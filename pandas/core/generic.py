import collections
from datetime import timedelta
import functools
import gc
import json
import operator
import pickle
from textwrap import dedent
from typing import Dict, Union
import warnings
import weakref

import numpy as np

from pandas._config import config

from pandas._libs import Timestamp, iNaT, properties
from pandas.compat import lrange, lzip, set_function_name, to_str
from pandas.compat.numpy import function as nv
from pandas.errors import AbstractMethodError
from pandas.util._decorators import (
    Appender, Substitution, rewrite_axis_style_signature)
from pandas.util._validators import validate_bool_kwarg, validate_fillna_kwargs

from pandas.core.dtypes.cast import maybe_promote, maybe_upcast_putmask
from pandas.core.dtypes.common import (
    ensure_int64, ensure_object, is_bool, is_bool_dtype,
    is_datetime64_any_dtype, is_datetime64_dtype, is_datetime64tz_dtype,
    is_dict_like, is_extension_array_dtype, is_integer, is_list_like,
    is_number, is_numeric_dtype, is_object_dtype, is_period_arraylike,
    is_re_compilable, is_scalar, is_timedelta64_dtype, pandas_dtype)
from pandas.core.dtypes.generic import ABCDataFrame, ABCPanel, ABCSeries
from pandas.core.dtypes.inference import is_hashable
from pandas.core.dtypes.missing import isna, notna

import pandas as pd
from pandas.core import missing, nanops
import pandas.core.algorithms as algos
from pandas.core.base import PandasObject, SelectionMixin
import pandas.core.common as com
from pandas.core.index import (
    Index, InvalidIndexError, MultiIndex, RangeIndex, ensure_index)
from pandas.core.indexes.datetimes import DatetimeIndex
from pandas.core.indexes.period import Period, PeriodIndex
import pandas.core.indexing as indexing
from pandas.core.internals import BlockManager
from pandas.core.ops import _align_method_FRAME

from pandas.io.formats.format import DataFrameFormatter, format_percentiles
from pandas.io.formats.printing import pprint_thing
from pandas.tseries.frequencies import to_offset

# goal is to be able to define the docs close to function, while still being
# able to share
_shared_docs = dict()
_shared_doc_kwargs = dict(
    axes='keywords for axes', klass='NDFrame',
    axes_single_arg='int or labels for object',
    args_transpose='axes to permute (int or label for object)',
    optional_by="""
        by : str or list of str
            Name or list of names to sort by""")

# sentinel value to use as kwarg in place of None when None has special meaning
# and needs to be distinguished from a user explicitly passing None.
sentinel = object()


def _single_replace(self, to_replace, method, inplace, limit):
    """
    Replaces values in a Series using the fill method specified when no
    replacement value is given in the replace method
    """
    if self.ndim != 1:
        raise TypeError('cannot replace {0} with method {1} on a {2}'
                        .format(to_replace, method, type(self).__name__))

    orig_dtype = self.dtype
    result = self if inplace else self.copy()
    fill_f = missing.get_fill_func(method)

    mask = missing.mask_missing(result.values, to_replace)
    values = fill_f(result.values, limit=limit, mask=mask)

    if values.dtype == orig_dtype and inplace:
        return

    result = pd.Series(values, index=self.index,
                       dtype=self.dtype).__finalize__(self)

    if inplace:
        self._update_inplace(result._data)
        return

    return result


class NDFrame(PandasObject, SelectionMixin):
    """
    N-dimensional analogue of DataFrame. Store multi-dimensional in a
    size-mutable, labeled data structure

    Parameters
    ----------
    data : BlockManager
    axes : list
    copy : boolean, default False
    """
    _internal_names = ['_data', '_cacher', '_item_cache', '_cache', '_is_copy',
                       '_subtyp', '_name', '_index', '_default_kind',
                       '_default_fill_value', '_metadata', '__array_struct__',
                       '__array_interface__']
    _internal_names_set = set(_internal_names)
    _accessors = frozenset()
    _deprecations = frozenset(['as_blocks', 'blocks',
                               'convert_objects', 'is_copy'])
    _metadata = []
    _is_copy = None

    # ----------------------------------------------------------------------
    # Constructors

    def __init__(self, data, axes=None, copy=False, dtype=None,
                 fastpath=False):

        if not fastpath:
            if dtype is not None:
                data = data.astype(dtype)
            elif copy:
                data = data.copy()

            if axes is not None:
                for i, ax in enumerate(axes):
                    data = data.reindex_axis(ax, axis=i)

        object.__setattr__(self, '_is_copy', None)
        object.__setattr__(self, '_data', data)
        object.__setattr__(self, '_item_cache', {})

    def _init_mgr(self, mgr, axes=None, dtype=None, copy=False):
        """ passed a manager and a axes dict """
        for a, axe in axes.items():
            if axe is not None:
                mgr = mgr.reindex_axis(axe,
                                       axis=self._get_block_manager_axis(a),
                                       copy=False)

        # make a copy if explicitly requested
        if copy:
            mgr = mgr.copy()
        if dtype is not None:
            # avoid further copies if we can
            if len(mgr.blocks) > 1 or mgr.blocks[0].values.dtype != dtype:
                mgr = mgr.astype(dtype=dtype)
        return mgr

    # ----------------------------------------------------------------------

    @property
    def is_copy(self):
        """
        Return the copy.
        """
        warnings.warn("Attribute 'is_copy' is deprecated and will be removed "
                      "in a future version.", FutureWarning, stacklevel=2)
        return self._is_copy

    @is_copy.setter
    def is_copy(self, msg):
        warnings.warn("Attribute 'is_copy' is deprecated and will be removed "
                      "in a future version.", FutureWarning, stacklevel=2)
        self._is_copy = msg

    def _validate_dtype(self, dtype):
        """ validate the passed dtype """

        if dtype is not None:
            dtype = pandas_dtype(dtype)

            # a compound dtype
            if dtype.kind == 'V':
                raise NotImplementedError("compound dtypes are not implemented"
                                          " in the {0} constructor"
                                          .format(self.__class__.__name__))

        return dtype

    # ----------------------------------------------------------------------
    # Construction

    @property
    def _constructor(self):
        """Used when a manipulation result has the same dimensions as the
        original.
        """
        raise AbstractMethodError(self)

    @property
    def _constructor_sliced(self):
        """Used when a manipulation result has one lower dimension(s) as the
        original, such as DataFrame single columns slicing.
        """
        raise AbstractMethodError(self)

    @property
    def _constructor_expanddim(self):
        """Used when a manipulation result has one higher dimension as the
        original, such as Series.to_frame() and DataFrame.to_panel()
        """
        raise NotImplementedError

    # ----------------------------------------------------------------------
    # Axis

    @classmethod
    def _setup_axes(cls, axes, info_axis=None, stat_axis=None, aliases=None,
                    slicers=None, axes_are_reversed=False, build_axes=True,
                    ns=None, docs=None):
        """Provide axes setup for the major PandasObjects.

        Parameters
        ----------
        axes : the names of the axes in order (lowest to highest)
        info_axis_num : the axis of the selector dimension (int)
        stat_axis_num : the number of axis for the default stats (int)
        aliases : other names for a single axis (dict)
        slicers : how axes slice to others (dict)
        axes_are_reversed : boolean whether to treat passed axes as
            reversed (DataFrame)
        build_axes : setup the axis properties (default True)
        """

        cls._AXIS_ORDERS = axes
        cls._AXIS_NUMBERS = {a: i for i, a in enumerate(axes)}
        cls._AXIS_LEN = len(axes)
        cls._AXIS_ALIASES = aliases or dict()
        cls._AXIS_IALIASES = {v: k for k, v in cls._AXIS_ALIASES.items()}
        cls._AXIS_NAMES = dict(enumerate(axes))
        cls._AXIS_SLICEMAP = slicers or None
        cls._AXIS_REVERSED = axes_are_reversed

        # typ
        setattr(cls, '_typ', cls.__name__.lower())

        # indexing support
        cls._ix = None

        if info_axis is not None:
            cls._info_axis_number = info_axis
            cls._info_axis_name = axes[info_axis]

        if stat_axis is not None:
            cls._stat_axis_number = stat_axis
            cls._stat_axis_name = axes[stat_axis]

        # setup the actual axis
        if build_axes:

            def set_axis(a, i):
                setattr(cls, a, properties.AxisProperty(i, docs.get(a, a)))
                cls._internal_names_set.add(a)

            if axes_are_reversed:
                m = cls._AXIS_LEN - 1
                for i, a in cls._AXIS_NAMES.items():
                    set_axis(a, m - i)
            else:
                for i, a in cls._AXIS_NAMES.items():
                    set_axis(a, i)

        assert not isinstance(ns, dict)

    def _construct_axes_dict(self, axes=None, **kwargs):
        """Return an axes dictionary for myself."""
        d = {a: self._get_axis(a) for a in (axes or self._AXIS_ORDERS)}
        d.update(kwargs)
        return d

    @staticmethod
    def _construct_axes_dict_from(self, axes, **kwargs):
        """Return an axes dictionary for the passed axes."""
        d = {a: ax for a, ax in zip(self._AXIS_ORDERS, axes)}
        d.update(kwargs)
        return d

    def _construct_axes_dict_for_slice(self, axes=None, **kwargs):
        """Return an axes dictionary for myself."""
        d = {self._AXIS_SLICEMAP[a]: self._get_axis(a)
             for a in (axes or self._AXIS_ORDERS)}
        d.update(kwargs)
        return d

    def _construct_axes_from_arguments(
            self, args, kwargs, require_all=False, sentinel=None):
        """Construct and returns axes if supplied in args/kwargs.

        If require_all, raise if all axis arguments are not supplied
        return a tuple of (axes, kwargs).

        sentinel specifies the default parameter when an axis is not
        supplied; useful to distinguish when a user explicitly passes None
        in scenarios where None has special meaning.
        """

        # construct the args
        args = list(args)
        for a in self._AXIS_ORDERS:

            # if we have an alias for this axis
            alias = self._AXIS_IALIASES.get(a)
            if alias is not None:
                if a in kwargs:
                    if alias in kwargs:
                        raise TypeError("arguments are mutually exclusive "
                                        "for [%s,%s]" % (a, alias))
                    continue
                if alias in kwargs:
                    kwargs[a] = kwargs.pop(alias)
                    continue

            # look for a argument by position
            if a not in kwargs:
                try:
                    kwargs[a] = args.pop(0)
                except IndexError:
                    if require_all:
                        raise TypeError("not enough/duplicate arguments "
                                        "specified!")

        axes = {a: kwargs.pop(a, sentinel) for a in self._AXIS_ORDERS}
        return axes, kwargs

    @classmethod
    def _from_axes(cls, data, axes, **kwargs):
        # for construction from BlockManager
        if isinstance(data, BlockManager):
            return cls(data, **kwargs)
        else:
            if cls._AXIS_REVERSED:
                axes = axes[::-1]
            d = cls._construct_axes_dict_from(cls, axes, copy=False)
            d.update(kwargs)
            return cls(data, **d)

    @classmethod
    def _get_axis_number(cls, axis):
        axis = cls._AXIS_ALIASES.get(axis, axis)
        if is_integer(axis):
            if axis in cls._AXIS_NAMES:
                return axis
        else:
            try:
                return cls._AXIS_NUMBERS[axis]
            except KeyError:
                pass
        raise ValueError('No axis named {0} for object type {1}'
                         .format(axis, cls))

    @classmethod
    def _get_axis_name(cls, axis):
        axis = cls._AXIS_ALIASES.get(axis, axis)
        if isinstance(axis, str):
            if axis in cls._AXIS_NUMBERS:
                return axis
        else:
            try:
                return cls._AXIS_NAMES[axis]
            except KeyError:
                pass
        raise ValueError('No axis named {0} for object type {1}'
                         .format(axis, cls))

    def _get_axis(self, axis):
        name = self._get_axis_name(axis)
        return getattr(self, name)

    @classmethod
    def _get_block_manager_axis(cls, axis):
        """Map the axis to the block_manager axis."""
        axis = cls._get_axis_number(axis)
        if cls._AXIS_REVERSED:
            m = cls._AXIS_LEN - 1
            return m - axis
        return axis

    def _get_axis_resolvers(self, axis):
        # index or columns
        axis_index = getattr(self, axis)
        d = dict()
        prefix = axis[0]

        for i, name in enumerate(axis_index.names):
            if name is not None:
                key = level = name
            else:
                # prefix with 'i' or 'c' depending on the input axis
                # e.g., you must do ilevel_0 for the 0th level of an unnamed
                # multiiindex
                key = '{prefix}level_{i}'.format(prefix=prefix, i=i)
                level = i

            level_values = axis_index.get_level_values(level)
            s = level_values.to_series()
            s.index = axis_index
            d[key] = s

        # put the index/columns itself in the dict
        if isinstance(axis_index, MultiIndex):
            dindex = axis_index
        else:
            dindex = axis_index.to_series()

        d[axis] = dindex
        return d

    def _get_index_resolvers(self):
        d = {}
        for axis_name in self._AXIS_ORDERS:
            d.update(self._get_axis_resolvers(axis_name))
        return d

    def _get_space_character_free_column_resolvers(self):
        """Return the space character free column resolvers of a dataframe.

        Column names with spaces are 'cleaned up' so that they can be referred
        to by backtick quoting.
        Used in :meth:`DataFrame.eval`.
        """
        from pandas.core.computation.common import _remove_spaces_column_name

        return {_remove_spaces_column_name(k): v for k, v
                in self.iteritems()}

    @property
    def _info_axis(self):
        return getattr(self, self._info_axis_name)

    @property
    def _stat_axis(self):
        return getattr(self, self._stat_axis_name)

    @property
    def shape(self):
        """
        Return a tuple of axis dimensions
        """
        return tuple(len(self._get_axis(a)) for a in self._AXIS_ORDERS)

    @property
    def axes(self):
        """
        Return index label(s) of the internal NDFrame
        """
        # we do it this way because if we have reversed axes, then
        # the block manager shows then reversed
        return [self._get_axis(a) for a in self._AXIS_ORDERS]

    @property
    def ndim(self):
        """
        Return an int representing the number of axes / array dimensions.

        Return 1 if Series. Otherwise return 2 if DataFrame.

        See Also
        --------
        ndarray.ndim : Number of array dimensions.

        Examples
        --------
        >>> s = pd.Series({'a': 1, 'b': 2, 'c': 3})
        >>> s.ndim
        1

        >>> df = pd.DataFrame({'col1': [1, 2], 'col2': [3, 4]})
        >>> df.ndim
        2
        """
        return self._data.ndim

    @property
    def size(self):
        """
        Return an int representing the number of elements in this object.

        Return the number of rows if Series. Otherwise return the number of
        rows times number of columns if DataFrame.

        See Also
        --------
        ndarray.size : Number of elements in the array.

        Examples
        --------
        >>> s = pd.Series({'a': 1, 'b': 2, 'c': 3})
        >>> s.size
        3

        >>> df = pd.DataFrame({'col1': [1, 2], 'col2': [3, 4]})
        >>> df.size
        4
        """
        return np.prod(self.shape)

    @property
    def _selected_obj(self):
        """ internal compat with SelectionMixin """
        return self

    @property
    def _obj_with_exclusions(self):
        """ internal compat with SelectionMixin """
        return self

    def _expand_axes(self, key):
        new_axes = []
        for k, ax in zip(key, self.axes):
            if k not in ax:
                if type(k) != ax.dtype.type:
                    ax = ax.astype('O')
                new_axes.append(ax.insert(len(ax), k))
            else:
                new_axes.append(ax)

        return new_axes

    def set_axis(self, labels, axis=0, inplace=None):
        """
        Assign desired index to given axis.

        Indexes for column or row labels can be changed by assigning
        a list-like or Index.

        .. versionchanged:: 0.21.0

           The signature is now `labels` and `axis`, consistent with
           the rest of pandas API. Previously, the `axis` and `labels`
           arguments were respectively the first and second positional
           arguments.

        Parameters
        ----------
        labels : list-like, Index
            The values for the new index.

        axis : {0 or 'index', 1 or 'columns'}, default 0
            The axis to update. The value 0 identifies the rows, and 1
            identifies the columns.

        inplace : bool, default None
            Whether to return a new %(klass)s instance.

            .. warning::

               ``inplace=None`` currently falls back to to True, but in a
               future version, will default to False. Use inplace=True
               explicitly rather than relying on the default.

        Returns
        -------
        renamed : %(klass)s or None
            An object of same type as caller if inplace=False, None otherwise.

        See Also
        --------
        DataFrame.rename_axis : Alter the name of the index or columns.

        Examples
        --------
        **Series**

        >>> s = pd.Series([1, 2, 3])
        >>> s
        0    1
        1    2
        2    3
        dtype: int64

        >>> s.set_axis(['a', 'b', 'c'], axis=0, inplace=False)
        a    1
        b    2
        c    3
        dtype: int64

        The original object is not modified.

        >>> s
        0    1
        1    2
        2    3
        dtype: int64

        **DataFrame**

        >>> df = pd.DataFrame({"A": [1, 2, 3], "B": [4, 5, 6]})

        Change the row labels.

        >>> df.set_axis(['a', 'b', 'c'], axis='index', inplace=False)
           A  B
        a  1  4
        b  2  5
        c  3  6

        Change the column labels.

        >>> df.set_axis(['I', 'II'], axis='columns', inplace=False)
           I  II
        0  1   4
        1  2   5
        2  3   6

        Now, update the labels inplace.

        >>> df.set_axis(['i', 'ii'], axis='columns', inplace=True)
        >>> df
           i  ii
        0  1   4
        1  2   5
        2  3   6
        """
        if is_scalar(labels):
            warnings.warn(
                'set_axis now takes "labels" as first argument, and '
                '"axis" as named parameter. The old form, with "axis" as '
                'first parameter and \"labels\" as second, is still supported '
                'but will be deprecated in a future version of pandas.',
                FutureWarning, stacklevel=2)
            labels, axis = axis, labels

        if inplace is None:
            warnings.warn(
                'set_axis currently defaults to operating inplace.\nThis '
                'will change in a future version of pandas, use '
                'inplace=True to avoid this warning.',
                FutureWarning, stacklevel=2)
            inplace = True
        if inplace:
            setattr(self, self._get_axis_name(axis), labels)
        else:
            obj = self.copy()
            obj.set_axis(labels, axis=axis, inplace=True)
            return obj

    def _set_axis(self, axis, labels):
        self._data.set_axis(axis, labels)
        self._clear_item_cache()

    def transpose(self, *args, **kwargs):
        """
        Permute the dimensions of the %(klass)s

        Parameters
        ----------
        args : %(args_transpose)s
        copy : boolean, default False
            Make a copy of the underlying data. Mixed-dtype data will
            always result in a copy
        **kwargs
            Additional keyword arguments will be passed to the function.

        Returns
        -------
        y : same as input

        Examples
        --------
        >>> p.transpose(2, 0, 1)
        >>> p.transpose(2, 0, 1, copy=True)
        """

        # construct the args
        axes, kwargs = self._construct_axes_from_arguments(args, kwargs,
                                                           require_all=True)
        axes_names = tuple(self._get_axis_name(axes[a])
                           for a in self._AXIS_ORDERS)
        axes_numbers = tuple(self._get_axis_number(axes[a])
                             for a in self._AXIS_ORDERS)

        # we must have unique axes
        if len(axes) != len(set(axes)):
            raise ValueError('Must specify %s unique axes' % self._AXIS_LEN)

        new_axes = self._construct_axes_dict_from(self, [self._get_axis(x)
                                                         for x in axes_names])
        new_values = self.values.transpose(axes_numbers)
        if kwargs.pop('copy', None) or (len(args) and args[-1]):
            new_values = new_values.copy()

        nv.validate_transpose_for_generic(self, kwargs)
        return self._constructor(new_values, **new_axes).__finalize__(self)

    def swapaxes(self, axis1, axis2, copy=True):
        """
        Interchange axes and swap values axes appropriately.

        Returns
        -------
        y : same as input
        """
        i = self._get_axis_number(axis1)
        j = self._get_axis_number(axis2)

        if i == j:
            if copy:
                return self.copy()
            return self

        mapping = {i: j, j: i}

        new_axes = (self._get_axis(mapping.get(k, k))
                    for k in range(self._AXIS_LEN))
        new_values = self.values.swapaxes(i, j)
        if copy:
            new_values = new_values.copy()

        return self._constructor(new_values, *new_axes).__finalize__(self)

    def droplevel(self, level, axis=0):
        """
        Return DataFrame with requested index / column level(s) removed.

        .. versionadded:: 0.24.0

        Parameters
        ----------
        level : int, str, or list-like
            If a string is given, must be the name of a level
            If list-like, elements must be names or positional indexes
            of levels.

        axis : {0 or 'index', 1 or 'columns'}, default 0

        Returns
        -------
        DataFrame.droplevel()

        Examples
        --------
        >>> df = pd.DataFrame([
        ...     [1, 2, 3, 4],
        ...     [5, 6, 7, 8],
        ...     [9, 10, 11, 12]
        ... ]).set_index([0, 1]).rename_axis(['a', 'b'])

        >>> df.columns = pd.MultiIndex.from_tuples([
        ...    ('c', 'e'), ('d', 'f')
        ... ], names=['level_1', 'level_2'])

        >>> df
        level_1   c   d
        level_2   e   f
        a b
        1 2      3   4
        5 6      7   8
        9 10    11  12

        >>> df.droplevel('a')
        level_1   c   d
        level_2   e   f
        b
        2        3   4
        6        7   8
        10      11  12

        >>> df.droplevel('level2', axis=1)
        level_1   c   d
        a b
        1 2      3   4
        5 6      7   8
        9 10    11  12
        """
        labels = self._get_axis(axis)
        new_labels = labels.droplevel(level)
        result = self.set_axis(new_labels, axis=axis, inplace=False)
        return result

    def pop(self, item):
        """
        Return item and drop from frame. Raise KeyError if not found.

        Parameters
        ----------
        item : str
            Label of column to be popped.

        Returns
        -------
        Series

        Examples
        --------
        >>> df = pd.DataFrame([('falcon', 'bird', 389.0),
        ...                    ('parrot', 'bird', 24.0),
        ...                    ('lion', 'mammal', 80.5),
        ...                    ('monkey','mammal', np.nan)],
        ...                   columns=('name', 'class', 'max_speed'))
        >>> df
             name   class  max_speed
        0  falcon    bird      389.0
        1  parrot    bird       24.0
        2    lion  mammal       80.5
        3  monkey  mammal        NaN

        >>> df.pop('class')
        0      bird
        1      bird
        2    mammal
        3    mammal
        Name: class, dtype: object

        >>> df
             name  max_speed
        0  falcon      389.0
        1  parrot       24.0
        2    lion       80.5
        3  monkey        NaN
        """
        result = self[item]
        del self[item]
        try:
            result._reset_cacher()
        except AttributeError:
            pass

        return result

    def squeeze(self, axis=None):
        """
        Squeeze 1 dimensional axis objects into scalars.

        Series or DataFrames with a single element are squeezed to a scalar.
        DataFrames with a single column or a single row are squeezed to a
        Series. Otherwise the object is unchanged.

        This method is most useful when you don't know if your
        object is a Series or DataFrame, but you do know it has just a single
        column. In that case you can safely call `squeeze` to ensure you have a
        Series.

        Parameters
        ----------
        axis : {0 or 'index', 1 or 'columns', None}, default None
            A specific axis to squeeze. By default, all length-1 axes are
            squeezed.

            .. versionadded:: 0.20.0

        Returns
        -------
        DataFrame, Series, or scalar
            The projection after squeezing `axis` or all the axes.

        See Also
        --------
        Series.iloc : Integer-location based indexing for selecting scalars.
        DataFrame.iloc : Integer-location based indexing for selecting Series.
        Series.to_frame : Inverse of DataFrame.squeeze for a
            single-column DataFrame.

        Examples
        --------
        >>> primes = pd.Series([2, 3, 5, 7])

        Slicing might produce a Series with a single value:

        >>> even_primes = primes[primes % 2 == 0]
        >>> even_primes
        0    2
        dtype: int64

        >>> even_primes.squeeze()
        2

        Squeezing objects with more than one value in every axis does nothing:

        >>> odd_primes = primes[primes % 2 == 1]
        >>> odd_primes
        1    3
        2    5
        3    7
        dtype: int64

        >>> odd_primes.squeeze()
        1    3
        2    5
        3    7
        dtype: int64

        Squeezing is even more effective when used with DataFrames.

        >>> df = pd.DataFrame([[1, 2], [3, 4]], columns=['a', 'b'])
        >>> df
           a  b
        0  1  2
        1  3  4

        Slicing a single column will produce a DataFrame with the columns
        having only one value:

        >>> df_a = df[['a']]
        >>> df_a
           a
        0  1
        1  3

        So the columns can be squeezed down, resulting in a Series:

        >>> df_a.squeeze('columns')
        0    1
        1    3
        Name: a, dtype: int64

        Slicing a single row from a single column will produce a single
        scalar DataFrame:

        >>> df_0a = df.loc[df.index < 1, ['a']]
        >>> df_0a
           a
        0  1

        Squeezing the rows produces a single scalar Series:

        >>> df_0a.squeeze('rows')
        a    1
        Name: 0, dtype: int64

        Squeezing all axes wil project directly into a scalar:

        >>> df_0a.squeeze()
        1
        """
        axis = (self._AXIS_NAMES if axis is None else
                (self._get_axis_number(axis),))
        try:
            return self.iloc[
                tuple(0 if i in axis and len(a) == 1 else slice(None)
                      for i, a in enumerate(self.axes))]
        except Exception:
            return self

    def swaplevel(self, i=-2, j=-1, axis=0):
        """
        Swap levels i and j in a MultiIndex on a particular axis

        Parameters
        ----------
        i, j : int, str (can be mixed)
            Level of index to be swapped. Can pass level name as string.

        Returns
        -------
        swapped : same type as caller (new object)

        .. versionchanged:: 0.18.1

           The indexes ``i`` and ``j`` are now optional, and default to
           the two innermost levels of the index.
        """
        axis = self._get_axis_number(axis)
        result = self.copy()
        labels = result._data.axes[axis]
        result._data.set_axis(axis, labels.swaplevel(i, j))
        return result

    # ----------------------------------------------------------------------
    # Rename

    def rename(self, *args, **kwargs):
        """
        Alter axes input function or functions. Function / dict values must be
        unique (1-to-1). Labels not contained in a dict / Series will be left
        as-is. Extra labels listed don't throw an error. Alternatively, change
        ``Series.name`` with a scalar value (Series only).

        Parameters
        ----------
        %(axes)s : scalar, list-like, dict-like or function, optional
            Scalar or list-like will alter the ``Series.name`` attribute,
            and raise on DataFrame or Panel.
            dict-like or functions are transformations to apply to
            that axis' values
        copy : bool, default True
            Also copy underlying data.
        inplace : bool, default False
            Whether to return a new %(klass)s. If True then value of copy is
            ignored.
        level : int or level name, default None
            In case of a MultiIndex, only rename labels in the specified
            level.
        errors : {'ignore', 'raise'}, default 'ignore'
            If 'raise', raise a `KeyError` when a dict-like `mapper`, `index`,
            or `columns` contains labels that are not present in the Index
            being transformed.
            If 'ignore', existing keys will be renamed and extra keys will be
            ignored.

        Returns
        -------
        renamed : %(klass)s (new object)

        Raises
        ------
        KeyError
            If any of the labels is not found in the selected axis and
            "errors='raise'".

        See Also
        --------
        NDFrame.rename_axis

        Examples
        --------

        >>> s = pd.Series([1, 2, 3])
        >>> s
        0    1
        1    2
        2    3
        dtype: int64
        >>> s.rename("my_name") # scalar, changes Series.name
        0    1
        1    2
        2    3
        Name: my_name, dtype: int64
        >>> s.rename(lambda x: x ** 2)  # function, changes labels
        0    1
        1    2
        4    3
        dtype: int64
        >>> s.rename({1: 3, 2: 5})  # mapping, changes labels
        0    1
        3    2
        5    3
        dtype: int64

        Since ``DataFrame`` doesn't have a ``.name`` attribute,
        only mapping-type arguments are allowed.

        >>> df = pd.DataFrame({"A": [1, 2, 3], "B": [4, 5, 6]})
        >>> df.rename(2)
        Traceback (most recent call last):
        ...
        TypeError: 'int' object is not callable

        ``DataFrame.rename`` supports two calling conventions

        * ``(index=index_mapper, columns=columns_mapper, ...)``
        * ``(mapper, axis={'index', 'columns'}, ...)``

        We *highly* recommend using keyword arguments to clarify your
        intent.

        >>> df.rename(index=str, columns={"A": "a", "B": "c"})
           a  c
        0  1  4
        1  2  5
        2  3  6

        >>> df.rename(index=str, columns={"A": "a", "C": "c"})
           a  B
        0  1  4
        1  2  5
        2  3  6

        Using axis-style parameters

        >>> df.rename(str.lower, axis='columns')
           a  b
        0  1  4
        1  2  5
        2  3  6

        >>> df.rename({1: 2, 2: 4}, axis='index')
           A  B
        0  1  4
        2  2  5
        4  3  6

        See the :ref:`user guide <basics.rename>` for more.
        """
        axes, kwargs = self._construct_axes_from_arguments(args, kwargs)
        copy = kwargs.pop('copy', True)
        inplace = kwargs.pop('inplace', False)
        level = kwargs.pop('level', None)
        axis = kwargs.pop('axis', None)
        errors = kwargs.pop('errors', 'ignore')
        if axis is not None:
            # Validate the axis
            self._get_axis_number(axis)

        if kwargs:
            raise TypeError('rename() got an unexpected keyword '
                            'argument "{0}"'.format(list(kwargs.keys())[0]))

        if com.count_not_none(*axes.values()) == 0:
            raise TypeError('must pass an index to rename')

        self._consolidate_inplace()
        result = self if inplace else self.copy(deep=copy)

        # start in the axis order to eliminate too many copies
        for axis in lrange(self._AXIS_LEN):
            v = axes.get(self._AXIS_NAMES[axis])
            if v is None:
                continue
            f = com._get_rename_function(v)
            baxis = self._get_block_manager_axis(axis)
            if level is not None:
                level = self.axes[axis]._get_level_number(level)

            # GH 13473
            if not callable(v):
                indexer = self.axes[axis].get_indexer_for(v)
                if errors == 'raise' and len(indexer[indexer == -1]):
                    missing_labels = [label for index, label in enumerate(v)
                                      if indexer[index] == -1]
                    raise KeyError('{} not found in axis'
                                   .format(missing_labels))

            result._data = result._data.rename_axis(f, axis=baxis, copy=copy,
                                                    level=level)
            result._clear_item_cache()

        if inplace:
            self._update_inplace(result._data)
        else:
            return result.__finalize__(self)

    @rewrite_axis_style_signature('mapper', [('copy', True),
                                             ('inplace', False)])
    def rename_axis(self, mapper=sentinel, **kwargs):
        """
        Set the name of the axis for the index or columns.

        Parameters
        ----------
        mapper : scalar, list-like, optional
            Value to set the axis name attribute.
        index, columns : scalar, list-like, dict-like or function, optional
            A scalar, list-like, dict-like or functions transformations to
            apply to that axis' values.

            Use either ``mapper`` and ``axis`` to
            specify the axis to target with ``mapper``, or ``index``
            and/or ``columns``.

            .. versionchanged:: 0.24.0

        axis : {0 or 'index', 1 or 'columns'}, default 0
            The axis to rename.
        copy : bool, default True
            Also copy underlying data.
        inplace : bool, default False
            Modifies the object directly, instead of creating a new Series
            or DataFrame.

        Returns
        -------
        Series, DataFrame, or None
            The same type as the caller or None if `inplace` is True.

        See Also
        --------
        Series.rename : Alter Series index labels or name.
        DataFrame.rename : Alter DataFrame index labels or name.
        Index.rename : Set new names on index.

        Notes
        -----
        Prior to version 0.21.0, ``rename_axis`` could also be used to change
        the axis *labels* by passing a mapping or scalar. This behavior is
        deprecated and will be removed in a future version. Use ``rename``
        instead.

        ``DataFrame.rename_axis`` supports two calling conventions

        * ``(index=index_mapper, columns=columns_mapper, ...)``
        * ``(mapper, axis={'index', 'columns'}, ...)``

        The first calling convention will only modify the names of
        the index and/or the names of the Index object that is the columns.
        In this case, the parameter ``copy`` is ignored.

        The second calling convention will modify the names of the
        the corresponding index if mapper is a list or a scalar.
        However, if mapper is dict-like or a function, it will use the
        deprecated behavior of modifying the axis *labels*.

        We *highly* recommend using keyword arguments to clarify your
        intent.

        Examples
        --------
        **Series**

        >>> s = pd.Series(["dog", "cat", "monkey"])
        >>> s
        0       dog
        1       cat
        2    monkey
        dtype: object
        >>> s.rename_axis("animal")
        animal
        0    dog
        1    cat
        2    monkey
        dtype: object

        **DataFrame**

        >>> df = pd.DataFrame({"num_legs": [4, 4, 2],
        ...                    "num_arms": [0, 0, 2]},
        ...                   ["dog", "cat", "monkey"])
        >>> df
                num_legs  num_arms
        dog            4         0
        cat            4         0
        monkey         2         2
        >>> df = df.rename_axis("animal")
        >>> df
                num_legs  num_arms
        animal
        dog            4         0
        cat            4         0
        monkey         2         2
        >>> df = df.rename_axis("limbs", axis="columns")
        >>> df
        limbs   num_legs  num_arms
        animal
        dog            4         0
        cat            4         0
        monkey         2         2

        **MultiIndex**

        >>> df.index = pd.MultiIndex.from_product([['mammal'],
        ...                                        ['dog', 'cat', 'monkey']],
        ...                                       names=['type', 'name'])
        >>> df
        limbs          num_legs  num_arms
        type   name
        mammal dog            4         0
               cat            4         0
               monkey         2         2

        >>> df.rename_axis(index={'type': 'class'})
        limbs          num_legs  num_arms
        class  name
        mammal dog            4         0
               cat            4         0
               monkey         2         2

        >>> df.rename_axis(columns=str.upper)
        LIMBS          num_legs  num_arms
        type   name
        mammal dog            4         0
               cat            4         0
               monkey         2         2
        """
        axes, kwargs = self._construct_axes_from_arguments(
            (), kwargs, sentinel=sentinel)
        copy = kwargs.pop('copy', True)
        inplace = kwargs.pop('inplace', False)
        axis = kwargs.pop('axis', 0)
        if axis is not None:
            axis = self._get_axis_number(axis)

        if kwargs:
            raise TypeError('rename_axis() got an unexpected keyword '
                            'argument "{0}"'.format(list(kwargs.keys())[0]))

        inplace = validate_bool_kwarg(inplace, 'inplace')

        if (mapper is not sentinel):
            # Use v0.23 behavior if a scalar or list
            non_mapper = is_scalar(mapper) or (is_list_like(mapper) and not
                                               is_dict_like(mapper))
            if non_mapper:
                return self._set_axis_name(mapper, axis=axis, inplace=inplace)
            else:
                # Deprecated (v0.21) behavior is if mapper is specified,
                # and not a list or scalar, then call rename
                msg = ("Using 'rename_axis' to alter labels is deprecated. "
                       "Use '.rename' instead")
                warnings.warn(msg, FutureWarning, stacklevel=3)
                axis = self._get_axis_name(axis)
                d = {'copy': copy, 'inplace': inplace}
                d[axis] = mapper
                return self.rename(**d)
        else:
            # Use new behavior.  Means that index and/or columns
            # is specified
            result = self if inplace else self.copy(deep=copy)

            for axis in lrange(self._AXIS_LEN):
                v = axes.get(self._AXIS_NAMES[axis])
                if v is sentinel:
                    continue
                non_mapper = is_scalar(v) or (is_list_like(v) and not
                                              is_dict_like(v))
                if non_mapper:
                    newnames = v
                else:
                    f = com._get_rename_function(v)
                    curnames = self._get_axis(axis).names
                    newnames = [f(name) for name in curnames]
                result._set_axis_name(newnames, axis=axis,
                                      inplace=True)
            if not inplace:
                return result

    def _set_axis_name(self, name, axis=0, inplace=False):
        """
        Set the name(s) of the axis.

        Parameters
        ----------
        name : str or list of str
            Name(s) to set.
        axis : {0 or 'index', 1 or 'columns'}, default 0
            The axis to set the label. The value 0 or 'index' specifies index,
            and the value 1 or 'columns' specifies columns.
        inplace : bool, default False
            If `True`, do operation inplace and return None.

            .. versionadded:: 0.21.0

        Returns
        -------
        Series, DataFrame, or None
            The same type as the caller or `None` if `inplace` is `True`.

        See Also
        --------
        DataFrame.rename : Alter the axis labels of :class:`DataFrame`.
        Series.rename : Alter the index labels or set the index name
            of :class:`Series`.
        Index.rename : Set the name of :class:`Index` or :class:`MultiIndex`.

        Examples
        --------
        >>> df = pd.DataFrame({"num_legs": [4, 4, 2]},
        ...                   ["dog", "cat", "monkey"])
        >>> df
                num_legs
        dog            4
        cat            4
        monkey         2
        >>> df._set_axis_name("animal")
                num_legs
        animal
        dog            4
        cat            4
        monkey         2
        >>> df.index = pd.MultiIndex.from_product(
        ...                [["mammal"], ['dog', 'cat', 'monkey']])
        >>> df._set_axis_name(["type", "name"])
                       legs
        type   name
        mammal dog        4
               cat        4
               monkey     2
        """
        axis = self._get_axis_number(axis)
        idx = self._get_axis(axis).set_names(name)

        inplace = validate_bool_kwarg(inplace, 'inplace')
        renamed = self if inplace else self.copy()
        renamed.set_axis(idx, axis=axis, inplace=True)
        if not inplace:
            return renamed

    # ----------------------------------------------------------------------
    # Comparison Methods

    def _indexed_same(self, other):
        return all(self._get_axis(a).equals(other._get_axis(a))
                   for a in self._AXIS_ORDERS)

    def equals(self, other):
        """
        Test whether two objects contain the same elements.

        This function allows two Series or DataFrames to be compared against
        each other to see if they have the same shape and elements. NaNs in
        the same location are considered equal. The column headers do not
        need to have the same type, but the elements within the columns must
        be the same dtype.

        Parameters
        ----------
        other : Series or DataFrame
            The other Series or DataFrame to be compared with the first.

        Returns
        -------
        bool
            True if all elements are the same in both objects, False
            otherwise.

        See Also
        --------
        Series.eq : Compare two Series objects of the same length
            and return a Series where each element is True if the element
            in each Series is equal, False otherwise.
        DataFrame.eq : Compare two DataFrame objects of the same shape and
            return a DataFrame where each element is True if the respective
            element in each DataFrame is equal, False otherwise.
        assert_series_equal : Return True if left and right Series are equal,
            False otherwise.
        assert_frame_equal : Return True if left and right DataFrames are
            equal, False otherwise.
        numpy.array_equal : Return True if two arrays have the same shape
            and elements, False otherwise.

        Notes
        -----
        This function requires that the elements have the same dtype as their
        respective elements in the other Series or DataFrame. However, the
        column labels do not need to have the same type, as long as they are
        still considered equal.

        Examples
        --------
        >>> df = pd.DataFrame({1: [10], 2: [20]})
        >>> df
            1   2
        0  10  20

        DataFrames df and exactly_equal have the same types and values for
        their elements and column labels, which will return True.

        >>> exactly_equal = pd.DataFrame({1: [10], 2: [20]})
        >>> exactly_equal
            1   2
        0  10  20
        >>> df.equals(exactly_equal)
        True

        DataFrames df and different_column_type have the same element
        types and values, but have different types for the column labels,
        which will still return True.

        >>> different_column_type = pd.DataFrame({1.0: [10], 2.0: [20]})
        >>> different_column_type
           1.0  2.0
        0   10   20
        >>> df.equals(different_column_type)
        True

        DataFrames df and different_data_type have different types for the
        same values for their elements, and will return False even though
        their column labels are the same values and types.

        >>> different_data_type = pd.DataFrame({1: [10.0], 2: [20.0]})
        >>> different_data_type
              1     2
        0  10.0  20.0
        >>> df.equals(different_data_type)
        False
        """
        if not isinstance(other, self._constructor):
            return False
        return self._data.equals(other._data)

    # -------------------------------------------------------------------------
    # Unary Methods

    def __neg__(self):
        values = com.values_from_object(self)
        if is_bool_dtype(values):
            arr = operator.inv(values)
        elif (is_numeric_dtype(values) or is_timedelta64_dtype(values)
                or is_object_dtype(values)):
            arr = operator.neg(values)
        else:
            raise TypeError("Unary negative expects numeric dtype, not {}"
                            .format(values.dtype))
        return self.__array_wrap__(arr)

    def __pos__(self):
        values = com.values_from_object(self)
        if (is_bool_dtype(values) or is_period_arraylike(values)):
            arr = values
        elif (is_numeric_dtype(values) or is_timedelta64_dtype(values)
                or is_object_dtype(values)):
            arr = operator.pos(values)
        else:
            raise TypeError("Unary plus expects numeric dtype, not {}"
                            .format(values.dtype))
        return self.__array_wrap__(arr)

    def __invert__(self):
        try:
            arr = operator.inv(com.values_from_object(self))
            return self.__array_wrap__(arr)
        except Exception:

            # inv fails with 0 len
            if not np.prod(self.shape):
                return self

            raise

    def __nonzero__(self):
        raise ValueError("The truth value of a {0} is ambiguous. "
                         "Use a.empty, a.bool(), a.item(), a.any() or a.all()."
                         .format(self.__class__.__name__))

    __bool__ = __nonzero__

    def bool(self):
        """
        Return the bool of a single element PandasObject.

        This must be a boolean scalar value, either True or False.  Raise a
        ValueError if the PandasObject does not have exactly 1 element, or that
        element is not boolean
        """
        v = self.squeeze()
        if isinstance(v, (bool, np.bool_)):
            return bool(v)
        elif is_scalar(v):
            raise ValueError("bool cannot act on a non-boolean single element "
                             "{0}".format(self.__class__.__name__))

        self.__nonzero__()

    def __abs__(self):
        return self.abs()

    def __round__(self, decimals=0):
        return self.round(decimals)

    # -------------------------------------------------------------------------
    # Label or Level Combination Helpers
    #
    # A collection of helper methods for DataFrame/Series operations that
    # accept a combination of column/index labels and levels.  All such
    # operations should utilize/extend these methods when possible so that we
    # have consistent precedence and validation logic throughout the library.

    def _is_level_reference(self, key, axis=0):
        """
        Test whether a key is a level reference for a given axis.

        To be considered a level reference, `key` must be a string that:
          - (axis=0): Matches the name of an index level and does NOT match
            a column label.
          - (axis=1): Matches the name of a column level and does NOT match
            an index label.

        Parameters
        ----------
        key : str
            Potential level name for the given axis
        axis : int, default 0
            Axis that levels are associated with (0 for index, 1 for columns)

        Returns
        -------
        is_level : bool
        """
        axis = self._get_axis_number(axis)

        if self.ndim > 2:
            raise NotImplementedError(
                "_is_level_reference is not implemented for {type}"
                .format(type=type(self)))

        return (key is not None and
                is_hashable(key) and
                key in self.axes[axis].names and
                not self._is_label_reference(key, axis=axis))

    def _is_label_reference(self, key, axis=0):
        """
        Test whether a key is a label reference for a given axis.

        To be considered a label reference, `key` must be a string that:
          - (axis=0): Matches a column label
          - (axis=1): Matches an index label

        Parameters
        ----------
        key: str
            Potential label name
        axis: int, default 0
            Axis perpendicular to the axis that labels are associated with
            (0 means search for column labels, 1 means search for index labels)

        Returns
        -------
        is_label: bool
        """
        if self.ndim > 2:
            raise NotImplementedError(
                "_is_label_reference is not implemented for {type}"
                .format(type=type(self)))

        axis = self._get_axis_number(axis)
        other_axes = (ax for ax in range(self._AXIS_LEN) if ax != axis)

        return (key is not None and
                is_hashable(key) and
                any(key in self.axes[ax] for ax in other_axes))

    def _is_label_or_level_reference(self, key, axis=0):
        """
        Test whether a key is a label or level reference for a given axis.

        To be considered either a label or a level reference, `key` must be a
        string that:
          - (axis=0): Matches a column label or an index level
          - (axis=1): Matches an index label or a column level

        Parameters
        ----------
        key: str
            Potential label or level name
        axis: int, default 0
            Axis that levels are associated with (0 for index, 1 for columns)

        Returns
        -------
        is_label_or_level: bool
        """

        if self.ndim > 2:
            raise NotImplementedError(
                "_is_label_or_level_reference is not implemented for {type}"
                .format(type=type(self)))

        return (self._is_level_reference(key, axis=axis) or
                self._is_label_reference(key, axis=axis))

    def _check_label_or_level_ambiguity(self, key, axis=0):
        """
        Check whether `key` is ambiguous.

        By ambiguous, we mean that it matches both a level of the input
        `axis` and a label of the other axis.

        Parameters
        ----------
        key: str or object
            label or level name
        axis: int, default 0
            Axis that levels are associated with (0 for index, 1 for columns)

        Raises
        ------
        ValueError: `key` is ambiguous
        """
        if self.ndim > 2:
            raise NotImplementedError(
                "_check_label_or_level_ambiguity is not implemented for {type}"
                .format(type=type(self)))

        axis = self._get_axis_number(axis)
        other_axes = (ax for ax in range(self._AXIS_LEN) if ax != axis)

        if (key is not None and
                is_hashable(key) and
                key in self.axes[axis].names and
                any(key in self.axes[ax] for ax in other_axes)):

            # Build an informative and grammatical warning
            level_article, level_type = (('an', 'index')
                                         if axis == 0 else
                                         ('a', 'column'))

            label_article, label_type = (('a', 'column')
                                         if axis == 0 else
                                         ('an', 'index'))

            msg = ("'{key}' is both {level_article} {level_type} level and "
                   "{label_article} {label_type} label, which is ambiguous."
                   ).format(key=key,
                            level_article=level_article,
                            level_type=level_type,
                            label_article=label_article,
                            label_type=label_type)
            raise ValueError(msg)

    def _get_label_or_level_values(self, key, axis=0):
        """
        Return a 1-D array of values associated with `key`, a label or level
        from the given `axis`.

        Retrieval logic:
          - (axis=0): Return column values if `key` matches a column label.
            Otherwise return index level values if `key` matches an index
            level.
          - (axis=1): Return row values if `key` matches an index label.
            Otherwise return column level values if 'key' matches a column
            level

        Parameters
        ----------
        key: str
            Label or level name.
        axis: int, default 0
            Axis that levels are associated with (0 for index, 1 for columns)

        Returns
        -------
        values: np.ndarray

        Raises
        ------
        KeyError
            if `key` matches neither a label nor a level
        ValueError
            if `key` matches multiple labels
        FutureWarning
            if `key` is ambiguous. This will become an ambiguity error in a
            future version
        """
        if self.ndim > 2:
            raise NotImplementedError(
                "_get_label_or_level_values is not implemented for {type}"
                .format(type=type(self)))

        axis = self._get_axis_number(axis)
        other_axes = [ax for ax in range(self._AXIS_LEN) if ax != axis]

        if self._is_label_reference(key, axis=axis):
            self._check_label_or_level_ambiguity(key, axis=axis)
            values = self.xs(key, axis=other_axes[0])._values
        elif self._is_level_reference(key, axis=axis):
            values = self.axes[axis].get_level_values(key)._values
        else:
            raise KeyError(key)

        # Check for duplicates
        if values.ndim > 1:

            if other_axes and isinstance(
                    self._get_axis(other_axes[0]), MultiIndex):
                multi_message = ('\n'
                                 'For a multi-index, the label must be a '
                                 'tuple with elements corresponding to '
                                 'each level.')
            else:
                multi_message = ''

            label_axis_name = 'column' if axis == 0 else 'index'
            raise ValueError(("The {label_axis_name} label '{key}' "
                              "is not unique.{multi_message}")
                             .format(key=key,
                                     label_axis_name=label_axis_name,
                                     multi_message=multi_message))

        return values

    def _drop_labels_or_levels(self, keys, axis=0):
        """
        Drop labels and/or levels for the given `axis`.

        For each key in `keys`:
          - (axis=0): If key matches a column label then drop the column.
            Otherwise if key matches an index level then drop the level.
          - (axis=1): If key matches an index label then drop the row.
            Otherwise if key matches a column level then drop the level.

        Parameters
        ----------
        keys: str or list of str
            labels or levels to drop
        axis: int, default 0
            Axis that levels are associated with (0 for index, 1 for columns)

        Returns
        -------
        dropped: DataFrame

        Raises
        ------
        ValueError
            if any `keys` match neither a label nor a level
        """
        if self.ndim > 2:
            raise NotImplementedError(
                "_drop_labels_or_levels is not implemented for {type}"
                .format(type=type(self)))

        axis = self._get_axis_number(axis)

        # Validate keys
        keys = com.maybe_make_list(keys)
        invalid_keys = [k for k in keys if not
                        self._is_label_or_level_reference(k, axis=axis)]

        if invalid_keys:
            raise ValueError(("The following keys are not valid labels or "
                              "levels for axis {axis}: {invalid_keys}")
                             .format(axis=axis,
                                     invalid_keys=invalid_keys))

        # Compute levels and labels to drop
        levels_to_drop = [k for k in keys
                          if self._is_level_reference(k, axis=axis)]

        labels_to_drop = [k for k in keys
                          if not self._is_level_reference(k, axis=axis)]

        # Perform copy upfront and then use inplace operations below.
        # This ensures that we always perform exactly one copy.
        # ``copy`` and/or ``inplace`` options could be added in the future.
        dropped = self.copy()

        if axis == 0:
            # Handle dropping index levels
            if levels_to_drop:
                dropped.reset_index(levels_to_drop, drop=True, inplace=True)

            # Handle dropping columns labels
            if labels_to_drop:
                dropped.drop(labels_to_drop, axis=1, inplace=True)
        else:
            # Handle dropping column levels
            if levels_to_drop:
                if isinstance(dropped.columns, MultiIndex):
                    # Drop the specified levels from the MultiIndex
                    dropped.columns = dropped.columns.droplevel(levels_to_drop)
                else:
                    # Drop the last level of Index by replacing with
                    # a RangeIndex
                    dropped.columns = RangeIndex(dropped.columns.size)

            # Handle dropping index labels
            if labels_to_drop:
                dropped.drop(labels_to_drop, axis=0, inplace=True)

        return dropped

    # ----------------------------------------------------------------------
    # Iteration

    def __hash__(self):
        raise TypeError('{0!r} objects are mutable, thus they cannot be'
                        ' hashed'.format(self.__class__.__name__))

    def __iter__(self):
        """Iterate over info axis"""
        return iter(self._info_axis)

    # can we get a better explanation of this?
    def keys(self):
        """Get the 'info axis' (see Indexing for more)

        This is index for Series, columns for DataFrame and major_axis for
        Panel.
        """
        return self._info_axis

    def iteritems(self):
        """Iterate over (label, values) on info axis

        This is index for Series, columns for DataFrame, major_axis for Panel,
        and so on.
        """
        for h in self._info_axis:
            yield h, self[h]

    def __len__(self):
        """Returns length of info axis"""
        return len(self._info_axis)

    def __contains__(self, key):
        """True if the key is in the info axis"""
        return key in self._info_axis

    @property
    def empty(self):
        """
        Indicator whether DataFrame is empty.

        True if DataFrame is entirely empty (no items), meaning any of the
        axes are of length 0.

        Returns
        -------
        bool
            If DataFrame is empty, return True, if not return False.

        See Also
        --------
        Series.dropna
        DataFrame.dropna

        Notes
        -----
        If DataFrame contains only NaNs, it is still not considered empty. See
        the example below.

        Examples
        --------
        An example of an actual empty DataFrame. Notice the index is empty:

        >>> df_empty = pd.DataFrame({'A' : []})
        >>> df_empty
        Empty DataFrame
        Columns: [A]
        Index: []
        >>> df_empty.empty
        True

        If we only have NaNs in our DataFrame, it is not considered empty! We
        will need to drop the NaNs to make the DataFrame empty:

        >>> df = pd.DataFrame({'A' : [np.nan]})
        >>> df
            A
        0 NaN
        >>> df.empty
        False
        >>> df.dropna().empty
        True
        """
        return any(len(self._get_axis(a)) == 0 for a in self._AXIS_ORDERS)

    # ----------------------------------------------------------------------
    # Array Interface

    # This is also set in IndexOpsMixin
    # GH#23114 Ensure ndarray.__op__(DataFrame) returns NotImplemented
    __array_priority__ = 1000

    def __array__(self, dtype=None):
        return com.values_from_object(self)

    def __array_wrap__(self, result, context=None):
        d = self._construct_axes_dict(self._AXIS_ORDERS, copy=False)
        return self._constructor(result, **d).__finalize__(self)

    # ideally we would define this to avoid the getattr checks, but
    # is slower
    # @property
    # def __array_interface__(self):
    #    """ provide numpy array interface method """
    #    values = self.values
    #    return dict(typestr=values.dtype.str,shape=values.shape,data=values)

    def to_dense(self):
        """
        Return dense representation of NDFrame (as opposed to sparse).
        """
        # compat
        return self

    # ----------------------------------------------------------------------
    # Picklability

    def __getstate__(self):
        meta = {k: getattr(self, k, None) for k in self._metadata}
        return dict(_data=self._data, _typ=self._typ, _metadata=self._metadata,
                    **meta)

    def __setstate__(self, state):

        if isinstance(state, BlockManager):
            self._data = state
        elif isinstance(state, dict):
            typ = state.get('_typ')
            if typ is not None:

                # set in the order of internal names
                # to avoid definitional recursion
                # e.g. say fill_value needing _data to be
                # defined
                meta = set(self._internal_names + self._metadata)
                for k in list(meta):
                    if k in state:
                        v = state[k]
                        object.__setattr__(self, k, v)

                for k, v in state.items():
                    if k not in meta:
                        object.__setattr__(self, k, v)

            else:
                self._unpickle_series_compat(state)
        elif isinstance(state[0], dict):
            if len(state) == 5:
                self._unpickle_sparse_frame_compat(state)
            else:
                self._unpickle_frame_compat(state)
        elif len(state) == 4:
            self._unpickle_panel_compat(state)
        elif len(state) == 2:
            self._unpickle_series_compat(state)
        else:  # pragma: no cover
            # old pickling format, for compatibility
            self._unpickle_matrix_compat(state)

        self._item_cache = {}

    # ----------------------------------------------------------------------
    # Rendering Methods

    def __unicode__(self):
        # unicode representation based upon iterating over self
        # (since, by definition, `PandasContainers` are iterable)
        prepr = '[%s]' % ','.join(map(pprint_thing, self))
        return '%s(%s)' % (self.__class__.__name__, prepr)

    def _repr_latex_(self):
        """
        Returns a LaTeX representation for a particular object.
        Mainly for use with nbconvert (jupyter notebook conversion to pdf).
        """
        if config.get_option('display.latex.repr'):
            return self.to_latex()
        else:
            return None

    def _repr_data_resource_(self):
        """
        Not a real Jupyter special repr method, but we use the same
        naming convention.
        """
        if config.get_option("display.html.table_schema"):
            data = self.head(config.get_option('display.max_rows'))
            payload = json.loads(data.to_json(orient='table'),
                                 object_pairs_hook=collections.OrderedDict)
            return payload

    # ----------------------------------------------------------------------
    # I/O Methods

    _shared_docs['to_excel'] = """
    Write %(klass)s to an Excel sheet.

    To write a single %(klass)s to an Excel .xlsx file it is only necessary to
    specify a target file name. To write to multiple sheets it is necessary to
    create an `ExcelWriter` object with a target file name, and specify a sheet
    in the file to write to.

    Multiple sheets may be written to by specifying unique `sheet_name`.
    With all data written to the file it is necessary to save the changes.
    Note that creating an `ExcelWriter` object with a file name that already
    exists will result in the contents of the existing file being erased.

    Parameters
    ----------
    excel_writer : str or ExcelWriter object
        File path or existing ExcelWriter.
    sheet_name : str, default 'Sheet1'
        Name of sheet which will contain DataFrame.
    na_rep : str, default ''
        Missing data representation.
    float_format : str, optional
        Format string for floating point numbers. For example
        ``float_format="%%.2f"`` will format 0.1234 to 0.12.
    columns : sequence or list of str, optional
        Columns to write.
    header : bool or list of str, default True
        Write out the column names. If a list of string is given it is
        assumed to be aliases for the column names.
    index : bool, default True
        Write row names (index).
    index_label : str or sequence, optional
        Column label for index column(s) if desired. If not specified, and
        `header` and `index` are True, then the index names are used. A
        sequence should be given if the DataFrame uses MultiIndex.
    startrow : int, default 0
        Upper left cell row to dump data frame.
    startcol : int, default 0
        Upper left cell column to dump data frame.
    engine : str, optional
        Write engine to use, 'openpyxl' or 'xlsxwriter'. You can also set this
        via the options ``io.excel.xlsx.writer``, ``io.excel.xls.writer``, and
        ``io.excel.xlsm.writer``.
    merge_cells : bool, default True
        Write MultiIndex and Hierarchical Rows as merged cells.
    encoding : str, optional
        Encoding of the resulting excel file. Only necessary for xlwt,
        other writers support unicode natively.
    inf_rep : str, default 'inf'
        Representation for infinity (there is no native representation for
        infinity in Excel).
    verbose : bool, default True
        Display more information in the error logs.
    freeze_panes : tuple of int (length 2), optional
        Specifies the one-based bottommost row and rightmost column that
        is to be frozen.

        .. versionadded:: 0.20.0.

    See Also
    --------
    to_csv : Write DataFrame to a comma-separated values (csv) file.
    ExcelWriter : Class for writing DataFrame objects into excel sheets.
    read_excel : Read an Excel file into a pandas DataFrame.
    read_csv : Read a comma-separated values (csv) file into DataFrame.

    Notes
    -----
    For compatibility with :meth:`~DataFrame.to_csv`,
    to_excel serializes lists and dicts to strings before writing.

    Once a workbook has been saved it is not possible write further data
    without rewriting the whole workbook.

    Examples
    --------

    Create, write to and save a workbook:

    >>> df1 = pd.DataFrame([['a', 'b'], ['c', 'd']],
    ...                    index=['row 1', 'row 2'],
    ...                    columns=['col 1', 'col 2'])
    >>> df1.to_excel("output.xlsx")  # doctest: +SKIP

    To specify the sheet name:

    >>> df1.to_excel("output.xlsx",
    ...              sheet_name='Sheet_name_1')  # doctest: +SKIP

    If you wish to write to more than one sheet in the workbook, it is
    necessary to specify an ExcelWriter object:

    >>> df2 = df1.copy()
    >>> with pd.ExcelWriter('output.xlsx') as writer:  # doctest: +SKIP
    ...     df1.to_excel(writer, sheet_name='Sheet_name_1')
    ...     df2.to_excel(writer, sheet_name='Sheet_name_2')

    To set the library that is used to write the Excel file,
    you can pass the `engine` keyword (the default engine is
    automatically chosen depending on the file extension):

    >>> df1.to_excel('output1.xlsx', engine='xlsxwriter')  # doctest: +SKIP
    """

    @Appender(_shared_docs["to_excel"] % dict(klass="object"))
    def to_excel(self, excel_writer, sheet_name="Sheet1", na_rep="",
                 float_format=None, columns=None, header=True, index=True,
                 index_label=None, startrow=0, startcol=0, engine=None,
                 merge_cells=True, encoding=None, inf_rep="inf", verbose=True,
                 freeze_panes=None):
        df = self if isinstance(self, ABCDataFrame) else self.to_frame()

        from pandas.io.formats.excel import ExcelFormatter
        formatter = ExcelFormatter(df, na_rep=na_rep, cols=columns,
                                   header=header,
                                   float_format=float_format, index=index,
                                   index_label=index_label,
                                   merge_cells=merge_cells,
                                   inf_rep=inf_rep)
        formatter.write(excel_writer, sheet_name=sheet_name, startrow=startrow,
                        startcol=startcol, freeze_panes=freeze_panes,
                        engine=engine)

    def to_json(self, path_or_buf=None, orient=None, date_format=None,
                double_precision=10, force_ascii=True, date_unit='ms',
                default_handler=None, lines=False, compression='infer',
                index=True):
        """
        Convert the object to a JSON string.

        Note NaN's and None will be converted to null and datetime objects
        will be converted to UNIX timestamps.

        Parameters
        ----------
        path_or_buf : string or file handle, optional
            File path or object. If not specified, the result is returned as
            a string.
        orient : string
            Indication of expected JSON string format.

            * Series

              - default is 'index'
              - allowed values are: {'split','records','index','table'}

            * DataFrame

              - default is 'columns'
              - allowed values are:
                {'split','records','index','columns','values','table'}

            * The format of the JSON string

              - 'split' : dict like {'index' -> [index],
                'columns' -> [columns], 'data' -> [values]}
              - 'records' : list like
                [{column -> value}, ... , {column -> value}]
              - 'index' : dict like {index -> {column -> value}}
              - 'columns' : dict like {column -> {index -> value}}
              - 'values' : just the values array
              - 'table' : dict like {'schema': {schema}, 'data': {data}}
                describing the data, and the data component is
                like ``orient='records'``.

                .. versionchanged:: 0.20.0

        date_format : {None, 'epoch', 'iso'}
            Type of date conversion. 'epoch' = epoch milliseconds,
            'iso' = ISO8601. The default depends on the `orient`. For
            ``orient='table'``, the default is 'iso'. For all other orients,
            the default is 'epoch'.
        double_precision : int, default 10
            The number of decimal places to use when encoding
            floating point values.
        force_ascii : bool, default True
            Force encoded string to be ASCII.
        date_unit : string, default 'ms' (milliseconds)
            The time unit to encode to, governs timestamp and ISO8601
            precision.  One of 's', 'ms', 'us', 'ns' for second, millisecond,
            microsecond, and nanosecond respectively.
        default_handler : callable, default None
            Handler to call if object cannot otherwise be converted to a
            suitable format for JSON. Should receive a single argument which is
            the object to convert and return a serialisable object.
        lines : bool, default False
            If 'orient' is 'records' write out line delimited json format. Will
            throw ValueError if incorrect 'orient' since others are not list
            like.

            .. versionadded:: 0.19.0

        compression : {'infer', 'gzip', 'bz2', 'zip', 'xz', None}

            A string representing the compression to use in the output file,
            only used when the first argument is a filename. By default, the
            compression is inferred from the filename.

            .. versionadded:: 0.21.0
            .. versionchanged:: 0.24.0
               'infer' option added and set to default
        index : bool, default True
            Whether to include the index values in the JSON string. Not
            including the index (``index=False``) is only supported when
            orient is 'split' or 'table'.

            .. versionadded:: 0.23.0

        See Also
        --------
        read_json

        Examples
        --------

        >>> df = pd.DataFrame([['a', 'b'], ['c', 'd']],
        ...                   index=['row 1', 'row 2'],
        ...                   columns=['col 1', 'col 2'])
        >>> df.to_json(orient='split')
        '{"columns":["col 1","col 2"],
          "index":["row 1","row 2"],
          "data":[["a","b"],["c","d"]]}'

        Encoding/decoding a Dataframe using ``'records'`` formatted JSON.
        Note that index labels are not preserved with this encoding.

        >>> df.to_json(orient='records')
        '[{"col 1":"a","col 2":"b"},{"col 1":"c","col 2":"d"}]'

        Encoding/decoding a Dataframe using ``'index'`` formatted JSON:

        >>> df.to_json(orient='index')
        '{"row 1":{"col 1":"a","col 2":"b"},"row 2":{"col 1":"c","col 2":"d"}}'

        Encoding/decoding a Dataframe using ``'columns'`` formatted JSON:

        >>> df.to_json(orient='columns')
        '{"col 1":{"row 1":"a","row 2":"c"},"col 2":{"row 1":"b","row 2":"d"}}'

        Encoding/decoding a Dataframe using ``'values'`` formatted JSON:

        >>> df.to_json(orient='values')
        '[["a","b"],["c","d"]]'

        Encoding with Table Schema

        >>> df.to_json(orient='table')
        '{"schema": {"fields": [{"name": "index", "type": "string"},
                                {"name": "col 1", "type": "string"},
                                {"name": "col 2", "type": "string"}],
                     "primaryKey": "index",
                     "pandas_version": "0.20.0"},
          "data": [{"index": "row 1", "col 1": "a", "col 2": "b"},
                   {"index": "row 2", "col 1": "c", "col 2": "d"}]}'
        """

        from pandas.io import json
        if date_format is None and orient == 'table':
            date_format = 'iso'
        elif date_format is None:
            date_format = 'epoch'
        return json.to_json(path_or_buf=path_or_buf, obj=self, orient=orient,
                            date_format=date_format,
                            double_precision=double_precision,
                            force_ascii=force_ascii, date_unit=date_unit,
                            default_handler=default_handler,
                            lines=lines, compression=compression,
                            index=index)

    def to_hdf(self, path_or_buf, key, **kwargs):
        """
        Write the contained data to an HDF5 file using HDFStore.

        Hierarchical Data Format (HDF) is self-describing, allowing an
        application to interpret the structure and contents of a file with
        no outside information. One HDF file can hold a mix of related objects
        which can be accessed as a group or as individual objects.

        In order to add another DataFrame or Series to an existing HDF file
        please use append mode and a different a key.

        For more information see the :ref:`user guide <io.hdf5>`.

        Parameters
        ----------
        path_or_buf : str or pandas.HDFStore
            File path or HDFStore object.
        key : str
            Identifier for the group in the store.
        mode : {'a', 'w', 'r+'}, default 'a'
            Mode to open file:

            - 'w': write, a new file is created (an existing file with
              the same name would be deleted).
            - 'a': append, an existing file is opened for reading and
              writing, and if the file does not exist it is created.
            - 'r+': similar to 'a', but the file must already exist.
        format : {'fixed', 'table'}, default 'fixed'
            Possible values:

            - 'fixed': Fixed format. Fast writing/reading. Not-appendable,
              nor searchable.
            - 'table': Table format. Write as a PyTables Table structure
              which may perform worse but allow more flexible operations
              like searching / selecting subsets of the data.
        append : bool, default False
            For Table formats, append the input data to the existing.
        data_columns :  list of columns or True, optional
            List of columns to create as indexed data columns for on-disk
            queries, or True to use all columns. By default only the axes
            of the object are indexed. See :ref:`io.hdf5-query-data-columns`.
            Applicable only to format='table'.
        complevel : {0-9}, optional
            Specifies a compression level for data.
            A value of 0 disables compression.
        complib : {'zlib', 'lzo', 'bzip2', 'blosc'}, default 'zlib'
            Specifies the compression library to be used.
            As of v0.20.2 these additional compressors for Blosc are supported
            (default if no compressor specified: 'blosc:blosclz'):
            {'blosc:blosclz', 'blosc:lz4', 'blosc:lz4hc', 'blosc:snappy',
            'blosc:zlib', 'blosc:zstd'}.
            Specifying a compression library which is not available issues
            a ValueError.
        fletcher32 : bool, default False
            If applying compression use the fletcher32 checksum.
        dropna : bool, default False
            If true, ALL nan rows will not be written to store.
        errors : str, default 'strict'
            Specifies how encoding and decoding errors are to be handled.
            See the errors argument for :func:`open` for a full list
            of options.

        See Also
        --------
        DataFrame.read_hdf : Read from HDF file.
        DataFrame.to_parquet : Write a DataFrame to the binary parquet format.
        DataFrame.to_sql : Write to a sql table.
        DataFrame.to_feather : Write out feather-format for DataFrames.
        DataFrame.to_csv : Write out to a csv file.

        Examples
        --------
        >>> df = pd.DataFrame({'A': [1, 2, 3], 'B': [4, 5, 6]},
        ...                   index=['a', 'b', 'c'])
        >>> df.to_hdf('data.h5', key='df', mode='w')

        We can add another object to the same file:

        >>> s = pd.Series([1, 2, 3, 4])
        >>> s.to_hdf('data.h5', key='s')

        Reading from HDF file:

        >>> pd.read_hdf('data.h5', 'df')
        A  B
        a  1  4
        b  2  5
        c  3  6
        >>> pd.read_hdf('data.h5', 's')
        0    1
        1    2
        2    3
        3    4
        dtype: int64

        Deleting file with data:

        >>> import os
        >>> os.remove('data.h5')
        """
        from pandas.io import pytables
        return pytables.to_hdf(path_or_buf, key, self, **kwargs)

    def to_msgpack(self, path_or_buf=None, encoding='utf-8', **kwargs):
        """
        Serialize object to input file path using msgpack format.

        THIS IS AN EXPERIMENTAL LIBRARY and the storage format
        may not be stable until a future release.

        Parameters
        ----------
        path : string File path, buffer-like, or None
            if None, return generated string
        append : bool whether to append to an existing msgpack
            (default is False)
        compress : type of compressor (zlib or blosc), default to None (no
            compression)
        """

        from pandas.io import packers
        return packers.to_msgpack(path_or_buf, self, encoding=encoding,
                                  **kwargs)

    def to_sql(self, name, con, schema=None, if_exists='fail', index=True,
               index_label=None, chunksize=None, dtype=None, method=None):
        """
        Write records stored in a DataFrame to a SQL database.

        Databases supported by SQLAlchemy [1]_ are supported. Tables can be
        newly created, appended to, or overwritten.

        Parameters
        ----------
        name : string
            Name of SQL table.
        con : sqlalchemy.engine.Engine or sqlite3.Connection
            Using SQLAlchemy makes it possible to use any DB supported by that
            library. Legacy support is provided for sqlite3.Connection objects.
        schema : string, optional
            Specify the schema (if database flavor supports this). If None, use
            default schema.
        if_exists : {'fail', 'replace', 'append'}, default 'fail'
            How to behave if the table already exists.

            * fail: Raise a ValueError.
            * replace: Drop the table before inserting new values.
            * append: Insert new values to the existing table.

        index : bool, default True
            Write DataFrame index as a column. Uses `index_label` as the column
            name in the table.
        index_label : string or sequence, default None
            Column label for index column(s). If None is given (default) and
            `index` is True, then the index names are used.
            A sequence should be given if the DataFrame uses MultiIndex.
        chunksize : int, optional
            Rows will be written in batches of this size at a time. By default,
            all rows will be written at once.
        dtype : dict, optional
            Specifying the datatype for columns. The keys should be the column
            names and the values should be the SQLAlchemy types or strings for
            the sqlite3 legacy mode.
        method : {None, 'multi', callable}, default None
            Controls the SQL insertion clause used:

            * None : Uses standard SQL ``INSERT`` clause (one per row).
            * 'multi': Pass multiple values in a single ``INSERT`` clause.
            * callable with signature ``(pd_table, conn, keys, data_iter)``.

            Details and a sample callable implementation can be found in the
            section :ref:`insert method <io.sql.method>`.

            .. versionadded:: 0.24.0

        Raises
        ------
        ValueError
            When the table already exists and `if_exists` is 'fail' (the
            default).

        See Also
        --------
        read_sql : Read a DataFrame from a table.

        Notes
        -----
        Timezone aware datetime columns will be written as
        ``Timestamp with timezone`` type with SQLAlchemy if supported by the
        database. Otherwise, the datetimes will be stored as timezone unaware
        timestamps local to the original timezone.

        .. versionadded:: 0.24.0

        References
        ----------
        .. [1] http://docs.sqlalchemy.org
        .. [2] https://www.python.org/dev/peps/pep-0249/

        Examples
        --------

        Create an in-memory SQLite database.

        >>> from sqlalchemy import create_engine
        >>> engine = create_engine('sqlite://', echo=False)

        Create a table from scratch with 3 rows.

        >>> df = pd.DataFrame({'name' : ['User 1', 'User 2', 'User 3']})
        >>> df
             name
        0  User 1
        1  User 2
        2  User 3

        >>> df.to_sql('users', con=engine)
        >>> engine.execute("SELECT * FROM users").fetchall()
        [(0, 'User 1'), (1, 'User 2'), (2, 'User 3')]

        >>> df1 = pd.DataFrame({'name' : ['User 4', 'User 5']})
        >>> df1.to_sql('users', con=engine, if_exists='append')
        >>> engine.execute("SELECT * FROM users").fetchall()
        [(0, 'User 1'), (1, 'User 2'), (2, 'User 3'),
         (0, 'User 4'), (1, 'User 5')]

        Overwrite the table with just ``df1``.

        >>> df1.to_sql('users', con=engine, if_exists='replace',
        ...            index_label='id')
        >>> engine.execute("SELECT * FROM users").fetchall()
        [(0, 'User 4'), (1, 'User 5')]

        Specify the dtype (especially useful for integers with missing values).
        Notice that while pandas is forced to store the data as floating point,
        the database supports nullable integers. When fetching the data with
        Python, we get back integer scalars.

        >>> df = pd.DataFrame({"A": [1, None, 2]})
        >>> df
             A
        0  1.0
        1  NaN
        2  2.0

        >>> from sqlalchemy.types import Integer
        >>> df.to_sql('integers', con=engine, index=False,
        ...           dtype={"A": Integer()})

        >>> engine.execute("SELECT * FROM integers").fetchall()
        [(1,), (None,), (2,)]
        """
        from pandas.io import sql
        sql.to_sql(self, name, con, schema=schema, if_exists=if_exists,
                   index=index, index_label=index_label, chunksize=chunksize,
                   dtype=dtype, method=method)

    def to_pickle(self, path, compression='infer',
                  protocol=pickle.HIGHEST_PROTOCOL):
        """
        Pickle (serialize) object to file.

        Parameters
        ----------
        path : str
            File path where the pickled object will be stored.
        compression : {'infer', 'gzip', 'bz2', 'zip', 'xz', None}, \
        default 'infer'
            A string representing the compression to use in the output file. By
            default, infers from the file extension in specified path.

            .. versionadded:: 0.20.0
        protocol : int
            Int which indicates which protocol should be used by the pickler,
            default HIGHEST_PROTOCOL (see [1]_ paragraph 12.1.2). The possible
            values are 0, 1, 2, 3, 4. A negative value for the protocol
            parameter is equivalent to setting its value to HIGHEST_PROTOCOL.

            .. [1] https://docs.python.org/3/library/pickle.html
            .. versionadded:: 0.21.0

        See Also
        --------
        read_pickle : Load pickled pandas object (or any object) from file.
        DataFrame.to_hdf : Write DataFrame to an HDF5 file.
        DataFrame.to_sql : Write DataFrame to a SQL database.
        DataFrame.to_parquet : Write a DataFrame to the binary parquet format.

        Examples
        --------
        >>> original_df = pd.DataFrame({"foo": range(5), "bar": range(5, 10)})
        >>> original_df
           foo  bar
        0    0    5
        1    1    6
        2    2    7
        3    3    8
        4    4    9
        >>> original_df.to_pickle("./dummy.pkl")

        >>> unpickled_df = pd.read_pickle("./dummy.pkl")
        >>> unpickled_df
           foo  bar
        0    0    5
        1    1    6
        2    2    7
        3    3    8
        4    4    9

        >>> import os
        >>> os.remove("./dummy.pkl")
        """
        from pandas.io.pickle import to_pickle
        return to_pickle(self, path, compression=compression,
                         protocol=protocol)

    def to_clipboard(self, excel=True, sep=None, **kwargs):
        r"""
        Copy object to the system clipboard.

        Write a text representation of object to the system clipboard.
        This can be pasted into Excel, for example.

        Parameters
        ----------
        excel : bool, default True
            - True, use the provided separator, writing in a csv format for
              allowing easy pasting into excel.
            - False, write a string representation of the object to the
              clipboard.

        sep : str, default ``'\t'``
            Field delimiter.
        **kwargs
            These parameters will be passed to DataFrame.to_csv.

        See Also
        --------
        DataFrame.to_csv : Write a DataFrame to a comma-separated values
            (csv) file.
        read_clipboard : Read text from clipboard and pass to read_table.

        Notes
        -----
        Requirements for your platform.

          - Linux : `xclip`, or `xsel` (with `gtk` or `PyQt4` modules)
          - Windows : none
          - OS X : none

        Examples
        --------
        Copy the contents of a DataFrame to the clipboard.

        >>> df = pd.DataFrame([[1, 2, 3], [4, 5, 6]], columns=['A', 'B', 'C'])
        >>> df.to_clipboard(sep=',')
        ... # Wrote the following to the system clipboard:
        ... # ,A,B,C
        ... # 0,1,2,3
        ... # 1,4,5,6

        We can omit the the index by passing the keyword `index` and setting
        it to false.

        >>> df.to_clipboard(sep=',', index=False)
        ... # Wrote the following to the system clipboard:
        ... # A,B,C
        ... # 1,2,3
        ... # 4,5,6
        """
        from pandas.io import clipboards
        clipboards.to_clipboard(self, excel=excel, sep=sep, **kwargs)

    def to_xarray(self):
        """
        Return an xarray object from the pandas object.

        Returns
        -------
        xarray.DataArray or xarray.Dataset
            Data in the pandas structure converted to Dataset if the object is
            a DataFrame, or a DataArray if the object is a Series.

        See Also
        --------
        DataFrame.to_hdf : Write DataFrame to an HDF5 file.
        DataFrame.to_parquet : Write a DataFrame to the binary parquet format.

        Notes
        -----
        See the `xarray docs <http://xarray.pydata.org/en/stable/>`__

        Examples
        --------
        >>> df = pd.DataFrame([('falcon', 'bird',  389.0, 2),
        ...                    ('parrot', 'bird', 24.0, 2),
        ...                    ('lion',   'mammal', 80.5, 4),
        ...                    ('monkey', 'mammal', np.nan, 4)],
        ...                    columns=['name', 'class', 'max_speed',
        ...                             'num_legs'])
        >>> df
             name   class  max_speed  num_legs
        0  falcon    bird      389.0         2
        1  parrot    bird       24.0         2
        2    lion  mammal       80.5         4
        3  monkey  mammal        NaN         4

        >>> df.to_xarray()
        <xarray.Dataset>
        Dimensions:    (index: 4)
        Coordinates:
          * index      (index) int64 0 1 2 3
        Data variables:
            name       (index) object 'falcon' 'parrot' 'lion' 'monkey'
            class      (index) object 'bird' 'bird' 'mammal' 'mammal'
            max_speed  (index) float64 389.0 24.0 80.5 nan
            num_legs   (index) int64 2 2 4 4

        >>> df['max_speed'].to_xarray()
        <xarray.DataArray 'max_speed' (index: 4)>
        array([389. ,  24. ,  80.5,   nan])
        Coordinates:
          * index    (index) int64 0 1 2 3

        >>> dates = pd.to_datetime(['2018-01-01', '2018-01-01',
        ...                         '2018-01-02', '2018-01-02'])
        >>> df_multiindex = pd.DataFrame({'date': dates,
        ...                    'animal': ['falcon', 'parrot', 'falcon',
        ...                               'parrot'],
        ...                    'speed': [350, 18, 361, 15]}).set_index(['date',
        ...                                                    'animal'])
        >>> df_multiindex
                           speed
        date       animal
        2018-01-01 falcon    350
                   parrot     18
        2018-01-02 falcon    361
                   parrot     15

        >>> df_multiindex.to_xarray()
        <xarray.Dataset>
        Dimensions:  (animal: 2, date: 2)
        Coordinates:
          * date     (date) datetime64[ns] 2018-01-01 2018-01-02
          * animal   (animal) object 'falcon' 'parrot'
        Data variables:
            speed    (date, animal) int64 350 18 361 15
        """

        try:
            import xarray
        except ImportError:
            # Give a nice error message
            raise ImportError("the xarray library is not installed\n"
                              "you can install via conda\n"
                              "conda install xarray\n"
                              "or via pip\n"
                              "pip install xarray\n")

        if self.ndim == 1:
            return xarray.DataArray.from_series(self)
        elif self.ndim == 2:
            return xarray.Dataset.from_dataframe(self)

        # > 2 dims
        coords = [(a, self._get_axis(a)) for a in self._AXIS_ORDERS]
        return xarray.DataArray(self,
                                coords=coords,
                                )

    def to_latex(self, buf=None, columns=None, col_space=None, header=True,
                 index=True, na_rep='NaN', formatters=None, float_format=None,
                 sparsify=None, index_names=True, bold_rows=False,
                 column_format=None, longtable=None, escape=None,
                 encoding=None, decimal='.', multicolumn=None,
                 multicolumn_format=None, multirow=None):
        r"""
        Render an object to a LaTeX tabular environment table.

        Render an object to a tabular environment table. You can splice
        this into a LaTeX document. Requires \usepackage{booktabs}.

        .. versionchanged:: 0.20.2
           Added to Series

        Parameters
        ----------
        buf : file descriptor or None
            Buffer to write to. If None, the output is returned as a string.
        columns : list of label, optional
            The subset of columns to write. Writes all columns by default.
        col_space : int, optional
            The minimum width of each column.
        header : bool or list of str, default True
            Write out the column names. If a list of strings is given,
            it is assumed to be aliases for the column names.
        index : bool, default True
            Write row names (index).
        na_rep : str, default 'NaN'
            Missing data representation.
        formatters : list of functions or dict of {str: function}, optional
            Formatter functions to apply to columns' elements by position or
            name. The result of each function must be a unicode string.
            List must be of length equal to the number of columns.
        float_format : str, optional
            Format string for floating point numbers.
        sparsify : bool, optional
            Set to False for a DataFrame with a hierarchical index to print
            every multiindex key at each row. By default, the value will be
            read from the config module.
        index_names : bool, default True
            Prints the names of the indexes.
        bold_rows : bool, default False
            Make the row labels bold in the output.
        column_format : str, optional
            The columns format as specified in `LaTeX table format
            <https://en.wikibooks.org/wiki/LaTeX/Tables>`__ e.g. 'rcl' for 3
            columns. By default, 'l' will be used for all columns except
            columns of numbers, which default to 'r'.
        longtable : bool, optional
            By default, the value will be read from the pandas config
            module. Use a longtable environment instead of tabular. Requires
            adding a \usepackage{longtable} to your LaTeX preamble.
        escape : bool, optional
            By default, the value will be read from the pandas config
            module. When set to False prevents from escaping latex special
            characters in column names.
        encoding : str, optional
            A string representing the encoding to use in the output file,
            defaults to 'utf-8'.
        decimal : str, default '.'
            Character recognized as decimal separator, e.g. ',' in Europe.

            .. versionadded:: 0.18.0
        multicolumn : bool, default True
            Use \multicolumn to enhance MultiIndex columns.
            The default will be read from the config module.

            .. versionadded:: 0.20.0
        multicolumn_format : str, default 'l'
            The alignment for multicolumns, similar to `column_format`
            The default will be read from the config module.

            .. versionadded:: 0.20.0
        multirow : bool, default False
            Use \multirow to enhance MultiIndex rows. Requires adding a
            \usepackage{multirow} to your LaTeX preamble. Will print
            centered labels (instead of top-aligned) across the contained
            rows, separating groups via clines. The default will be read
            from the pandas config module.

            .. versionadded:: 0.20.0

        Returns
        -------
        str or None
            If buf is None, returns the resulting LateX format as a
            string. Otherwise returns None.

        See Also
        --------
        DataFrame.to_string : Render a DataFrame to a console-friendly
            tabular output.
        DataFrame.to_html : Render a DataFrame as an HTML table.

        Examples
        --------
        >>> df = pd.DataFrame({'name': ['Raphael', 'Donatello'],
        ...                    'mask': ['red', 'purple'],
        ...                    'weapon': ['sai', 'bo staff']})
        >>> df.to_latex(index=False) # doctest: +NORMALIZE_WHITESPACE
        '\\begin{tabular}{lll}\n\\toprule\n      name &    mask &    weapon
        \\\\\n\\midrule\n   Raphael &     red &       sai \\\\\n Donatello &
         purple &  bo staff \\\\\n\\bottomrule\n\\end{tabular}\n'
        """
        # Get defaults from the pandas config
        if self.ndim == 1:
            self = self.to_frame()
        if longtable is None:
            longtable = config.get_option("display.latex.longtable")
        if escape is None:
            escape = config.get_option("display.latex.escape")
        if multicolumn is None:
            multicolumn = config.get_option("display.latex.multicolumn")
        if multicolumn_format is None:
            multicolumn_format = config.get_option(
                "display.latex.multicolumn_format")
        if multirow is None:
            multirow = config.get_option("display.latex.multirow")

        formatter = DataFrameFormatter(self, buf=buf, columns=columns,
                                       col_space=col_space, na_rep=na_rep,
                                       header=header, index=index,
                                       formatters=formatters,
                                       float_format=float_format,
                                       bold_rows=bold_rows,
                                       sparsify=sparsify,
                                       index_names=index_names,
                                       escape=escape, decimal=decimal)
        formatter.to_latex(column_format=column_format, longtable=longtable,
                           encoding=encoding, multicolumn=multicolumn,
                           multicolumn_format=multicolumn_format,
                           multirow=multirow)

        if buf is None:
            return formatter.buf.getvalue()

    def to_csv(self, path_or_buf=None, sep=",", na_rep='', float_format=None,
               columns=None, header=True, index=True, index_label=None,
               mode='w', encoding=None,
               compression: Union[str, Dict, None] = 'infer',
               quoting=None, quotechar='"', line_terminator=None,
               chunksize=None, tupleize_cols=None, date_format=None,
               doublequote=True, escapechar=None, decimal='.'):
        r"""
        Write object to a comma-separated values (csv) file.

        .. versionchanged:: 0.24.0
            The order of arguments for Series was changed.

        Parameters
        ----------
        path_or_buf : str or file handle, default None
            File path or object, if None is provided the result is returned as
            a string.  If a file object is passed it should be opened with
            `newline=''`, disabling universal newlines.

            .. versionchanged:: 0.24.0

               Was previously named "path" for Series.

        sep : str, default ','
            String of length 1. Field delimiter for the output file.
        na_rep : str, default ''
            Missing data representation.
        float_format : str, default None
            Format string for floating point numbers.
        columns : sequence, optional
            Columns to write.
        header : bool or list of str, default True
            Write out the column names. If a list of strings is given it is
            assumed to be aliases for the column names.

            .. versionchanged:: 0.24.0

               Previously defaulted to False for Series.

        index : bool, default True
            Write row names (index).
        index_label : str or sequence, or False, default None
            Column label for index column(s) if desired. If None is given, and
            `header` and `index` are True, then the index names are used. A
            sequence should be given if the object uses MultiIndex. If
            False do not print fields for index names. Use index_label=False
            for easier importing in R.
        mode : str
            Python write mode, default 'w'.
        encoding : str, optional
            A string representing the encoding to use in the output file,
<<<<<<< HEAD
            defaults to 'ascii' on Python 2 and 'utf-8' on Python 3.
        compression : str or dict, default 'infer'
            If str, represents compression mode. If dict, value at 'method' is
            the compression mode. Compression mode may be any of the following
            possible values: {'infer', 'gzip', 'bz2', 'zip', 'xz', None}. If
            compression mode is 'infer' and `path_or_buf` is path-like, then
            detect compression mode from the following extensions: '.gz',
            '.bz2', '.zip' or '.xz'. (otherwise no compression). If dict given
            and mode is 'zip' or inferred as 'zip', other entries passed as
            kwargs to ByteZipFile.

            .. versionchanged:: 0.25.0

               May now be a dict with key 'method' as compression mode
               and other entries as ByteZipFile kwargs if compression mode
               is 'zip'
=======
            defaults to 'utf-8'.
        compression : str, default 'infer'
            Compression mode among the following possible values: {'infer',
            'gzip', 'bz2', 'zip', 'xz', None}. If 'infer' and `path_or_buf`
            is path-like, then detect compression from the following
            extensions: '.gz', '.bz2', '.zip' or '.xz'. (otherwise no
            compression).

            .. versionchanged:: 0.24.0

               'infer' option added and set to default.
>>>>>>> b90f9db6

        quoting : optional constant from csv module
            Defaults to csv.QUOTE_MINIMAL. If you have set a `float_format`
            then floats are converted to strings and thus csv.QUOTE_NONNUMERIC
            will treat them as non-numeric.
        quotechar : str, default '\"'
            String of length 1. Character used to quote fields.
        line_terminator : str, optional
            The newline character or character sequence to use in the output
            file. Defaults to `os.linesep`, which depends on the OS in which
            this method is called ('\n' for linux, '\r\n' for Windows, i.e.).

            .. versionchanged:: 0.24.0
        chunksize : int or None
            Rows to write at a time.
        tupleize_cols : bool, default False
            Write MultiIndex columns as a list of tuples (if True) or in
            the new, expanded format, where each MultiIndex column is a row
            in the CSV (if False).

            .. deprecated:: 0.21.0
               This argument will be removed and will always write each row
               of the multi-index as a separate row in the CSV file.
        date_format : str, default None
            Format string for datetime objects.
        doublequote : bool, default True
            Control quoting of `quotechar` inside a field.
        escapechar : str, default None
            String of length 1. Character used to escape `sep` and `quotechar`
            when appropriate.
        decimal : str, default '.'
            Character recognized as decimal separator. E.g. use ',' for
            European data.

        Returns
        -------
        None or str
            If path_or_buf is None, returns the resulting csv format as a
            string. Otherwise returns None.

        See Also
        --------
        read_csv : Load a CSV file into a DataFrame.
        to_excel : Write DataFrame to an Excel file.

        Examples
        --------
        >>> df = pd.DataFrame({'name': ['Raphael', 'Donatello'],
        ...                    'mask': ['red', 'purple'],
        ...                    'weapon': ['sai', 'bo staff']})
        >>> df.to_csv(index=False)
        'name,mask,weapon\nRaphael,red,sai\nDonatello,purple,bo staff\n'
        """

        df = self if isinstance(self, ABCDataFrame) else self.to_frame()

        if tupleize_cols is not None:
            warnings.warn("The 'tupleize_cols' parameter is deprecated and "
                          "will be removed in a future version",
                          FutureWarning, stacklevel=2)
        else:
            tupleize_cols = False

        from pandas.io.formats.csvs import CSVFormatter
        formatter = CSVFormatter(df, path_or_buf,
                                 line_terminator=line_terminator, sep=sep,
                                 encoding=encoding,
                                 compression=compression, quoting=quoting,
                                 na_rep=na_rep, float_format=float_format,
                                 cols=columns, header=header, index=index,
                                 index_label=index_label, mode=mode,
                                 chunksize=chunksize, quotechar=quotechar,
                                 tupleize_cols=tupleize_cols,
                                 date_format=date_format,
                                 doublequote=doublequote,
                                 escapechar=escapechar, decimal=decimal)
        formatter.save()

        if path_or_buf is None:
            return formatter.path_or_buf.getvalue()

    # ----------------------------------------------------------------------
    # Fancy Indexing

    @classmethod
    def _create_indexer(cls, name, indexer):
        """Create an indexer like _name in the class."""
        if getattr(cls, name, None) is None:
            _indexer = functools.partial(indexer, name)
            setattr(cls, name, property(_indexer, doc=indexer.__doc__))

    def get(self, key, default=None):
        """
        Get item from object for given key (DataFrame column, Panel slice,
        etc.). Returns default value if not found.

        Parameters
        ----------
        key : object

        Returns
        -------
        value : same type as items contained in object
        """
        try:
            return self[key]
        except (KeyError, ValueError, IndexError):
            return default

    def __getitem__(self, item):
        return self._get_item_cache(item)

    def _get_item_cache(self, item):
        """Return the cached item, item represents a label indexer."""
        cache = self._item_cache
        res = cache.get(item)
        if res is None:
            values = self._data.get(item)
            res = self._box_item_values(item, values)
            cache[item] = res
            res._set_as_cached(item, self)

            # for a chain
            res._is_copy = self._is_copy
        return res

    def _set_as_cached(self, item, cacher):
        """Set the _cacher attribute on the calling object with a weakref to
        cacher.
        """
        self._cacher = (item, weakref.ref(cacher))

    def _reset_cacher(self):
        """Reset the cacher."""
        if hasattr(self, '_cacher'):
            del self._cacher

    def _iget_item_cache(self, item):
        """Return the cached item, item represents a positional indexer."""
        ax = self._info_axis
        if ax.is_unique:
            lower = self._get_item_cache(ax[item])
        else:
            lower = self._take(item, axis=self._info_axis_number)
        return lower

    def _box_item_values(self, key, values):
        raise AbstractMethodError(self)

    def _maybe_cache_changed(self, item, value):
        """The object has called back to us saying maybe it has changed.
        """
        self._data.set(item, value)

    @property
    def _is_cached(self):
        """Return boolean indicating if self is cached or not."""
        return getattr(self, '_cacher', None) is not None

    def _get_cacher(self):
        """return my cacher or None"""
        cacher = getattr(self, '_cacher', None)
        if cacher is not None:
            cacher = cacher[1]()
        return cacher

    @property
    def _is_view(self):
        """Return boolean indicating if self is view of another array """
        return self._data.is_view

    def _maybe_update_cacher(self, clear=False, verify_is_copy=True):
        """
        See if we need to update our parent cacher if clear, then clear our
        cache.

        Parameters
        ----------
        clear : boolean, default False
            clear the item cache
        verify_is_copy : boolean, default True
            provide is_copy checks

        """

        cacher = getattr(self, '_cacher', None)
        if cacher is not None:
            ref = cacher[1]()

            # we are trying to reference a dead referant, hence
            # a copy
            if ref is None:
                del self._cacher
            else:
                try:
                    ref._maybe_cache_changed(cacher[0], self)
                except Exception:
                    pass

        if verify_is_copy:
            self._check_setitem_copy(stacklevel=5, t='referant')

        if clear:
            self._clear_item_cache()

    def _clear_item_cache(self, i=None):
        if i is not None:
            self._item_cache.pop(i, None)
        else:
            self._item_cache.clear()

    def _slice(self, slobj, axis=0, kind=None):
        """
        Construct a slice of this container.

        kind parameter is maintained for compatibility with Series slicing.
        """
        axis = self._get_block_manager_axis(axis)
        result = self._constructor(self._data.get_slice(slobj, axis=axis))
        result = result.__finalize__(self)

        # this could be a view
        # but only in a single-dtyped view slicable case
        is_copy = axis != 0 or result._is_view
        result._set_is_copy(self, copy=is_copy)
        return result

    def _set_item(self, key, value):
        self._data.set(key, value)
        self._clear_item_cache()

    def _set_is_copy(self, ref=None, copy=True):
        if not copy:
            self._is_copy = None
        else:
            if ref is not None:
                self._is_copy = weakref.ref(ref)
            else:
                self._is_copy = None

    def _check_is_chained_assignment_possible(self):
        """
        Check if we are a view, have a cacher, and are of mixed type.
        If so, then force a setitem_copy check.

        Should be called just near setting a value

        Will return a boolean if it we are a view and are cached, but a
        single-dtype meaning that the cacher should be updated following
        setting.
        """
        if self._is_view and self._is_cached:
            ref = self._get_cacher()
            if ref is not None and ref._is_mixed_type:
                self._check_setitem_copy(stacklevel=4, t='referant',
                                         force=True)
            return True
        elif self._is_copy:
            self._check_setitem_copy(stacklevel=4, t='referant')
        return False

    def _check_setitem_copy(self, stacklevel=4, t='setting', force=False):
        """

        Parameters
        ----------
        stacklevel : integer, default 4
           the level to show of the stack when the error is output
        t : string, the type of setting error
        force : boolean, default False
           if True, then force showing an error

        validate if we are doing a settitem on a chained copy.

        If you call this function, be sure to set the stacklevel such that the
        user will see the error *at the level of setting*

        It is technically possible to figure out that we are setting on
        a copy even WITH a multi-dtyped pandas object. In other words, some
        blocks may be views while other are not. Currently _is_view will ALWAYS
        return False for multi-blocks to avoid having to handle this case.

        df = DataFrame(np.arange(0,9), columns=['count'])
        df['group'] = 'b'

        # This technically need not raise SettingWithCopy if both are view
        # (which is not # generally guaranteed but is usually True.  However,
        # this is in general not a good practice and we recommend using .loc.
        df.iloc[0:5]['group'] = 'a'

        """

        if force or self._is_copy:

            value = config.get_option('mode.chained_assignment')
            if value is None:
                return

            # see if the copy is not actually referred; if so, then dissolve
            # the copy weakref
            try:
                gc.collect(2)
                if not gc.get_referents(self._is_copy()):
                    self._is_copy = None
                    return
            except Exception:
                pass

            # we might be a false positive
            try:
                if self._is_copy().shape == self.shape:
                    self._is_copy = None
                    return
            except Exception:
                pass

            # a custom message
            if isinstance(self._is_copy, str):
                t = self._is_copy

            elif t == 'referant':
                t = ("\n"
                     "A value is trying to be set on a copy of a slice from a "
                     "DataFrame\n\n"
                     "See the caveats in the documentation: "
                     "http://pandas.pydata.org/pandas-docs/stable/"
                     "indexing.html#indexing-view-versus-copy"
                     )

            else:
                t = ("\n"
                     "A value is trying to be set on a copy of a slice from a "
                     "DataFrame.\n"
                     "Try using .loc[row_indexer,col_indexer] = value "
                     "instead\n\nSee the caveats in the documentation: "
                     "http://pandas.pydata.org/pandas-docs/stable/"
                     "indexing.html#indexing-view-versus-copy"
                     )

            if value == 'raise':
                raise com.SettingWithCopyError(t)
            elif value == 'warn':
                warnings.warn(t, com.SettingWithCopyWarning,
                              stacklevel=stacklevel)

    def __delitem__(self, key):
        """
        Delete item
        """
        deleted = False

        maybe_shortcut = False
        if hasattr(self, 'columns') and isinstance(self.columns, MultiIndex):
            try:
                maybe_shortcut = key not in self.columns._engine
            except TypeError:
                pass

        if maybe_shortcut:
            # Allow shorthand to delete all columns whose first len(key)
            # elements match key:
            if not isinstance(key, tuple):
                key = (key, )
            for col in self.columns:
                if isinstance(col, tuple) and col[:len(key)] == key:
                    del self[col]
                    deleted = True
        if not deleted:
            # If the above loop ran and didn't delete anything because
            # there was no match, this call should raise the appropriate
            # exception:
            self._data.delete(key)

        # delete from the caches
        try:
            del self._item_cache[key]
        except KeyError:
            pass

    def _take(self, indices, axis=0, is_copy=True):
        """
        Return the elements in the given *positional* indices along an axis.

        This means that we are not indexing according to actual values in
        the index attribute of the object. We are indexing according to the
        actual position of the element in the object.

        This is the internal version of ``.take()`` and will contain a wider
        selection of parameters useful for internal use but not as suitable
        for public usage.

        Parameters
        ----------
        indices : array-like
            An array of ints indicating which positions to take.
        axis : int, default 0
            The axis on which to select elements. "0" means that we are
            selecting rows, "1" means that we are selecting columns, etc.
        is_copy : bool, default True
            Whether to return a copy of the original object or not.

        Returns
        -------
        taken : same type as caller
            An array-like containing the elements taken from the object.

        See Also
        --------
        numpy.ndarray.take
        numpy.take
        """
        self._consolidate_inplace()

        new_data = self._data.take(indices,
                                   axis=self._get_block_manager_axis(axis),
                                   verify=True)
        result = self._constructor(new_data).__finalize__(self)

        # Maybe set copy if we didn't actually change the index.
        if is_copy:
            if not result._get_axis(axis).equals(self._get_axis(axis)):
                result._set_is_copy(self)

        return result

    def take(self, indices, axis=0, convert=None, is_copy=True, **kwargs):
        """
        Return the elements in the given *positional* indices along an axis.

        This means that we are not indexing according to actual values in
        the index attribute of the object. We are indexing according to the
        actual position of the element in the object.

        Parameters
        ----------
        indices : array-like
            An array of ints indicating which positions to take.
        axis : {0 or 'index', 1 or 'columns', None}, default 0
            The axis on which to select elements. ``0`` means that we are
            selecting rows, ``1`` means that we are selecting columns.
        convert : bool, default True
            Whether to convert negative indices into positive ones.
            For example, ``-1`` would map to the ``len(axis) - 1``.
            The conversions are similar to the behavior of indexing a
            regular Python list.

            .. deprecated:: 0.21.0
               In the future, negative indices will always be converted.

        is_copy : bool, default True
            Whether to return a copy of the original object or not.
        **kwargs
            For compatibility with :meth:`numpy.take`. Has no effect on the
            output.

        Returns
        -------
        taken : same type as caller
            An array-like containing the elements taken from the object.

        See Also
        --------
        DataFrame.loc : Select a subset of a DataFrame by labels.
        DataFrame.iloc : Select a subset of a DataFrame by positions.
        numpy.take : Take elements from an array along an axis.

        Examples
        --------
        >>> df = pd.DataFrame([('falcon', 'bird',    389.0),
        ...                    ('parrot', 'bird',     24.0),
        ...                    ('lion',   'mammal',   80.5),
        ...                    ('monkey', 'mammal', np.nan)],
        ...                    columns=['name', 'class', 'max_speed'],
        ...                    index=[0, 2, 3, 1])
        >>> df
             name   class  max_speed
        0  falcon    bird      389.0
        2  parrot    bird       24.0
        3    lion  mammal       80.5
        1  monkey  mammal        NaN

        Take elements at positions 0 and 3 along the axis 0 (default).

        Note how the actual indices selected (0 and 1) do not correspond to
        our selected indices 0 and 3. That's because we are selecting the 0th
        and 3rd rows, not rows whose indices equal 0 and 3.

        >>> df.take([0, 3])
             name   class  max_speed
        0  falcon    bird      389.0
        1  monkey  mammal        NaN

        Take elements at indices 1 and 2 along the axis 1 (column selection).

        >>> df.take([1, 2], axis=1)
            class  max_speed
        0    bird      389.0
        2    bird       24.0
        3  mammal       80.5
        1  mammal        NaN

        We may take elements using negative integers for positive indices,
        starting from the end of the object, just like with Python lists.

        >>> df.take([-1, -2])
             name   class  max_speed
        1  monkey  mammal        NaN
        3    lion  mammal       80.5
        """
        if convert is not None:
            msg = ("The 'convert' parameter is deprecated "
                   "and will be removed in a future version.")
            warnings.warn(msg, FutureWarning, stacklevel=2)

        nv.validate_take(tuple(), kwargs)
        return self._take(indices, axis=axis, is_copy=is_copy)

    def xs(self, key, axis=0, level=None, drop_level=True):
        """
        Return cross-section from the Series/DataFrame.

        This method takes a `key` argument to select data at a particular
        level of a MultiIndex.

        Parameters
        ----------
        key : label or tuple of label
            Label contained in the index, or partially in a MultiIndex.
        axis : {0 or 'index', 1 or 'columns'}, default 0
            Axis to retrieve cross-section on.
        level : object, defaults to first n levels (n=1 or len(key))
            In case of a key partially contained in a MultiIndex, indicate
            which levels are used. Levels can be referred by label or position.
        drop_level : bool, default True
            If False, returns object with same levels as self.

        Returns
        -------
        Series or DataFrame
            Cross-section from the original Series or DataFrame
            corresponding to the selected index levels.

        See Also
        --------
        DataFrame.loc : Access a group of rows and columns
            by label(s) or a boolean array.
        DataFrame.iloc : Purely integer-location based indexing
            for selection by position.

        Notes
        -----
        `xs` can not be used to set values.

        MultiIndex Slicers is a generic way to get/set values on
        any level or levels.
        It is a superset of `xs` functionality, see
        :ref:`MultiIndex Slicers <advanced.mi_slicers>`.

        Examples
        --------
        >>> d = {'num_legs': [4, 4, 2, 2],
        ...      'num_wings': [0, 0, 2, 2],
        ...      'class': ['mammal', 'mammal', 'mammal', 'bird'],
        ...      'animal': ['cat', 'dog', 'bat', 'penguin'],
        ...      'locomotion': ['walks', 'walks', 'flies', 'walks']}
        >>> df = pd.DataFrame(data=d)
        >>> df = df.set_index(['class', 'animal', 'locomotion'])
        >>> df
                                   num_legs  num_wings
        class  animal  locomotion
        mammal cat     walks              4          0
               dog     walks              4          0
               bat     flies              2          2
        bird   penguin walks              2          2

        Get values at specified index

        >>> df.xs('mammal')
                           num_legs  num_wings
        animal locomotion
        cat    walks              4          0
        dog    walks              4          0
        bat    flies              2          2

        Get values at several indexes

        >>> df.xs(('mammal', 'dog'))
                    num_legs  num_wings
        locomotion
        walks              4          0

        Get values at specified index and level

        >>> df.xs('cat', level=1)
                           num_legs  num_wings
        class  locomotion
        mammal walks              4          0

        Get values at several indexes and levels

        >>> df.xs(('bird', 'walks'),
        ...       level=[0, 'locomotion'])
                 num_legs  num_wings
        animal
        penguin         2          2

        Get values at specified column and axis

        >>> df.xs('num_wings', axis=1)
        class   animal   locomotion
        mammal  cat      walks         0
                dog      walks         0
                bat      flies         2
        bird    penguin  walks         2
        Name: num_wings, dtype: int64
        """
        axis = self._get_axis_number(axis)
        labels = self._get_axis(axis)
        if level is not None:
            loc, new_ax = labels.get_loc_level(key, level=level,
                                               drop_level=drop_level)

            # create the tuple of the indexer
            indexer = [slice(None)] * self.ndim
            indexer[axis] = loc
            indexer = tuple(indexer)

            result = self.iloc[indexer]
            setattr(result, result._get_axis_name(axis), new_ax)
            return result

        if axis == 1:
            return self[key]

        self._consolidate_inplace()

        index = self.index
        if isinstance(index, MultiIndex):
            loc, new_index = self.index.get_loc_level(key,
                                                      drop_level=drop_level)
        else:
            loc = self.index.get_loc(key)

            if isinstance(loc, np.ndarray):
                if loc.dtype == np.bool_:
                    inds, = loc.nonzero()
                    return self._take(inds, axis=axis)
                else:
                    return self._take(loc, axis=axis)

            if not is_scalar(loc):
                new_index = self.index[loc]

        if is_scalar(loc):
            new_values = self._data.fast_xs(loc)

            # may need to box a datelike-scalar
            #
            # if we encounter an array-like and we only have 1 dim
            # that means that their are list/ndarrays inside the Series!
            # so just return them (GH 6394)
            if not is_list_like(new_values) or self.ndim == 1:
                return com.maybe_box_datetimelike(new_values)

            result = self._constructor_sliced(
                new_values, index=self.columns,
                name=self.index[loc], dtype=new_values.dtype)

        else:
            result = self.iloc[loc]
            result.index = new_index

        # this could be a view
        # but only in a single-dtyped view slicable case
        result._set_is_copy(self, copy=not result._is_view)
        return result

    _xs = xs

    def select(self, crit, axis=0):
        """
        Return data corresponding to axis labels matching criteria.

        .. deprecated:: 0.21.0
            Use df.loc[df.index.map(crit)] to select via labels

        Parameters
        ----------
        crit : function
            To be called on each index (label). Should return True or False
        axis : int

        Returns
        -------
        selection : same type as caller
        """
        warnings.warn("'select' is deprecated and will be removed in a "
                      "future release. You can use "
                      ".loc[labels.map(crit)] as a replacement",
                      FutureWarning, stacklevel=2)

        axis = self._get_axis_number(axis)
        axis_name = self._get_axis_name(axis)
        axis_values = self._get_axis(axis)

        if len(axis_values) > 0:
            new_axis = axis_values[
                np.asarray([bool(crit(label)) for label in axis_values])]
        else:
            new_axis = axis_values

        return self.reindex(**{axis_name: new_axis})

    def reindex_like(self, other, method=None, copy=True, limit=None,
                     tolerance=None):
        """
        Return an object with matching indices as other object.

        Conform the object to the same index on all axes. Optional
        filling logic, placing NaN in locations having no value
        in the previous index. A new object is produced unless the
        new index is equivalent to the current one and copy=False.

        Parameters
        ----------
        other : Object of the same data type
            Its row and column indices are used to define the new indices
            of this object.
        method : {None, 'backfill'/'bfill', 'pad'/'ffill', 'nearest'}
            Method to use for filling holes in reindexed DataFrame.
            Please note: this is only applicable to DataFrames/Series with a
            monotonically increasing/decreasing index.

            * None (default): don't fill gaps
            * pad / ffill: propagate last valid observation forward to next
              valid
            * backfill / bfill: use next valid observation to fill gap
            * nearest: use nearest valid observations to fill gap

        copy : bool, default True
            Return a new object, even if the passed indexes are the same.
        limit : int, default None
            Maximum number of consecutive labels to fill for inexact matches.
        tolerance : optional
            Maximum distance between original and new labels for inexact
            matches. The values of the index at the matching locations most
            satisfy the equation ``abs(index[indexer] - target) <= tolerance``.

            Tolerance may be a scalar value, which applies the same tolerance
            to all values, or list-like, which applies variable tolerance per
            element. List-like includes list, tuple, array, Series, and must be
            the same size as the index and its dtype must exactly match the
            index's type.

            .. versionadded:: 0.21.0 (list-like tolerance)

        Returns
        -------
        Series or DataFrame
            Same type as caller, but with changed indices on each axis.

        See Also
        --------
        DataFrame.set_index : Set row labels.
        DataFrame.reset_index : Remove row labels or move them to new columns.
        DataFrame.reindex : Change to new indices or expand indices.

        Notes
        -----
        Same as calling
        ``.reindex(index=other.index, columns=other.columns,...)``.

        Examples
        --------
        >>> df1 = pd.DataFrame([[24.3, 75.7, 'high'],
        ...                     [31, 87.8, 'high'],
        ...                     [22, 71.6, 'medium'],
        ...                     [35, 95, 'medium']],
        ...     columns=['temp_celsius', 'temp_fahrenheit', 'windspeed'],
        ...     index=pd.date_range(start='2014-02-12',
        ...                         end='2014-02-15', freq='D'))

        >>> df1
                    temp_celsius  temp_fahrenheit windspeed
        2014-02-12          24.3             75.7      high
        2014-02-13          31.0             87.8      high
        2014-02-14          22.0             71.6    medium
        2014-02-15          35.0             95.0    medium

        >>> df2 = pd.DataFrame([[28, 'low'],
        ...                     [30, 'low'],
        ...                     [35.1, 'medium']],
        ...     columns=['temp_celsius', 'windspeed'],
        ...     index=pd.DatetimeIndex(['2014-02-12', '2014-02-13',
        ...                             '2014-02-15']))

        >>> df2
                    temp_celsius windspeed
        2014-02-12          28.0       low
        2014-02-13          30.0       low
        2014-02-15          35.1    medium

        >>> df2.reindex_like(df1)
                    temp_celsius  temp_fahrenheit windspeed
        2014-02-12          28.0              NaN       low
        2014-02-13          30.0              NaN       low
        2014-02-14           NaN              NaN       NaN
        2014-02-15          35.1              NaN    medium
        """
        d = other._construct_axes_dict(axes=self._AXIS_ORDERS, method=method,
                                       copy=copy, limit=limit,
                                       tolerance=tolerance)

        return self.reindex(**d)

    def drop(self, labels=None, axis=0, index=None, columns=None, level=None,
             inplace=False, errors='raise'):

        inplace = validate_bool_kwarg(inplace, 'inplace')

        if labels is not None:
            if index is not None or columns is not None:
                raise ValueError("Cannot specify both 'labels' and "
                                 "'index'/'columns'")
            axis_name = self._get_axis_name(axis)
            axes = {axis_name: labels}
        elif index is not None or columns is not None:
            axes, _ = self._construct_axes_from_arguments((index, columns), {})
        else:
            raise ValueError("Need to specify at least one of 'labels', "
                             "'index' or 'columns'")

        obj = self

        for axis, labels in axes.items():
            if labels is not None:
                obj = obj._drop_axis(labels, axis, level=level, errors=errors)

        if inplace:
            self._update_inplace(obj)
        else:
            return obj

    def _drop_axis(self, labels, axis, level=None, errors='raise'):
        """
        Drop labels from specified axis. Used in the ``drop`` method
        internally.

        Parameters
        ----------
        labels : single label or list-like
        axis : int or axis name
        level : int or level name, default None
            For MultiIndex
        errors : {'ignore', 'raise'}, default 'raise'
            If 'ignore', suppress error and existing labels are dropped.

        """
        axis = self._get_axis_number(axis)
        axis_name = self._get_axis_name(axis)
        axis = self._get_axis(axis)

        if axis.is_unique:
            if level is not None:
                if not isinstance(axis, MultiIndex):
                    raise AssertionError('axis must be a MultiIndex')
                new_axis = axis.drop(labels, level=level, errors=errors)
            else:
                new_axis = axis.drop(labels, errors=errors)
            result = self.reindex(**{axis_name: new_axis})

        # Case for non-unique axis
        else:
            labels = ensure_object(com.index_labels_to_array(labels))
            if level is not None:
                if not isinstance(axis, MultiIndex):
                    raise AssertionError('axis must be a MultiIndex')
                indexer = ~axis.get_level_values(level).isin(labels)

                # GH 18561 MultiIndex.drop should raise if label is absent
                if errors == 'raise' and indexer.all():
                    raise KeyError('{} not found in axis'.format(labels))
            else:
                indexer = ~axis.isin(labels)
                # Check if label doesn't exist along axis
                labels_missing = (axis.get_indexer_for(labels) == -1).any()
                if errors == 'raise' and labels_missing:
                    raise KeyError('{} not found in axis'.format(labels))

            slicer = [slice(None)] * self.ndim
            slicer[self._get_axis_number(axis_name)] = indexer

            result = self.loc[tuple(slicer)]

        return result

    def _update_inplace(self, result, verify_is_copy=True):
        """
        Replace self internals with result.

        Parameters
        ----------
        verify_is_copy : boolean, default True
            provide is_copy checks

        """
        # NOTE: This does *not* call __finalize__ and that's an explicit
        # decision that we may revisit in the future.

        self._reset_cache()
        self._clear_item_cache()
        self._data = getattr(result, '_data', result)
        self._maybe_update_cacher(verify_is_copy=verify_is_copy)

    def add_prefix(self, prefix):
        """
        Prefix labels with string `prefix`.

        For Series, the row labels are prefixed.
        For DataFrame, the column labels are prefixed.

        Parameters
        ----------
        prefix : str
            The string to add before each label.

        Returns
        -------
        Series or DataFrame
            New Series or DataFrame with updated labels.

        See Also
        --------
        Series.add_suffix: Suffix row labels with string `suffix`.
        DataFrame.add_suffix: Suffix column labels with string `suffix`.

        Examples
        --------
        >>> s = pd.Series([1, 2, 3, 4])
        >>> s
        0    1
        1    2
        2    3
        3    4
        dtype: int64

        >>> s.add_prefix('item_')
        item_0    1
        item_1    2
        item_2    3
        item_3    4
        dtype: int64

        >>> df = pd.DataFrame({'A': [1, 2, 3, 4],  'B': [3, 4, 5, 6]})
        >>> df
           A  B
        0  1  3
        1  2  4
        2  3  5
        3  4  6

        >>> df.add_prefix('col_')
             col_A  col_B
        0       1       3
        1       2       4
        2       3       5
        3       4       6
        """
        f = functools.partial('{prefix}{}'.format, prefix=prefix)

        mapper = {self._info_axis_name: f}
        return self.rename(**mapper)

    def add_suffix(self, suffix):
        """
        Suffix labels with string `suffix`.

        For Series, the row labels are suffixed.
        For DataFrame, the column labels are suffixed.

        Parameters
        ----------
        suffix : str
            The string to add after each label.

        Returns
        -------
        Series or DataFrame
            New Series or DataFrame with updated labels.

        See Also
        --------
        Series.add_prefix: Prefix row labels with string `prefix`.
        DataFrame.add_prefix: Prefix column labels with string `prefix`.

        Examples
        --------
        >>> s = pd.Series([1, 2, 3, 4])
        >>> s
        0    1
        1    2
        2    3
        3    4
        dtype: int64

        >>> s.add_suffix('_item')
        0_item    1
        1_item    2
        2_item    3
        3_item    4
        dtype: int64

        >>> df = pd.DataFrame({'A': [1, 2, 3, 4],  'B': [3, 4, 5, 6]})
        >>> df
           A  B
        0  1  3
        1  2  4
        2  3  5
        3  4  6

        >>> df.add_suffix('_col')
             A_col  B_col
        0       1       3
        1       2       4
        2       3       5
        3       4       6
        """
        f = functools.partial('{}{suffix}'.format, suffix=suffix)

        mapper = {self._info_axis_name: f}
        return self.rename(**mapper)

    def sort_values(self, by=None, axis=0, ascending=True, inplace=False,
                    kind='quicksort', na_position='last'):
        """
        Sort by the values along either axis.

        Parameters
        ----------%(optional_by)s
        axis : %(axes_single_arg)s, default 0
             Axis to be sorted.
        ascending : bool or list of bool, default True
             Sort ascending vs. descending. Specify list for multiple sort
             orders.  If this is a list of bools, must match the length of
             the by.
        inplace : bool, default False
             If True, perform operation in-place.
        kind : {'quicksort', 'mergesort', 'heapsort'}, default 'quicksort'
             Choice of sorting algorithm. See also ndarray.np.sort for more
             information.  `mergesort` is the only stable algorithm. For
             DataFrames, this option is only applied when sorting on a single
             column or label.
        na_position : {'first', 'last'}, default 'last'
             Puts NaNs at the beginning if `first`; `last` puts NaNs at the
             end.

        Returns
        -------
        sorted_obj : DataFrame or None
            DataFrame with sorted values if inplace=False, None otherwise.

        Examples
        --------
        >>> df = pd.DataFrame({
        ...     'col1': ['A', 'A', 'B', np.nan, 'D', 'C'],
        ...     'col2': [2, 1, 9, 8, 7, 4],
        ...     'col3': [0, 1, 9, 4, 2, 3],
        ... })
        >>> df
            col1 col2 col3
        0   A    2    0
        1   A    1    1
        2   B    9    9
        3   NaN  8    4
        4   D    7    2
        5   C    4    3

        Sort by col1

        >>> df.sort_values(by=['col1'])
            col1 col2 col3
        0   A    2    0
        1   A    1    1
        2   B    9    9
        5   C    4    3
        4   D    7    2
        3   NaN  8    4

        Sort by multiple columns

        >>> df.sort_values(by=['col1', 'col2'])
            col1 col2 col3
        1   A    1    1
        0   A    2    0
        2   B    9    9
        5   C    4    3
        4   D    7    2
        3   NaN  8    4

        Sort Descending

        >>> df.sort_values(by='col1', ascending=False)
            col1 col2 col3
        4   D    7    2
        5   C    4    3
        2   B    9    9
        0   A    2    0
        1   A    1    1
        3   NaN  8    4

        Putting NAs first

        >>> df.sort_values(by='col1', ascending=False, na_position='first')
            col1 col2 col3
        3   NaN  8    4
        4   D    7    2
        5   C    4    3
        2   B    9    9
        0   A    2    0
        1   A    1    1
        """
        raise NotImplementedError("sort_values has not been implemented "
                                  "on Panel or Panel4D objects.")

    def sort_index(self, axis=0, level=None, ascending=True, inplace=False,
                   kind='quicksort', na_position='last', sort_remaining=True):
        """
        Sort object by labels (along an axis).

        Parameters
        ----------
        axis : {0 or 'index', 1 or 'columns'}, default 0
            The axis along which to sort.  The value 0 identifies the rows,
            and 1 identifies the columns.
        level : int or level name or list of ints or list of level names
            If not None, sort on values in specified index level(s).
        ascending : bool, default True
            Sort ascending vs. descending.
        inplace : bool, default False
            If True, perform operation in-place.
        kind : {'quicksort', 'mergesort', 'heapsort'}, default 'quicksort'
            Choice of sorting algorithm. See also ndarray.np.sort for more
            information.  `mergesort` is the only stable algorithm. For
            DataFrames, this option is only applied when sorting on a single
            column or label.
        na_position : {'first', 'last'}, default 'last'
            Puts NaNs at the beginning if `first`; `last` puts NaNs at the end.
            Not implemented for MultiIndex.
        sort_remaining : bool, default True
            If True and sorting by level and index is multilevel, sort by other
            levels too (in order) after sorting by specified level.

        Returns
        -------
        sorted_obj : DataFrame or None
            DataFrame with sorted index if inplace=False, None otherwise.
        """
        inplace = validate_bool_kwarg(inplace, 'inplace')
        axis = self._get_axis_number(axis)
        axis_name = self._get_axis_name(axis)
        labels = self._get_axis(axis)

        if level is not None:
            raise NotImplementedError("level is not implemented")
        if inplace:
            raise NotImplementedError("inplace is not implemented")

        sort_index = labels.argsort()
        if not ascending:
            sort_index = sort_index[::-1]

        new_axis = labels.take(sort_index)
        return self.reindex(**{axis_name: new_axis})

    def reindex(self, *args, **kwargs):
        """
        Conform %(klass)s to new index with optional filling logic, placing
        NA/NaN in locations having no value in the previous index. A new object
        is produced unless the new index is equivalent to the current one and
        ``copy=False``.

        Parameters
        ----------
        %(optional_labels)s
        %(axes)s : array-like, optional
            New labels / index to conform to, should be specified using
            keywords. Preferably an Index object to avoid duplicating data
        %(optional_axis)s
        method : {None, 'backfill'/'bfill', 'pad'/'ffill', 'nearest'}
            Method to use for filling holes in reindexed DataFrame.
            Please note: this is only applicable to DataFrames/Series with a
            monotonically increasing/decreasing index.

            * None (default): don't fill gaps
            * pad / ffill: propagate last valid observation forward to next
              valid
            * backfill / bfill: use next valid observation to fill gap
            * nearest: use nearest valid observations to fill gap

        copy : bool, default True
            Return a new object, even if the passed indexes are the same.
        level : int or name
            Broadcast across a level, matching Index values on the
            passed MultiIndex level.
        fill_value : scalar, default np.NaN
            Value to use for missing values. Defaults to NaN, but can be any
            "compatible" value.
        limit : int, default None
            Maximum number of consecutive elements to forward or backward fill.
        tolerance : optional
            Maximum distance between original and new labels for inexact
            matches. The values of the index at the matching locations most
            satisfy the equation ``abs(index[indexer] - target) <= tolerance``.

            Tolerance may be a scalar value, which applies the same tolerance
            to all values, or list-like, which applies variable tolerance per
            element. List-like includes list, tuple, array, Series, and must be
            the same size as the index and its dtype must exactly match the
            index's type.

            .. versionadded:: 0.21.0 (list-like tolerance)

        Returns
        -------
        %(klass)s with changed index.

        See Also
        --------
        DataFrame.set_index : Set row labels.
        DataFrame.reset_index : Remove row labels or move them to new columns.
        DataFrame.reindex_like : Change to same indices as other DataFrame.

        Examples
        --------

        ``DataFrame.reindex`` supports two calling conventions

        * ``(index=index_labels, columns=column_labels, ...)``
        * ``(labels, axis={'index', 'columns'}, ...)``

        We *highly* recommend using keyword arguments to clarify your
        intent.

        Create a dataframe with some fictional data.

        >>> index = ['Firefox', 'Chrome', 'Safari', 'IE10', 'Konqueror']
        >>> df = pd.DataFrame({
        ...      'http_status': [200,200,404,404,301],
        ...      'response_time': [0.04, 0.02, 0.07, 0.08, 1.0]},
        ...       index=index)
        >>> df
                   http_status  response_time
        Firefox            200           0.04
        Chrome             200           0.02
        Safari             404           0.07
        IE10               404           0.08
        Konqueror          301           1.00

        Create a new index and reindex the dataframe. By default
        values in the new index that do not have corresponding
        records in the dataframe are assigned ``NaN``.

        >>> new_index= ['Safari', 'Iceweasel', 'Comodo Dragon', 'IE10',
        ...             'Chrome']
        >>> df.reindex(new_index)
                       http_status  response_time
        Safari               404.0           0.07
        Iceweasel              NaN            NaN
        Comodo Dragon          NaN            NaN
        IE10                 404.0           0.08
        Chrome               200.0           0.02

        We can fill in the missing values by passing a value to
        the keyword ``fill_value``. Because the index is not monotonically
        increasing or decreasing, we cannot use arguments to the keyword
        ``method`` to fill the ``NaN`` values.

        >>> df.reindex(new_index, fill_value=0)
                       http_status  response_time
        Safari                 404           0.07
        Iceweasel                0           0.00
        Comodo Dragon            0           0.00
        IE10                   404           0.08
        Chrome                 200           0.02

        >>> df.reindex(new_index, fill_value='missing')
                      http_status response_time
        Safari                404          0.07
        Iceweasel         missing       missing
        Comodo Dragon     missing       missing
        IE10                  404          0.08
        Chrome                200          0.02

        We can also reindex the columns.

        >>> df.reindex(columns=['http_status', 'user_agent'])
                   http_status  user_agent
        Firefox            200         NaN
        Chrome             200         NaN
        Safari             404         NaN
        IE10               404         NaN
        Konqueror          301         NaN

        Or we can use "axis-style" keyword arguments

        >>> df.reindex(['http_status', 'user_agent'], axis="columns")
                   http_status  user_agent
        Firefox            200         NaN
        Chrome             200         NaN
        Safari             404         NaN
        IE10               404         NaN
        Konqueror          301         NaN

        To further illustrate the filling functionality in
        ``reindex``, we will create a dataframe with a
        monotonically increasing index (for example, a sequence
        of dates).

        >>> date_index = pd.date_range('1/1/2010', periods=6, freq='D')
        >>> df2 = pd.DataFrame({"prices": [100, 101, np.nan, 100, 89, 88]},
        ...                    index=date_index)
        >>> df2
                    prices
        2010-01-01   100.0
        2010-01-02   101.0
        2010-01-03     NaN
        2010-01-04   100.0
        2010-01-05    89.0
        2010-01-06    88.0

        Suppose we decide to expand the dataframe to cover a wider
        date range.

        >>> date_index2 = pd.date_range('12/29/2009', periods=10, freq='D')
        >>> df2.reindex(date_index2)
                    prices
        2009-12-29     NaN
        2009-12-30     NaN
        2009-12-31     NaN
        2010-01-01   100.0
        2010-01-02   101.0
        2010-01-03     NaN
        2010-01-04   100.0
        2010-01-05    89.0
        2010-01-06    88.0
        2010-01-07     NaN

        The index entries that did not have a value in the original data frame
        (for example, '2009-12-29') are by default filled with ``NaN``.
        If desired, we can fill in the missing values using one of several
        options.

        For example, to back-propagate the last valid value to fill the ``NaN``
        values, pass ``bfill`` as an argument to the ``method`` keyword.

        >>> df2.reindex(date_index2, method='bfill')
                    prices
        2009-12-29   100.0
        2009-12-30   100.0
        2009-12-31   100.0
        2010-01-01   100.0
        2010-01-02   101.0
        2010-01-03     NaN
        2010-01-04   100.0
        2010-01-05    89.0
        2010-01-06    88.0
        2010-01-07     NaN

        Please note that the ``NaN`` value present in the original dataframe
        (at index value 2010-01-03) will not be filled by any of the
        value propagation schemes. This is because filling while reindexing
        does not look at dataframe values, but only compares the original and
        desired indexes. If you do want to fill in the ``NaN`` values present
        in the original dataframe, use the ``fillna()`` method.

        See the :ref:`user guide <basics.reindexing>` for more.
        """
        # TODO: Decide if we care about having different examples for different
        # kinds

        # construct the args
        axes, kwargs = self._construct_axes_from_arguments(args, kwargs)
        method = missing.clean_reindex_fill_method(kwargs.pop('method', None))
        level = kwargs.pop('level', None)
        copy = kwargs.pop('copy', True)
        limit = kwargs.pop('limit', None)
        tolerance = kwargs.pop('tolerance', None)
        fill_value = kwargs.pop('fill_value', None)

        # Series.reindex doesn't use / need the axis kwarg
        # We pop and ignore it here, to make writing Series/Frame generic code
        # easier
        kwargs.pop("axis", None)

        if kwargs:
            raise TypeError('reindex() got an unexpected keyword '
                            'argument "{0}"'.format(list(kwargs.keys())[0]))

        self._consolidate_inplace()

        # if all axes that are requested to reindex are equal, then only copy
        # if indicated must have index names equal here as well as values
        if all(self._get_axis(axis).identical(ax)
               for axis, ax in axes.items() if ax is not None):
            if copy:
                return self.copy()
            return self

        # check if we are a multi reindex
        if self._needs_reindex_multi(axes, method, level):
            try:
                return self._reindex_multi(axes, copy, fill_value)
            except Exception:
                pass

        # perform the reindex on the axes
        return self._reindex_axes(axes, level, limit, tolerance, method,
                                  fill_value, copy).__finalize__(self)

    def _reindex_axes(self, axes, level, limit, tolerance, method, fill_value,
                      copy):
        """Perform the reindex for all the axes."""
        obj = self
        for a in self._AXIS_ORDERS:
            labels = axes[a]
            if labels is None:
                continue

            ax = self._get_axis(a)
            new_index, indexer = ax.reindex(labels, level=level, limit=limit,
                                            tolerance=tolerance, method=method)

            axis = self._get_axis_number(a)
            obj = obj._reindex_with_indexers({axis: [new_index, indexer]},
                                             fill_value=fill_value,
                                             copy=copy, allow_dups=False)

        return obj

    def _needs_reindex_multi(self, axes, method, level):
        """Check if we do need a multi reindex."""
        return ((com.count_not_none(*axes.values()) == self._AXIS_LEN) and
                method is None and level is None and not self._is_mixed_type)

    def _reindex_multi(self, axes, copy, fill_value):
        return NotImplemented

    _shared_docs['reindex_axis'] = ("""
        Conform input object to new index.

        .. deprecated:: 0.21.0
            Use `reindex` instead.

        By default, places NaN in locations having no value in the
        previous index. A new object is produced unless the new index
        is equivalent to the current one and copy=False.

        Parameters
        ----------
        labels : array-like
            New labels / index to conform to. Preferably an Index object to
            avoid duplicating data.
        axis : %(axes_single_arg)s
            Indicate whether to use rows or columns.
        method : {None, 'backfill'/'bfill', 'pad'/'ffill', 'nearest'}, optional
            Method to use for filling holes in reindexed DataFrame:

            * default: don't fill gaps.
            * pad / ffill: propagate last valid observation forward to next
              valid.
            * backfill / bfill: use next valid observation to fill gap.
            * nearest: use nearest valid observations to fill gap.

        level : int or str
            Broadcast across a level, matching Index values on the
            passed MultiIndex level.
        copy : bool, default True
            Return a new object, even if the passed indexes are the same.
        limit : int, optional
            Maximum number of consecutive elements to forward or backward fill.
        fill_value : float, default NaN
            Value used to fill in locations having no value in the previous
            index.

            .. versionadded:: 0.21.0 (list-like tolerance)

        Returns
        -------
        %(klass)s
            Returns a new DataFrame object with new indices, unless the new
            index is equivalent to the current one and copy=False.

        See Also
        --------
        DataFrame.set_index : Set row labels.
        DataFrame.reset_index : Remove row labels or move them to new columns.
        DataFrame.reindex : Change to new indices or expand indices.
        DataFrame.reindex_like : Change to same indices as other DataFrame.

        Examples
        --------
        >>> df = pd.DataFrame({'num_legs': [4, 2], 'num_wings': [0, 2]},
        ...                   index=['dog', 'hawk'])
        >>> df
              num_legs  num_wings
        dog          4          0
        hawk         2          2
        >>> df.reindex(['num_wings', 'num_legs', 'num_heads'],
        ...            axis='columns')
              num_wings  num_legs  num_heads
        dog           0         4        NaN
        hawk          2         2        NaN
        """)

    @Appender(_shared_docs['reindex_axis'] % _shared_doc_kwargs)
    def reindex_axis(self, labels, axis=0, method=None, level=None, copy=True,
                     limit=None, fill_value=None):
        msg = ("'.reindex_axis' is deprecated and will be removed in a future "
               "version. Use '.reindex' instead.")
        self._consolidate_inplace()

        axis_name = self._get_axis_name(axis)
        axis_values = self._get_axis(axis_name)
        method = missing.clean_reindex_fill_method(method)
        warnings.warn(msg, FutureWarning, stacklevel=3)
        new_index, indexer = axis_values.reindex(labels, method, level,
                                                 limit=limit)
        return self._reindex_with_indexers({axis: [new_index, indexer]},
                                           fill_value=fill_value, copy=copy)

    def _reindex_with_indexers(self, reindexers, fill_value=None, copy=False,
                               allow_dups=False):
        """allow_dups indicates an internal call here """

        # reindex doing multiple operations on different axes if indicated
        new_data = self._data
        for axis in sorted(reindexers.keys()):
            index, indexer = reindexers[axis]
            baxis = self._get_block_manager_axis(axis)

            if index is None:
                continue

            index = ensure_index(index)
            if indexer is not None:
                indexer = ensure_int64(indexer)

            # TODO: speed up on homogeneous DataFrame objects
            new_data = new_data.reindex_indexer(index, indexer, axis=baxis,
                                                fill_value=fill_value,
                                                allow_dups=allow_dups,
                                                copy=copy)

        if copy and new_data is self._data:
            new_data = new_data.copy()

        return self._constructor(new_data).__finalize__(self)

    def filter(self, items=None, like=None, regex=None, axis=None):
        """
        Subset rows or columns of dataframe according to labels in
        the specified index.

        Note that this routine does not filter a dataframe on its
        contents. The filter is applied to the labels of the index.

        Parameters
        ----------
        items : list-like
            Keep labels from axis which are in items.
        like : string
            Keep labels from axis for which "like in label == True".
        regex : string (regular expression)
            Keep labels from axis for which re.search(regex, label) == True.
        axis : int or string axis name
            The axis to filter on.  By default this is the info axis,
            'index' for Series, 'columns' for DataFrame.

        Returns
        -------
        same type as input object

        See Also
        --------
        DataFrame.loc

        Notes
        -----
        The ``items``, ``like``, and ``regex`` parameters are
        enforced to be mutually exclusive.

        ``axis`` defaults to the info axis that is used when indexing
        with ``[]``.

        Examples
        --------
        >>> df = pd.DataFrame(np.array(([1, 2, 3], [4, 5, 6])),
        ...                   index=['mouse', 'rabbit'],
        ...                   columns=['one', 'two', 'three'])

        >>> # select columns by name
        >>> df.filter(items=['one', 'three'])
                 one  three
        mouse     1      3
        rabbit    4      6

        >>> # select columns by regular expression
        >>> df.filter(regex='e$', axis=1)
                 one  three
        mouse     1      3
        rabbit    4      6

        >>> # select rows containing 'bbi'
        >>> df.filter(like='bbi', axis=0)
                 one  two  three
        rabbit    4    5      6
        """
        import re

        nkw = com.count_not_none(items, like, regex)
        if nkw > 1:
            raise TypeError('Keyword arguments `items`, `like`, or `regex` '
                            'are mutually exclusive')

        if axis is None:
            axis = self._info_axis_name
        labels = self._get_axis(axis)

        if items is not None:
            name = self._get_axis_name(axis)
            return self.reindex(
                **{name: [r for r in items if r in labels]})
        elif like:
            def f(x):
                return like in to_str(x)
            values = labels.map(f)
            return self.loc(axis=axis)[values]
        elif regex:
            def f(x):
                return matcher.search(to_str(x)) is not None
            matcher = re.compile(regex)
            values = labels.map(f)
            return self.loc(axis=axis)[values]
        else:
            raise TypeError('Must pass either `items`, `like`, or `regex`')

    def head(self, n=5):
        """
        Return the first `n` rows.

        This function returns the first `n` rows for the object based
        on position. It is useful for quickly testing if your object
        has the right type of data in it.

        Parameters
        ----------
        n : int, default 5
            Number of rows to select.

        Returns
        -------
        obj_head : same type as caller
            The first `n` rows of the caller object.

        See Also
        --------
        DataFrame.tail: Returns the last `n` rows.

        Examples
        --------
        >>> df = pd.DataFrame({'animal':['alligator', 'bee', 'falcon', 'lion',
        ...                    'monkey', 'parrot', 'shark', 'whale', 'zebra']})
        >>> df
              animal
        0  alligator
        1        bee
        2     falcon
        3       lion
        4     monkey
        5     parrot
        6      shark
        7      whale
        8      zebra

        Viewing the first 5 lines

        >>> df.head()
              animal
        0  alligator
        1        bee
        2     falcon
        3       lion
        4     monkey

        Viewing the first `n` lines (three in this case)

        >>> df.head(3)
              animal
        0  alligator
        1        bee
        2     falcon
        """

        return self.iloc[:n]

    def tail(self, n=5):
        """
        Return the last `n` rows.

        This function returns last `n` rows from the object based on
        position. It is useful for quickly verifying data, for example,
        after sorting or appending rows.

        Parameters
        ----------
        n : int, default 5
            Number of rows to select.

        Returns
        -------
        type of caller
            The last `n` rows of the caller object.

        See Also
        --------
        DataFrame.head : The first `n` rows of the caller object.

        Examples
        --------
        >>> df = pd.DataFrame({'animal':['alligator', 'bee', 'falcon', 'lion',
        ...                    'monkey', 'parrot', 'shark', 'whale', 'zebra']})
        >>> df
              animal
        0  alligator
        1        bee
        2     falcon
        3       lion
        4     monkey
        5     parrot
        6      shark
        7      whale
        8      zebra

        Viewing the last 5 lines

        >>> df.tail()
           animal
        4  monkey
        5  parrot
        6   shark
        7   whale
        8   zebra

        Viewing the last `n` lines (three in this case)

        >>> df.tail(3)
          animal
        6  shark
        7  whale
        8  zebra
        """

        if n == 0:
            return self.iloc[0:0]
        return self.iloc[-n:]

    def sample(self, n=None, frac=None, replace=False, weights=None,
               random_state=None, axis=None):
        """
        Return a random sample of items from an axis of object.

        You can use `random_state` for reproducibility.

        Parameters
        ----------
        n : int, optional
            Number of items from axis to return. Cannot be used with `frac`.
            Default = 1 if `frac` = None.
        frac : float, optional
            Fraction of axis items to return. Cannot be used with `n`.
        replace : bool, default False
            Sample with or without replacement.
        weights : str or ndarray-like, optional
            Default 'None' results in equal probability weighting.
            If passed a Series, will align with target object on index. Index
            values in weights not found in sampled object will be ignored and
            index values in sampled object not in weights will be assigned
            weights of zero.
            If called on a DataFrame, will accept the name of a column
            when axis = 0.
            Unless weights are a Series, weights must be same length as axis
            being sampled.
            If weights do not sum to 1, they will be normalized to sum to 1.
            Missing values in the weights column will be treated as zero.
            Infinite values not allowed.
        random_state : int or numpy.random.RandomState, optional
            Seed for the random number generator (if int), or numpy RandomState
            object.
        axis : int or string, optional
            Axis to sample. Accepts axis number or name. Default is stat axis
            for given data type (0 for Series and DataFrames, 1 for Panels).

        Returns
        -------
        Series or DataFrame
            A new object of same type as caller containing `n` items randomly
            sampled from the caller object.

        See Also
        --------
        numpy.random.choice: Generates a random sample from a given 1-D numpy
            array.

        Examples
        --------
        >>> df = pd.DataFrame({'num_legs': [2, 4, 8, 0],
        ...                    'num_wings': [2, 0, 0, 0],
        ...                    'num_specimen_seen': [10, 2, 1, 8]},
        ...                   index=['falcon', 'dog', 'spider', 'fish'])
        >>> df
                num_legs  num_wings  num_specimen_seen
        falcon         2          2                 10
        dog            4          0                  2
        spider         8          0                  1
        fish           0          0                  8

        Extract 3 random elements from the ``Series`` ``df['num_legs']``:
        Note that we use `random_state` to ensure the reproducibility of
        the examples.

        >>> df['num_legs'].sample(n=3, random_state=1)
        fish      0
        spider    8
        falcon    2
        Name: num_legs, dtype: int64

        A random 50% sample of the ``DataFrame`` with replacement:

        >>> df.sample(frac=0.5, replace=True, random_state=1)
              num_legs  num_wings  num_specimen_seen
        dog          4          0                  2
        fish         0          0                  8

        Using a DataFrame column as weights. Rows with larger value in the
        `num_specimen_seen` column are more likely to be sampled.

        >>> df.sample(n=2, weights='num_specimen_seen', random_state=1)
                num_legs  num_wings  num_specimen_seen
        falcon         2          2                 10
        fish           0          0                  8
        """

        if axis is None:
            axis = self._stat_axis_number

        axis = self._get_axis_number(axis)
        axis_length = self.shape[axis]

        # Process random_state argument
        rs = com.random_state(random_state)

        # Check weights for compliance
        if weights is not None:

            # If a series, align with frame
            if isinstance(weights, pd.Series):
                weights = weights.reindex(self.axes[axis])

            # Strings acceptable if a dataframe and axis = 0
            if isinstance(weights, str):
                if isinstance(self, pd.DataFrame):
                    if axis == 0:
                        try:
                            weights = self[weights]
                        except KeyError:
                            raise KeyError("String passed to weights not a "
                                           "valid column")
                    else:
                        raise ValueError("Strings can only be passed to "
                                         "weights when sampling from rows on "
                                         "a DataFrame")
                else:
                    raise ValueError("Strings cannot be passed as weights "
                                     "when sampling from a Series or Panel.")

            weights = pd.Series(weights, dtype='float64')

            if len(weights) != axis_length:
                raise ValueError("Weights and axis to be sampled must be of "
                                 "same length")

            if (weights == np.inf).any() or (weights == -np.inf).any():
                raise ValueError("weight vector may not include `inf` values")

            if (weights < 0).any():
                raise ValueError("weight vector many not include negative "
                                 "values")

            # If has nan, set to zero.
            weights = weights.fillna(0)

            # Renormalize if don't sum to 1
            if weights.sum() != 1:
                if weights.sum() != 0:
                    weights = weights / weights.sum()
                else:
                    raise ValueError("Invalid weights: weights sum to zero")

            weights = weights.values

        # If no frac or n, default to n=1.
        if n is None and frac is None:
            n = 1
        elif n is not None and frac is None and n % 1 != 0:
            raise ValueError("Only integers accepted as `n` values")
        elif n is None and frac is not None:
            n = int(round(frac * axis_length))
        elif n is not None and frac is not None:
            raise ValueError('Please enter a value for `frac` OR `n`, not '
                             'both')

        # Check for negative sizes
        if n < 0:
            raise ValueError("A negative number of rows requested. Please "
                             "provide positive value.")

        locs = rs.choice(axis_length, size=n, replace=replace, p=weights)
        return self.take(locs, axis=axis, is_copy=False)

    _shared_docs['pipe'] = (r"""
        Apply func(self, \*args, \*\*kwargs).

        Parameters
        ----------
        func : function
            function to apply to the %(klass)s.
            ``args``, and ``kwargs`` are passed into ``func``.
            Alternatively a ``(callable, data_keyword)`` tuple where
            ``data_keyword`` is a string indicating the keyword of
            ``callable`` that expects the %(klass)s.
        args : iterable, optional
            positional arguments passed into ``func``.
        kwargs : mapping, optional
            a dictionary of keyword arguments passed into ``func``.

        Returns
        -------
        object : the return type of ``func``.

        See Also
        --------
        DataFrame.apply
        DataFrame.applymap
        Series.map

        Notes
        -----

        Use ``.pipe`` when chaining together functions that expect
        Series, DataFrames or GroupBy objects. Instead of writing

        >>> f(g(h(df), arg1=a), arg2=b, arg3=c)

        You can write

        >>> (df.pipe(h)
        ...    .pipe(g, arg1=a)
        ...    .pipe(f, arg2=b, arg3=c)
        ... )

        If you have a function that takes the data as (say) the second
        argument, pass a tuple indicating which keyword expects the
        data. For example, suppose ``f`` takes its data as ``arg2``:

        >>> (df.pipe(h)
        ...    .pipe(g, arg1=a)
        ...    .pipe((f, 'arg2'), arg1=a, arg3=c)
        ...  )
    """)

    @Appender(_shared_docs['pipe'] % _shared_doc_kwargs)
    def pipe(self, func, *args, **kwargs):
        return com._pipe(self, func, *args, **kwargs)

    _shared_docs['aggregate'] = dedent("""
    Aggregate using one or more operations over the specified axis.
    %(versionadded)s
    Parameters
    ----------
    func : function, str, list or dict
        Function to use for aggregating the data. If a function, must either
        work when passed a %(klass)s or when passed to %(klass)s.apply.

        Accepted combinations are:

        - function
        - string function name
        - list of functions and/or function names, e.g. ``[np.sum, 'mean']``
        - dict of axis labels -> functions, function names or list of such.
    %(axis)s
    *args
        Positional arguments to pass to `func`.
    **kwargs
        Keyword arguments to pass to `func`.

    Returns
    -------
    scalar, Series or DataFrame

        The return can be:

        * scalar : when Series.agg is called with single function
        * Series : when DataFrame.agg is called with a single function
        * DataFrame : when DataFrame.agg is called with several functions

        Return scalar, Series or DataFrame.
    %(see_also)s
    Notes
    -----
    `agg` is an alias for `aggregate`. Use the alias.

    A passed user-defined-function will be passed a Series for evaluation.
    %(examples)s""")

    _shared_docs['transform'] = ("""
    Call ``func`` on self producing a %(klass)s with transformed values
    and that has the same axis length as self.

    .. versionadded:: 0.20.0

    Parameters
    ----------
    func : function, str, list or dict
        Function to use for transforming the data. If a function, must either
        work when passed a %(klass)s or when passed to %(klass)s.apply.

        Accepted combinations are:

        - function
        - string function name
        - list of functions and/or function names, e.g. ``[np.exp. 'sqrt']``
        - dict of axis labels -> functions, function names or list of such.
    %(axis)s
    *args
        Positional arguments to pass to `func`.
    **kwargs
        Keyword arguments to pass to `func`.

    Returns
    -------
    %(klass)s
        A %(klass)s that must have the same length as self.

    Raises
    ------
    ValueError : If the returned %(klass)s has a different length than self.

    See Also
    --------
    %(klass)s.agg : Only perform aggregating type operations.
    %(klass)s.apply : Invoke function on a %(klass)s.

    Examples
    --------
    >>> df = pd.DataFrame({'A': range(3), 'B': range(1, 4)})
    >>> df
       A  B
    0  0  1
    1  1  2
    2  2  3
    >>> df.transform(lambda x: x + 1)
       A  B
    0  1  2
    1  2  3
    2  3  4

    Even though the resulting %(klass)s must have the same length as the
    input %(klass)s, it is possible to provide several input functions:

    >>> s = pd.Series(range(3))
    >>> s
    0    0
    1    1
    2    2
    dtype: int64
    >>> s.transform([np.sqrt, np.exp])
           sqrt        exp
    0  0.000000   1.000000
    1  1.000000   2.718282
    2  1.414214   7.389056
    """)

    # ----------------------------------------------------------------------
    # Attribute access

    def __finalize__(self, other, method=None, **kwargs):
        """
        Propagate metadata from other to self.

        Parameters
        ----------
        other : the object from which to get the attributes that we are going
            to propagate
        method : optional, a passed method name ; possibly to take different
            types of propagation actions based on this

        """
        if isinstance(other, NDFrame):
            for name in self._metadata:
                object.__setattr__(self, name, getattr(other, name, None))
        return self

    def __getattr__(self, name):
        """After regular attribute access, try looking up the name
        This allows simpler access to columns for interactive use.
        """

        # Note: obj.x will always call obj.__getattribute__('x') prior to
        # calling obj.__getattr__('x').

        if (name in self._internal_names_set or name in self._metadata or
                name in self._accessors):
            return object.__getattribute__(self, name)
        else:
            if self._info_axis._can_hold_identifiers_and_holds_name(name):
                return self[name]
            return object.__getattribute__(self, name)

    def __setattr__(self, name, value):
        """After regular attribute access, try setting the name
        This allows simpler access to columns for interactive use.
        """

        # first try regular attribute access via __getattribute__, so that
        # e.g. ``obj.x`` and ``obj.x = 4`` will always reference/modify
        # the same attribute.

        try:
            object.__getattribute__(self, name)
            return object.__setattr__(self, name, value)
        except AttributeError:
            pass

        # if this fails, go on to more involved attribute setting
        # (note that this matches __getattr__, above).
        if name in self._internal_names_set:
            object.__setattr__(self, name, value)
        elif name in self._metadata:
            object.__setattr__(self, name, value)
        else:
            try:
                existing = getattr(self, name)
                if isinstance(existing, Index):
                    object.__setattr__(self, name, value)
                elif name in self._info_axis:
                    self[name] = value
                else:
                    object.__setattr__(self, name, value)
            except (AttributeError, TypeError):
                if isinstance(self, ABCDataFrame) and (is_list_like(value)):
                    warnings.warn("Pandas doesn't allow columns to be "
                                  "created via a new attribute name - see "
                                  "https://pandas.pydata.org/pandas-docs/"
                                  "stable/indexing.html#attribute-access",
                                  stacklevel=2)
                object.__setattr__(self, name, value)

    def _dir_additions(self):
        """ add the string-like attributes from the info_axis.
        If info_axis is a MultiIndex, it's first level values are used.
        """
        additions = {c for c in self._info_axis.unique(level=0)[:100]
                     if isinstance(c, str) and c.isidentifier()}
        return super(NDFrame, self)._dir_additions().union(additions)

    # ----------------------------------------------------------------------
    # Getting and setting elements

    # ----------------------------------------------------------------------
    # Consolidation of internals

    def _protect_consolidate(self, f):
        """Consolidate _data -- if the blocks have changed, then clear the
        cache
        """
        blocks_before = len(self._data.blocks)
        result = f()
        if len(self._data.blocks) != blocks_before:
            self._clear_item_cache()
        return result

    def _consolidate_inplace(self):
        """Consolidate data in place and return None"""

        def f():
            self._data = self._data.consolidate()

        self._protect_consolidate(f)

    def _consolidate(self, inplace=False):
        """
        Compute NDFrame with "consolidated" internals (data of each dtype
        grouped together in a single ndarray).

        Parameters
        ----------
        inplace : boolean, default False
            If False return new object, otherwise modify existing object

        Returns
        -------
        consolidated : same type as caller
        """
        inplace = validate_bool_kwarg(inplace, 'inplace')
        if inplace:
            self._consolidate_inplace()
        else:
            f = lambda: self._data.consolidate()
            cons_data = self._protect_consolidate(f)
            return self._constructor(cons_data).__finalize__(self)

    @property
    def _is_mixed_type(self):
        f = lambda: self._data.is_mixed_type
        return self._protect_consolidate(f)

    @property
    def _is_numeric_mixed_type(self):
        f = lambda: self._data.is_numeric_mixed_type
        return self._protect_consolidate(f)

    @property
    def _is_datelike_mixed_type(self):
        f = lambda: self._data.is_datelike_mixed_type
        return self._protect_consolidate(f)

    def _check_inplace_setting(self, value):
        """ check whether we allow in-place setting with this type of value """

        if self._is_mixed_type:
            if not self._is_numeric_mixed_type:

                # allow an actual np.nan thru
                try:
                    if np.isnan(value):
                        return True
                except Exception:
                    pass

                raise TypeError('Cannot do inplace boolean setting on '
                                'mixed-types with a non np.nan value')

        return True

    def _get_numeric_data(self):
        return self._constructor(
            self._data.get_numeric_data()).__finalize__(self)

    def _get_bool_data(self):
        return self._constructor(self._data.get_bool_data()).__finalize__(self)

    # ----------------------------------------------------------------------
    # Internal Interface Methods

    def as_matrix(self, columns=None):
        """
        Convert the frame to its Numpy-array representation.

        .. deprecated:: 0.23.0
            Use :meth:`DataFrame.values` instead.

        Parameters
        ----------
        columns : list, optional, default:None
            If None, return all columns, otherwise, returns specified columns.

        Returns
        -------
        values : ndarray
            If the caller is heterogeneous and contains booleans or objects,
            the result will be of dtype=object. See Notes.

        See Also
        --------
        DataFrame.values

        Notes
        -----
        Return is NOT a Numpy-matrix, rather, a Numpy-array.

        The dtype will be a lower-common-denominator dtype (implicit
        upcasting); that is to say if the dtypes (even of numeric types)
        are mixed, the one that accommodates all will be chosen. Use this
        with care if you are not dealing with the blocks.

        e.g. If the dtypes are float16 and float32, dtype will be upcast to
        float32.  If dtypes are int32 and uint8, dtype will be upcase to
        int32. By numpy.find_common_type convention, mixing int64 and uint64
        will result in a float64 dtype.

        This method is provided for backwards compatibility. Generally,
        it is recommended to use '.values'.
        """
        warnings.warn("Method .as_matrix will be removed in a future version. "
                      "Use .values instead.", FutureWarning, stacklevel=2)
        self._consolidate_inplace()
        return self._data.as_array(transpose=self._AXIS_REVERSED,
                                   items=columns)

    @property
    def values(self):
        """
        Return a Numpy representation of the DataFrame.

        .. warning::

           We recommend using :meth:`DataFrame.to_numpy` instead.

        Only the values in the DataFrame will be returned, the axes labels
        will be removed.

        Returns
        -------
        numpy.ndarray
            The values of the DataFrame.

        See Also
        --------
        DataFrame.to_numpy : Recommended alternative to this method.
        DataFrame.index : Retrieve the index labels.
        DataFrame.columns : Retrieving the column names.

        Notes
        -----
        The dtype will be a lower-common-denominator dtype (implicit
        upcasting); that is to say if the dtypes (even of numeric types)
        are mixed, the one that accommodates all will be chosen. Use this
        with care if you are not dealing with the blocks.

        e.g. If the dtypes are float16 and float32, dtype will be upcast to
        float32.  If dtypes are int32 and uint8, dtype will be upcast to
        int32. By :func:`numpy.find_common_type` convention, mixing int64
        and uint64 will result in a float64 dtype.

        Examples
        --------
        A DataFrame where all columns are the same type (e.g., int64) results
        in an array of the same type.

        >>> df = pd.DataFrame({'age':    [ 3,  29],
        ...                    'height': [94, 170],
        ...                    'weight': [31, 115]})
        >>> df
           age  height  weight
        0    3      94      31
        1   29     170     115
        >>> df.dtypes
        age       int64
        height    int64
        weight    int64
        dtype: object
        >>> df.values
        array([[  3,  94,  31],
               [ 29, 170, 115]], dtype=int64)

        A DataFrame with mixed type columns(e.g., str/object, int64, float32)
        results in an ndarray of the broadest type that accommodates these
        mixed types (e.g., object).

        >>> df2 = pd.DataFrame([('parrot',   24.0, 'second'),
        ...                     ('lion',     80.5, 1),
        ...                     ('monkey', np.nan, None)],
        ...                   columns=('name', 'max_speed', 'rank'))
        >>> df2.dtypes
        name          object
        max_speed    float64
        rank          object
        dtype: object
        >>> df2.values
        array([['parrot', 24.0, 'second'],
               ['lion', 80.5, 1],
               ['monkey', nan, None]], dtype=object)
        """
        self._consolidate_inplace()
        return self._data.as_array(transpose=self._AXIS_REVERSED)

    @property
    def _values(self):
        """internal implementation"""
        return self.values

    @property
    def _get_values(self):
        # compat
        return self.values

    def get_values(self):
        """
        Return an ndarray after converting sparse values to dense.

        This is the same as ``.values`` for non-sparse data. For sparse
        data contained in a `SparseArray`, the data are first
        converted to a dense representation.

        Returns
        -------
        numpy.ndarray
            Numpy representation of DataFrame.

        See Also
        --------
        values : Numpy representation of DataFrame.
        SparseArray : Container for sparse data.

        Examples
        --------
        >>> df = pd.DataFrame({'a': [1, 2], 'b': [True, False],
        ...                    'c': [1.0, 2.0]})
        >>> df
           a      b    c
        0  1   True  1.0
        1  2  False  2.0

        >>> df.get_values()
        array([[1, True, 1.0], [2, False, 2.0]], dtype=object)

        >>> df = pd.DataFrame({"a": pd.SparseArray([1, None, None]),
        ...                    "c": [1.0, 2.0, 3.0]})
        >>> df
             a    c
        0  1.0  1.0
        1  NaN  2.0
        2  NaN  3.0

        >>> df.get_values()
        array([[ 1.,  1.],
               [nan,  2.],
               [nan,  3.]])
        """
        return self.values

    def get_dtype_counts(self):
        """
        Return counts of unique dtypes in this object.

        Returns
        -------
        dtype : Series
            Series with the count of columns with each dtype.

        See Also
        --------
        dtypes : Return the dtypes in this object.

        Examples
        --------
        >>> a = [['a', 1, 1.0], ['b', 2, 2.0], ['c', 3, 3.0]]
        >>> df = pd.DataFrame(a, columns=['str', 'int', 'float'])
        >>> df
          str  int  float
        0   a    1    1.0
        1   b    2    2.0
        2   c    3    3.0

        >>> df.get_dtype_counts()
        float64    1
        int64      1
        object     1
        dtype: int64
        """
        from pandas import Series
        return Series(self._data.get_dtype_counts())

    def get_ftype_counts(self):
        """
        Return counts of unique ftypes in this object.

        .. deprecated:: 0.23.0

        This is useful for SparseDataFrame or for DataFrames containing
        sparse arrays.

        Returns
        -------
        dtype : Series
            Series with the count of columns with each type and
            sparsity (dense/sparse).

        See Also
        --------
        ftypes : Return ftypes (indication of sparse/dense and dtype) in
            this object.

        Examples
        --------
        >>> a = [['a', 1, 1.0], ['b', 2, 2.0], ['c', 3, 3.0]]
        >>> df = pd.DataFrame(a, columns=['str', 'int', 'float'])
        >>> df
          str  int  float
        0   a    1    1.0
        1   b    2    2.0
        2   c    3    3.0

        >>> df.get_ftype_counts()  # doctest: +SKIP
        float64:dense    1
        int64:dense      1
        object:dense     1
        dtype: int64
        """
        warnings.warn("get_ftype_counts is deprecated and will "
                      "be removed in a future version",
                      FutureWarning, stacklevel=2)

        from pandas import Series
        return Series(self._data.get_ftype_counts())

    @property
    def dtypes(self):
        """
        Return the dtypes in the DataFrame.

        This returns a Series with the data type of each column.
        The result's index is the original DataFrame's columns. Columns
        with mixed types are stored with the ``object`` dtype. See
        :ref:`the User Guide <basics.dtypes>` for more.

        Returns
        -------
        pandas.Series
            The data type of each column.

        See Also
        --------
        DataFrame.ftypes : Dtype and sparsity information.

        Examples
        --------
        >>> df = pd.DataFrame({'float': [1.0],
        ...                    'int': [1],
        ...                    'datetime': [pd.Timestamp('20180310')],
        ...                    'string': ['foo']})
        >>> df.dtypes
        float              float64
        int                  int64
        datetime    datetime64[ns]
        string              object
        dtype: object
        """
        from pandas import Series
        return Series(self._data.get_dtypes(), index=self._info_axis,
                      dtype=np.object_)

    @property
    def ftypes(self):
        """
        Return the ftypes (indication of sparse/dense and dtype) in DataFrame.

        This returns a Series with the data type of each column.
        The result's index is the original DataFrame's columns. Columns
        with mixed types are stored with the ``object`` dtype.  See
        :ref:`the User Guide <basics.dtypes>` for more.

        Returns
        -------
        pandas.Series
            The data type and indication of sparse/dense of each column.

        See Also
        --------
        DataFrame.dtypes: Series with just dtype information.
        SparseDataFrame : Container for sparse tabular data.

        Notes
        -----
        Sparse data should have the same dtypes as its dense representation.

        Examples
        --------
        >>> arr = np.random.RandomState(0).randn(100, 4)
        >>> arr[arr < .8] = np.nan
        >>> pd.DataFrame(arr).ftypes
        0    float64:dense
        1    float64:dense
        2    float64:dense
        3    float64:dense
        dtype: object

        >>> pd.SparseDataFrame(arr).ftypes
        0    float64:sparse
        1    float64:sparse
        2    float64:sparse
        3    float64:sparse
        dtype: object
        """
        from pandas import Series
        return Series(self._data.get_ftypes(), index=self._info_axis,
                      dtype=np.object_)

    def as_blocks(self, copy=True):
        """
        Convert the frame to a dict of dtype -> Constructor Types that each has
        a homogeneous dtype.

        .. deprecated:: 0.21.0

        NOTE: the dtypes of the blocks WILL BE PRESERVED HERE (unlike in
              as_matrix)

        Parameters
        ----------
        copy : boolean, default True

        Returns
        -------
        values : a dict of dtype -> Constructor Types
        """
        warnings.warn("as_blocks is deprecated and will "
                      "be removed in a future version",
                      FutureWarning, stacklevel=2)
        return self._to_dict_of_blocks(copy=copy)

    @property
    def blocks(self):
        """
        Internal property, property synonym for as_blocks().

        .. deprecated:: 0.21.0
        """
        return self.as_blocks()

    def _to_dict_of_blocks(self, copy=True):
        """
        Return a dict of dtype -> Constructor Types that
        each is a homogeneous dtype.

        Internal ONLY
        """
        return {k: self._constructor(v).__finalize__(self)
                for k, v, in self._data.to_dict(copy=copy).items()}

    def astype(self, dtype, copy=True, errors='raise', **kwargs):
        """
        Cast a pandas object to a specified dtype ``dtype``.

        Parameters
        ----------
        dtype : data type, or dict of column name -> data type
            Use a numpy.dtype or Python type to cast entire pandas object to
            the same type. Alternatively, use {col: dtype, ...}, where col is a
            column label and dtype is a numpy.dtype or Python type to cast one
            or more of the DataFrame's columns to column-specific types.
        copy : bool, default True
            Return a copy when ``copy=True`` (be very careful setting
            ``copy=False`` as changes to values then may propagate to other
            pandas objects).
        errors : {'raise', 'ignore'}, default 'raise'
            Control raising of exceptions on invalid data for provided dtype.

            - ``raise`` : allow exceptions to be raised
            - ``ignore`` : suppress exceptions. On error return original object

            .. versionadded:: 0.20.0

        kwargs : keyword arguments to pass on to the constructor

        Returns
        -------
        casted : same type as caller

        See Also
        --------
        to_datetime : Convert argument to datetime.
        to_timedelta : Convert argument to timedelta.
        to_numeric : Convert argument to a numeric type.
        numpy.ndarray.astype : Cast a numpy array to a specified type.

        Examples
        --------
        >>> ser = pd.Series([1, 2], dtype='int32')
        >>> ser
        0    1
        1    2
        dtype: int32
        >>> ser.astype('int64')
        0    1
        1    2
        dtype: int64

        Convert to categorical type:

        >>> ser.astype('category')
        0    1
        1    2
        dtype: category
        Categories (2, int64): [1, 2]

        Convert to ordered categorical type with custom ordering:

        >>> cat_dtype = pd.api.types.CategoricalDtype(
        ...                     categories=[2, 1], ordered=True)
        >>> ser.astype(cat_dtype)
        0    1
        1    2
        dtype: category
        Categories (2, int64): [2 < 1]

        Note that using ``copy=False`` and changing data on a new
        pandas object may propagate changes:

        >>> s1 = pd.Series([1,2])
        >>> s2 = s1.astype('int64', copy=False)
        >>> s2[0] = 10
        >>> s1  # note that s1[0] has changed too
        0    10
        1     2
        dtype: int64
        """
        if is_dict_like(dtype):
            if self.ndim == 1:  # i.e. Series
                if len(dtype) > 1 or self.name not in dtype:
                    raise KeyError('Only the Series name can be used for '
                                   'the key in Series dtype mappings.')
                new_type = dtype[self.name]
                return self.astype(new_type, copy, errors, **kwargs)
            elif self.ndim > 2:
                raise NotImplementedError(
                    'astype() only accepts a dtype arg of type dict when '
                    'invoked on Series and DataFrames. A single dtype must be '
                    'specified when invoked on a Panel.'
                )
            for col_name in dtype.keys():
                if col_name not in self:
                    raise KeyError('Only a column name can be used for the '
                                   'key in a dtype mappings argument.')
            results = []
            for col_name, col in self.iteritems():
                if col_name in dtype:
                    results.append(col.astype(dtype=dtype[col_name], copy=copy,
                                              errors=errors, **kwargs))
                else:
                    results.append(results.append(col.copy() if copy else col))

        elif is_extension_array_dtype(dtype) and self.ndim > 1:
            # GH 18099/22869: columnwise conversion to extension dtype
            # GH 24704: use iloc to handle duplicate column names
            results = (self.iloc[:, i].astype(dtype, copy=copy)
                       for i in range(len(self.columns)))

        else:
            # else, only a single dtype is given
            new_data = self._data.astype(dtype=dtype, copy=copy, errors=errors,
                                         **kwargs)
            return self._constructor(new_data).__finalize__(self)

        # GH 19920: retain column metadata after concat
        result = pd.concat(results, axis=1, copy=False)
        result.columns = self.columns
        return result

    def copy(self, deep=True):
        """
        Make a copy of this object's indices and data.

        When ``deep=True`` (default), a new object will be created with a
        copy of the calling object's data and indices. Modifications to
        the data or indices of the copy will not be reflected in the
        original object (see notes below).

        When ``deep=False``, a new object will be created without copying
        the calling object's data or index (only references to the data
        and index are copied). Any changes to the data of the original
        will be reflected in the shallow copy (and vice versa).

        Parameters
        ----------
        deep : bool, default True
            Make a deep copy, including a copy of the data and the indices.
            With ``deep=False`` neither the indices nor the data are copied.

        Returns
        -------
        copy : Series, DataFrame or Panel
            Object type matches caller.

        Notes
        -----
        When ``deep=True``, data is copied but actual Python objects
        will not be copied recursively, only the reference to the object.
        This is in contrast to `copy.deepcopy` in the Standard Library,
        which recursively copies object data (see examples below).

        While ``Index`` objects are copied when ``deep=True``, the underlying
        numpy array is not copied for performance reasons. Since ``Index`` is
        immutable, the underlying data can be safely shared and a copy
        is not needed.

        Examples
        --------
        >>> s = pd.Series([1, 2], index=["a", "b"])
        >>> s
        a    1
        b    2
        dtype: int64

        >>> s_copy = s.copy()
        >>> s_copy
        a    1
        b    2
        dtype: int64

        **Shallow copy versus default (deep) copy:**

        >>> s = pd.Series([1, 2], index=["a", "b"])
        >>> deep = s.copy()
        >>> shallow = s.copy(deep=False)

        Shallow copy shares data and index with original.

        >>> s is shallow
        False
        >>> s.values is shallow.values and s.index is shallow.index
        True

        Deep copy has own copy of data and index.

        >>> s is deep
        False
        >>> s.values is deep.values or s.index is deep.index
        False

        Updates to the data shared by shallow copy and original is reflected
        in both; deep copy remains unchanged.

        >>> s[0] = 3
        >>> shallow[1] = 4
        >>> s
        a    3
        b    4
        dtype: int64
        >>> shallow
        a    3
        b    4
        dtype: int64
        >>> deep
        a    1
        b    2
        dtype: int64

        Note that when copying an object containing Python objects, a deep copy
        will copy the data, but will not do so recursively. Updating a nested
        data object will be reflected in the deep copy.

        >>> s = pd.Series([[1, 2], [3, 4]])
        >>> deep = s.copy()
        >>> s[0][0] = 10
        >>> s
        0    [10, 2]
        1     [3, 4]
        dtype: object
        >>> deep
        0    [10, 2]
        1     [3, 4]
        dtype: object
        """
        data = self._data.copy(deep=deep)
        return self._constructor(data).__finalize__(self)

    def __copy__(self, deep=True):
        return self.copy(deep=deep)

    def __deepcopy__(self, memo=None):
        """
        Parameters
        ----------
        memo, default None
            Standard signature. Unused
        """
        if memo is None:
            memo = {}
        return self.copy(deep=True)

    def _convert(self, datetime=False, numeric=False, timedelta=False,
                 coerce=False, copy=True):
        """
        Attempt to infer better dtype for object columns

        Parameters
        ----------
        datetime : boolean, default False
            If True, convert to date where possible.
        numeric : boolean, default False
            If True, attempt to convert to numbers (including strings), with
            unconvertible values becoming NaN.
        timedelta : boolean, default False
            If True, convert to timedelta where possible.
        coerce : boolean, default False
            If True, force conversion with unconvertible values converted to
            nulls (NaN or NaT)
        copy : boolean, default True
            If True, return a copy even if no copy is necessary (e.g. no
            conversion was done). Note: This is meant for internal use, and
            should not be confused with inplace.

        Returns
        -------
        converted : same as input object
        """
        return self._constructor(
            self._data.convert(datetime=datetime, numeric=numeric,
                               timedelta=timedelta, coerce=coerce,
                               copy=copy)).__finalize__(self)

    def convert_objects(self, convert_dates=True, convert_numeric=False,
                        convert_timedeltas=True, copy=True):
        """
        Attempt to infer better dtype for object columns.

        .. deprecated:: 0.21.0

        Parameters
        ----------
        convert_dates : boolean, default True
            If True, convert to date where possible. If 'coerce', force
            conversion, with unconvertible values becoming NaT.
        convert_numeric : boolean, default False
            If True, attempt to coerce to numbers (including strings), with
            unconvertible values becoming NaN.
        convert_timedeltas : boolean, default True
            If True, convert to timedelta where possible. If 'coerce', force
            conversion, with unconvertible values becoming NaT.
        copy : boolean, default True
            If True, return a copy even if no copy is necessary (e.g. no
            conversion was done). Note: This is meant for internal use, and
            should not be confused with inplace.

        Returns
        -------
        converted : same as input object

        See Also
        --------
        to_datetime : Convert argument to datetime.
        to_timedelta : Convert argument to timedelta.
        to_numeric : Convert argument to numeric type.
        """
        msg = ("convert_objects is deprecated.  To re-infer data dtypes for "
               "object columns, use {klass}.infer_objects()\nFor all "
               "other conversions use the data-type specific converters "
               "pd.to_datetime, pd.to_timedelta and pd.to_numeric."
               ).format(klass=self.__class__.__name__)
        warnings.warn(msg, FutureWarning, stacklevel=2)

        return self._constructor(
            self._data.convert(convert_dates=convert_dates,
                               convert_numeric=convert_numeric,
                               convert_timedeltas=convert_timedeltas,
                               copy=copy)).__finalize__(self)

    def infer_objects(self):
        """
        Attempt to infer better dtypes for object columns.

        Attempts soft conversion of object-dtyped
        columns, leaving non-object and unconvertible
        columns unchanged. The inference rules are the
        same as during normal Series/DataFrame construction.

        .. versionadded:: 0.21.0

        Returns
        -------
        converted : same type as input object

        See Also
        --------
        to_datetime : Convert argument to datetime.
        to_timedelta : Convert argument to timedelta.
        to_numeric : Convert argument to numeric type.

        Examples
        --------
        >>> df = pd.DataFrame({"A": ["a", 1, 2, 3]})
        >>> df = df.iloc[1:]
        >>> df
           A
        1  1
        2  2
        3  3

        >>> df.dtypes
        A    object
        dtype: object

        >>> df.infer_objects().dtypes
        A    int64
        dtype: object
        """
        # numeric=False necessary to only soft convert;
        # python objects will still be converted to
        # native numpy numeric types
        return self._constructor(
            self._data.convert(datetime=True, numeric=False,
                               timedelta=True, coerce=False,
                               copy=True)).__finalize__(self)

    # ----------------------------------------------------------------------
    # Filling NA's

    def fillna(self, value=None, method=None, axis=None, inplace=False,
               limit=None, downcast=None):
        """
        Fill NA/NaN values using the specified method.

        Parameters
        ----------
        value : scalar, dict, Series, or DataFrame
            Value to use to fill holes (e.g. 0), alternately a
            dict/Series/DataFrame of values specifying which value to use for
            each index (for a Series) or column (for a DataFrame).  Values not
            in the dict/Series/DataFrame will not be filled. This value cannot
            be a list.
        method : {'backfill', 'bfill', 'pad', 'ffill', None}, default None
            Method to use for filling holes in reindexed Series
            pad / ffill: propagate last valid observation forward to next valid
            backfill / bfill: use next valid observation to fill gap.
        axis : %(axes_single_arg)s
            Axis along which to fill missing values.
        inplace : bool, default False
            If True, fill in-place. Note: this will modify any
            other views on this object (e.g., a no-copy slice for a column in a
            DataFrame).
        limit : int, default None
            If method is specified, this is the maximum number of consecutive
            NaN values to forward/backward fill. In other words, if there is
            a gap with more than this number of consecutive NaNs, it will only
            be partially filled. If method is not specified, this is the
            maximum number of entries along the entire axis where NaNs will be
            filled. Must be greater than 0 if not None.
        downcast : dict, default is None
            A dict of item->dtype of what to downcast if possible,
            or the string 'infer' which will try to downcast to an appropriate
            equal type (e.g. float64 to int64 if possible).

        Returns
        -------
        %(klass)s
            Object with missing values filled.

        See Also
        --------
        interpolate : Fill NaN values using interpolation.
        reindex : Conform object to new index.
        asfreq : Convert TimeSeries to specified frequency.

        Examples
        --------
        >>> df = pd.DataFrame([[np.nan, 2, np.nan, 0],
        ...                    [3, 4, np.nan, 1],
        ...                    [np.nan, np.nan, np.nan, 5],
        ...                    [np.nan, 3, np.nan, 4]],
        ...                   columns=list('ABCD'))
        >>> df
             A    B   C  D
        0  NaN  2.0 NaN  0
        1  3.0  4.0 NaN  1
        2  NaN  NaN NaN  5
        3  NaN  3.0 NaN  4

        Replace all NaN elements with 0s.

        >>> df.fillna(0)
            A   B   C   D
        0   0.0 2.0 0.0 0
        1   3.0 4.0 0.0 1
        2   0.0 0.0 0.0 5
        3   0.0 3.0 0.0 4

        We can also propagate non-null values forward or backward.

        >>> df.fillna(method='ffill')
            A   B   C   D
        0   NaN 2.0 NaN 0
        1   3.0 4.0 NaN 1
        2   3.0 4.0 NaN 5
        3   3.0 3.0 NaN 4

        Replace all NaN elements in column 'A', 'B', 'C', and 'D', with 0, 1,
        2, and 3 respectively.

        >>> values = {'A': 0, 'B': 1, 'C': 2, 'D': 3}
        >>> df.fillna(value=values)
            A   B   C   D
        0   0.0 2.0 2.0 0
        1   3.0 4.0 2.0 1
        2   0.0 1.0 2.0 5
        3   0.0 3.0 2.0 4

        Only replace the first NaN element.

        >>> df.fillna(value=values, limit=1)
            A   B   C   D
        0   0.0 2.0 2.0 0
        1   3.0 4.0 NaN 1
        2   NaN 1.0 NaN 5
        3   NaN 3.0 NaN 4
        """
        inplace = validate_bool_kwarg(inplace, 'inplace')
        value, method = validate_fillna_kwargs(value, method)

        self._consolidate_inplace()

        # set the default here, so functions examining the signaure
        # can detect if something was set (e.g. in groupby) (GH9221)
        if axis is None:
            axis = 0
        axis = self._get_axis_number(axis)

        from pandas import DataFrame
        if value is None:

            if self._is_mixed_type and axis == 1:
                if inplace:
                    raise NotImplementedError()
                result = self.T.fillna(method=method, limit=limit).T

                # need to downcast here because of all of the transposes
                result._data = result._data.downcast()

                return result

            # > 3d
            if self.ndim > 3:
                raise NotImplementedError('Cannot fillna with a method for > '
                                          '3dims')

            # 3d
            elif self.ndim == 3:
                # fill in 2d chunks
                result = {col: s.fillna(method=method, value=value)
                          for col, s in self.iteritems()}
                prelim_obj = self._constructor.from_dict(result)
                new_obj = prelim_obj.__finalize__(self)
                new_data = new_obj._data

            else:
                # 2d or less
                new_data = self._data.interpolate(method=method, axis=axis,
                                                  limit=limit, inplace=inplace,
                                                  coerce=True,
                                                  downcast=downcast)
        else:
            if len(self._get_axis(axis)) == 0:
                return self

            if self.ndim == 1:
                if isinstance(value, (dict, ABCSeries)):
                    from pandas import Series
                    value = Series(value)
                elif not is_list_like(value):
                    pass
                else:
                    raise TypeError('"value" parameter must be a scalar, dict '
                                    'or Series, but you passed a '
                                    '"{0}"'.format(type(value).__name__))

                new_data = self._data.fillna(value=value, limit=limit,
                                             inplace=inplace,
                                             downcast=downcast)

            elif isinstance(value, (dict, ABCSeries)):
                if axis == 1:
                    raise NotImplementedError('Currently only can fill '
                                              'with dict/Series column '
                                              'by column')

                result = self if inplace else self.copy()
                for k, v in value.items():
                    if k not in result:
                        continue
                    obj = result[k]
                    obj.fillna(v, limit=limit, inplace=True, downcast=downcast)
                return result if not inplace else None

            elif not is_list_like(value):
                new_data = self._data.fillna(value=value, limit=limit,
                                             inplace=inplace,
                                             downcast=downcast)
            elif isinstance(value, DataFrame) and self.ndim == 2:
                new_data = self.where(self.notna(), value)
            else:
                raise ValueError("invalid fill value with a %s" % type(value))

        if inplace:
            self._update_inplace(new_data)
        else:
            return self._constructor(new_data).__finalize__(self)

    def ffill(self, axis=None, inplace=False, limit=None, downcast=None):
        """
        Synonym for :meth:`DataFrame.fillna` with ``method='ffill'``.
        """
        return self.fillna(method='ffill', axis=axis, inplace=inplace,
                           limit=limit, downcast=downcast)

    def bfill(self, axis=None, inplace=False, limit=None, downcast=None):
        """
        Synonym for :meth:`DataFrame.fillna` with ``method='bfill'``.
        """
        return self.fillna(method='bfill', axis=axis, inplace=inplace,
                           limit=limit, downcast=downcast)

    _shared_docs['replace'] = ("""
        Replace values given in `to_replace` with `value`.

        Values of the %(klass)s are replaced with other values dynamically.
        This differs from updating with ``.loc`` or ``.iloc``, which require
        you to specify a location to update with some value.

        Parameters
        ----------
        to_replace : str, regex, list, dict, Series, int, float, or None
            How to find the values that will be replaced.

            * numeric, str or regex:

                - numeric: numeric values equal to `to_replace` will be
                  replaced with `value`
                - str: string exactly matching `to_replace` will be replaced
                  with `value`
                - regex: regexs matching `to_replace` will be replaced with
                  `value`

            * list of str, regex, or numeric:

                - First, if `to_replace` and `value` are both lists, they
                  **must** be the same length.
                - Second, if ``regex=True`` then all of the strings in **both**
                  lists will be interpreted as regexs otherwise they will match
                  directly. This doesn't matter much for `value` since there
                  are only a few possible substitution regexes you can use.
                - str, regex and numeric rules apply as above.

            * dict:

                - Dicts can be used to specify different replacement values
                  for different existing values. For example,
                  ``{'a': 'b', 'y': 'z'}`` replaces the value 'a' with 'b' and
                  'y' with 'z'. To use a dict in this way the `value`
                  parameter should be `None`.
                - For a DataFrame a dict can specify that different values
                  should be replaced in different columns. For example,
                  ``{'a': 1, 'b': 'z'}`` looks for the value 1 in column 'a'
                  and the value 'z' in column 'b' and replaces these values
                  with whatever is specified in `value`. The `value` parameter
                  should not be ``None`` in this case. You can treat this as a
                  special case of passing two lists except that you are
                  specifying the column to search in.
                - For a DataFrame nested dictionaries, e.g.,
                  ``{'a': {'b': np.nan}}``, are read as follows: look in column
                  'a' for the value 'b' and replace it with NaN. The `value`
                  parameter should be ``None`` to use a nested dict in this
                  way. You can nest regular expressions as well. Note that
                  column names (the top-level dictionary keys in a nested
                  dictionary) **cannot** be regular expressions.

            * None:

                - This means that the `regex` argument must be a string,
                  compiled regular expression, or list, dict, ndarray or
                  Series of such elements. If `value` is also ``None`` then
                  this **must** be a nested dictionary or Series.

            See the examples section for examples of each of these.
        value : scalar, dict, list, str, regex, default None
            Value to replace any values matching `to_replace` with.
            For a DataFrame a dict of values can be used to specify which
            value to use for each column (columns not in the dict will not be
            filled). Regular expressions, strings and lists or dicts of such
            objects are also allowed.
        inplace : bool, default False
            If True, in place. Note: this will modify any
            other views on this object (e.g. a column from a DataFrame).
            Returns the caller if this is True.
        limit : int, default None
            Maximum size gap to forward or backward fill.
        regex : bool or same types as `to_replace`, default False
            Whether to interpret `to_replace` and/or `value` as regular
            expressions. If this is ``True`` then `to_replace` *must* be a
            string. Alternatively, this could be a regular expression or a
            list, dict, or array of regular expressions in which case
            `to_replace` must be ``None``.
        method : {'pad', 'ffill', 'bfill', `None`}
            The method to use when for replacement, when `to_replace` is a
            scalar, list or tuple and `value` is ``None``.

            .. versionchanged:: 0.23.0
                Added to DataFrame.

        Returns
        -------
        %(klass)s
            Object after replacement.

        Raises
        ------
        AssertionError
            * If `regex` is not a ``bool`` and `to_replace` is not
              ``None``.
        TypeError
            * If `to_replace` is a ``dict`` and `value` is not a ``list``,
              ``dict``, ``ndarray``, or ``Series``
            * If `to_replace` is ``None`` and `regex` is not compilable
              into a regular expression or is a list, dict, ndarray, or
              Series.
            * When replacing multiple ``bool`` or ``datetime64`` objects and
              the arguments to `to_replace` does not match the type of the
              value being replaced
        ValueError
            * If a ``list`` or an ``ndarray`` is passed to `to_replace` and
              `value` but they are not the same length.

        See Also
        --------
        %(klass)s.fillna : Fill NA values.
        %(klass)s.where : Replace values based on boolean condition.
        Series.str.replace : Simple string replacement.

        Notes
        -----
        * Regex substitution is performed under the hood with ``re.sub``. The
          rules for substitution for ``re.sub`` are the same.
        * Regular expressions will only substitute on strings, meaning you
          cannot provide, for example, a regular expression matching floating
          point numbers and expect the columns in your frame that have a
          numeric dtype to be matched. However, if those floating point
          numbers *are* strings, then you can do this.
        * This method has *a lot* of options. You are encouraged to experiment
          and play with this method to gain intuition about how it works.
        * When dict is used as the `to_replace` value, it is like
          key(s) in the dict are the to_replace part and
          value(s) in the dict are the value parameter.

        Examples
        --------

        **Scalar `to_replace` and `value`**

        >>> s = pd.Series([0, 1, 2, 3, 4])
        >>> s.replace(0, 5)
        0    5
        1    1
        2    2
        3    3
        4    4
        dtype: int64

        >>> df = pd.DataFrame({'A': [0, 1, 2, 3, 4],
        ...                    'B': [5, 6, 7, 8, 9],
        ...                    'C': ['a', 'b', 'c', 'd', 'e']})
        >>> df.replace(0, 5)
           A  B  C
        0  5  5  a
        1  1  6  b
        2  2  7  c
        3  3  8  d
        4  4  9  e

        **List-like `to_replace`**

        >>> df.replace([0, 1, 2, 3], 4)
           A  B  C
        0  4  5  a
        1  4  6  b
        2  4  7  c
        3  4  8  d
        4  4  9  e

        >>> df.replace([0, 1, 2, 3], [4, 3, 2, 1])
           A  B  C
        0  4  5  a
        1  3  6  b
        2  2  7  c
        3  1  8  d
        4  4  9  e

        >>> s.replace([1, 2], method='bfill')
        0    0
        1    3
        2    3
        3    3
        4    4
        dtype: int64

        **dict-like `to_replace`**

        >>> df.replace({0: 10, 1: 100})
             A  B  C
        0   10  5  a
        1  100  6  b
        2    2  7  c
        3    3  8  d
        4    4  9  e

        >>> df.replace({'A': 0, 'B': 5}, 100)
             A    B  C
        0  100  100  a
        1    1    6  b
        2    2    7  c
        3    3    8  d
        4    4    9  e

        >>> df.replace({'A': {0: 100, 4: 400}})
             A  B  C
        0  100  5  a
        1    1  6  b
        2    2  7  c
        3    3  8  d
        4  400  9  e

        **Regular expression `to_replace`**

        >>> df = pd.DataFrame({'A': ['bat', 'foo', 'bait'],
        ...                    'B': ['abc', 'bar', 'xyz']})
        >>> df.replace(to_replace=r'^ba.$', value='new', regex=True)
              A    B
        0   new  abc
        1   foo  new
        2  bait  xyz

        >>> df.replace({'A': r'^ba.$'}, {'A': 'new'}, regex=True)
              A    B
        0   new  abc
        1   foo  bar
        2  bait  xyz

        >>> df.replace(regex=r'^ba.$', value='new')
              A    B
        0   new  abc
        1   foo  new
        2  bait  xyz

        >>> df.replace(regex={r'^ba.$': 'new', 'foo': 'xyz'})
              A    B
        0   new  abc
        1   xyz  new
        2  bait  xyz

        >>> df.replace(regex=[r'^ba.$', 'foo'], value='new')
              A    B
        0   new  abc
        1   new  new
        2  bait  xyz

        Note that when replacing multiple ``bool`` or ``datetime64`` objects,
        the data types in the `to_replace` parameter must match the data
        type of the value being replaced:

        >>> df = pd.DataFrame({'A': [True, False, True],
        ...                    'B': [False, True, False]})
        >>> df.replace({'a string': 'new value', True: False})  # raises
        Traceback (most recent call last):
            ...
        TypeError: Cannot compare types 'ndarray(dtype=bool)' and 'str'

        This raises a ``TypeError`` because one of the ``dict`` keys is not of
        the correct type for replacement.

        Compare the behavior of ``s.replace({'a': None})`` and
        ``s.replace('a', None)`` to understand the peculiarities
        of the `to_replace` parameter:

        >>> s = pd.Series([10, 'a', 'a', 'b', 'a'])

        When one uses a dict as the `to_replace` value, it is like the
        value(s) in the dict are equal to the `value` parameter.
        ``s.replace({'a': None})`` is equivalent to
        ``s.replace(to_replace={'a': None}, value=None, method=None)``:

        >>> s.replace({'a': None})
        0      10
        1    None
        2    None
        3       b
        4    None
        dtype: object

        When ``value=None`` and `to_replace` is a scalar, list or
        tuple, `replace` uses the method parameter (default 'pad') to do the
        replacement. So this is why the 'a' values are being replaced by 10
        in rows 1 and 2 and 'b' in row 4 in this case.
        The command ``s.replace('a', None)`` is actually equivalent to
        ``s.replace(to_replace='a', value=None, method='pad')``:

        >>> s.replace('a', None)
        0    10
        1    10
        2    10
        3     b
        4     b
        dtype: object
    """)

    @Appender(_shared_docs['replace'] % _shared_doc_kwargs)
    def replace(self, to_replace=None, value=None, inplace=False, limit=None,
                regex=False, method='pad'):
        inplace = validate_bool_kwarg(inplace, 'inplace')
        if not is_bool(regex) and to_replace is not None:
            raise AssertionError("'to_replace' must be 'None' if 'regex' is "
                                 "not a bool")

        self._consolidate_inplace()

        if value is None:
            # passing a single value that is scalar like
            # when value is None (GH5319), for compat
            if not is_dict_like(to_replace) and not is_dict_like(regex):
                to_replace = [to_replace]

            if isinstance(to_replace, (tuple, list)):
                if isinstance(self, pd.DataFrame):
                    return self.apply(_single_replace,
                                      args=(to_replace, method, inplace,
                                            limit))
                return _single_replace(self, to_replace, method, inplace,
                                       limit)

            if not is_dict_like(to_replace):
                if not is_dict_like(regex):
                    raise TypeError('If "to_replace" and "value" are both None'
                                    ' and "to_replace" is not a list, then '
                                    'regex must be a mapping')
                to_replace = regex
                regex = True

            items = list(to_replace.items())
            keys, values = lzip(*items) or ([], [])

            are_mappings = [is_dict_like(v) for v in values]

            if any(are_mappings):
                if not all(are_mappings):
                    raise TypeError("If a nested mapping is passed, all values"
                                    " of the top level mapping must be "
                                    "mappings")
                # passed a nested dict/Series
                to_rep_dict = {}
                value_dict = {}

                for k, v in items:
                    keys, values = lzip(*v.items()) or ([], [])
                    if set(keys) & set(values):
                        raise ValueError("Replacement not allowed with "
                                         "overlapping keys and values")
                    to_rep_dict[k] = list(keys)
                    value_dict[k] = list(values)

                to_replace, value = to_rep_dict, value_dict
            else:
                to_replace, value = keys, values

            return self.replace(to_replace, value, inplace=inplace,
                                limit=limit, regex=regex)
        else:

            # need a non-zero len on all axes
            for a in self._AXIS_ORDERS:
                if not len(self._get_axis(a)):
                    return self

            new_data = self._data
            if is_dict_like(to_replace):
                if is_dict_like(value):  # {'A' : NA} -> {'A' : 0}
                    res = self if inplace else self.copy()
                    for c, src in to_replace.items():
                        if c in value and c in self:
                            # object conversion is handled in
                            # series.replace which is called recursivelly
                            res[c] = res[c].replace(to_replace=src,
                                                    value=value[c],
                                                    inplace=False,
                                                    regex=regex)
                    return None if inplace else res

                # {'A': NA} -> 0
                elif not is_list_like(value):
                    keys = [(k, src) for k, src in to_replace.items()
                            if k in self]
                    keys_len = len(keys) - 1
                    for i, (k, src) in enumerate(keys):
                        convert = i == keys_len
                        new_data = new_data.replace(to_replace=src,
                                                    value=value,
                                                    filter=[k],
                                                    inplace=inplace,
                                                    regex=regex,
                                                    convert=convert)
                else:
                    raise TypeError('value argument must be scalar, dict, or '
                                    'Series')

            elif is_list_like(to_replace):  # [NA, ''] -> [0, 'missing']
                if is_list_like(value):
                    if len(to_replace) != len(value):
                        raise ValueError('Replacement lists must match '
                                         'in length. Expecting %d got %d ' %
                                         (len(to_replace), len(value)))

                    new_data = self._data.replace_list(src_list=to_replace,
                                                       dest_list=value,
                                                       inplace=inplace,
                                                       regex=regex)

                else:  # [NA, ''] -> 0
                    new_data = self._data.replace(to_replace=to_replace,
                                                  value=value, inplace=inplace,
                                                  regex=regex)
            elif to_replace is None:
                if not (is_re_compilable(regex) or
                        is_list_like(regex) or is_dict_like(regex)):
                    raise TypeError("'regex' must be a string or a compiled "
                                    "regular expression or a list or dict of "
                                    "strings or regular expressions, you "
                                    "passed a"
                                    " {0!r}".format(type(regex).__name__))
                return self.replace(regex, value, inplace=inplace, limit=limit,
                                    regex=True)
            else:

                # dest iterable dict-like
                if is_dict_like(value):  # NA -> {'A' : 0, 'B' : -1}
                    new_data = self._data

                    for k, v in value.items():
                        if k in self:
                            new_data = new_data.replace(to_replace=to_replace,
                                                        value=v, filter=[k],
                                                        inplace=inplace,
                                                        regex=regex)

                elif not is_list_like(value):  # NA -> 0
                    new_data = self._data.replace(to_replace=to_replace,
                                                  value=value, inplace=inplace,
                                                  regex=regex)
                else:
                    msg = ('Invalid "to_replace" type: '
                           '{0!r}').format(type(to_replace).__name__)
                    raise TypeError(msg)  # pragma: no cover

        if inplace:
            self._update_inplace(new_data)
        else:
            return self._constructor(new_data).__finalize__(self)

    _shared_docs['interpolate'] = """
        Please note that only ``method='linear'`` is supported for
        DataFrame/Series with a MultiIndex.

        Parameters
        ----------
        method : str, default 'linear'
            Interpolation technique to use. One of:

            * 'linear': Ignore the index and treat the values as equally
              spaced. This is the only method supported on MultiIndexes.
            * 'time': Works on daily and higher resolution data to interpolate
              given length of interval.
            * 'index', 'values': use the actual numerical values of the index.
            * 'pad': Fill in NaNs using existing values.
            * 'nearest', 'zero', 'slinear', 'quadratic', 'cubic', 'spline',
              'barycentric', 'polynomial': Passed to
              `scipy.interpolate.interp1d`. These methods use the numerical
              values of the index.  Both 'polynomial' and 'spline' require that
              you also specify an `order` (int), e.g.
              ``df.interpolate(method='polynomial', order=5)``.
            * 'krogh', 'piecewise_polynomial', 'spline', 'pchip', 'akima':
              Wrappers around the SciPy interpolation methods of similar
              names. See `Notes`.
            * 'from_derivatives': Refers to
              `scipy.interpolate.BPoly.from_derivatives` which
              replaces 'piecewise_polynomial' interpolation method in
              scipy 0.18.

            .. versionadded:: 0.18.1

               Added support for the 'akima' method.
               Added interpolate method 'from_derivatives' which replaces
               'piecewise_polynomial' in SciPy 0.18; backwards-compatible with
               SciPy < 0.18

        axis : {0 or 'index', 1 or 'columns', None}, default None
            Axis to interpolate along.
        limit : int, optional
            Maximum number of consecutive NaNs to fill. Must be greater than
            0.
        inplace : bool, default False
            Update the data in place if possible.
        limit_direction : {'forward', 'backward', 'both'}, default 'forward'
            If limit is specified, consecutive NaNs will be filled in this
            direction.
        limit_area : {`None`, 'inside', 'outside'}, default None
            If limit is specified, consecutive NaNs will be filled with this
            restriction.

            * ``None``: No fill restriction.
            * 'inside': Only fill NaNs surrounded by valid values
              (interpolate).
            * 'outside': Only fill NaNs outside valid values (extrapolate).

            .. versionadded:: 0.23.0

        downcast : optional, 'infer' or None, defaults to None
            Downcast dtypes if possible.
        **kwargs
            Keyword arguments to pass on to the interpolating function.

        Returns
        -------
        Series or DataFrame
            Returns the same object type as the caller, interpolated at
            some or all ``NaN`` values.

        See Also
        --------
        fillna : Fill missing values using different methods.
        scipy.interpolate.Akima1DInterpolator : Piecewise cubic polynomials
            (Akima interpolator).
        scipy.interpolate.BPoly.from_derivatives : Piecewise polynomial in the
            Bernstein basis.
        scipy.interpolate.interp1d : Interpolate a 1-D function.
        scipy.interpolate.KroghInterpolator : Interpolate polynomial (Krogh
            interpolator).
        scipy.interpolate.PchipInterpolator : PCHIP 1-d monotonic cubic
            interpolation.
        scipy.interpolate.CubicSpline : Cubic spline data interpolator.

        Notes
        -----
        The 'krogh', 'piecewise_polynomial', 'spline', 'pchip' and 'akima'
        methods are wrappers around the respective SciPy implementations of
        similar names. These use the actual numerical values of the index.
        For more information on their behavior, see the
        `SciPy documentation
        <http://docs.scipy.org/doc/scipy/reference/interpolate.html#univariate-interpolation>`__
        and `SciPy tutorial
        <http://docs.scipy.org/doc/scipy/reference/tutorial/interpolate.html>`__.

        Examples
        --------
        Filling in ``NaN`` in a :class:`~pandas.Series` via linear
        interpolation.

        >>> s = pd.Series([0, 1, np.nan, 3])
        >>> s
        0    0.0
        1    1.0
        2    NaN
        3    3.0
        dtype: float64
        >>> s.interpolate()
        0    0.0
        1    1.0
        2    2.0
        3    3.0
        dtype: float64

        Filling in ``NaN`` in a Series by padding, but filling at most two
        consecutive ``NaN`` at a time.

        >>> s = pd.Series([np.nan, "single_one", np.nan,
        ...                "fill_two_more", np.nan, np.nan, np.nan,
        ...                4.71, np.nan])
        >>> s
        0              NaN
        1       single_one
        2              NaN
        3    fill_two_more
        4              NaN
        5              NaN
        6              NaN
        7             4.71
        8              NaN
        dtype: object
        >>> s.interpolate(method='pad', limit=2)
        0              NaN
        1       single_one
        2       single_one
        3    fill_two_more
        4    fill_two_more
        5    fill_two_more
        6              NaN
        7             4.71
        8             4.71
        dtype: object

        Filling in ``NaN`` in a Series via polynomial interpolation or splines:
        Both 'polynomial' and 'spline' methods require that you also specify
        an ``order`` (int).

        >>> s = pd.Series([0, 2, np.nan, 8])
        >>> s.interpolate(method='polynomial', order=2)
        0    0.000000
        1    2.000000
        2    4.666667
        3    8.000000
        dtype: float64

        Fill the DataFrame forward (that is, going down) along each column
        using linear interpolation.

        Note how the last entry in column 'a' is interpolated differently,
        because there is no entry after it to use for interpolation.
        Note how the first entry in column 'b' remains ``NaN``, because there
        is no entry befofe it to use for interpolation.

        >>> df = pd.DataFrame([(0.0, np.nan, -1.0, 1.0),
        ...                    (np.nan, 2.0, np.nan, np.nan),
        ...                    (2.0, 3.0, np.nan, 9.0),
        ...                    (np.nan, 4.0, -4.0, 16.0)],
        ...                   columns=list('abcd'))
        >>> df
             a    b    c     d
        0  0.0  NaN -1.0   1.0
        1  NaN  2.0  NaN   NaN
        2  2.0  3.0  NaN   9.0
        3  NaN  4.0 -4.0  16.0
        >>> df.interpolate(method='linear', limit_direction='forward', axis=0)
             a    b    c     d
        0  0.0  NaN -1.0   1.0
        1  1.0  2.0 -2.0   5.0
        2  2.0  3.0 -3.0   9.0
        3  2.0  4.0 -4.0  16.0

        Using polynomial interpolation.

        >>> df['d'].interpolate(method='polynomial', order=2)
        0     1.0
        1     4.0
        2     9.0
        3    16.0
        Name: d, dtype: float64
        """

    @Appender(_shared_docs['interpolate'] % _shared_doc_kwargs)
    def interpolate(self, method='linear', axis=0, limit=None, inplace=False,
                    limit_direction='forward', limit_area=None,
                    downcast=None, **kwargs):
        """
        Interpolate values according to different methods.
        """
        inplace = validate_bool_kwarg(inplace, 'inplace')

        if self.ndim > 2:
            raise NotImplementedError("Interpolate has not been implemented "
                                      "on Panel and Panel 4D objects.")

        if axis == 0:
            ax = self._info_axis_name
            _maybe_transposed_self = self
        elif axis == 1:
            _maybe_transposed_self = self.T
            ax = 1
        else:
            _maybe_transposed_self = self
        ax = _maybe_transposed_self._get_axis_number(ax)

        if _maybe_transposed_self.ndim == 2:
            alt_ax = 1 - ax
        else:
            alt_ax = ax

        if (isinstance(_maybe_transposed_self.index, MultiIndex) and
                method != 'linear'):
            raise ValueError("Only `method=linear` interpolation is supported "
                             "on MultiIndexes.")

        if _maybe_transposed_self._data.get_dtype_counts().get(
                'object') == len(_maybe_transposed_self.T):
            raise TypeError("Cannot interpolate with all object-dtype columns "
                            "in the DataFrame. Try setting at least one "
                            "column to a numeric dtype.")

        # create/use the index
        if method == 'linear':
            # prior default
            index = np.arange(len(_maybe_transposed_self._get_axis(alt_ax)))
        else:
            index = _maybe_transposed_self._get_axis(alt_ax)
            methods = {"index", "values", "nearest", "time"}
            is_numeric_or_datetime = (
                is_numeric_dtype(index) or
                is_datetime64_dtype(index) or
                is_timedelta64_dtype(index)
            )
            if method not in methods and not is_numeric_or_datetime:
                raise ValueError(
                    "Index column must be numeric or datetime type when "
                    "using {method} method other than linear. "
                    "Try setting a numeric or datetime index column before "
                    "interpolating.".format(method=method))

        if isna(index).any():
            raise NotImplementedError("Interpolation with NaNs in the index "
                                      "has not been implemented. Try filling "
                                      "those NaNs before interpolating.")
        data = _maybe_transposed_self._data
        new_data = data.interpolate(method=method, axis=ax, index=index,
                                    values=_maybe_transposed_self, limit=limit,
                                    limit_direction=limit_direction,
                                    limit_area=limit_area,
                                    inplace=inplace, downcast=downcast,
                                    **kwargs)

        if inplace:
            if axis == 1:
                new_data = self._constructor(new_data).T._data
            self._update_inplace(new_data)
        else:
            res = self._constructor(new_data).__finalize__(self)
            if axis == 1:
                res = res.T
            return res

    # ----------------------------------------------------------------------
    # Timeseries methods Methods

    def asof(self, where, subset=None):
        """
        Return the last row(s) without any NaNs before `where`.

        The last row (for each element in `where`, if list) without any
        NaN is taken.
        In case of a :class:`~pandas.DataFrame`, the last row without NaN
        considering only the subset of columns (if not `None`)

        .. versionadded:: 0.19.0 For DataFrame

        If there is no good value, NaN is returned for a Series or
        a Series of NaN values for a DataFrame

        Parameters
        ----------
        where : date or array-like of dates
            Date(s) before which the last row(s) are returned.
        subset : str or array-like of str, default `None`
            For DataFrame, if not `None`, only use these columns to
            check for NaNs.

        Returns
        -------
        scalar, Series, or DataFrame

            The return can be:

            * scalar : when `self` is a Series and `where` is a scalar
            * Series: when `self` is a Series and `where` is an array-like,
              or when `self` is a DataFrame and `where` is a scalar
            * DataFrame : when `self` is a DataFrame and `where` is an
              array-like

            Return scalar, Series, or DataFrame.

        See Also
        --------
        merge_asof : Perform an asof merge. Similar to left join.

        Notes
        -----
        Dates are assumed to be sorted. Raises if this is not the case.

        Examples
        --------
        A Series and a scalar `where`.

        >>> s = pd.Series([1, 2, np.nan, 4], index=[10, 20, 30, 40])
        >>> s
        10    1.0
        20    2.0
        30    NaN
        40    4.0
        dtype: float64

        >>> s.asof(20)
        2.0

        For a sequence `where`, a Series is returned. The first value is
        NaN, because the first element of `where` is before the first
        index value.

        >>> s.asof([5, 20])
        5     NaN
        20    2.0
        dtype: float64

        Missing values are not considered. The following is ``2.0``, not
        NaN, even though NaN is at the index location for ``30``.

        >>> s.asof(30)
        2.0

        Take all columns into consideration

        >>> df = pd.DataFrame({'a': [10, 20, 30, 40, 50],
        ...                    'b': [None, None, None, None, 500]},
        ...                   index=pd.DatetimeIndex(['2018-02-27 09:01:00',
        ...                                           '2018-02-27 09:02:00',
        ...                                           '2018-02-27 09:03:00',
        ...                                           '2018-02-27 09:04:00',
        ...                                           '2018-02-27 09:05:00']))
        >>> df.asof(pd.DatetimeIndex(['2018-02-27 09:03:30',
        ...                           '2018-02-27 09:04:30']))
                              a   b
        2018-02-27 09:03:30 NaN NaN
        2018-02-27 09:04:30 NaN NaN

        Take a single column into consideration

        >>> df.asof(pd.DatetimeIndex(['2018-02-27 09:03:30',
        ...                           '2018-02-27 09:04:30']),
        ...         subset=['a'])
                                 a   b
        2018-02-27 09:03:30   30.0 NaN
        2018-02-27 09:04:30   40.0 NaN
        """
        if isinstance(where, str):
            from pandas import to_datetime
            where = to_datetime(where)

        if not self.index.is_monotonic:
            raise ValueError("asof requires a sorted index")

        is_series = isinstance(self, ABCSeries)
        if is_series:
            if subset is not None:
                raise ValueError("subset is not valid for Series")
        elif self.ndim > 2:
            raise NotImplementedError("asof is not implemented "
                                      "for {type}".format(type=type(self)))
        else:
            if subset is None:
                subset = self.columns
            if not is_list_like(subset):
                subset = [subset]

        is_list = is_list_like(where)
        if not is_list:
            start = self.index[0]
            if isinstance(self.index, PeriodIndex):
                where = Period(where, freq=self.index.freq).ordinal
                start = start.ordinal

            if where < start:
                if not is_series:
                    from pandas import Series
                    return Series(index=self.columns, name=where)
                return np.nan

            # It's always much faster to use a *while* loop here for
            # Series than pre-computing all the NAs. However a
            # *while* loop is extremely expensive for DataFrame
            # so we later pre-compute all the NAs and use the same
            # code path whether *where* is a scalar or list.
            # See PR: https://github.com/pandas-dev/pandas/pull/14476
            if is_series:
                loc = self.index.searchsorted(where, side='right')
                if loc > 0:
                    loc -= 1

                values = self._values
                while loc > 0 and isna(values[loc]):
                    loc -= 1
                return values[loc]

        if not isinstance(where, Index):
            where = Index(where) if is_list else Index([where])

        nulls = self.isna() if is_series else self[subset].isna().any(1)
        if nulls.all():
            if is_series:
                return self._constructor(np.nan, index=where, name=self.name)
            elif is_list:
                from pandas import DataFrame
                return DataFrame(np.nan, index=where, columns=self.columns)
            else:
                from pandas import Series
                return Series(np.nan, index=self.columns, name=where[0])

        locs = self.index.asof_locs(where, ~(nulls.values))

        # mask the missing
        missing = locs == -1
        data = self.take(locs, is_copy=False)
        data.index = where
        data.loc[missing] = np.nan
        return data if is_list else data.iloc[-1]

    # ----------------------------------------------------------------------
    # Action Methods

    _shared_docs['isna'] = """
        Detect missing values.

        Return a boolean same-sized object indicating if the values are NA.
        NA values, such as None or :attr:`numpy.NaN`, gets mapped to True
        values.
        Everything else gets mapped to False values. Characters such as empty
        strings ``''`` or :attr:`numpy.inf` are not considered NA values
        (unless you set ``pandas.options.mode.use_inf_as_na = True``).

        Returns
        -------
        %(klass)s
            Mask of bool values for each element in %(klass)s that
            indicates whether an element is not an NA value.

        See Also
        --------
        %(klass)s.isnull : Alias of isna.
        %(klass)s.notna : Boolean inverse of isna.
        %(klass)s.dropna : Omit axes labels with missing values.
        isna : Top-level isna.

        Examples
        --------
        Show which entries in a DataFrame are NA.

        >>> df = pd.DataFrame({'age': [5, 6, np.NaN],
        ...                    'born': [pd.NaT, pd.Timestamp('1939-05-27'),
        ...                             pd.Timestamp('1940-04-25')],
        ...                    'name': ['Alfred', 'Batman', ''],
        ...                    'toy': [None, 'Batmobile', 'Joker']})
        >>> df
           age       born    name        toy
        0  5.0        NaT  Alfred       None
        1  6.0 1939-05-27  Batman  Batmobile
        2  NaN 1940-04-25              Joker

        >>> df.isna()
             age   born   name    toy
        0  False   True  False   True
        1  False  False  False  False
        2   True  False  False  False

        Show which entries in a Series are NA.

        >>> ser = pd.Series([5, 6, np.NaN])
        >>> ser
        0    5.0
        1    6.0
        2    NaN
        dtype: float64

        >>> ser.isna()
        0    False
        1    False
        2     True
        dtype: bool
        """

    @Appender(_shared_docs['isna'] % _shared_doc_kwargs)
    def isna(self):
        return isna(self).__finalize__(self)

    @Appender(_shared_docs['isna'] % _shared_doc_kwargs)
    def isnull(self):
        return isna(self).__finalize__(self)

    _shared_docs['notna'] = """
        Detect existing (non-missing) values.

        Return a boolean same-sized object indicating if the values are not NA.
        Non-missing values get mapped to True. Characters such as empty
        strings ``''`` or :attr:`numpy.inf` are not considered NA values
        (unless you set ``pandas.options.mode.use_inf_as_na = True``).
        NA values, such as None or :attr:`numpy.NaN`, get mapped to False
        values.

        Returns
        -------
        %(klass)s
            Mask of bool values for each element in %(klass)s that
            indicates whether an element is not an NA value.

        See Also
        --------
        %(klass)s.notnull : Alias of notna.
        %(klass)s.isna : Boolean inverse of notna.
        %(klass)s.dropna : Omit axes labels with missing values.
        notna : Top-level notna.

        Examples
        --------
        Show which entries in a DataFrame are not NA.

        >>> df = pd.DataFrame({'age': [5, 6, np.NaN],
        ...                    'born': [pd.NaT, pd.Timestamp('1939-05-27'),
        ...                             pd.Timestamp('1940-04-25')],
        ...                    'name': ['Alfred', 'Batman', ''],
        ...                    'toy': [None, 'Batmobile', 'Joker']})
        >>> df
           age       born    name        toy
        0  5.0        NaT  Alfred       None
        1  6.0 1939-05-27  Batman  Batmobile
        2  NaN 1940-04-25              Joker

        >>> df.notna()
             age   born  name    toy
        0   True  False  True  False
        1   True   True  True   True
        2  False   True  True   True

        Show which entries in a Series are not NA.

        >>> ser = pd.Series([5, 6, np.NaN])
        >>> ser
        0    5.0
        1    6.0
        2    NaN
        dtype: float64

        >>> ser.notna()
        0     True
        1     True
        2    False
        dtype: bool
        """

    @Appender(_shared_docs['notna'] % _shared_doc_kwargs)
    def notna(self):
        return notna(self).__finalize__(self)

    @Appender(_shared_docs['notna'] % _shared_doc_kwargs)
    def notnull(self):
        return notna(self).__finalize__(self)

    def _clip_with_scalar(self, lower, upper, inplace=False):
        if ((lower is not None and np.any(isna(lower))) or
                (upper is not None and np.any(isna(upper)))):
            raise ValueError("Cannot use an NA value as a clip threshold")

        result = self
        mask = isna(self.values)

        with np.errstate(all='ignore'):
            if upper is not None:
                subset = self.to_numpy() <= upper
                result = result.where(subset, upper, axis=None, inplace=False)
            if lower is not None:
                subset = self.to_numpy() >= lower
                result = result.where(subset, lower, axis=None, inplace=False)

        if np.any(mask):
            result[mask] = np.nan

        if inplace:
            self._update_inplace(result)
        else:
            return result

    def _clip_with_one_bound(self, threshold, method, axis, inplace):

        if axis is not None:
            axis = self._get_axis_number(axis)

        # method is self.le for upper bound and self.ge for lower bound
        if is_scalar(threshold) and is_number(threshold):
            if method.__name__ == 'le':
                return self._clip_with_scalar(None, threshold, inplace=inplace)
            return self._clip_with_scalar(threshold, None, inplace=inplace)

        subset = method(threshold, axis=axis) | isna(self)

        # GH #15390
        # In order for where method to work, the threshold must
        # be transformed to NDFrame from other array like structure.
        if (not isinstance(threshold, ABCSeries)) and is_list_like(threshold):
            if isinstance(self, ABCSeries):
                threshold = pd.Series(threshold, index=self.index)
            else:
                threshold = _align_method_FRAME(self, threshold,
                                                axis)
        return self.where(subset, threshold, axis=axis, inplace=inplace)

    def clip(self, lower=None, upper=None, axis=None, inplace=False,
             *args, **kwargs):
        """
        Trim values at input threshold(s).

        Assigns values outside boundary to boundary values. Thresholds
        can be singular values or array like, and in the latter case
        the clipping is performed element-wise in the specified axis.

        Parameters
        ----------
        lower : float or array_like, default None
            Minimum threshold value. All values below this
            threshold will be set to it.
        upper : float or array_like, default None
            Maximum threshold value. All values above this
            threshold will be set to it.
        axis : int or str axis name, optional
            Align object with lower and upper along the given axis.
        inplace : bool, default False
            Whether to perform the operation in place on the data.

            .. versionadded:: 0.21.0
        *args, **kwargs
            Additional keywords have no effect but might be accepted
            for compatibility with numpy.

        Returns
        -------
        Series or DataFrame
            Same type as calling object with the values outside the
            clip boundaries replaced.

        Examples
        --------
        >>> data = {'col_0': [9, -3, 0, -1, 5], 'col_1': [-2, -7, 6, 8, -5]}
        >>> df = pd.DataFrame(data)
        >>> df
           col_0  col_1
        0      9     -2
        1     -3     -7
        2      0      6
        3     -1      8
        4      5     -5

        Clips per column using lower and upper thresholds:

        >>> df.clip(-4, 6)
           col_0  col_1
        0      6     -2
        1     -3     -4
        2      0      6
        3     -1      6
        4      5     -4

        Clips using specific lower and upper thresholds per column element:

        >>> t = pd.Series([2, -4, -1, 6, 3])
        >>> t
        0    2
        1   -4
        2   -1
        3    6
        4    3
        dtype: int64

        >>> df.clip(t, t + 4, axis=0)
           col_0  col_1
        0      6      2
        1     -3     -4
        2      0      3
        3      6      8
        4      5      3
        """
        if isinstance(self, ABCPanel):
            raise NotImplementedError("clip is not supported yet for panels")

        inplace = validate_bool_kwarg(inplace, 'inplace')

        axis = nv.validate_clip_with_axis(axis, args, kwargs)
        if axis is not None:
            axis = self._get_axis_number(axis)

        # GH 17276
        # numpy doesn't like NaN as a clip value
        # so ignore
        # GH 19992
        # numpy doesn't drop a list-like bound containing NaN
        if not is_list_like(lower) and np.any(pd.isnull(lower)):
            lower = None
        if not is_list_like(upper) and np.any(pd.isnull(upper)):
            upper = None

        # GH 2747 (arguments were reversed)
        if lower is not None and upper is not None:
            if is_scalar(lower) and is_scalar(upper):
                lower, upper = min(lower, upper), max(lower, upper)

        # fast-path for scalars
        if ((lower is None or (is_scalar(lower) and is_number(lower))) and
                (upper is None or (is_scalar(upper) and is_number(upper)))):
            return self._clip_with_scalar(lower, upper, inplace=inplace)

        result = self
        if lower is not None:
            result = result._clip_with_one_bound(lower, method=self.ge,
                                                 axis=axis, inplace=inplace)
        if upper is not None:
            if inplace:
                result = self
            result = result._clip_with_one_bound(upper, method=self.le,
                                                 axis=axis, inplace=inplace)

        return result

    def clip_upper(self, threshold, axis=None, inplace=False):
        """
        Trim values above a given threshold.

        .. deprecated:: 0.24.0
            Use clip(upper=threshold) instead.

        Elements above the `threshold` will be changed to match the
        `threshold` value(s). Threshold can be a single value or an array,
        in the latter case it performs the truncation element-wise.

        Parameters
        ----------
        threshold : numeric or array-like
            Maximum value allowed. All values above threshold will be set to
            this value.

            * float : every value is compared to `threshold`.
            * array-like : The shape of `threshold` should match the object
              it's compared to. When `self` is a Series, `threshold` should be
              the length. When `self` is a DataFrame, `threshold` should 2-D
              and the same shape as `self` for ``axis=None``, or 1-D and the
              same length as the axis being compared.

        axis : {0 or 'index', 1 or 'columns'}, default 0
            Align object with `threshold` along the given axis.
        inplace : bool, default False
            Whether to perform the operation in place on the data.

            .. versionadded:: 0.21.0

        Returns
        -------
        Series or DataFrame
            Original data with values trimmed.

        See Also
        --------
        Series.clip : General purpose method to trim Series values to given
            threshold(s).
        DataFrame.clip : General purpose method to trim DataFrame values to
            given threshold(s).

        Examples
        --------
        >>> s = pd.Series([1, 2, 3, 4, 5])
        >>> s
        0    1
        1    2
        2    3
        3    4
        4    5
        dtype: int64

        >>> s.clip(upper=3)
        0    1
        1    2
        2    3
        3    3
        4    3
        dtype: int64

        >>> elemwise_thresholds = [5, 4, 3, 2, 1]
        >>> elemwise_thresholds
        [5, 4, 3, 2, 1]

        >>> s.clip(upper=elemwise_thresholds)
        0    1
        1    2
        2    3
        3    2
        4    1
        dtype: int64
        """
        warnings.warn('clip_upper(threshold) is deprecated, '
                      'use clip(upper=threshold) instead',
                      FutureWarning, stacklevel=2)
        return self._clip_with_one_bound(threshold, method=self.le,
                                         axis=axis, inplace=inplace)

    def clip_lower(self, threshold, axis=None, inplace=False):
        """
        Trim values below a given threshold.

        .. deprecated:: 0.24.0
            Use clip(lower=threshold) instead.

        Elements below the `threshold` will be changed to match the
        `threshold` value(s). Threshold can be a single value or an array,
        in the latter case it performs the truncation element-wise.

        Parameters
        ----------
        threshold : numeric or array-like
            Minimum value allowed. All values below threshold will be set to
            this value.

            * float : every value is compared to `threshold`.
            * array-like : The shape of `threshold` should match the object
              it's compared to. When `self` is a Series, `threshold` should be
              the length. When `self` is a DataFrame, `threshold` should 2-D
              and the same shape as `self` for ``axis=None``, or 1-D and the
              same length as the axis being compared.

        axis : {0 or 'index', 1 or 'columns'}, default 0
            Align `self` with `threshold` along the given axis.

        inplace : bool, default False
            Whether to perform the operation in place on the data.

            .. versionadded:: 0.21.0

        Returns
        -------
        Series or DataFrame
            Original data with values trimmed.

        See Also
        --------
        Series.clip : General purpose method to trim Series values to given
            threshold(s).
        DataFrame.clip : General purpose method to trim DataFrame values to
            given threshold(s).

        Examples
        --------

        Series single threshold clipping:

        >>> s = pd.Series([5, 6, 7, 8, 9])
        >>> s.clip(lower=8)
        0    8
        1    8
        2    8
        3    8
        4    9
        dtype: int64

        Series clipping element-wise using an array of thresholds. `threshold`
        should be the same length as the Series.

        >>> elemwise_thresholds = [4, 8, 7, 2, 5]
        >>> s.clip(lower=elemwise_thresholds)
        0    5
        1    8
        2    7
        3    8
        4    9
        dtype: int64

        DataFrames can be compared to a scalar.

        >>> df = pd.DataFrame({"A": [1, 3, 5], "B": [2, 4, 6]})
        >>> df
           A  B
        0  1  2
        1  3  4
        2  5  6

        >>> df.clip(lower=3)
           A  B
        0  3  3
        1  3  4
        2  5  6

        Or to an array of values. By default, `threshold` should be the same
        shape as the DataFrame.

        >>> df.clip(lower=np.array([[3, 4], [2, 2], [6, 2]]))
           A  B
        0  3  4
        1  3  4
        2  6  6

        Control how `threshold` is broadcast with `axis`. In this case
        `threshold` should be the same length as the axis specified by
        `axis`.

        >>> df.clip(lower=[3, 3, 5], axis='index')
           A  B
        0  3  3
        1  3  4
        2  5  6

        >>> df.clip(lower=[4, 5], axis='columns')
           A  B
        0  4  5
        1  4  5
        2  5  6
        """
        warnings.warn('clip_lower(threshold) is deprecated, '
                      'use clip(lower=threshold) instead',
                      FutureWarning, stacklevel=2)
        return self._clip_with_one_bound(threshold, method=self.ge,
                                         axis=axis, inplace=inplace)

    def groupby(self, by=None, axis=0, level=None, as_index=True, sort=True,
                group_keys=True, squeeze=False, observed=False, **kwargs):
        """
        Group DataFrame or Series using a mapper or by a Series of columns.

        A groupby operation involves some combination of splitting the
        object, applying a function, and combining the results. This can be
        used to group large amounts of data and compute operations on these
        groups.

        Parameters
        ----------
        by : mapping, function, label, or list of labels
            Used to determine the groups for the groupby.
            If ``by`` is a function, it's called on each value of the object's
            index. If a dict or Series is passed, the Series or dict VALUES
            will be used to determine the groups (the Series' values are first
            aligned; see ``.align()`` method). If an ndarray is passed, the
            values are used as-is determine the groups. A label or list of
            labels may be passed to group by the columns in ``self``. Notice
            that a tuple is interpreted a (single) key.
        axis : {0 or 'index', 1 or 'columns'}, default 0
            Split along rows (0) or columns (1).
        level : int, level name, or sequence of such, default None
            If the axis is a MultiIndex (hierarchical), group by a particular
            level or levels.
        as_index : bool, default True
            For aggregated output, return object with group labels as the
            index. Only relevant for DataFrame input. as_index=False is
            effectively "SQL-style" grouped output.
        sort : bool, default True
            Sort group keys. Get better performance by turning this off.
            Note this does not influence the order of observations within each
            group. Groupby preserves the order of rows within each group.
        group_keys : bool, default True
            When calling apply, add group keys to index to identify pieces.
        squeeze : bool, default False
            Reduce the dimensionality of the return type if possible,
            otherwise return a consistent type.
        observed : bool, default False
            This only applies if any of the groupers are Categoricals.
            If True: only show observed values for categorical groupers.
            If False: show all values for categorical groupers.

            .. versionadded:: 0.23.0

        **kwargs
            Optional, only accepts keyword argument 'mutated' and is passed
            to groupby.

        Returns
        -------
        DataFrameGroupBy or SeriesGroupBy
            Depends on the calling object and returns groupby object that
            contains information about the groups.

        See Also
        --------
        resample : Convenience method for frequency conversion and resampling
            of time series.

        Notes
        -----
        See the `user guide
        <http://pandas.pydata.org/pandas-docs/stable/groupby.html>`_ for more.

        Examples
        --------
        >>> df = pd.DataFrame({'Animal': ['Falcon', 'Falcon',
        ...                               'Parrot', 'Parrot'],
        ...                    'Max Speed': [380., 370., 24., 26.]})
        >>> df
           Animal  Max Speed
        0  Falcon      380.0
        1  Falcon      370.0
        2  Parrot       24.0
        3  Parrot       26.0
        >>> df.groupby(['Animal']).mean()
                Max Speed
        Animal
        Falcon      375.0
        Parrot       25.0

        **Hierarchical Indexes**

        We can groupby different levels of a hierarchical index
        using the `level` parameter:

        >>> arrays = [['Falcon', 'Falcon', 'Parrot', 'Parrot'],
        ...           ['Captive', 'Wild', 'Captive', 'Wild']]
        >>> index = pd.MultiIndex.from_arrays(arrays, names=('Animal', 'Type'))
        >>> df = pd.DataFrame({'Max Speed': [390., 350., 30., 20.]},
        ...                   index=index)
        >>> df
                        Max Speed
        Animal Type
        Falcon Captive      390.0
               Wild         350.0
        Parrot Captive       30.0
               Wild          20.0
        >>> df.groupby(level=0).mean()
                Max Speed
        Animal
        Falcon      370.0
        Parrot       25.0
        >>> df.groupby(level=1).mean()
                 Max Speed
        Type
        Captive      210.0
        Wild         185.0
        """
        from pandas.core.groupby.groupby import groupby

        if level is None and by is None:
            raise TypeError("You have to supply one of 'by' and 'level'")
        axis = self._get_axis_number(axis)
        return groupby(self, by=by, axis=axis, level=level, as_index=as_index,
                       sort=sort, group_keys=group_keys, squeeze=squeeze,
                       observed=observed, **kwargs)

    def asfreq(self, freq, method=None, how=None, normalize=False,
               fill_value=None):
        """
        Convert TimeSeries to specified frequency.

        Optionally provide filling method to pad/backfill missing values.

        Returns the original data conformed to a new index with the specified
        frequency. ``resample`` is more appropriate if an operation, such as
        summarization, is necessary to represent the data at the new frequency.

        Parameters
        ----------
        freq : DateOffset object, or string
        method : {'backfill'/'bfill', 'pad'/'ffill'}, default None
            Method to use for filling holes in reindexed Series (note this
            does not fill NaNs that already were present):

            * 'pad' / 'ffill': propagate last valid observation forward to next
              valid
            * 'backfill' / 'bfill': use NEXT valid observation to fill
        how : {'start', 'end'}, default end
            For PeriodIndex only, see PeriodIndex.asfreq
        normalize : bool, default False
            Whether to reset output index to midnight
        fill_value : scalar, optional
            Value to use for missing values, applied during upsampling (note
            this does not fill NaNs that already were present).

            .. versionadded:: 0.20.0

        Returns
        -------
        converted : same type as caller

        See Also
        --------
        reindex

        Notes
        -----
        To learn more about the frequency strings, please see `this link
        <http://pandas.pydata.org/pandas-docs/stable/timeseries.html#offset-aliases>`__.

        Examples
        --------

        Start by creating a series with 4 one minute timestamps.

        >>> index = pd.date_range('1/1/2000', periods=4, freq='T')
        >>> series = pd.Series([0.0, None, 2.0, 3.0], index=index)
        >>> df = pd.DataFrame({'s':series})
        >>> df
                               s
        2000-01-01 00:00:00    0.0
        2000-01-01 00:01:00    NaN
        2000-01-01 00:02:00    2.0
        2000-01-01 00:03:00    3.0

        Upsample the series into 30 second bins.

        >>> df.asfreq(freq='30S')
                               s
        2000-01-01 00:00:00    0.0
        2000-01-01 00:00:30    NaN
        2000-01-01 00:01:00    NaN
        2000-01-01 00:01:30    NaN
        2000-01-01 00:02:00    2.0
        2000-01-01 00:02:30    NaN
        2000-01-01 00:03:00    3.0

        Upsample again, providing a ``fill value``.

        >>> df.asfreq(freq='30S', fill_value=9.0)
                               s
        2000-01-01 00:00:00    0.0
        2000-01-01 00:00:30    9.0
        2000-01-01 00:01:00    NaN
        2000-01-01 00:01:30    9.0
        2000-01-01 00:02:00    2.0
        2000-01-01 00:02:30    9.0
        2000-01-01 00:03:00    3.0

        Upsample again, providing a ``method``.

        >>> df.asfreq(freq='30S', method='bfill')
                               s
        2000-01-01 00:00:00    0.0
        2000-01-01 00:00:30    NaN
        2000-01-01 00:01:00    NaN
        2000-01-01 00:01:30    2.0
        2000-01-01 00:02:00    2.0
        2000-01-01 00:02:30    3.0
        2000-01-01 00:03:00    3.0
        """
        from pandas.core.resample import asfreq
        return asfreq(self, freq, method=method, how=how, normalize=normalize,
                      fill_value=fill_value)

    def at_time(self, time, asof=False, axis=None):
        """
        Select values at particular time of day (e.g. 9:30AM).

        Parameters
        ----------
        time : datetime.time or str
        axis : {0 or 'index', 1 or 'columns'}, default 0

            .. versionadded:: 0.24.0

        Returns
        -------
        Series or DataFrame

        Raises
        ------
        TypeError
            If the index is not  a :class:`DatetimeIndex`

        See Also
        --------
        between_time : Select values between particular times of the day.
        first : Select initial periods of time series based on a date offset.
        last : Select final periods of time series based on a date offset.
        DatetimeIndex.indexer_at_time : Get just the index locations for
            values at particular time of the day.

        Examples
        --------
        >>> i = pd.date_range('2018-04-09', periods=4, freq='12H')
        >>> ts = pd.DataFrame({'A': [1, 2, 3, 4]}, index=i)
        >>> ts
                             A
        2018-04-09 00:00:00  1
        2018-04-09 12:00:00  2
        2018-04-10 00:00:00  3
        2018-04-10 12:00:00  4

        >>> ts.at_time('12:00')
                             A
        2018-04-09 12:00:00  2
        2018-04-10 12:00:00  4
        """
        if axis is None:
            axis = self._stat_axis_number
        axis = self._get_axis_number(axis)

        index = self._get_axis(axis)
        try:
            indexer = index.indexer_at_time(time, asof=asof)
        except AttributeError:
            raise TypeError('Index must be DatetimeIndex')

        return self._take(indexer, axis=axis)

    def between_time(self, start_time, end_time, include_start=True,
                     include_end=True, axis=None):
        """
        Select values between particular times of the day (e.g., 9:00-9:30 AM).

        By setting ``start_time`` to be later than ``end_time``,
        you can get the times that are *not* between the two times.

        Parameters
        ----------
        start_time : datetime.time or str
        end_time : datetime.time or str
        include_start : bool, default True
        include_end : bool, default True
        axis : {0 or 'index', 1 or 'columns'}, default 0

            .. versionadded:: 0.24.0

        Returns
        -------
        Series or DataFrame

        Raises
        ------
        TypeError
            If the index is not  a :class:`DatetimeIndex`

        See Also
        --------
        at_time : Select values at a particular time of the day.
        first : Select initial periods of time series based on a date offset.
        last : Select final periods of time series based on a date offset.
        DatetimeIndex.indexer_between_time : Get just the index locations for
            values between particular times of the day.

        Examples
        --------
        >>> i = pd.date_range('2018-04-09', periods=4, freq='1D20min')
        >>> ts = pd.DataFrame({'A': [1, 2, 3, 4]}, index=i)
        >>> ts
                             A
        2018-04-09 00:00:00  1
        2018-04-10 00:20:00  2
        2018-04-11 00:40:00  3
        2018-04-12 01:00:00  4

        >>> ts.between_time('0:15', '0:45')
                             A
        2018-04-10 00:20:00  2
        2018-04-11 00:40:00  3

        You get the times that are *not* between two times by setting
        ``start_time`` later than ``end_time``:

        >>> ts.between_time('0:45', '0:15')
                             A
        2018-04-09 00:00:00  1
        2018-04-12 01:00:00  4
        """
        if axis is None:
            axis = self._stat_axis_number
        axis = self._get_axis_number(axis)

        index = self._get_axis(axis)
        try:
            indexer = index.indexer_between_time(
                start_time, end_time, include_start=include_start,
                include_end=include_end)
        except AttributeError:
            raise TypeError('Index must be DatetimeIndex')

        return self._take(indexer, axis=axis)

    def resample(self, rule, how=None, axis=0, fill_method=None, closed=None,
                 label=None, convention='start', kind=None, loffset=None,
                 limit=None, base=0, on=None, level=None):
        """
        Resample time-series data.

        Convenience method for frequency conversion and resampling of time
        series. Object must have a datetime-like index (`DatetimeIndex`,
        `PeriodIndex`, or `TimedeltaIndex`), or pass datetime-like values
        to the `on` or `level` keyword.

        Parameters
        ----------
        rule : str
            The offset string or object representing target conversion.
        how : str
            Method for down/re-sampling, default to 'mean' for downsampling.

            .. deprecated:: 0.18.0
               The new syntax is ``.resample(...).mean()``, or
               ``.resample(...).apply(<func>)``
        axis : {0 or 'index', 1 or 'columns'}, default 0
            Which axis to use for up- or down-sampling. For `Series` this
            will default to 0, i.e. along the rows. Must be
            `DatetimeIndex`, `TimedeltaIndex` or `PeriodIndex`.
        fill_method : str, default None
            Filling method for upsampling.

            .. deprecated:: 0.18.0
               The new syntax is ``.resample(...).<func>()``,
               e.g. ``.resample(...).pad()``
        closed : {'right', 'left'}, default None
            Which side of bin interval is closed. The default is 'left'
            for all frequency offsets except for 'M', 'A', 'Q', 'BM',
            'BA', 'BQ', and 'W' which all have a default of 'right'.
        label : {'right', 'left'}, default None
            Which bin edge label to label bucket with. The default is 'left'
            for all frequency offsets except for 'M', 'A', 'Q', 'BM',
            'BA', 'BQ', and 'W' which all have a default of 'right'.
        convention : {'start', 'end', 's', 'e'}, default 'start'
            For `PeriodIndex` only, controls whether to use the start or
            end of `rule`.
        kind : {'timestamp', 'period'}, optional, default None
            Pass 'timestamp' to convert the resulting index to a
            `DateTimeIndex` or 'period' to convert it to a `PeriodIndex`.
            By default the input representation is retained.
        loffset : timedelta, default None
            Adjust the resampled time labels.
        limit : int, default None
            Maximum size gap when reindexing with `fill_method`.

            .. deprecated:: 0.18.0
        base : int, default 0
            For frequencies that evenly subdivide 1 day, the "origin" of the
            aggregated intervals. For example, for '5min' frequency, base could
            range from 0 through 4. Defaults to 0.
        on : str, optional
            For a DataFrame, column to use instead of index for resampling.
            Column must be datetime-like.

            .. versionadded:: 0.19.0

        level : str or int, optional
            For a MultiIndex, level (name or number) to use for
            resampling. `level` must be datetime-like.

            .. versionadded:: 0.19.0

        Returns
        -------
        Resampler object

        See Also
        --------
        groupby : Group by mapping, function, label, or list of labels.
        Series.resample : Resample a Series.
        DataFrame.resample: Resample a DataFrame.

        Notes
        -----
        See the `user guide
        <http://pandas.pydata.org/pandas-docs/stable/timeseries.html#resampling>`_
        for more.

        To learn more about the offset strings, please see `this link
        <http://pandas.pydata.org/pandas-docs/stable/timeseries.html#offset-aliases>`__.

        Examples
        --------

        Start by creating a series with 9 one minute timestamps.

        >>> index = pd.date_range('1/1/2000', periods=9, freq='T')
        >>> series = pd.Series(range(9), index=index)
        >>> series
        2000-01-01 00:00:00    0
        2000-01-01 00:01:00    1
        2000-01-01 00:02:00    2
        2000-01-01 00:03:00    3
        2000-01-01 00:04:00    4
        2000-01-01 00:05:00    5
        2000-01-01 00:06:00    6
        2000-01-01 00:07:00    7
        2000-01-01 00:08:00    8
        Freq: T, dtype: int64

        Downsample the series into 3 minute bins and sum the values
        of the timestamps falling into a bin.

        >>> series.resample('3T').sum()
        2000-01-01 00:00:00     3
        2000-01-01 00:03:00    12
        2000-01-01 00:06:00    21
        Freq: 3T, dtype: int64

        Downsample the series into 3 minute bins as above, but label each
        bin using the right edge instead of the left. Please note that the
        value in the bucket used as the label is not included in the bucket,
        which it labels. For example, in the original series the
        bucket ``2000-01-01 00:03:00`` contains the value 3, but the summed
        value in the resampled bucket with the label ``2000-01-01 00:03:00``
        does not include 3 (if it did, the summed value would be 6, not 3).
        To include this value close the right side of the bin interval as
        illustrated in the example below this one.

        >>> series.resample('3T', label='right').sum()
        2000-01-01 00:03:00     3
        2000-01-01 00:06:00    12
        2000-01-01 00:09:00    21
        Freq: 3T, dtype: int64

        Downsample the series into 3 minute bins as above, but close the right
        side of the bin interval.

        >>> series.resample('3T', label='right', closed='right').sum()
        2000-01-01 00:00:00     0
        2000-01-01 00:03:00     6
        2000-01-01 00:06:00    15
        2000-01-01 00:09:00    15
        Freq: 3T, dtype: int64

        Upsample the series into 30 second bins.

        >>> series.resample('30S').asfreq()[0:5]   # Select first 5 rows
        2000-01-01 00:00:00   0.0
        2000-01-01 00:00:30   NaN
        2000-01-01 00:01:00   1.0
        2000-01-01 00:01:30   NaN
        2000-01-01 00:02:00   2.0
        Freq: 30S, dtype: float64

        Upsample the series into 30 second bins and fill the ``NaN``
        values using the ``pad`` method.

        >>> series.resample('30S').pad()[0:5]
        2000-01-01 00:00:00    0
        2000-01-01 00:00:30    0
        2000-01-01 00:01:00    1
        2000-01-01 00:01:30    1
        2000-01-01 00:02:00    2
        Freq: 30S, dtype: int64

        Upsample the series into 30 second bins and fill the
        ``NaN`` values using the ``bfill`` method.

        >>> series.resample('30S').bfill()[0:5]
        2000-01-01 00:00:00    0
        2000-01-01 00:00:30    1
        2000-01-01 00:01:00    1
        2000-01-01 00:01:30    2
        2000-01-01 00:02:00    2
        Freq: 30S, dtype: int64

        Pass a custom function via ``apply``

        >>> def custom_resampler(array_like):
        ...     return np.sum(array_like) + 5
        ...
        >>> series.resample('3T').apply(custom_resampler)
        2000-01-01 00:00:00     8
        2000-01-01 00:03:00    17
        2000-01-01 00:06:00    26
        Freq: 3T, dtype: int64

        For a Series with a PeriodIndex, the keyword `convention` can be
        used to control whether to use the start or end of `rule`.

        Resample a year by quarter using 'start' `convention`. Values are
        assigned to the first quarter of the period.

        >>> s = pd.Series([1, 2], index=pd.period_range('2012-01-01',
        ...                                             freq='A',
        ...                                             periods=2))
        >>> s
        2012    1
        2013    2
        Freq: A-DEC, dtype: int64
        >>> s.resample('Q', convention='start').asfreq()
        2012Q1    1.0
        2012Q2    NaN
        2012Q3    NaN
        2012Q4    NaN
        2013Q1    2.0
        2013Q2    NaN
        2013Q3    NaN
        2013Q4    NaN
        Freq: Q-DEC, dtype: float64

        Resample quarters by month using 'end' `convention`. Values are
        assigned to the last month of the period.

        >>> q = pd.Series([1, 2, 3, 4], index=pd.period_range('2018-01-01',
        ...                                                   freq='Q',
        ...                                                   periods=4))
        >>> q
        2018Q1    1
        2018Q2    2
        2018Q3    3
        2018Q4    4
        Freq: Q-DEC, dtype: int64
        >>> q.resample('M', convention='end').asfreq()
        2018-03    1.0
        2018-04    NaN
        2018-05    NaN
        2018-06    2.0
        2018-07    NaN
        2018-08    NaN
        2018-09    3.0
        2018-10    NaN
        2018-11    NaN
        2018-12    4.0
        Freq: M, dtype: float64

        For DataFrame objects, the keyword `on` can be used to specify the
        column instead of the index for resampling.

        >>> d = dict({'price': [10, 11, 9, 13, 14, 18, 17, 19],
        ...           'volume': [50, 60, 40, 100, 50, 100, 40, 50]})
        >>> df = pd.DataFrame(d)
        >>> df['week_starting'] = pd.date_range('01/01/2018',
        ...                                     periods=8,
        ...                                     freq='W')
        >>> df
           price  volume week_starting
        0     10      50    2018-01-07
        1     11      60    2018-01-14
        2      9      40    2018-01-21
        3     13     100    2018-01-28
        4     14      50    2018-02-04
        5     18     100    2018-02-11
        6     17      40    2018-02-18
        7     19      50    2018-02-25
        >>> df.resample('M', on='week_starting').mean()
                       price  volume
        week_starting
        2018-01-31     10.75    62.5
        2018-02-28     17.00    60.0

        For a DataFrame with MultiIndex, the keyword `level` can be used to
        specify on which level the resampling needs to take place.

        >>> days = pd.date_range('1/1/2000', periods=4, freq='D')
        >>> d2 = dict({'price': [10, 11, 9, 13, 14, 18, 17, 19],
        ...            'volume': [50, 60, 40, 100, 50, 100, 40, 50]})
        >>> df2 = pd.DataFrame(d2,
        ...                    index=pd.MultiIndex.from_product([days,
        ...                                                     ['morning',
        ...                                                      'afternoon']]
        ...                                                     ))
        >>> df2
                              price  volume
        2000-01-01 morning       10      50
                   afternoon     11      60
        2000-01-02 morning        9      40
                   afternoon     13     100
        2000-01-03 morning       14      50
                   afternoon     18     100
        2000-01-04 morning       17      40
                   afternoon     19      50
        >>> df2.resample('D', level=0).sum()
                    price  volume
        2000-01-01     21     110
        2000-01-02     22     140
        2000-01-03     32     150
        2000-01-04     36      90
        """

        from pandas.core.resample import (resample,
                                          _maybe_process_deprecations)
        axis = self._get_axis_number(axis)
        r = resample(self, freq=rule, label=label, closed=closed,
                     axis=axis, kind=kind, loffset=loffset,
                     convention=convention,
                     base=base, key=on, level=level)
        return _maybe_process_deprecations(r,
                                           how=how,
                                           fill_method=fill_method,
                                           limit=limit)

    def first(self, offset):
        """
        Convenience method for subsetting initial periods of time series data
        based on a date offset.

        Parameters
        ----------
        offset : string, DateOffset, dateutil.relativedelta

        Returns
        -------
        subset : same type as caller

        Raises
        ------
        TypeError
            If the index is not  a :class:`DatetimeIndex`

        See Also
        --------
        last : Select final periods of time series based on a date offset.
        at_time : Select values at a particular time of the day.
        between_time : Select values between particular times of the day.

        Examples
        --------
        >>> i = pd.date_range('2018-04-09', periods=4, freq='2D')
        >>> ts = pd.DataFrame({'A': [1,2,3,4]}, index=i)
        >>> ts
                    A
        2018-04-09  1
        2018-04-11  2
        2018-04-13  3
        2018-04-15  4

        Get the rows for the first 3 days:

        >>> ts.first('3D')
                    A
        2018-04-09  1
        2018-04-11  2

        Notice the data for 3 first calender days were returned, not the first
        3 days observed in the dataset, and therefore data for 2018-04-13 was
        not returned.
        """
        if not isinstance(self.index, DatetimeIndex):
            raise TypeError("'first' only supports a DatetimeIndex index")

        if len(self.index) == 0:
            return self

        offset = to_offset(offset)
        end_date = end = self.index[0] + offset

        # Tick-like, e.g. 3 weeks
        if not offset.isAnchored() and hasattr(offset, '_inc'):
            if end_date in self.index:
                end = self.index.searchsorted(end_date, side='left')
                return self.iloc[:end]

        return self.loc[:end]

    def last(self, offset):
        """
        Convenience method for subsetting final periods of time series data
        based on a date offset.

        Parameters
        ----------
        offset : string, DateOffset, dateutil.relativedelta

        Returns
        -------
        subset : same type as caller

        Raises
        ------
        TypeError
            If the index is not  a :class:`DatetimeIndex`

        See Also
        --------
        first : Select initial periods of time series based on a date offset.
        at_time : Select values at a particular time of the day.
        between_time : Select values between particular times of the day.

        Examples
        --------
        >>> i = pd.date_range('2018-04-09', periods=4, freq='2D')
        >>> ts = pd.DataFrame({'A': [1,2,3,4]}, index=i)
        >>> ts
                    A
        2018-04-09  1
        2018-04-11  2
        2018-04-13  3
        2018-04-15  4

        Get the rows for the last 3 days:

        >>> ts.last('3D')
                    A
        2018-04-13  3
        2018-04-15  4

        Notice the data for 3 last calender days were returned, not the last
        3 observed days in the dataset, and therefore data for 2018-04-11 was
        not returned.
        """
        if not isinstance(self.index, DatetimeIndex):
            raise TypeError("'last' only supports a DatetimeIndex index")

        if len(self.index) == 0:
            return self

        offset = to_offset(offset)

        start_date = self.index[-1] - offset
        start = self.index.searchsorted(start_date, side='right')
        return self.iloc[start:]

    def rank(self, axis=0, method='average', numeric_only=None,
             na_option='keep', ascending=True, pct=False):
        """
        Compute numerical data ranks (1 through n) along axis. Equal values are
        assigned a rank that is the average of the ranks of those values.

        Parameters
        ----------
        axis : {0 or 'index', 1 or 'columns'}, default 0
            index to direct ranking
        method : {'average', 'min', 'max', 'first', 'dense'}
            * average: average rank of group
            * min: lowest rank in group
            * max: highest rank in group
            * first: ranks assigned in order they appear in the array
            * dense: like 'min', but rank always increases by 1 between groups
        numeric_only : boolean, default None
            Include only float, int, boolean data. Valid only for DataFrame or
            Panel objects
        na_option : {'keep', 'top', 'bottom'}
            * keep: leave NA values where they are
            * top: smallest rank if ascending
            * bottom: smallest rank if descending
        ascending : boolean, default True
            False for ranks by high (1) to low (N)
        pct : boolean, default False
            Computes percentage rank of data

        Returns
        -------
        ranks : same type as caller
        """
        axis = self._get_axis_number(axis)

        if self.ndim > 2:
            msg = "rank does not make sense when ndim > 2"
            raise NotImplementedError(msg)

        if na_option not in {'keep', 'top', 'bottom'}:
            msg = "na_option must be one of 'keep', 'top', or 'bottom'"
            raise ValueError(msg)

        def ranker(data):
            ranks = algos.rank(data.values, axis=axis, method=method,
                               ascending=ascending, na_option=na_option,
                               pct=pct)
            ranks = self._constructor(ranks, **data._construct_axes_dict())
            return ranks.__finalize__(self)

        # if numeric_only is None, and we can't get anything, we try with
        # numeric_only=True
        if numeric_only is None:
            try:
                return ranker(self)
            except TypeError:
                numeric_only = True

        if numeric_only:
            data = self._get_numeric_data()
        else:
            data = self

        return ranker(data)

    _shared_docs['align'] = ("""
        Align two objects on their axes with the
        specified join method for each axis Index.

        Parameters
        ----------
        other : DataFrame or Series
        join : {'outer', 'inner', 'left', 'right'}, default 'outer'
        axis : allowed axis of the other object, default None
            Align on index (0), columns (1), or both (None)
        level : int or level name, default None
            Broadcast across a level, matching Index values on the
            passed MultiIndex level
        copy : boolean, default True
            Always returns new objects. If copy=False and no reindexing is
            required then original objects are returned.
        fill_value : scalar, default np.NaN
            Value to use for missing values. Defaults to NaN, but can be any
            "compatible" value
        method : {'backfill', 'bfill', 'pad', 'ffill', None}, default None
            Method to use for filling holes in reindexed Series
            pad / ffill: propagate last valid observation forward to next valid
            backfill / bfill: use NEXT valid observation to fill gap
        limit : int, default None
            If method is specified, this is the maximum number of consecutive
            NaN values to forward/backward fill. In other words, if there is
            a gap with more than this number of consecutive NaNs, it will only
            be partially filled. If method is not specified, this is the
            maximum number of entries along the entire axis where NaNs will be
            filled. Must be greater than 0 if not None.
        fill_axis : %(axes_single_arg)s, default 0
            Filling axis, method and limit
        broadcast_axis : %(axes_single_arg)s, default None
            Broadcast values along this axis, if aligning two objects of
            different dimensions

        Returns
        -------
        (left, right) : (%(klass)s, type of other)
            Aligned objects.
        """)

    @Appender(_shared_docs['align'] % _shared_doc_kwargs)
    def align(self, other, join='outer', axis=None, level=None, copy=True,
              fill_value=None, method=None, limit=None, fill_axis=0,
              broadcast_axis=None):
        from pandas import DataFrame, Series
        method = missing.clean_fill_method(method)

        if broadcast_axis == 1 and self.ndim != other.ndim:
            if isinstance(self, Series):
                # this means other is a DataFrame, and we need to broadcast
                # self
                cons = self._constructor_expanddim
                df = cons({c: self for c in other.columns},
                          **other._construct_axes_dict())
                return df._align_frame(other, join=join, axis=axis,
                                       level=level, copy=copy,
                                       fill_value=fill_value, method=method,
                                       limit=limit, fill_axis=fill_axis)
            elif isinstance(other, Series):
                # this means self is a DataFrame, and we need to broadcast
                # other
                cons = other._constructor_expanddim
                df = cons({c: other for c in self.columns},
                          **self._construct_axes_dict())
                return self._align_frame(df, join=join, axis=axis, level=level,
                                         copy=copy, fill_value=fill_value,
                                         method=method, limit=limit,
                                         fill_axis=fill_axis)

        if axis is not None:
            axis = self._get_axis_number(axis)
        if isinstance(other, DataFrame):
            return self._align_frame(other, join=join, axis=axis, level=level,
                                     copy=copy, fill_value=fill_value,
                                     method=method, limit=limit,
                                     fill_axis=fill_axis)
        elif isinstance(other, Series):
            return self._align_series(other, join=join, axis=axis, level=level,
                                      copy=copy, fill_value=fill_value,
                                      method=method, limit=limit,
                                      fill_axis=fill_axis)
        else:  # pragma: no cover
            raise TypeError('unsupported type: %s' % type(other))

    def _align_frame(self, other, join='outer', axis=None, level=None,
                     copy=True, fill_value=None, method=None, limit=None,
                     fill_axis=0):
        # defaults
        join_index, join_columns = None, None
        ilidx, iridx = None, None
        clidx, cridx = None, None

        is_series = isinstance(self, ABCSeries)

        if axis is None or axis == 0:
            if not self.index.equals(other.index):
                join_index, ilidx, iridx = self.index.join(
                    other.index, how=join, level=level, return_indexers=True)

        if axis is None or axis == 1:
            if not is_series and not self.columns.equals(other.columns):
                join_columns, clidx, cridx = self.columns.join(
                    other.columns, how=join, level=level, return_indexers=True)

        if is_series:
            reindexers = {0: [join_index, ilidx]}
        else:
            reindexers = {0: [join_index, ilidx], 1: [join_columns, clidx]}

        left = self._reindex_with_indexers(reindexers, copy=copy,
                                           fill_value=fill_value,
                                           allow_dups=True)
        # other must be always DataFrame
        right = other._reindex_with_indexers({0: [join_index, iridx],
                                              1: [join_columns, cridx]},
                                             copy=copy, fill_value=fill_value,
                                             allow_dups=True)

        if method is not None:
            left = left.fillna(axis=fill_axis, method=method, limit=limit)
            right = right.fillna(axis=fill_axis, method=method, limit=limit)

        # if DatetimeIndex have different tz, convert to UTC
        if is_datetime64tz_dtype(left.index):
            if left.index.tz != right.index.tz:
                if join_index is not None:
                    left.index = join_index
                    right.index = join_index

        return left.__finalize__(self), right.__finalize__(other)

    def _align_series(self, other, join='outer', axis=None, level=None,
                      copy=True, fill_value=None, method=None, limit=None,
                      fill_axis=0):

        is_series = isinstance(self, ABCSeries)

        # series/series compat, other must always be a Series
        if is_series:
            if axis:
                raise ValueError('cannot align series to a series other than '
                                 'axis 0')

            # equal
            if self.index.equals(other.index):
                join_index, lidx, ridx = None, None, None
            else:
                join_index, lidx, ridx = self.index.join(other.index, how=join,
                                                         level=level,
                                                         return_indexers=True)

            left = self._reindex_indexer(join_index, lidx, copy)
            right = other._reindex_indexer(join_index, ridx, copy)

        else:
            # one has > 1 ndim
            fdata = self._data
            if axis == 0:
                join_index = self.index
                lidx, ridx = None, None
                if not self.index.equals(other.index):
                    join_index, lidx, ridx = self.index.join(
                        other.index, how=join, level=level,
                        return_indexers=True)

                if lidx is not None:
                    fdata = fdata.reindex_indexer(join_index, lidx, axis=1)

            elif axis == 1:
                join_index = self.columns
                lidx, ridx = None, None
                if not self.columns.equals(other.index):
                    join_index, lidx, ridx = self.columns.join(
                        other.index, how=join, level=level,
                        return_indexers=True)

                if lidx is not None:
                    fdata = fdata.reindex_indexer(join_index, lidx, axis=0)
            else:
                raise ValueError('Must specify axis=0 or 1')

            if copy and fdata is self._data:
                fdata = fdata.copy()

            left = self._constructor(fdata)

            if ridx is None:
                right = other
            else:
                right = other.reindex(join_index, level=level)

        # fill
        fill_na = notna(fill_value) or (method is not None)
        if fill_na:
            left = left.fillna(fill_value, method=method, limit=limit,
                               axis=fill_axis)
            right = right.fillna(fill_value, method=method, limit=limit)

        # if DatetimeIndex have different tz, convert to UTC
        if is_series or (not is_series and axis == 0):
            if is_datetime64tz_dtype(left.index):
                if left.index.tz != right.index.tz:
                    if join_index is not None:
                        left.index = join_index
                        right.index = join_index

        return left.__finalize__(self), right.__finalize__(other)

    def _where(self, cond, other=np.nan, inplace=False, axis=None, level=None,
               errors='raise', try_cast=False):
        """
        Equivalent to public method `where`, except that `other` is not
        applied as a function even if callable. Used in __setitem__.
        """
        inplace = validate_bool_kwarg(inplace, 'inplace')

        # align the cond to same shape as myself
        cond = com.apply_if_callable(cond, self)
        if isinstance(cond, NDFrame):
            cond, _ = cond.align(self, join='right', broadcast_axis=1)
        else:
            if not hasattr(cond, 'shape'):
                cond = np.asanyarray(cond)
            if cond.shape != self.shape:
                raise ValueError('Array conditional must be same shape as '
                                 'self')
            cond = self._constructor(cond, **self._construct_axes_dict())

        # make sure we are boolean
        fill_value = bool(inplace)
        cond = cond.fillna(fill_value)

        msg = "Boolean array expected for the condition, not {dtype}"

        if not isinstance(cond, pd.DataFrame):
            # This is a single-dimensional object.
            if not is_bool_dtype(cond):
                raise ValueError(msg.format(dtype=cond.dtype))
        elif not cond.empty:
            for dt in cond.dtypes:
                if not is_bool_dtype(dt):
                    raise ValueError(msg.format(dtype=dt))

        cond = -cond if inplace else cond

        # try to align with other
        try_quick = True
        if hasattr(other, 'align'):

            # align with me
            if other.ndim <= self.ndim:

                _, other = self.align(other, join='left', axis=axis,
                                      level=level, fill_value=np.nan)

                # if we are NOT aligned, raise as we cannot where index
                if (axis is None and
                        not all(other._get_axis(i).equals(ax)
                                for i, ax in enumerate(self.axes))):
                    raise InvalidIndexError

            # slice me out of the other
            else:
                raise NotImplementedError("cannot align with a higher "
                                          "dimensional NDFrame")

        if isinstance(other, np.ndarray):

            if other.shape != self.shape:

                if self.ndim == 1:

                    icond = cond.values

                    # GH 2745 / GH 4192
                    # treat like a scalar
                    if len(other) == 1:
                        other = np.array(other[0])

                    # GH 3235
                    # match True cond to other
                    elif len(cond[icond]) == len(other):

                        # try to not change dtype at first (if try_quick)
                        if try_quick:

                            try:
                                new_other = com.values_from_object(self)
                                new_other = new_other.copy()
                                new_other[icond] = other
                                other = new_other
                            except Exception:
                                try_quick = False

                        # let's create a new (if we failed at the above
                        # or not try_quick
                        if not try_quick:

                            dtype, fill_value = maybe_promote(other.dtype)
                            new_other = np.empty(len(icond), dtype=dtype)
                            new_other.fill(fill_value)
                            maybe_upcast_putmask(new_other, icond, other)
                            other = new_other

                    else:
                        raise ValueError('Length of replacements must equal '
                                         'series length')

                else:
                    raise ValueError('other must be the same shape as self '
                                     'when an ndarray')

            # we are the same shape, so create an actual object for alignment
            else:
                other = self._constructor(other, **self._construct_axes_dict())

        if axis is None:
            axis = 0

        if self.ndim == getattr(other, 'ndim', 0):
            align = True
        else:
            align = (self._get_axis_number(axis) == 1)

        block_axis = self._get_block_manager_axis(axis)

        if inplace:
            # we may have different type blocks come out of putmask, so
            # reconstruct the block manager

            self._check_inplace_setting(other)
            new_data = self._data.putmask(mask=cond, new=other, align=align,
                                          inplace=True, axis=block_axis,
                                          transpose=self._AXIS_REVERSED)
            self._update_inplace(new_data)

        else:
            new_data = self._data.where(other=other, cond=cond, align=align,
                                        errors=errors,
                                        try_cast=try_cast, axis=block_axis,
                                        transpose=self._AXIS_REVERSED)

            return self._constructor(new_data).__finalize__(self)

    _shared_docs['where'] = ("""
        Replace values where the condition is %(cond_rev)s.

        Parameters
        ----------
        cond : boolean %(klass)s, array-like, or callable
            Where `cond` is %(cond)s, keep the original value. Where
            %(cond_rev)s, replace with corresponding value from `other`.
            If `cond` is callable, it is computed on the %(klass)s and
            should return boolean %(klass)s or array. The callable must
            not change input %(klass)s (though pandas doesn't check it).

            .. versionadded:: 0.18.1
                A callable can be used as cond.

        other : scalar, %(klass)s, or callable
            Entries where `cond` is %(cond_rev)s are replaced with
            corresponding value from `other`.
            If other is callable, it is computed on the %(klass)s and
            should return scalar or %(klass)s. The callable must not
            change input %(klass)s (though pandas doesn't check it).

            .. versionadded:: 0.18.1
                A callable can be used as other.

        inplace : bool, default False
            Whether to perform the operation in place on the data.
        axis : int, default None
            Alignment axis if needed.
        level : int, default None
            Alignment level if needed.
        errors : str, {'raise', 'ignore'}, default 'raise'
            Note that currently this parameter won't affect
            the results and will always coerce to a suitable dtype.

            - 'raise' : allow exceptions to be raised.
            - 'ignore' : suppress exceptions. On error return original object.

        try_cast : bool, default False
            Try to cast the result back to the input type (if possible).
        raise_on_error : bool, default True
            Whether to raise on invalid data types (e.g. trying to where on
            strings).

            .. deprecated:: 0.21.0

               Use `errors`.

        Returns
        -------
        Same type as caller

        See Also
        --------
        :func:`DataFrame.%(name_other)s` : Return an object of same shape as
            self.

        Notes
        -----
        The %(name)s method is an application of the if-then idiom. For each
        element in the calling DataFrame, if ``cond`` is ``%(cond)s`` the
        element is used; otherwise the corresponding element from the DataFrame
        ``other`` is used.

        The signature for :func:`DataFrame.where` differs from
        :func:`numpy.where`. Roughly ``df1.where(m, df2)`` is equivalent to
        ``np.where(m, df1, df2)``.

        For further details and examples see the ``%(name)s`` documentation in
        :ref:`indexing <indexing.where_mask>`.

        Examples
        --------
        >>> s = pd.Series(range(5))
        >>> s.where(s > 0)
        0    NaN
        1    1.0
        2    2.0
        3    3.0
        4    4.0
        dtype: float64

        >>> s.mask(s > 0)
        0    0.0
        1    NaN
        2    NaN
        3    NaN
        4    NaN
        dtype: float64

        >>> s.where(s > 1, 10)
        0    10
        1    10
        2    2
        3    3
        4    4
        dtype: int64

        >>> df = pd.DataFrame(np.arange(10).reshape(-1, 2), columns=['A', 'B'])
        >>> df
           A  B
        0  0  1
        1  2  3
        2  4  5
        3  6  7
        4  8  9
        >>> m = df %% 3 == 0
        >>> df.where(m, -df)
           A  B
        0  0 -1
        1 -2  3
        2 -4 -5
        3  6 -7
        4 -8  9
        >>> df.where(m, -df) == np.where(m, df, -df)
              A     B
        0  True  True
        1  True  True
        2  True  True
        3  True  True
        4  True  True
        >>> df.where(m, -df) == df.mask(~m, -df)
              A     B
        0  True  True
        1  True  True
        2  True  True
        3  True  True
        4  True  True
        """)

    @Appender(_shared_docs['where'] % dict(_shared_doc_kwargs, cond="True",
                                           cond_rev="False", name='where',
                                           name_other='mask'))
    def where(self, cond, other=np.nan, inplace=False, axis=None, level=None,
              errors='raise', try_cast=False, raise_on_error=None):

        if raise_on_error is not None:
            warnings.warn(
                "raise_on_error is deprecated in "
                "favor of errors='raise|ignore'",
                FutureWarning, stacklevel=2)

            if raise_on_error:
                errors = 'raise'
            else:
                errors = 'ignore'

        other = com.apply_if_callable(other, self)
        return self._where(cond, other, inplace, axis, level,
                           errors=errors, try_cast=try_cast)

    @Appender(_shared_docs['where'] % dict(_shared_doc_kwargs, cond="False",
                                           cond_rev="True", name='mask',
                                           name_other='where'))
    def mask(self, cond, other=np.nan, inplace=False, axis=None, level=None,
             errors='raise', try_cast=False, raise_on_error=None):

        if raise_on_error is not None:
            warnings.warn(
                "raise_on_error is deprecated in "
                "favor of errors='raise|ignore'",
                FutureWarning, stacklevel=2)

            if raise_on_error:
                errors = 'raise'
            else:
                errors = 'ignore'

        inplace = validate_bool_kwarg(inplace, 'inplace')
        cond = com.apply_if_callable(cond, self)

        # see gh-21891
        if not hasattr(cond, "__invert__"):
            cond = np.array(cond)

        return self.where(~cond, other=other, inplace=inplace, axis=axis,
                          level=level, try_cast=try_cast,
                          errors=errors)

    _shared_docs['shift'] = ("""
        Shift index by desired number of periods with an optional time `freq`.

        When `freq` is not passed, shift the index without realigning the data.
        If `freq` is passed (in this case, the index must be date or datetime,
        or it will raise a `NotImplementedError`), the index will be
        increased using the periods and the `freq`.

        Parameters
        ----------
        periods : int
            Number of periods to shift. Can be positive or negative.
        freq : DateOffset, tseries.offsets, timedelta, or str, optional
            Offset to use from the tseries module or time rule (e.g. 'EOM').
            If `freq` is specified then the index values are shifted but the
            data is not realigned. That is, use `freq` if you would like to
            extend the index when shifting and preserve the original data.
        axis : {0 or 'index', 1 or 'columns', None}, default None
            Shift direction.
        fill_value : object, optional
            The scalar value to use for newly introduced missing values.
            the default depends on the dtype of `self`.
            For numeric data, ``np.nan`` is used.
            For datetime, timedelta, or period data, etc. :attr:`NaT` is used.
            For extension dtypes, ``self.dtype.na_value`` is used.

            .. versionchanged:: 0.24.0

        Returns
        -------
        %(klass)s
            Copy of input object, shifted.

        See Also
        --------
        Index.shift : Shift values of Index.
        DatetimeIndex.shift : Shift values of DatetimeIndex.
        PeriodIndex.shift : Shift values of PeriodIndex.
        tshift : Shift the time index, using the index's frequency if
            available.

        Examples
        --------
        >>> df = pd.DataFrame({'Col1': [10, 20, 15, 30, 45],
        ...                    'Col2': [13, 23, 18, 33, 48],
        ...                    'Col3': [17, 27, 22, 37, 52]})

        >>> df.shift(periods=3)
           Col1  Col2  Col3
        0   NaN   NaN   NaN
        1   NaN   NaN   NaN
        2   NaN   NaN   NaN
        3  10.0  13.0  17.0
        4  20.0  23.0  27.0

        >>> df.shift(periods=1, axis='columns')
           Col1  Col2  Col3
        0   NaN  10.0  13.0
        1   NaN  20.0  23.0
        2   NaN  15.0  18.0
        3   NaN  30.0  33.0
        4   NaN  45.0  48.0

        >>> df.shift(periods=3, fill_value=0)
           Col1  Col2  Col3
        0     0     0     0
        1     0     0     0
        2     0     0     0
        3    10    13    17
        4    20    23    27
    """)

    @Appender(_shared_docs['shift'] % _shared_doc_kwargs)
    def shift(self, periods=1, freq=None, axis=0, fill_value=None):
        if periods == 0:
            return self.copy()

        block_axis = self._get_block_manager_axis(axis)
        if freq is None:
            new_data = self._data.shift(periods=periods, axis=block_axis,
                                        fill_value=fill_value)
        else:
            return self.tshift(periods, freq)

        return self._constructor(new_data).__finalize__(self)

    def slice_shift(self, periods=1, axis=0):
        """
        Equivalent to `shift` without copying data. The shifted data will
        not include the dropped periods and the shifted axis will be smaller
        than the original.

        Parameters
        ----------
        periods : int
            Number of periods to move, can be positive or negative

        Returns
        -------
        shifted : same type as caller

        Notes
        -----
        While the `slice_shift` is faster than `shift`, you may pay for it
        later during alignment.
        """
        if periods == 0:
            return self

        if periods > 0:
            vslicer = slice(None, -periods)
            islicer = slice(periods, None)
        else:
            vslicer = slice(-periods, None)
            islicer = slice(None, periods)

        new_obj = self._slice(vslicer, axis=axis)
        shifted_axis = self._get_axis(axis)[islicer]
        new_obj.set_axis(shifted_axis, axis=axis, inplace=True)

        return new_obj.__finalize__(self)

    def tshift(self, periods=1, freq=None, axis=0):
        """
        Shift the time index, using the index's frequency if available.

        Parameters
        ----------
        periods : int
            Number of periods to move, can be positive or negative
        freq : DateOffset, timedelta, or time rule string, default None
            Increment to use from the tseries module or time rule (e.g. 'EOM')
        axis : int or basestring
            Corresponds to the axis that contains the Index

        Returns
        -------
        shifted : NDFrame

        Notes
        -----
        If freq is not specified then tries to use the freq or inferred_freq
        attributes of the index. If neither of those attributes exist, a
        ValueError is thrown
        """

        index = self._get_axis(axis)
        if freq is None:
            freq = getattr(index, 'freq', None)

        if freq is None:
            freq = getattr(index, 'inferred_freq', None)

        if freq is None:
            msg = 'Freq was not given and was not set in the index'
            raise ValueError(msg)

        if periods == 0:
            return self

        if isinstance(freq, str):
            freq = to_offset(freq)

        block_axis = self._get_block_manager_axis(axis)
        if isinstance(index, PeriodIndex):
            orig_freq = to_offset(index.freq)
            if freq == orig_freq:
                new_data = self._data.copy()
                new_data.axes[block_axis] = index.shift(periods)
            else:
                msg = ('Given freq %s does not match PeriodIndex freq %s' %
                       (freq.rule_code, orig_freq.rule_code))
                raise ValueError(msg)
        else:
            new_data = self._data.copy()
            new_data.axes[block_axis] = index.shift(periods, freq)

        return self._constructor(new_data).__finalize__(self)

    def truncate(self, before=None, after=None, axis=None, copy=True):
        """
        Truncate a Series or DataFrame before and after some index value.

        This is a useful shorthand for boolean indexing based on index
        values above or below certain thresholds.

        Parameters
        ----------
        before : date, string, int
            Truncate all rows before this index value.
        after : date, string, int
            Truncate all rows after this index value.
        axis : {0 or 'index', 1 or 'columns'}, optional
            Axis to truncate. Truncates the index (rows) by default.
        copy : boolean, default is True,
            Return a copy of the truncated section.

        Returns
        -------
        type of caller
            The truncated Series or DataFrame.

        See Also
        --------
        DataFrame.loc : Select a subset of a DataFrame by label.
        DataFrame.iloc : Select a subset of a DataFrame by position.

        Notes
        -----
        If the index being truncated contains only datetime values,
        `before` and `after` may be specified as strings instead of
        Timestamps.

        Examples
        --------
        >>> df = pd.DataFrame({'A': ['a', 'b', 'c', 'd', 'e'],
        ...                    'B': ['f', 'g', 'h', 'i', 'j'],
        ...                    'C': ['k', 'l', 'm', 'n', 'o']},
        ...                    index=[1, 2, 3, 4, 5])
        >>> df
           A  B  C
        1  a  f  k
        2  b  g  l
        3  c  h  m
        4  d  i  n
        5  e  j  o

        >>> df.truncate(before=2, after=4)
           A  B  C
        2  b  g  l
        3  c  h  m
        4  d  i  n

        The columns of a DataFrame can be truncated.

        >>> df.truncate(before="A", after="B", axis="columns")
           A  B
        1  a  f
        2  b  g
        3  c  h
        4  d  i
        5  e  j

        For Series, only rows can be truncated.

        >>> df['A'].truncate(before=2, after=4)
        2    b
        3    c
        4    d
        Name: A, dtype: object

        The index values in ``truncate`` can be datetimes or string
        dates.

        >>> dates = pd.date_range('2016-01-01', '2016-02-01', freq='s')
        >>> df = pd.DataFrame(index=dates, data={'A': 1})
        >>> df.tail()
                             A
        2016-01-31 23:59:56  1
        2016-01-31 23:59:57  1
        2016-01-31 23:59:58  1
        2016-01-31 23:59:59  1
        2016-02-01 00:00:00  1

        >>> df.truncate(before=pd.Timestamp('2016-01-05'),
        ...             after=pd.Timestamp('2016-01-10')).tail()
                             A
        2016-01-09 23:59:56  1
        2016-01-09 23:59:57  1
        2016-01-09 23:59:58  1
        2016-01-09 23:59:59  1
        2016-01-10 00:00:00  1

        Because the index is a DatetimeIndex containing only dates, we can
        specify `before` and `after` as strings. They will be coerced to
        Timestamps before truncation.

        >>> df.truncate('2016-01-05', '2016-01-10').tail()
                             A
        2016-01-09 23:59:56  1
        2016-01-09 23:59:57  1
        2016-01-09 23:59:58  1
        2016-01-09 23:59:59  1
        2016-01-10 00:00:00  1

        Note that ``truncate`` assumes a 0 value for any unspecified time
        component (midnight). This differs from partial string slicing, which
        returns any partially matching dates.

        >>> df.loc['2016-01-05':'2016-01-10', :].tail()
                             A
        2016-01-10 23:59:55  1
        2016-01-10 23:59:56  1
        2016-01-10 23:59:57  1
        2016-01-10 23:59:58  1
        2016-01-10 23:59:59  1
        """

        if axis is None:
            axis = self._stat_axis_number
        axis = self._get_axis_number(axis)
        ax = self._get_axis(axis)

        # GH 17935
        # Check that index is sorted
        if not ax.is_monotonic_increasing and not ax.is_monotonic_decreasing:
            raise ValueError("truncate requires a sorted index")

        # if we have a date index, convert to dates, otherwise
        # treat like a slice
        if ax.is_all_dates:
            from pandas.core.tools.datetimes import to_datetime
            before = to_datetime(before)
            after = to_datetime(after)

        if before is not None and after is not None:
            if before > after:
                raise ValueError('Truncate: %s must be after %s' %
                                 (after, before))

        slicer = [slice(None, None)] * self._AXIS_LEN
        slicer[axis] = slice(before, after)
        result = self.loc[tuple(slicer)]

        if isinstance(ax, MultiIndex):
            setattr(result, self._get_axis_name(axis),
                    ax.truncate(before, after))

        if copy:
            result = result.copy()

        return result

    def tz_convert(self, tz, axis=0, level=None, copy=True):
        """
        Convert tz-aware axis to target time zone.

        Parameters
        ----------
        tz : string or pytz.timezone object
        axis : the axis to convert
        level : int, str, default None
            If axis ia a MultiIndex, convert a specific level. Otherwise
            must be None
        copy : boolean, default True
            Also make a copy of the underlying data

        Returns
        -------

        Raises
        ------
        TypeError
            If the axis is tz-naive.
        """
        axis = self._get_axis_number(axis)
        ax = self._get_axis(axis)

        def _tz_convert(ax, tz):
            if not hasattr(ax, 'tz_convert'):
                if len(ax) > 0:
                    ax_name = self._get_axis_name(axis)
                    raise TypeError('%s is not a valid DatetimeIndex or '
                                    'PeriodIndex' % ax_name)
                else:
                    ax = DatetimeIndex([], tz=tz)
            else:
                ax = ax.tz_convert(tz)
            return ax

        # if a level is given it must be a MultiIndex level or
        # equivalent to the axis name
        if isinstance(ax, MultiIndex):
            level = ax._get_level_number(level)
            new_level = _tz_convert(ax.levels[level], tz)
            ax = ax.set_levels(new_level, level=level)
        else:
            if level not in (None, 0, ax.name):
                raise ValueError("The level {0} is not valid".format(level))
            ax = _tz_convert(ax, tz)

        result = self._constructor(self._data, copy=copy)
        result = result.set_axis(ax, axis=axis, inplace=False)
        return result.__finalize__(self)

    def tz_localize(self, tz, axis=0, level=None, copy=True,
                    ambiguous='raise', nonexistent='raise'):
        """
        Localize tz-naive index of a Series or DataFrame to target time zone.

        This operation localizes the Index. To localize the values in a
        timezone-naive Series, use :meth:`Series.dt.tz_localize`.

        Parameters
        ----------
        tz : string or pytz.timezone object
        axis : the axis to localize
        level : int, str, default None
            If axis ia a MultiIndex, localize a specific level. Otherwise
            must be None
        copy : boolean, default True
            Also make a copy of the underlying data
        ambiguous : 'infer', bool-ndarray, 'NaT', default 'raise'
            When clocks moved backward due to DST, ambiguous times may arise.
            For example in Central European Time (UTC+01), when going from
            03:00 DST to 02:00 non-DST, 02:30:00 local time occurs both at
            00:30:00 UTC and at 01:30:00 UTC. In such a situation, the
            `ambiguous` parameter dictates how ambiguous times should be
            handled.

            - 'infer' will attempt to infer fall dst-transition hours based on
              order
            - bool-ndarray where True signifies a DST time, False designates
              a non-DST time (note that this flag is only applicable for
              ambiguous times)
            - 'NaT' will return NaT where there are ambiguous times
            - 'raise' will raise an AmbiguousTimeError if there are ambiguous
              times
        nonexistent : str, default 'raise'
            A nonexistent time does not exist in a particular timezone
            where clocks moved forward due to DST. Valid values are:

            - 'shift_forward' will shift the nonexistent time forward to the
              closest existing time
            - 'shift_backward' will shift the nonexistent time backward to the
              closest existing time
            - 'NaT' will return NaT where there are nonexistent times
            - timedelta objects will shift nonexistent times by the timedelta
            - 'raise' will raise an NonExistentTimeError if there are
              nonexistent times

            .. versionadded:: 0.24.0

        Returns
        -------
        Series or DataFrame
            Same type as the input.

        Raises
        ------
        TypeError
            If the TimeSeries is tz-aware and tz is not None.

        Examples
        --------

        Localize local times:

        >>> s = pd.Series([1],
        ... index=pd.DatetimeIndex(['2018-09-15 01:30:00']))
        >>> s.tz_localize('CET')
        2018-09-15 01:30:00+02:00    1
        dtype: int64

        Be careful with DST changes. When there is sequential data, pandas
        can infer the DST time:

        >>> s = pd.Series(range(7), index=pd.DatetimeIndex([
        ... '2018-10-28 01:30:00',
        ... '2018-10-28 02:00:00',
        ... '2018-10-28 02:30:00',
        ... '2018-10-28 02:00:00',
        ... '2018-10-28 02:30:00',
        ... '2018-10-28 03:00:00',
        ... '2018-10-28 03:30:00']))
        >>> s.tz_localize('CET', ambiguous='infer')
        2018-10-28 01:30:00+02:00    0
        2018-10-28 02:00:00+02:00    1
        2018-10-28 02:30:00+02:00    2
        2018-10-28 02:00:00+01:00    3
        2018-10-28 02:30:00+01:00    4
        2018-10-28 03:00:00+01:00    5
        2018-10-28 03:30:00+01:00    6
        dtype: int64

        In some cases, inferring the DST is impossible. In such cases, you can
        pass an ndarray to the ambiguous parameter to set the DST explicitly

        >>> s = pd.Series(range(3), index=pd.DatetimeIndex([
        ... '2018-10-28 01:20:00',
        ... '2018-10-28 02:36:00',
        ... '2018-10-28 03:46:00']))
        >>> s.tz_localize('CET', ambiguous=np.array([True, True, False]))
        2018-10-28 01:20:00+02:00    0
        2018-10-28 02:36:00+02:00    1
        2018-10-28 03:46:00+01:00    2
        dtype: int64

        If the DST transition causes nonexistent times, you can shift these
        dates forward or backwards with a timedelta object or `'shift_forward'`
        or `'shift_backwards'`.
        >>> s = pd.Series(range(2), index=pd.DatetimeIndex([
        ... '2015-03-29 02:30:00',
        ... '2015-03-29 03:30:00']))
        >>> s.tz_localize('Europe/Warsaw', nonexistent='shift_forward')
        2015-03-29 03:00:00+02:00    0
        2015-03-29 03:30:00+02:00    1
        dtype: int64
        >>> s.tz_localize('Europe/Warsaw', nonexistent='shift_backward')
        2015-03-29 01:59:59.999999999+01:00    0
        2015-03-29 03:30:00+02:00              1
        dtype: int64
        >>> s.tz_localize('Europe/Warsaw', nonexistent=pd.Timedelta('1H'))
        2015-03-29 03:30:00+02:00    0
        2015-03-29 03:30:00+02:00    1
        dtype: int64
        """
        nonexistent_options = ('raise', 'NaT', 'shift_forward',
                               'shift_backward')
        if nonexistent not in nonexistent_options and not isinstance(
                nonexistent, timedelta):
            raise ValueError("The nonexistent argument must be one of 'raise',"
                             " 'NaT', 'shift_forward', 'shift_backward' or"
                             " a timedelta object")

        axis = self._get_axis_number(axis)
        ax = self._get_axis(axis)

        def _tz_localize(ax, tz, ambiguous, nonexistent):
            if not hasattr(ax, 'tz_localize'):
                if len(ax) > 0:
                    ax_name = self._get_axis_name(axis)
                    raise TypeError('%s is not a valid DatetimeIndex or '
                                    'PeriodIndex' % ax_name)
                else:
                    ax = DatetimeIndex([], tz=tz)
            else:
                ax = ax.tz_localize(
                    tz, ambiguous=ambiguous, nonexistent=nonexistent
                )
            return ax

        # if a level is given it must be a MultiIndex level or
        # equivalent to the axis name
        if isinstance(ax, MultiIndex):
            level = ax._get_level_number(level)
            new_level = _tz_localize(
                ax.levels[level], tz, ambiguous, nonexistent
            )
            ax = ax.set_levels(new_level, level=level)
        else:
            if level not in (None, 0, ax.name):
                raise ValueError("The level {0} is not valid".format(level))
            ax = _tz_localize(ax, tz, ambiguous, nonexistent)

        result = self._constructor(self._data, copy=copy)
        result = result.set_axis(ax, axis=axis, inplace=False)
        return result.__finalize__(self)

    # ----------------------------------------------------------------------
    # Numeric Methods
    def abs(self):
        """
        Return a Series/DataFrame with absolute numeric value of each element.

        This function only applies to elements that are all numeric.

        Returns
        -------
        abs
            Series/DataFrame containing the absolute value of each element.

        See Also
        --------
        numpy.absolute : Calculate the absolute value element-wise.

        Notes
        -----
        For ``complex`` inputs, ``1.2 + 1j``, the absolute value is
        :math:`\\sqrt{ a^2 + b^2 }`.

        Examples
        --------
        Absolute numeric values in a Series.

        >>> s = pd.Series([-1.10, 2, -3.33, 4])
        >>> s.abs()
        0    1.10
        1    2.00
        2    3.33
        3    4.00
        dtype: float64

        Absolute numeric values in a Series with complex numbers.

        >>> s = pd.Series([1.2 + 1j])
        >>> s.abs()
        0    1.56205
        dtype: float64

        Absolute numeric values in a Series with a Timedelta element.

        >>> s = pd.Series([pd.Timedelta('1 days')])
        >>> s.abs()
        0   1 days
        dtype: timedelta64[ns]

        Select rows with data closest to certain value using argsort (from
        `StackOverflow <https://stackoverflow.com/a/17758115>`__).

        >>> df = pd.DataFrame({
        ...     'a': [4, 5, 6, 7],
        ...     'b': [10, 20, 30, 40],
        ...     'c': [100, 50, -30, -50]
        ... })
        >>> df
             a    b    c
        0    4   10  100
        1    5   20   50
        2    6   30  -30
        3    7   40  -50
        >>> df.loc[(df.c - 43).abs().argsort()]
             a    b    c
        1    5   20   50
        0    4   10  100
        2    6   30  -30
        3    7   40  -50
        """
        return np.abs(self)

    def describe(self, percentiles=None, include=None, exclude=None):
        """
        Generate descriptive statistics that summarize the central tendency,
        dispersion and shape of a dataset's distribution, excluding
        ``NaN`` values.

        Analyzes both numeric and object series, as well
        as ``DataFrame`` column sets of mixed data types. The output
        will vary depending on what is provided. Refer to the notes
        below for more detail.

        Parameters
        ----------
        percentiles : list-like of numbers, optional
            The percentiles to include in the output. All should
            fall between 0 and 1. The default is
            ``[.25, .5, .75]``, which returns the 25th, 50th, and
            75th percentiles.
        include : 'all', list-like of dtypes or None (default), optional
            A white list of data types to include in the result. Ignored
            for ``Series``. Here are the options:

            - 'all' : All columns of the input will be included in the output.
            - A list-like of dtypes : Limits the results to the
              provided data types.
              To limit the result to numeric types submit
              ``numpy.number``. To limit it instead to object columns submit
              the ``numpy.object`` data type. Strings
              can also be used in the style of
              ``select_dtypes`` (e.g. ``df.describe(include=['O'])``). To
              select pandas categorical columns, use ``'category'``
            - None (default) : The result will include all numeric columns.
        exclude : list-like of dtypes or None (default), optional,
            A black list of data types to omit from the result. Ignored
            for ``Series``. Here are the options:

            - A list-like of dtypes : Excludes the provided data types
              from the result. To exclude numeric types submit
              ``numpy.number``. To exclude object columns submit the data
              type ``numpy.object``. Strings can also be used in the style of
              ``select_dtypes`` (e.g. ``df.describe(include=['O'])``). To
              exclude pandas categorical columns, use ``'category'``
            - None (default) : The result will exclude nothing.

        Returns
        -------
        Series or DataFrame
            Summary statistics of the Series or Dataframe provided.

        See Also
        --------
        DataFrame.count: Count number of non-NA/null observations.
        DataFrame.max: Maximum of the values in the object.
        DataFrame.min: Minimum of the values in the object.
        DataFrame.mean: Mean of the values.
        DataFrame.std: Standard deviation of the obersvations.
        DataFrame.select_dtypes: Subset of a DataFrame including/excluding
            columns based on their dtype.

        Notes
        -----
        For numeric data, the result's index will include ``count``,
        ``mean``, ``std``, ``min``, ``max`` as well as lower, ``50`` and
        upper percentiles. By default the lower percentile is ``25`` and the
        upper percentile is ``75``. The ``50`` percentile is the
        same as the median.

        For object data (e.g. strings or timestamps), the result's index
        will include ``count``, ``unique``, ``top``, and ``freq``. The ``top``
        is the most common value. The ``freq`` is the most common value's
        frequency. Timestamps also include the ``first`` and ``last`` items.

        If multiple object values have the highest count, then the
        ``count`` and ``top`` results will be arbitrarily chosen from
        among those with the highest count.

        For mixed data types provided via a ``DataFrame``, the default is to
        return only an analysis of numeric columns. If the dataframe consists
        only of object and categorical data without any numeric columns, the
        default is to return an analysis of both the object and categorical
        columns. If ``include='all'`` is provided as an option, the result
        will include a union of attributes of each type.

        The `include` and `exclude` parameters can be used to limit
        which columns in a ``DataFrame`` are analyzed for the output.
        The parameters are ignored when analyzing a ``Series``.

        Examples
        --------
        Describing a numeric ``Series``.

        >>> s = pd.Series([1, 2, 3])
        >>> s.describe()
        count    3.0
        mean     2.0
        std      1.0
        min      1.0
        25%      1.5
        50%      2.0
        75%      2.5
        max      3.0
        dtype: float64

        Describing a categorical ``Series``.

        >>> s = pd.Series(['a', 'a', 'b', 'c'])
        >>> s.describe()
        count     4
        unique    3
        top       a
        freq      2
        dtype: object

        Describing a timestamp ``Series``.

        >>> s = pd.Series([
        ...   np.datetime64("2000-01-01"),
        ...   np.datetime64("2010-01-01"),
        ...   np.datetime64("2010-01-01")
        ... ])
        >>> s.describe()
        count                       3
        unique                      2
        top       2010-01-01 00:00:00
        freq                        2
        first     2000-01-01 00:00:00
        last      2010-01-01 00:00:00
        dtype: object

        Describing a ``DataFrame``. By default only numeric fields
        are returned.

        >>> df = pd.DataFrame({'categorical': pd.Categorical(['d','e','f']),
        ...                    'numeric': [1, 2, 3],
        ...                    'object': ['a', 'b', 'c']
        ...                   })
        >>> df.describe()
               numeric
        count      3.0
        mean       2.0
        std        1.0
        min        1.0
        25%        1.5
        50%        2.0
        75%        2.5
        max        3.0

        Describing all columns of a ``DataFrame`` regardless of data type.

        >>> df.describe(include='all')
                categorical  numeric object
        count            3      3.0      3
        unique           3      NaN      3
        top              f      NaN      c
        freq             1      NaN      1
        mean           NaN      2.0    NaN
        std            NaN      1.0    NaN
        min            NaN      1.0    NaN
        25%            NaN      1.5    NaN
        50%            NaN      2.0    NaN
        75%            NaN      2.5    NaN
        max            NaN      3.0    NaN

        Describing a column from a ``DataFrame`` by accessing it as
        an attribute.

        >>> df.numeric.describe()
        count    3.0
        mean     2.0
        std      1.0
        min      1.0
        25%      1.5
        50%      2.0
        75%      2.5
        max      3.0
        Name: numeric, dtype: float64

        Including only numeric columns in a ``DataFrame`` description.

        >>> df.describe(include=[np.number])
               numeric
        count      3.0
        mean       2.0
        std        1.0
        min        1.0
        25%        1.5
        50%        2.0
        75%        2.5
        max        3.0

        Including only string columns in a ``DataFrame`` description.

        >>> df.describe(include=[np.object])
               object
        count       3
        unique      3
        top         c
        freq        1

        Including only categorical columns from a ``DataFrame`` description.

        >>> df.describe(include=['category'])
               categorical
        count            3
        unique           3
        top              f
        freq             1

        Excluding numeric columns from a ``DataFrame`` description.

        >>> df.describe(exclude=[np.number])
               categorical object
        count            3      3
        unique           3      3
        top              f      c
        freq             1      1

        Excluding object columns from a ``DataFrame`` description.

        >>> df.describe(exclude=[np.object])
               categorical  numeric
        count            3      3.0
        unique           3      NaN
        top              f      NaN
        freq             1      NaN
        mean           NaN      2.0
        std            NaN      1.0
        min            NaN      1.0
        25%            NaN      1.5
        50%            NaN      2.0
        75%            NaN      2.5
        max            NaN      3.0
        """
        if self.ndim >= 3:
            msg = "describe is not implemented on Panel objects."
            raise NotImplementedError(msg)
        elif self.ndim == 2 and self.columns.size == 0:
            raise ValueError("Cannot describe a DataFrame without columns")

        if percentiles is not None:
            # explicit conversion of `percentiles` to list
            percentiles = list(percentiles)

            # get them all to be in [0, 1]
            self._check_percentile(percentiles)

            # median should always be included
            if 0.5 not in percentiles:
                percentiles.append(0.5)
            percentiles = np.asarray(percentiles)
        else:
            percentiles = np.array([0.25, 0.5, 0.75])

        # sort and check for duplicates
        unique_pcts = np.unique(percentiles)
        if len(unique_pcts) < len(percentiles):
            raise ValueError("percentiles cannot contain duplicates")
        percentiles = unique_pcts

        formatted_percentiles = format_percentiles(percentiles)

        def describe_numeric_1d(series):
            stat_index = (['count', 'mean', 'std', 'min'] +
                          formatted_percentiles + ['max'])
            d = ([series.count(), series.mean(), series.std(), series.min()] +
                 series.quantile(percentiles).tolist() + [series.max()])
            return pd.Series(d, index=stat_index, name=series.name)

        def describe_categorical_1d(data):
            names = ['count', 'unique']
            objcounts = data.value_counts()
            count_unique = len(objcounts[objcounts != 0])
            result = [data.count(), count_unique]
            if result[1] > 0:
                top, freq = objcounts.index[0], objcounts.iloc[0]

                if is_datetime64_any_dtype(data):
                    tz = data.dt.tz
                    asint = data.dropna().values.view('i8')
                    top = Timestamp(top)
                    if top.tzinfo is not None and tz is not None:
                        # Don't tz_localize(None) if key is already tz-aware
                        top = top.tz_convert(tz)
                    else:
                        top = top.tz_localize(tz)
                    names += ['top', 'freq', 'first', 'last']
                    result += [top, freq,
                               Timestamp(asint.min(), tz=tz),
                               Timestamp(asint.max(), tz=tz)]
                else:
                    names += ['top', 'freq']
                    result += [top, freq]

            return pd.Series(result, index=names, name=data.name)

        def describe_1d(data):
            if is_bool_dtype(data):
                return describe_categorical_1d(data)
            elif is_numeric_dtype(data):
                return describe_numeric_1d(data)
            elif is_timedelta64_dtype(data):
                return describe_numeric_1d(data)
            else:
                return describe_categorical_1d(data)

        if self.ndim == 1:
            return describe_1d(self)
        elif (include is None) and (exclude is None):
            # when some numerics are found, keep only numerics
            data = self.select_dtypes(include=[np.number])
            if len(data.columns) == 0:
                data = self
        elif include == 'all':
            if exclude is not None:
                msg = "exclude must be None when include is 'all'"
                raise ValueError(msg)
            data = self
        else:
            data = self.select_dtypes(include=include, exclude=exclude)

        ldesc = [describe_1d(s) for _, s in data.iteritems()]
        # set a convenient order for rows
        names = []
        ldesc_indexes = sorted((x.index for x in ldesc), key=len)
        for idxnames in ldesc_indexes:
            for name in idxnames:
                if name not in names:
                    names.append(name)

        d = pd.concat(ldesc, join_axes=pd.Index([names]), axis=1)
        d.columns = data.columns.copy()
        return d

    def _check_percentile(self, q):
        """
        Validate percentiles (used by describe and quantile).
        """

        msg = ("percentiles should all be in the interval [0, 1]. "
               "Try {0} instead.")
        q = np.asarray(q)
        if q.ndim == 0:
            if not 0 <= q <= 1:
                raise ValueError(msg.format(q / 100.0))
        else:
            if not all(0 <= qs <= 1 for qs in q):
                raise ValueError(msg.format(q / 100.0))
        return q

    _shared_docs['pct_change'] = """
        Percentage change between the current and a prior element.

        Computes the percentage change from the immediately previous row by
        default. This is useful in comparing the percentage of change in a time
        series of elements.

        Parameters
        ----------
        periods : int, default 1
            Periods to shift for forming percent change.
        fill_method : str, default 'pad'
            How to handle NAs before computing percent changes.
        limit : int, default None
            The number of consecutive NAs to fill before stopping.
        freq : DateOffset, timedelta, or offset alias string, optional
            Increment to use from time series API (e.g. 'M' or BDay()).
        **kwargs
            Additional keyword arguments are passed into
            `DataFrame.shift` or `Series.shift`.

        Returns
        -------
        chg : Series or DataFrame
            The same type as the calling object.

        See Also
        --------
        Series.diff : Compute the difference of two elements in a Series.
        DataFrame.diff : Compute the difference of two elements in a DataFrame.
        Series.shift : Shift the index by some number of periods.
        DataFrame.shift : Shift the index by some number of periods.

        Examples
        --------
        **Series**

        >>> s = pd.Series([90, 91, 85])
        >>> s
        0    90
        1    91
        2    85
        dtype: int64

        >>> s.pct_change()
        0         NaN
        1    0.011111
        2   -0.065934
        dtype: float64

        >>> s.pct_change(periods=2)
        0         NaN
        1         NaN
        2   -0.055556
        dtype: float64

        See the percentage change in a Series where filling NAs with last
        valid observation forward to next valid.

        >>> s = pd.Series([90, 91, None, 85])
        >>> s
        0    90.0
        1    91.0
        2     NaN
        3    85.0
        dtype: float64

        >>> s.pct_change(fill_method='ffill')
        0         NaN
        1    0.011111
        2    0.000000
        3   -0.065934
        dtype: float64

        **DataFrame**

        Percentage change in French franc, Deutsche Mark, and Italian lira from
        1980-01-01 to 1980-03-01.

        >>> df = pd.DataFrame({
        ...     'FR': [4.0405, 4.0963, 4.3149],
        ...     'GR': [1.7246, 1.7482, 1.8519],
        ...     'IT': [804.74, 810.01, 860.13]},
        ...     index=['1980-01-01', '1980-02-01', '1980-03-01'])
        >>> df
                        FR      GR      IT
        1980-01-01  4.0405  1.7246  804.74
        1980-02-01  4.0963  1.7482  810.01
        1980-03-01  4.3149  1.8519  860.13

        >>> df.pct_change()
                          FR        GR        IT
        1980-01-01       NaN       NaN       NaN
        1980-02-01  0.013810  0.013684  0.006549
        1980-03-01  0.053365  0.059318  0.061876

        Percentage of change in GOOG and APPL stock volume. Shows computing
        the percentage change between columns.

        >>> df = pd.DataFrame({
        ...     '2016': [1769950, 30586265],
        ...     '2015': [1500923, 40912316],
        ...     '2014': [1371819, 41403351]},
        ...     index=['GOOG', 'APPL'])
        >>> df
                  2016      2015      2014
        GOOG   1769950   1500923   1371819
        APPL  30586265  40912316  41403351

        >>> df.pct_change(axis='columns')
              2016      2015      2014
        GOOG   NaN -0.151997 -0.086016
        APPL   NaN  0.337604  0.012002
        """

    @Appender(_shared_docs['pct_change'] % _shared_doc_kwargs)
    def pct_change(self, periods=1, fill_method='pad', limit=None, freq=None,
                   **kwargs):
        # TODO: Not sure if above is correct - need someone to confirm.
        axis = self._get_axis_number(kwargs.pop('axis', self._stat_axis_name))
        if fill_method is None:
            data = self
        else:
            data = self.fillna(method=fill_method, limit=limit, axis=axis)

        rs = (data.div(data.shift(periods=periods, freq=freq, axis=axis,
                                  **kwargs)) - 1)
        rs = rs.reindex_like(data)
        if freq is None:
            mask = isna(com.values_from_object(data))
            np.putmask(rs.values, mask, np.nan)
        return rs

    def _agg_by_level(self, name, axis=0, level=0, skipna=True, **kwargs):
        if axis is None:
            raise ValueError("Must specify 'axis' when aggregating by level.")
        grouped = self.groupby(level=level, axis=axis, sort=False)
        if hasattr(grouped, name) and skipna:
            return getattr(grouped, name)(**kwargs)
        axis = self._get_axis_number(axis)
        method = getattr(type(self), name)
        applyf = lambda x: method(x, axis=axis, skipna=skipna, **kwargs)
        return grouped.aggregate(applyf)

    @classmethod
    def _add_numeric_operations(cls):
        """
        Add the operations to the cls; evaluate the doc strings again
        """

        axis_descr, name, name2 = _doc_parms(cls)

        cls.any = _make_logical_function(
            cls, 'any', name, name2, axis_descr, _any_desc, nanops.nanany,
            _any_see_also, _any_examples, empty_value=False)
        cls.all = _make_logical_function(
            cls, 'all', name, name2, axis_descr, _all_desc, nanops.nanall,
            _all_see_also, _all_examples, empty_value=True)

        @Substitution(desc="Return the mean absolute deviation of the values "
                           "for the requested axis.",
                      name1=name, name2=name2, axis_descr=axis_descr,
                      min_count='', see_also='', examples='')
        @Appender(_num_doc)
        def mad(self, axis=None, skipna=None, level=None):
            if skipna is None:
                skipna = True
            if axis is None:
                axis = self._stat_axis_number
            if level is not None:
                return self._agg_by_level('mad', axis=axis, level=level,
                                          skipna=skipna)

            data = self._get_numeric_data()
            if axis == 0:
                demeaned = data - data.mean(axis=0)
            else:
                demeaned = data.sub(data.mean(axis=1), axis=0)
            return np.abs(demeaned).mean(axis=axis, skipna=skipna)

        cls.mad = mad

        cls.sem = _make_stat_function_ddof(
            cls, 'sem', name, name2, axis_descr,
            "Return unbiased standard error of the mean over requested "
            "axis.\n\nNormalized by N-1 by default. This can be changed "
            "using the ddof argument",
            nanops.nansem)
        cls.var = _make_stat_function_ddof(
            cls, 'var', name, name2, axis_descr,
            "Return unbiased variance over requested axis.\n\nNormalized by "
            "N-1 by default. This can be changed using the ddof argument",
            nanops.nanvar)
        cls.std = _make_stat_function_ddof(
            cls, 'std', name, name2, axis_descr,
            "Return sample standard deviation over requested axis."
            "\n\nNormalized by N-1 by default. This can be changed using the "
            "ddof argument",
            nanops.nanstd)

        @Substitution(desc="Return the compound percentage of the values for "
                      "the requested axis.", name1=name, name2=name2,
                      axis_descr=axis_descr,
                      min_count='', see_also='', examples='')
        @Appender(_num_doc)
        def compound(self, axis=None, skipna=None, level=None):
            if skipna is None:
                skipna = True
            return (1 + self).prod(axis=axis, skipna=skipna, level=level) - 1

        cls.compound = compound

        cls.cummin = _make_cum_function(
            cls, 'cummin', name, name2, axis_descr, "minimum",
            lambda y, axis: np.minimum.accumulate(y, axis), "min",
            np.inf, np.nan, _cummin_examples)
        cls.cumsum = _make_cum_function(
            cls, 'cumsum', name, name2, axis_descr, "sum",
            lambda y, axis: y.cumsum(axis), "sum", 0.,
            np.nan, _cumsum_examples)
        cls.cumprod = _make_cum_function(
            cls, 'cumprod', name, name2, axis_descr, "product",
            lambda y, axis: y.cumprod(axis), "prod", 1.,
            np.nan, _cumprod_examples)
        cls.cummax = _make_cum_function(
            cls, 'cummax', name, name2, axis_descr, "maximum",
            lambda y, axis: np.maximum.accumulate(y, axis), "max",
            -np.inf, np.nan, _cummax_examples)

        cls.sum = _make_min_count_stat_function(
            cls, 'sum', name, name2, axis_descr,
            """Return the sum of the values for the requested axis.\n
            This is equivalent to the method ``numpy.sum``.""",
            nanops.nansum, _stat_func_see_also, _sum_examples)
        cls.mean = _make_stat_function(
            cls, 'mean', name, name2, axis_descr,
            'Return the mean of the values for the requested axis.',
            nanops.nanmean)
        cls.skew = _make_stat_function(
            cls, 'skew', name, name2, axis_descr,
            'Return unbiased skew over requested axis\nNormalized by N-1.',
            nanops.nanskew)
        cls.kurt = _make_stat_function(
            cls, 'kurt', name, name2, axis_descr,
            "Return unbiased kurtosis over requested axis using Fisher's "
            "definition of\nkurtosis (kurtosis of normal == 0.0). Normalized "
            "by N-1.",
            nanops.nankurt)
        cls.kurtosis = cls.kurt
        cls.prod = _make_min_count_stat_function(
            cls, 'prod', name, name2, axis_descr,
            'Return the product of the values for the requested axis.',
            nanops.nanprod, examples=_prod_examples)
        cls.product = cls.prod
        cls.median = _make_stat_function(
            cls, 'median', name, name2, axis_descr,
            'Return the median of the values for the requested axis.',
            nanops.nanmedian)
        cls.max = _make_stat_function(
            cls, 'max', name, name2, axis_descr,
            """Return the maximum of the values for the requested axis.\n
            If you want the *index* of the maximum, use ``idxmax``. This is
            the equivalent of the ``numpy.ndarray`` method ``argmax``.""",
            nanops.nanmax, _stat_func_see_also, _max_examples)
        cls.min = _make_stat_function(
            cls, 'min', name, name2, axis_descr,
            """Return the minimum of the values for the requested axis.\n
            If you want the *index* of the minimum, use ``idxmin``. This is
            the equivalent of the ``numpy.ndarray`` method ``argmin``.""",
            nanops.nanmin, _stat_func_see_also, _min_examples)

    @classmethod
    def _add_series_only_operations(cls):
        """
        Add the series only operations to the cls; evaluate the doc
        strings again.
        """

        axis_descr, name, name2 = _doc_parms(cls)

        def nanptp(values, axis=0, skipna=True):
            nmax = nanops.nanmax(values, axis, skipna)
            nmin = nanops.nanmin(values, axis, skipna)
            warnings.warn("Method .ptp is deprecated and will be removed "
                          "in a future version. Use numpy.ptp instead.",
                          FutureWarning, stacklevel=4)
            return nmax - nmin

        cls.ptp = _make_stat_function(
            cls, 'ptp', name, name2, axis_descr,
            """Return the difference between the maximum value and the
            minimum value in the object. This is the equivalent of the
            ``numpy.ndarray`` method ``ptp``.\n\n.. deprecated:: 0.24.0
                Use numpy.ptp instead""",
            nanptp)

    @classmethod
    def _add_series_or_dataframe_operations(cls):
        """
        Add the series or dataframe only operations to the cls; evaluate
        the doc strings again.
        """

        from pandas.core import window as rwindow

        @Appender(rwindow.rolling.__doc__)
        def rolling(self, window, min_periods=None, center=False,
                    win_type=None, on=None, axis=0, closed=None):
            axis = self._get_axis_number(axis)
            return rwindow.rolling(self, window=window,
                                   min_periods=min_periods,
                                   center=center, win_type=win_type,
                                   on=on, axis=axis, closed=closed)

        cls.rolling = rolling

        @Appender(rwindow.expanding.__doc__)
        def expanding(self, min_periods=1, center=False, axis=0):
            axis = self._get_axis_number(axis)
            return rwindow.expanding(self, min_periods=min_periods,
                                     center=center, axis=axis)

        cls.expanding = expanding

        @Appender(rwindow.ewm.__doc__)
        def ewm(self, com=None, span=None, halflife=None, alpha=None,
                min_periods=0, adjust=True, ignore_na=False,
                axis=0):
            axis = self._get_axis_number(axis)
            return rwindow.ewm(self, com=com, span=span, halflife=halflife,
                               alpha=alpha, min_periods=min_periods,
                               adjust=adjust, ignore_na=ignore_na, axis=axis)

        cls.ewm = ewm

    @Appender(_shared_docs['transform'] % dict(axis="", **_shared_doc_kwargs))
    def transform(self, func, *args, **kwargs):
        result = self.agg(func, *args, **kwargs)
        if is_scalar(result) or len(result) != len(self):
            raise ValueError("transforms cannot produce "
                             "aggregated results")

        return result

    # ----------------------------------------------------------------------
    # Misc methods

    _shared_docs['valid_index'] = """
        Return index for %(position)s non-NA/null value.

        Returns
        --------
        scalar : type of index

        Notes
        --------
        If all elements are non-NA/null, returns None.
        Also returns None for empty %(klass)s.
        """

    def _find_valid_index(self, how):
        """
        Retrieves the index of the first valid value.

        Parameters
        ----------
        how : {'first', 'last'}
            Use this parameter to change between the first or last valid index.

        Returns
        -------
        idx_first_valid : type of index
        """
        assert how in ['first', 'last']

        if len(self) == 0:  # early stop
            return None
        is_valid = ~self.isna()

        if self.ndim == 2:
            is_valid = is_valid.any(1)  # reduce axis 1

        if how == 'first':
            idxpos = is_valid.values[::].argmax()

        if how == 'last':
            idxpos = len(self) - 1 - is_valid.values[::-1].argmax()

        chk_notna = is_valid.iat[idxpos]
        idx = self.index[idxpos]

        if not chk_notna:
            return None
        return idx

    @Appender(_shared_docs['valid_index'] % {'position': 'first',
                                             'klass': 'NDFrame'})
    def first_valid_index(self):
        return self._find_valid_index('first')

    @Appender(_shared_docs['valid_index'] % {'position': 'last',
                                             'klass': 'NDFrame'})
    def last_valid_index(self):
        return self._find_valid_index('last')


def _doc_parms(cls):
    """Return a tuple of the doc parms."""
    axis_descr = "{%s}" % ', '.join("{0} ({1})".format(a, i)
                                    for i, a in enumerate(cls._AXIS_ORDERS))
    name = (cls._constructor_sliced.__name__
            if cls._AXIS_LEN > 1 else 'scalar')
    name2 = cls.__name__
    return axis_descr, name, name2


_num_doc = """
%(desc)s

Parameters
----------
axis : %(axis_descr)s
    Axis for the function to be applied on.
skipna : bool, default True
    Exclude NA/null values when computing the result.
level : int or level name, default None
    If the axis is a MultiIndex (hierarchical), count along a
    particular level, collapsing into a %(name1)s.
numeric_only : bool, default None
    Include only float, int, boolean columns. If None, will attempt to use
    everything, then use only numeric data. Not implemented for Series.
%(min_count)s\
**kwargs
    Additional keyword arguments to be passed to the function.

Returns
-------
%(name1)s or %(name2)s (if level specified)\
%(see_also)s
%(examples)s\
"""

_num_ddof_doc = """
%(desc)s

Parameters
----------
axis : %(axis_descr)s
skipna : bool, default True
    Exclude NA/null values. If an entire row/column is NA, the result
    will be NA
level : int or level name, default None
    If the axis is a MultiIndex (hierarchical), count along a
    particular level, collapsing into a %(name1)s
ddof : int, default 1
    Delta Degrees of Freedom. The divisor used in calculations is N - ddof,
    where N represents the number of elements.
numeric_only : bool, default None
    Include only float, int, boolean columns. If None, will attempt to use
    everything, then use only numeric data. Not implemented for Series.

Returns
-------
%(name1)s or %(name2)s (if level specified)\n"""

_bool_doc = """
%(desc)s

Parameters
----------
axis : {0 or 'index', 1 or 'columns', None}, default 0
    Indicate which axis or axes should be reduced.

    * 0 / 'index' : reduce the index, return a Series whose index is the
      original column labels.
    * 1 / 'columns' : reduce the columns, return a Series whose index is the
      original index.
    * None : reduce all axes, return a scalar.

bool_only : bool, default None
    Include only boolean columns. If None, will attempt to use everything,
    then use only boolean data. Not implemented for Series.
skipna : bool, default True
    Exclude NA/null values. If the entire row/column is NA and skipna is
    True, then the result will be %(empty_value)s, as for an empty row/column.
    If skipna is False, then NA are treated as True, because these are not
    equal to zero.
level : int or level name, default None
    If the axis is a MultiIndex (hierarchical), count along a
    particular level, collapsing into a %(name1)s.
**kwargs : any, default None
    Additional keywords have no effect but might be accepted for
    compatibility with NumPy.

Returns
-------
%(name1)s or %(name2)s
    If level is specified, then, %(name2)s is returned; otherwise, %(name1)s
    is returned.

%(see_also)s
%(examples)s"""

_all_desc = """\
Return whether all elements are True, potentially over an axis.

Returns True unless there at least one element within a series or
along a Dataframe axis that is False or equivalent (e.g. zero or
empty)."""

_all_examples = """\
Examples
--------
**Series**

>>> pd.Series([True, True]).all()
True
>>> pd.Series([True, False]).all()
False
>>> pd.Series([]).all()
True
>>> pd.Series([np.nan]).all()
True
>>> pd.Series([np.nan]).all(skipna=False)
True

**DataFrames**

Create a dataframe from a dictionary.

>>> df = pd.DataFrame({'col1': [True, True], 'col2': [True, False]})
>>> df
   col1   col2
0  True   True
1  True  False

Default behaviour checks if column-wise values all return True.

>>> df.all()
col1     True
col2    False
dtype: bool

Specify ``axis='columns'`` to check if row-wise values all return True.

>>> df.all(axis='columns')
0     True
1    False
dtype: bool

Or ``axis=None`` for whether every value is True.

>>> df.all(axis=None)
False
"""

_all_see_also = """\
See Also
--------
Series.all : Return True if all elements are True.
DataFrame.any : Return True if one (or more) elements are True.
"""

_cnum_doc = """
Return cumulative %(desc)s over a DataFrame or Series axis.

Returns a DataFrame or Series of the same size containing the cumulative
%(desc)s.

Parameters
----------
axis : {0 or 'index', 1 or 'columns'}, default 0
    The index or the name of the axis. 0 is equivalent to None or 'index'.
skipna : boolean, default True
    Exclude NA/null values. If an entire row/column is NA, the result
    will be NA.
*args, **kwargs :
    Additional keywords have no effect but might be accepted for
    compatibility with NumPy.

Returns
-------
%(name1)s or %(name2)s\n
See Also
--------
core.window.Expanding.%(accum_func_name)s : Similar functionality
    but ignores ``NaN`` values.
%(name2)s.%(accum_func_name)s : Return the %(desc)s over
    %(name2)s axis.
%(name2)s.cummax : Return cumulative maximum over %(name2)s axis.
%(name2)s.cummin : Return cumulative minimum over %(name2)s axis.
%(name2)s.cumsum : Return cumulative sum over %(name2)s axis.
%(name2)s.cumprod : Return cumulative product over %(name2)s axis.

%(examples)s"""

_cummin_examples = """\
Examples
--------
**Series**

>>> s = pd.Series([2, np.nan, 5, -1, 0])
>>> s
0    2.0
1    NaN
2    5.0
3   -1.0
4    0.0
dtype: float64

By default, NA values are ignored.

>>> s.cummin()
0    2.0
1    NaN
2    2.0
3   -1.0
4   -1.0
dtype: float64

To include NA values in the operation, use ``skipna=False``

>>> s.cummin(skipna=False)
0    2.0
1    NaN
2    NaN
3    NaN
4    NaN
dtype: float64

**DataFrame**

>>> df = pd.DataFrame([[2.0, 1.0],
...                    [3.0, np.nan],
...                    [1.0, 0.0]],
...                    columns=list('AB'))
>>> df
     A    B
0  2.0  1.0
1  3.0  NaN
2  1.0  0.0

By default, iterates over rows and finds the minimum
in each column. This is equivalent to ``axis=None`` or ``axis='index'``.

>>> df.cummin()
     A    B
0  2.0  1.0
1  2.0  NaN
2  1.0  0.0

To iterate over columns and find the minimum in each row,
use ``axis=1``

>>> df.cummin(axis=1)
     A    B
0  2.0  1.0
1  3.0  NaN
2  1.0  0.0
"""

_cumsum_examples = """\
Examples
--------
**Series**

>>> s = pd.Series([2, np.nan, 5, -1, 0])
>>> s
0    2.0
1    NaN
2    5.0
3   -1.0
4    0.0
dtype: float64

By default, NA values are ignored.

>>> s.cumsum()
0    2.0
1    NaN
2    7.0
3    6.0
4    6.0
dtype: float64

To include NA values in the operation, use ``skipna=False``

>>> s.cumsum(skipna=False)
0    2.0
1    NaN
2    NaN
3    NaN
4    NaN
dtype: float64

**DataFrame**

>>> df = pd.DataFrame([[2.0, 1.0],
...                    [3.0, np.nan],
...                    [1.0, 0.0]],
...                    columns=list('AB'))
>>> df
     A    B
0  2.0  1.0
1  3.0  NaN
2  1.0  0.0

By default, iterates over rows and finds the sum
in each column. This is equivalent to ``axis=None`` or ``axis='index'``.

>>> df.cumsum()
     A    B
0  2.0  1.0
1  5.0  NaN
2  6.0  1.0

To iterate over columns and find the sum in each row,
use ``axis=1``

>>> df.cumsum(axis=1)
     A    B
0  2.0  3.0
1  3.0  NaN
2  1.0  1.0
"""

_cumprod_examples = """\
Examples
--------
**Series**

>>> s = pd.Series([2, np.nan, 5, -1, 0])
>>> s
0    2.0
1    NaN
2    5.0
3   -1.0
4    0.0
dtype: float64

By default, NA values are ignored.

>>> s.cumprod()
0     2.0
1     NaN
2    10.0
3   -10.0
4    -0.0
dtype: float64

To include NA values in the operation, use ``skipna=False``

>>> s.cumprod(skipna=False)
0    2.0
1    NaN
2    NaN
3    NaN
4    NaN
dtype: float64

**DataFrame**

>>> df = pd.DataFrame([[2.0, 1.0],
...                    [3.0, np.nan],
...                    [1.0, 0.0]],
...                    columns=list('AB'))
>>> df
     A    B
0  2.0  1.0
1  3.0  NaN
2  1.0  0.0

By default, iterates over rows and finds the product
in each column. This is equivalent to ``axis=None`` or ``axis='index'``.

>>> df.cumprod()
     A    B
0  2.0  1.0
1  6.0  NaN
2  6.0  0.0

To iterate over columns and find the product in each row,
use ``axis=1``

>>> df.cumprod(axis=1)
     A    B
0  2.0  2.0
1  3.0  NaN
2  1.0  0.0
"""

_cummax_examples = """\
Examples
--------
**Series**

>>> s = pd.Series([2, np.nan, 5, -1, 0])
>>> s
0    2.0
1    NaN
2    5.0
3   -1.0
4    0.0
dtype: float64

By default, NA values are ignored.

>>> s.cummax()
0    2.0
1    NaN
2    5.0
3    5.0
4    5.0
dtype: float64

To include NA values in the operation, use ``skipna=False``

>>> s.cummax(skipna=False)
0    2.0
1    NaN
2    NaN
3    NaN
4    NaN
dtype: float64

**DataFrame**

>>> df = pd.DataFrame([[2.0, 1.0],
...                    [3.0, np.nan],
...                    [1.0, 0.0]],
...                    columns=list('AB'))
>>> df
     A    B
0  2.0  1.0
1  3.0  NaN
2  1.0  0.0

By default, iterates over rows and finds the maximum
in each column. This is equivalent to ``axis=None`` or ``axis='index'``.

>>> df.cummax()
     A    B
0  2.0  1.0
1  3.0  NaN
2  3.0  1.0

To iterate over columns and find the maximum in each row,
use ``axis=1``

>>> df.cummax(axis=1)
     A    B
0  2.0  2.0
1  3.0  NaN
2  1.0  1.0
"""

_any_see_also = """\
See Also
--------
numpy.any : Numpy version of this method.
Series.any : Return whether any element is True.
Series.all : Return whether all elements are True.
DataFrame.any : Return whether any element is True over requested axis.
DataFrame.all : Return whether all elements are True over requested axis.
"""

_any_desc = """\
Return whether any element is True, potentially over an axis.

Returns False unless there at least one element within a series or
along a Dataframe axis that is True or equivalent (e.g. non-zero or
non-empty)."""

_any_examples = """\
Examples
--------
**Series**

For Series input, the output is a scalar indicating whether any element
is True.

>>> pd.Series([False, False]).any()
False
>>> pd.Series([True, False]).any()
True
>>> pd.Series([]).any()
False
>>> pd.Series([np.nan]).any()
False
>>> pd.Series([np.nan]).any(skipna=False)
True

**DataFrame**

Whether each column contains at least one True element (the default).

>>> df = pd.DataFrame({"A": [1, 2], "B": [0, 2], "C": [0, 0]})
>>> df
   A  B  C
0  1  0  0
1  2  2  0

>>> df.any()
A     True
B     True
C    False
dtype: bool

Aggregating over the columns.

>>> df = pd.DataFrame({"A": [True, False], "B": [1, 2]})
>>> df
       A  B
0   True  1
1  False  2

>>> df.any(axis='columns')
0    True
1    True
dtype: bool

>>> df = pd.DataFrame({"A": [True, False], "B": [1, 0]})
>>> df
       A  B
0   True  1
1  False  0

>>> df.any(axis='columns')
0    True
1    False
dtype: bool

Aggregating over the entire DataFrame with ``axis=None``.

>>> df.any(axis=None)
True

`any` for an empty DataFrame is an empty Series.

>>> pd.DataFrame([]).any()
Series([], dtype: bool)
"""

_shared_docs['stat_func_example'] = """\
Examples
--------

>>> idx = pd.MultiIndex.from_arrays([
...     ['warm', 'warm', 'cold', 'cold'],
...     ['dog', 'falcon', 'fish', 'spider']],
...     names=['blooded', 'animal'])
>>> s = pd.Series([4, 2, 0, 8], name='legs', index=idx)
>>> s
blooded  animal
warm     dog       4
         falcon    2
cold     fish      0
         spider    8
Name: legs, dtype: int64

>>> s.{stat_func}()
{default_output}

{verb} using level names, as well as indices.

>>> s.{stat_func}(level='blooded')
blooded
warm    {level_output_0}
cold    {level_output_1}
Name: legs, dtype: int64

>>> s.{stat_func}(level=0)
blooded
warm    {level_output_0}
cold    {level_output_1}
Name: legs, dtype: int64
"""

_sum_examples = _shared_docs['stat_func_example'].format(
    stat_func='sum',
    verb='Sum',
    default_output=14,
    level_output_0=6,
    level_output_1=8)

_sum_examples += """
By default, the sum of an empty or all-NA Series is ``0``.

>>> pd.Series([]).sum()  # min_count=0 is the default
0.0

This can be controlled with the ``min_count`` parameter. For example, if
you'd like the sum of an empty series to be NaN, pass ``min_count=1``.

>>> pd.Series([]).sum(min_count=1)
nan

Thanks to the ``skipna`` parameter, ``min_count`` handles all-NA and
empty series identically.

>>> pd.Series([np.nan]).sum()
0.0

>>> pd.Series([np.nan]).sum(min_count=1)
nan
"""

_max_examples = _shared_docs['stat_func_example'].format(
    stat_func='max',
    verb='Max',
    default_output=8,
    level_output_0=4,
    level_output_1=8)

_min_examples = _shared_docs['stat_func_example'].format(
    stat_func='min',
    verb='Min',
    default_output=0,
    level_output_0=2,
    level_output_1=0)

_stat_func_see_also = """
See Also
--------
Series.sum : Return the sum.
Series.min : Return the minimum.
Series.max : Return the maximum.
Series.idxmin : Return the index of the minimum.
Series.idxmax : Return the index of the maximum.
DataFrame.sum : Return the sum over the requested axis.
DataFrame.min : Return the minimum over the requested axis.
DataFrame.max : Return the maximum over the requested axis.
DataFrame.idxmin : Return the index of the minimum over the requested axis.
DataFrame.idxmax : Return the index of the maximum over the requested axis.
"""

_prod_examples = """\
Examples
--------
By default, the product of an empty or all-NA Series is ``1``

>>> pd.Series([]).prod()
1.0

This can be controlled with the ``min_count`` parameter

>>> pd.Series([]).prod(min_count=1)
nan

Thanks to the ``skipna`` parameter, ``min_count`` handles all-NA and
empty series identically.

>>> pd.Series([np.nan]).prod()
1.0

>>> pd.Series([np.nan]).prod(min_count=1)
nan
"""

_min_count_stub = """\
min_count : int, default 0
    The required number of valid values to perform the operation. If fewer than
    ``min_count`` non-NA values are present the result will be NA.

    .. versionadded :: 0.22.0

       Added with the default being 0. This means the sum of an all-NA
       or empty Series is 0, and the product of an all-NA or empty
       Series is 1.
"""


def _make_min_count_stat_function(cls, name, name1, name2, axis_descr, desc,
                                  f, see_also='', examples=''):
    @Substitution(desc=desc, name1=name1, name2=name2,
                  axis_descr=axis_descr, min_count=_min_count_stub,
                  see_also=see_also, examples=examples)
    @Appender(_num_doc)
    def stat_func(self, axis=None, skipna=None, level=None, numeric_only=None,
                  min_count=0,
                  **kwargs):
        if name == 'sum':
            nv.validate_sum(tuple(), kwargs)
        elif name == 'prod':
            nv.validate_prod(tuple(), kwargs)
        else:
            nv.validate_stat_func(tuple(), kwargs, fname=name)
        if skipna is None:
            skipna = True
        if axis is None:
            axis = self._stat_axis_number
        if level is not None:
            return self._agg_by_level(name, axis=axis, level=level,
                                      skipna=skipna, min_count=min_count)
        return self._reduce(f, name, axis=axis, skipna=skipna,
                            numeric_only=numeric_only, min_count=min_count)

    return set_function_name(stat_func, name, cls)


def _make_stat_function(cls, name, name1, name2, axis_descr, desc, f,
                        see_also='', examples=''):
    @Substitution(desc=desc, name1=name1, name2=name2,
                  axis_descr=axis_descr, min_count='', see_also=see_also,
                  examples=examples)
    @Appender(_num_doc)
    def stat_func(self, axis=None, skipna=None, level=None, numeric_only=None,
                  **kwargs):
        if name == 'median':
            nv.validate_median(tuple(), kwargs)
        else:
            nv.validate_stat_func(tuple(), kwargs, fname=name)
        if skipna is None:
            skipna = True
        if axis is None:
            axis = self._stat_axis_number
        if level is not None:
            return self._agg_by_level(name, axis=axis, level=level,
                                      skipna=skipna)
        return self._reduce(f, name, axis=axis, skipna=skipna,
                            numeric_only=numeric_only)

    return set_function_name(stat_func, name, cls)


def _make_stat_function_ddof(cls, name, name1, name2, axis_descr, desc, f):
    @Substitution(desc=desc, name1=name1, name2=name2,
                  axis_descr=axis_descr)
    @Appender(_num_ddof_doc)
    def stat_func(self, axis=None, skipna=None, level=None, ddof=1,
                  numeric_only=None, **kwargs):
        nv.validate_stat_ddof_func(tuple(), kwargs, fname=name)
        if skipna is None:
            skipna = True
        if axis is None:
            axis = self._stat_axis_number
        if level is not None:
            return self._agg_by_level(name, axis=axis, level=level,
                                      skipna=skipna, ddof=ddof)
        return self._reduce(f, name, axis=axis, numeric_only=numeric_only,
                            skipna=skipna, ddof=ddof)

    return set_function_name(stat_func, name, cls)


def _make_cum_function(cls, name, name1, name2, axis_descr, desc,
                       accum_func, accum_func_name, mask_a, mask_b, examples):
    @Substitution(desc=desc, name1=name1, name2=name2,
                  axis_descr=axis_descr, accum_func_name=accum_func_name,
                  examples=examples)
    @Appender(_cnum_doc)
    def cum_func(self, axis=None, skipna=True, *args, **kwargs):
        skipna = nv.validate_cum_func_with_skipna(skipna, args, kwargs, name)
        if axis is None:
            axis = self._stat_axis_number
        else:
            axis = self._get_axis_number(axis)

        y = com.values_from_object(self).copy()

        if (skipna and
                issubclass(y.dtype.type, (np.datetime64, np.timedelta64))):
            result = accum_func(y, axis)
            mask = isna(self)
            np.putmask(result, mask, iNaT)
        elif skipna and not issubclass(y.dtype.type, (np.integer, np.bool_)):
            mask = isna(self)
            np.putmask(y, mask, mask_a)
            result = accum_func(y, axis)
            np.putmask(result, mask, mask_b)
        else:
            result = accum_func(y, axis)

        d = self._construct_axes_dict()
        d['copy'] = False
        return self._constructor(result, **d).__finalize__(self)

    return set_function_name(cum_func, name, cls)


def _make_logical_function(cls, name, name1, name2, axis_descr, desc, f,
                           see_also, examples, empty_value):
    @Substitution(desc=desc, name1=name1, name2=name2,
                  axis_descr=axis_descr, see_also=see_also, examples=examples,
                  empty_value=empty_value)
    @Appender(_bool_doc)
    def logical_func(self, axis=0, bool_only=None, skipna=True, level=None,
                     **kwargs):
        nv.validate_logical_func(tuple(), kwargs, fname=name)
        if level is not None:
            if bool_only is not None:
                raise NotImplementedError("Option bool_only is not "
                                          "implemented with option level.")
            return self._agg_by_level(name, axis=axis, level=level,
                                      skipna=skipna)
        return self._reduce(f, name, axis=axis, skipna=skipna,
                            numeric_only=bool_only, filter_type='bool')

    return set_function_name(logical_func, name, cls)


# install the indexes
for _name, _indexer in indexing.get_indexers_list():
    NDFrame._create_indexer(_name, _indexer)<|MERGE_RESOLUTION|>--- conflicted
+++ resolved
@@ -2960,8 +2960,7 @@
             Python write mode, default 'w'.
         encoding : str, optional
             A string representing the encoding to use in the output file,
-<<<<<<< HEAD
-            defaults to 'ascii' on Python 2 and 'utf-8' on Python 3.
+            defaults to 'utf-8'.
         compression : str or dict, default 'infer'
             If str, represents compression mode. If dict, value at 'method' is
             the compression mode. Compression mode may be any of the following
@@ -2977,20 +2976,6 @@
                May now be a dict with key 'method' as compression mode
                and other entries as ByteZipFile kwargs if compression mode
                is 'zip'
-=======
-            defaults to 'utf-8'.
-        compression : str, default 'infer'
-            Compression mode among the following possible values: {'infer',
-            'gzip', 'bz2', 'zip', 'xz', None}. If 'infer' and `path_or_buf`
-            is path-like, then detect compression from the following
-            extensions: '.gz', '.bz2', '.zip' or '.xz'. (otherwise no
-            compression).
-
-            .. versionchanged:: 0.24.0
-
-               'infer' option added and set to default.
->>>>>>> b90f9db6
-
         quoting : optional constant from csv module
             Defaults to csv.QUOTE_MINIMAL. If you have set a `float_format`
             then floats are converted to strings and thus csv.QUOTE_NONNUMERIC
