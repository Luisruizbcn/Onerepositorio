from __future__ import annotations

from typing import Literal

import numpy as np

<<<<<<< HEAD
from pandas._config import using_nullable_dtypes
=======
from pandas._config import get_option
>>>>>>> 626b6510

from pandas._libs import lib
from pandas._typing import (
    DateTimeErrorChoices,
    npt,
)

from pandas.core.dtypes.cast import maybe_downcast_numeric
from pandas.core.dtypes.common import (
    ensure_object,
    is_bool_dtype,
    is_datetime_or_timedelta_dtype,
    is_decimal,
    is_integer_dtype,
    is_number,
    is_numeric_dtype,
    is_object_dtype,
    is_scalar,
    needs_i8_conversion,
)
from pandas.core.dtypes.generic import (
    ABCIndex,
    ABCSeries,
)

import pandas as pd
from pandas.core.arrays import BaseMaskedArray


def to_numeric(
    arg,
    errors: DateTimeErrorChoices = "raise",
    downcast: Literal["integer", "signed", "unsigned", "float"] | None = None,
    use_nullable_dtypes: bool | lib.NoDefault = lib.no_default,
):
    """
    Convert argument to a numeric type.

    The default return dtype is `float64` or `int64`
    depending on the data supplied. Use the `downcast` parameter
    to obtain other dtypes.

    Please note that precision loss may occur if really large numbers
    are passed in. Due to the internal limitations of `ndarray`, if
    numbers smaller than `-9223372036854775808` (np.iinfo(np.int64).min)
    or larger than `18446744073709551615` (np.iinfo(np.uint64).max) are
    passed in, it is very likely they will be converted to float so that
    they can be stored in an `ndarray`. These warnings apply similarly to
    `Series` since it internally leverages `ndarray`.

    Parameters
    ----------
    arg : scalar, list, tuple, 1-d array, or Series
        Argument to be converted.
    errors : {'ignore', 'raise', 'coerce'}, default 'raise'
        - If 'raise', then invalid parsing will raise an exception.
        - If 'coerce', then invalid parsing will be set as NaN.
        - If 'ignore', then invalid parsing will return the input.
    downcast : str, default None
        Can be 'integer', 'signed', 'unsigned', or 'float'.
        If not None, and if the data has been successfully cast to a
        numerical dtype (or if the data was numeric to begin with),
        downcast that resulting data to the smallest numerical dtype
        possible according to the following rules:

        - 'integer' or 'signed': smallest signed int dtype (min.: np.int8)
        - 'unsigned': smallest unsigned int dtype (min.: np.uint8)
        - 'float': smallest float dtype (min.: np.float32)

        As this behaviour is separate from the core conversion to
        numeric values, any errors raised during the downcasting
        will be surfaced regardless of the value of the 'errors' input.

        In addition, downcasting will only occur if the size
        of the resulting data's dtype is strictly larger than
        the dtype it is to be cast to, so if none of the dtypes
        checked satisfy that specification, no downcasting will be
        performed on the data.
    use_nullable_dtypes : bool = False
        Whether or not to use nullable dtypes as default when converting data. If
        set to True, nullable dtypes are used for all dtypes that have a nullable
        implementation, even if no nulls are present.

    Returns
    -------
    ret
        Numeric if parsing succeeded.
        Return type depends on input.  Series if Series, otherwise ndarray.

    See Also
    --------
    DataFrame.astype : Cast argument to a specified dtype.
    to_datetime : Convert argument to datetime.
    to_timedelta : Convert argument to timedelta.
    numpy.ndarray.astype : Cast a numpy array to a specified type.
    DataFrame.convert_dtypes : Convert dtypes.

    Examples
    --------
    Take separate series and convert to numeric, coercing when told to

    >>> s = pd.Series(['1.0', '2', -3])
    >>> pd.to_numeric(s)
    0    1.0
    1    2.0
    2   -3.0
    dtype: float64
    >>> pd.to_numeric(s, downcast='float')
    0    1.0
    1    2.0
    2   -3.0
    dtype: float32
    >>> pd.to_numeric(s, downcast='signed')
    0    1
    1    2
    2   -3
    dtype: int8
    >>> s = pd.Series(['apple', '1.0', '2', -3])
    >>> pd.to_numeric(s, errors='ignore')
    0    apple
    1      1.0
    2        2
    3       -3
    dtype: object
    >>> pd.to_numeric(s, errors='coerce')
    0    NaN
    1    1.0
    2    2.0
    3   -3.0
    dtype: float64

    Downcasting of nullable integer and floating dtypes is supported:

    >>> s = pd.Series([1, 2, 3], dtype="Int64")
    >>> pd.to_numeric(s, downcast="integer")
    0    1
    1    2
    2    3
    dtype: Int8
    >>> s = pd.Series([1.0, 2.1, 3.0], dtype="Float64")
    >>> pd.to_numeric(s, downcast="float")
    0    1.0
    1    2.1
    2    3.0
    dtype: Float32
    """
    if downcast not in (None, "integer", "signed", "unsigned", "float"):
        raise ValueError("invalid downcasting method provided")

    if errors not in ("ignore", "raise", "coerce"):
        raise ValueError("invalid error value specified")

    _use_nullable_dtypes = (
        use_nullable_dtypes
        if use_nullable_dtypes is not lib.no_default
        else using_nullable_dtypes()
    )

    is_series = False
    is_index = False
    is_scalars = False

    if isinstance(arg, ABCSeries):
        is_series = True
        values = arg.values
    elif isinstance(arg, ABCIndex):
        is_index = True
        if needs_i8_conversion(arg.dtype):
            values = arg.view("i8")
        else:
            values = arg.values
    elif isinstance(arg, (list, tuple)):
        values = np.array(arg, dtype="O")
    elif is_scalar(arg):
        if is_decimal(arg):
            return float(arg)
        if is_number(arg):
            return arg
        is_scalars = True
        values = np.array([arg], dtype="O")
    elif getattr(arg, "ndim", 1) > 1:
        raise TypeError("arg must be a list, tuple, 1-d array, or Series")
    else:
        values = arg

    # GH33013: for IntegerArray & FloatingArray extract non-null values for casting
    # save mask to reconstruct the full array after casting
    mask: npt.NDArray[np.bool_] | None = None
    if isinstance(values, BaseMaskedArray):
        mask = values._mask
        values = values._data[~mask]

    values_dtype = getattr(values, "dtype", None)
    if isinstance(values_dtype, pd.ArrowDtype):
        mask = values.isna()
        values = values.dropna().to_numpy()
    new_mask: np.ndarray | None = None
    if is_numeric_dtype(values_dtype):
        pass
    elif is_datetime_or_timedelta_dtype(values_dtype):
        values = values.view(np.int64)
    else:
        values = ensure_object(values)
        coerce_numeric = errors not in ("ignore", "raise")
        try:
            values, new_mask = lib.maybe_convert_numeric(
                values,
                set(),
                coerce_numeric=coerce_numeric,
                convert_to_masked_nullable=_use_nullable_dtypes,
            )
        except (ValueError, TypeError):
            if errors == "raise":
                raise

    if new_mask is not None:
        # Remove unnecessary values, is expected later anyway and enables
        # downcasting
        values = values[~new_mask]
    elif _use_nullable_dtypes and new_mask is None:
        new_mask = np.zeros(values.shape, dtype=np.bool_)

    # attempt downcast only if the data has been successfully converted
    # to a numerical dtype and if a downcast method has been specified
    if downcast is not None and is_numeric_dtype(values.dtype):
        typecodes: str | None = None

        if downcast in ("integer", "signed"):
            typecodes = np.typecodes["Integer"]
        elif downcast == "unsigned" and (not len(values) or np.min(values) >= 0):
            typecodes = np.typecodes["UnsignedInteger"]
        elif downcast == "float":
            typecodes = np.typecodes["Float"]

            # pandas support goes only to np.float32,
            # as float dtypes smaller than that are
            # extremely rare and not well supported
            float_32_char = np.dtype(np.float32).char
            float_32_ind = typecodes.index(float_32_char)
            typecodes = typecodes[float_32_ind:]

        if typecodes is not None:
            # from smallest to largest
            for typecode in typecodes:
                dtype = np.dtype(typecode)
                if dtype.itemsize <= values.dtype.itemsize:
                    values = maybe_downcast_numeric(values, dtype)

                    # successful conversion
                    if values.dtype == dtype:
                        break

    # GH33013: for IntegerArray, BooleanArray & FloatingArray need to reconstruct
    # masked array
    if (mask is not None or new_mask is not None) and not is_object_dtype(values.dtype):
        if mask is None:
            mask = new_mask
        else:
            mask = mask.copy()
        assert isinstance(mask, np.ndarray)
        data = np.zeros(mask.shape, dtype=values.dtype)
        data[~mask] = values

        from pandas.core.arrays import (
            ArrowExtensionArray,
            BooleanArray,
            FloatingArray,
            IntegerArray,
        )

        klass: type[IntegerArray] | type[BooleanArray] | type[FloatingArray]
        if is_integer_dtype(data.dtype):
            klass = IntegerArray
        elif is_bool_dtype(data.dtype):
            klass = BooleanArray
        else:
            klass = FloatingArray
        values = klass(data, mask)

        if get_option("mode.dtype_backend") == "pyarrow" or isinstance(
            values_dtype, pd.ArrowDtype
        ):
            values = ArrowExtensionArray(values.__arrow_array__())

    if is_series:
        return arg._constructor(values, index=arg.index, name=arg.name)
    elif is_index:
        # because we want to coerce to numeric if possible,
        # do not use _shallow_copy
        return pd.Index(values, name=arg.name)
    elif is_scalars:
        return values[0]
    else:
        return values<|MERGE_RESOLUTION|>--- conflicted
+++ resolved
@@ -4,11 +4,10 @@
 
 import numpy as np
 
-<<<<<<< HEAD
-from pandas._config import using_nullable_dtypes
-=======
-from pandas._config import get_option
->>>>>>> 626b6510
+from pandas._config import (
+    get_option,
+    using_nullable_dtypes,
+)
 
 from pandas._libs import lib
 from pandas._typing import (
