from collections import abc
from datetime import datetime, time
from functools import partial
from itertools import islice
from typing import Optional, TypeVar, Union

import numpy as np

from pandas._libs import tslib, tslibs
from pandas._libs.tslibs import Timestamp, conversion, parsing
from pandas._libs.tslibs.parsing import (  # noqa
    DateParseError,
    _format_is_iso,
    _guess_datetime_format,
)
from pandas._libs.tslibs.strptime import array_strptime
from pandas._typing import ArrayLike

from pandas.core.dtypes.common import (
    ensure_object,
    is_datetime64_dtype,
    is_datetime64_ns_dtype,
    is_datetime64tz_dtype,
    is_float,
    is_integer,
    is_integer_dtype,
    is_list_like,
    is_numeric_dtype,
    is_scalar,
)
from pandas.core.dtypes.generic import (
    ABCDataFrame,
    ABCDatetimeIndex,
    ABCIndex,
    ABCIndexClass,
    ABCSeries,
)
from pandas.core.dtypes.missing import notna

<<<<<<< HEAD
from pandas.core.arrays.datetimes import tz_to_dtype
from pandas.arrays import IntegerArray, DatetimeArray
=======
from pandas.arrays import DatetimeArray, IntegerArray
>>>>>>> a3c77227
from pandas.core import algorithms
from pandas.core.algorithms import unique
from pandas.core.arrays.datetimes import tz_to_dtype

# ---------------------------------------------------------------------
# types used in annotations

ArrayConvertible = Union[list, tuple, ArrayLike, ABCSeries]
Scalar = Union[int, float, str]
DatetimeScalar = TypeVar("DatetimeScalar", Scalar, datetime)
DatetimeScalarOrArrayConvertible = Union[
    DatetimeScalar, list, tuple, ArrayLike, ABCSeries
]


# ---------------------------------------------------------------------


def _guess_datetime_format_for_array(arr, **kwargs):
    # Try to guess the format based on the first non-NaN element
    non_nan_elements = notna(arr).nonzero()[0]
    if len(non_nan_elements):
        return _guess_datetime_format(arr[non_nan_elements[0]], **kwargs)


def should_cache(
    arg: ArrayConvertible, unique_share: float = 0.7, check_count: Optional[int] = None
) -> bool:
    """
    Decides whether to do caching.

    If the percent of unique elements among `check_count` elements less
    than `unique_share * 100` then we can do caching.

    Parameters
    ----------
    arg: listlike, tuple, 1-d array, Series
    unique_share: float, default=0.7, optional
        0 < unique_share < 1
    check_count: int, optional
        0 <= check_count <= len(arg)

    Returns
    -------
    do_caching: bool

    Notes
    -----
    By default for a sequence of less than 50 items in size, we don't do
    caching; for the number of elements less than 5000, we take ten percent of
    all elements to check for a uniqueness share; if the sequence size is more
    than 5000, then we check only the first 500 elements.
    All constants were chosen empirically by.
    """
    do_caching = True

    # default realization
    if check_count is None:
        # in this case, the gain from caching is negligible
        if len(arg) <= 50:
            return False

        if len(arg) <= 5000:
            check_count = int(len(arg) * 0.1)
        else:
            check_count = 500
    else:
        assert (
            0 <= check_count <= len(arg)
        ), "check_count must be in next bounds: [0; len(arg)]"
        if check_count == 0:
            return False

    assert 0 < unique_share < 1, "unique_share must be in next bounds: (0; 1)"

    unique_elements = set(islice(arg, check_count))
    if len(unique_elements) > check_count * unique_share:
        do_caching = False
    return do_caching


def _maybe_cache(arg, format, cache, convert_listlike):
    """
    Create a cache of unique dates from an array of dates

    Parameters
    ----------
    arg : listlike, tuple, 1-d array, Series
    format : string
        Strftime format to parse time
    cache : boolean
        True attempts to create a cache of converted values
    convert_listlike : function
        Conversion function to apply on dates

    Returns
    -------
    cache_array : Series
        Cache of converted, unique dates. Can be empty
    """
    from pandas import Series

    cache_array = Series(dtype=object)

    if cache:
        # Perform a quicker unique check
        if not should_cache(arg):
            return cache_array

        unique_dates = unique(arg)
        if len(unique_dates) < len(arg):
            cache_dates = convert_listlike(unique_dates, format)
            cache_array = Series(cache_dates, index=unique_dates)
    return cache_array


def _box_as_indexlike(
    dt_array: ArrayLike, utc: Optional[bool] = None, name: Optional[str] = None
) -> Union[ABCIndex, ABCDatetimeIndex]:
    """
    Properly boxes the ndarray of datetimes to DatetimeIndex
    if it is possible or to generic Index instead

    Parameters
    ----------
    dt_array: 1-d array
        Array of datetimes to be wrapped in an Index.
    tz : object
        None or 'utc'
    name : string, default None
        Name for a resulting index

    Returns
    -------
    result : datetime of converted dates
        - DatetimeIndex if convertible to sole datetime64 type
        - general Index otherwise
    """
    from pandas import DatetimeIndex, Index

    if is_datetime64_dtype(dt_array):
        tz = "utc" if utc else None
        return DatetimeIndex(dt_array, tz=tz, name=name)
    return Index(dt_array, name=name)


def _convert_and_box_cache(
    arg: DatetimeScalarOrArrayConvertible,
    cache_array: ABCSeries,
    name: Optional[str] = None,
) -> ABCIndexClass:
    """
    Convert array of dates with a cache and wrap the result in an Index.

    Parameters
    ----------
    arg : integer, float, string, datetime, list, tuple, 1-d array, Series
    cache_array : Series
        Cache of converted, unique dates
    name : string, default None
        Name for a DatetimeIndex

    Returns
    -------
    result : Index-like of converted dates
    """
    from pandas import Series

    result = Series(arg).map(cache_array)
    return _box_as_indexlike(result, utc=None, name=name)


def _return_parsed_timezone_results(result, timezones, tz, name):
    """
    Return results from array_strptime if a %z or %Z directive was passed.

    Parameters
    ----------
    result : ndarray
        int64 date representations of the dates
    timezones : ndarray
        pytz timezone objects
    tz : object
        None or pytz timezone object
    name : string, default None
        Name for a DatetimeIndex

    Returns
    -------
    tz_result : Index-like of parsed dates with timezone
    """
    if tz is not None:
        raise ValueError(
            "Cannot pass a tz argument when parsing strings with timezone information."
        )
    tz_results = np.array(
        [Timestamp(res).tz_localize(zone) for res, zone in zip(result, timezones)]
    )
    from pandas import Index

    return Index(tz_results, name=name)


def _convert_listlike_datetimes(
    arg,
    format,
    name=None,
    tz=None,
    unit=None,
    errors=None,
    infer_datetime_format=None,
    dayfirst=None,
    yearfirst=None,
    exact=None,
):
    """
    Helper function for to_datetime. Performs the conversions of 1D listlike
    of dates

    Parameters
    ----------
    arg : list, tuple, ndarray, Series, Index
        date to be parced
    name : object
        None or string for the Index name
    tz : object
        None or 'utc'
    unit : string
        None or string of the frequency of the passed data
    errors : string
        error handing behaviors from to_datetime, 'raise', 'coerce', 'ignore'
    infer_datetime_format : boolean
        inferring format behavior from to_datetime
    dayfirst : boolean
        dayfirst parsing behavior from to_datetime
    yearfirst : boolean
        yearfirst parsing behavior from to_datetime
    exact : boolean
        exact format matching behavior from to_datetime

    Returns
    -------
    Index-like of parsed dates
    """
    from pandas import DatetimeIndex
    from pandas.core.arrays.datetimes import (
        maybe_convert_dtype,
        objects_to_datetime64ns,
    )

    if isinstance(arg, (list, tuple)):
        arg = np.array(arg, dtype="O")

    # these are shortcutable
    if is_datetime64tz_dtype(arg):
        if not isinstance(arg, (DatetimeArray, DatetimeIndex)):
            return DatetimeIndex(arg, tz=tz, name=name)
        if tz == "utc":
            arg = arg.tz_convert(None).tz_localize(tz)
        return arg

    elif is_datetime64_ns_dtype(arg):
        if not isinstance(arg, (DatetimeArray, DatetimeIndex)):
            try:
                return DatetimeIndex(arg, tz=tz, name=name)
            except ValueError:
                pass
        elif tz:
            # DatetimeArray, DatetimeIndex
            return arg.tz_localize(tz)

        return arg

    elif unit is not None:
        if format is not None:
            raise ValueError("cannot specify both format and unit")
        arg = getattr(arg, "_values", arg)

        # GH 30050 pass an ndarray to tslib.array_with_unit_to_datetime
        # because it expects an ndarray argument
        if isinstance(arg, IntegerArray):
            # Explicitly pass NaT mask to array_with_unit_to_datetime
            mask = arg.isna()
            arg = arg._ndarray_values
        else:
            mask = None

        result, tz_parsed = tslib.array_with_unit_to_datetime(
            arg, mask, unit, errors=errors
        )

        if errors == "ignore":
            from pandas import Index

            result = Index(result, name=name)
        else:
            result = DatetimeIndex(result, name=name)
        # GH 23758: We may still need to localize the result with tz
        # GH 25546: Apply tz_parsed first (from arg), then tz (from caller)
        # result will be naive but in UTC
        try:
            result = result.tz_localize("UTC").tz_convert(tz_parsed)
        except AttributeError:
            # Regular Index from 'ignore' path
            return result
        if tz is not None:
            if result.tz is None:
                result = result.tz_localize(tz)
            else:
                result = result.tz_convert(tz)
        return result
    elif getattr(arg, "ndim", 1) > 1:
        raise TypeError(
            "arg must be a string, datetime, list, tuple, 1-d array, or Series"
        )

    # warn if passing timedelta64, raise for PeriodDtype
    # NB: this must come after unit transformation
    orig_arg = arg
    arg, _ = maybe_convert_dtype(arg, copy=False)

    arg = ensure_object(arg)
    require_iso8601 = False

    if infer_datetime_format and format is None:
        format = _guess_datetime_format_for_array(arg, dayfirst=dayfirst)

    if format is not None:
        # There is a special fast-path for iso8601 formatted
        # datetime strings, so in those cases don't use the inferred
        # format because this path makes process slower in this
        # special case
        format_is_iso8601 = _format_is_iso(format)
        if format_is_iso8601:
            require_iso8601 = not infer_datetime_format
            format = None

    tz_parsed = None
    result = None

    if format is not None:
        try:
            # shortcut formatting here
            if format == "%Y%m%d":
                try:
                    # pass orig_arg as float-dtype may have been converted to
                    # datetime64[ns]
                    orig_arg = ensure_object(orig_arg)
                    result = _attempt_YYYYMMDD(orig_arg, errors=errors)
                except (ValueError, TypeError, tslibs.OutOfBoundsDatetime):
                    raise ValueError("cannot convert the input to '%Y%m%d' date format")

            # fallback
            if result is None:
                try:
                    result, timezones = array_strptime(
                        arg, format, exact=exact, errors=errors
                    )
                    if "%Z" in format or "%z" in format:
                        return _return_parsed_timezone_results(
                            result, timezones, tz, name
                        )
                except tslibs.OutOfBoundsDatetime:
                    if errors == "raise":
                        raise
                    elif errors == "coerce":
                        result = np.empty(arg.shape, dtype="M8[ns]")
                        iresult = result.view("i8")
                        iresult.fill(tslibs.iNaT)
                    else:
                        result = arg
                except ValueError:
                    # if format was inferred, try falling back
                    # to array_to_datetime - terminate here
                    # for specified formats
                    if not infer_datetime_format:
                        if errors == "raise":
                            raise
                        elif errors == "coerce":
                            result = np.empty(arg.shape, dtype="M8[ns]")
                            iresult = result.view("i8")
                            iresult.fill(tslibs.iNaT)
                        else:
                            result = arg
        except ValueError as e:
            # Fallback to try to convert datetime objects if timezone-aware
            #  datetime objects are found without passing `utc=True`
            try:
                values, tz = conversion.datetime_to_datetime64(arg)
<<<<<<< HEAD
                dta = DatetimeArray._simple_new(values, dtype=tz_to_dtype(tz))
=======
                dta = DatetimeArray(values, dtype=tz_to_dtype(tz))
>>>>>>> a3c77227
                return DatetimeIndex._simple_new(dta, name=name)
            except (ValueError, TypeError):
                raise e

    if result is None:
        assert format is None or infer_datetime_format
        utc = tz == "utc"
        result, tz_parsed = objects_to_datetime64ns(
            arg,
            dayfirst=dayfirst,
            yearfirst=yearfirst,
            utc=utc,
            errors=errors,
            require_iso8601=require_iso8601,
            allow_object=True,
        )

    if tz_parsed is not None:
        # We can take a shortcut since the datetime64 numpy array
        # is in UTC
<<<<<<< HEAD
        dta = DatetimeArray._simple_new(result, dtype=tz_to_dtype(tz_parsed))
=======
        dta = DatetimeArray(result, dtype=tz_to_dtype(tz_parsed))
>>>>>>> a3c77227
        return DatetimeIndex._simple_new(dta, name=name)

    utc = tz == "utc"
    return _box_as_indexlike(result, utc=utc, name=name)


def _adjust_to_origin(arg, origin, unit):
    """
    Helper function for to_datetime.
    Adjust input argument to the specified origin

    Parameters
    ----------
    arg : list, tuple, ndarray, Series, Index
        date to be adjusted
    origin : 'julian' or Timestamp
        origin offset for the arg
    unit : string
        passed unit from to_datetime, must be 'D'

    Returns
    -------
    ndarray or scalar of adjusted date(s)
    """
    if origin == "julian":
        original = arg
        j0 = Timestamp(0).to_julian_date()
        if unit != "D":
            raise ValueError("unit must be 'D' for origin='julian'")
        try:
            arg = arg - j0
        except TypeError:
            raise ValueError("incompatible 'arg' type for given 'origin'='julian'")

        # preemptively check this for a nice range
        j_max = Timestamp.max.to_julian_date() - j0
        j_min = Timestamp.min.to_julian_date() - j0
        if np.any(arg > j_max) or np.any(arg < j_min):
            raise tslibs.OutOfBoundsDatetime(
                f"{original} is Out of Bounds for origin='julian'"
            )
    else:
        # arg must be numeric
        if not (
            (is_scalar(arg) and (is_integer(arg) or is_float(arg)))
            or is_numeric_dtype(np.asarray(arg))
        ):
            raise ValueError(
                f"'{arg}' is not compatible with origin='{origin}'; "
                "it must be numeric with a unit specified"
            )

        # we are going to offset back to unix / epoch time
        try:
            offset = Timestamp(origin)
        except tslibs.OutOfBoundsDatetime:
            raise tslibs.OutOfBoundsDatetime(f"origin {origin} is Out of Bounds")
        except ValueError:
            raise ValueError(f"origin {origin} cannot be converted to a Timestamp")

        if offset.tz is not None:
            raise ValueError(f"origin offset {offset} must be tz-naive")
        offset -= Timestamp(0)

        # convert the offset to the unit of the arg
        # this should be lossless in terms of precision
        offset = offset // tslibs.Timedelta(1, unit=unit)

        # scalars & ndarray-like can handle the addition
        if is_list_like(arg) and not isinstance(
            arg, (ABCSeries, ABCIndexClass, np.ndarray)
        ):
            arg = np.asarray(arg)
        arg = arg + offset
    return arg


def to_datetime(
    arg,
    errors="raise",
    dayfirst=False,
    yearfirst=False,
    utc=None,
    format=None,
    exact=True,
    unit=None,
    infer_datetime_format=False,
    origin="unix",
    cache=True,
):
    """
    Convert argument to datetime.

    Parameters
    ----------
    arg : int, float, str, datetime, list, tuple, 1-d array, Series DataFrame/dict-like
        The object to convert to a datetime.
    errors : {'ignore', 'raise', 'coerce'}, default 'raise'
        - If 'raise', then invalid parsing will raise an exception.
        - If 'coerce', then invalid parsing will be set as NaT.
        - If 'ignore', then invalid parsing will return the input.
    dayfirst : bool, default False
        Specify a date parse order if `arg` is str or its list-likes.
        If True, parses dates with the day first, eg 10/11/12 is parsed as
        2012-11-10.
        Warning: dayfirst=True is not strict, but will prefer to parse
        with day first (this is a known bug, based on dateutil behavior).
    yearfirst : bool, default False
        Specify a date parse order if `arg` is str or its list-likes.

        - If True parses dates with the year first, eg 10/11/12 is parsed as
          2010-11-12.
        - If both dayfirst and yearfirst are True, yearfirst is preceded (same
          as dateutil).

        Warning: yearfirst=True is not strict, but will prefer to parse
        with year first (this is a known bug, based on dateutil behavior).
    utc : bool, default None
        Return UTC DatetimeIndex if True (converting any tz-aware
        datetime.datetime objects as well).
    format : str, default None
        The strftime to parse time, eg "%d/%m/%Y", note that "%f" will parse
        all the way up to nanoseconds.
        See strftime documentation for more information on choices:
        https://docs.python.org/3/library/datetime.html#strftime-and-strptime-behavior.
    exact : bool, True by default
        Behaves as:
        - If True, require an exact format match.
        - If False, allow the format to match anywhere in the target string.

    unit : str, default 'ns'
        The unit of the arg (D,s,ms,us,ns) denote the unit, which is an
        integer or float number. This will be based off the origin.
        Example, with unit='ms' and origin='unix' (the default), this
        would calculate the number of milliseconds to the unix epoch start.
    infer_datetime_format : bool, default False
        If True and no `format` is given, attempt to infer the format of the
        datetime strings, and if it can be inferred, switch to a faster
        method of parsing them. In some cases this can increase the parsing
        speed by ~5-10x.
    origin : scalar, default 'unix'
        Define the reference date. The numeric values would be parsed as number
        of units (defined by `unit`) since this reference date.

        - If 'unix' (or POSIX) time; origin is set to 1970-01-01.
        - If 'julian', unit must be 'D', and origin is set to beginning of
          Julian Calendar. Julian day number 0 is assigned to the day starting
          at noon on January 1, 4713 BC.
        - If Timestamp convertible, origin is set to Timestamp identified by
          origin.
    cache : bool, default True
        If True, use a cache of unique, converted dates to apply the datetime
        conversion. May produce significant speed-up when parsing duplicate
        date strings, especially ones with timezone offsets.

        .. versionadded:: 0.23.0

        .. versionchanged:: 0.25.0
            - changed default value from False to True.

    Returns
    -------
    datetime
        If parsing succeeded.
        Return type depends on input:

        - list-like: DatetimeIndex
        - Series: Series of datetime64 dtype
        - scalar: Timestamp

        In case when it is not possible to return designated types (e.g. when
        any element of input is before Timestamp.min or after Timestamp.max)
        return will have datetime.datetime type (or corresponding
        array/Series).

    See Also
    --------
    DataFrame.astype : Cast argument to a specified dtype.
    to_timedelta : Convert argument to timedelta.

    Examples
    --------
    Assembling a datetime from multiple columns of a DataFrame. The keys can be
    common abbreviations like ['year', 'month', 'day', 'minute', 'second',
    'ms', 'us', 'ns']) or plurals of the same

    >>> df = pd.DataFrame({'year': [2015, 2016],
    ...                    'month': [2, 3],
    ...                    'day': [4, 5]})
    >>> pd.to_datetime(df)
    0   2015-02-04
    1   2016-03-05
    dtype: datetime64[ns]

    If a date does not meet the `timestamp limitations
    <https://pandas.pydata.org/pandas-docs/stable/user_guide/timeseries.html
    #timeseries-timestamp-limits>`_, passing errors='ignore'
    will return the original input instead of raising any exception.

    Passing errors='coerce' will force an out-of-bounds date to NaT,
    in addition to forcing non-dates (or non-parseable dates) to NaT.

    >>> pd.to_datetime('13000101', format='%Y%m%d', errors='ignore')
    datetime.datetime(1300, 1, 1, 0, 0)
    >>> pd.to_datetime('13000101', format='%Y%m%d', errors='coerce')
    NaT

    Passing infer_datetime_format=True can often-times speedup a parsing
    if its not an ISO8601 format exactly, but in a regular format.

    >>> s = pd.Series(['3/11/2000', '3/12/2000', '3/13/2000'] * 1000)
    >>> s.head()
    0    3/11/2000
    1    3/12/2000
    2    3/13/2000
    3    3/11/2000
    4    3/12/2000
    dtype: object

    >>> %timeit pd.to_datetime(s, infer_datetime_format=True)  # doctest: +SKIP
    100 loops, best of 3: 10.4 ms per loop

    >>> %timeit pd.to_datetime(s, infer_datetime_format=False)  # doctest: +SKIP
    1 loop, best of 3: 471 ms per loop

    Using a unix epoch time

    >>> pd.to_datetime(1490195805, unit='s')
    Timestamp('2017-03-22 15:16:45')
    >>> pd.to_datetime(1490195805433502912, unit='ns')
    Timestamp('2017-03-22 15:16:45.433502912')

    .. warning:: For float arg, precision rounding might happen. To prevent
        unexpected behavior use a fixed-width exact type.

    Using a non-unix epoch origin

    >>> pd.to_datetime([1, 2, 3], unit='D',
    ...                origin=pd.Timestamp('1960-01-01'))
    DatetimeIndex(['1960-01-02', '1960-01-03', '1960-01-04'], \
dtype='datetime64[ns]', freq=None)
    """
    if arg is None:
        return None

    if origin != "unix":
        arg = _adjust_to_origin(arg, origin, unit)

    tz = "utc" if utc else None
    convert_listlike = partial(
        _convert_listlike_datetimes,
        tz=tz,
        unit=unit,
        dayfirst=dayfirst,
        yearfirst=yearfirst,
        errors=errors,
        exact=exact,
        infer_datetime_format=infer_datetime_format,
    )

    if isinstance(arg, Timestamp):
        result = arg
        if tz is not None:
            if arg.tz is not None:
                result = result.tz_convert(tz)
            else:
                result = result.tz_localize(tz)
    elif isinstance(arg, ABCSeries):
        cache_array = _maybe_cache(arg, format, cache, convert_listlike)
        if not cache_array.empty:
            result = arg.map(cache_array)
        else:
            values = convert_listlike(arg._values, format)
            result = arg._constructor(values, index=arg.index, name=arg.name)
    elif isinstance(arg, (ABCDataFrame, abc.MutableMapping)):
        result = _assemble_from_unit_mappings(arg, errors, tz)
    elif isinstance(arg, ABCIndexClass):
        cache_array = _maybe_cache(arg, format, cache, convert_listlike)
        if not cache_array.empty:
            result = _convert_and_box_cache(arg, cache_array, name=arg.name)
        else:
            convert_listlike = partial(convert_listlike, name=arg.name)
            result = convert_listlike(arg, format)
    elif is_list_like(arg):
        cache_array = _maybe_cache(arg, format, cache, convert_listlike)
        if not cache_array.empty:
            result = _convert_and_box_cache(arg, cache_array)
        else:
            result = convert_listlike(arg, format)
    else:
        result = convert_listlike(np.array([arg]), format)[0]

    return result


# mappings for assembling units
_unit_map = {
    "year": "year",
    "years": "year",
    "month": "month",
    "months": "month",
    "day": "day",
    "days": "day",
    "hour": "h",
    "hours": "h",
    "minute": "m",
    "minutes": "m",
    "second": "s",
    "seconds": "s",
    "ms": "ms",
    "millisecond": "ms",
    "milliseconds": "ms",
    "us": "us",
    "microsecond": "us",
    "microseconds": "us",
    "ns": "ns",
    "nanosecond": "ns",
    "nanoseconds": "ns",
}


def _assemble_from_unit_mappings(arg, errors, tz):
    """
    assemble the unit specified fields from the arg (DataFrame)
    Return a Series for actual parsing

    Parameters
    ----------
    arg : DataFrame
    errors : {'ignore', 'raise', 'coerce'}, default 'raise'

        - If 'raise', then invalid parsing will raise an exception
        - If 'coerce', then invalid parsing will be set as NaT
        - If 'ignore', then invalid parsing will return the input
    tz : None or 'utc'

    Returns
    -------
    Series
    """
    from pandas import to_timedelta, to_numeric, DataFrame

    arg = DataFrame(arg)
    if not arg.columns.is_unique:
        raise ValueError("cannot assemble with duplicate keys")

    # replace passed unit with _unit_map
    def f(value):
        if value in _unit_map:
            return _unit_map[value]

        # m is case significant
        if value.lower() in _unit_map:
            return _unit_map[value.lower()]

        return value

    unit = {k: f(k) for k in arg.keys()}
    unit_rev = {v: k for k, v in unit.items()}

    # we require at least Ymd
    required = ["year", "month", "day"]
    req = sorted(set(required) - set(unit_rev.keys()))
    if len(req):
        required = ",".join(req)
        raise ValueError(
            "to assemble mappings requires at least that "
            f"[year, month, day] be specified: [{required}] is missing"
        )

    # keys we don't recognize
    excess = sorted(set(unit_rev.keys()) - set(_unit_map.values()))
    if len(excess):
        excess = ",".join(excess)
        raise ValueError(
            f"extra keys have been passed to the datetime assemblage: [{excess}]"
        )

    def coerce(values):
        # we allow coercion to if errors allows
        values = to_numeric(values, errors=errors)

        # prevent overflow in case of int8 or int16
        if is_integer_dtype(values):
            values = values.astype("int64", copy=False)
        return values

    values = (
        coerce(arg[unit_rev["year"]]) * 10000
        + coerce(arg[unit_rev["month"]]) * 100
        + coerce(arg[unit_rev["day"]])
    )
    try:
        values = to_datetime(values, format="%Y%m%d", errors=errors, utc=tz)
    except (TypeError, ValueError) as err:
        raise ValueError(f"cannot assemble the datetimes: {err}")

    for u in ["h", "m", "s", "ms", "us", "ns"]:
        value = unit_rev.get(u)
        if value is not None and value in arg:
            try:
                values += to_timedelta(coerce(arg[value]), unit=u, errors=errors)
            except (TypeError, ValueError) as err:
                raise ValueError(f"cannot assemble the datetimes [{value}]: {err}")
    return values


def _attempt_YYYYMMDD(arg, errors):
    """
    try to parse the YYYYMMDD/%Y%m%d format, try to deal with NaT-like,
    arg is a passed in as an object dtype, but could really be ints/strings
    with nan-like/or floats (e.g. with nan)

    Parameters
    ----------
    arg : passed value
    errors : 'raise','ignore','coerce'
    """

    def calc(carg):
        # calculate the actual result
        carg = carg.astype(object)
        parsed = parsing.try_parse_year_month_day(
            carg / 10000, carg / 100 % 100, carg % 100
        )
        return tslib.array_to_datetime(parsed, errors=errors)[0]

    def calc_with_mask(carg, mask):
        result = np.empty(carg.shape, dtype="M8[ns]")
        iresult = result.view("i8")
        iresult[~mask] = tslibs.iNaT

        masked_result = calc(carg[mask].astype(np.float64).astype(np.int64))
        result[mask] = masked_result.astype("M8[ns]")
        return result

    # try intlike / strings that are ints
    try:
        return calc(arg.astype(np.int64))
    except (ValueError, OverflowError, TypeError):
        pass

    # a float with actual np.nan
    try:
        carg = arg.astype(np.float64)
        return calc_with_mask(carg, notna(carg))
    except (ValueError, OverflowError, TypeError):
        pass

    # string with NaN-like
    try:
        mask = ~algorithms.isin(arg, list(tslib.nat_strings))
        return calc_with_mask(arg, mask)
    except (ValueError, OverflowError, TypeError):
        pass

    return None


# Fixed time formats for time parsing
_time_formats = [
    "%H:%M",
    "%H%M",
    "%I:%M%p",
    "%I%M%p",
    "%H:%M:%S",
    "%H%M%S",
    "%I:%M:%S%p",
    "%I%M%S%p",
]


def _guess_time_format_for_array(arr):
    # Try to guess the format based on the first non-NaN element
    non_nan_elements = notna(arr).nonzero()[0]
    if len(non_nan_elements):
        element = arr[non_nan_elements[0]]
        for time_format in _time_formats:
            try:
                datetime.strptime(element, time_format)
                return time_format
            except ValueError:
                pass

    return None


def to_time(arg, format=None, infer_time_format=False, errors="raise"):
    """
    Parse time strings to time objects using fixed strptime formats ("%H:%M",
    "%H%M", "%I:%M%p", "%I%M%p", "%H:%M:%S", "%H%M%S", "%I:%M:%S%p",
    "%I%M%S%p")

    Use infer_time_format if all the strings are in the same format to speed
    up conversion.

    Parameters
    ----------
    arg : string in time format, datetime.time, list, tuple, 1-d array,  Series
    format : str, default None
        Format used to convert arg into a time object.  If None, fixed formats
        are used.
    infer_time_format: bool, default False
        Infer the time format based on the first non-NaN element.  If all
        strings are in the same format, this will speed up conversion.
    errors : {'ignore', 'raise', 'coerce'}, default 'raise'
        - If 'raise', then invalid parsing will raise an exception
        - If 'coerce', then invalid parsing will be set as None
        - If 'ignore', then invalid parsing will return the input

    Returns
    -------
    datetime.time
    """

    def _convert_listlike(arg, format):

        if isinstance(arg, (list, tuple)):
            arg = np.array(arg, dtype="O")

        elif getattr(arg, "ndim", 1) > 1:
            raise TypeError(
                "arg must be a string, datetime, list, tuple, 1-d array, or Series"
            )

        arg = ensure_object(arg)

        if infer_time_format and format is None:
            format = _guess_time_format_for_array(arg)

        times = []
        if format is not None:
            for element in arg:
                try:
                    times.append(datetime.strptime(element, format).time())
                except (ValueError, TypeError):
                    if errors == "raise":
                        msg = (
                            f"Cannot convert {element} to a time with given "
                            f"format {format}"
                        )
                        raise ValueError(msg)
                    elif errors == "ignore":
                        return arg
                    else:
                        times.append(None)
        else:
            formats = _time_formats[:]
            format_found = False
            for element in arg:
                time_object = None
                for time_format in formats:
                    try:
                        time_object = datetime.strptime(element, time_format).time()
                        if not format_found:
                            # Put the found format in front
                            fmt = formats.pop(formats.index(time_format))
                            formats.insert(0, fmt)
                            format_found = True
                        break
                    except (ValueError, TypeError):
                        continue

                if time_object is not None:
                    times.append(time_object)
                elif errors == "raise":
                    raise ValueError(f"Cannot convert arg {arg} to a time")
                elif errors == "ignore":
                    return arg
                else:
                    times.append(None)

        return times

    if arg is None:
        return arg
    elif isinstance(arg, time):
        return arg
    elif isinstance(arg, ABCSeries):
        values = _convert_listlike(arg._values, format)
        return arg._constructor(values, index=arg.index, name=arg.name)
    elif isinstance(arg, ABCIndexClass):
        return _convert_listlike(arg, format)
    elif is_list_like(arg):
        return _convert_listlike(arg, format)

    return _convert_listlike(np.array([arg]), format)[0]<|MERGE_RESOLUTION|>--- conflicted
+++ resolved
@@ -37,12 +37,7 @@
 )
 from pandas.core.dtypes.missing import notna
 
-<<<<<<< HEAD
-from pandas.core.arrays.datetimes import tz_to_dtype
-from pandas.arrays import IntegerArray, DatetimeArray
-=======
 from pandas.arrays import DatetimeArray, IntegerArray
->>>>>>> a3c77227
 from pandas.core import algorithms
 from pandas.core.algorithms import unique
 from pandas.core.arrays.datetimes import tz_to_dtype
@@ -432,11 +427,7 @@
             #  datetime objects are found without passing `utc=True`
             try:
                 values, tz = conversion.datetime_to_datetime64(arg)
-<<<<<<< HEAD
-                dta = DatetimeArray._simple_new(values, dtype=tz_to_dtype(tz))
-=======
                 dta = DatetimeArray(values, dtype=tz_to_dtype(tz))
->>>>>>> a3c77227
                 return DatetimeIndex._simple_new(dta, name=name)
             except (ValueError, TypeError):
                 raise e
@@ -457,11 +448,7 @@
     if tz_parsed is not None:
         # We can take a shortcut since the datetime64 numpy array
         # is in UTC
-<<<<<<< HEAD
-        dta = DatetimeArray._simple_new(result, dtype=tz_to_dtype(tz_parsed))
-=======
         dta = DatetimeArray(result, dtype=tz_to_dtype(tz_parsed))
->>>>>>> a3c77227
         return DatetimeIndex._simple_new(dta, name=name)
 
     utc = tz == "utc"
