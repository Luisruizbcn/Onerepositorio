# flake8: noqa

import numpy as np

from pandas.core.dtypes.dtypes import (
    CategoricalDtype,
    DatetimeTZDtype,
    IntervalDtype,
    PeriodDtype,
)
from pandas.core.dtypes.missing import isna, isnull, notna, notnull

from pandas.core.algorithms import factorize, unique, value_counts
from pandas.core.arrays import Categorical
from pandas.core.arrays.integer import (
    Int8Dtype,
    Int16Dtype,
    Int32Dtype,
    Int64Dtype,
    UInt8Dtype,
    UInt16Dtype,
    UInt32Dtype,
    UInt64Dtype,
)
<<<<<<< HEAD
from pandas.core.algorithms import factorize, unique, value_counts
from pandas.core.dtypes.missing import isna, isnull, notna, notnull
from pandas.core.dtypes.dtypes import (
    CategoricalDtype,
    PeriodDtype,
    IntervalDtype,
    DatetimeTZDtype,
)
from pandas.core.arrays import Categorical
from pandas.core.arrays.string_ import StringDtype
=======
>>>>>>> e0c63b4c
from pandas.core.construction import array

from pandas.core.groupby import Grouper, NamedAgg

# DataFrame needs to be imported after NamedAgg to avoid a circular import
from pandas.core.frame import DataFrame  # isort:skip
from pandas.core.index import (
    CategoricalIndex,
    DatetimeIndex,
    Float64Index,
    Index,
    Int64Index,
    IntervalIndex,
    MultiIndex,
    NaT,
    PeriodIndex,
    RangeIndex,
    TimedeltaIndex,
    UInt64Index,
)
from pandas.core.indexes.datetimes import Timestamp, bdate_range, date_range
from pandas.core.indexes.interval import Interval, interval_range
from pandas.core.indexes.period import Period, period_range
from pandas.core.indexes.timedeltas import Timedelta, timedelta_range
from pandas.core.indexing import IndexSlice
from pandas.core.reshape.reshape import (
    get_dummies,
)  # TODO: Remove get_dummies import when statsmodels updates #18264
from pandas.core.series import Series
from pandas.core.tools.datetimes import to_datetime
from pandas.core.tools.numeric import to_numeric
from pandas.core.tools.timedeltas import to_timedelta

from pandas.io.formats.format import set_eng_float_format
from pandas.tseries.offsets import DateOffset<|MERGE_RESOLUTION|>--- conflicted
+++ resolved
@@ -22,25 +22,9 @@
     UInt32Dtype,
     UInt64Dtype,
 )
-<<<<<<< HEAD
-from pandas.core.algorithms import factorize, unique, value_counts
-from pandas.core.dtypes.missing import isna, isnull, notna, notnull
-from pandas.core.dtypes.dtypes import (
-    CategoricalDtype,
-    PeriodDtype,
-    IntervalDtype,
-    DatetimeTZDtype,
-)
-from pandas.core.arrays import Categorical
 from pandas.core.arrays.string_ import StringDtype
-=======
->>>>>>> e0c63b4c
 from pandas.core.construction import array
-
 from pandas.core.groupby import Grouper, NamedAgg
-
-# DataFrame needs to be imported after NamedAgg to avoid a circular import
-from pandas.core.frame import DataFrame  # isort:skip
 from pandas.core.index import (
     CategoricalIndex,
     DatetimeIndex,
@@ -60,13 +44,16 @@
 from pandas.core.indexes.period import Period, period_range
 from pandas.core.indexes.timedeltas import Timedelta, timedelta_range
 from pandas.core.indexing import IndexSlice
-from pandas.core.reshape.reshape import (
+from pandas.core.reshape.reshape import (  # TODO: Remove get_dummies import when statsmodels updates #18264
     get_dummies,
-)  # TODO: Remove get_dummies import when statsmodels updates #18264
+)
 from pandas.core.series import Series
 from pandas.core.tools.datetimes import to_datetime
 from pandas.core.tools.numeric import to_numeric
 from pandas.core.tools.timedeltas import to_timedelta
 
 from pandas.io.formats.format import set_eng_float_format
-from pandas.tseries.offsets import DateOffset+from pandas.tseries.offsets import DateOffset
+
+# DataFrame needs to be imported after NamedAgg to avoid a circular import
+from pandas.core.frame import DataFrame  # isort:skip