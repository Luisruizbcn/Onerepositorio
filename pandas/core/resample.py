from __future__ import annotations

import copy
from datetime import timedelta
from textwrap import dedent
from typing import (
    TYPE_CHECKING,
    Callable,
    Hashable,
    Literal,
    final,
    no_type_check,
)

import numpy as np

from pandas._libs import lib
from pandas._libs.tslibs import (
    BaseOffset,
    IncompatibleFrequency,
    NaT,
    Period,
    Timedelta,
    Timestamp,
    to_offset,
)
from pandas._typing import (
    AnyArrayLike,
    Axis,
    AxisInt,
    Frequency,
    IndexLabel,
    NDFrameT,
    QuantileInterpolation,
    T,
    TimedeltaConvertibleTypes,
    TimeGrouperOrigin,
    TimestampConvertibleTypes,
    npt,
)
from pandas.compat.numpy import function as nv
from pandas.errors import (
    AbstractMethodError,
    DataError,
)
from pandas.util._decorators import (
    Appender,
    Substitution,
    deprecate_nonkeyword_arguments,
    doc,
)

from pandas.core.dtypes.generic import (
    ABCDataFrame,
    ABCSeries,
)

import pandas.core.algorithms as algos
from pandas.core.apply import ResamplerWindowApply
from pandas.core.base import PandasObject
import pandas.core.common as com
from pandas.core.generic import (
    NDFrame,
    _shared_docs,
)
from pandas.core.groupby.generic import SeriesGroupBy
from pandas.core.groupby.groupby import (
    BaseGroupBy,
    GroupBy,
    _pipe_template,
    get_groupby,
)
from pandas.core.groupby.grouper import Grouper
from pandas.core.groupby.ops import BinGrouper
from pandas.core.indexes.datetimes import (
    DatetimeIndex,
    date_range,
)
from pandas.core.indexes.period import (
    PeriodIndex,
    period_range,
)
from pandas.core.indexes.timedeltas import (
    TimedeltaIndex,
    timedelta_range,
)

from pandas.tseries.frequencies import (
    is_subperiod,
    is_superperiod,
)
from pandas.tseries.offsets import (
    DateOffset,
    Day,
    Nano,
    Tick,
)

if TYPE_CHECKING:
    from pandas import (
        DataFrame,
        Index,
        Series,
    )

_shared_docs_kwargs: dict[str, str] = {}


class Resampler(BaseGroupBy, PandasObject):
    """
    Class for resampling datetimelike data, a groupby-like operation.
    See aggregate, transform, and apply functions on this object.

    It's easiest to use obj.resample(...) to use Resampler.

    Parameters
    ----------
    obj : Series or DataFrame
    groupby : TimeGrouper
    axis : int, default 0
    kind : str or None
        'period', 'timestamp' to override default index treatment

    Returns
    -------
    a Resampler of the appropriate type

    Notes
    -----
    After resampling, see aggregate, apply, and transform functions.
    """

    grouper: BinGrouper
    exclusions: frozenset[Hashable] = frozenset()  # for SelectionMixin compat

    # to the groupby descriptor
    _attributes = [
        "freq",
        "axis",
        "closed",
        "label",
        "convention",
        "loffset",
        "kind",
        "origin",
        "offset",
    ]

    def __init__(
        self,
        obj: DataFrame | Series,
        groupby: TimeGrouper,
        axis: Axis = 0,
        kind=None,
        *,
        group_keys: bool | lib.NoDefault = lib.no_default,
        selection=None,
        **kwargs,
    ) -> None:
        self.groupby = groupby
        self.keys = None
        self.sort = True
        # error: Incompatible types in assignment (expression has type "Union
        # [int, Literal['index', 'columns', 'rows']]", variable has type "int")
        self.axis = axis  # type: ignore[assignment]
        self.kind = kind
        self.group_keys = group_keys
        self.as_index = True

        self.groupby._set_grouper(self._convert_obj(obj), sort=True)
        self.binner, self.grouper = self._get_binner()
        self._selection = selection
        if self.groupby.key is not None:
            self.exclusions = frozenset([self.groupby.key])
        else:
            self.exclusions = frozenset()

    @final
    def _shallow_copy(self, obj, **kwargs):
        """
        return a new object with the replacement attributes
        """
        if isinstance(obj, self._constructor):
            obj = obj.obj
        for attr in self._attributes:
            if attr not in kwargs:
                kwargs[attr] = getattr(self, attr)
        return self._constructor(obj, **kwargs)

    def __str__(self) -> str:
        """
        Provide a nice str repr of our rolling object.
        """
        attrs = (
            f"{k}={getattr(self.groupby, k)}"
            for k in self._attributes
            if getattr(self.groupby, k, None) is not None
        )
        return f"{type(self).__name__} [{', '.join(attrs)}]"

    def __getattr__(self, attr: str):
        if attr in self._internal_names_set:
            return object.__getattribute__(self, attr)
        if attr in self._attributes:
            return getattr(self.groupby, attr)
        if attr in self.obj:
            return self[attr]

        return object.__getattribute__(self, attr)

    # error: Signature of "obj" incompatible with supertype "BaseGroupBy"
    @property
    def obj(self) -> NDFrame:  # type: ignore[override]
        # error: Incompatible return value type (got "Optional[Any]",
        # expected "NDFrameT")
        return self.groupby.obj  # type: ignore[return-value]

    @property
    def ax(self):
        # we can infer that this is a PeriodIndex/DatetimeIndex/TimedeltaIndex,
        #  but skipping annotating bc the overrides overwhelming
        return self.groupby.ax

    @property
    def _from_selection(self) -> bool:
        """
        Is the resampling from a DataFrame column or MultiIndex level.
        """
        # upsampling and PeriodIndex resampling do not work
        # with selection, this state used to catch and raise an error
        return self.groupby is not None and (
            self.groupby.key is not None or self.groupby.level is not None
        )

    def _convert_obj(self, obj: NDFrameT) -> NDFrameT:
        """
        Provide any conversions for the object in order to correctly handle.

        Parameters
        ----------
        obj : Series or DataFrame

        Returns
        -------
        Series or DataFrame
        """
        return obj._consolidate()

    def _get_binner_for_time(self):
        raise AbstractMethodError(self)

    @final
    def _get_binner(self):
        """
        Create the BinGrouper, assume that self.set_grouper(obj)
        has already been called.
        """
        binner, bins, binlabels = self._get_binner_for_time()
        assert len(bins) == len(binlabels)
        bin_grouper = BinGrouper(bins, binlabels, indexer=self.groupby.indexer)
        return binner, bin_grouper

    @Substitution(
        klass="Resampler",
        examples="""
    >>> df = pd.DataFrame({'A': [1, 2, 3, 4]},
    ...                   index=pd.date_range('2012-08-02', periods=4))
    >>> df
                A
    2012-08-02  1
    2012-08-03  2
    2012-08-04  3
    2012-08-05  4

    To get the difference between each 2-day period's maximum and minimum
    value in one pass, you can do

    >>> df.resample('2D').pipe(lambda x: x.max() - x.min())
                A
    2012-08-02  1
    2012-08-04  1""",
    )
    @Appender(_pipe_template)
    def pipe(
        self,
        func: Callable[..., T] | tuple[Callable[..., T], str],
        *args,
        **kwargs,
    ) -> T:
        return super().pipe(func, *args, **kwargs)

    _agg_see_also_doc = dedent(
        """
    See Also
    --------
    DataFrame.groupby.aggregate : Aggregate using callable, string, dict,
        or list of string/callables.
    DataFrame.resample.transform : Transforms the Series on each group
        based on the given function.
    DataFrame.aggregate: Aggregate using one or more
        operations over the specified axis.
    """
    )

    _agg_examples_doc = dedent(
        """
    Examples
    --------
    >>> s = pd.Series([1, 2, 3, 4, 5],
    ...               index=pd.date_range('20130101', periods=5, freq='s'))
    >>> s
    2013-01-01 00:00:00    1
    2013-01-01 00:00:01    2
    2013-01-01 00:00:02    3
    2013-01-01 00:00:03    4
    2013-01-01 00:00:04    5
    Freq: S, dtype: int64

    >>> r = s.resample('2s')

    >>> r.agg(np.sum)
    2013-01-01 00:00:00    3
    2013-01-01 00:00:02    7
    2013-01-01 00:00:04    5
    Freq: 2S, dtype: int64

    >>> r.agg(['sum', 'mean', 'max'])
                         sum  mean  max
    2013-01-01 00:00:00    3   1.5    2
    2013-01-01 00:00:02    7   3.5    4
    2013-01-01 00:00:04    5   5.0    5

    >>> r.agg({'result': lambda x: x.mean() / x.std(),
    ...        'total': np.sum})
                           result  total
    2013-01-01 00:00:00  2.121320      3
    2013-01-01 00:00:02  4.949747      7
    2013-01-01 00:00:04       NaN      5

    >>> r.agg(average="mean", total="sum")
                             average  total
    2013-01-01 00:00:00      1.5      3
    2013-01-01 00:00:02      3.5      7
    2013-01-01 00:00:04      5.0      5
    """
    )

    @doc(
        _shared_docs["aggregate"],
        see_also=_agg_see_also_doc,
        examples=_agg_examples_doc,
        klass="DataFrame",
        axis="",
    )
    def aggregate(self, func=None, *args, **kwargs):

        result = ResamplerWindowApply(self, func, args=args, kwargs=kwargs).agg()
        if result is None:
            how = func
            result = self._groupby_and_aggregate(how, *args, **kwargs)

        result = self._apply_loffset(result)
        return result

    agg = aggregate
    apply = aggregate

    def transform(self, arg, *args, **kwargs):
        """
        Call function producing a like-indexed Series on each group.

        Return a Series with the transformed values.

        Parameters
        ----------
        arg : function
            To apply to each group. Should return a Series with the same index.

        Returns
        -------
        transformed : Series

        Examples
        --------
        >>> s = pd.Series([1, 2],
        ...               index=pd.date_range('20180101',
        ...                                   periods=2,
        ...                                   freq='1h'))
        >>> s
        2018-01-01 00:00:00    1
        2018-01-01 01:00:00    2
        Freq: H, dtype: int64

        >>> resampled = s.resample('15min')
        >>> resampled.transform(lambda x: (x - x.mean()) / x.std())
        2018-01-01 00:00:00   NaN
        2018-01-01 01:00:00   NaN
        Freq: H, dtype: float64
        """
        return self._selected_obj.groupby(self.groupby).transform(arg, *args, **kwargs)

    def _downsample(self, f, **kwargs):
        raise AbstractMethodError(self)

    def _upsample(self, f, limit=None, fill_value=None):
        raise AbstractMethodError(self)

    def _gotitem(self, key, ndim: int, subset=None):
        """
        Sub-classes to define. Return a sliced object.

        Parameters
        ----------
        key : string / list of selections
        ndim : {1, 2}
            requested ndim of result
        subset : object, default None
            subset to act on
        """
        grouper = self.grouper
        if subset is None:
            subset = self.obj
        grouped = get_groupby(
            subset, by=None, grouper=grouper, axis=self.axis, group_keys=self.group_keys
        )

        # try the key selection
        try:
            return grouped[key]
        except KeyError:
            return grouped

    def _groupby_and_aggregate(self, how, *args, **kwargs):
        """
        Re-evaluate the obj with a groupby aggregation.
        """
        grouper = self.grouper

        if self._selected_obj.ndim == 1:
            obj = self._selected_obj
        else:
            # Excludes `on` column when provided
            obj = self._obj_with_exclusions
        grouped = get_groupby(
            obj, by=None, grouper=grouper, axis=self.axis, group_keys=self.group_keys
        )

        try:
            if isinstance(obj, ABCDataFrame) and callable(how):
                # Check if the function is reducing or not.
                result = grouped._aggregate_item_by_item(how, *args, **kwargs)
            else:
                result = grouped.aggregate(how, *args, **kwargs)
        except DataError:
            # got TypeErrors on aggregation
            result = grouped.apply(how, *args, **kwargs)
        except (AttributeError, KeyError):
            # we have a non-reducing function; try to evaluate
            # alternatively we want to evaluate only a column of the input

            # test_apply_to_one_column_of_df the function being applied references
            #  a DataFrame column, but aggregate_item_by_item operates column-wise
            #  on Series, raising AttributeError or KeyError
            #  (depending on whether the column lookup uses getattr/__getitem__)
            result = grouped.apply(how, *args, **kwargs)

        except ValueError as err:
            if "Must produce aggregated value" in str(err):
                # raised in _aggregate_named
                # see test_apply_without_aggregation, test_apply_with_mutated_index
                pass
            else:
                raise

            # we have a non-reducing function
            # try to evaluate
            result = grouped.apply(how, *args, **kwargs)

        result = self._apply_loffset(result)
        return self._wrap_result(result)

    def _apply_loffset(self, result):
        """
        If loffset is set, offset the result index.

        This is NOT an idempotent routine, it will be applied
        exactly once to the result.

        Parameters
        ----------
        result : Series or DataFrame
            the result of resample
        """
        # error: Cannot determine type of 'loffset'
        needs_offset = (
            isinstance(
                self.loffset,  # type: ignore[has-type]
                (DateOffset, timedelta, np.timedelta64),
            )
            and isinstance(result.index, DatetimeIndex)
            and len(result.index) > 0
        )

        if needs_offset:
            # error: Cannot determine type of 'loffset'
            result.index = result.index + self.loffset  # type: ignore[has-type]

        self.loffset = None
        return result

    def _get_resampler_for_grouping(self, groupby, key=None):
        """
        Return the correct class for resampling with groupby.
        """
        return self._resampler_for_grouping(self, groupby=groupby, key=key)

    def _wrap_result(self, result):
        """
        Potentially wrap any results.
        """
        # GH 47705
        obj = self.obj
        if (
            isinstance(result, ABCDataFrame)
            and result.empty
            and not isinstance(result.index, PeriodIndex)
        ):
            result = result.set_index(
                _asfreq_compat(obj.index[:0], freq=self.freq), append=True
            )

        if isinstance(result, ABCSeries) and self._selection is not None:
            result.name = self._selection

        if isinstance(result, ABCSeries) and result.empty:
            # When index is all NaT, result is empty but index is not
            result.index = _asfreq_compat(obj.index[:0], freq=self.freq)
            result.name = getattr(obj, "name", None)

        return result

    def ffill(self, limit=None):
        """
        Forward fill the values.

        Parameters
        ----------
        limit : int, optional
            Limit of how many values to fill.

        Returns
        -------
        An upsampled Series.

        See Also
        --------
        Series.fillna: Fill NA/NaN values using the specified method.
        DataFrame.fillna: Fill NA/NaN values using the specified method.
        """
        return self._upsample("ffill", limit=limit)

<<<<<<< HEAD
    def pad(self, limit=None):
        """
        Forward fill the values.

        .. deprecated:: 1.4
            Use ffill instead.

        Parameters
        ----------
        limit : int, optional
            Limit of how many values to fill.

        Returns
        -------
        An upsampled Series.
        """
        warnings.warn(
            "pad is deprecated and will be removed in a future version. "
            "Use ffill instead.",
            FutureWarning,
            stacklevel=find_stack_level(),
        )
        return self.ffill(limit=limit)

=======
>>>>>>> 796b8703
    def nearest(self, limit=None):
        """
        Resample by using the nearest value.

        When resampling data, missing values may appear (e.g., when the
        resampling frequency is higher than the original frequency).
        The `nearest` method will replace ``NaN`` values that appeared in
        the resampled data with the value from the nearest member of the
        sequence, based on the index value.
        Missing values that existed in the original data will not be modified.
        If `limit` is given, fill only this many values in each direction for
        each of the original values.

        Parameters
        ----------
        limit : int, optional
            Limit of how many values to fill.

        Returns
        -------
        Series or DataFrame
            An upsampled Series or DataFrame with ``NaN`` values filled with
            their nearest value.

        See Also
        --------
        backfill : Backward fill the new missing values in the resampled data.
        pad : Forward fill ``NaN`` values.

        Examples
        --------
        >>> s = pd.Series([1, 2],
        ...               index=pd.date_range('20180101',
        ...                                   periods=2,
        ...                                   freq='1h'))
        >>> s
        2018-01-01 00:00:00    1
        2018-01-01 01:00:00    2
        Freq: H, dtype: int64

        >>> s.resample('15min').nearest()
        2018-01-01 00:00:00    1
        2018-01-01 00:15:00    1
        2018-01-01 00:30:00    2
        2018-01-01 00:45:00    2
        2018-01-01 01:00:00    2
        Freq: 15T, dtype: int64

        Limit the number of upsampled values imputed by the nearest:

        >>> s.resample('15min').nearest(limit=1)
        2018-01-01 00:00:00    1.0
        2018-01-01 00:15:00    1.0
        2018-01-01 00:30:00    NaN
        2018-01-01 00:45:00    2.0
        2018-01-01 01:00:00    2.0
        Freq: 15T, dtype: float64
        """
        return self._upsample("nearest", limit=limit)

    def bfill(self, limit=None):
        """
        Backward fill the new missing values in the resampled data.

        In statistics, imputation is the process of replacing missing data with
        substituted values [1]_. When resampling data, missing values may
        appear (e.g., when the resampling frequency is higher than the original
        frequency). The backward fill will replace NaN values that appeared in
        the resampled data with the next value in the original sequence.
        Missing values that existed in the original data will not be modified.

        Parameters
        ----------
        limit : int, optional
            Limit of how many values to fill.

        Returns
        -------
        Series, DataFrame
            An upsampled Series or DataFrame with backward filled NaN values.

        See Also
        --------
        bfill : Alias of backfill.
        fillna : Fill NaN values using the specified method, which can be
            'backfill'.
        nearest : Fill NaN values with nearest neighbor starting from center.
        ffill : Forward fill NaN values.
        Series.fillna : Fill NaN values in the Series using the
            specified method, which can be 'backfill'.
        DataFrame.fillna : Fill NaN values in the DataFrame using the
            specified method, which can be 'backfill'.

        References
        ----------
        .. [1] https://en.wikipedia.org/wiki/Imputation_(statistics)

        Examples
        --------
        Resampling a Series:

        >>> s = pd.Series([1, 2, 3],
        ...               index=pd.date_range('20180101', periods=3, freq='h'))
        >>> s
        2018-01-01 00:00:00    1
        2018-01-01 01:00:00    2
        2018-01-01 02:00:00    3
        Freq: H, dtype: int64

        >>> s.resample('30min').bfill()
        2018-01-01 00:00:00    1
        2018-01-01 00:30:00    2
        2018-01-01 01:00:00    2
        2018-01-01 01:30:00    3
        2018-01-01 02:00:00    3
        Freq: 30T, dtype: int64

        >>> s.resample('15min').bfill(limit=2)
        2018-01-01 00:00:00    1.0
        2018-01-01 00:15:00    NaN
        2018-01-01 00:30:00    2.0
        2018-01-01 00:45:00    2.0
        2018-01-01 01:00:00    2.0
        2018-01-01 01:15:00    NaN
        2018-01-01 01:30:00    3.0
        2018-01-01 01:45:00    3.0
        2018-01-01 02:00:00    3.0
        Freq: 15T, dtype: float64

        Resampling a DataFrame that has missing values:

        >>> df = pd.DataFrame({'a': [2, np.nan, 6], 'b': [1, 3, 5]},
        ...                   index=pd.date_range('20180101', periods=3,
        ...                                       freq='h'))
        >>> df
                               a  b
        2018-01-01 00:00:00  2.0  1
        2018-01-01 01:00:00  NaN  3
        2018-01-01 02:00:00  6.0  5

        >>> df.resample('30min').bfill()
                               a  b
        2018-01-01 00:00:00  2.0  1
        2018-01-01 00:30:00  NaN  3
        2018-01-01 01:00:00  NaN  3
        2018-01-01 01:30:00  6.0  5
        2018-01-01 02:00:00  6.0  5

        >>> df.resample('15min').bfill(limit=2)
                               a    b
        2018-01-01 00:00:00  2.0  1.0
        2018-01-01 00:15:00  NaN  NaN
        2018-01-01 00:30:00  NaN  3.0
        2018-01-01 00:45:00  NaN  3.0
        2018-01-01 01:00:00  NaN  3.0
        2018-01-01 01:15:00  NaN  NaN
        2018-01-01 01:30:00  6.0  5.0
        2018-01-01 01:45:00  6.0  5.0
        2018-01-01 02:00:00  6.0  5.0
        """
        return self._upsample("bfill", limit=limit)

<<<<<<< HEAD
    def backfill(self, limit=None):
        """
        Backward fill the values.

        .. deprecated:: 1.4
            Use bfill instead.

        Parameters
        ----------
        limit : int, optional
            Limit of how many values to fill.

        Returns
        -------
        Series, DataFrame
            An upsampled Series or DataFrame with backward filled NaN values.
        """
        warnings.warn(
            "backfill is deprecated and will be removed in a future version. "
            "Use bfill instead.",
            FutureWarning,
            stacklevel=find_stack_level(),
        )
        return self.bfill(limit=limit)

=======
>>>>>>> 796b8703
    def fillna(self, method, limit=None):
        """
        Fill missing values introduced by upsampling.

        In statistics, imputation is the process of replacing missing data with
        substituted values [1]_. When resampling data, missing values may
        appear (e.g., when the resampling frequency is higher than the original
        frequency).

        Missing values that existed in the original data will
        not be modified.

        Parameters
        ----------
        method : {'pad', 'backfill', 'ffill', 'bfill', 'nearest'}
            Method to use for filling holes in resampled data

            * 'pad' or 'ffill': use previous valid observation to fill gap
              (forward fill).
            * 'backfill' or 'bfill': use next valid observation to fill gap.
            * 'nearest': use nearest valid observation to fill gap.

        limit : int, optional
            Limit of how many consecutive missing values to fill.

        Returns
        -------
        Series or DataFrame
            An upsampled Series or DataFrame with missing values filled.

        See Also
        --------
        bfill : Backward fill NaN values in the resampled data.
        ffill : Forward fill NaN values in the resampled data.
        nearest : Fill NaN values in the resampled data
            with nearest neighbor starting from center.
        interpolate : Fill NaN values using interpolation.
        Series.fillna : Fill NaN values in the Series using the
            specified method, which can be 'bfill' and 'ffill'.
        DataFrame.fillna : Fill NaN values in the DataFrame using the
            specified method, which can be 'bfill' and 'ffill'.

        References
        ----------
        .. [1] https://en.wikipedia.org/wiki/Imputation_(statistics)

        Examples
        --------
        Resampling a Series:

        >>> s = pd.Series([1, 2, 3],
        ...               index=pd.date_range('20180101', periods=3, freq='h'))
        >>> s
        2018-01-01 00:00:00    1
        2018-01-01 01:00:00    2
        2018-01-01 02:00:00    3
        Freq: H, dtype: int64

        Without filling the missing values you get:

        >>> s.resample("30min").asfreq()
        2018-01-01 00:00:00    1.0
        2018-01-01 00:30:00    NaN
        2018-01-01 01:00:00    2.0
        2018-01-01 01:30:00    NaN
        2018-01-01 02:00:00    3.0
        Freq: 30T, dtype: float64

        >>> s.resample('30min').fillna("backfill")
        2018-01-01 00:00:00    1
        2018-01-01 00:30:00    2
        2018-01-01 01:00:00    2
        2018-01-01 01:30:00    3
        2018-01-01 02:00:00    3
        Freq: 30T, dtype: int64

        >>> s.resample('15min').fillna("backfill", limit=2)
        2018-01-01 00:00:00    1.0
        2018-01-01 00:15:00    NaN
        2018-01-01 00:30:00    2.0
        2018-01-01 00:45:00    2.0
        2018-01-01 01:00:00    2.0
        2018-01-01 01:15:00    NaN
        2018-01-01 01:30:00    3.0
        2018-01-01 01:45:00    3.0
        2018-01-01 02:00:00    3.0
        Freq: 15T, dtype: float64

        >>> s.resample('30min').fillna("pad")
        2018-01-01 00:00:00    1
        2018-01-01 00:30:00    1
        2018-01-01 01:00:00    2
        2018-01-01 01:30:00    2
        2018-01-01 02:00:00    3
        Freq: 30T, dtype: int64

        >>> s.resample('30min').fillna("nearest")
        2018-01-01 00:00:00    1
        2018-01-01 00:30:00    2
        2018-01-01 01:00:00    2
        2018-01-01 01:30:00    3
        2018-01-01 02:00:00    3
        Freq: 30T, dtype: int64

        Missing values present before the upsampling are not affected.

        >>> sm = pd.Series([1, None, 3],
        ...               index=pd.date_range('20180101', periods=3, freq='h'))
        >>> sm
        2018-01-01 00:00:00    1.0
        2018-01-01 01:00:00    NaN
        2018-01-01 02:00:00    3.0
        Freq: H, dtype: float64

        >>> sm.resample('30min').fillna('backfill')
        2018-01-01 00:00:00    1.0
        2018-01-01 00:30:00    NaN
        2018-01-01 01:00:00    NaN
        2018-01-01 01:30:00    3.0
        2018-01-01 02:00:00    3.0
        Freq: 30T, dtype: float64

        >>> sm.resample('30min').fillna('pad')
        2018-01-01 00:00:00    1.0
        2018-01-01 00:30:00    1.0
        2018-01-01 01:00:00    NaN
        2018-01-01 01:30:00    NaN
        2018-01-01 02:00:00    3.0
        Freq: 30T, dtype: float64

        >>> sm.resample('30min').fillna('nearest')
        2018-01-01 00:00:00    1.0
        2018-01-01 00:30:00    NaN
        2018-01-01 01:00:00    NaN
        2018-01-01 01:30:00    3.0
        2018-01-01 02:00:00    3.0
        Freq: 30T, dtype: float64

        DataFrame resampling is done column-wise. All the same options are
        available.

        >>> df = pd.DataFrame({'a': [2, np.nan, 6], 'b': [1, 3, 5]},
        ...                   index=pd.date_range('20180101', periods=3,
        ...                                       freq='h'))
        >>> df
                               a  b
        2018-01-01 00:00:00  2.0  1
        2018-01-01 01:00:00  NaN  3
        2018-01-01 02:00:00  6.0  5

        >>> df.resample('30min').fillna("bfill")
                               a  b
        2018-01-01 00:00:00  2.0  1
        2018-01-01 00:30:00  NaN  3
        2018-01-01 01:00:00  NaN  3
        2018-01-01 01:30:00  6.0  5
        2018-01-01 02:00:00  6.0  5
        """
        return self._upsample(method, limit=limit)

    @deprecate_nonkeyword_arguments(version=None, allowed_args=["self", "method"])
    @doc(NDFrame.interpolate, **_shared_docs_kwargs)
    def interpolate(
        self,
        method: QuantileInterpolation = "linear",
        axis: Axis = 0,
        limit=None,
        inplace: bool = False,
        limit_direction: Literal["forward", "backward", "both"] = "forward",
        limit_area=None,
        downcast=None,
        **kwargs,
    ):
        """
        Interpolate values according to different methods.
        """
        result = self._upsample("asfreq")
        return result.interpolate(
            method=method,
            axis=axis,
            limit=limit,
            inplace=inplace,
            limit_direction=limit_direction,
            limit_area=limit_area,
            downcast=downcast,
            **kwargs,
        )

    def asfreq(self, fill_value=None):
        """
        Return the values at the new freq, essentially a reindex.

        Parameters
        ----------
        fill_value : scalar, optional
            Value to use for missing values, applied during upsampling (note
            this does not fill NaNs that already were present).

        Returns
        -------
        DataFrame or Series
            Values at the specified freq.

        See Also
        --------
        Series.asfreq: Convert TimeSeries to specified frequency.
        DataFrame.asfreq: Convert TimeSeries to specified frequency.
        """
        return self._upsample("asfreq", fill_value=fill_value)

    def mean(
        self,
        numeric_only: bool | lib.NoDefault = lib.no_default,
        *args,
        **kwargs,
    ):
        """
        Compute mean of groups, excluding missing values.

        Parameters
        ----------
        numeric_only : bool, default False
            Include only `float`, `int` or `boolean` data.

        Returns
        -------
        DataFrame or Series
            Mean of values within each group.
        """
        nv.validate_resampler_func("mean", args, kwargs)
        return self._downsample("mean", numeric_only=numeric_only)

    def std(
        self,
        ddof: int = 1,
        numeric_only: bool | lib.NoDefault = lib.no_default,
        *args,
        **kwargs,
    ):
        """
        Compute standard deviation of groups, excluding missing values.

        Parameters
        ----------
        ddof : int, default 1
            Degrees of freedom.
        numeric_only : bool, default False
            Include only `float`, `int` or `boolean` data.

            .. versionadded:: 1.5.0

        Returns
        -------
        DataFrame or Series
            Standard deviation of values within each group.
        """
        nv.validate_resampler_func("std", args, kwargs)
        return self._downsample("std", ddof=ddof, numeric_only=numeric_only)

    def var(
        self,
        ddof: int = 1,
        numeric_only: bool | lib.NoDefault = lib.no_default,
        *args,
        **kwargs,
    ):
        """
        Compute variance of groups, excluding missing values.

        Parameters
        ----------
        ddof : int, default 1
            Degrees of freedom.

        numeric_only : bool, default False
            Include only `float`, `int` or `boolean` data.

            .. versionadded:: 1.5.0

        Returns
        -------
        DataFrame or Series
            Variance of values within each group.
        """
        nv.validate_resampler_func("var", args, kwargs)
        return self._downsample("var", ddof=ddof, numeric_only=numeric_only)

    @doc(GroupBy.size)
    def size(self):
        result = self._downsample("size")
        if not len(self.ax):
            from pandas import Series

            if self._selected_obj.ndim == 1:
                name = self._selected_obj.name
            else:
                name = None
            result = Series([], index=result.index, dtype="int64", name=name)
        return result

    @doc(GroupBy.count)
    def count(self):
        result = self._downsample("count")
        if not len(self.ax):
            if self._selected_obj.ndim == 1:
                result = type(self._selected_obj)(
                    [], index=result.index, dtype="int64", name=self._selected_obj.name
                )
            else:
                from pandas import DataFrame

                result = DataFrame(
                    [], index=result.index, columns=result.columns, dtype="int64"
                )

        return result

    def quantile(self, q: float | AnyArrayLike = 0.5, **kwargs):
        """
        Return value at the given quantile.

        Parameters
        ----------
        q : float or array-like, default 0.5 (50% quantile)

        Returns
        -------
        DataFrame or Series
            Quantile of values within each group.

        See Also
        --------
        Series.quantile
            Return a series, where the index is q and the values are the quantiles.
        DataFrame.quantile
            Return a DataFrame, where the columns are the columns of self,
            and the values are the quantiles.
        DataFrameGroupBy.quantile
            Return a DataFrame, where the columns are groupby columns,
            and the values are its quantiles.
        """
        return self._downsample("quantile", q=q, **kwargs)


def _add_downsample_kernel(
    name: str, args: tuple[str, ...], docs_class: type = GroupBy
) -> None:
    """
    Add a kernel to Resampler.

    Arguments
    ---------
    name : str
        Name of the kernel.
    args : tuple
        Arguments of the method.
    docs_class : type
        Class to get kernel docstring from.
    """
    assert args in (
        ("numeric_only", "min_count"),
        ("numeric_only",),
        ("ddof", "numeric_only"),
        (),
    )

    # Explicitly provide args rather than args/kwargs for API docs
    if args == ("numeric_only", "min_count"):

        def f(
            self,
            numeric_only: bool | lib.NoDefault = lib.no_default,
            min_count: int = 0,
            *args,
            **kwargs,
        ):
            nv.validate_resampler_func(name, args, kwargs)
            if numeric_only is lib.no_default and name != "sum":
                # For DataFrameGroupBy, set it to be False for methods other than `sum`.
                numeric_only = False

            return self._downsample(
                name, numeric_only=numeric_only, min_count=min_count
            )

    elif args == ("numeric_only",):
        # error: All conditional function variants must have identical signatures
        def f(  # type: ignore[misc]
            self, numeric_only: bool | lib.NoDefault = lib.no_default, *args, **kwargs
        ):
            nv.validate_resampler_func(name, args, kwargs)
            return self._downsample(name, numeric_only=numeric_only)

    elif args == ("ddof", "numeric_only"):
        # error: All conditional function variants must have identical signatures
        def f(  # type: ignore[misc]
            self,
            ddof: int = 1,
            numeric_only: bool | lib.NoDefault = lib.no_default,
            *args,
            **kwargs,
        ):
            nv.validate_resampler_func(name, args, kwargs)
            return self._downsample(name, ddof=ddof, numeric_only=numeric_only)

    else:
        # error: All conditional function variants must have identical signatures
        def f(  # type: ignore[misc]
            self,
            *args,
            **kwargs,
        ):
            nv.validate_resampler_func(name, args, kwargs)
            return self._downsample(name)

    f.__doc__ = getattr(docs_class, name).__doc__
    setattr(Resampler, name, f)


for method in ["sum", "prod", "min", "max", "first", "last"]:
    _add_downsample_kernel(method, ("numeric_only", "min_count"))
for method in ["median"]:
    _add_downsample_kernel(method, ("numeric_only",))
for method in ["sem"]:
    _add_downsample_kernel(method, ("ddof", "numeric_only"))
for method in ["ohlc"]:
    _add_downsample_kernel(method, ())
for method in ["nunique"]:
    _add_downsample_kernel(method, (), SeriesGroupBy)


class _GroupByMixin(PandasObject):
    """
    Provide the groupby facilities.
    """

    _attributes: list[str]  # in practice the same as Resampler._attributes
    _selection: IndexLabel | None = None

    def __init__(self, obj, parent=None, groupby=None, key=None, **kwargs) -> None:
        # reached via ._gotitem and _get_resampler_for_grouping

        if parent is None:
            parent = obj

        # initialize our GroupByMixin object with
        # the resampler attributes
        for attr in self._attributes:
            setattr(self, attr, kwargs.get(attr, getattr(parent, attr)))
        self._selection = kwargs.get("selection")

        self.binner = parent.binner
        self.key = key

        self._groupby = groupby
        self._groupby.mutated = True
        self._groupby.grouper.mutated = True
        self.groupby = copy.copy(parent.groupby)

    @no_type_check
    def _apply(self, f, *args, **kwargs):
        """
        Dispatch to _upsample; we are stripping all of the _upsample kwargs and
        performing the original function call on the grouped object.
        """

        def func(x):
            x = self._shallow_copy(x, groupby=self.groupby)

            if isinstance(f, str):
                return getattr(x, f)(**kwargs)

            return x.apply(f, *args, **kwargs)

        result = self._groupby.apply(func)
        return self._wrap_result(result)

    _upsample = _apply
    _downsample = _apply
    _groupby_and_aggregate = _apply

    @final
    def _gotitem(self, key, ndim, subset=None):
        """
        Sub-classes to define. Return a sliced object.

        Parameters
        ----------
        key : string / list of selections
        ndim : {1, 2}
            requested ndim of result
        subset : object, default None
            subset to act on
        """
        # create a new object to prevent aliasing
        if subset is None:
            # error: "GotItemMixin" has no attribute "obj"
            subset = self.obj  # type: ignore[attr-defined]

        # we need to make a shallow copy of ourselves
        # with the same groupby
        kwargs = {attr: getattr(self, attr) for attr in self._attributes}

        # Try to select from a DataFrame, falling back to a Series
        try:
            if isinstance(key, list) and self.key not in key:
                key.append(self.key)
            groupby = self._groupby[key]
        except IndexError:
            groupby = self._groupby

        selection = None
        if subset.ndim == 2 and (
            (lib.is_scalar(key) and key in subset) or lib.is_list_like(key)
        ):
            selection = key

        new_rs = type(self)(
            subset, groupby=groupby, parent=self, selection=selection, **kwargs
        )
        return new_rs


class DatetimeIndexResampler(Resampler):
    @property
    def _resampler_for_grouping(self):
        return DatetimeIndexResamplerGroupby

    def _get_binner_for_time(self):

        # this is how we are actually creating the bins
        if self.kind == "period":
            return self.groupby._get_time_period_bins(self.ax)
        return self.groupby._get_time_bins(self.ax)

    def _downsample(self, how, **kwargs):
        """
        Downsample the cython defined function.

        Parameters
        ----------
        how : string / cython mapped function
        **kwargs : kw args passed to how function
        """
        how = com.get_cython_func(how) or how
        ax = self.ax
        if self._selected_obj.ndim == 1:
            obj = self._selected_obj
        else:
            # Excludes `on` column when provided
            obj = self._obj_with_exclusions

        if not len(ax):
            # reset to the new freq
            obj = obj.copy()
            obj.index = obj.index._with_freq(self.freq)
            assert obj.index.freq == self.freq, (obj.index.freq, self.freq)
            return obj

        # do we have a regular frequency

        # error: Item "None" of "Optional[Any]" has no attribute "binlabels"
        if (
            (ax.freq is not None or ax.inferred_freq is not None)
            and len(self.grouper.binlabels) > len(ax)
            and how is None
        ):

            # let's do an asfreq
            return self.asfreq()

        # we are downsampling
        # we want to call the actual grouper method here
        result = obj.groupby(self.grouper, axis=self.axis).aggregate(how, **kwargs)

        result = self._apply_loffset(result)
        return self._wrap_result(result)

    def _adjust_binner_for_upsample(self, binner):
        """
        Adjust our binner when upsampling.

        The range of a new index should not be outside specified range
        """
        if self.closed == "right":
            binner = binner[1:]
        else:
            binner = binner[:-1]
        return binner

    def _upsample(self, method, limit=None, fill_value=None):
        """
        Parameters
        ----------
        method : string {'backfill', 'bfill', 'pad',
            'ffill', 'asfreq'} method for upsampling
        limit : int, default None
            Maximum size gap to fill when reindexing
        fill_value : scalar, default None
            Value to use for missing values

        See Also
        --------
        .fillna: Fill NA/NaN values using the specified method.

        """
        if self.axis:
            raise AssertionError("axis must be 0")
        if self._from_selection:
            raise ValueError(
                "Upsampling from level= or on= selection "
                "is not supported, use .set_index(...) "
                "to explicitly set index to datetime-like"
            )

        ax = self.ax
        obj = self._selected_obj
        binner = self.binner
        res_index = self._adjust_binner_for_upsample(binner)

        # if we have the same frequency as our axis, then we are equal sampling
        if (
            limit is None
            and to_offset(ax.inferred_freq) == self.freq
            and len(obj) == len(res_index)
        ):
            result = obj.copy()
            result.index = res_index
        else:
            result = obj.reindex(
                res_index, method=method, limit=limit, fill_value=fill_value
            )

        result = self._apply_loffset(result)
        return self._wrap_result(result)

    def _wrap_result(self, result):
        result = super()._wrap_result(result)

        # we may have a different kind that we were asked originally
        # convert if needed
        if self.kind == "period" and not isinstance(result.index, PeriodIndex):
            result.index = result.index.to_period(self.freq)
        return result


class DatetimeIndexResamplerGroupby(_GroupByMixin, DatetimeIndexResampler):
    """
    Provides a resample of a groupby implementation
    """

    @property
    def _constructor(self):
        return DatetimeIndexResampler


class PeriodIndexResampler(DatetimeIndexResampler):
    @property
    def _resampler_for_grouping(self):
        return PeriodIndexResamplerGroupby

    def _get_binner_for_time(self):
        if self.kind == "timestamp":
            return super()._get_binner_for_time()
        return self.groupby._get_period_bins(self.ax)

    def _convert_obj(self, obj: NDFrameT) -> NDFrameT:
        obj = super()._convert_obj(obj)

        if self._from_selection:
            # see GH 14008, GH 12871
            msg = (
                "Resampling from level= or on= selection "
                "with a PeriodIndex is not currently supported, "
                "use .set_index(...) to explicitly set index"
            )
            raise NotImplementedError(msg)

        if self.loffset is not None:
            # Cannot apply loffset/timedelta to PeriodIndex -> convert to
            # timestamps
            self.kind = "timestamp"

        # convert to timestamp
        if self.kind == "timestamp":
            obj = obj.to_timestamp(how=self.convention)

        return obj

    def _downsample(self, how, **kwargs):
        """
        Downsample the cython defined function.

        Parameters
        ----------
        how : string / cython mapped function
        **kwargs : kw args passed to how function
        """
        # we may need to actually resample as if we are timestamps
        if self.kind == "timestamp":
            return super()._downsample(how, **kwargs)

        how = com.get_cython_func(how) or how
        ax = self.ax

        if is_subperiod(ax.freq, self.freq):
            # Downsampling
            return self._groupby_and_aggregate(how, **kwargs)
        elif is_superperiod(ax.freq, self.freq):
            if how == "ohlc":
                # GH #13083
                # upsampling to subperiods is handled as an asfreq, which works
                # for pure aggregating/reducing methods
                # OHLC reduces along the time dimension, but creates multiple
                # values for each period -> handle by _groupby_and_aggregate()
                return self._groupby_and_aggregate(how)
            return self.asfreq()
        elif ax.freq == self.freq:
            return self.asfreq()

        raise IncompatibleFrequency(
            f"Frequency {ax.freq} cannot be resampled to {self.freq}, "
            "as they are not sub or super periods"
        )

    def _upsample(self, method, limit=None, fill_value=None):
        """
        Parameters
        ----------
        method : {'backfill', 'bfill', 'pad', 'ffill'}
            Method for upsampling.
        limit : int, default None
            Maximum size gap to fill when reindexing.
        fill_value : scalar, default None
            Value to use for missing values.

        See Also
        --------
        .fillna: Fill NA/NaN values using the specified method.

        """
        # we may need to actually resample as if we are timestamps
        if self.kind == "timestamp":
            return super()._upsample(method, limit=limit, fill_value=fill_value)

        ax = self.ax
        obj = self.obj
        new_index = self.binner

        # Start vs. end of period
        memb = ax.asfreq(self.freq, how=self.convention)

        # Get the fill indexer
        indexer = memb.get_indexer(new_index, method=method, limit=limit)
        new_obj = _take_new_index(
            obj,
            indexer,
            new_index,
            axis=self.axis,
        )
        return self._wrap_result(new_obj)


class PeriodIndexResamplerGroupby(_GroupByMixin, PeriodIndexResampler):
    """
    Provides a resample of a groupby implementation.
    """

    @property
    def _constructor(self):
        return PeriodIndexResampler


class TimedeltaIndexResampler(DatetimeIndexResampler):
    @property
    def _resampler_for_grouping(self):
        return TimedeltaIndexResamplerGroupby

    def _get_binner_for_time(self):
        return self.groupby._get_time_delta_bins(self.ax)

    def _adjust_binner_for_upsample(self, binner):
        """
        Adjust our binner when upsampling.

        The range of a new index is allowed to be greater than original range
        so we don't need to change the length of a binner, GH 13022
        """
        return binner


class TimedeltaIndexResamplerGroupby(_GroupByMixin, TimedeltaIndexResampler):
    """
    Provides a resample of a groupby implementation.
    """

    @property
    def _constructor(self):
        return TimedeltaIndexResampler


def get_resampler(
    obj, kind=None, **kwds
) -> DatetimeIndexResampler | PeriodIndexResampler | TimedeltaIndexResampler:
    """
    Create a TimeGrouper and return our resampler.
    """
    tg = TimeGrouper(**kwds)
    return tg._get_resampler(obj, kind=kind)


get_resampler.__doc__ = Resampler.__doc__


def get_resampler_for_grouping(
    groupby, rule, how=None, fill_method=None, limit=None, kind=None, on=None, **kwargs
):
    """
    Return our appropriate resampler when grouping as well.
    """
    # .resample uses 'on' similar to how .groupby uses 'key'
    tg = TimeGrouper(freq=rule, key=on, **kwargs)
    resampler = tg._get_resampler(groupby.obj, kind=kind)
    return resampler._get_resampler_for_grouping(groupby=groupby, key=tg.key)


class TimeGrouper(Grouper):
    """
    Custom groupby class for time-interval grouping.

    Parameters
    ----------
    freq : pandas date offset or offset alias for identifying bin edges
    closed : closed end of interval; 'left' or 'right'
    label : interval boundary to use for labeling; 'left' or 'right'
    convention : {'start', 'end', 'e', 's'}
        If axis is PeriodIndex
    """

    _attributes = Grouper._attributes + (
        "closed",
        "label",
        "how",
        "loffset",
        "kind",
        "convention",
        "origin",
        "offset",
    )

    origin: TimeGrouperOrigin

    def __init__(
        self,
        freq: Frequency = "Min",
        closed: Literal["left", "right"] | None = None,
        label: Literal["left", "right"] | None = None,
        how: str = "mean",
        axis: Axis = 0,
        fill_method=None,
        limit=None,
        loffset=None,
        kind: str | None = None,
        convention: Literal["start", "end", "e", "s"] | None = None,
        base: int | None = None,
        origin: Literal["epoch", "start", "start_day", "end", "end_day"]
        | TimestampConvertibleTypes = "start_day",
        offset: TimedeltaConvertibleTypes | None = None,
        group_keys: bool | lib.NoDefault = True,
        **kwargs,
    ) -> None:
        # Check for correctness of the keyword arguments which would
        # otherwise silently use the default if misspelled
        if label not in {None, "left", "right"}:
            raise ValueError(f"Unsupported value {label} for `label`")
        if closed not in {None, "left", "right"}:
            raise ValueError(f"Unsupported value {closed} for `closed`")
        if convention not in {None, "start", "end", "e", "s"}:
            raise ValueError(f"Unsupported value {convention} for `convention`")

        freq = to_offset(freq)

        end_types = {"M", "A", "Q", "BM", "BA", "BQ", "W"}
        rule = freq.rule_code
        if rule in end_types or ("-" in rule and rule[: rule.find("-")] in end_types):
            if closed is None:
                closed = "right"
            if label is None:
                label = "right"
        else:
            # The backward resample sets ``closed`` to ``'right'`` by default
            # since the last value should be considered as the edge point for
            # the last bin. When origin in "end" or "end_day", the value for a
            # specific ``Timestamp`` index stands for the resample result from
            # the current ``Timestamp`` minus ``freq`` to the current
            # ``Timestamp`` with a right close.
            if origin in ["end", "end_day"]:
                if closed is None:
                    closed = "right"
                if label is None:
                    label = "right"
            else:
                if closed is None:
                    closed = "left"
                if label is None:
                    label = "left"

        self.closed = closed
        self.label = label
        self.kind = kind
        self.convention = convention if convention is not None else "e"
        self.how = how
        self.fill_method = fill_method
        self.limit = limit
        self.group_keys = group_keys

        if origin in ("epoch", "start", "start_day", "end", "end_day"):
            # error: Incompatible types in assignment (expression has type "Union[Union[
            # Timestamp, datetime, datetime64, signedinteger[_64Bit], float, str],
            # Literal['epoch', 'start', 'start_day', 'end', 'end_day']]", variable has
            # type "Union[Timestamp, Literal['epoch', 'start', 'start_day', 'end',
            # 'end_day']]")
            self.origin = origin  # type: ignore[assignment]
        else:
            try:
                self.origin = Timestamp(origin)
            except (ValueError, TypeError) as err:
                raise ValueError(
                    "'origin' should be equal to 'epoch', 'start', 'start_day', "
                    "'end', 'end_day' or "
                    f"should be a Timestamp convertible type. Got '{origin}' instead."
                ) from err

        try:
            self.offset = Timedelta(offset) if offset is not None else None
        except (ValueError, TypeError) as err:
            raise ValueError(
                "'offset' should be a Timedelta convertible type. "
                f"Got '{offset}' instead."
            ) from err

        # always sort time groupers
        kwargs["sort"] = True

        # Handle deprecated arguments since v1.1.0 of `base` and `loffset` (GH #31809)
        if base is not None and offset is not None:
            raise ValueError("'offset' and 'base' cannot be present at the same time")

        if base and isinstance(freq, Tick):
            # this conversion handle the default behavior of base and the
            # special case of GH #10530. Indeed in case when dealing with
            # a TimedeltaIndex base was treated as a 'pure' offset even though
            # the default behavior of base was equivalent of a modulo on
            # freq_nanos.
            self.offset = Timedelta(base * freq.nanos // freq.n)

        if isinstance(loffset, str):
            loffset = to_offset(loffset)
        self.loffset = loffset

        super().__init__(freq=freq, axis=axis, **kwargs)

    def _get_resampler(self, obj, kind=None):
        """
        Return my resampler or raise if we have an invalid axis.

        Parameters
        ----------
        obj : input object
        kind : string, optional
            'period','timestamp','timedelta' are valid

        Returns
        -------
        a Resampler

        Raises
        ------
        TypeError if incompatible axis

        """
        self._set_grouper(obj)

        ax = self.ax
        if isinstance(ax, DatetimeIndex):
            return DatetimeIndexResampler(
                obj, groupby=self, kind=kind, axis=self.axis, group_keys=self.group_keys
            )
        elif isinstance(ax, PeriodIndex) or kind == "period":
            return PeriodIndexResampler(
                obj, groupby=self, kind=kind, axis=self.axis, group_keys=self.group_keys
            )
        elif isinstance(ax, TimedeltaIndex):
            return TimedeltaIndexResampler(
                obj, groupby=self, axis=self.axis, group_keys=self.group_keys
            )

        raise TypeError(
            "Only valid with DatetimeIndex, "
            "TimedeltaIndex or PeriodIndex, "
            f"but got an instance of '{type(ax).__name__}'"
        )

    def _get_grouper(self, obj, validate: bool = True):
        # create the resampler and return our binner
        r = self._get_resampler(obj)
        return r.binner, r.grouper, r.obj

    def _get_time_bins(self, ax: DatetimeIndex):
        if not isinstance(ax, DatetimeIndex):
            raise TypeError(
                "axis must be a DatetimeIndex, but got "
                f"an instance of {type(ax).__name__}"
            )

        if len(ax) == 0:
            binner = labels = DatetimeIndex(data=[], freq=self.freq, name=ax.name)
            return binner, [], labels

        first, last = _get_timestamp_range_edges(
            ax.min(),
            ax.max(),
            self.freq,
            closed=self.closed,
            origin=self.origin,
            offset=self.offset,
        )
        # GH #12037
        # use first/last directly instead of call replace() on them
        # because replace() will swallow the nanosecond part
        # thus last bin maybe slightly before the end if the end contains
        # nanosecond part and lead to `Values falls after last bin` error
        # GH 25758: If DST lands at midnight (e.g. 'America/Havana'), user feedback
        # has noted that ambiguous=True provides the most sensible result
        binner = labels = date_range(
            freq=self.freq,
            start=first,
            end=last,
            tz=ax.tz,
            name=ax.name,
            ambiguous=True,
            nonexistent="shift_forward",
        )

        ax_values = ax.asi8
        binner, bin_edges = self._adjust_bin_edges(binner, ax_values)

        # general version, knowing nothing about relative frequencies
        bins = lib.generate_bins_dt64(
            ax_values, bin_edges, self.closed, hasnans=ax.hasnans
        )

        if self.closed == "right":
            labels = binner
            if self.label == "right":
                labels = labels[1:]
        elif self.label == "right":
            labels = labels[1:]

        if ax.hasnans:
            binner = binner.insert(0, NaT)
            labels = labels.insert(0, NaT)

        # if we end up with more labels than bins
        # adjust the labels
        # GH4076
        if len(bins) < len(labels):
            labels = labels[: len(bins)]

        return binner, bins, labels

    def _adjust_bin_edges(self, binner, ax_values):
        # Some hacks for > daily data, see #1471, #1458, #1483

        if self.freq != "D" and is_superperiod(self.freq, "D"):
            if self.closed == "right":
                # GH 21459, GH 9119: Adjust the bins relative to the wall time
                bin_edges = binner.tz_localize(None)
                bin_edges = bin_edges + timedelta(1) - Nano(1)
                bin_edges = bin_edges.tz_localize(binner.tz).asi8
            else:
                bin_edges = binner.asi8

            # intraday values on last day
            if bin_edges[-2] > ax_values.max():
                bin_edges = bin_edges[:-1]
                binner = binner[:-1]
        else:
            bin_edges = binner.asi8
        return binner, bin_edges

    def _get_time_delta_bins(self, ax: TimedeltaIndex):
        if not isinstance(ax, TimedeltaIndex):
            raise TypeError(
                "axis must be a TimedeltaIndex, but got "
                f"an instance of {type(ax).__name__}"
            )

        if not len(ax):
            binner = labels = TimedeltaIndex(data=[], freq=self.freq, name=ax.name)
            return binner, [], labels

        start, end = ax.min(), ax.max()

        if self.closed == "right":
            end += self.freq

        labels = binner = timedelta_range(
            start=start, end=end, freq=self.freq, name=ax.name
        )

        end_stamps = labels
        if self.closed == "left":
            end_stamps += self.freq

        bins = ax.searchsorted(end_stamps, side=self.closed)

        if self.offset:
            # GH 10530 & 31809
            labels += self.offset
        if self.loffset:
            # GH 33498
            labels += self.loffset

        return binner, bins, labels

    def _get_time_period_bins(self, ax: DatetimeIndex):
        if not isinstance(ax, DatetimeIndex):
            raise TypeError(
                "axis must be a DatetimeIndex, but got "
                f"an instance of {type(ax).__name__}"
            )

        freq = self.freq

        if not len(ax):
            binner = labels = PeriodIndex(data=[], freq=freq, name=ax.name)
            return binner, [], labels

        labels = binner = period_range(start=ax[0], end=ax[-1], freq=freq, name=ax.name)

        end_stamps = (labels + freq).asfreq(freq, "s").to_timestamp()
        if ax.tz:
            end_stamps = end_stamps.tz_localize(ax.tz)
        bins = ax.searchsorted(end_stamps, side="left")

        return binner, bins, labels

    def _get_period_bins(self, ax: PeriodIndex):
        if not isinstance(ax, PeriodIndex):
            raise TypeError(
                "axis must be a PeriodIndex, but got "
                f"an instance of {type(ax).__name__}"
            )

        memb = ax.asfreq(self.freq, how=self.convention)

        # NaT handling as in pandas._lib.lib.generate_bins_dt64()
        nat_count = 0
        if memb.hasnans:
            # error: Incompatible types in assignment (expression has type
            # "bool_", variable has type "int")  [assignment]
            nat_count = np.sum(memb._isnan)  # type: ignore[assignment]
            memb = memb[~memb._isnan]

        if not len(memb):
            # index contains no valid (non-NaT) values
            bins = np.array([], dtype=np.int64)
            binner = labels = PeriodIndex(data=[], freq=self.freq, name=ax.name)
            if len(ax) > 0:
                # index is all NaT
                binner, bins, labels = _insert_nat_bin(binner, bins, labels, len(ax))
            return binner, bins, labels

        freq_mult = self.freq.n

        start = ax.min().asfreq(self.freq, how=self.convention)
        end = ax.max().asfreq(self.freq, how="end")
        bin_shift = 0

        if isinstance(self.freq, Tick):
            # GH 23882 & 31809: get adjusted bin edge labels with 'origin'
            # and 'origin' support. This call only makes sense if the freq is a
            # Tick since offset and origin are only used in those cases.
            # Not doing this check could create an extra empty bin.
            p_start, end = _get_period_range_edges(
                start,
                end,
                self.freq,
                closed=self.closed,
                origin=self.origin,
                offset=self.offset,
            )

            # Get offset for bin edge (not label edge) adjustment
            start_offset = Period(start, self.freq) - Period(p_start, self.freq)
            # error: Item "Period" of "Union[Period, Any]" has no attribute "n"
            bin_shift = start_offset.n % freq_mult  # type: ignore[union-attr]
            start = p_start

        labels = binner = period_range(
            start=start, end=end, freq=self.freq, name=ax.name
        )

        i8 = memb.asi8

        # when upsampling to subperiods, we need to generate enough bins
        expected_bins_count = len(binner) * freq_mult
        i8_extend = expected_bins_count - (i8[-1] - i8[0])
        rng = np.arange(i8[0], i8[-1] + i8_extend, freq_mult)
        rng += freq_mult
        # adjust bin edge indexes to account for base
        rng -= bin_shift

        # Wrap in PeriodArray for PeriodArray.searchsorted
        prng = type(memb._data)(rng, dtype=memb.dtype)
        bins = memb.searchsorted(prng, side="left")

        if nat_count > 0:
            binner, bins, labels = _insert_nat_bin(binner, bins, labels, nat_count)

        return binner, bins, labels


def _take_new_index(
    obj: NDFrameT, indexer: npt.NDArray[np.intp], new_index: Index, axis: AxisInt = 0
) -> NDFrameT:

    if isinstance(obj, ABCSeries):
        new_values = algos.take_nd(obj._values, indexer)
        # error: Incompatible return value type (got "Series", expected "NDFrameT")
        return obj._constructor(  # type: ignore[return-value]
            new_values, index=new_index, name=obj.name
        )
    elif isinstance(obj, ABCDataFrame):
        if axis == 1:
            raise NotImplementedError("axis 1 is not supported")
        new_mgr = obj._mgr.reindex_indexer(new_axis=new_index, indexer=indexer, axis=1)
        # error: Incompatible return value type
        # (got "DataFrame", expected "NDFrameT")
        return obj._constructor(new_mgr)  # type: ignore[return-value]
    else:
        raise ValueError("'obj' should be either a Series or a DataFrame")


def _get_timestamp_range_edges(
    first: Timestamp,
    last: Timestamp,
    freq: BaseOffset,
    closed: Literal["right", "left"] = "left",
    origin: TimeGrouperOrigin = "start_day",
    offset: Timedelta | None = None,
) -> tuple[Timestamp, Timestamp]:
    """
    Adjust the `first` Timestamp to the preceding Timestamp that resides on
    the provided offset. Adjust the `last` Timestamp to the following
    Timestamp that resides on the provided offset. Input Timestamps that
    already reside on the offset will be adjusted depending on the type of
    offset and the `closed` parameter.

    Parameters
    ----------
    first : pd.Timestamp
        The beginning Timestamp of the range to be adjusted.
    last : pd.Timestamp
        The ending Timestamp of the range to be adjusted.
    freq : pd.DateOffset
        The dateoffset to which the Timestamps will be adjusted.
    closed : {'right', 'left'}, default "left"
        Which side of bin interval is closed.
    origin : {'epoch', 'start', 'start_day'} or Timestamp, default 'start_day'
        The timestamp on which to adjust the grouping. The timezone of origin must
        match the timezone of the index.
        If a timestamp is not used, these values are also supported:

        - 'epoch': `origin` is 1970-01-01
        - 'start': `origin` is the first value of the timeseries
        - 'start_day': `origin` is the first day at midnight of the timeseries
    offset : pd.Timedelta, default is None
        An offset timedelta added to the origin.

    Returns
    -------
    A tuple of length 2, containing the adjusted pd.Timestamp objects.
    """
    if isinstance(freq, Tick):
        index_tz = first.tz
        if isinstance(origin, Timestamp) and (origin.tz is None) != (index_tz is None):
            raise ValueError("The origin must have the same timezone as the index.")
        elif origin == "epoch":
            # set the epoch based on the timezone to have similar bins results when
            # resampling on the same kind of indexes on different timezones
            origin = Timestamp("1970-01-01", tz=index_tz)

        if isinstance(freq, Day):
            # _adjust_dates_anchored assumes 'D' means 24H, but first/last
            # might contain a DST transition (23H, 24H, or 25H).
            # So "pretend" the dates are naive when adjusting the endpoints
            first = first.tz_localize(None)
            last = last.tz_localize(None)
            if isinstance(origin, Timestamp):
                origin = origin.tz_localize(None)

        first, last = _adjust_dates_anchored(
            first, last, freq, closed=closed, origin=origin, offset=offset
        )
        if isinstance(freq, Day):
            first = first.tz_localize(index_tz)
            last = last.tz_localize(index_tz)
    else:
        first = first.normalize()
        last = last.normalize()

        if closed == "left":
            first = Timestamp(freq.rollback(first))
        else:
            first = Timestamp(first - freq)

        last = Timestamp(last + freq)

    return first, last


def _get_period_range_edges(
    first: Period,
    last: Period,
    freq: BaseOffset,
    closed: Literal["right", "left"] = "left",
    origin: TimeGrouperOrigin = "start_day",
    offset: Timedelta | None = None,
) -> tuple[Period, Period]:
    """
    Adjust the provided `first` and `last` Periods to the respective Period of
    the given offset that encompasses them.

    Parameters
    ----------
    first : pd.Period
        The beginning Period of the range to be adjusted.
    last : pd.Period
        The ending Period of the range to be adjusted.
    freq : pd.DateOffset
        The freq to which the Periods will be adjusted.
    closed : {'right', 'left'}, default "left"
        Which side of bin interval is closed.
    origin : {'epoch', 'start', 'start_day'}, Timestamp, default 'start_day'
        The timestamp on which to adjust the grouping. The timezone of origin must
        match the timezone of the index.

        If a timestamp is not used, these values are also supported:

        - 'epoch': `origin` is 1970-01-01
        - 'start': `origin` is the first value of the timeseries
        - 'start_day': `origin` is the first day at midnight of the timeseries
    offset : pd.Timedelta, default is None
        An offset timedelta added to the origin.

    Returns
    -------
    A tuple of length 2, containing the adjusted pd.Period objects.
    """
    if not all(isinstance(obj, Period) for obj in [first, last]):
        raise TypeError("'first' and 'last' must be instances of type Period")

    # GH 23882
    first_ts = first.to_timestamp()
    last_ts = last.to_timestamp()
    adjust_first = not freq.is_on_offset(first_ts)
    adjust_last = freq.is_on_offset(last_ts)

    first_ts, last_ts = _get_timestamp_range_edges(
        first_ts, last_ts, freq, closed=closed, origin=origin, offset=offset
    )

    first = (first_ts + int(adjust_first) * freq).to_period(freq)
    last = (last_ts - int(adjust_last) * freq).to_period(freq)
    return first, last


def _insert_nat_bin(
    binner: PeriodIndex, bins: np.ndarray, labels: PeriodIndex, nat_count: int
) -> tuple[PeriodIndex, np.ndarray, PeriodIndex]:
    # NaT handling as in pandas._lib.lib.generate_bins_dt64()
    # shift bins by the number of NaT
    assert nat_count > 0
    bins += nat_count
    bins = np.insert(bins, 0, nat_count)

    # Incompatible types in assignment (expression has type "Index", variable
    # has type "PeriodIndex")
    binner = binner.insert(0, NaT)  # type: ignore[assignment]
    # Incompatible types in assignment (expression has type "Index", variable
    # has type "PeriodIndex")
    labels = labels.insert(0, NaT)  # type: ignore[assignment]
    return binner, bins, labels


def _adjust_dates_anchored(
    first: Timestamp,
    last: Timestamp,
    freq: Tick,
    closed: Literal["right", "left"] = "right",
    origin: TimeGrouperOrigin = "start_day",
    offset: Timedelta | None = None,
) -> tuple[Timestamp, Timestamp]:
    # First and last offsets should be calculated from the start day to fix an
    # error cause by resampling across multiple days when a one day period is
    # not a multiple of the frequency. See GH 8683
    # To handle frequencies that are not multiple or divisible by a day we let
    # the possibility to define a fixed origin timestamp. See GH 31809
    origin_nanos = 0  # origin == "epoch"
    if origin == "start_day":
        origin_nanos = first.normalize().value
    elif origin == "start":
        origin_nanos = first.value
    elif isinstance(origin, Timestamp):
        origin_nanos = origin.value
    elif origin in ["end", "end_day"]:
        origin_last = last if origin == "end" else last.ceil("D")
        sub_freq_times = (origin_last.value - first.value) // freq.nanos
        if closed == "left":
            sub_freq_times += 1
        first = origin_last - sub_freq_times * freq
        origin_nanos = first.value
    origin_nanos += offset.value if offset else 0

    # GH 10117 & GH 19375. If first and last contain timezone information,
    # Perform the calculation in UTC in order to avoid localizing on an
    # Ambiguous or Nonexistent time.
    first_tzinfo = first.tzinfo
    last_tzinfo = last.tzinfo
    if first_tzinfo is not None:
        first = first.tz_convert("UTC")
    if last_tzinfo is not None:
        last = last.tz_convert("UTC")

    foffset = (first.value - origin_nanos) % freq.nanos
    loffset = (last.value - origin_nanos) % freq.nanos

    if closed == "right":
        if foffset > 0:
            # roll back
            fresult_int = first.value - foffset
        else:
            fresult_int = first.value - freq.nanos

        if loffset > 0:
            # roll forward
            lresult_int = last.value + (freq.nanos - loffset)
        else:
            # already the end of the road
            lresult_int = last.value
    else:  # closed == 'left'
        if foffset > 0:
            fresult_int = first.value - foffset
        else:
            # start of the road
            fresult_int = first.value

        if loffset > 0:
            # roll forward
            lresult_int = last.value + (freq.nanos - loffset)
        else:
            lresult_int = last.value + freq.nanos
    fresult = Timestamp(fresult_int)
    lresult = Timestamp(lresult_int)
    if first_tzinfo is not None:
        fresult = fresult.tz_localize("UTC").tz_convert(first_tzinfo)
    if last_tzinfo is not None:
        lresult = lresult.tz_localize("UTC").tz_convert(last_tzinfo)
    return fresult, lresult


def asfreq(
    obj: NDFrameT,
    freq,
    method=None,
    how=None,
    normalize: bool = False,
    fill_value=None,
) -> NDFrameT:
    """
    Utility frequency conversion method for Series/DataFrame.

    See :meth:`pandas.NDFrame.asfreq` for full documentation.
    """
    if isinstance(obj.index, PeriodIndex):
        if method is not None:
            raise NotImplementedError("'method' argument is not supported")

        if how is None:
            how = "E"

        new_obj = obj.copy()
        new_obj.index = obj.index.asfreq(freq, how=how)

    elif len(obj.index) == 0:
        new_obj = obj.copy()

        new_obj.index = _asfreq_compat(obj.index, freq)
    else:
        dti = date_range(obj.index.min(), obj.index.max(), freq=freq)
        dti.name = obj.index.name
        new_obj = obj.reindex(dti, method=method, fill_value=fill_value)
        if normalize:
            new_obj.index = new_obj.index.normalize()

    return new_obj


def _asfreq_compat(index: DatetimeIndex | PeriodIndex | TimedeltaIndex, freq):
    """
    Helper to mimic asfreq on (empty) DatetimeIndex and TimedeltaIndex.

    Parameters
    ----------
    index : PeriodIndex, DatetimeIndex, or TimedeltaIndex
    freq : DateOffset

    Returns
    -------
    same type as index
    """
    if len(index) != 0:
        # This should never be reached, always checked by the caller
        raise ValueError(
            "Can only set arbitrary freq for empty DatetimeIndex or TimedeltaIndex"
        )
    new_index: Index
    if isinstance(index, PeriodIndex):
        new_index = index.asfreq(freq=freq)
    elif isinstance(index, DatetimeIndex):
        new_index = DatetimeIndex([], dtype=index.dtype, freq=freq, name=index.name)
    elif isinstance(index, TimedeltaIndex):
        new_index = TimedeltaIndex([], dtype=index.dtype, freq=freq, name=index.name)
    else:  # pragma: no cover
        raise TypeError(type(index))
    return new_index<|MERGE_RESOLUTION|>--- conflicted
+++ resolved
@@ -559,33 +559,6 @@
         """
         return self._upsample("ffill", limit=limit)
 
-<<<<<<< HEAD
-    def pad(self, limit=None):
-        """
-        Forward fill the values.
-
-        .. deprecated:: 1.4
-            Use ffill instead.
-
-        Parameters
-        ----------
-        limit : int, optional
-            Limit of how many values to fill.
-
-        Returns
-        -------
-        An upsampled Series.
-        """
-        warnings.warn(
-            "pad is deprecated and will be removed in a future version. "
-            "Use ffill instead.",
-            FutureWarning,
-            stacklevel=find_stack_level(),
-        )
-        return self.ffill(limit=limit)
-
-=======
->>>>>>> 796b8703
     def nearest(self, limit=None):
         """
         Resample by using the nearest value.
@@ -748,34 +721,6 @@
         """
         return self._upsample("bfill", limit=limit)
 
-<<<<<<< HEAD
-    def backfill(self, limit=None):
-        """
-        Backward fill the values.
-
-        .. deprecated:: 1.4
-            Use bfill instead.
-
-        Parameters
-        ----------
-        limit : int, optional
-            Limit of how many values to fill.
-
-        Returns
-        -------
-        Series, DataFrame
-            An upsampled Series or DataFrame with backward filled NaN values.
-        """
-        warnings.warn(
-            "backfill is deprecated and will be removed in a future version. "
-            "Use bfill instead.",
-            FutureWarning,
-            stacklevel=find_stack_level(),
-        )
-        return self.bfill(limit=limit)
-
-=======
->>>>>>> 796b8703
     def fillna(self, method, limit=None):
         """
         Fill missing values introduced by upsampling.
