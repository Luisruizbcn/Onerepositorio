--- conflicted
+++ resolved
@@ -874,13 +874,8 @@
     @Appender(GroupBy.size.__doc__)
     def size(self):
         result = self._downsample("size")
-<<<<<<< HEAD
-        if not len(self.ax) and isinstance(self._selected_obj, ABCDataFrame):
+        if not len(self.ax):
             from pandas import Series  # noqa: F811
-=======
-        if not len(self.ax):
-            from pandas import Series
->>>>>>> fe1803d9
 
             if self._selected_obj.ndim == 1:
                 name = self._selected_obj.name
