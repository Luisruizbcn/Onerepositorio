from __future__ import annotations

import copy
from textwrap import dedent
from typing import (
    TYPE_CHECKING,
    Callable,
    Hashable,
    Literal,
    cast,
    final,
    no_type_check,
)
import warnings

import numpy as np

from pandas._libs import lib
from pandas._libs.tslibs import (
    BaseOffset,
    IncompatibleFrequency,
    NaT,
    Period,
    Timedelta,
    Timestamp,
    to_offset,
)
from pandas._typing import NDFrameT
from pandas.compat.numpy import function as nv
from pandas.errors import AbstractMethodError
from pandas.util._decorators import (
    Appender,
    Substitution,
    doc,
)
from pandas.util._exceptions import find_stack_level

from pandas.core.dtypes.generic import (
    ABCDataFrame,
    ABCSeries,
)

import pandas.core.algorithms as algos
from pandas.core.apply import ResamplerWindowApply
from pandas.core.base import PandasObject
import pandas.core.common as com
from pandas.core.generic import (
    NDFrame,
    _shared_docs,
)
from pandas.core.groupby.generic import SeriesGroupBy
from pandas.core.groupby.groupby import (
    BaseGroupBy,
    GroupBy,
    _pipe_template,
    get_groupby,
)
from pandas.core.groupby.grouper import Grouper
from pandas.core.groupby.ops import BinGrouper
from pandas.core.indexes.datetimes import (
    DatetimeIndex,
    date_range,
)
from pandas.core.indexes.period import (
    PeriodIndex,
    period_range,
)
from pandas.core.indexes.timedeltas import (
    TimedeltaIndex,
    timedelta_range,
)

from pandas.tseries.frequencies import (
    is_subperiod,
    is_superperiod,
)
from pandas.tseries.offsets import (
    Day,
    Tick,
)

if TYPE_CHECKING:
    from pandas._typing import (
        AnyArrayLike,
        Axis,
        AxisInt,
        Frequency,
        IndexLabel,
        QuantileInterpolation,
        T,
        TimedeltaConvertibleTypes,
        TimeGrouperOrigin,
        TimestampConvertibleTypes,
        npt,
    )

    from pandas import (
        DataFrame,
        Index,
        Series,
    )

_shared_docs_kwargs: dict[str, str] = {}


class Resampler(BaseGroupBy, PandasObject):
    """
    Class for resampling datetimelike data, a groupby-like operation.
    See aggregate, transform, and apply functions on this object.

    It's easiest to use obj.resample(...) to use Resampler.

    Parameters
    ----------
    obj : Series or DataFrame
    groupby : TimeGrouper
    axis : int, default 0
    kind : str or None
        'period', 'timestamp' to override default index treatment

    Returns
    -------
    a Resampler of the appropriate type

    Notes
    -----
    After resampling, see aggregate, apply, and transform functions.
    """

    grouper: BinGrouper
    _timegrouper: TimeGrouper
    binner: DatetimeIndex | TimedeltaIndex | PeriodIndex  # depends on subclass
    exclusions: frozenset[Hashable] = frozenset()  # for SelectionMixin compat
    _internal_names_set = set({"obj", "ax", "_indexer"})

    # to the groupby descriptor
    _attributes = [
        "freq",
        "axis",
        "closed",
        "label",
        "convention",
        "kind",
        "origin",
        "offset",
    ]

    def __init__(
        self,
        obj: NDFrame,
        timegrouper: TimeGrouper,
        axis: Axis = 0,
        kind=None,
        *,
        gpr_index: Index,
        group_keys: bool | lib.NoDefault = lib.no_default,
        selection=None,
    ) -> None:
        self._timegrouper = timegrouper
        self.keys = None
        self.sort = True
        self.axis = obj._get_axis_number(axis)
        self.kind = kind
        self.group_keys = group_keys
        self.as_index = True

        self.obj, self.ax, self._indexer = self._timegrouper._set_grouper(
            self._convert_obj(obj), sort=True, gpr_index=gpr_index
        )
        self.binner, self.grouper = self._get_binner()
        self._selection = selection
        if self._timegrouper.key is not None:
            self.exclusions = frozenset([self._timegrouper.key])
        else:
            self.exclusions = frozenset()

    def __str__(self) -> str:
        """
        Provide a nice str repr of our rolling object.
        """
        attrs = (
            f"{k}={getattr(self._timegrouper, k)}"
            for k in self._attributes
            if getattr(self._timegrouper, k, None) is not None
        )
        return f"{type(self).__name__} [{', '.join(attrs)}]"

    def __getattr__(self, attr: str):
        if attr in self._internal_names_set:
            return object.__getattribute__(self, attr)
        if attr in self._attributes:
            return getattr(self._timegrouper, attr)
        if attr in self.obj:
            return self[attr]

        return object.__getattribute__(self, attr)

    @property
    def _from_selection(self) -> bool:
        """
        Is the resampling from a DataFrame column or MultiIndex level.
        """
        # upsampling and PeriodIndex resampling do not work
        # with selection, this state used to catch and raise an error
        return self._timegrouper is not None and (
            self._timegrouper.key is not None or self._timegrouper.level is not None
        )

    def _convert_obj(self, obj: NDFrameT) -> NDFrameT:
        """
        Provide any conversions for the object in order to correctly handle.

        Parameters
        ----------
        obj : Series or DataFrame

        Returns
        -------
        Series or DataFrame
        """
        return obj._consolidate()

    def _get_binner_for_time(self):
        raise AbstractMethodError(self)

    @final
    def _get_binner(self):
        """
        Create the BinGrouper, assume that self.set_grouper(obj)
        has already been called.
        """
        binner, bins, binlabels = self._get_binner_for_time()
        assert len(bins) == len(binlabels)
        bin_grouper = BinGrouper(bins, binlabels, indexer=self._indexer)
        return binner, bin_grouper

    @Substitution(
        klass="Resampler",
        examples="""
    >>> df = pd.DataFrame({'A': [1, 2, 3, 4]},
    ...                   index=pd.date_range('2012-08-02', periods=4))
    >>> df
                A
    2012-08-02  1
    2012-08-03  2
    2012-08-04  3
    2012-08-05  4

    To get the difference between each 2-day period's maximum and minimum
    value in one pass, you can do

    >>> df.resample('2D').pipe(lambda x: x.max() - x.min())
                A
    2012-08-02  1
    2012-08-04  1""",
    )
    @Appender(_pipe_template)
    def pipe(
        self,
        func: Callable[..., T] | tuple[Callable[..., T], str],
        *args,
        **kwargs,
    ) -> T:
        return super().pipe(func, *args, **kwargs)

    _agg_see_also_doc = dedent(
        """
    See Also
    --------
    DataFrame.groupby.aggregate : Aggregate using callable, string, dict,
        or list of string/callables.
    DataFrame.resample.transform : Transforms the Series on each group
        based on the given function.
    DataFrame.aggregate: Aggregate using one or more
        operations over the specified axis.
    """
    )

    _agg_examples_doc = dedent(
        """
    Examples
    --------
    >>> s = pd.Series([1, 2, 3, 4, 5],
    ...               index=pd.date_range('20130101', periods=5, freq='s'))
    >>> s
    2013-01-01 00:00:00    1
    2013-01-01 00:00:01    2
    2013-01-01 00:00:02    3
    2013-01-01 00:00:03    4
    2013-01-01 00:00:04    5
    Freq: S, dtype: int64

    >>> r = s.resample('2s')

    >>> r.agg(np.sum)
    2013-01-01 00:00:00    3
    2013-01-01 00:00:02    7
    2013-01-01 00:00:04    5
    Freq: 2S, dtype: int64

    >>> r.agg(['sum', 'mean', 'max'])
                         sum  mean  max
    2013-01-01 00:00:00    3   1.5    2
    2013-01-01 00:00:02    7   3.5    4
    2013-01-01 00:00:04    5   5.0    5

    >>> r.agg({'result': lambda x: x.mean() / x.std(),
    ...        'total': np.sum})
                           result  total
    2013-01-01 00:00:00  2.121320      3
    2013-01-01 00:00:02  4.949747      7
    2013-01-01 00:00:04       NaN      5

    >>> r.agg(average="mean", total="sum")
                             average  total
    2013-01-01 00:00:00      1.5      3
    2013-01-01 00:00:02      3.5      7
    2013-01-01 00:00:04      5.0      5
    """
    )

    @doc(
        _shared_docs["aggregate"],
        see_also=_agg_see_also_doc,
        examples=_agg_examples_doc,
        klass="DataFrame",
        axis="",
    )
    def aggregate(self, func=None, *args, **kwargs):
        result = ResamplerWindowApply(self, func, args=args, kwargs=kwargs).agg()
        if result is None:
            how = func
            result = self._groupby_and_aggregate(how, *args, **kwargs)

        return result

    agg = aggregate
    apply = aggregate

    def transform(self, arg, *args, **kwargs):
        """
        Call function producing a like-indexed Series on each group.

        Return a Series with the transformed values.

        Parameters
        ----------
        arg : function
            To apply to each group. Should return a Series with the same index.

        Returns
        -------
        Series

        Examples
        --------
        >>> s = pd.Series([1, 2],
        ...               index=pd.date_range('20180101',
        ...                                   periods=2,
        ...                                   freq='1h'))
        >>> s
        2018-01-01 00:00:00    1
        2018-01-01 01:00:00    2
        Freq: H, dtype: int64

        >>> resampled = s.resample('15min')
        >>> resampled.transform(lambda x: (x - x.mean()) / x.std())
        2018-01-01 00:00:00   NaN
        2018-01-01 01:00:00   NaN
        Freq: H, dtype: float64
        """
        return self._selected_obj.groupby(self._timegrouper).transform(
            arg, *args, **kwargs
        )

    def _downsample(self, f, **kwargs):
        raise AbstractMethodError(self)

    def _upsample(self, f, limit=None, fill_value=None):
        raise AbstractMethodError(self)

    def _gotitem(self, key, ndim: int, subset=None):
        """
        Sub-classes to define. Return a sliced object.

        Parameters
        ----------
        key : string / list of selections
        ndim : {1, 2}
            requested ndim of result
        subset : object, default None
            subset to act on
        """
        grouper = self.grouper
        if subset is None:
            subset = self.obj
            if key is not None:
                subset = subset[key]
            else:
                # reached via Apply.agg_dict_like with selection=None and ndim=1
                assert subset.ndim == 1
        if ndim == 1:
            assert subset.ndim == 1

        grouped = get_groupby(
            subset, by=None, grouper=grouper, axis=self.axis, group_keys=self.group_keys
        )
        return grouped

    def _groupby_and_aggregate(self, how, *args, **kwargs):
        """
        Re-evaluate the obj with a groupby aggregation.
        """
        grouper = self.grouper

        if self._selected_obj.ndim == 1:
            obj = self._selected_obj
        else:
            # Excludes `on` column when provided
            obj = self._obj_with_exclusions
        grouped = get_groupby(
            obj, by=None, grouper=grouper, axis=self.axis, group_keys=self.group_keys
        )

        try:
            if callable(how):
                # TODO: test_resample_apply_with_additional_args fails if we go
                #  through the non-lambda path, not clear that it should.
                func = lambda x: how(x, *args, **kwargs)
                result = grouped.aggregate(func)
            else:
                result = grouped.aggregate(how, *args, **kwargs)
        except (AttributeError, KeyError):
            # we have a non-reducing function; try to evaluate
            # alternatively we want to evaluate only a column of the input

            # test_apply_to_one_column_of_df the function being applied references
            #  a DataFrame column, but aggregate_item_by_item operates column-wise
            #  on Series, raising AttributeError or KeyError
            #  (depending on whether the column lookup uses getattr/__getitem__)
            result = grouped.apply(how, *args, **kwargs)

        except ValueError as err:
            if "Must produce aggregated value" in str(err):
                # raised in _aggregate_named
                # see test_apply_without_aggregation, test_apply_with_mutated_index
                pass
            else:
                raise

            # we have a non-reducing function
            # try to evaluate
            result = grouped.apply(how, *args, **kwargs)

        return self._wrap_result(result)

    def _get_resampler_for_grouping(self, groupby: GroupBy, key):
        """
        Return the correct class for resampling with groupby.
        """
        return self._resampler_for_grouping(groupby=groupby, key=key, parent=self)

    def _wrap_result(self, result):
        """
        Potentially wrap any results.
        """
        # GH 47705
        obj = self.obj
        if (
            isinstance(result, ABCDataFrame)
            and result.empty
            and not isinstance(result.index, PeriodIndex)
        ):
            result = result.set_index(
                _asfreq_compat(obj.index[:0], freq=self.freq), append=True
            )

        if isinstance(result, ABCSeries) and self._selection is not None:
            result.name = self._selection

        if isinstance(result, ABCSeries) and result.empty:
            # When index is all NaT, result is empty but index is not
            result.index = _asfreq_compat(obj.index[:0], freq=self.freq)
            result.name = getattr(obj, "name", None)

        return result

    def ffill(self, limit=None):
        """
        Forward fill the values.

        Parameters
        ----------
        limit : int, optional
            Limit of how many values to fill.

        Returns
        -------
        An upsampled Series.

        See Also
        --------
        Series.fillna: Fill NA/NaN values using the specified method.
        DataFrame.fillna: Fill NA/NaN values using the specified method.
        """
        return self._upsample("ffill", limit=limit)

    def nearest(self, limit=None):
        """
        Resample by using the nearest value.

        When resampling data, missing values may appear (e.g., when the
        resampling frequency is higher than the original frequency).
        The `nearest` method will replace ``NaN`` values that appeared in
        the resampled data with the value from the nearest member of the
        sequence, based on the index value.
        Missing values that existed in the original data will not be modified.
        If `limit` is given, fill only this many values in each direction for
        each of the original values.

        Parameters
        ----------
        limit : int, optional
            Limit of how many values to fill.

        Returns
        -------
        Series or DataFrame
            An upsampled Series or DataFrame with ``NaN`` values filled with
            their nearest value.

        See Also
        --------
        backfill : Backward fill the new missing values in the resampled data.
        pad : Forward fill ``NaN`` values.

        Examples
        --------
        >>> s = pd.Series([1, 2],
        ...               index=pd.date_range('20180101',
        ...                                   periods=2,
        ...                                   freq='1h'))
        >>> s
        2018-01-01 00:00:00    1
        2018-01-01 01:00:00    2
        Freq: H, dtype: int64

        >>> s.resample('15min').nearest()
        2018-01-01 00:00:00    1
        2018-01-01 00:15:00    1
        2018-01-01 00:30:00    2
        2018-01-01 00:45:00    2
        2018-01-01 01:00:00    2
        Freq: 15T, dtype: int64

        Limit the number of upsampled values imputed by the nearest:

        >>> s.resample('15min').nearest(limit=1)
        2018-01-01 00:00:00    1.0
        2018-01-01 00:15:00    1.0
        2018-01-01 00:30:00    NaN
        2018-01-01 00:45:00    2.0
        2018-01-01 01:00:00    2.0
        Freq: 15T, dtype: float64
        """
        return self._upsample("nearest", limit=limit)

    def bfill(self, limit=None):
        """
        Backward fill the new missing values in the resampled data.

        In statistics, imputation is the process of replacing missing data with
        substituted values [1]_. When resampling data, missing values may
        appear (e.g., when the resampling frequency is higher than the original
        frequency). The backward fill will replace NaN values that appeared in
        the resampled data with the next value in the original sequence.
        Missing values that existed in the original data will not be modified.

        Parameters
        ----------
        limit : int, optional
            Limit of how many values to fill.

        Returns
        -------
        Series, DataFrame
            An upsampled Series or DataFrame with backward filled NaN values.

        See Also
        --------
        bfill : Alias of backfill.
        fillna : Fill NaN values using the specified method, which can be
            'backfill'.
        nearest : Fill NaN values with nearest neighbor starting from center.
        ffill : Forward fill NaN values.
        Series.fillna : Fill NaN values in the Series using the
            specified method, which can be 'backfill'.
        DataFrame.fillna : Fill NaN values in the DataFrame using the
            specified method, which can be 'backfill'.

        References
        ----------
        .. [1] https://en.wikipedia.org/wiki/Imputation_(statistics)

        Examples
        --------
        Resampling a Series:

        >>> s = pd.Series([1, 2, 3],
        ...               index=pd.date_range('20180101', periods=3, freq='h'))
        >>> s
        2018-01-01 00:00:00    1
        2018-01-01 01:00:00    2
        2018-01-01 02:00:00    3
        Freq: H, dtype: int64

        >>> s.resample('30min').bfill()
        2018-01-01 00:00:00    1
        2018-01-01 00:30:00    2
        2018-01-01 01:00:00    2
        2018-01-01 01:30:00    3
        2018-01-01 02:00:00    3
        Freq: 30T, dtype: int64

        >>> s.resample('15min').bfill(limit=2)
        2018-01-01 00:00:00    1.0
        2018-01-01 00:15:00    NaN
        2018-01-01 00:30:00    2.0
        2018-01-01 00:45:00    2.0
        2018-01-01 01:00:00    2.0
        2018-01-01 01:15:00    NaN
        2018-01-01 01:30:00    3.0
        2018-01-01 01:45:00    3.0
        2018-01-01 02:00:00    3.0
        Freq: 15T, dtype: float64

        Resampling a DataFrame that has missing values:

        >>> df = pd.DataFrame({'a': [2, np.nan, 6], 'b': [1, 3, 5]},
        ...                   index=pd.date_range('20180101', periods=3,
        ...                                       freq='h'))
        >>> df
                               a  b
        2018-01-01 00:00:00  2.0  1
        2018-01-01 01:00:00  NaN  3
        2018-01-01 02:00:00  6.0  5

        >>> df.resample('30min').bfill()
                               a  b
        2018-01-01 00:00:00  2.0  1
        2018-01-01 00:30:00  NaN  3
        2018-01-01 01:00:00  NaN  3
        2018-01-01 01:30:00  6.0  5
        2018-01-01 02:00:00  6.0  5

        >>> df.resample('15min').bfill(limit=2)
                               a    b
        2018-01-01 00:00:00  2.0  1.0
        2018-01-01 00:15:00  NaN  NaN
        2018-01-01 00:30:00  NaN  3.0
        2018-01-01 00:45:00  NaN  3.0
        2018-01-01 01:00:00  NaN  3.0
        2018-01-01 01:15:00  NaN  NaN
        2018-01-01 01:30:00  6.0  5.0
        2018-01-01 01:45:00  6.0  5.0
        2018-01-01 02:00:00  6.0  5.0
        """
        return self._upsample("bfill", limit=limit)

    def fillna(self, method, limit=None):
        """
        Fill missing values introduced by upsampling.

        In statistics, imputation is the process of replacing missing data with
        substituted values [1]_. When resampling data, missing values may
        appear (e.g., when the resampling frequency is higher than the original
        frequency).

        Missing values that existed in the original data will
        not be modified.

        Parameters
        ----------
        method : {'pad', 'backfill', 'ffill', 'bfill', 'nearest'}
            Method to use for filling holes in resampled data

            * 'pad' or 'ffill': use previous valid observation to fill gap
              (forward fill).
            * 'backfill' or 'bfill': use next valid observation to fill gap.
            * 'nearest': use nearest valid observation to fill gap.

        limit : int, optional
            Limit of how many consecutive missing values to fill.

        Returns
        -------
        Series or DataFrame
            An upsampled Series or DataFrame with missing values filled.

        See Also
        --------
        bfill : Backward fill NaN values in the resampled data.
        ffill : Forward fill NaN values in the resampled data.
        nearest : Fill NaN values in the resampled data
            with nearest neighbor starting from center.
        interpolate : Fill NaN values using interpolation.
        Series.fillna : Fill NaN values in the Series using the
            specified method, which can be 'bfill' and 'ffill'.
        DataFrame.fillna : Fill NaN values in the DataFrame using the
            specified method, which can be 'bfill' and 'ffill'.

        References
        ----------
        .. [1] https://en.wikipedia.org/wiki/Imputation_(statistics)

        Examples
        --------
        Resampling a Series:

        >>> s = pd.Series([1, 2, 3],
        ...               index=pd.date_range('20180101', periods=3, freq='h'))
        >>> s
        2018-01-01 00:00:00    1
        2018-01-01 01:00:00    2
        2018-01-01 02:00:00    3
        Freq: H, dtype: int64

        Without filling the missing values you get:

        >>> s.resample("30min").asfreq()
        2018-01-01 00:00:00    1.0
        2018-01-01 00:30:00    NaN
        2018-01-01 01:00:00    2.0
        2018-01-01 01:30:00    NaN
        2018-01-01 02:00:00    3.0
        Freq: 30T, dtype: float64

        >>> s.resample('30min').fillna("backfill")
        2018-01-01 00:00:00    1
        2018-01-01 00:30:00    2
        2018-01-01 01:00:00    2
        2018-01-01 01:30:00    3
        2018-01-01 02:00:00    3
        Freq: 30T, dtype: int64

        >>> s.resample('15min').fillna("backfill", limit=2)
        2018-01-01 00:00:00    1.0
        2018-01-01 00:15:00    NaN
        2018-01-01 00:30:00    2.0
        2018-01-01 00:45:00    2.0
        2018-01-01 01:00:00    2.0
        2018-01-01 01:15:00    NaN
        2018-01-01 01:30:00    3.0
        2018-01-01 01:45:00    3.0
        2018-01-01 02:00:00    3.0
        Freq: 15T, dtype: float64

        >>> s.resample('30min').fillna("pad")
        2018-01-01 00:00:00    1
        2018-01-01 00:30:00    1
        2018-01-01 01:00:00    2
        2018-01-01 01:30:00    2
        2018-01-01 02:00:00    3
        Freq: 30T, dtype: int64

        >>> s.resample('30min').fillna("nearest")
        2018-01-01 00:00:00    1
        2018-01-01 00:30:00    2
        2018-01-01 01:00:00    2
        2018-01-01 01:30:00    3
        2018-01-01 02:00:00    3
        Freq: 30T, dtype: int64

        Missing values present before the upsampling are not affected.

        >>> sm = pd.Series([1, None, 3],
        ...               index=pd.date_range('20180101', periods=3, freq='h'))
        >>> sm
        2018-01-01 00:00:00    1.0
        2018-01-01 01:00:00    NaN
        2018-01-01 02:00:00    3.0
        Freq: H, dtype: float64

        >>> sm.resample('30min').fillna('backfill')
        2018-01-01 00:00:00    1.0
        2018-01-01 00:30:00    NaN
        2018-01-01 01:00:00    NaN
        2018-01-01 01:30:00    3.0
        2018-01-01 02:00:00    3.0
        Freq: 30T, dtype: float64

        >>> sm.resample('30min').fillna('pad')
        2018-01-01 00:00:00    1.0
        2018-01-01 00:30:00    1.0
        2018-01-01 01:00:00    NaN
        2018-01-01 01:30:00    NaN
        2018-01-01 02:00:00    3.0
        Freq: 30T, dtype: float64

        >>> sm.resample('30min').fillna('nearest')
        2018-01-01 00:00:00    1.0
        2018-01-01 00:30:00    NaN
        2018-01-01 01:00:00    NaN
        2018-01-01 01:30:00    3.0
        2018-01-01 02:00:00    3.0
        Freq: 30T, dtype: float64

        DataFrame resampling is done column-wise. All the same options are
        available.

        >>> df = pd.DataFrame({'a': [2, np.nan, 6], 'b': [1, 3, 5]},
        ...                   index=pd.date_range('20180101', periods=3,
        ...                                       freq='h'))
        >>> df
                               a  b
        2018-01-01 00:00:00  2.0  1
        2018-01-01 01:00:00  NaN  3
        2018-01-01 02:00:00  6.0  5

        >>> df.resample('30min').fillna("bfill")
                               a  b
        2018-01-01 00:00:00  2.0  1
        2018-01-01 00:30:00  NaN  3
        2018-01-01 01:00:00  NaN  3
        2018-01-01 01:30:00  6.0  5
        2018-01-01 02:00:00  6.0  5
        """
        return self._upsample(method, limit=limit)

    @doc(NDFrame.interpolate, **_shared_docs_kwargs)
    def interpolate(
        self,
        method: QuantileInterpolation = "linear",
        *,
        axis: Axis = 0,
        limit=None,
        inplace: bool = False,
        limit_direction: Literal["forward", "backward", "both"] = "forward",
        limit_area=None,
        downcast=None,
        **kwargs,
    ):
        """
        Interpolate values according to different methods.
        """
        result = self._upsample("asfreq")
        return result.interpolate(
            method=method,
            axis=axis,
            limit=limit,
            inplace=inplace,
            limit_direction=limit_direction,
            limit_area=limit_area,
            downcast=downcast,
            **kwargs,
        )

    def asfreq(self, fill_value=None):
        """
        Return the values at the new freq, essentially a reindex.

        Parameters
        ----------
        fill_value : scalar, optional
            Value to use for missing values, applied during upsampling (note
            this does not fill NaNs that already were present).

        Returns
        -------
        DataFrame or Series
            Values at the specified freq.

        See Also
        --------
        Series.asfreq: Convert TimeSeries to specified frequency.
        DataFrame.asfreq: Convert TimeSeries to specified frequency.
        """
        return self._upsample("asfreq", fill_value=fill_value)

    def sum(
        self,
        numeric_only: bool = False,
        min_count: int = 0,
        *args,
        **kwargs,
    ):
        maybe_warn_args_and_kwargs(type(self), "sum", args, kwargs)
        nv.validate_resampler_func("sum", args, kwargs)
        return self._downsample("sum", numeric_only=numeric_only, min_count=min_count)

    @doc(GroupBy.prod)
    def prod(
        self,
        numeric_only: bool = False,
        min_count: int = 0,
        *args,
        **kwargs,
    ):
        maybe_warn_args_and_kwargs(type(self), "prod", args, kwargs)
        nv.validate_resampler_func("prod", args, kwargs)
        return self._downsample("prod", numeric_only=numeric_only, min_count=min_count)

    def min(
        self,
        numeric_only: bool = False,
        min_count: int = 0,
        *args,
        **kwargs,
    ):
        maybe_warn_args_and_kwargs(type(self), "min", args, kwargs)
        nv.validate_resampler_func("min", args, kwargs)
        return self._downsample("min", numeric_only=numeric_only, min_count=min_count)

    def max(
        self,
        numeric_only: bool = False,
        min_count: int = 0,
        *args,
        **kwargs,
    ):
        maybe_warn_args_and_kwargs(type(self), "max", args, kwargs)
        nv.validate_resampler_func("max", args, kwargs)
        return self._downsample("max", numeric_only=numeric_only, min_count=min_count)

    @doc(GroupBy.first)
    def first(
        self,
        numeric_only: bool = False,
        min_count: int = 0,
        *args,
        **kwargs,
    ):
        maybe_warn_args_and_kwargs(type(self), "first", args, kwargs)
        nv.validate_resampler_func("first", args, kwargs)
        return self._downsample("first", numeric_only=numeric_only, min_count=min_count)

    @doc(GroupBy.last)
    def last(
        self,
        numeric_only: bool = False,
        min_count: int = 0,
        *args,
        **kwargs,
    ):
        maybe_warn_args_and_kwargs(type(self), "last", args, kwargs)
        nv.validate_resampler_func("last", args, kwargs)
        return self._downsample("last", numeric_only=numeric_only, min_count=min_count)

    @doc(GroupBy.median)
    def median(self, numeric_only: bool = False, *args, **kwargs):
        maybe_warn_args_and_kwargs(type(self), "median", args, kwargs)
        nv.validate_resampler_func("median", args, kwargs)
        return self._downsample("median", numeric_only=numeric_only)

    def mean(
        self,
        numeric_only: bool = False,
        *args,
        **kwargs,
    ):
        """
        Compute mean of groups, excluding missing values.

        Parameters
        ----------
        numeric_only : bool, default False
            Include only `float`, `int` or `boolean` data.

            .. versionchanged:: 2.0.0

                numeric_only now defaults to ``False``.

        Returns
        -------
        DataFrame or Series
            Mean of values within each group.
        """
        maybe_warn_args_and_kwargs(type(self), "mean", args, kwargs)
        nv.validate_resampler_func("mean", args, kwargs)
        return self._downsample("mean", numeric_only=numeric_only)

    def std(
        self,
        ddof: int = 1,
        numeric_only: bool = False,
        *args,
        **kwargs,
    ):
        """
        Compute standard deviation of groups, excluding missing values.

        Parameters
        ----------
        ddof : int, default 1
            Degrees of freedom.
        numeric_only : bool, default False
            Include only `float`, `int` or `boolean` data.

            .. versionadded:: 1.5.0

            .. versionchanged:: 2.0.0

                numeric_only now defaults to ``False``.

        Returns
        -------
        DataFrame or Series
            Standard deviation of values within each group.
        """
        maybe_warn_args_and_kwargs(type(self), "std", args, kwargs)
        nv.validate_resampler_func("std", args, kwargs)
        return self._downsample("std", ddof=ddof, numeric_only=numeric_only)

    def var(
        self,
        ddof: int = 1,
        numeric_only: bool = False,
        *args,
        **kwargs,
    ):
        """
        Compute variance of groups, excluding missing values.

        Parameters
        ----------
        ddof : int, default 1
            Degrees of freedom.

        numeric_only : bool, default False
            Include only `float`, `int` or `boolean` data.

            .. versionadded:: 1.5.0

            .. versionchanged:: 2.0.0

                numeric_only now defaults to ``False``.

        Returns
        -------
        DataFrame or Series
            Variance of values within each group.
        """
        maybe_warn_args_and_kwargs(type(self), "var", args, kwargs)
        nv.validate_resampler_func("var", args, kwargs)
        return self._downsample("var", ddof=ddof, numeric_only=numeric_only)

    @doc(GroupBy.sem)
    def sem(
        self,
        ddof: int = 1,
        numeric_only: bool = False,
        *args,
        **kwargs,
    ):
        maybe_warn_args_and_kwargs(type(self), "sem", args, kwargs)
        nv.validate_resampler_func("sem", args, kwargs)
        return self._downsample("sem", ddof=ddof, numeric_only=numeric_only)

    @doc(GroupBy.ohlc)
    def ohlc(
        self,
        *args,
        **kwargs,
    ):
        maybe_warn_args_and_kwargs(type(self), "ohlc", args, kwargs)
        nv.validate_resampler_func("ohlc", args, kwargs)
        return self._downsample("ohlc")

    @doc(SeriesGroupBy.nunique)
    def nunique(
        self,
        *args,
        **kwargs,
    ):
        maybe_warn_args_and_kwargs(type(self), "nunique", args, kwargs)
        nv.validate_resampler_func("nunique", args, kwargs)
        return self._downsample("nunique")

    @doc(GroupBy.size)
    def size(self):
        result = self._downsample("size")

        # If the result is a non-empty DataFrame we stack to get a Series
        # GH 46826
        if isinstance(result, ABCDataFrame) and not result.empty:
            result = result.stack()

        if not len(self.ax):
            from pandas import Series

            if self._selected_obj.ndim == 1:
                name = self._selected_obj.name
            else:
                name = None
            result = Series([], index=result.index, dtype="int64", name=name)
        return result

    @doc(GroupBy.count)
    def count(self):
        result = self._downsample("count")
        if not len(self.ax):
            if self._selected_obj.ndim == 1:
                result = type(self._selected_obj)(
                    [], index=result.index, dtype="int64", name=self._selected_obj.name
                )
            else:
                from pandas import DataFrame

                result = DataFrame(
                    [], index=result.index, columns=result.columns, dtype="int64"
                )

        return result

    def quantile(self, q: float | AnyArrayLike = 0.5, **kwargs):
        """
        Return value at the given quantile.

        Parameters
        ----------
        q : float or array-like, default 0.5 (50% quantile)

        Returns
        -------
        DataFrame or Series
            Quantile of values within each group.

        See Also
        --------
        Series.quantile
            Return a series, where the index is q and the values are the quantiles.
        DataFrame.quantile
            Return a DataFrame, where the columns are the columns of self,
            and the values are the quantiles.
        DataFrameGroupBy.quantile
            Return a DataFrame, where the columns are groupby columns,
            and the values are its quantiles.
        """
        return self._downsample("quantile", q=q, **kwargs)


class _GroupByMixin(PandasObject):
    """
    Provide the groupby facilities.
    """

    _attributes: list[str]  # in practice the same as Resampler._attributes
    _selection: IndexLabel | None = None
    _groupby: GroupBy
    _timegrouper: TimeGrouper

    def __init__(
        self,
        *,
        parent: Resampler,
        groupby: GroupBy,
        key=None,
        selection: IndexLabel | None = None,
    ) -> None:
        # reached via ._gotitem and _get_resampler_for_grouping

        assert isinstance(groupby, GroupBy), type(groupby)

        # parent is always a Resampler, sometimes a _GroupByMixin
        assert isinstance(parent, Resampler), type(parent)

        # initialize our GroupByMixin object with
        # the resampler attributes
        for attr in self._attributes:
            setattr(self, attr, getattr(parent, attr))
        self._selection = selection

        self.binner = parent.binner
        self.key = key

        self._groupby = groupby
        self._timegrouper = copy.copy(parent._timegrouper)

        self.ax = parent.ax
        self.obj = parent.obj

    @no_type_check
    def _apply(self, f, *args, **kwargs):
        """
        Dispatch to _upsample; we are stripping all of the _upsample kwargs and
        performing the original function call on the grouped object.
        """

        def func(x):
            x = self._resampler_cls(x, timegrouper=self._timegrouper, gpr_index=self.ax)

            if isinstance(f, str):
                return getattr(x, f)(**kwargs)

            return x.apply(f, *args, **kwargs)

        result = self._groupby.apply(func)
        return self._wrap_result(result)

    _upsample = _apply
    _downsample = _apply
    _groupby_and_aggregate = _apply

    @final
    def _gotitem(self, key, ndim, subset=None):
        """
        Sub-classes to define. Return a sliced object.

        Parameters
        ----------
        key : string / list of selections
        ndim : {1, 2}
            requested ndim of result
        subset : object, default None
            subset to act on
        """
        # create a new object to prevent aliasing
        if subset is None:
            subset = self.obj
            if key is not None:
                subset = subset[key]
            else:
                # reached via Apply.agg_dict_like with selection=None, ndim=1
                assert subset.ndim == 1

        # Try to select from a DataFrame, falling back to a Series
        try:
            if isinstance(key, list) and self.key not in key and self.key is not None:
                key.append(self.key)
            groupby = self._groupby[key]
        except IndexError:
            groupby = self._groupby

        selection = None
        if subset.ndim == 2 and (
            (lib.is_scalar(key) and key in subset) or lib.is_list_like(key)
        ):
            selection = key
        elif subset.ndim == 1 and lib.is_scalar(key) and key == subset.name:
            selection = key

        new_rs = type(self)(
            groupby=groupby,
            parent=cast(Resampler, self),
            selection=selection,
        )
        return new_rs


class DatetimeIndexResampler(Resampler):
    @property
    def _resampler_for_grouping(self):
        return DatetimeIndexResamplerGroupby

    def _get_binner_for_time(self):
        # this is how we are actually creating the bins
        if self.kind == "period":
            return self._timegrouper._get_time_period_bins(self.ax)
        return self._timegrouper._get_time_bins(self.ax)

    def _downsample(self, how, **kwargs):
        """
        Downsample the cython defined function.

        Parameters
        ----------
        how : string / cython mapped function
        **kwargs : kw args passed to how function
        """
        how = com.get_cython_func(how) or how
        ax = self.ax
        if self._selected_obj.ndim == 1:
            obj = self._selected_obj
        else:
            # Excludes `on` column when provided
            obj = self._obj_with_exclusions

        if not len(ax):
            # reset to the new freq
            freq = self.freq
            if not isinstance(freq, Tick) and obj.index.dtype.kind == "m":
                # FIXME: wrong in the status quo!
                freq = None
            obj = obj.copy()
            obj.index = obj.index._with_freq(freq)
            assert obj.index.freq == freq, (obj.index.freq, freq)
            return obj

        # do we have a regular frequency

        # error: Item "None" of "Optional[Any]" has no attribute "binlabels"
        if (
            (ax.freq is not None or ax.inferred_freq is not None)
            and len(self.grouper.binlabels) > len(ax)
            and how is None
        ):
            # let's do an asfreq
            return self.asfreq()

        # we are downsampling
        # we want to call the actual grouper method here
        if self.axis == 0:
            result = obj.groupby(self.grouper).aggregate(how, **kwargs)
        else:
            # test_resample_axis1
            result = obj.T.groupby(self.grouper).aggregate(how, **kwargs).T

        return self._wrap_result(result)

    def _adjust_binner_for_upsample(self, binner):
        """
        Adjust our binner when upsampling.

        The range of a new index should not be outside specified range
        """
        if self.closed == "right":
            binner = binner[1:]
        else:
            binner = binner[:-1]
        return binner

    def _upsample(self, method, limit=None, fill_value=None):
        """
        Parameters
        ----------
        method : string {'backfill', 'bfill', 'pad',
            'ffill', 'asfreq'} method for upsampling
        limit : int, default None
            Maximum size gap to fill when reindexing
        fill_value : scalar, default None
            Value to use for missing values

        See Also
        --------
        .fillna: Fill NA/NaN values using the specified method.

        """
        if self.axis:
            raise AssertionError("axis must be 0")
        if self._from_selection:
            raise ValueError(
                "Upsampling from level= or on= selection "
                "is not supported, use .set_index(...) "
                "to explicitly set index to datetime-like"
            )

        ax = self.ax
        obj = self._selected_obj
        binner = self.binner
        res_index = self._adjust_binner_for_upsample(binner)

        # if we have the same frequency as our axis, then we are equal sampling
        if (
            limit is None
            and to_offset(ax.inferred_freq) == self.freq
            and len(obj) == len(res_index)
        ):
            result = obj.copy()
            result.index = res_index
        else:
            result = obj.reindex(
                res_index, method=method, limit=limit, fill_value=fill_value
            )

        return self._wrap_result(result)

    def _wrap_result(self, result):
        result = super()._wrap_result(result)

        # we may have a different kind that we were asked originally
        # convert if needed
        if self.kind == "period" and not isinstance(result.index, PeriodIndex):
            result.index = result.index.to_period(self.freq)
        return result


class DatetimeIndexResamplerGroupby(_GroupByMixin, DatetimeIndexResampler):
    """
    Provides a resample of a groupby implementation
    """

    @property
    def _resampler_cls(self):
        return DatetimeIndexResampler


class PeriodIndexResampler(DatetimeIndexResampler):
    @property
    def _resampler_for_grouping(self):
        return PeriodIndexResamplerGroupby

    def _get_binner_for_time(self):
        if self.kind == "timestamp":
            return super()._get_binner_for_time()
        return self._timegrouper._get_period_bins(self.ax)

    def _convert_obj(self, obj: NDFrameT) -> NDFrameT:
        obj = super()._convert_obj(obj)

        if self._from_selection:
            # see GH 14008, GH 12871
            msg = (
                "Resampling from level= or on= selection "
                "with a PeriodIndex is not currently supported, "
                "use .set_index(...) to explicitly set index"
            )
            raise NotImplementedError(msg)

        # convert to timestamp
        if self.kind == "timestamp":
            obj = obj.to_timestamp(how=self.convention)

        return obj

    def _downsample(self, how, **kwargs):
        """
        Downsample the cython defined function.

        Parameters
        ----------
        how : string / cython mapped function
        **kwargs : kw args passed to how function
        """
        # we may need to actually resample as if we are timestamps
        if self.kind == "timestamp":
            return super()._downsample(how, **kwargs)

        how = com.get_cython_func(how) or how
        ax = self.ax

        if is_subperiod(ax.freq, self.freq):
            # Downsampling
            return self._groupby_and_aggregate(how, **kwargs)
        elif is_superperiod(ax.freq, self.freq):
            if how == "ohlc":
                # GH #13083
                # upsampling to subperiods is handled as an asfreq, which works
                # for pure aggregating/reducing methods
                # OHLC reduces along the time dimension, but creates multiple
                # values for each period -> handle by _groupby_and_aggregate()
                return self._groupby_and_aggregate(how)
            return self.asfreq()
        elif ax.freq == self.freq:
            return self.asfreq()

        raise IncompatibleFrequency(
            f"Frequency {ax.freq} cannot be resampled to {self.freq}, "
            "as they are not sub or super periods"
        )

    def _upsample(self, method, limit=None, fill_value=None):
        """
        Parameters
        ----------
        method : {'backfill', 'bfill', 'pad', 'ffill'}
            Method for upsampling.
        limit : int, default None
            Maximum size gap to fill when reindexing.
        fill_value : scalar, default None
            Value to use for missing values.

        See Also
        --------
        .fillna: Fill NA/NaN values using the specified method.

        """
        # we may need to actually resample as if we are timestamps
        if self.kind == "timestamp":
            return super()._upsample(method, limit=limit, fill_value=fill_value)

        ax = self.ax
        obj = self.obj
        new_index = self.binner

        # Start vs. end of period
        memb = ax.asfreq(self.freq, how=self.convention)

        # Get the fill indexer
        indexer = memb.get_indexer(new_index, method=method, limit=limit)
        new_obj = _take_new_index(
            obj,
            indexer,
            new_index,
            axis=self.axis,
        )
        return self._wrap_result(new_obj)


class PeriodIndexResamplerGroupby(_GroupByMixin, PeriodIndexResampler):
    """
    Provides a resample of a groupby implementation.
    """

    @property
    def _resampler_cls(self):
        return PeriodIndexResampler


class TimedeltaIndexResampler(DatetimeIndexResampler):
    @property
    def _resampler_for_grouping(self):
        return TimedeltaIndexResamplerGroupby

    def _get_binner_for_time(self):
        return self._timegrouper._get_time_delta_bins(self.ax)

    def _adjust_binner_for_upsample(self, binner):
        """
        Adjust our binner when upsampling.

        The range of a new index is allowed to be greater than original range
        so we don't need to change the length of a binner, GH 13022
        """
        return binner


class TimedeltaIndexResamplerGroupby(_GroupByMixin, TimedeltaIndexResampler):
    """
    Provides a resample of a groupby implementation.
    """

    @property
    def _resampler_cls(self):
        return TimedeltaIndexResampler


def get_resampler(obj: Series | DataFrame, kind=None, **kwds) -> Resampler:
    """
    Create a TimeGrouper and return our resampler.
    """
    freq = kwds.get("freq", None)
    if freq is not None:
        # TODO: same thing in get_resampler_for_grouping?
        freq = to_offset(freq)
        axis = kwds.get("axis", 0)
        axis = obj._get_axis_number(axis)
        ax = obj.axes[axis]
        if isinstance(ax, TimedeltaIndex):
            # TODO: could disallow/deprecate Day _object_ while still
            #  allowing "D" string?
            freq = freq._maybe_to_hours()
            kwds["freq"] = freq

    tg = TimeGrouper(**kwds)
    return tg._get_resampler(obj, kind=kind)


get_resampler.__doc__ = Resampler.__doc__


def get_resampler_for_grouping(
    groupby: GroupBy,
    rule,
    how=None,
    fill_method=None,
    limit=None,
    kind=None,
    on=None,
    **kwargs,
) -> Resampler:
    """
    Return our appropriate resampler when grouping as well.
    """
    # .resample uses 'on' similar to how .groupby uses 'key'
    tg = TimeGrouper(freq=rule, key=on, **kwargs)
    resampler = tg._get_resampler(groupby.obj, kind=kind)
    return resampler._get_resampler_for_grouping(groupby=groupby, key=tg.key)


class TimeGrouper(Grouper):
    """
    Custom groupby class for time-interval grouping.

    Parameters
    ----------
    freq : pandas date offset or offset alias for identifying bin edges
    closed : closed end of interval; 'left' or 'right'
    label : interval boundary to use for labeling; 'left' or 'right'
    convention : {'start', 'end', 'e', 's'}
        If axis is PeriodIndex
    """

    _attributes = Grouper._attributes + (
        "closed",
        "label",
        "how",
        "kind",
        "convention",
        "origin",
        "offset",
    )

    origin: TimeGrouperOrigin

    def __init__(
        self,
        freq: Frequency = "Min",
        closed: Literal["left", "right"] | None = None,
        label: Literal["left", "right"] | None = None,
        how: str = "mean",
        axis: Axis = 0,
        fill_method=None,
        limit=None,
        kind: str | None = None,
        convention: Literal["start", "end", "e", "s"] | None = None,
        origin: Literal["epoch", "start", "start_day", "end", "end_day"]
        | TimestampConvertibleTypes = "start_day",
        offset: TimedeltaConvertibleTypes | None = None,
        group_keys: bool | lib.NoDefault = True,
        **kwargs,
    ) -> None:
        # Check for correctness of the keyword arguments which would
        # otherwise silently use the default if misspelled
        if label not in {None, "left", "right"}:
            raise ValueError(f"Unsupported value {label} for `label`")
        if closed not in {None, "left", "right"}:
            raise ValueError(f"Unsupported value {closed} for `closed`")
        if convention not in {None, "start", "end", "e", "s"}:
            raise ValueError(f"Unsupported value {convention} for `convention`")

        freq = to_offset(freq)

        end_types = {"M", "A", "Q", "BM", "BA", "BQ", "W"}
        rule = freq.rule_code
        if rule in end_types or ("-" in rule and rule[: rule.find("-")] in end_types):
            if closed is None:
                closed = "right"
            if label is None:
                label = "right"
        else:
            # The backward resample sets ``closed`` to ``'right'`` by default
            # since the last value should be considered as the edge point for
            # the last bin. When origin in "end" or "end_day", the value for a
            # specific ``Timestamp`` index stands for the resample result from
            # the current ``Timestamp`` minus ``freq`` to the current
            # ``Timestamp`` with a right close.
            if origin in ["end", "end_day"]:
                if closed is None:
                    closed = "right"
                if label is None:
                    label = "right"
            else:
                if closed is None:
                    closed = "left"
                if label is None:
                    label = "left"

        self.closed = closed
        self.label = label
        self.kind = kind
        self.convention = convention if convention is not None else "e"
        self.how = how
        self.fill_method = fill_method
        self.limit = limit
        self.group_keys = group_keys

        if origin in ("epoch", "start", "start_day", "end", "end_day"):
            # error: Incompatible types in assignment (expression has type "Union[Union[
            # Timestamp, datetime, datetime64, signedinteger[_64Bit], float, str],
            # Literal['epoch', 'start', 'start_day', 'end', 'end_day']]", variable has
            # type "Union[Timestamp, Literal['epoch', 'start', 'start_day', 'end',
            # 'end_day']]")
            self.origin = origin  # type: ignore[assignment]
        else:
            try:
                self.origin = Timestamp(origin)
            except (ValueError, TypeError) as err:
                raise ValueError(
                    "'origin' should be equal to 'epoch', 'start', 'start_day', "
                    "'end', 'end_day' or "
                    f"should be a Timestamp convertible type. Got '{origin}' instead."
                ) from err

        try:
            self.offset = Timedelta(offset) if offset is not None else None
        except (ValueError, TypeError) as err:
            raise ValueError(
                "'offset' should be a Timedelta convertible type. "
                f"Got '{offset}' instead."
            ) from err

        # always sort time groupers
        kwargs["sort"] = True

        super().__init__(freq=freq, axis=axis, **kwargs)

    def _get_resampler(self, obj: NDFrame, kind=None) -> Resampler:
        """
        Return my resampler or raise if we have an invalid axis.

        Parameters
        ----------
        obj : Series or DataFrame
        kind : string, optional
            'period','timestamp','timedelta' are valid

        Returns
        -------
        Resampler

        Raises
        ------
        TypeError if incompatible axis

        """
        _, ax, indexer = self._set_grouper(obj, gpr_index=None)

        if isinstance(ax, DatetimeIndex):
            return DatetimeIndexResampler(
                obj,
                timegrouper=self,
                kind=kind,
                axis=self.axis,
                group_keys=self.group_keys,
                gpr_index=ax,
            )
        elif isinstance(ax, PeriodIndex) or kind == "period":
            return PeriodIndexResampler(
                obj,
                timegrouper=self,
                kind=kind,
                axis=self.axis,
                group_keys=self.group_keys,
                gpr_index=ax,
            )
        elif isinstance(ax, TimedeltaIndex):
            return TimedeltaIndexResampler(
                obj,
                timegrouper=self,
                axis=self.axis,
                group_keys=self.group_keys,
                gpr_index=ax,
            )

        raise TypeError(
            "Only valid with DatetimeIndex, "
            "TimedeltaIndex or PeriodIndex, "
            f"but got an instance of '{type(ax).__name__}'"
        )

    def _get_grouper(
        self, obj: NDFrameT, validate: bool = True
    ) -> tuple[BinGrouper, NDFrameT]:
        # create the resampler and return our binner
        r = self._get_resampler(obj)
        return r.grouper, cast(NDFrameT, r.obj)

    def _get_time_bins(self, ax: DatetimeIndex):
        if not isinstance(ax, DatetimeIndex):
            raise TypeError(
                "axis must be a DatetimeIndex, but got "
                f"an instance of {type(ax).__name__}"
            )

        if len(ax) == 0:
            binner = labels = DatetimeIndex(data=[], freq=self.freq, name=ax.name)
            return binner, [], labels

        first, last = _get_timestamp_range_edges(
            ax.min(),
            ax.max(),
            self.freq,
            unit=ax.unit,
            closed=self.closed,
            origin=self.origin,
            offset=self.offset,
        )
        # GH #12037
        # use first/last directly instead of call replace() on them
        # because replace() will swallow the nanosecond part
        # thus last bin maybe slightly before the end if the end contains
        # nanosecond part and lead to `Values falls after last bin` error
        # GH 25758: If DST lands at midnight (e.g. 'America/Havana'), user feedback
        # has noted that ambiguous=True provides the most sensible result
        binner = labels = date_range(
            freq=self.freq,
            start=first,
            end=last,
            tz=ax.tz,
            name=ax.name,
            ambiguous=True,
            nonexistent="shift_forward",
            unit=ax.unit,
        )

        ax_values = ax.asi8
        binner, bin_edges = self._adjust_bin_edges(binner, ax_values)

        # general version, knowing nothing about relative frequencies
        bins = lib.generate_bins_dt64(
            ax_values, bin_edges, self.closed, hasnans=ax.hasnans
        )

        if self.closed == "right":
            labels = binner
            if self.label == "right":
                labels = labels[1:]
        elif self.label == "right":
            labels = labels[1:]

        if ax.hasnans:
            binner = binner.insert(0, NaT)
            labels = labels.insert(0, NaT)

        # if we end up with more labels than bins
        # adjust the labels
        # GH4076
        if len(bins) < len(labels):
            labels = labels[: len(bins)]

        return binner, bins, labels

    def _adjust_bin_edges(
        self, binner: DatetimeIndex, ax_values: npt.NDArray[np.int64]
    ) -> tuple[DatetimeIndex, npt.NDArray[np.int64]]:
        # Some hacks for > daily data, see #1471, #1458, #1483

        if self.freq != "D" and is_superperiod(self.freq, "D"):
            if self.closed == "right":
                # GH 21459, GH 9119: Adjust the bins relative to the wall time
                edges_dti = binner.tz_localize(None)
                edges_dti = (
                    edges_dti
                    + Timedelta(days=1, unit=edges_dti.unit).as_unit(edges_dti.unit)
                    - Timedelta(1, unit=edges_dti.unit).as_unit(edges_dti.unit)
                )
                bin_edges = edges_dti.tz_localize(binner.tz).asi8
            else:
                bin_edges = binner.asi8

            # intraday values on last day
            if bin_edges[-2] > ax_values.max():
                bin_edges = bin_edges[:-1]
                binner = binner[:-1]
        else:
            bin_edges = binner.asi8
        return binner, bin_edges

    def _get_time_delta_bins(self, ax: TimedeltaIndex):
        if not isinstance(ax, TimedeltaIndex):
            raise TypeError(
                "axis must be a TimedeltaIndex, but got "
                f"an instance of {type(ax).__name__}"
            )

<<<<<<< HEAD
        freq = self.freq
        # TODO: are we super-duper sure this is safe?  maybe we can unify
        #  conversion earlier?
        freq = freq._maybe_to_hours()
=======
        if not isinstance(self.freq, Tick):
            # GH#51896
            raise ValueError(
                "Resampling on a TimedeltaIndex requires fixed-duration `freq`, "
                f"e.g. '24H' or '3D', not {self.freq}"
            )

>>>>>>> 707dda0b
        if not len(ax):
            if not isinstance(freq, Tick):
                # FIXME: this seems to be happening in the status quo
                freq = None
            binner = labels = TimedeltaIndex(data=[], freq=freq, name=ax.name)
            return binner, [], labels

        start, end = ax.min(), ax.max()

        if self.closed == "right":
            end += freq

        labels = binner = timedelta_range(start=start, end=end, freq=freq, name=ax.name)

        end_stamps = labels
        if self.closed == "left":
            end_stamps += freq

        bins = ax.searchsorted(end_stamps, side=self.closed)

        if self.offset:
            # GH 10530 & 31809
            labels += self.offset

        return binner, bins, labels

    def _get_time_period_bins(self, ax: DatetimeIndex):
        if not isinstance(ax, DatetimeIndex):
            raise TypeError(
                "axis must be a DatetimeIndex, but got "
                f"an instance of {type(ax).__name__}"
            )

        freq = self.freq

        if not len(ax):
            binner = labels = PeriodIndex(data=[], freq=freq, name=ax.name)
            return binner, [], labels

        labels = binner = period_range(start=ax[0], end=ax[-1], freq=freq, name=ax.name)

        end_stamps = (labels + freq).asfreq(freq, "s").to_timestamp()
        if ax.tz:
            end_stamps = end_stamps.tz_localize(ax.tz)
        bins = ax.searchsorted(end_stamps, side="left")

        return binner, bins, labels

    def _get_period_bins(self, ax: PeriodIndex):
        if not isinstance(ax, PeriodIndex):
            raise TypeError(
                "axis must be a PeriodIndex, but got "
                f"an instance of {type(ax).__name__}"
            )

        memb = ax.asfreq(self.freq, how=self.convention)

        # NaT handling as in pandas._lib.lib.generate_bins_dt64()
        nat_count = 0
        if memb.hasnans:
            # error: Incompatible types in assignment (expression has type
            # "bool_", variable has type "int")  [assignment]
            nat_count = np.sum(memb._isnan)  # type: ignore[assignment]
            memb = memb[~memb._isnan]

        if not len(memb):
            # index contains no valid (non-NaT) values
            bins = np.array([], dtype=np.int64)
            binner = labels = PeriodIndex(data=[], freq=self.freq, name=ax.name)
            if len(ax) > 0:
                # index is all NaT
                binner, bins, labels = _insert_nat_bin(binner, bins, labels, len(ax))
            return binner, bins, labels

        freq_mult = self.freq.n

        start = ax.min().asfreq(self.freq, how=self.convention)
        end = ax.max().asfreq(self.freq, how="end")
        bin_shift = 0

        if isinstance(self.freq, Tick):
            # GH 23882 & 31809: get adjusted bin edge labels with 'origin'
            # and 'origin' support. This call only makes sense if the freq is a
            # Tick since offset and origin are only used in those cases.
            # Not doing this check could create an extra empty bin.
            p_start, end = _get_period_range_edges(
                start,
                end,
                self.freq,
                closed=self.closed,
                origin=self.origin,
                offset=self.offset,
            )

            # Get offset for bin edge (not label edge) adjustment
            start_offset = Period(start, self.freq) - Period(p_start, self.freq)
            # error: Item "Period" of "Union[Period, Any]" has no attribute "n"
            bin_shift = start_offset.n % freq_mult  # type: ignore[union-attr]
            start = p_start

        labels = binner = period_range(
            start=start, end=end, freq=self.freq, name=ax.name
        )

        i8 = memb.asi8

        # when upsampling to subperiods, we need to generate enough bins
        expected_bins_count = len(binner) * freq_mult
        i8_extend = expected_bins_count - (i8[-1] - i8[0])
        rng = np.arange(i8[0], i8[-1] + i8_extend, freq_mult)
        rng += freq_mult
        # adjust bin edge indexes to account for base
        rng -= bin_shift

        # Wrap in PeriodArray for PeriodArray.searchsorted
        prng = type(memb._data)(rng, dtype=memb.dtype)
        bins = memb.searchsorted(prng, side="left")

        if nat_count > 0:
            binner, bins, labels = _insert_nat_bin(binner, bins, labels, nat_count)

        return binner, bins, labels


def _take_new_index(
    obj: NDFrameT, indexer: npt.NDArray[np.intp], new_index: Index, axis: AxisInt = 0
) -> NDFrameT:
    if isinstance(obj, ABCSeries):
        new_values = algos.take_nd(obj._values, indexer)
        # error: Incompatible return value type (got "Series", expected "NDFrameT")
        return obj._constructor(  # type: ignore[return-value]
            new_values, index=new_index, name=obj.name
        )
    elif isinstance(obj, ABCDataFrame):
        if axis == 1:
            raise NotImplementedError("axis 1 is not supported")
        new_mgr = obj._mgr.reindex_indexer(new_axis=new_index, indexer=indexer, axis=1)
        # error: Incompatible return value type
        # (got "DataFrame", expected "NDFrameT")
        return obj._constructor(new_mgr)  # type: ignore[return-value]
    else:
        raise ValueError("'obj' should be either a Series or a DataFrame")


def _get_timestamp_range_edges(
    first: Timestamp,
    last: Timestamp,
    freq: BaseOffset,
    unit: str,
    closed: Literal["right", "left"] = "left",
    origin: TimeGrouperOrigin = "start_day",
    offset: Timedelta | None = None,
) -> tuple[Timestamp, Timestamp]:
    """
    Adjust the `first` Timestamp to the preceding Timestamp that resides on
    the provided offset. Adjust the `last` Timestamp to the following
    Timestamp that resides on the provided offset. Input Timestamps that
    already reside on the offset will be adjusted depending on the type of
    offset and the `closed` parameter.

    Parameters
    ----------
    first : pd.Timestamp
        The beginning Timestamp of the range to be adjusted.
    last : pd.Timestamp
        The ending Timestamp of the range to be adjusted.
    freq : pd.DateOffset
        The dateoffset to which the Timestamps will be adjusted.
    closed : {'right', 'left'}, default "left"
        Which side of bin interval is closed.
    origin : {'epoch', 'start', 'start_day'} or Timestamp, default 'start_day'
        The timestamp on which to adjust the grouping. The timezone of origin must
        match the timezone of the index.
        If a timestamp is not used, these values are also supported:

        - 'epoch': `origin` is 1970-01-01
        - 'start': `origin` is the first value of the timeseries
        - 'start_day': `origin` is the first day at midnight of the timeseries
    offset : pd.Timedelta, default is None
        An offset timedelta added to the origin.

    Returns
    -------
    A tuple of length 2, containing the adjusted pd.Timestamp objects.
    """
    if isinstance(freq, (Tick, Day)):
        index_tz = first.tz
        if isinstance(origin, Timestamp) and (origin.tz is None) != (index_tz is None):
            raise ValueError("The origin must have the same timezone as the index.")
        if origin == "epoch":
            # set the epoch based on the timezone to have similar bins results when
            # resampling on the same kind of indexes on different timezones
            origin = Timestamp("1970-01-01", tz=index_tz)

        if isinstance(freq, Day):
            # TODO: should we change behavior for next comment now that Day
            #  respects DST?
            # _adjust_dates_anchored assumes 'D' means 24H, but first/last
            # might contain a DST transition (23H, 24H, or 25H).
            # So "pretend" the dates are naive when adjusting the endpoints
            first = first.tz_localize(None)
            last = last.tz_localize(None)
            if isinstance(origin, Timestamp):
                origin = origin.tz_localize(None)

        first, last = _adjust_dates_anchored(
            first,
            last,
            freq._maybe_to_hours(),
            closed=closed,
            origin=origin,
            offset=offset,
            unit=unit,
        )
        if isinstance(freq, Day):
            first = first.tz_localize(index_tz)
            last = last.tz_localize(index_tz)
    else:
        first = first.normalize()
        last = last.normalize()

        if closed == "left":
            first = Timestamp(freq.rollback(first))
        else:
            first = Timestamp(first - freq)

        last = Timestamp(last + freq)

    return first, last


def _get_period_range_edges(
    first: Period,
    last: Period,
    freq: BaseOffset,
    closed: Literal["right", "left"] = "left",
    origin: TimeGrouperOrigin = "start_day",
    offset: Timedelta | None = None,
) -> tuple[Period, Period]:
    """
    Adjust the provided `first` and `last` Periods to the respective Period of
    the given offset that encompasses them.

    Parameters
    ----------
    first : pd.Period
        The beginning Period of the range to be adjusted.
    last : pd.Period
        The ending Period of the range to be adjusted.
    freq : pd.DateOffset
        The freq to which the Periods will be adjusted.
    closed : {'right', 'left'}, default "left"
        Which side of bin interval is closed.
    origin : {'epoch', 'start', 'start_day'}, Timestamp, default 'start_day'
        The timestamp on which to adjust the grouping. The timezone of origin must
        match the timezone of the index.

        If a timestamp is not used, these values are also supported:

        - 'epoch': `origin` is 1970-01-01
        - 'start': `origin` is the first value of the timeseries
        - 'start_day': `origin` is the first day at midnight of the timeseries
    offset : pd.Timedelta, default is None
        An offset timedelta added to the origin.

    Returns
    -------
    A tuple of length 2, containing the adjusted pd.Period objects.
    """
    if not all(isinstance(obj, Period) for obj in [first, last]):
        raise TypeError("'first' and 'last' must be instances of type Period")

    # GH 23882
    first_ts = first.to_timestamp()
    last_ts = last.to_timestamp()
    adjust_first = not freq.is_on_offset(first_ts)
    adjust_last = freq.is_on_offset(last_ts)

    first_ts, last_ts = _get_timestamp_range_edges(
        first_ts, last_ts, freq, unit="ns", closed=closed, origin=origin, offset=offset
    )

    first = (first_ts + int(adjust_first) * freq).to_period(freq)
    last = (last_ts - int(adjust_last) * freq).to_period(freq)
    return first, last


def _insert_nat_bin(
    binner: PeriodIndex, bins: np.ndarray, labels: PeriodIndex, nat_count: int
) -> tuple[PeriodIndex, np.ndarray, PeriodIndex]:
    # NaT handling as in pandas._lib.lib.generate_bins_dt64()
    # shift bins by the number of NaT
    assert nat_count > 0
    bins += nat_count
    bins = np.insert(bins, 0, nat_count)

    # Incompatible types in assignment (expression has type "Index", variable
    # has type "PeriodIndex")
    binner = binner.insert(0, NaT)  # type: ignore[assignment]
    # Incompatible types in assignment (expression has type "Index", variable
    # has type "PeriodIndex")
    labels = labels.insert(0, NaT)  # type: ignore[assignment]
    return binner, bins, labels


def _adjust_dates_anchored(
    first: Timestamp,
    last: Timestamp,
    freq: Tick,
    closed: Literal["right", "left"] = "right",
    origin: TimeGrouperOrigin = "start_day",
    offset: Timedelta | None = None,
    unit: str = "ns",
) -> tuple[Timestamp, Timestamp]:
    # First and last offsets should be calculated from the start day to fix an
    # error cause by resampling across multiple days when a one day period is
    # not a multiple of the frequency. See GH 8683
    # To handle frequencies that are not multiple or divisible by a day we let
    # the possibility to define a fixed origin timestamp. See GH 31809
    first = first.as_unit(unit)
    last = last.as_unit(unit)
    if offset is not None:
        offset = offset.as_unit(unit)

    freq_value = Timedelta(freq).as_unit(unit)._value

    origin_timestamp = 0  # origin == "epoch"
    if origin == "start_day":
        origin_timestamp = first.normalize()._value
    elif origin == "start":
        origin_timestamp = first._value
    elif isinstance(origin, Timestamp):
        origin_timestamp = origin.as_unit(unit)._value
    elif origin in ["end", "end_day"]:
        origin_last = last if origin == "end" else last.ceil("D")
        sub_freq_times = (origin_last._value - first._value) // freq_value
        if closed == "left":
            sub_freq_times += 1
        first = origin_last - sub_freq_times * freq
        origin_timestamp = first._value
    origin_timestamp += offset._value if offset else 0

    # GH 10117 & GH 19375. If first and last contain timezone information,
    # Perform the calculation in UTC in order to avoid localizing on an
    # Ambiguous or Nonexistent time.
    first_tzinfo = first.tzinfo
    last_tzinfo = last.tzinfo
    if first_tzinfo is not None:
        first = first.tz_convert("UTC")
    if last_tzinfo is not None:
        last = last.tz_convert("UTC")

    foffset = (first._value - origin_timestamp) % freq_value
    loffset = (last._value - origin_timestamp) % freq_value

    if closed == "right":
        if foffset > 0:
            # roll back
            fresult_int = first._value - foffset
        else:
            fresult_int = first._value - freq_value

        if loffset > 0:
            # roll forward
            lresult_int = last._value + (freq_value - loffset)
        else:
            # already the end of the road
            lresult_int = last._value
    else:  # closed == 'left'
        if foffset > 0:
            fresult_int = first._value - foffset
        else:
            # start of the road
            fresult_int = first._value

        if loffset > 0:
            # roll forward
            lresult_int = last._value + (freq_value - loffset)
        else:
            lresult_int = last._value + freq_value
    fresult = Timestamp(fresult_int, unit=unit)
    lresult = Timestamp(lresult_int, unit=unit)
    if first_tzinfo is not None:
        fresult = fresult.tz_localize("UTC").tz_convert(first_tzinfo)
    if last_tzinfo is not None:
        lresult = lresult.tz_localize("UTC").tz_convert(last_tzinfo)
    return fresult, lresult


def asfreq(
    obj: NDFrameT,
    freq,
    method=None,
    how=None,
    normalize: bool = False,
    fill_value=None,
) -> NDFrameT:
    """
    Utility frequency conversion method for Series/DataFrame.

    See :meth:`pandas.NDFrame.asfreq` for full documentation.
    """
    if isinstance(obj.index, PeriodIndex):
        if method is not None:
            raise NotImplementedError("'method' argument is not supported")

        if how is None:
            how = "E"

        new_obj = obj.copy()
        new_obj.index = obj.index.asfreq(freq, how=how)

    elif len(obj.index) == 0:
        new_obj = obj.copy()

        new_obj.index = _asfreq_compat(obj.index, freq)
    else:
        dti = date_range(obj.index.min(), obj.index.max(), freq=freq)
        dti.name = obj.index.name
        new_obj = obj.reindex(dti, method=method, fill_value=fill_value)
        if normalize:
            new_obj.index = new_obj.index.normalize()

    return new_obj


def _asfreq_compat(index: DatetimeIndex | PeriodIndex | TimedeltaIndex, freq):
    """
    Helper to mimic asfreq on (empty) DatetimeIndex and TimedeltaIndex.

    Parameters
    ----------
    index : PeriodIndex, DatetimeIndex, or TimedeltaIndex
    freq : DateOffset

    Returns
    -------
    same type as index
    """
    if len(index) != 0:
        # This should never be reached, always checked by the caller
        raise ValueError(
            "Can only set arbitrary freq for empty DatetimeIndex or TimedeltaIndex"
        )
    new_index: Index
    if isinstance(index, PeriodIndex):
        new_index = index.asfreq(freq=freq)
    elif isinstance(index, DatetimeIndex):
        new_index = DatetimeIndex([], dtype=index.dtype, freq=freq, name=index.name)
    elif isinstance(index, TimedeltaIndex):
        if freq is not None:
            freq = to_offset(freq)  # TODO: do this earlier?
            freq = freq._maybe_to_hours()
        if not isinstance(freq, Tick):
            # FIXME: wrong in main
            freq = None
        new_index = TimedeltaIndex([], dtype=index.dtype, freq=freq, name=index.name)
    else:  # pragma: no cover
        raise TypeError(type(index))
    return new_index


def maybe_warn_args_and_kwargs(cls, kernel: str, args, kwargs) -> None:
    """
    Warn for deprecation of args and kwargs in resample functions.

    Parameters
    ----------
    cls : type
        Class to warn about.
    kernel : str
        Operation name.
    args : tuple or None
        args passed by user. Will be None if and only if kernel does not have args.
    kwargs : dict or None
        kwargs passed by user. Will be None if and only if kernel does not have kwargs.
    """
    warn_args = args is not None and len(args) > 0
    warn_kwargs = kwargs is not None and len(kwargs) > 0
    if warn_args and warn_kwargs:
        msg = "args and kwargs"
    elif warn_args:
        msg = "args"
    elif warn_kwargs:
        msg = "kwargs"
    else:
        return
    warnings.warn(
        f"Passing additional {msg} to {cls.__name__}.{kernel} has "
        "no impact on the result and is deprecated. This will "
        "raise a TypeError in a future version of pandas.",
        category=FutureWarning,
        stacklevel=find_stack_level(),
    )<|MERGE_RESOLUTION|>--- conflicted
+++ resolved
@@ -1278,9 +1278,6 @@
         if not len(ax):
             # reset to the new freq
             freq = self.freq
-            if not isinstance(freq, Tick) and obj.index.dtype.kind == "m":
-                # FIXME: wrong in the status quo!
-                freq = None
             obj = obj.copy()
             obj.index = obj.index._with_freq(freq)
             assert obj.index.freq == freq, (obj.index.freq, freq)
@@ -1843,24 +1840,15 @@
                 f"an instance of {type(ax).__name__}"
             )
 
-<<<<<<< HEAD
-        freq = self.freq
-        # TODO: are we super-duper sure this is safe?  maybe we can unify
-        #  conversion earlier?
-        freq = freq._maybe_to_hours()
-=======
-        if not isinstance(self.freq, Tick):
+        freq = self.freq._maybe_to_hours()
+        if not isinstance(freq, Tick):
             # GH#51896
             raise ValueError(
                 "Resampling on a TimedeltaIndex requires fixed-duration `freq`, "
-                f"e.g. '24H' or '3D', not {self.freq}"
+                f"e.g. '24H' or '3D', not {freq}"
             )
 
->>>>>>> 707dda0b
         if not len(ax):
-            if not isinstance(freq, Tick):
-                # FIXME: this seems to be happening in the status quo
-                freq = None
             binner = labels = TimedeltaIndex(data=[], freq=freq, name=ax.name)
             return binner, [], labels
 
@@ -2307,12 +2295,6 @@
     elif isinstance(index, DatetimeIndex):
         new_index = DatetimeIndex([], dtype=index.dtype, freq=freq, name=index.name)
     elif isinstance(index, TimedeltaIndex):
-        if freq is not None:
-            freq = to_offset(freq)  # TODO: do this earlier?
-            freq = freq._maybe_to_hours()
-        if not isinstance(freq, Tick):
-            # FIXME: wrong in main
-            freq = None
         new_index = TimedeltaIndex([], dtype=index.dtype, freq=freq, name=index.name)
     else:  # pragma: no cover
         raise TypeError(type(index))
