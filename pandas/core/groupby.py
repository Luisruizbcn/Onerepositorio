--- conflicted
+++ resolved
@@ -2132,8 +2132,6 @@
     else:
         return grouper
 
-<<<<<<< HEAD
-=======
 from inspect import getargspec
 def _make_signature(func) :
     """
@@ -2152,7 +2150,7 @@
         n_wo_defaults = len(spec.args)
         defaults = ('',) * n_wo_defaults
     else :
-        n_wo_defaults = len(spec.args) - (len(spec.defaults) if spec.defaults != None else 0)
+        n_wo_defaults = len(spec.args) - len(spec.defaults)
         defaults = ('',) * n_wo_defaults + spec.defaults
     args = []
     for i, (var, default) in enumerate(zip(spec.args, defaults)) :
@@ -2221,7 +2219,6 @@
             params = {'name':name, 'doc':doc}
         yield wrapper_template % params
 
->>>>>>> ed8145b9
 class SeriesGroupBy(GroupBy):
     #
     # Make class defs of attributes on SeriesGroupBy whitelist
