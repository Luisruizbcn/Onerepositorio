"""
Base and utility classes for pandas objects.
"""

import builtins
import textwrap
from typing import Any, Dict, FrozenSet, Generic, List, Optional

import numpy as np

import pandas._libs.lib as lib
from pandas._typing import ArrayLike
from pandas.compat import PYPY
from pandas.compat.numpy import function as nv
from pandas.errors import AbstractMethodError
from pandas.util._decorators import cache_readonly, doc

from pandas.core.dtypes.cast import is_nested_object
from pandas.core.dtypes.common import (
    is_categorical_dtype,
    is_dict_like,
    is_extension_array_dtype,
    is_list_like,
    is_object_dtype,
    is_scalar,
    needs_i8_conversion,
)
from pandas.core.dtypes.generic import ABCDataFrame, ABCIndexClass, ABCSeries
from pandas.core.dtypes.missing import isna

from pandas.core import algorithms, common as com
from pandas.core.accessor import DirNamesMixin
from pandas.core.algorithms import duplicated, unique1d, value_counts
from pandas.core.arrays import ExtensionArray
from pandas.core.construction import create_series_with_explicit_dtype
import pandas.core.nanops as nanops

_shared_docs: Dict[str, str] = dict()
_indexops_doc_kwargs = dict(
    klass="IndexOpsMixin",
    inplace="",
    unique="IndexOpsMixin",
    duplicated="IndexOpsMixin",
)


class PandasObject(DirNamesMixin):
    """
    Baseclass for various pandas objects.
    """

    _cache: Dict[str, Any]

    @property
    def _constructor(self):
        """
        Class constructor (for this class it's just `__class__`.
        """
        return type(self)

    def __repr__(self) -> str:
        """
        Return a string representation for a particular object.
        """
        # Should be overwritten by base classes
        return object.__repr__(self)

    def _reset_cache(self, key: Optional[str] = None) -> None:
        """
        Reset cached properties. If ``key`` is passed, only clears that key.
        """
        if getattr(self, "_cache", None) is None:
            return
        if key is None:
            self._cache.clear()
        else:
            self._cache.pop(key, None)

    def __sizeof__(self):
        """
        Generates the total memory usage for an object that returns
        either a value or Series of values
        """
        if hasattr(self, "memory_usage"):
            mem = self.memory_usage(deep=True)
            return int(mem if is_scalar(mem) else mem.sum())

        # no memory_usage attribute, so fall back to object's 'sizeof'
        return super().__sizeof__()


class NoNewAttributesMixin:
    """
    Mixin which prevents adding new attributes.

    Prevents additional attributes via xxx.attribute = "something" after a
    call to `self.__freeze()`. Mainly used to prevent the user from using
    wrong attributes on an accessor (`Series.cat/.str/.dt`).

    If you really want to add a new attribute at a later time, you need to use
    `object.__setattr__(self, key, value)`.
    """

    def _freeze(self):
        """
        Prevents setting additional attributes.
        """
        object.__setattr__(self, "__frozen", True)

    # prevent adding any attribute via s.xxx.new_attribute = ...
    def __setattr__(self, key: str, value):
        # _cache is used by a decorator
        # We need to check both 1.) cls.__dict__ and 2.) getattr(self, key)
        # because
        # 1.) getattr is false for attributes that raise errors
        # 2.) cls.__dict__ doesn't traverse into base classes
        if getattr(self, "__frozen", False) and not (
            key == "_cache"
            or key in type(self).__dict__
            or getattr(self, key, None) is not None
        ):
            raise AttributeError(f"You cannot add any new attribute '{key}'")
        object.__setattr__(self, key, value)


class DataError(Exception):
    pass


class SpecificationError(Exception):
    pass


class SelectionMixin:
    """
    mixin implementing the selection & aggregation interface on a group-like
    object sub-classes need to define: obj, exclusions
    """

    _selection = None
    _internal_names = ["_cache", "__setstate__"]
    _internal_names_set = set(_internal_names)

    _builtin_table = {builtins.sum: np.sum, builtins.max: np.max, builtins.min: np.min}

    _cython_table = {
        builtins.sum: "sum",
        builtins.max: "max",
        builtins.min: "min",
        np.all: "all",
        np.any: "any",
        np.sum: "sum",
        np.nansum: "sum",
        np.mean: "mean",
        np.nanmean: "mean",
        np.prod: "prod",
        np.nanprod: "prod",
        np.std: "std",
        np.nanstd: "std",
        np.var: "var",
        np.nanvar: "var",
        np.median: "median",
        np.nanmedian: "median",
        np.max: "max",
        np.nanmax: "max",
        np.min: "min",
        np.nanmin: "min",
        np.cumprod: "cumprod",
        np.nancumprod: "cumprod",
        np.cumsum: "cumsum",
        np.nancumsum: "cumsum",
    }

    @property
    def _selection_name(self):
        """
        Return a name for myself;

        This would ideally be called the 'name' property,
        but we cannot conflict with the Series.name property which can be set.
        """
        return self._selection

    @property
    def _selection_list(self):
        if not isinstance(
            self._selection, (list, tuple, ABCSeries, ABCIndexClass, np.ndarray)
        ):
            return [self._selection]
        return self._selection

    @cache_readonly
    def _selected_obj(self):
        if self._selection is None or isinstance(self.obj, ABCSeries):
            return self.obj
        else:
            return self.obj[self._selection]

    @cache_readonly
    def ndim(self) -> int:
        return self._selected_obj.ndim

    @cache_readonly
    def _obj_with_exclusions(self):
        if self._selection is not None and isinstance(self.obj, ABCDataFrame):
            return self.obj.reindex(columns=self._selection_list)

        if len(self.exclusions) > 0:
            return self.obj.drop(self.exclusions, axis=1)
        else:
            return self.obj

    def __getitem__(self, key):
        if self._selection is not None:
            raise IndexError(f"Column(s) {self._selection} already selected")

        if isinstance(key, (list, tuple, ABCSeries, ABCIndexClass, np.ndarray)):
            if len(self.obj.columns.intersection(key)) != len(key):
                bad_keys = list(set(key).difference(self.obj.columns))
                raise KeyError(f"Columns not found: {str(bad_keys)[1:-1]}")
            return self._gotitem(list(key), ndim=2)

        elif not getattr(self, "as_index", False):
            if key not in self.obj.columns:
                raise KeyError(f"Column not found: {key}")
            return self._gotitem(key, ndim=2)

        else:
            if key not in self.obj:
                raise KeyError(f"Column not found: {key}")
            return self._gotitem(key, ndim=1)

    def _gotitem(self, key, ndim: int, subset=None):
        """
        sub-classes to define
        return a sliced object

        Parameters
        ----------
        key : str / list of selections
        ndim : 1,2
            requested ndim of result
        subset : object, default None
            subset to act on
        """
        raise AbstractMethodError(self)

    def aggregate(self, func, *args, **kwargs):
        raise AbstractMethodError(self)

    agg = aggregate

    def _try_aggregate_string_function(self, arg: str, *args, **kwargs):
        """
        if arg is a string, then try to operate on it:
        - try to find a function (or attribute) on ourselves
        - try to find a numpy function
        - raise
        """
        assert isinstance(arg, str)

        f = getattr(self, arg, None)
        if f is not None:
            if callable(f):
                return f(*args, **kwargs)

            # people may try to aggregate on a non-callable attribute
            # but don't let them think they can pass args to it
            assert len(args) == 0
            assert len([kwarg for kwarg in kwargs if kwarg not in ["axis"]]) == 0
            return f

        f = getattr(np, arg, None)
        if f is not None:
            if hasattr(self, "__array__"):
                # in particular exclude Window
                return f(self, *args, **kwargs)

        raise AttributeError(
            f"'{arg}' is not a valid function for '{type(self).__name__}' object"
        )

    def _aggregate(self, arg, *args, **kwargs):
        """
        provide an implementation for the aggregators

        Parameters
        ----------
        arg : string, dict, function
        *args : args to pass on to the function
        **kwargs : kwargs to pass on to the function

        Returns
        -------
        tuple of result, how

        Notes
        -----
        how can be a string describe the required post-processing, or
        None if not required
        """
        is_aggregator = lambda x: isinstance(x, (list, tuple, dict))

        _axis = kwargs.pop("_axis", None)
        if _axis is None:
            _axis = getattr(self, "axis", 0)

        if isinstance(arg, str):
            return self._try_aggregate_string_function(arg, *args, **kwargs), None

        if isinstance(arg, dict):
            # aggregate based on the passed dict
            if _axis != 0:  # pragma: no cover
                raise ValueError("Can only pass dict with axis=0")

            obj = self._selected_obj

            # if we have a dict of any non-scalars
            # eg. {'A' : ['mean']}, normalize all to
            # be list-likes
            if any(is_aggregator(x) for x in arg.values()):
                new_arg = {}
                for k, v in arg.items():
                    if not isinstance(v, (tuple, list, dict)):
                        new_arg[k] = [v]
                    else:
                        new_arg[k] = v

                    # the keys must be in the columns
                    # for ndim=2, or renamers for ndim=1

                    # ok for now, but deprecated
                    # {'A': { 'ra': 'mean' }}
                    # {'A': { 'ra': ['mean'] }}
                    # {'ra': ['mean']}

                    # not ok
                    # {'ra' : { 'A' : 'mean' }}
                    if isinstance(v, dict):
                        raise SpecificationError("nested renamer is not supported")
                    elif isinstance(obj, ABCSeries):
                        raise SpecificationError("nested renamer is not supported")
                    elif isinstance(obj, ABCDataFrame) and k not in obj.columns:
                        raise KeyError(f"Column '{k}' does not exist!")

                arg = new_arg

            else:
                # deprecation of renaming keys
                # GH 15931
                keys = list(arg.keys())
                if isinstance(obj, ABCDataFrame) and len(
                    obj.columns.intersection(keys)
                ) != len(keys):
                    cols = sorted(set(keys) - set(obj.columns.intersection(keys)))
                    raise SpecificationError(f"Column(s) {cols} do not exist")

            from pandas.core.reshape.concat import concat

            def _agg_1dim(name, how, subset=None):
                """
                aggregate a 1-dim with how
                """
                colg = self._gotitem(name, ndim=1, subset=subset)
                if colg.ndim != 1:
                    raise SpecificationError(
                        "nested dictionary is ambiguous in aggregation"
                    )
                return colg.aggregate(how)

            def _agg_2dim(how):
                """
                aggregate a 2-dim with how
                """
                colg = self._gotitem(self._selection, ndim=2, subset=obj)
                return colg.aggregate(how)

            def _agg(arg, func):
                """
                run the aggregations over the arg with func
                return a dict
                """
                result = {}
                for fname, agg_how in arg.items():
                    result[fname] = func(fname, agg_how)
                return result

            # set the final keys
            keys = list(arg.keys())
            result = {}

            if self._selection is not None:

                sl = set(self._selection_list)

                # we are a Series like object,
                # but may have multiple aggregations
                if len(sl) == 1:

                    result = _agg(
                        arg, lambda fname, agg_how: _agg_1dim(self._selection, agg_how)
                    )

                # we are selecting the same set as we are aggregating
                elif not len(sl - set(keys)):

                    result = _agg(arg, _agg_1dim)

                # we are a DataFrame, with possibly multiple aggregations
                else:

                    result = _agg(arg, _agg_2dim)

            # no selection
            else:

                try:
                    result = _agg(arg, _agg_1dim)
                except SpecificationError:

                    # we are aggregating expecting all 1d-returns
                    # but we have 2d
                    result = _agg(arg, _agg_2dim)

            # combine results

            def is_any_series() -> bool:
                # return a boolean if we have *any* nested series
                return any(isinstance(r, ABCSeries) for r in result.values())

            def is_any_frame() -> bool:
                # return a boolean if we have *any* nested series
                return any(isinstance(r, ABCDataFrame) for r in result.values())

            if isinstance(result, list):
                return concat(result, keys=keys, axis=1, sort=True), True

            elif is_any_frame():
                # we have a dict of DataFrames
                # return a MI DataFrame

                return concat([result[k] for k in keys], keys=keys, axis=1), True

            elif isinstance(self, ABCSeries) and is_any_series():

                # we have a dict of Series
                # return a MI Series
                try:
                    result = concat(result)
                except TypeError as err:
                    # we want to give a nice error here if
                    # we have non-same sized objects, so
                    # we don't automatically broadcast

                    raise ValueError(
                        "cannot perform both aggregation "
                        "and transformation operations "
                        "simultaneously"
                    ) from err

                return result, True

            # fall thru
            from pandas import DataFrame, Series

            try:
                result = DataFrame(result)
            except ValueError:

                # we have a dict of scalars
                result = Series(result, name=getattr(self, "name", None))

            return result, True
        elif is_list_like(arg):
            # we require a list, but not an 'str'
            return self._aggregate_multiple_funcs(arg, _axis=_axis), None
        else:
            result = None

        f = self._get_cython_func(arg)
        if f and not args and not kwargs:
            return getattr(self, f)(), None

        # caller can react
        return result, True

    def _aggregate_multiple_funcs(self, arg, _axis):
        from pandas.core.reshape.concat import concat

        if _axis != 0:
            raise NotImplementedError("axis other than 0 is not supported")

        if self._selected_obj.ndim == 1:
            obj = self._selected_obj
        else:
            obj = self._obj_with_exclusions

        results = []
        keys = []

        # degenerate case
        if obj.ndim == 1:
            for a in arg:
                colg = self._gotitem(obj.name, ndim=1, subset=obj)
                try:
                    new_res = colg.aggregate(a)

                except TypeError:
                    pass
                else:
                    results.append(new_res)

                    # make sure we find a good name
                    name = com.get_callable_name(a) or a
                    keys.append(name)

        # multiples
        else:
            for index, col in enumerate(obj):
                colg = self._gotitem(col, ndim=1, subset=obj.iloc[:, index])
                try:
                    new_res = colg.aggregate(arg)
                except (TypeError, DataError):
                    pass
                except ValueError as err:
                    # cannot aggregate
                    if "Must produce aggregated value" in str(err):
                        # raised directly in _aggregate_named
                        pass
                    elif "no results" in str(err):
                        # raised directly in _aggregate_multiple_funcs
                        pass
                    else:
                        raise
                else:
                    results.append(new_res)
                    keys.append(col)

        # if we are empty
        if not len(results):
            raise ValueError("no results")

        try:
            return concat(results, keys=keys, axis=1, sort=False)
        except TypeError as err:

            # we are concatting non-NDFrame objects,
            # e.g. a list of scalars

            from pandas import Series

            result = Series(results, index=keys, name=self.name)
            if is_nested_object(result):
                raise ValueError(
                    "cannot combine transform and aggregation operations"
                ) from err
            return result

    def _get_cython_func(self, arg: str) -> Optional[str]:
        """
        if we define an internal function for this argument, return it
        """
        return self._cython_table.get(arg)

    def _is_builtin_func(self, arg):
        """
        if we define an builtin function for this argument, return it,
        otherwise return the arg
        """
        return self._builtin_table.get(arg, arg)


class ShallowMixin:
    _attributes: List[str] = []

    def _shallow_copy(self, obj, **kwargs):
        """
        return a new object with the replacement attributes
        """
        if isinstance(obj, self._constructor):
            obj = obj.obj
        for attr in self._attributes:
            if attr not in kwargs:
                kwargs[attr] = getattr(self, attr)
        return self._constructor(obj, **kwargs)


class IndexOpsMixin(Generic[ArrayLike]):
    """
    Common ops mixin to support a unified interface / docs for Series / Index
    """

    # ndarray compatibility
    __array_priority__ = 1000
    _deprecations: FrozenSet[str] = frozenset(
        ["tolist"]  # tolist is not deprecated, just suppressed in the __dir__
    )

    @property
    def _values(self) -> ArrayLike:
        # must be defined here as a property for mypy
        raise AbstractMethodError(self)

    def transpose(self, *args, **kwargs):
        """
        Return the transpose, which is by definition self.

        Returns
        -------
        %(klass)s
        """
        nv.validate_transpose(args, kwargs)
        return self

    T = property(
        transpose,
        doc="""
        Return the transpose, which is by definition self.
        """,
    )

    @property
    def shape(self):
        """
        Return a tuple of the shape of the underlying data.
        """
        return self._values.shape

    def __len__(self) -> int:
        # We need this defined here for mypy
        raise AbstractMethodError(self)

    @property
    def ndim(self) -> int:
        """
        Number of dimensions of the underlying data, by definition 1.
        """
        return 1

    def item(self):
        """
        Return the first element of the underlying data as a python scalar.

        Returns
        -------
        scalar
            The first element of %(klass)s.

        Raises
        ------
        ValueError
            If the data is not length-1.
        """
        if not (
            is_extension_array_dtype(self.dtype) or needs_i8_conversion(self.dtype)
        ):
            # numpy returns ints instead of datetime64/timedelta64 objects,
            #  which we need to wrap in Timestamp/Timedelta/Period regardless.
            return self._values.item()

        if len(self) == 1:
            return next(iter(self))
        raise ValueError("can only convert an array of size 1 to a Python scalar")

    @property
    def nbytes(self) -> int:
        """
        Return the number of bytes in the underlying data.
        """
        return self._values.nbytes

    @property
    def size(self) -> int:
        """
        Return the number of elements in the underlying data.
        """
        return len(self._values)

    @property
    def array(self) -> ExtensionArray:
        """
        The ExtensionArray of the data backing this Series or Index.

        .. versionadded:: 0.24.0

        Returns
        -------
        ExtensionArray
            An ExtensionArray of the values stored within. For extension
            types, this is the actual array. For NumPy native types, this
            is a thin (no copy) wrapper around :class:`numpy.ndarray`.

            ``.array`` differs ``.values`` which may require converting the
            data to a different form.

        See Also
        --------
        Index.to_numpy : Similar method that always returns a NumPy array.
        Series.to_numpy : Similar method that always returns a NumPy array.

        Notes
        -----
        This table lays out the different array types for each extension
        dtype within pandas.

        ================== =============================
        dtype              array type
        ================== =============================
        category           Categorical
        period             PeriodArray
        interval           IntervalArray
        IntegerNA          IntegerArray
        string             StringArray
        boolean            BooleanArray
        datetime64[ns, tz] DatetimeArray
        ================== =============================

        For any 3rd-party extension types, the array type will be an
        ExtensionArray.

        For all remaining dtypes ``.array`` will be a
        :class:`arrays.NumpyExtensionArray` wrapping the actual ndarray
        stored within. If you absolutely need a NumPy array (possibly with
        copying / coercing data), then use :meth:`Series.to_numpy` instead.

        Examples
        --------
        For regular NumPy types like int, and float, a PandasArray
        is returned.

        >>> pd.Series([1, 2, 3]).array
        <PandasArray>
        [1, 2, 3]
        Length: 3, dtype: int64

        For extension types, like Categorical, the actual ExtensionArray
        is returned

        >>> ser = pd.Series(pd.Categorical(['a', 'b', 'a']))
        >>> ser.array
        [a, b, a]
        Categories (2, object): [a, b]
        """
        raise AbstractMethodError(self)

    def to_numpy(self, dtype=None, copy=False, na_value=lib.no_default, **kwargs):
        """
        A NumPy ndarray representing the values in this Series or Index.

        .. versionadded:: 0.24.0

        Parameters
        ----------
        dtype : str or numpy.dtype, optional
            The dtype to pass to :meth:`numpy.asarray`.
        copy : bool, default False
            Whether to ensure that the returned value is a not a view on
            another array. Note that ``copy=False`` does not *ensure* that
            ``to_numpy()`` is no-copy. Rather, ``copy=True`` ensure that
            a copy is made, even if not strictly necessary.
        na_value : Any, optional
            The value to use for missing values. The default value depends
            on `dtype` and the type of the array.

            .. versionadded:: 1.0.0

        **kwargs
            Additional keywords passed through to the ``to_numpy`` method
            of the underlying array (for extension arrays).

            .. versionadded:: 1.0.0

        Returns
        -------
        numpy.ndarray

        See Also
        --------
        Series.array : Get the actual data stored within.
        Index.array : Get the actual data stored within.
        DataFrame.to_numpy : Similar method for DataFrame.

        Notes
        -----
        The returned array will be the same up to equality (values equal
        in `self` will be equal in the returned array; likewise for values
        that are not equal). When `self` contains an ExtensionArray, the
        dtype may be different. For example, for a category-dtype Series,
        ``to_numpy()`` will return a NumPy array and the categorical dtype
        will be lost.

        For NumPy dtypes, this will be a reference to the actual data stored
        in this Series or Index (assuming ``copy=False``). Modifying the result
        in place will modify the data stored in the Series or Index (not that
        we recommend doing that).

        For extension types, ``to_numpy()`` *may* require copying data and
        coercing the result to a NumPy type (possibly object), which may be
        expensive. When you need a no-copy reference to the underlying data,
        :attr:`Series.array` should be used instead.

        This table lays out the different dtypes and default return types of
        ``to_numpy()`` for various dtypes within pandas.

        ================== ================================
        dtype              array type
        ================== ================================
        category[T]        ndarray[T] (same dtype as input)
        period             ndarray[object] (Periods)
        interval           ndarray[object] (Intervals)
        IntegerNA          ndarray[object]
        datetime64[ns]     datetime64[ns]
        datetime64[ns, tz] ndarray[object] (Timestamps)
        ================== ================================

        Examples
        --------
        >>> ser = pd.Series(pd.Categorical(['a', 'b', 'a']))
        >>> ser.to_numpy()
        array(['a', 'b', 'a'], dtype=object)

        Specify the `dtype` to control how datetime-aware data is represented.
        Use ``dtype=object`` to return an ndarray of pandas :class:`Timestamp`
        objects, each with the correct ``tz``.

        >>> ser = pd.Series(pd.date_range('2000', periods=2, tz="CET"))
        >>> ser.to_numpy(dtype=object)
        array([Timestamp('2000-01-01 00:00:00+0100', tz='CET', freq='D'),
               Timestamp('2000-01-02 00:00:00+0100', tz='CET', freq='D')],
              dtype=object)

        Or ``dtype='datetime64[ns]'`` to return an ndarray of native
        datetime64 values. The values are converted to UTC and the timezone
        info is dropped.

        >>> ser.to_numpy(dtype="datetime64[ns]")
        ... # doctest: +ELLIPSIS
        array(['1999-12-31T23:00:00.000000000', '2000-01-01T23:00:00...'],
              dtype='datetime64[ns]')
        """
        if is_extension_array_dtype(self.dtype):
            return self.array.to_numpy(dtype, copy=copy, na_value=na_value, **kwargs)
        elif kwargs:
            bad_keys = list(kwargs.keys())[0]
            raise TypeError(
                f"to_numpy() got an unexpected keyword argument '{bad_keys}'"
            )

        result = np.asarray(self._values, dtype=dtype)
        # TODO(GH-24345): Avoid potential double copy
        if copy or na_value is not lib.no_default:
            result = result.copy()
            if na_value is not lib.no_default:
                result[self.isna()] = na_value
        return result

    @property
    def empty(self):
        return not self.size

    def max(self, axis=None, skipna=True, *args, **kwargs):
        """
        Return the maximum value of the Index.

        Parameters
        ----------
        axis : int, optional
            For compatibility with NumPy. Only 0 or None are allowed.
        skipna : bool, default True
            Exclude NA/null values when showing the result.
        *args, **kwargs
            Additional arguments and keywords for compatibility with NumPy.

        Returns
        -------
        scalar
            Maximum value.

        See Also
        --------
        Index.min : Return the minimum value in an Index.
        Series.max : Return the maximum value in a Series.
        DataFrame.max : Return the maximum values in a DataFrame.

        Examples
        --------
        >>> idx = pd.Index([3, 2, 1])
        >>> idx.max()
        3

        >>> idx = pd.Index(['c', 'b', 'a'])
        >>> idx.max()
        'c'

        For a MultiIndex, the maximum is determined lexicographically.

        >>> idx = pd.MultiIndex.from_product([('a', 'b'), (2, 1)])
        >>> idx.max()
        ('b', 2)
        """
        nv.validate_minmax_axis(axis)
        nv.validate_max(args, kwargs)
        return nanops.nanmax(self._values, skipna=skipna)

    @doc(op="max", oppose="min", value="largest")
    def argmax(self, axis=None, skipna=True, *args, **kwargs):
        """
        Return int position of the {value} value in the Series.

        If the {op}imum is achieved in multiple locations,
        the first row position is returned.

        Parameters
        ----------
        axis : {{None}}
            Dummy argument for consistency with Series.
        skipna : bool, default True
            Exclude NA/null values when showing the result.
        *args, **kwargs
            Additional arguments and keywords for compatibility with NumPy.

        Returns
        -------
        int
            Row position of the {op}imum value.

        See Also
        --------
        Series.arg{op} : Return position of the {op}imum value.
        Series.arg{oppose} : Return position of the {oppose}imum value.
        numpy.ndarray.arg{op} : Equivalent method for numpy arrays.
        Series.idxmax : Return index label of the maximum values.
        Series.idxmin : Return index label of the minimum values.

        Examples
        --------
        Consider dataset containing cereal calories

        >>> s = pd.Series({{'Corn Flakes': 100.0, 'Almond Delight': 110.0,
        ...                'Cinnamon Toast Crunch': 120.0, 'Cocoa Puff': 110.0}})
        >>> s
        Corn Flakes              100.0
        Almond Delight           110.0
        Cinnamon Toast Crunch    120.0
        Cocoa Puff               110.0
        dtype: float64

        >>> s.argmax()
        2
        >>> s.argmin()
        0

        The maximum cereal calories is the third element and
        the minimum cereal calories is the first element,
        since series is zero-indexed.
        """
        nv.validate_minmax_axis(axis)
        nv.validate_argmax_with_skipna(skipna, args, kwargs)
        return nanops.nanargmax(self._values, skipna=skipna)

    def min(self, axis=None, skipna=True, *args, **kwargs):
        """
        Return the minimum value of the Index.

        Parameters
        ----------
        axis : {None}
            Dummy argument for consistency with Series.
        skipna : bool, default True
            Exclude NA/null values when showing the result.
        *args, **kwargs
            Additional arguments and keywords for compatibility with NumPy.

        Returns
        -------
        scalar
            Minimum value.

        See Also
        --------
        Index.max : Return the maximum value of the object.
        Series.min : Return the minimum value in a Series.
        DataFrame.min : Return the minimum values in a DataFrame.

        Examples
        --------
        >>> idx = pd.Index([3, 2, 1])
        >>> idx.min()
        1

        >>> idx = pd.Index(['c', 'b', 'a'])
        >>> idx.min()
        'a'

        For a MultiIndex, the minimum is determined lexicographically.

        >>> idx = pd.MultiIndex.from_product([('a', 'b'), (2, 1)])
        >>> idx.min()
        ('a', 1)
        """
        nv.validate_minmax_axis(axis)
        nv.validate_min(args, kwargs)
        return nanops.nanmin(self._values, skipna=skipna)

    @doc(argmax, op="min", oppose="max", value="smallest")
    def argmin(self, axis=None, skipna=True, *args, **kwargs):
        nv.validate_minmax_axis(axis)
        nv.validate_argmax_with_skipna(skipna, args, kwargs)
        return nanops.nanargmin(self._values, skipna=skipna)

    def tolist(self):
        """
        Return a list of the values.

        These are each a scalar type, which is a Python scalar
        (for str, int, float) or a pandas scalar
        (for Timestamp/Timedelta/Interval/Period)

        Returns
        -------
        list

        See Also
        --------
        numpy.ndarray.tolist : Return the array as an a.ndim-levels deep
            nested list of Python scalars.
        """
        if not isinstance(self._values, np.ndarray):
            # check for ndarray instead of dtype to catch DTA/TDA
            return list(self._values)
        return self._values.tolist()

    to_list = tolist

    def __iter__(self):
        """
        Return an iterator of the values.

        These are each a scalar type, which is a Python scalar
        (for str, int, float) or a pandas scalar
        (for Timestamp/Timedelta/Interval/Period)

        Returns
        -------
        iterator
        """
        # We are explicitly making element iterators.
        if not isinstance(self._values, np.ndarray):
            # Check type instead of dtype to catch DTA/TDA
            return iter(self._values)
        else:
            return map(self._values.item, range(self._values.size))

    @cache_readonly
    def hasnans(self):
        """
        Return if I have any nans; enables various perf speedups.
        """
        return bool(isna(self).any())

    def _reduce(
        self,
        op,
        name: str,
        axis=0,
        skipna=True,
        numeric_only=None,
        filter_type=None,
        **kwds,
    ):
        """
        Perform the reduction type operation if we can.
        """
        func = getattr(self, name, None)
        if func is None:
            raise TypeError(
                f"{type(self).__name__} cannot perform the operation {name}"
            )
        return func(skipna=skipna, **kwds)

    def _map_values(self, mapper, na_action=None):
        """
        An internal function that maps values using the input
        correspondence (which can be a dict, Series, or function).

        Parameters
        ----------
        mapper : function, dict, or Series
            The input correspondence object
        na_action : {None, 'ignore'}
            If 'ignore', propagate NA values, without passing them to the
            mapping function

        Returns
        -------
        Union[Index, MultiIndex], inferred
            The output of the mapping function applied to the index.
            If the function returns a tuple with more than one element
            a MultiIndex will be returned.
        """
        # we can fastpath dict/Series to an efficient map
        # as we know that we are not going to have to yield
        # python types
        if is_dict_like(mapper):
            if isinstance(mapper, dict) and hasattr(mapper, "__missing__"):
                # If a dictionary subclass defines a default value method,
                # convert mapper to a lookup function (GH #15999).
                dict_with_default = mapper
                mapper = lambda x: dict_with_default[x]
            else:
                # Dictionary does not have a default. Thus it's safe to
                # convert to an Series for efficiency.
                # we specify the keys here to handle the
                # possibility that they are tuples

                # The return value of mapping with an empty mapper is
                # expected to be pd.Series(np.nan, ...). As np.nan is
                # of dtype float64 the return value of this method should
                # be float64 as well
                mapper = create_series_with_explicit_dtype(
                    mapper, dtype_if_empty=np.float64
                )

        if isinstance(mapper, ABCSeries):
            # Since values were input this means we came from either
            # a dict or a series and mapper should be an index
            if is_categorical_dtype(self._values):
                # use the built in categorical series mapper which saves
                # time by mapping the categories instead of all values
                return self._values.map(mapper)

            values = self._values

            indexer = mapper.index.get_indexer(values)
            new_values = algorithms.take_1d(mapper._values, indexer)

            return new_values

        # we must convert to python types
        if is_extension_array_dtype(self.dtype) and hasattr(self._values, "map"):
            # GH#23179 some EAs do not have `map`
            values = self._values
            if na_action is not None:
                raise NotImplementedError
            map_f = lambda values, f: values.map(f)
        else:
            values = self.astype(object)
            values = getattr(values, "values", values)
            if na_action == "ignore":
<<<<<<< HEAD
                map_f = lambda values, f: lib.map_infer_mask(
                    values, f, isna(values).view(np.uint8)
                )
            else:
=======

                def map_f(values, f):
                    return lib.map_infer_mask(values, f, isna(values).view(np.uint8))

            elif na_action is None:
>>>>>>> a00202d1
                map_f = lib.map_infer
            else:
                msg = (
                    "na_action must either be 'ignore' or None, "
                    f"{na_action} was passed"
                )
                raise ValueError(msg)

        # mapper is a function
        new_values = map_f(values, mapper)

        return new_values

    def value_counts(
        self, normalize=False, sort=True, ascending=False, bins=None, dropna=True
    ):
        """
        Return a Series containing counts of unique values.

        The resulting object will be in descending order so that the
        first element is the most frequently-occurring element.
        Excludes NA values by default.

        Parameters
        ----------
        normalize : bool, default False
            If True then the object returned will contain the relative
            frequencies of the unique values.
        sort : bool, default True
            Sort by frequencies.
        ascending : bool, default False
            Sort in ascending order.
        bins : int, optional
            Rather than count values, group them into half-open bins,
            a convenience for ``pd.cut``, only works with numeric data.
        dropna : bool, default True
            Don't include counts of NaN.

        Returns
        -------
        Series

        See Also
        --------
        Series.count: Number of non-NA elements in a Series.
        DataFrame.count: Number of non-NA elements in a DataFrame.
        DataFrame.value_counts: Equivalent method on DataFrames.

        Examples
        --------
        >>> index = pd.Index([3, 1, 2, 3, 4, np.nan])
        >>> index.value_counts()
        3.0    2
        4.0    1
        2.0    1
        1.0    1
        dtype: int64

        With `normalize` set to `True`, returns the relative frequency by
        dividing all values by the sum of values.

        >>> s = pd.Series([3, 1, 2, 3, 4, np.nan])
        >>> s.value_counts(normalize=True)
        3.0    0.4
        4.0    0.2
        2.0    0.2
        1.0    0.2
        dtype: float64

        **bins**

        Bins can be useful for going from a continuous variable to a
        categorical variable; instead of counting unique
        apparitions of values, divide the index in the specified
        number of half-open bins.

        >>> s.value_counts(bins=3)
        (2.0, 3.0]      2
        (0.996, 2.0]    2
        (3.0, 4.0]      1
        dtype: int64

        **dropna**

        With `dropna` set to `False` we can also see NaN index values.

        >>> s.value_counts(dropna=False)
        3.0    2
        NaN    1
        4.0    1
        2.0    1
        1.0    1
        dtype: int64
        """
        result = value_counts(
            self,
            sort=sort,
            ascending=ascending,
            normalize=normalize,
            bins=bins,
            dropna=dropna,
        )
        return result

    def unique(self):
        values = self._values

        if hasattr(values, "unique"):

            result = values.unique()
            if self.dtype.kind in ["m", "M"] and isinstance(self, ABCSeries):
                # GH#31182 Series._values returns EA, unpack for backward-compat
                if getattr(self.dtype, "tz", None) is None:
                    result = np.asarray(result)
        else:
            result = unique1d(values)

        return result

    def nunique(self, dropna: bool = True) -> int:
        """
        Return number of unique elements in the object.

        Excludes NA values by default.

        Parameters
        ----------
        dropna : bool, default True
            Don't include NaN in the count.

        Returns
        -------
        int

        See Also
        --------
        DataFrame.nunique: Method nunique for DataFrame.
        Series.count: Count non-NA/null observations in the Series.

        Examples
        --------
        >>> s = pd.Series([1, 3, 5, 7, 7])
        >>> s
        0    1
        1    3
        2    5
        3    7
        4    7
        dtype: int64

        >>> s.nunique()
        4
        """
        uniqs = self.unique()
        n = len(uniqs)
        if dropna and isna(uniqs).any():
            n -= 1
        return n

    @property
    def is_unique(self) -> bool:
        """
        Return boolean if values in the object are unique.

        Returns
        -------
        bool
        """
        return self.nunique(dropna=False) == len(self)

    @property
    def is_monotonic(self) -> bool:
        """
        Return boolean if values in the object are
        monotonic_increasing.

        Returns
        -------
        bool
        """
        from pandas import Index

        return Index(self).is_monotonic

    @property
    def is_monotonic_increasing(self) -> bool:
        """
        Alias for is_monotonic.
        """
        # mypy complains if we alias directly
        return self.is_monotonic

    @property
    def is_monotonic_decreasing(self) -> bool:
        """
        Return boolean if values in the object are
        monotonic_decreasing.

        Returns
        -------
        bool
        """
        from pandas import Index

        return Index(self).is_monotonic_decreasing

    def memory_usage(self, deep=False):
        """
        Memory usage of the values.

        Parameters
        ----------
        deep : bool
            Introspect the data deeply, interrogate
            `object` dtypes for system-level memory consumption.

        Returns
        -------
        bytes used

        See Also
        --------
        numpy.ndarray.nbytes : Total bytes consumed by the elements of the
            array.

        Notes
        -----
        Memory usage does not include memory consumed by elements that
        are not components of the array if deep=False or if used on PyPy
        """
        if hasattr(self.array, "memory_usage"):
            return self.array.memory_usage(deep=deep)

        v = self.array.nbytes
        if deep and is_object_dtype(self) and not PYPY:
            v += lib.memory_usage_of_objects(self._values)
        return v

    @doc(
        algorithms.factorize,
        values="",
        order="",
        size_hint="",
        sort=textwrap.dedent(
            """\
            sort : bool, default False
                Sort `uniques` and shuffle `codes` to maintain the
                relationship.
            """
        ),
    )
    def factorize(self, sort=False, na_sentinel=-1):
        return algorithms.factorize(self, sort=sort, na_sentinel=na_sentinel)

    _shared_docs[
        "searchsorted"
    ] = """
        Find indices where elements should be inserted to maintain order.

        Find the indices into a sorted {klass} `self` such that, if the
        corresponding elements in `value` were inserted before the indices,
        the order of `self` would be preserved.

        .. note::

            The {klass} *must* be monotonically sorted, otherwise
            wrong locations will likely be returned. Pandas does *not*
            check this for you.

        Parameters
        ----------
        value : array_like
            Values to insert into `self`.
        side : {{'left', 'right'}}, optional
            If 'left', the index of the first suitable location found is given.
            If 'right', return the last such index.  If there is no suitable
            index, return either 0 or N (where N is the length of `self`).
        sorter : 1-D array_like, optional
            Optional array of integer indices that sort `self` into ascending
            order. They are typically the result of ``np.argsort``.

        Returns
        -------
        int or array of int
            A scalar or array of insertion points with the
            same shape as `value`.

            .. versionchanged:: 0.24.0
                If `value` is a scalar, an int is now always returned.
                Previously, scalar inputs returned an 1-item array for
                :class:`Series` and :class:`Categorical`.

        See Also
        --------
        sort_values : Sort by the values along either axis.
        numpy.searchsorted : Similar method from NumPy.

        Notes
        -----
        Binary search is used to find the required insertion points.

        Examples
        --------
        >>> ser = pd.Series([1, 2, 3])
        >>> ser
        0    1
        1    2
        2    3
        dtype: int64

        >>> ser.searchsorted(4)
        3

        >>> ser.searchsorted([0, 4])
        array([0, 3])

        >>> ser.searchsorted([1, 3], side='left')
        array([0, 2])

        >>> ser.searchsorted([1, 3], side='right')
        array([1, 3])

        >>> ser = pd.Categorical(
        ...     ['apple', 'bread', 'bread', 'cheese', 'milk'], ordered=True
        ... )
        >>> ser
        [apple, bread, bread, cheese, milk]
        Categories (4, object): [apple < bread < cheese < milk]

        >>> ser.searchsorted('bread')
        1

        >>> ser.searchsorted(['bread'], side='right')
        array([3])

        If the values are not monotonically sorted, wrong locations
        may be returned:

        >>> ser = pd.Series([2, 1, 3])
        >>> ser
        0    2
        1    1
        2    3
        dtype: int64

        >>> ser.searchsorted(1)  # doctest: +SKIP
        0  # wrong result, correct would be 1
        """

    @doc(_shared_docs["searchsorted"], klass="Index")
    def searchsorted(self, value, side="left", sorter=None) -> np.ndarray:
        return algorithms.searchsorted(self._values, value, side=side, sorter=sorter)

    def drop_duplicates(self, keep="first"):
        if isinstance(self, ABCIndexClass):
            if self.is_unique:
                return self._shallow_copy()

        duplicated = self.duplicated(keep=keep)
        result = self[np.logical_not(duplicated)]
        return result

    def duplicated(self, keep="first"):
        if isinstance(self, ABCIndexClass):
            if self.is_unique:
                return np.zeros(len(self), dtype=np.bool)
            return duplicated(self, keep=keep)
        else:
            return self._constructor(
                duplicated(self, keep=keep), index=self.index
            ).__finalize__(self, method="duplicated")<|MERGE_RESOLUTION|>--- conflicted
+++ resolved
@@ -1147,18 +1147,11 @@
             values = self.astype(object)
             values = getattr(values, "values", values)
             if na_action == "ignore":
-<<<<<<< HEAD
-                map_f = lambda values, f: lib.map_infer_mask(
-                    values, f, isna(values).view(np.uint8)
-                )
-            else:
-=======
 
                 def map_f(values, f):
                     return lib.map_infer_mask(values, f, isna(values).view(np.uint8))
 
             elif na_action is None:
->>>>>>> a00202d1
                 map_f = lib.map_infer
             else:
                 msg = (
