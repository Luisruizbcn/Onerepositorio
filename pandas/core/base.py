--- conflicted
+++ resolved
@@ -1331,12 +1331,5 @@
         # error: Value of type "IndexOpsMixin" is not indexable
         return self[~duplicated]  # type: ignore[index]
 
-<<<<<<< HEAD
-    def duplicated(self, keep="first"):
-        # error: Value of type variable "ArrayLike" of "duplicated" cannot be
-        # "Union[ExtensionArray, ndarray]"
-        return duplicated(self._values, keep=keep)  # type: ignore[type-var]
-=======
     def duplicated(self, keep: Union[str, bool] = "first") -> np.ndarray:
-        return duplicated(self._values, keep=keep)
->>>>>>> a7402c11
+        return duplicated(self._values, keep=keep)