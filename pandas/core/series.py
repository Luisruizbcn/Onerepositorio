"""
Data structure for 1-dimensional cross-sectional and time series data
"""
from __future__ import annotations

from textwrap import dedent
from typing import (
    IO,
    TYPE_CHECKING,
    Any,
    Callable,
    Hashable,
    Iterable,
    Literal,
    Sequence,
    Union,
    cast,
    overload,
)
import warnings
import weakref

import numpy as np

from pandas._config import get_option

from pandas._libs import (
    lib,
    properties,
    reshape,
    tslibs,
)
from pandas._libs.lib import no_default
from pandas._typing import (
    AggFuncType,
    ArrayLike,
    Axis,
    Dtype,
    DtypeObj,
    FillnaOptions,
    IgnoreRaise,
    IndexKeyFunc,
    Level,
<<<<<<< HEAD
=======
    NaPosition,
>>>>>>> d2aa44f5
    SingleManager,
    SortKind,
    StorageOptions,
    TimedeltaConvertibleTypes,
    TimestampConvertibleTypes,
    ValueKeyFunc,
    npt,
)
from pandas.compat.numpy import function as nv
from pandas.errors import InvalidIndexError
from pandas.util._decorators import (
    Appender,
    Substitution,
    deprecate_nonkeyword_arguments,
    doc,
)
from pandas.util._exceptions import find_stack_level
from pandas.util._validators import (
    validate_ascending,
    validate_bool_kwarg,
    validate_percentile,
)

from pandas.core.dtypes.cast import (
    LossySetitemError,
    convert_dtypes,
    maybe_box_native,
    maybe_cast_pointwise_result,
)
from pandas.core.dtypes.common import (
    ensure_platform_int,
    is_dict_like,
    is_integer,
    is_iterator,
    is_list_like,
    is_object_dtype,
    is_scalar,
    pandas_dtype,
    validate_all_hashable,
)
from pandas.core.dtypes.generic import ABCDataFrame
from pandas.core.dtypes.inference import is_hashable
from pandas.core.dtypes.missing import (
    isna,
    na_value_for_dtype,
    notna,
    remove_na_arraylike,
)

from pandas.core import (
    algorithms,
    base,
    common as com,
    missing,
    nanops,
    ops,
)
from pandas.core.accessor import CachedAccessor
from pandas.core.apply import SeriesApply
from pandas.core.arrays import ExtensionArray
from pandas.core.arrays.categorical import CategoricalAccessor
from pandas.core.arrays.sparse import SparseAccessor
from pandas.core.construction import (
    create_series_with_explicit_dtype,
    extract_array,
    is_empty_data,
    sanitize_array,
)
from pandas.core.generic import NDFrame
from pandas.core.indexers import (
    deprecate_ndim_indexing,
    unpack_1tuple,
)
from pandas.core.indexes.accessors import CombinedDatetimelikeProperties
from pandas.core.indexes.api import (
    CategoricalIndex,
    DatetimeIndex,
    Float64Index,
    Index,
    MultiIndex,
    PeriodIndex,
    TimedeltaIndex,
    default_index,
    ensure_index,
)
import pandas.core.indexes.base as ibase
from pandas.core.indexing import (
    check_bool_indexer,
    check_deprecated_indexers,
)
from pandas.core.internals import (
    SingleArrayManager,
    SingleBlockManager,
)
from pandas.core.shared_docs import _shared_docs
from pandas.core.sorting import (
    ensure_key_mapped,
    nargsort,
)
from pandas.core.strings import StringMethods
from pandas.core.tools.datetimes import to_datetime

import pandas.io.formats.format as fmt
from pandas.io.formats.info import (
    INFO_DOCSTRING,
    SeriesInfo,
    series_sub_kwargs,
)
import pandas.plotting

if TYPE_CHECKING:

    from pandas._typing import (
        NumpySorter,
        NumpyValueArrayLike,
    )

    from pandas.core.frame import DataFrame
    from pandas.core.groupby.generic import SeriesGroupBy
    from pandas.core.resample import Resampler

__all__ = ["Series"]

_shared_doc_kwargs = {
    "axes": "index",
    "klass": "Series",
    "axes_single_arg": "{0 or 'index'}",
    "axis": """axis : {0 or 'index'}
        Parameter needed for compatibility with DataFrame.""",
    "inplace": """inplace : bool, default False
        If True, performs operation inplace and returns None.""",
    "unique": "np.ndarray",
    "duplicated": "Series",
    "optional_by": "",
    "optional_mapper": "",
    "optional_labels": "",
    "optional_axis": "",
    "replace_iloc": """
    This differs from updating with ``.loc`` or ``.iloc``, which require
    you to specify a location to update with some value.""",
}


def _coerce_method(converter):
    """
    Install the scalar coercion methods.
    """

    def wrapper(self):
        if len(self) == 1:
            return converter(self.iloc[0])
        raise TypeError(f"cannot convert the series to {converter}")

    wrapper.__name__ = f"__{converter.__name__}__"
    return wrapper


# ----------------------------------------------------------------------
# Series class


class Series(base.IndexOpsMixin, NDFrame):
    """
    One-dimensional ndarray with axis labels (including time series).

    Labels need not be unique but must be a hashable type. The object
    supports both integer- and label-based indexing and provides a host of
    methods for performing operations involving the index. Statistical
    methods from ndarray have been overridden to automatically exclude
    missing data (currently represented as NaN).

    Operations between Series (+, -, /, \\*, \\*\\*) align values based on their
    associated index values-- they need not be the same length. The result
    index will be the sorted union of the two indexes.

    Parameters
    ----------
    data : array-like, Iterable, dict, or scalar value
        Contains data stored in Series. If data is a dict, argument order is
        maintained.
    index : array-like or Index (1d)
        Values must be hashable and have the same length as `data`.
        Non-unique index values are allowed. Will default to
        RangeIndex (0, 1, 2, ..., n) if not provided. If data is dict-like
        and index is None, then the keys in the data are used as the index. If the
        index is not None, the resulting Series is reindexed with the index values.
    dtype : str, numpy.dtype, or ExtensionDtype, optional
        Data type for the output Series. If not specified, this will be
        inferred from `data`.
        See the :ref:`user guide <basics.dtypes>` for more usages.
    name : str, optional
        The name to give to the Series.
    copy : bool, default False
        Copy input data. Only affects Series or 1d ndarray input. See examples.

    Notes
    -----
    Please reference the :ref:`User Guide <basics.series>` for more information.

    Examples
    --------
    Constructing Series from a dictionary with an Index specified

    >>> d = {'a': 1, 'b': 2, 'c': 3}
    >>> ser = pd.Series(data=d, index=['a', 'b', 'c'])
    >>> ser
    a   1
    b   2
    c   3
    dtype: int64

    The keys of the dictionary match with the Index values, hence the Index
    values have no effect.

    >>> d = {'a': 1, 'b': 2, 'c': 3}
    >>> ser = pd.Series(data=d, index=['x', 'y', 'z'])
    >>> ser
    x   NaN
    y   NaN
    z   NaN
    dtype: float64

    Note that the Index is first build with the keys from the dictionary.
    After this the Series is reindexed with the given Index values, hence we
    get all NaN as a result.

    Constructing Series from a list with `copy=False`.

    >>> r = [1, 2]
    >>> ser = pd.Series(r, copy=False)
    >>> ser.iloc[0] = 999
    >>> r
    [1, 2]
    >>> ser
    0    999
    1      2
    dtype: int64

    Due to input data type the Series has a `copy` of
    the original data even though `copy=False`, so
    the data is unchanged.

    Constructing Series from a 1d ndarray with `copy=False`.

    >>> r = np.array([1, 2])
    >>> ser = pd.Series(r, copy=False)
    >>> ser.iloc[0] = 999
    >>> r
    array([999,   2])
    >>> ser
    0    999
    1      2
    dtype: int64

    Due to input data type the Series has a `view` on
    the original data, so
    the data is changed as well.
    """

    _typ = "series"
    _HANDLED_TYPES = (Index, ExtensionArray, np.ndarray)

    _name: Hashable
    _metadata: list[str] = ["name"]
    _internal_names_set = {"index"} | NDFrame._internal_names_set
    _accessors = {"dt", "cat", "str", "sparse"}
    _hidden_attrs = (
        base.IndexOpsMixin._hidden_attrs
        | NDFrame._hidden_attrs
        | frozenset(["compress", "ptp"])
    )

    # Override cache_readonly bc Series is mutable
    # error: Incompatible types in assignment (expression has type "property",
    # base class "IndexOpsMixin" defined the type as "Callable[[IndexOpsMixin], bool]")
    hasnans = property(  # type: ignore[assignment]
        # error: "Callable[[IndexOpsMixin], bool]" has no attribute "fget"
        base.IndexOpsMixin.hasnans.fget,  # type: ignore[attr-defined]
        doc=base.IndexOpsMixin.hasnans.__doc__,
    )
    _mgr: SingleManager
    div: Callable[[Series, Any], Series]
    rdiv: Callable[[Series, Any], Series]

    # ----------------------------------------------------------------------
    # Constructors

    def __init__(
        self,
        data=None,
        index=None,
        dtype: Dtype | None = None,
        name=None,
        copy: bool = False,
        fastpath: bool = False,
    ) -> None:

        if (
            isinstance(data, (SingleBlockManager, SingleArrayManager))
            and index is None
            and dtype is None
            and copy is False
        ):
            # GH#33357 called with just the SingleBlockManager
            NDFrame.__init__(self, data)
            if fastpath:
                # e.g. from _box_col_values, skip validation of name
                object.__setattr__(self, "_name", name)
            else:
                self.name = name
            return

        # we are called internally, so short-circuit
        if fastpath:

            # data is an ndarray, index is defined
            if not isinstance(data, (SingleBlockManager, SingleArrayManager)):
                manager = get_option("mode.data_manager")
                if manager == "block":
                    data = SingleBlockManager.from_array(data, index)
                elif manager == "array":
                    data = SingleArrayManager.from_array(data, index)
            if copy:
                data = data.copy()
            if index is None:
                index = data.index

        else:

            name = ibase.maybe_extract_name(name, data, type(self))

            if is_empty_data(data) and dtype is None:
                # gh-17261
                warnings.warn(
                    "The default dtype for empty Series will be 'object' instead "
                    "of 'float64' in a future version. Specify a dtype explicitly "
                    "to silence this warning.",
                    FutureWarning,
                    stacklevel=find_stack_level(),
                )
                # uncomment the line below when removing the FutureWarning
                # dtype = np.dtype(object)

            if index is not None:
                index = ensure_index(index)

            if data is None:
                data = {}
            if dtype is not None:
                dtype = self._validate_dtype(dtype)

            if isinstance(data, MultiIndex):
                raise NotImplementedError(
                    "initializing a Series from a MultiIndex is not supported"
                )
            elif isinstance(data, Index):

                if dtype is not None:
                    # astype copies
                    data = data.astype(dtype)
                else:
                    # GH#24096 we need to ensure the index remains immutable
                    data = data._values.copy()
                copy = False

            elif isinstance(data, np.ndarray):
                if len(data.dtype):
                    # GH#13296 we are dealing with a compound dtype, which
                    #  should be treated as 2D
                    raise ValueError(
                        "Cannot construct a Series from an ndarray with "
                        "compound dtype.  Use DataFrame instead."
                    )
            elif isinstance(data, Series):
                if index is None:
                    index = data.index
                else:
                    data = data.reindex(index, copy=copy)
                    copy = False
                data = data._mgr
            elif is_dict_like(data):
                data, index = self._init_dict(data, index, dtype)
                dtype = None
                copy = False
            elif isinstance(data, (SingleBlockManager, SingleArrayManager)):
                if index is None:
                    index = data.index
                elif not data.index.equals(index) or copy:
                    # GH#19275 SingleBlockManager input should only be called
                    # internally
                    raise AssertionError(
                        "Cannot pass both SingleBlockManager "
                        "`data` argument and a different "
                        "`index` argument. `copy` must be False."
                    )

            elif isinstance(data, ExtensionArray):
                pass
            else:
                data = com.maybe_iterable_to_list(data)

            if index is None:
                if not is_list_like(data):
                    data = [data]
                index = default_index(len(data))
            elif is_list_like(data):
                com.require_length_match(data, index)

            # create/copy the manager
            if isinstance(data, (SingleBlockManager, SingleArrayManager)):
                if dtype is not None:
                    data = data.astype(dtype=dtype, errors="ignore", copy=copy)
                elif copy:
                    data = data.copy()
            else:
                data = sanitize_array(data, index, dtype, copy)

                manager = get_option("mode.data_manager")
                if manager == "block":
                    data = SingleBlockManager.from_array(data, index)
                elif manager == "array":
                    data = SingleArrayManager.from_array(data, index)

        NDFrame.__init__(self, data)
        if fastpath:
            # skips validation of the name
            object.__setattr__(self, "_name", name)
        else:
            self.name = name
            self._set_axis(0, index)

    def _init_dict(
        self, data, index: Index | None = None, dtype: DtypeObj | None = None
    ):
        """
        Derive the "_mgr" and "index" attributes of a new Series from a
        dictionary input.

        Parameters
        ----------
        data : dict or dict-like
            Data used to populate the new Series.
        index : Index or None, default None
            Index for the new Series: if None, use dict keys.
        dtype : np.dtype, ExtensionDtype, or None, default None
            The dtype for the new Series: if None, infer from data.

        Returns
        -------
        _data : BlockManager for the new Series
        index : index for the new Series
        """
        keys: Index | tuple

        # Looking for NaN in dict doesn't work ({np.nan : 1}[float('nan')]
        # raises KeyError), so we iterate the entire dict, and align
        if data:
            # GH:34717, issue was using zip to extract key and values from data.
            # using generators in effects the performance.
            # Below is the new way of extracting the keys and values

            keys = tuple(data.keys())
            values = list(data.values())  # Generating list of values- faster way
        elif index is not None:
            # fastpath for Series(data=None). Just use broadcasting a scalar
            # instead of reindexing.
            values = na_value_for_dtype(pandas_dtype(dtype), compat=False)
            keys = index
        else:
            keys, values = (), []

        # Input is now list-like, so rely on "standard" construction:

        # TODO: passing np.float64 to not break anything yet. See GH-17261
        s = create_series_with_explicit_dtype(
            # error: Argument "index" to "create_series_with_explicit_dtype" has
            # incompatible type "Tuple[Any, ...]"; expected "Union[ExtensionArray,
            # ndarray, Index, None]"
            values,
            index=keys,  # type: ignore[arg-type]
            dtype=dtype,
            dtype_if_empty=np.float64,
        )

        # Now we just make sure the order is respected, if any
        if data and index is not None:
            s = s.reindex(index, copy=False)
        return s._mgr, s.index

    # ----------------------------------------------------------------------

    @property
    def _constructor(self) -> Callable[..., Series]:
        return Series

    @property
    def _constructor_expanddim(self) -> Callable[..., DataFrame]:
        """
        Used when a manipulation result has one higher dimension as the
        original, such as Series.to_frame()
        """
        from pandas.core.frame import DataFrame

        return DataFrame

    # types
    @property
    def _can_hold_na(self) -> bool:
        return self._mgr._can_hold_na

    def _set_axis(self, axis: int, labels) -> None:
        """
        Override generic, we want to set the _typ here.

        This is called from the cython code when we set the `index` attribute
        directly, e.g. `series.index = [1, 2, 3]`.
        """
        labels = ensure_index(labels)

        if labels._is_all_dates:
            deep_labels = labels
            if isinstance(labels, CategoricalIndex):
                deep_labels = labels.categories

            if not isinstance(
                deep_labels, (DatetimeIndex, PeriodIndex, TimedeltaIndex)
            ):
                try:
                    labels = DatetimeIndex(labels)
                except (tslibs.OutOfBoundsDatetime, ValueError):
                    # labels may exceeds datetime bounds,
                    # or not be a DatetimeIndex
                    pass

        # The ensure_index call above ensures we have an Index object
        self._mgr.set_axis(axis, labels)

    # ndarray compatibility
    @property
    def dtype(self) -> DtypeObj:
        """
        Return the dtype object of the underlying data.
        """
        return self._mgr.dtype

    @property
    def dtypes(self) -> DtypeObj:
        """
        Return the dtype object of the underlying data.
        """
        # DataFrame compatibility
        return self.dtype

    @property
    def name(self) -> Hashable:
        """
        Return the name of the Series.

        The name of a Series becomes its index or column name if it is used
        to form a DataFrame. It is also used whenever displaying the Series
        using the interpreter.

        Returns
        -------
        label (hashable object)
            The name of the Series, also the column name if part of a DataFrame.

        See Also
        --------
        Series.rename : Sets the Series name when given a scalar input.
        Index.name : Corresponding Index property.

        Examples
        --------
        The Series name can be set initially when calling the constructor.

        >>> s = pd.Series([1, 2, 3], dtype=np.int64, name='Numbers')
        >>> s
        0    1
        1    2
        2    3
        Name: Numbers, dtype: int64
        >>> s.name = "Integers"
        >>> s
        0    1
        1    2
        2    3
        Name: Integers, dtype: int64

        The name of a Series within a DataFrame is its column name.

        >>> df = pd.DataFrame([[1, 2], [3, 4], [5, 6]],
        ...                   columns=["Odd Numbers", "Even Numbers"])
        >>> df
           Odd Numbers  Even Numbers
        0            1             2
        1            3             4
        2            5             6
        >>> df["Even Numbers"].name
        'Even Numbers'
        """
        return self._name

    @name.setter
    def name(self, value: Hashable) -> None:
        validate_all_hashable(value, error_name=f"{type(self).__name__}.name")
        object.__setattr__(self, "_name", value)

    @property
    def values(self):
        """
        Return Series as ndarray or ndarray-like depending on the dtype.

        .. warning::

           We recommend using :attr:`Series.array` or
           :meth:`Series.to_numpy`, depending on whether you need
           a reference to the underlying data or a NumPy array.

        Returns
        -------
        numpy.ndarray or ndarray-like

        See Also
        --------
        Series.array : Reference to the underlying data.
        Series.to_numpy : A NumPy array representing the underlying data.

        Examples
        --------
        >>> pd.Series([1, 2, 3]).values
        array([1, 2, 3])

        >>> pd.Series(list('aabc')).values
        array(['a', 'a', 'b', 'c'], dtype=object)

        >>> pd.Series(list('aabc')).astype('category').values
        ['a', 'a', 'b', 'c']
        Categories (3, object): ['a', 'b', 'c']

        Timezone aware datetime data is converted to UTC:

        >>> pd.Series(pd.date_range('20130101', periods=3,
        ...                         tz='US/Eastern')).values
        array(['2013-01-01T05:00:00.000000000',
               '2013-01-02T05:00:00.000000000',
               '2013-01-03T05:00:00.000000000'], dtype='datetime64[ns]')
        """
        return self._mgr.external_values()

    @property
    def _values(self):
        """
        Return the internal repr of this data (defined by Block.interval_values).
        This are the values as stored in the Block (ndarray or ExtensionArray
        depending on the Block class), with datetime64[ns] and timedelta64[ns]
        wrapped in ExtensionArrays to match Index._values behavior.

        Differs from the public ``.values`` for certain data types, because of
        historical backwards compatibility of the public attribute (e.g. period
        returns object ndarray and datetimetz a datetime64[ns] ndarray for
        ``.values`` while it returns an ExtensionArray for ``._values`` in those
        cases).

        Differs from ``.array`` in that this still returns the numpy array if
        the Block is backed by a numpy array (except for datetime64 and
        timedelta64 dtypes), while ``.array`` ensures to always return an
        ExtensionArray.

        Overview:

        dtype       | values        | _values       | array         |
        ----------- | ------------- | ------------- | ------------- |
        Numeric     | ndarray       | ndarray       | PandasArray   |
        Category    | Categorical   | Categorical   | Categorical   |
        dt64[ns]    | ndarray[M8ns] | DatetimeArray | DatetimeArray |
        dt64[ns tz] | ndarray[M8ns] | DatetimeArray | DatetimeArray |
        td64[ns]    | ndarray[m8ns] | TimedeltaArray| ndarray[m8ns] |
        Period      | ndarray[obj]  | PeriodArray   | PeriodArray   |
        Nullable    | EA            | EA            | EA            |

        """
        return self._mgr.internal_values()

    # error: Decorated property not supported
    @Appender(base.IndexOpsMixin.array.__doc__)  # type: ignore[misc]
    @property
    def array(self) -> ExtensionArray:
        return self._mgr.array_values()

    # ops
    def ravel(self, order="C"):
        """
        Return the flattened underlying data as an ndarray.

        Returns
        -------
        numpy.ndarray or ndarray-like
            Flattened data of the Series.

        See Also
        --------
        numpy.ndarray.ravel : Return a flattened array.
        """
        return self._values.ravel(order=order)

    def __len__(self) -> int:
        """
        Return the length of the Series.
        """
        return len(self._mgr)

    def view(self, dtype: Dtype | None = None) -> Series:
        """
        Create a new view of the Series.

        This function will return a new Series with a view of the same
        underlying values in memory, optionally reinterpreted with a new data
        type. The new data type must preserve the same size in bytes as to not
        cause index misalignment.

        Parameters
        ----------
        dtype : data type
            Data type object or one of their string representations.

        Returns
        -------
        Series
            A new Series object as a view of the same data in memory.

        See Also
        --------
        numpy.ndarray.view : Equivalent numpy function to create a new view of
            the same data in memory.

        Notes
        -----
        Series are instantiated with ``dtype=float64`` by default. While
        ``numpy.ndarray.view()`` will return a view with the same data type as
        the original array, ``Series.view()`` (without specified dtype)
        will try using ``float64`` and may fail if the original data type size
        in bytes is not the same.

        Examples
        --------
        >>> s = pd.Series([-2, -1, 0, 1, 2], dtype='int8')
        >>> s
        0   -2
        1   -1
        2    0
        3    1
        4    2
        dtype: int8

        The 8 bit signed integer representation of `-1` is `0b11111111`, but
        the same bytes represent 255 if read as an 8 bit unsigned integer:

        >>> us = s.view('uint8')
        >>> us
        0    254
        1    255
        2      0
        3      1
        4      2
        dtype: uint8

        The views share the same underlying values:

        >>> us[0] = 128
        >>> s
        0   -128
        1     -1
        2      0
        3      1
        4      2
        dtype: int8
        """
        # self.array instead of self._values so we piggyback on PandasArray
        #  implementation
        res_values = self.array.view(dtype)
        res_ser = self._constructor(res_values, index=self.index)
        return res_ser.__finalize__(self, method="view")

    # ----------------------------------------------------------------------
    # NDArray Compat
    _HANDLED_TYPES = (Index, ExtensionArray, np.ndarray)

    def __array__(self, dtype: npt.DTypeLike | None = None) -> np.ndarray:
        """
        Return the values as a NumPy array.

        Users should not call this directly. Rather, it is invoked by
        :func:`numpy.array` and :func:`numpy.asarray`.

        Parameters
        ----------
        dtype : str or numpy.dtype, optional
            The dtype to use for the resulting NumPy array. By default,
            the dtype is inferred from the data.

        Returns
        -------
        numpy.ndarray
            The values in the series converted to a :class:`numpy.ndarray`
            with the specified `dtype`.

        See Also
        --------
        array : Create a new array from data.
        Series.array : Zero-copy view to the array backing the Series.
        Series.to_numpy : Series method for similar behavior.

        Examples
        --------
        >>> ser = pd.Series([1, 2, 3])
        >>> np.asarray(ser)
        array([1, 2, 3])

        For timezone-aware data, the timezones may be retained with
        ``dtype='object'``

        >>> tzser = pd.Series(pd.date_range('2000', periods=2, tz="CET"))
        >>> np.asarray(tzser, dtype="object")
        array([Timestamp('2000-01-01 00:00:00+0100', tz='CET'),
               Timestamp('2000-01-02 00:00:00+0100', tz='CET')],
              dtype=object)

        Or the values may be localized to UTC and the tzinfo discarded with
        ``dtype='datetime64[ns]'``

        >>> np.asarray(tzser, dtype="datetime64[ns]")  # doctest: +ELLIPSIS
        array(['1999-12-31T23:00:00.000000000', ...],
              dtype='datetime64[ns]')
        """
        return np.asarray(self._values, dtype)

    # ----------------------------------------------------------------------
    # Unary Methods

    # coercion
    __float__ = _coerce_method(float)
    __long__ = _coerce_method(int)
    __int__ = _coerce_method(int)

    # ----------------------------------------------------------------------

    # indexers
    @property
    def axes(self) -> list[Index]:
        """
        Return a list of the row axis labels.
        """
        return [self.index]

    # ----------------------------------------------------------------------
    # Indexing Methods

    @Appender(NDFrame.take.__doc__)
    def take(self, indices, axis=0, is_copy=None, **kwargs) -> Series:
        if is_copy is not None:
            warnings.warn(
                "is_copy is deprecated and will be removed in a future version. "
                "'take' always returns a copy, so there is no need to specify this.",
                FutureWarning,
                stacklevel=find_stack_level(),
            )
        nv.validate_take((), kwargs)

        indices = ensure_platform_int(indices)
        new_index = self.index.take(indices)
        new_values = self._values.take(indices)

        result = self._constructor(new_values, index=new_index, fastpath=True)
        return result.__finalize__(self, method="take")

    def _take_with_is_copy(self, indices, axis=0) -> Series:
        """
        Internal version of the `take` method that sets the `_is_copy`
        attribute to keep track of the parent dataframe (using in indexing
        for the SettingWithCopyWarning). For Series this does the same
        as the public take (it never sets `_is_copy`).

        See the docstring of `take` for full explanation of the parameters.
        """
        return self.take(indices=indices, axis=axis)

    def _ixs(self, i: int, axis: int = 0):
        """
        Return the i-th value or values in the Series by location.

        Parameters
        ----------
        i : int

        Returns
        -------
        scalar (int) or Series (slice, sequence)
        """
        return self._values[i]

    def _slice(self, slobj: slice, axis: int = 0) -> Series:
        # axis kwarg is retained for compat with NDFrame method
        #  _slice is *always* positional
        return self._get_values(slobj)

    def __getitem__(self, key):
        check_deprecated_indexers(key)
        key = com.apply_if_callable(key, self)

        if key is Ellipsis:
            return self

        key_is_scalar = is_scalar(key)
        if isinstance(key, (list, tuple)):
            key = unpack_1tuple(key)

        if is_integer(key) and self.index._should_fallback_to_positional:
            return self._values[key]

        elif key_is_scalar:
            return self._get_value(key)

        if is_hashable(key):
            # Otherwise index.get_value will raise InvalidIndexError
            try:
                # For labels that don't resolve as scalars like tuples and frozensets
                result = self._get_value(key)

                return result

            except (KeyError, TypeError, InvalidIndexError):
                # InvalidIndexError for e.g. generator
                #  see test_series_getitem_corner_generator
                if isinstance(key, tuple) and isinstance(self.index, MultiIndex):
                    # We still have the corner case where a tuple is a key
                    # in the first level of our MultiIndex
                    return self._get_values_tuple(key)

        if is_iterator(key):
            key = list(key)

        if com.is_bool_indexer(key):
            key = check_bool_indexer(self.index, key)
            key = np.asarray(key, dtype=bool)
            return self._get_values(key)

        return self._get_with(key)

    def _get_with(self, key):
        # other: fancy integer or otherwise
        if isinstance(key, slice):
            # _convert_slice_indexer to determine if this slice is positional
            #  or label based, and if the latter, convert to positional
            slobj = self.index._convert_slice_indexer(key, kind="getitem")
            return self._slice(slobj)
        elif isinstance(key, ABCDataFrame):
            raise TypeError(
                "Indexing a Series with DataFrame is not "
                "supported, use the appropriate DataFrame column"
            )
        elif isinstance(key, tuple):
            return self._get_values_tuple(key)

        elif not is_list_like(key):
            # e.g. scalars that aren't recognized by lib.is_scalar, GH#32684
            return self.loc[key]

        if not isinstance(key, (list, np.ndarray, ExtensionArray, Series, Index)):
            key = list(key)

        if isinstance(key, Index):
            key_type = key.inferred_type
        else:
            key_type = lib.infer_dtype(key, skipna=False)

        # Note: The key_type == "boolean" case should be caught by the
        #  com.is_bool_indexer check in __getitem__
        if key_type == "integer":
            # We need to decide whether to treat this as a positional indexer
            #  (i.e. self.iloc) or label-based (i.e. self.loc)
            if not self.index._should_fallback_to_positional:
                return self.loc[key]
            else:
                return self.iloc[key]

        # handle the dup indexing case GH#4246
        return self.loc[key]

    def _get_values_tuple(self, key: tuple):
        # mpl hackaround
        if com.any_none(*key):
            # mpl compat if we look up e.g. ser[:, np.newaxis];
            #  see tests.series.timeseries.test_mpl_compat_hack
            # the asarray is needed to avoid returning a 2D DatetimeArray
            result = np.asarray(self._values[key])
            deprecate_ndim_indexing(result, stacklevel=find_stack_level())
            return result

        if not isinstance(self.index, MultiIndex):
            raise KeyError("key of type tuple not found and not a MultiIndex")

        # If key is contained, would have returned by now
        indexer, new_index = self.index.get_loc_level(key)
        return self._constructor(self._values[indexer], index=new_index).__finalize__(
            self
        )

    def _get_values(self, indexer: slice | npt.NDArray[np.bool_]) -> Series:
        new_mgr = self._mgr.getitem_mgr(indexer)
        return self._constructor(new_mgr).__finalize__(self)

    def _get_value(self, label, takeable: bool = False):
        """
        Quickly retrieve single value at passed index label.

        Parameters
        ----------
        label : object
        takeable : interpret the index as indexers, default False

        Returns
        -------
        scalar value
        """
        if takeable:
            return self._values[label]

        # Similar to Index.get_value, but we do not fall back to positional
        loc = self.index.get_loc(label)
        return self.index._get_values_for_loc(self, loc, label)

    def __setitem__(self, key, value) -> None:
        check_deprecated_indexers(key)
        key = com.apply_if_callable(key, self)
        cacher_needs_updating = self._check_is_chained_assignment_possible()

        if key is Ellipsis:
            key = slice(None)

        if isinstance(key, slice):
            indexer = self.index._convert_slice_indexer(key, kind="getitem")
            return self._set_values(indexer, value)

        try:
            self._set_with_engine(key, value)
        except KeyError:
            # We have a scalar (or for MultiIndex or object-dtype, scalar-like)
            #  key that is not present in self.index.
            if is_integer(key) and self.index.inferred_type != "integer":
                # positional setter
                if not self.index._should_fallback_to_positional:
                    # GH#33469
                    warnings.warn(
                        "Treating integers as positional in Series.__setitem__ "
                        "with a Float64Index is deprecated. In a future version, "
                        "`series[an_int] = val` will insert a new key into the "
                        "Series. Use `series.iloc[an_int] = val` to treat the "
                        "key as positional.",
                        FutureWarning,
                        stacklevel=find_stack_level(),
                    )
                # can't use _mgr.setitem_inplace yet bc could have *both*
                #  KeyError and then ValueError, xref GH#45070
                self._set_values(key, value)
            else:
                # GH#12862 adding a new key to the Series
                self.loc[key] = value

        except (TypeError, ValueError, LossySetitemError):
            # The key was OK, but we cannot set the value losslessly
            indexer = self.index.get_loc(key)
            self._set_values(indexer, value)

        except InvalidIndexError as err:
            if isinstance(key, tuple) and not isinstance(self.index, MultiIndex):
                # cases with MultiIndex don't get here bc they raise KeyError
                # e.g. test_basic_getitem_setitem_corner
                raise KeyError(
                    "key of type tuple not found and not a MultiIndex"
                ) from err

            if com.is_bool_indexer(key):
                key = check_bool_indexer(self.index, key)
                key = np.asarray(key, dtype=bool)

                if (
                    is_list_like(value)
                    and len(value) != len(self)
                    and not isinstance(value, Series)
                    and not is_object_dtype(self.dtype)
                ):
                    # Series will be reindexed to have matching length inside
                    #  _where call below
                    # GH#44265
                    indexer = key.nonzero()[0]
                    self._set_values(indexer, value)
                    return

                # otherwise with listlike other we interpret series[mask] = other
                #  as series[mask] = other[mask]
                try:
                    self._where(~key, value, inplace=True)
                except InvalidIndexError:
                    # test_where_dups
                    self.iloc[key] = value
                return

            else:
                self._set_with(key, value)

        if cacher_needs_updating:
            self._maybe_update_cacher()

    def _set_with_engine(self, key, value) -> None:
        loc = self.index.get_loc(key)

        # this is equivalent to self._values[key] = value
        self._mgr.setitem_inplace(loc, value)

    def _set_with(self, key, value):
        # We got here via exception-handling off of InvalidIndexError, so
        #  key should always be listlike at this point.
        assert not isinstance(key, tuple)

        if is_iterator(key):
            # Without this, the call to infer_dtype will consume the generator
            key = list(key)

        if not self.index._should_fallback_to_positional:
            # Regardless of the key type, we're treating it as labels
            self._set_labels(key, value)

        else:
            # Note: key_type == "boolean" should not occur because that
            #  should be caught by the is_bool_indexer check in __setitem__
            key_type = lib.infer_dtype(key, skipna=False)

            if key_type == "integer":
                self._set_values(key, value)
            else:
                self._set_labels(key, value)

    def _set_labels(self, key, value) -> None:
        key = com.asarray_tuplesafe(key)
        indexer: np.ndarray = self.index.get_indexer(key)
        mask = indexer == -1
        if mask.any():
            raise KeyError(f"{key[mask]} not in index")
        self._set_values(indexer, value)

    def _set_values(self, key, value) -> None:
        if isinstance(key, (Index, Series)):
            key = key._values

        self._mgr = self._mgr.setitem(indexer=key, value=value)
        self._maybe_update_cacher()

    def _set_value(self, label, value, takeable: bool = False):
        """
        Quickly set single value at passed label.

        If label is not contained, a new object is created with the label
        placed at the end of the result index.

        Parameters
        ----------
        label : object
            Partial indexing with MultiIndex not allowed.
        value : object
            Scalar value.
        takeable : interpret the index as indexers, default False
        """
        if not takeable:
            try:
                loc = self.index.get_loc(label)
            except KeyError:
                # set using a non-recursive method
                self.loc[label] = value
                return
        else:
            loc = label

        self._set_values(loc, value)

    # ----------------------------------------------------------------------
    # Lookup Caching

    @property
    def _is_cached(self) -> bool:
        """Return boolean indicating if self is cached or not."""
        return getattr(self, "_cacher", None) is not None

    def _get_cacher(self):
        """return my cacher or None"""
        cacher = getattr(self, "_cacher", None)
        if cacher is not None:
            cacher = cacher[1]()
        return cacher

    def _reset_cacher(self) -> None:
        """
        Reset the cacher.
        """
        if hasattr(self, "_cacher"):
            del self._cacher

    def _set_as_cached(self, item, cacher) -> None:
        """
        Set the _cacher attribute on the calling object with a weakref to
        cacher.
        """
        self._cacher = (item, weakref.ref(cacher))

    def _clear_item_cache(self) -> None:
        # no-op for Series
        pass

    def _check_is_chained_assignment_possible(self) -> bool:
        """
        See NDFrame._check_is_chained_assignment_possible.__doc__
        """
        if self._is_view and self._is_cached:
            ref = self._get_cacher()
            if ref is not None and ref._is_mixed_type:
                self._check_setitem_copy(t="referent", force=True)
            return True
        return super()._check_is_chained_assignment_possible()

    def _maybe_update_cacher(
        self, clear: bool = False, verify_is_copy: bool = True, inplace: bool = False
    ) -> None:
        """
        See NDFrame._maybe_update_cacher.__doc__
        """
        cacher = getattr(self, "_cacher", None)
        if cacher is not None:
            assert self.ndim == 1
            ref: DataFrame = cacher[1]()

            # we are trying to reference a dead referent, hence
            # a copy
            if ref is None:
                del self._cacher
            elif len(self) == len(ref) and self.name in ref.columns:
                # GH#42530 self.name must be in ref.columns
                # to ensure column still in dataframe
                # otherwise, either self or ref has swapped in new arrays
                ref._maybe_cache_changed(cacher[0], self, inplace=inplace)
            else:
                # GH#33675 we have swapped in a new array, so parent
                #  reference to self is now invalid
                ref._item_cache.pop(cacher[0], None)

        super()._maybe_update_cacher(
            clear=clear, verify_is_copy=verify_is_copy, inplace=inplace
        )

    # ----------------------------------------------------------------------
    # Unsorted

    @property
    def _is_mixed_type(self):
        return False

    def repeat(self, repeats, axis=None) -> Series:
        """
        Repeat elements of a Series.

        Returns a new Series where each element of the current Series
        is repeated consecutively a given number of times.

        Parameters
        ----------
        repeats : int or array of ints
            The number of repetitions for each element. This should be a
            non-negative integer. Repeating 0 times will return an empty
            Series.
        axis : None
            Must be ``None``. Has no effect but is accepted for compatibility
            with numpy.

        Returns
        -------
        Series
            Newly created Series with repeated elements.

        See Also
        --------
        Index.repeat : Equivalent function for Index.
        numpy.repeat : Similar method for :class:`numpy.ndarray`.

        Examples
        --------
        >>> s = pd.Series(['a', 'b', 'c'])
        >>> s
        0    a
        1    b
        2    c
        dtype: object
        >>> s.repeat(2)
        0    a
        0    a
        1    b
        1    b
        2    c
        2    c
        dtype: object
        >>> s.repeat([1, 2, 3])
        0    a
        1    b
        1    b
        2    c
        2    c
        2    c
        dtype: object
        """
        nv.validate_repeat((), {"axis": axis})
        new_index = self.index.repeat(repeats)
        new_values = self._values.repeat(repeats)
        return self._constructor(new_values, index=new_index).__finalize__(
            self, method="repeat"
        )

    @deprecate_nonkeyword_arguments(version=None, allowed_args=["self", "level"])
    def reset_index(
        self,
        level=None,
        drop=False,
        name=lib.no_default,
        inplace=False,
        allow_duplicates: bool = False,
    ):
        """
        Generate a new DataFrame or Series with the index reset.

        This is useful when the index needs to be treated as a column, or
        when the index is meaningless and needs to be reset to the default
        before another operation.

        Parameters
        ----------
        level : int, str, tuple, or list, default optional
            For a Series with a MultiIndex, only remove the specified levels
            from the index. Removes all levels by default.
        drop : bool, default False
            Just reset the index, without inserting it as a column in
            the new DataFrame.
        name : object, optional
            The name to use for the column containing the original Series
            values. Uses ``self.name`` by default. This argument is ignored
            when `drop` is True.
        inplace : bool, default False
            Modify the Series in place (do not create a new object).
        allow_duplicates : bool, default False
            Allow duplicate column labels to be created.

            .. versionadded:: 1.5.0

        Returns
        -------
        Series or DataFrame or None
            When `drop` is False (the default), a DataFrame is returned.
            The newly created columns will come first in the DataFrame,
            followed by the original Series values.
            When `drop` is True, a `Series` is returned.
            In either case, if ``inplace=True``, no value is returned.

        See Also
        --------
        DataFrame.reset_index: Analogous function for DataFrame.

        Examples
        --------
        >>> s = pd.Series([1, 2, 3, 4], name='foo',
        ...               index=pd.Index(['a', 'b', 'c', 'd'], name='idx'))

        Generate a DataFrame with default index.

        >>> s.reset_index()
          idx  foo
        0   a    1
        1   b    2
        2   c    3
        3   d    4

        To specify the name of the new column use `name`.

        >>> s.reset_index(name='values')
          idx  values
        0   a       1
        1   b       2
        2   c       3
        3   d       4

        To generate a new Series with the default set `drop` to True.

        >>> s.reset_index(drop=True)
        0    1
        1    2
        2    3
        3    4
        Name: foo, dtype: int64

        To update the Series in place, without generating a new one
        set `inplace` to True. Note that it also requires ``drop=True``.

        >>> s.reset_index(inplace=True, drop=True)
        >>> s
        0    1
        1    2
        2    3
        3    4
        Name: foo, dtype: int64

        The `level` parameter is interesting for Series with a multi-level
        index.

        >>> arrays = [np.array(['bar', 'bar', 'baz', 'baz']),
        ...           np.array(['one', 'two', 'one', 'two'])]
        >>> s2 = pd.Series(
        ...     range(4), name='foo',
        ...     index=pd.MultiIndex.from_arrays(arrays,
        ...                                     names=['a', 'b']))

        To remove a specific level from the Index, use `level`.

        >>> s2.reset_index(level='a')
               a  foo
        b
        one  bar    0
        two  bar    1
        one  baz    2
        two  baz    3

        If `level` is not set, all levels are removed from the Index.

        >>> s2.reset_index()
             a    b  foo
        0  bar  one    0
        1  bar  two    1
        2  baz  one    2
        3  baz  two    3
        """
        inplace = validate_bool_kwarg(inplace, "inplace")
        if drop:
            new_index = default_index(len(self))
            if level is not None:
                if not isinstance(level, (tuple, list)):
                    level = [level]
                level = [self.index._get_level_number(lev) for lev in level]
                if len(level) < self.index.nlevels:
                    new_index = self.index.droplevel(level)

            if inplace:
                self.index = new_index
            else:
                return self._constructor(
                    self._values.copy(), index=new_index
                ).__finalize__(self, method="reset_index")
        elif inplace:
            raise TypeError(
                "Cannot reset_index inplace on a Series to create a DataFrame"
            )
        else:
            if name is lib.no_default:
                # For backwards compatibility, keep columns as [0] instead of
                #  [None] when self.name is None
                if self.name is None:
                    name = 0
                else:
                    name = self.name

            df = self.to_frame(name)
            return df.reset_index(
                level=level, drop=drop, allow_duplicates=allow_duplicates
            )

    # ----------------------------------------------------------------------
    # Rendering Methods

    def __repr__(self) -> str:
        """
        Return a string representation for a particular Series.
        """
        repr_params = fmt.get_series_repr_params()
        return self.to_string(**repr_params)

    def to_string(
        self,
        buf=None,
        na_rep="NaN",
        float_format=None,
        header=True,
        index=True,
        length=False,
        dtype=False,
        name=False,
        max_rows=None,
        min_rows=None,
    ):
        """
        Render a string representation of the Series.

        Parameters
        ----------
        buf : StringIO-like, optional
            Buffer to write to.
        na_rep : str, optional
            String representation of NaN to use, default 'NaN'.
        float_format : one-parameter function, optional
            Formatter function to apply to columns' elements if they are
            floats, default None.
        header : bool, default True
            Add the Series header (index name).
        index : bool, optional
            Add index (row) labels, default True.
        length : bool, default False
            Add the Series length.
        dtype : bool, default False
            Add the Series dtype.
        name : bool, default False
            Add the Series name if not None.
        max_rows : int, optional
            Maximum number of rows to show before truncating. If None, show
            all.
        min_rows : int, optional
            The number of rows to display in a truncated repr (when number
            of rows is above `max_rows`).

        Returns
        -------
        str or None
            String representation of Series if ``buf=None``, otherwise None.
        """
        formatter = fmt.SeriesFormatter(
            self,
            name=name,
            length=length,
            header=header,
            index=index,
            dtype=dtype,
            na_rep=na_rep,
            float_format=float_format,
            min_rows=min_rows,
            max_rows=max_rows,
        )
        result = formatter.to_string()

        # catch contract violations
        if not isinstance(result, str):
            raise AssertionError(
                "result must be of type str, type "
                f"of result is {repr(type(result).__name__)}"
            )

        if buf is None:
            return result
        else:
            try:
                buf.write(result)
            except AttributeError:
                with open(buf, "w") as f:
                    f.write(result)

    @doc(
        klass=_shared_doc_kwargs["klass"],
        storage_options=_shared_docs["storage_options"],
        examples=dedent(
            """Examples
            --------
            >>> s = pd.Series(["elk", "pig", "dog", "quetzal"], name="animal")
            >>> print(s.to_markdown())
            |    | animal   |
            |---:|:---------|
            |  0 | elk      |
            |  1 | pig      |
            |  2 | dog      |
            |  3 | quetzal  |

            Output markdown with a tabulate option.

            >>> print(s.to_markdown(tablefmt="grid"))
            +----+----------+
            |    | animal   |
            +====+==========+
            |  0 | elk      |
            +----+----------+
            |  1 | pig      |
            +----+----------+
            |  2 | dog      |
            +----+----------+
            |  3 | quetzal  |
            +----+----------+"""
        ),
    )
    def to_markdown(
        self,
        buf: IO[str] | None = None,
        mode: str = "wt",
        index: bool = True,
        storage_options: StorageOptions = None,
        **kwargs,
    ) -> str | None:
        """
        Print {klass} in Markdown-friendly format.

        .. versionadded:: 1.0.0

        Parameters
        ----------
        buf : str, Path or StringIO-like, optional, default None
            Buffer to write to. If None, the output is returned as a string.
        mode : str, optional
            Mode in which file is opened, "wt" by default.
        index : bool, optional, default True
            Add index (row) labels.

            .. versionadded:: 1.1.0
        {storage_options}

            .. versionadded:: 1.2.0

        **kwargs
            These parameters will be passed to `tabulate \
                <https://pypi.org/project/tabulate>`_.

        Returns
        -------
        str
            {klass} in Markdown-friendly format.

        Notes
        -----
        Requires the `tabulate <https://pypi.org/project/tabulate>`_ package.

        {examples}
        """
        return self.to_frame().to_markdown(
            buf, mode, index, storage_options=storage_options, **kwargs
        )

    # ----------------------------------------------------------------------

    def items(self) -> Iterable[tuple[Hashable, Any]]:
        """
        Lazily iterate over (index, value) tuples.

        This method returns an iterable tuple (index, value). This is
        convenient if you want to create a lazy iterator.

        Returns
        -------
        iterable
            Iterable of tuples containing the (index, value) pairs from a
            Series.

        See Also
        --------
        DataFrame.items : Iterate over (column name, Series) pairs.
        DataFrame.iterrows : Iterate over DataFrame rows as (index, Series) pairs.

        Examples
        --------
        >>> s = pd.Series(['A', 'B', 'C'])
        >>> for index, value in s.items():
        ...     print(f"Index : {index}, Value : {value}")
        Index : 0, Value : A
        Index : 1, Value : B
        Index : 2, Value : C
        """
        return zip(iter(self.index), iter(self))

    @Appender(items.__doc__)
    def iteritems(self) -> Iterable[tuple[Hashable, Any]]:
        warnings.warn(
            "iteritems is deprecated and will be removed in a future version. "
            "Use .items instead.",
            FutureWarning,
            stacklevel=find_stack_level(),
        )
        return self.items()

    # ----------------------------------------------------------------------
    # Misc public methods

    def keys(self) -> Index:
        """
        Return alias for index.

        Returns
        -------
        Index
            Index of the Series.
        """
        return self.index

    def to_dict(self, into=dict):
        """
        Convert Series to {label -> value} dict or dict-like object.

        Parameters
        ----------
        into : class, default dict
            The collections.abc.Mapping subclass to use as the return
            object. Can be the actual class or an empty
            instance of the mapping type you want.  If you want a
            collections.defaultdict, you must pass it initialized.

        Returns
        -------
        collections.abc.Mapping
            Key-value representation of Series.

        Examples
        --------
        >>> s = pd.Series([1, 2, 3, 4])
        >>> s.to_dict()
        {0: 1, 1: 2, 2: 3, 3: 4}
        >>> from collections import OrderedDict, defaultdict
        >>> s.to_dict(OrderedDict)
        OrderedDict([(0, 1), (1, 2), (2, 3), (3, 4)])
        >>> dd = defaultdict(list)
        >>> s.to_dict(dd)
        defaultdict(<class 'list'>, {0: 1, 1: 2, 2: 3, 3: 4})
        """
        # GH16122
        into_c = com.standardize_mapping(into)
        return into_c((k, maybe_box_native(v)) for k, v in self.items())

    def to_frame(self, name: Hashable = lib.no_default) -> DataFrame:
        """
        Convert Series to DataFrame.

        Parameters
        ----------
        name : object, optional
            The passed name should substitute for the series name (if it has
            one).

        Returns
        -------
        DataFrame
            DataFrame representation of Series.

        Examples
        --------
        >>> s = pd.Series(["a", "b", "c"],
        ...               name="vals")
        >>> s.to_frame()
          vals
        0    a
        1    b
        2    c
        """
        if name is None:
            warnings.warn(
                "Explicitly passing `name=None` currently preserves the Series' name "
                "or uses a default name of 0. This behaviour is deprecated, and in "
                "the future `None` will be used as the name of the resulting "
                "DataFrame column.",
                FutureWarning,
                stacklevel=find_stack_level(),
            )
            name = lib.no_default

        columns: Index
        if name is lib.no_default:
            name = self.name
            if name is None:
                # default to [0], same as we would get with DataFrame(self)
                columns = default_index(1)
            else:
                columns = Index([name])
        else:
            columns = Index([name])

        mgr = self._mgr.to_2d_mgr(columns)
        df = self._constructor_expanddim(mgr)
        return df.__finalize__(self, method="to_frame")

    def _set_name(self, name, inplace=False) -> Series:
        """
        Set the Series name.

        Parameters
        ----------
        name : str
        inplace : bool
            Whether to modify `self` directly or return a copy.
        """
        inplace = validate_bool_kwarg(inplace, "inplace")
        ser = self if inplace else self.copy()
        ser.name = name
        return ser

    @Appender(
        """
Examples
--------
>>> ser = pd.Series([390., 350., 30., 20.],
...                 index=['Falcon', 'Falcon', 'Parrot', 'Parrot'], name="Max Speed")
>>> ser
Falcon    390.0
Falcon    350.0
Parrot     30.0
Parrot     20.0
Name: Max Speed, dtype: float64
>>> ser.groupby(["a", "b", "a", "b"]).mean()
a    210.0
b    185.0
Name: Max Speed, dtype: float64
>>> ser.groupby(level=0).mean()
Falcon    370.0
Parrot     25.0
Name: Max Speed, dtype: float64
>>> ser.groupby(ser > 100).mean()
Max Speed
False     25.0
True     370.0
Name: Max Speed, dtype: float64

**Grouping by Indexes**

We can groupby different levels of a hierarchical index
using the `level` parameter:

>>> arrays = [['Falcon', 'Falcon', 'Parrot', 'Parrot'],
...           ['Captive', 'Wild', 'Captive', 'Wild']]
>>> index = pd.MultiIndex.from_arrays(arrays, names=('Animal', 'Type'))
>>> ser = pd.Series([390., 350., 30., 20.], index=index, name="Max Speed")
>>> ser
Animal  Type
Falcon  Captive    390.0
        Wild       350.0
Parrot  Captive     30.0
        Wild        20.0
Name: Max Speed, dtype: float64
>>> ser.groupby(level=0).mean()
Animal
Falcon    370.0
Parrot     25.0
Name: Max Speed, dtype: float64
>>> ser.groupby(level="Type").mean()
Type
Captive    210.0
Wild       185.0
Name: Max Speed, dtype: float64

We can also choose to include `NA` in group keys or not by defining
`dropna` parameter, the default setting is `True`.

>>> ser = pd.Series([1, 2, 3, 3], index=["a", 'a', 'b', np.nan])
>>> ser.groupby(level=0).sum()
a    3
b    3
dtype: int64

>>> ser.groupby(level=0, dropna=False).sum()
a    3
b    3
NaN  3
dtype: int64

>>> arrays = ['Falcon', 'Falcon', 'Parrot', 'Parrot']
>>> ser = pd.Series([390., 350., 30., 20.], index=arrays, name="Max Speed")
>>> ser.groupby(["a", "b", "a", np.nan]).mean()
a    210.0
b    350.0
Name: Max Speed, dtype: float64

>>> ser.groupby(["a", "b", "a", np.nan], dropna=False).mean()
a    210.0
b    350.0
NaN   20.0
Name: Max Speed, dtype: float64
"""
    )
    @Appender(_shared_docs["groupby"] % _shared_doc_kwargs)
    def groupby(
        self,
        by=None,
        axis=0,
        level=None,
        as_index: bool = True,
        sort: bool = True,
        group_keys: bool | lib.NoDefault = no_default,
        squeeze: bool | lib.NoDefault = no_default,
        observed: bool = False,
        dropna: bool = True,
    ) -> SeriesGroupBy:
        from pandas.core.groupby.generic import SeriesGroupBy

        if squeeze is not no_default:
            warnings.warn(
                (
                    "The `squeeze` parameter is deprecated and "
                    "will be removed in a future version."
                ),
                FutureWarning,
                stacklevel=find_stack_level(),
            )
        else:
            squeeze = False

        if level is None and by is None:
            raise TypeError("You have to supply one of 'by' and 'level'")
        axis = self._get_axis_number(axis)

        # error: Argument "squeeze" to "SeriesGroupBy" has incompatible type
        # "Union[bool, NoDefault]"; expected "bool"
        return SeriesGroupBy(
            obj=self,
            keys=by,
            axis=axis,
            level=level,
            as_index=as_index,
            sort=sort,
            group_keys=group_keys,
            squeeze=squeeze,  # type: ignore[arg-type]
            observed=observed,
            dropna=dropna,
        )

    # ----------------------------------------------------------------------
    # Statistics, overridden ndarray methods

    # TODO: integrate bottleneck

    def count(self, level=None):
        """
        Return number of non-NA/null observations in the Series.

        Parameters
        ----------
        level : int or level name, default None
            If the axis is a MultiIndex (hierarchical), count along a
            particular level, collapsing into a smaller Series.

        Returns
        -------
        int or Series (if level specified)
            Number of non-null values in the Series.

        See Also
        --------
        DataFrame.count : Count non-NA cells for each column or row.

        Examples
        --------
        >>> s = pd.Series([0.0, 1.0, np.nan])
        >>> s.count()
        2
        """
        if level is None:
            return notna(self._values).sum().astype("int64")
        else:
            warnings.warn(
                "Using the level keyword in DataFrame and Series aggregations is "
                "deprecated and will be removed in a future version. Use groupby "
                "instead. ser.count(level=1) should use ser.groupby(level=1).count().",
                FutureWarning,
                stacklevel=find_stack_level(),
            )
            if not isinstance(self.index, MultiIndex):
                raise ValueError("Series.count level is only valid with a MultiIndex")

        index = self.index
        assert isinstance(index, MultiIndex)  # for mypy

        if isinstance(level, str):
            level = index._get_level_number(level)

        lev = index.levels[level]
        level_codes = np.array(index.codes[level], subok=False, copy=True)

        mask = level_codes == -1
        if mask.any():
            level_codes[mask] = cnt = len(lev)
            lev = lev.insert(cnt, lev._na_value)

        obs = level_codes[notna(self._values)]
        # Argument "minlength" to "bincount" has incompatible type "Optional[int]";
        # expected "SupportsIndex"  [arg-type]
        out = np.bincount(obs, minlength=len(lev) or None)  # type: ignore[arg-type]
        return self._constructor(out, index=lev, dtype="int64").__finalize__(
            self, method="count"
        )

    def mode(self, dropna: bool = True) -> Series:
        """
        Return the mode(s) of the Series.

        The mode is the value that appears most often. There can be multiple modes.

        Always returns Series even if only one value is returned.

        Parameters
        ----------
        dropna : bool, default True
            Don't consider counts of NaN/NaT.

        Returns
        -------
        Series
            Modes of the Series in sorted order.
        """
        # TODO: Add option for bins like value_counts()
        values = self._values
        if isinstance(values, np.ndarray):
            res_values = algorithms.mode(values, dropna=dropna)
        else:
            res_values = values._mode(dropna=dropna)

        # Ensure index is type stable (should always use int index)
        return self._constructor(
            res_values, index=range(len(res_values)), name=self.name
        )

    def unique(self) -> ArrayLike:
        """
        Return unique values of Series object.

        Uniques are returned in order of appearance. Hash table-based unique,
        therefore does NOT sort.

        Returns
        -------
        ndarray or ExtensionArray
            The unique values returned as a NumPy array. See Notes.

        See Also
        --------
        unique : Top-level unique method for any 1-d array-like object.
        Index.unique : Return Index with unique values from an Index object.

        Notes
        -----
        Returns the unique values as a NumPy array. In case of an
        extension-array backed Series, a new
        :class:`~api.extensions.ExtensionArray` of that type with just
        the unique values is returned. This includes

            * Categorical
            * Period
            * Datetime with Timezone
            * Interval
            * Sparse
            * IntegerNA

        See Examples section.

        Examples
        --------
        >>> pd.Series([2, 1, 3, 3], name='A').unique()
        array([2, 1, 3])

        >>> pd.Series([pd.Timestamp('2016-01-01') for _ in range(3)]).unique()
        array(['2016-01-01T00:00:00.000000000'], dtype='datetime64[ns]')

        >>> pd.Series([pd.Timestamp('2016-01-01', tz='US/Eastern')
        ...            for _ in range(3)]).unique()
        <DatetimeArray>
        ['2016-01-01 00:00:00-05:00']
        Length: 1, dtype: datetime64[ns, US/Eastern]

        An Categorical will return categories in the order of
        appearance and with the same dtype.

        >>> pd.Series(pd.Categorical(list('baabc'))).unique()
        ['b', 'a', 'c']
        Categories (3, object): ['a', 'b', 'c']
        >>> pd.Series(pd.Categorical(list('baabc'), categories=list('abc'),
        ...                          ordered=True)).unique()
        ['b', 'a', 'c']
        Categories (3, object): ['a' < 'b' < 'c']
        """
        return super().unique()

    @overload
    def drop_duplicates(self, keep=..., inplace: Literal[False] = ...) -> Series:
        ...

    @overload
    def drop_duplicates(self, keep, inplace: Literal[True]) -> None:
        ...

    @overload
    def drop_duplicates(self, *, inplace: Literal[True]) -> None:
        ...

    @overload
    def drop_duplicates(self, keep=..., inplace: bool = ...) -> Series | None:
        ...

    @deprecate_nonkeyword_arguments(version=None, allowed_args=["self"])
    def drop_duplicates(self, keep="first", inplace=False) -> Series | None:
        """
        Return Series with duplicate values removed.

        Parameters
        ----------
        keep : {'first', 'last', ``False``}, default 'first'
            Method to handle dropping duplicates:

            - 'first' : Drop duplicates except for the first occurrence.
            - 'last' : Drop duplicates except for the last occurrence.
            - ``False`` : Drop all duplicates.

        inplace : bool, default ``False``
            If ``True``, performs operation inplace and returns None.

        Returns
        -------
        Series or None
            Series with duplicates dropped or None if ``inplace=True``.

        See Also
        --------
        Index.drop_duplicates : Equivalent method on Index.
        DataFrame.drop_duplicates : Equivalent method on DataFrame.
        Series.duplicated : Related method on Series, indicating duplicate
            Series values.

        Examples
        --------
        Generate a Series with duplicated entries.

        >>> s = pd.Series(['lama', 'cow', 'lama', 'beetle', 'lama', 'hippo'],
        ...               name='animal')
        >>> s
        0      lama
        1       cow
        2      lama
        3    beetle
        4      lama
        5     hippo
        Name: animal, dtype: object

        With the 'keep' parameter, the selection behaviour of duplicated values
        can be changed. The value 'first' keeps the first occurrence for each
        set of duplicated entries. The default value of keep is 'first'.

        >>> s.drop_duplicates()
        0      lama
        1       cow
        3    beetle
        5     hippo
        Name: animal, dtype: object

        The value 'last' for parameter 'keep' keeps the last occurrence for
        each set of duplicated entries.

        >>> s.drop_duplicates(keep='last')
        1       cow
        3    beetle
        4      lama
        5     hippo
        Name: animal, dtype: object

        The value ``False`` for parameter 'keep' discards all sets of
        duplicated entries. Setting the value of 'inplace' to ``True`` performs
        the operation inplace and returns ``None``.

        >>> s.drop_duplicates(keep=False, inplace=True)
        >>> s
        1       cow
        3    beetle
        5     hippo
        Name: animal, dtype: object
        """
        inplace = validate_bool_kwarg(inplace, "inplace")
        result = super().drop_duplicates(keep=keep)
        if inplace:
            self._update_inplace(result)
            return None
        else:
            return result

    def duplicated(self, keep="first") -> Series:
        """
        Indicate duplicate Series values.

        Duplicated values are indicated as ``True`` values in the resulting
        Series. Either all duplicates, all except the first or all except the
        last occurrence of duplicates can be indicated.

        Parameters
        ----------
        keep : {'first', 'last', False}, default 'first'
            Method to handle dropping duplicates:

            - 'first' : Mark duplicates as ``True`` except for the first
              occurrence.
            - 'last' : Mark duplicates as ``True`` except for the last
              occurrence.
            - ``False`` : Mark all duplicates as ``True``.

        Returns
        -------
        Series[bool]
            Series indicating whether each value has occurred in the
            preceding values.

        See Also
        --------
        Index.duplicated : Equivalent method on pandas.Index.
        DataFrame.duplicated : Equivalent method on pandas.DataFrame.
        Series.drop_duplicates : Remove duplicate values from Series.

        Examples
        --------
        By default, for each set of duplicated values, the first occurrence is
        set on False and all others on True:

        >>> animals = pd.Series(['lama', 'cow', 'lama', 'beetle', 'lama'])
        >>> animals.duplicated()
        0    False
        1    False
        2     True
        3    False
        4     True
        dtype: bool

        which is equivalent to

        >>> animals.duplicated(keep='first')
        0    False
        1    False
        2     True
        3    False
        4     True
        dtype: bool

        By using 'last', the last occurrence of each set of duplicated values
        is set on False and all others on True:

        >>> animals.duplicated(keep='last')
        0     True
        1    False
        2     True
        3    False
        4    False
        dtype: bool

        By setting keep on ``False``, all duplicates are True:

        >>> animals.duplicated(keep=False)
        0     True
        1    False
        2     True
        3    False
        4     True
        dtype: bool
        """
        res = self._duplicated(keep=keep)
        result = self._constructor(res, index=self.index)
        return result.__finalize__(self, method="duplicated")

    def idxmin(self, axis=0, skipna=True, *args, **kwargs):
        """
        Return the row label of the minimum value.

        If multiple values equal the minimum, the first row label with that
        value is returned.

        Parameters
        ----------
        axis : int, default 0
            For compatibility with DataFrame.idxmin. Redundant for application
            on Series.
        skipna : bool, default True
            Exclude NA/null values. If the entire Series is NA, the result
            will be NA.
        *args, **kwargs
            Additional arguments and keywords have no effect but might be
            accepted for compatibility with NumPy.

        Returns
        -------
        Index
            Label of the minimum value.

        Raises
        ------
        ValueError
            If the Series is empty.

        See Also
        --------
        numpy.argmin : Return indices of the minimum values
            along the given axis.
        DataFrame.idxmin : Return index of first occurrence of minimum
            over requested axis.
        Series.idxmax : Return index *label* of the first occurrence
            of maximum of values.

        Notes
        -----
        This method is the Series version of ``ndarray.argmin``. This method
        returns the label of the minimum, while ``ndarray.argmin`` returns
        the position. To get the position, use ``series.values.argmin()``.

        Examples
        --------
        >>> s = pd.Series(data=[1, None, 4, 1],
        ...               index=['A', 'B', 'C', 'D'])
        >>> s
        A    1.0
        B    NaN
        C    4.0
        D    1.0
        dtype: float64

        >>> s.idxmin()
        'A'

        If `skipna` is False and there is an NA value in the data,
        the function returns ``nan``.

        >>> s.idxmin(skipna=False)
        nan
        """
        i = self.argmin(axis, skipna, *args, **kwargs)
        if i == -1:
            return np.nan
        return self.index[i]

    def idxmax(self, axis=0, skipna=True, *args, **kwargs):
        """
        Return the row label of the maximum value.

        If multiple values equal the maximum, the first row label with that
        value is returned.

        Parameters
        ----------
        axis : int, default 0
            For compatibility with DataFrame.idxmax. Redundant for application
            on Series.
        skipna : bool, default True
            Exclude NA/null values. If the entire Series is NA, the result
            will be NA.
        *args, **kwargs
            Additional arguments and keywords have no effect but might be
            accepted for compatibility with NumPy.

        Returns
        -------
        Index
            Label of the maximum value.

        Raises
        ------
        ValueError
            If the Series is empty.

        See Also
        --------
        numpy.argmax : Return indices of the maximum values
            along the given axis.
        DataFrame.idxmax : Return index of first occurrence of maximum
            over requested axis.
        Series.idxmin : Return index *label* of the first occurrence
            of minimum of values.

        Notes
        -----
        This method is the Series version of ``ndarray.argmax``. This method
        returns the label of the maximum, while ``ndarray.argmax`` returns
        the position. To get the position, use ``series.values.argmax()``.

        Examples
        --------
        >>> s = pd.Series(data=[1, None, 4, 3, 4],
        ...               index=['A', 'B', 'C', 'D', 'E'])
        >>> s
        A    1.0
        B    NaN
        C    4.0
        D    3.0
        E    4.0
        dtype: float64

        >>> s.idxmax()
        'C'

        If `skipna` is False and there is an NA value in the data,
        the function returns ``nan``.

        >>> s.idxmax(skipna=False)
        nan
        """
        i = self.argmax(axis, skipna, *args, **kwargs)
        if i == -1:
            return np.nan
        return self.index[i]

    def round(self, decimals=0, *args, **kwargs) -> Series:
        """
        Round each value in a Series to the given number of decimals.

        Parameters
        ----------
        decimals : int, default 0
            Number of decimal places to round to. If decimals is negative,
            it specifies the number of positions to the left of the decimal point.
        *args, **kwargs
            Additional arguments and keywords have no effect but might be
            accepted for compatibility with NumPy.

        Returns
        -------
        Series
            Rounded values of the Series.

        See Also
        --------
        numpy.around : Round values of an np.array.
        DataFrame.round : Round values of a DataFrame.

        Examples
        --------
        >>> s = pd.Series([0.1, 1.3, 2.7])
        >>> s.round()
        0    0.0
        1    1.0
        2    3.0
        dtype: float64
        """
        nv.validate_round(args, kwargs)
        result = self._values.round(decimals)
        result = self._constructor(result, index=self.index).__finalize__(
            self, method="round"
        )

        return result

    def quantile(self, q=0.5, interpolation="linear"):
        """
        Return value at the given quantile.

        Parameters
        ----------
        q : float or array-like, default 0.5 (50% quantile)
            The quantile(s) to compute, which can lie in range: 0 <= q <= 1.
        interpolation : {'linear', 'lower', 'higher', 'midpoint', 'nearest'}
            This optional parameter specifies the interpolation method to use,
            when the desired quantile lies between two data points `i` and `j`:

                * linear: `i + (j - i) * fraction`, where `fraction` is the
                  fractional part of the index surrounded by `i` and `j`.
                * lower: `i`.
                * higher: `j`.
                * nearest: `i` or `j` whichever is nearest.
                * midpoint: (`i` + `j`) / 2.

        Returns
        -------
        float or Series
            If ``q`` is an array, a Series will be returned where the
            index is ``q`` and the values are the quantiles, otherwise
            a float will be returned.

        See Also
        --------
        core.window.Rolling.quantile : Calculate the rolling quantile.
        numpy.percentile : Returns the q-th percentile(s) of the array elements.

        Examples
        --------
        >>> s = pd.Series([1, 2, 3, 4])
        >>> s.quantile(.5)
        2.5
        >>> s.quantile([.25, .5, .75])
        0.25    1.75
        0.50    2.50
        0.75    3.25
        dtype: float64
        """
        validate_percentile(q)

        # We dispatch to DataFrame so that core.internals only has to worry
        #  about 2D cases.
        df = self.to_frame()

        result = df.quantile(q=q, interpolation=interpolation, numeric_only=False)
        if result.ndim == 2:
            result = result.iloc[:, 0]

        if is_list_like(q):
            result.name = self.name
            return self._constructor(result, index=Float64Index(q), name=self.name)
        else:
            # scalar
            return result.iloc[0]

    def corr(self, other, method="pearson", min_periods=None) -> float:
        """
        Compute correlation with `other` Series, excluding missing values.

        Parameters
        ----------
        other : Series
            Series with which to compute the correlation.
        method : {'pearson', 'kendall', 'spearman'} or callable
            Method used to compute correlation:

            - pearson : Standard correlation coefficient
            - kendall : Kendall Tau correlation coefficient
            - spearman : Spearman rank correlation
            - callable: Callable with input two 1d ndarrays and returning a float.

            .. warning::
                Note that the returned matrix from corr will have 1 along the
                diagonals and will be symmetric regardless of the callable's
                behavior.
        min_periods : int, optional
            Minimum number of observations needed to have a valid result.

        Returns
        -------
        float
            Correlation with other.

        See Also
        --------
        DataFrame.corr : Compute pairwise correlation between columns.
        DataFrame.corrwith : Compute pairwise correlation with another
            DataFrame or Series.

        Notes
        -----
        Pearson, Kendall and Spearman correlation are currently computed using pairwise complete observations.

        * `Pearson correlation coefficient <https://en.wikipedia.org/wiki/Pearson_correlation_coefficient>`_
        * `Kendall rank correlation coefficient <https://en.wikipedia.org/wiki/Kendall_rank_correlation_coefficient>`_
        * `Spearman's rank correlation coefficient <https://en.wikipedia.org/wiki/Spearman%27s_rank_correlation_coefficient>`_

        Examples
        --------
        >>> def histogram_intersection(a, b):
        ...     v = np.minimum(a, b).sum().round(decimals=1)
        ...     return v
        >>> s1 = pd.Series([.2, .0, .6, .2])
        >>> s2 = pd.Series([.3, .6, .0, .1])
        >>> s1.corr(s2, method=histogram_intersection)
        0.3
        """  # noqa:E501
        this, other = self.align(other, join="inner", copy=False)
        if len(this) == 0:
            return np.nan

        if method in ["pearson", "spearman", "kendall"] or callable(method):
            return nanops.nancorr(
                this.values, other.values, method=method, min_periods=min_periods
            )

        raise ValueError(
            "method must be either 'pearson', "
            "'spearman', 'kendall', or a callable, "
            f"'{method}' was supplied"
        )

    def cov(
        self,
        other: Series,
        min_periods: int | None = None,
        ddof: int | None = 1,
    ) -> float:
        """
        Compute covariance with Series, excluding missing values.

        Parameters
        ----------
        other : Series
            Series with which to compute the covariance.
        min_periods : int, optional
            Minimum number of observations needed to have a valid result.
        ddof : int, default 1
            Delta degrees of freedom.  The divisor used in calculations
            is ``N - ddof``, where ``N`` represents the number of elements.

            .. versionadded:: 1.1.0

        Returns
        -------
        float
            Covariance between Series and other normalized by N-1
            (unbiased estimator).

        See Also
        --------
        DataFrame.cov : Compute pairwise covariance of columns.

        Examples
        --------
        >>> s1 = pd.Series([0.90010907, 0.13484424, 0.62036035])
        >>> s2 = pd.Series([0.12528585, 0.26962463, 0.51111198])
        >>> s1.cov(s2)
        -0.01685762652715874
        """
        this, other = self.align(other, join="inner", copy=False)
        if len(this) == 0:
            return np.nan
        return nanops.nancov(
            this.values, other.values, min_periods=min_periods, ddof=ddof
        )

    @doc(
        klass="Series",
        extra_params="",
        other_klass="DataFrame",
        examples=dedent(
            """
        Difference with previous row

        >>> s = pd.Series([1, 1, 2, 3, 5, 8])
        >>> s.diff()
        0    NaN
        1    0.0
        2    1.0
        3    1.0
        4    2.0
        5    3.0
        dtype: float64

        Difference with 3rd previous row

        >>> s.diff(periods=3)
        0    NaN
        1    NaN
        2    NaN
        3    2.0
        4    4.0
        5    6.0
        dtype: float64

        Difference with following row

        >>> s.diff(periods=-1)
        0    0.0
        1   -1.0
        2   -1.0
        3   -2.0
        4   -3.0
        5    NaN
        dtype: float64

        Overflow in input dtype

        >>> s = pd.Series([1, 0], dtype=np.uint8)
        >>> s.diff()
        0      NaN
        1    255.0
        dtype: float64"""
        ),
    )
    def diff(self, periods: int = 1) -> Series:
        """
        First discrete difference of element.

        Calculates the difference of a {klass} element compared with another
        element in the {klass} (default is element in previous row).

        Parameters
        ----------
        periods : int, default 1
            Periods to shift for calculating difference, accepts negative
            values.
        {extra_params}
        Returns
        -------
        {klass}
            First differences of the Series.

        See Also
        --------
        {klass}.pct_change: Percent change over given number of periods.
        {klass}.shift: Shift index by desired number of periods with an
            optional time freq.
        {other_klass}.diff: First discrete difference of object.

        Notes
        -----
        For boolean dtypes, this uses :meth:`operator.xor` rather than
        :meth:`operator.sub`.
        The result is calculated according to current dtype in {klass},
        however dtype of the result is always float64.

        Examples
        --------
        {examples}
        """
        result = algorithms.diff(self._values, periods)
        return self._constructor(result, index=self.index).__finalize__(
            self, method="diff"
        )

    def autocorr(self, lag=1) -> float:
        """
        Compute the lag-N autocorrelation.

        This method computes the Pearson correlation between
        the Series and its shifted self.

        Parameters
        ----------
        lag : int, default 1
            Number of lags to apply before performing autocorrelation.

        Returns
        -------
        float
            The Pearson correlation between self and self.shift(lag).

        See Also
        --------
        Series.corr : Compute the correlation between two Series.
        Series.shift : Shift index by desired number of periods.
        DataFrame.corr : Compute pairwise correlation of columns.
        DataFrame.corrwith : Compute pairwise correlation between rows or
            columns of two DataFrame objects.

        Notes
        -----
        If the Pearson correlation is not well defined return 'NaN'.

        Examples
        --------
        >>> s = pd.Series([0.25, 0.5, 0.2, -0.05])
        >>> s.autocorr()  # doctest: +ELLIPSIS
        0.10355...
        >>> s.autocorr(lag=2)  # doctest: +ELLIPSIS
        -0.99999...

        If the Pearson correlation is not well defined, then 'NaN' is returned.

        >>> s = pd.Series([1, 0, 0, 0])
        >>> s.autocorr()
        nan
        """
        return self.corr(self.shift(lag))

    def dot(self, other):
        """
        Compute the dot product between the Series and the columns of other.

        This method computes the dot product between the Series and another
        one, or the Series and each columns of a DataFrame, or the Series and
        each columns of an array.

        It can also be called using `self @ other` in Python >= 3.5.

        Parameters
        ----------
        other : Series, DataFrame or array-like
            The other object to compute the dot product with its columns.

        Returns
        -------
        scalar, Series or numpy.ndarray
            Return the dot product of the Series and other if other is a
            Series, the Series of the dot product of Series and each rows of
            other if other is a DataFrame or a numpy.ndarray between the Series
            and each columns of the numpy array.

        See Also
        --------
        DataFrame.dot: Compute the matrix product with the DataFrame.
        Series.mul: Multiplication of series and other, element-wise.

        Notes
        -----
        The Series and other has to share the same index if other is a Series
        or a DataFrame.

        Examples
        --------
        >>> s = pd.Series([0, 1, 2, 3])
        >>> other = pd.Series([-1, 2, -3, 4])
        >>> s.dot(other)
        8
        >>> s @ other
        8
        >>> df = pd.DataFrame([[0, 1], [-2, 3], [4, -5], [6, 7]])
        >>> s.dot(df)
        0    24
        1    14
        dtype: int64
        >>> arr = np.array([[0, 1], [-2, 3], [4, -5], [6, 7]])
        >>> s.dot(arr)
        array([24, 14])
        """
        if isinstance(other, (Series, ABCDataFrame)):
            common = self.index.union(other.index)
            if len(common) > len(self.index) or len(common) > len(other.index):
                raise ValueError("matrices are not aligned")

            left = self.reindex(index=common, copy=False)
            right = other.reindex(index=common, copy=False)
            lvals = left.values
            rvals = right.values
        else:
            lvals = self.values
            rvals = np.asarray(other)
            if lvals.shape[0] != rvals.shape[0]:
                raise Exception(
                    f"Dot product shape mismatch, {lvals.shape} vs {rvals.shape}"
                )

        if isinstance(other, ABCDataFrame):
            return self._constructor(
                np.dot(lvals, rvals), index=other.columns
            ).__finalize__(self, method="dot")
        elif isinstance(other, Series):
            return np.dot(lvals, rvals)
        elif isinstance(rvals, np.ndarray):
            return np.dot(lvals, rvals)
        else:  # pragma: no cover
            raise TypeError(f"unsupported type: {type(other)}")

    def __matmul__(self, other):
        """
        Matrix multiplication using binary `@` operator in Python>=3.5.
        """
        return self.dot(other)

    def __rmatmul__(self, other):
        """
        Matrix multiplication using binary `@` operator in Python>=3.5.
        """
        return self.dot(np.transpose(other))

    @doc(base.IndexOpsMixin.searchsorted, klass="Series")
    # Signature of "searchsorted" incompatible with supertype "IndexOpsMixin"
    def searchsorted(  # type: ignore[override]
        self,
        value: NumpyValueArrayLike | ExtensionArray,
        side: Literal["left", "right"] = "left",
        sorter: NumpySorter = None,
    ) -> npt.NDArray[np.intp] | np.intp:
        return base.IndexOpsMixin.searchsorted(self, value, side=side, sorter=sorter)

    # -------------------------------------------------------------------
    # Combination

    def append(
        self, to_append, ignore_index: bool = False, verify_integrity: bool = False
    ):
        """
        Concatenate two or more Series.

        .. deprecated:: 1.4.0
            Use :func:`concat` instead. For further details see
            :ref:`whatsnew_140.deprecations.frame_series_append`

        Parameters
        ----------
        to_append : Series or list/tuple of Series
            Series to append with self.
        ignore_index : bool, default False
            If True, the resulting axis will be labeled 0, 1, …, n - 1.
        verify_integrity : bool, default False
            If True, raise Exception on creating index with duplicates.

        Returns
        -------
        Series
            Concatenated Series.

        See Also
        --------
        concat : General function to concatenate DataFrame or Series objects.

        Notes
        -----
        Iteratively appending to a Series can be more computationally intensive
        than a single concatenate. A better solution is to append values to a
        list and then concatenate the list with the original Series all at
        once.

        Examples
        --------
        >>> s1 = pd.Series([1, 2, 3])
        >>> s2 = pd.Series([4, 5, 6])
        >>> s3 = pd.Series([4, 5, 6], index=[3, 4, 5])
        >>> s1.append(s2)
        0    1
        1    2
        2    3
        0    4
        1    5
        2    6
        dtype: int64

        >>> s1.append(s3)
        0    1
        1    2
        2    3
        3    4
        4    5
        5    6
        dtype: int64

        With `ignore_index` set to True:

        >>> s1.append(s2, ignore_index=True)
        0    1
        1    2
        2    3
        3    4
        4    5
        5    6
        dtype: int64

        With `verify_integrity` set to True:

        >>> s1.append(s2, verify_integrity=True)
        Traceback (most recent call last):
        ...
        ValueError: Indexes have overlapping values: [0, 1, 2]
        """
        warnings.warn(
            "The series.append method is deprecated "
            "and will be removed from pandas in a future version. "
            "Use pandas.concat instead.",
            FutureWarning,
            stacklevel=find_stack_level(),
        )

        return self._append(to_append, ignore_index, verify_integrity)

    def _append(
        self, to_append, ignore_index: bool = False, verify_integrity: bool = False
    ):
        from pandas.core.reshape.concat import concat

        if isinstance(to_append, (list, tuple)):
            to_concat = [self]
            to_concat.extend(to_append)
        else:
            to_concat = [self, to_append]
        if any(isinstance(x, (ABCDataFrame,)) for x in to_concat[1:]):
            msg = "to_append should be a Series or list/tuple of Series, got DataFrame"
            raise TypeError(msg)
        return concat(
            to_concat, ignore_index=ignore_index, verify_integrity=verify_integrity
        )

    def _binop(self, other: Series, func, level=None, fill_value=None):
        """
        Perform generic binary operation with optional fill value.

        Parameters
        ----------
        other : Series
        func : binary operator
        fill_value : float or object
            Value to substitute for NA/null values. If both Series are NA in a
            location, the result will be NA regardless of the passed fill value.
        level : int or level name, default None
            Broadcast across a level, matching Index values on the
            passed MultiIndex level.

        Returns
        -------
        Series
        """
        if not isinstance(other, Series):
            raise AssertionError("Other operand must be Series")

        this = self

        if not self.index.equals(other.index):
            this, other = self.align(other, level=level, join="outer", copy=False)

        this_vals, other_vals = ops.fill_binop(this._values, other._values, fill_value)

        with np.errstate(all="ignore"):
            result = func(this_vals, other_vals)

        name = ops.get_op_result_name(self, other)
        return this._construct_result(result, name)

    def _construct_result(
        self, result: ArrayLike | tuple[ArrayLike, ArrayLike], name: Hashable
    ) -> Series | tuple[Series, Series]:
        """
        Construct an appropriately-labelled Series from the result of an op.

        Parameters
        ----------
        result : ndarray or ExtensionArray
        name : Label

        Returns
        -------
        Series
            In the case of __divmod__ or __rdivmod__, a 2-tuple of Series.
        """
        if isinstance(result, tuple):
            # produced by divmod or rdivmod

            res1 = self._construct_result(result[0], name=name)
            res2 = self._construct_result(result[1], name=name)

            # GH#33427 assertions to keep mypy happy
            assert isinstance(res1, Series)
            assert isinstance(res2, Series)
            return (res1, res2)

        # We do not pass dtype to ensure that the Series constructor
        #  does inference in the case where `result` has object-dtype.
        out = self._constructor(result, index=self.index)
        out = out.__finalize__(self)

        # Set the result's name after __finalize__ is called because __finalize__
        #  would set it back to self.name
        out.name = name
        return out

    @doc(
        _shared_docs["compare"],
        """
Returns
-------
Series or DataFrame
    If axis is 0 or 'index' the result will be a Series.
    The resulting index will be a MultiIndex with 'self' and 'other'
    stacked alternately at the inner level.

    If axis is 1 or 'columns' the result will be a DataFrame.
    It will have two columns namely 'self' and 'other'.

See Also
--------
DataFrame.compare : Compare with another DataFrame and show differences.

Notes
-----
Matching NaNs will not appear as a difference.

Examples
--------
>>> s1 = pd.Series(["a", "b", "c", "d", "e"])
>>> s2 = pd.Series(["a", "a", "c", "b", "e"])

Align the differences on columns

>>> s1.compare(s2)
  self other
1    b     a
3    d     b

Stack the differences on indices

>>> s1.compare(s2, align_axis=0)
1  self     b
   other    a
3  self     d
   other    b
dtype: object

Keep all original rows

>>> s1.compare(s2, keep_shape=True)
  self other
0  NaN   NaN
1    b     a
2  NaN   NaN
3    d     b
4  NaN   NaN

Keep all original rows and also all original values

>>> s1.compare(s2, keep_shape=True, keep_equal=True)
  self other
0    a     a
1    b     a
2    c     c
3    d     b
4    e     e
""",
        klass=_shared_doc_kwargs["klass"],
    )
    def compare(
        self,
        other: Series,
        align_axis: Axis = 1,
        keep_shape: bool = False,
        keep_equal: bool = False,
    ) -> DataFrame | Series:
        return super().compare(
            other=other,
            align_axis=align_axis,
            keep_shape=keep_shape,
            keep_equal=keep_equal,
        )

    def combine(self, other, func, fill_value=None) -> Series:
        """
        Combine the Series with a Series or scalar according to `func`.

        Combine the Series and `other` using `func` to perform elementwise
        selection for combined Series.
        `fill_value` is assumed when value is missing at some index
        from one of the two objects being combined.

        Parameters
        ----------
        other : Series or scalar
            The value(s) to be combined with the `Series`.
        func : function
            Function that takes two scalars as inputs and returns an element.
        fill_value : scalar, optional
            The value to assume when an index is missing from
            one Series or the other. The default specifies to use the
            appropriate NaN value for the underlying dtype of the Series.

        Returns
        -------
        Series
            The result of combining the Series with the other object.

        See Also
        --------
        Series.combine_first : Combine Series values, choosing the calling
            Series' values first.

        Examples
        --------
        Consider 2 Datasets ``s1`` and ``s2`` containing
        highest clocked speeds of different birds.

        >>> s1 = pd.Series({'falcon': 330.0, 'eagle': 160.0})
        >>> s1
        falcon    330.0
        eagle     160.0
        dtype: float64
        >>> s2 = pd.Series({'falcon': 345.0, 'eagle': 200.0, 'duck': 30.0})
        >>> s2
        falcon    345.0
        eagle     200.0
        duck       30.0
        dtype: float64

        Now, to combine the two datasets and view the highest speeds
        of the birds across the two datasets

        >>> s1.combine(s2, max)
        duck        NaN
        eagle     200.0
        falcon    345.0
        dtype: float64

        In the previous example, the resulting value for duck is missing,
        because the maximum of a NaN and a float is a NaN.
        So, in the example, we set ``fill_value=0``,
        so the maximum value returned will be the value from some dataset.

        >>> s1.combine(s2, max, fill_value=0)
        duck       30.0
        eagle     200.0
        falcon    345.0
        dtype: float64
        """
        if fill_value is None:
            fill_value = na_value_for_dtype(self.dtype, compat=False)

        if isinstance(other, Series):
            # If other is a Series, result is based on union of Series,
            # so do this element by element
            new_index = self.index.union(other.index)
            new_name = ops.get_op_result_name(self, other)
            new_values = np.empty(len(new_index), dtype=object)
            for i, idx in enumerate(new_index):
                lv = self.get(idx, fill_value)
                rv = other.get(idx, fill_value)
                with np.errstate(all="ignore"):
                    new_values[i] = func(lv, rv)
        else:
            # Assume that other is a scalar, so apply the function for
            # each element in the Series
            new_index = self.index
            new_values = np.empty(len(new_index), dtype=object)
            with np.errstate(all="ignore"):
                new_values[:] = [func(lv, other) for lv in self._values]
            new_name = self.name

        # try_float=False is to match agg_series
        npvalues = lib.maybe_convert_objects(new_values, try_float=False)
        res_values = maybe_cast_pointwise_result(npvalues, self.dtype, same_dtype=False)
        return self._constructor(res_values, index=new_index, name=new_name)

    def combine_first(self, other) -> Series:
        """
        Update null elements with value in the same location in 'other'.

        Combine two Series objects by filling null values in one Series with
        non-null values from the other Series. Result index will be the union
        of the two indexes.

        Parameters
        ----------
        other : Series
            The value(s) to be used for filling null values.

        Returns
        -------
        Series
            The result of combining the provided Series with the other object.

        See Also
        --------
        Series.combine : Perform element-wise operation on two Series
            using a given function.

        Examples
        --------
        >>> s1 = pd.Series([1, np.nan])
        >>> s2 = pd.Series([3, 4, 5])
        >>> s1.combine_first(s2)
        0    1.0
        1    4.0
        2    5.0
        dtype: float64

        Null values still persist if the location of that null value
        does not exist in `other`

        >>> s1 = pd.Series({'falcon': np.nan, 'eagle': 160.0})
        >>> s2 = pd.Series({'eagle': 200.0, 'duck': 30.0})
        >>> s1.combine_first(s2)
        duck       30.0
        eagle     160.0
        falcon      NaN
        dtype: float64
        """
        new_index = self.index.union(other.index)
        this = self.reindex(new_index, copy=False)
        other = other.reindex(new_index, copy=False)
        if this.dtype.kind == "M" and other.dtype.kind != "M":
            other = to_datetime(other)

        return this.where(notna(this), other)

    def update(self, other) -> None:
        """
        Modify Series in place using values from passed Series.

        Uses non-NA values from passed Series to make updates. Aligns
        on index.

        Parameters
        ----------
        other : Series, or object coercible into Series

        Examples
        --------
        >>> s = pd.Series([1, 2, 3])
        >>> s.update(pd.Series([4, 5, 6]))
        >>> s
        0    4
        1    5
        2    6
        dtype: int64

        >>> s = pd.Series(['a', 'b', 'c'])
        >>> s.update(pd.Series(['d', 'e'], index=[0, 2]))
        >>> s
        0    d
        1    b
        2    e
        dtype: object

        >>> s = pd.Series([1, 2, 3])
        >>> s.update(pd.Series([4, 5, 6, 7, 8]))
        >>> s
        0    4
        1    5
        2    6
        dtype: int64

        If ``other`` contains NaNs the corresponding values are not updated
        in the original Series.

        >>> s = pd.Series([1, 2, 3])
        >>> s.update(pd.Series([4, np.nan, 6]))
        >>> s
        0    4
        1    2
        2    6
        dtype: int64

        ``other`` can also be a non-Series object type
        that is coercible into a Series

        >>> s = pd.Series([1, 2, 3])
        >>> s.update([4, np.nan, 6])
        >>> s
        0    4
        1    2
        2    6
        dtype: int64

        >>> s = pd.Series([1, 2, 3])
        >>> s.update({1: 9})
        >>> s
        0    1
        1    9
        2    3
        dtype: int64
        """

        if not isinstance(other, Series):
            other = Series(other)

        other = other.reindex_like(self)
        mask = notna(other)

        self._mgr = self._mgr.putmask(mask=mask, new=other)
        self._maybe_update_cacher()

    # ----------------------------------------------------------------------
    # Reindexing, sorting

    @deprecate_nonkeyword_arguments(version=None, allowed_args=["self"])
    def sort_values(
        self,
        axis=0,
        ascending: bool | int | Sequence[bool | int] = True,
        inplace: bool = False,
        kind: str = "quicksort",
        na_position: str = "last",
        ignore_index: bool = False,
        key: ValueKeyFunc = None,
    ):
        """
        Sort by the values.

        Sort a Series in ascending or descending order by some
        criterion.

        Parameters
        ----------
        axis : {0 or 'index'}, default 0
            Axis to direct sorting. The value 'index' is accepted for
            compatibility with DataFrame.sort_values.
        ascending : bool or list of bools, default True
            If True, sort values in ascending order, otherwise descending.
        inplace : bool, default False
            If True, perform operation in-place.
        kind : {'quicksort', 'mergesort', 'heapsort', 'stable'}, default 'quicksort'
            Choice of sorting algorithm. See also :func:`numpy.sort` for more
            information. 'mergesort' and 'stable' are the only stable  algorithms.
        na_position : {'first' or 'last'}, default 'last'
            Argument 'first' puts NaNs at the beginning, 'last' puts NaNs at
            the end.
        ignore_index : bool, default False
            If True, the resulting axis will be labeled 0, 1, …, n - 1.

            .. versionadded:: 1.0.0

        key : callable, optional
            If not None, apply the key function to the series values
            before sorting. This is similar to the `key` argument in the
            builtin :meth:`sorted` function, with the notable difference that
            this `key` function should be *vectorized*. It should expect a
            ``Series`` and return an array-like.

            .. versionadded:: 1.1.0

        Returns
        -------
        Series or None
            Series ordered by values or None if ``inplace=True``.

        See Also
        --------
        Series.sort_index : Sort by the Series indices.
        DataFrame.sort_values : Sort DataFrame by the values along either axis.
        DataFrame.sort_index : Sort DataFrame by indices.

        Examples
        --------
        >>> s = pd.Series([np.nan, 1, 3, 10, 5])
        >>> s
        0     NaN
        1     1.0
        2     3.0
        3     10.0
        4     5.0
        dtype: float64

        Sort values ascending order (default behaviour)

        >>> s.sort_values(ascending=True)
        1     1.0
        2     3.0
        4     5.0
        3    10.0
        0     NaN
        dtype: float64

        Sort values descending order

        >>> s.sort_values(ascending=False)
        3    10.0
        4     5.0
        2     3.0
        1     1.0
        0     NaN
        dtype: float64

        Sort values inplace

        >>> s.sort_values(ascending=False, inplace=True)
        >>> s
        3    10.0
        4     5.0
        2     3.0
        1     1.0
        0     NaN
        dtype: float64

        Sort values putting NAs first

        >>> s.sort_values(na_position='first')
        0     NaN
        1     1.0
        2     3.0
        4     5.0
        3    10.0
        dtype: float64

        Sort a series of strings

        >>> s = pd.Series(['z', 'b', 'd', 'a', 'c'])
        >>> s
        0    z
        1    b
        2    d
        3    a
        4    c
        dtype: object

        >>> s.sort_values()
        3    a
        1    b
        4    c
        2    d
        0    z
        dtype: object

        Sort using a key function. Your `key` function will be
        given the ``Series`` of values and should return an array-like.

        >>> s = pd.Series(['a', 'B', 'c', 'D', 'e'])
        >>> s.sort_values()
        1    B
        3    D
        0    a
        2    c
        4    e
        dtype: object
        >>> s.sort_values(key=lambda x: x.str.lower())
        0    a
        1    B
        2    c
        3    D
        4    e
        dtype: object

        NumPy ufuncs work well here. For example, we can
        sort by the ``sin`` of the value

        >>> s = pd.Series([-4, -2, 0, 2, 4])
        >>> s.sort_values(key=np.sin)
        1   -2
        4    4
        2    0
        0   -4
        3    2
        dtype: int64

        More complicated user-defined functions can be used,
        as long as they expect a Series and return an array-like

        >>> s.sort_values(key=lambda x: (np.tan(x.cumsum())))
        0   -4
        3    2
        4    4
        1   -2
        2    0
        dtype: int64
        """
        inplace = validate_bool_kwarg(inplace, "inplace")
        # Validate the axis parameter
        self._get_axis_number(axis)

        # GH 5856/5853
        if inplace and self._is_cached:
            raise ValueError(
                "This Series is a view of some other array, to "
                "sort in-place you must create a copy"
            )

        if is_list_like(ascending):
            ascending = cast(Sequence[Union[bool, int]], ascending)
            if len(ascending) != 1:
                raise ValueError(
                    f"Length of ascending ({len(ascending)}) must be 1 for Series"
                )
            ascending = ascending[0]

        ascending = validate_ascending(ascending)

        if na_position not in ["first", "last"]:
            raise ValueError(f"invalid na_position: {na_position}")

        # GH 35922. Make sorting stable by leveraging nargsort
        values_to_sort = ensure_key_mapped(self, key)._values if key else self._values
        sorted_index = nargsort(values_to_sort, kind, bool(ascending), na_position)

        result = self._constructor(
            self._values[sorted_index], index=self.index[sorted_index]
        )

        if ignore_index:
            result.index = default_index(len(sorted_index))

        if inplace:
            self._update_inplace(result)
        else:
            return result.__finalize__(self, method="sort_values")

    @overload
    def sort_index(
        self,
        *,
        axis: Axis = ...,
        level: Level | None = ...,
        ascending: bool | Sequence[bool] = ...,
        inplace: Literal[True],
        kind: SortKind = ...,
        na_position: NaPosition = ...,
        sort_remaining: bool = ...,
        ignore_index: bool = ...,
        key: IndexKeyFunc = ...,
    ) -> None:
        ...

    @overload
    def sort_index(
        self,
        *,
        axis: Axis = ...,
        level: Level | None = ...,
        ascending: bool | Sequence[bool] = ...,
        inplace: Literal[False] = ...,
        kind: SortKind = ...,
        na_position: NaPosition = ...,
        sort_remaining: bool = ...,
        ignore_index: bool = ...,
        key: IndexKeyFunc = ...,
    ) -> Series:
        ...

    @overload
    def sort_index(
        self,
        *,
        axis: Axis = ...,
        level: Level | None = ...,
        ascending: bool | Sequence[bool] = ...,
        inplace: bool = ...,
        kind: SortKind = ...,
        na_position: NaPosition = ...,
        sort_remaining: bool = ...,
        ignore_index: bool = ...,
        key: IndexKeyFunc = ...,
    ) -> Series | None:
        ...

    # error: Signature of "sort_index" incompatible with supertype "NDFrame"
    @deprecate_nonkeyword_arguments(version=None, allowed_args=["self"])
    def sort_index(  # type: ignore[override]
        self,
        axis: Axis = 0,
        level: Level | None = None,
        ascending: bool | Sequence[bool] = True,
        inplace: bool = False,
        kind: SortKind = "quicksort",
        na_position: NaPosition = "last",
        sort_remaining: bool = True,
        ignore_index: bool = False,
        key: IndexKeyFunc = None,
    ) -> Series | None:
        """
        Sort Series by index labels.

        Returns a new Series sorted by label if `inplace` argument is
        ``False``, otherwise updates the original series and returns None.

        Parameters
        ----------
        axis : int, default 0
            Axis to direct sorting. This can only be 0 for Series.
        level : int, optional
            If not None, sort on values in specified index level(s).
        ascending : bool or list-like of bools, default True
            Sort ascending vs. descending. When the index is a MultiIndex the
            sort direction can be controlled for each level individually.
        inplace : bool, default False
            If True, perform operation in-place.
        kind : {'quicksort', 'mergesort', 'heapsort', 'stable'}, default 'quicksort'
            Choice of sorting algorithm. See also :func:`numpy.sort` for more
            information. 'mergesort' and 'stable' are the only stable algorithms. For
            DataFrames, this option is only applied when sorting on a single
            column or label.
        na_position : {'first', 'last'}, default 'last'
            If 'first' puts NaNs at the beginning, 'last' puts NaNs at the end.
            Not implemented for MultiIndex.
        sort_remaining : bool, default True
            If True and sorting by level and index is multilevel, sort by other
            levels too (in order) after sorting by specified level.
        ignore_index : bool, default False
            If True, the resulting axis will be labeled 0, 1, …, n - 1.

            .. versionadded:: 1.0.0

        key : callable, optional
            If not None, apply the key function to the index values
            before sorting. This is similar to the `key` argument in the
            builtin :meth:`sorted` function, with the notable difference that
            this `key` function should be *vectorized*. It should expect an
            ``Index`` and return an ``Index`` of the same shape.

            .. versionadded:: 1.1.0

        Returns
        -------
        Series or None
            The original Series sorted by the labels or None if ``inplace=True``.

        See Also
        --------
        DataFrame.sort_index: Sort DataFrame by the index.
        DataFrame.sort_values: Sort DataFrame by the value.
        Series.sort_values : Sort Series by the value.

        Examples
        --------
        >>> s = pd.Series(['a', 'b', 'c', 'd'], index=[3, 2, 1, 4])
        >>> s.sort_index()
        1    c
        2    b
        3    a
        4    d
        dtype: object

        Sort Descending

        >>> s.sort_index(ascending=False)
        4    d
        3    a
        2    b
        1    c
        dtype: object

        Sort Inplace

        >>> s.sort_index(inplace=True)
        >>> s
        1    c
        2    b
        3    a
        4    d
        dtype: object

        By default NaNs are put at the end, but use `na_position` to place
        them at the beginning

        >>> s = pd.Series(['a', 'b', 'c', 'd'], index=[3, 2, 1, np.nan])
        >>> s.sort_index(na_position='first')
        NaN     d
         1.0    c
         2.0    b
         3.0    a
        dtype: object

        Specify index level to sort

        >>> arrays = [np.array(['qux', 'qux', 'foo', 'foo',
        ...                     'baz', 'baz', 'bar', 'bar']),
        ...           np.array(['two', 'one', 'two', 'one',
        ...                     'two', 'one', 'two', 'one'])]
        >>> s = pd.Series([1, 2, 3, 4, 5, 6, 7, 8], index=arrays)
        >>> s.sort_index(level=1)
        bar  one    8
        baz  one    6
        foo  one    4
        qux  one    2
        bar  two    7
        baz  two    5
        foo  two    3
        qux  two    1
        dtype: int64

        Does not sort by remaining levels when sorting by levels

        >>> s.sort_index(level=1, sort_remaining=False)
        qux  one    2
        foo  one    4
        baz  one    6
        bar  one    8
        qux  two    1
        foo  two    3
        baz  two    5
        bar  two    7
        dtype: int64

        Apply a key function before sorting

        >>> s = pd.Series([1, 2, 3, 4], index=['A', 'b', 'C', 'd'])
        >>> s.sort_index(key=lambda x : x.str.lower())
        A    1
        b    2
        C    3
        d    4
        dtype: int64
        """

        return super().sort_index(
            axis=axis,
            level=level,
            ascending=ascending,
            inplace=inplace,
            kind=kind,
            na_position=na_position,
            sort_remaining=sort_remaining,
            ignore_index=ignore_index,
            key=key,
        )

    def argsort(self, axis=0, kind="quicksort", order=None) -> Series:
        """
        Return the integer indices that would sort the Series values.

        Override ndarray.argsort. Argsorts the value, omitting NA/null values,
        and places the result in the same locations as the non-NA values.

        Parameters
        ----------
        axis : {0 or "index"}
            Has no effect but is accepted for compatibility with numpy.
        kind : {'mergesort', 'quicksort', 'heapsort', 'stable'}, default 'quicksort'
            Choice of sorting algorithm. See :func:`numpy.sort` for more
            information. 'mergesort' and 'stable' are the only stable algorithms.
        order : None
            Has no effect but is accepted for compatibility with numpy.

        Returns
        -------
        Series[np.intp]
            Positions of values within the sort order with -1 indicating
            nan values.

        See Also
        --------
        numpy.ndarray.argsort : Returns the indices that would sort this array.
        """
        values = self._values
        mask = isna(values)

        if mask.any():
            result = np.full(len(self), -1, dtype=np.intp)
            notmask = ~mask
            result[notmask] = np.argsort(values[notmask], kind=kind)
        else:
            result = np.argsort(values, kind=kind)

        res = self._constructor(result, index=self.index, name=self.name, dtype=np.intp)
        return res.__finalize__(self, method="argsort")

    def nlargest(self, n=5, keep="first") -> Series:
        """
        Return the largest `n` elements.

        Parameters
        ----------
        n : int, default 5
            Return this many descending sorted values.
        keep : {'first', 'last', 'all'}, default 'first'
            When there are duplicate values that cannot all fit in a
            Series of `n` elements:

            - ``first`` : return the first `n` occurrences in order
              of appearance.
            - ``last`` : return the last `n` occurrences in reverse
              order of appearance.
            - ``all`` : keep all occurrences. This can result in a Series of
              size larger than `n`.

        Returns
        -------
        Series
            The `n` largest values in the Series, sorted in decreasing order.

        See Also
        --------
        Series.nsmallest: Get the `n` smallest elements.
        Series.sort_values: Sort Series by values.
        Series.head: Return the first `n` rows.

        Notes
        -----
        Faster than ``.sort_values(ascending=False).head(n)`` for small `n`
        relative to the size of the ``Series`` object.

        Examples
        --------
        >>> countries_population = {"Italy": 59000000, "France": 65000000,
        ...                         "Malta": 434000, "Maldives": 434000,
        ...                         "Brunei": 434000, "Iceland": 337000,
        ...                         "Nauru": 11300, "Tuvalu": 11300,
        ...                         "Anguilla": 11300, "Montserrat": 5200}
        >>> s = pd.Series(countries_population)
        >>> s
        Italy       59000000
        France      65000000
        Malta         434000
        Maldives      434000
        Brunei        434000
        Iceland       337000
        Nauru          11300
        Tuvalu         11300
        Anguilla       11300
        Montserrat      5200
        dtype: int64

        The `n` largest elements where ``n=5`` by default.

        >>> s.nlargest()
        France      65000000
        Italy       59000000
        Malta         434000
        Maldives      434000
        Brunei        434000
        dtype: int64

        The `n` largest elements where ``n=3``. Default `keep` value is 'first'
        so Malta will be kept.

        >>> s.nlargest(3)
        France    65000000
        Italy     59000000
        Malta       434000
        dtype: int64

        The `n` largest elements where ``n=3`` and keeping the last duplicates.
        Brunei will be kept since it is the last with value 434000 based on
        the index order.

        >>> s.nlargest(3, keep='last')
        France      65000000
        Italy       59000000
        Brunei        434000
        dtype: int64

        The `n` largest elements where ``n=3`` with all duplicates kept. Note
        that the returned Series has five elements due to the three duplicates.

        >>> s.nlargest(3, keep='all')
        France      65000000
        Italy       59000000
        Malta         434000
        Maldives      434000
        Brunei        434000
        dtype: int64
        """
        return algorithms.SelectNSeries(self, n=n, keep=keep).nlargest()

    def nsmallest(self, n: int = 5, keep: str = "first") -> Series:
        """
        Return the smallest `n` elements.

        Parameters
        ----------
        n : int, default 5
            Return this many ascending sorted values.
        keep : {'first', 'last', 'all'}, default 'first'
            When there are duplicate values that cannot all fit in a
            Series of `n` elements:

            - ``first`` : return the first `n` occurrences in order
              of appearance.
            - ``last`` : return the last `n` occurrences in reverse
              order of appearance.
            - ``all`` : keep all occurrences. This can result in a Series of
              size larger than `n`.

        Returns
        -------
        Series
            The `n` smallest values in the Series, sorted in increasing order.

        See Also
        --------
        Series.nlargest: Get the `n` largest elements.
        Series.sort_values: Sort Series by values.
        Series.head: Return the first `n` rows.

        Notes
        -----
        Faster than ``.sort_values().head(n)`` for small `n` relative to
        the size of the ``Series`` object.

        Examples
        --------
        >>> countries_population = {"Italy": 59000000, "France": 65000000,
        ...                         "Brunei": 434000, "Malta": 434000,
        ...                         "Maldives": 434000, "Iceland": 337000,
        ...                         "Nauru": 11300, "Tuvalu": 11300,
        ...                         "Anguilla": 11300, "Montserrat": 5200}
        >>> s = pd.Series(countries_population)
        >>> s
        Italy       59000000
        France      65000000
        Brunei        434000
        Malta         434000
        Maldives      434000
        Iceland       337000
        Nauru          11300
        Tuvalu         11300
        Anguilla       11300
        Montserrat      5200
        dtype: int64

        The `n` smallest elements where ``n=5`` by default.

        >>> s.nsmallest()
        Montserrat    5200
        Nauru        11300
        Tuvalu       11300
        Anguilla     11300
        Iceland     337000
        dtype: int64

        The `n` smallest elements where ``n=3``. Default `keep` value is
        'first' so Nauru and Tuvalu will be kept.

        >>> s.nsmallest(3)
        Montserrat   5200
        Nauru       11300
        Tuvalu      11300
        dtype: int64

        The `n` smallest elements where ``n=3`` and keeping the last
        duplicates. Anguilla and Tuvalu will be kept since they are the last
        with value 11300 based on the index order.

        >>> s.nsmallest(3, keep='last')
        Montserrat   5200
        Anguilla    11300
        Tuvalu      11300
        dtype: int64

        The `n` smallest elements where ``n=3`` with all duplicates kept. Note
        that the returned Series has four elements due to the three duplicates.

        >>> s.nsmallest(3, keep='all')
        Montserrat   5200
        Nauru       11300
        Tuvalu      11300
        Anguilla    11300
        dtype: int64
        """
        return algorithms.SelectNSeries(self, n=n, keep=keep).nsmallest()

    @doc(
        klass=_shared_doc_kwargs["klass"],
        extra_params=dedent(
            """copy : bool, default True
            Whether to copy underlying data."""
        ),
        examples=dedent(
            """\
        Examples
        --------
        >>> s = pd.Series(
        ...     ["A", "B", "A", "C"],
        ...     index=[
        ...         ["Final exam", "Final exam", "Coursework", "Coursework"],
        ...         ["History", "Geography", "History", "Geography"],
        ...         ["January", "February", "March", "April"],
        ...     ],
        ... )
        >>> s
        Final exam  History     January      A
                    Geography   February     B
        Coursework  History     March        A
                    Geography   April        C
        dtype: object

        In the following example, we will swap the levels of the indices.
        Here, we will swap the levels column-wise, but levels can be swapped row-wise
        in a similar manner. Note that column-wise is the default behaviour.
        By not supplying any arguments for i and j, we swap the last and second to
        last indices.

        >>> s.swaplevel()
        Final exam  January     History         A
                    February    Geography       B
        Coursework  March       History         A
                    April       Geography       C
        dtype: object

        By supplying one argument, we can choose which index to swap the last
        index with. We can for example swap the first index with the last one as
        follows.

        >>> s.swaplevel(0)
        January     History     Final exam      A
        February    Geography   Final exam      B
        March       History     Coursework      A
        April       Geography   Coursework      C
        dtype: object

        We can also define explicitly which indices we want to swap by supplying values
        for both i and j. Here, we for example swap the first and second indices.

        >>> s.swaplevel(0, 1)
        History     Final exam  January         A
        Geography   Final exam  February        B
        History     Coursework  March           A
        Geography   Coursework  April           C
        dtype: object"""
        ),
    )
    def swaplevel(self, i=-2, j=-1, copy=True) -> Series:
        """
        Swap levels i and j in a :class:`MultiIndex`.

        Default is to swap the two innermost levels of the index.

        Parameters
        ----------
        i, j : int or str
            Levels of the indices to be swapped. Can pass level name as string.
        {extra_params}

        Returns
        -------
        {klass}
            {klass} with levels swapped in MultiIndex.

        {examples}
        """
        assert isinstance(self.index, MultiIndex)
        new_index = self.index.swaplevel(i, j)
        return self._constructor(self._values, index=new_index, copy=copy).__finalize__(
            self, method="swaplevel"
        )

    def reorder_levels(self, order) -> Series:
        """
        Rearrange index levels using input order.

        May not drop or duplicate levels.

        Parameters
        ----------
        order : list of int representing new level order
            Reference level by number or key.

        Returns
        -------
        type of caller (new object)
        """
        if not isinstance(self.index, MultiIndex):  # pragma: no cover
            raise Exception("Can only reorder levels on a hierarchical axis.")

        result = self.copy()
        assert isinstance(result.index, MultiIndex)
        result.index = result.index.reorder_levels(order)
        return result

    def explode(self, ignore_index: bool = False) -> Series:
        """
        Transform each element of a list-like to a row.

        .. versionadded:: 0.25.0

        Parameters
        ----------
        ignore_index : bool, default False
            If True, the resulting index will be labeled 0, 1, …, n - 1.

            .. versionadded:: 1.1.0

        Returns
        -------
        Series
            Exploded lists to rows; index will be duplicated for these rows.

        See Also
        --------
        Series.str.split : Split string values on specified separator.
        Series.unstack : Unstack, a.k.a. pivot, Series with MultiIndex
            to produce DataFrame.
        DataFrame.melt : Unpivot a DataFrame from wide format to long format.
        DataFrame.explode : Explode a DataFrame from list-like
            columns to long format.

        Notes
        -----
        This routine will explode list-likes including lists, tuples, sets,
        Series, and np.ndarray. The result dtype of the subset rows will
        be object. Scalars will be returned unchanged, and empty list-likes will
        result in a np.nan for that row. In addition, the ordering of elements in
        the output will be non-deterministic when exploding sets.

        Reference :ref:`the user guide <reshaping.explode>` for more examples.

        Examples
        --------
        >>> s = pd.Series([[1, 2, 3], 'foo', [], [3, 4]])
        >>> s
        0    [1, 2, 3]
        1          foo
        2           []
        3       [3, 4]
        dtype: object

        >>> s.explode()
        0      1
        0      2
        0      3
        1    foo
        2    NaN
        3      3
        3      4
        dtype: object
        """
        if not len(self) or not is_object_dtype(self):
            result = self.copy()
            return result.reset_index(drop=True) if ignore_index else result

        values, counts = reshape.explode(np.asarray(self._values))

        if ignore_index:
            index = default_index(len(values))
        else:
            index = self.index.repeat(counts)

        return self._constructor(values, index=index, name=self.name)

    def unstack(self, level=-1, fill_value=None) -> DataFrame:
        """
        Unstack, also known as pivot, Series with MultiIndex to produce DataFrame.

        Parameters
        ----------
        level : int, str, or list of these, default last level
            Level(s) to unstack, can pass level name.
        fill_value : scalar value, default None
            Value to use when replacing NaN values.

        Returns
        -------
        DataFrame
            Unstacked Series.

        Notes
        -----
        Reference :ref:`the user guide <reshaping.stacking>` for more examples.

        Examples
        --------
        >>> s = pd.Series([1, 2, 3, 4],
        ...               index=pd.MultiIndex.from_product([['one', 'two'],
        ...                                                 ['a', 'b']]))
        >>> s
        one  a    1
             b    2
        two  a    3
             b    4
        dtype: int64

        >>> s.unstack(level=-1)
             a  b
        one  1  2
        two  3  4

        >>> s.unstack(level=0)
           one  two
        a    1    3
        b    2    4
        """
        from pandas.core.reshape.reshape import unstack

        return unstack(self, level, fill_value)

    # ----------------------------------------------------------------------
    # function application

    def map(self, arg, na_action=None) -> Series:
        """
        Map values of Series according to an input mapping or function.

        Used for substituting each value in a Series with another value,
        that may be derived from a function, a ``dict`` or
        a :class:`Series`.

        Parameters
        ----------
        arg : function, collections.abc.Mapping subclass or Series
            Mapping correspondence.
        na_action : {None, 'ignore'}, default None
            If 'ignore', propagate NaN values, without passing them to the
            mapping correspondence.

        Returns
        -------
        Series
            Same index as caller.

        See Also
        --------
        Series.apply : For applying more complex functions on a Series.
        DataFrame.apply : Apply a function row-/column-wise.
        DataFrame.applymap : Apply a function elementwise on a whole DataFrame.

        Notes
        -----
        When ``arg`` is a dictionary, values in Series that are not in the
        dictionary (as keys) are converted to ``NaN``. However, if the
        dictionary is a ``dict`` subclass that defines ``__missing__`` (i.e.
        provides a method for default values), then this default is used
        rather than ``NaN``.

        Examples
        --------
        >>> s = pd.Series(['cat', 'dog', np.nan, 'rabbit'])
        >>> s
        0      cat
        1      dog
        2      NaN
        3   rabbit
        dtype: object

        ``map`` accepts a ``dict`` or a ``Series``. Values that are not found
        in the ``dict`` are converted to ``NaN``, unless the dict has a default
        value (e.g. ``defaultdict``):

        >>> s.map({'cat': 'kitten', 'dog': 'puppy'})
        0   kitten
        1    puppy
        2      NaN
        3      NaN
        dtype: object

        It also accepts a function:

        >>> s.map('I am a {}'.format)
        0       I am a cat
        1       I am a dog
        2       I am a nan
        3    I am a rabbit
        dtype: object

        To avoid applying the function to missing values (and keep them as
        ``NaN``) ``na_action='ignore'`` can be used:

        >>> s.map('I am a {}'.format, na_action='ignore')
        0     I am a cat
        1     I am a dog
        2            NaN
        3  I am a rabbit
        dtype: object
        """
        new_values = self._map_values(arg, na_action=na_action)
        return self._constructor(new_values, index=self.index).__finalize__(
            self, method="map"
        )

    def _gotitem(self, key, ndim, subset=None) -> Series:
        """
        Sub-classes to define. Return a sliced object.

        Parameters
        ----------
        key : string / list of selections
        ndim : {1, 2}
            Requested ndim of result.
        subset : object, default None
            Subset to act on.
        """
        return self

    _agg_see_also_doc = dedent(
        """
    See Also
    --------
    Series.apply : Invoke function on a Series.
    Series.transform : Transform function producing a Series with like indexes.
    """
    )

    _agg_examples_doc = dedent(
        """
    Examples
    --------
    >>> s = pd.Series([1, 2, 3, 4])
    >>> s
    0    1
    1    2
    2    3
    3    4
    dtype: int64

    >>> s.agg('min')
    1

    >>> s.agg(['min', 'max'])
    min   1
    max   4
    dtype: int64
    """
    )

    @doc(
        _shared_docs["aggregate"],
        klass=_shared_doc_kwargs["klass"],
        axis=_shared_doc_kwargs["axis"],
        see_also=_agg_see_also_doc,
        examples=_agg_examples_doc,
    )
    def aggregate(self, func=None, axis=0, *args, **kwargs):
        # Validate the axis parameter
        self._get_axis_number(axis)

        # if func is None, will switch to user-provided "named aggregation" kwargs
        if func is None:
            func = dict(kwargs.items())

        op = SeriesApply(self, func, convert_dtype=False, args=args, kwargs=kwargs)
        result = op.agg()
        return result

    agg = aggregate

    @deprecate_nonkeyword_arguments(version=None, allowed_args=["self"])
    @doc(NDFrame.any, **_shared_doc_kwargs)
    def any(
        self: Series,
        axis: Axis = 0,
        bool_only: bool | None = None,
        skipna: bool = True,
        level: Level | None = None,
        **kwargs,
    ) -> Series | bool:
        return super().any(
            axis=axis, bool_only=bool_only, skipna=skipna, level=level, **kwargs
        )

    @doc(
        _shared_docs["transform"],
        klass=_shared_doc_kwargs["klass"],
        axis=_shared_doc_kwargs["axis"],
    )
    def transform(
        self, func: AggFuncType, axis: Axis = 0, *args, **kwargs
    ) -> DataFrame | Series:
        # Validate axis argument
        self._get_axis_number(axis)
        result = SeriesApply(
            self, func=func, convert_dtype=True, args=args, kwargs=kwargs
        ).transform()
        return result

    def apply(
        self,
        func: AggFuncType,
        convert_dtype: bool = True,
        args: tuple[Any, ...] = (),
        **kwargs,
    ) -> DataFrame | Series:
        """
        Invoke function on values of Series.

        Can be ufunc (a NumPy function that applies to the entire Series)
        or a Python function that only works on single values.

        Parameters
        ----------
        func : function
            Python function or NumPy ufunc to apply.
        convert_dtype : bool, default True
            Try to find better dtype for elementwise function results. If
            False, leave as dtype=object. Note that the dtype is always
            preserved for some extension array dtypes, such as Categorical.
        args : tuple
            Positional arguments passed to func after the series value.
        **kwargs
            Additional keyword arguments passed to func.

        Returns
        -------
        Series or DataFrame
            If func returns a Series object the result will be a DataFrame.

        See Also
        --------
        Series.map: For element-wise operations.
        Series.agg: Only perform aggregating type operations.
        Series.transform: Only perform transforming type operations.

        Notes
        -----
        Functions that mutate the passed object can produce unexpected
        behavior or errors and are not supported. See :ref:`gotchas.udf-mutation`
        for more details.

        Examples
        --------
        Create a series with typical summer temperatures for each city.

        >>> s = pd.Series([20, 21, 12],
        ...               index=['London', 'New York', 'Helsinki'])
        >>> s
        London      20
        New York    21
        Helsinki    12
        dtype: int64

        Square the values by defining a function and passing it as an
        argument to ``apply()``.

        >>> def square(x):
        ...     return x ** 2
        >>> s.apply(square)
        London      400
        New York    441
        Helsinki    144
        dtype: int64

        Square the values by passing an anonymous function as an
        argument to ``apply()``.

        >>> s.apply(lambda x: x ** 2)
        London      400
        New York    441
        Helsinki    144
        dtype: int64

        Define a custom function that needs additional positional
        arguments and pass these additional arguments using the
        ``args`` keyword.

        >>> def subtract_custom_value(x, custom_value):
        ...     return x - custom_value

        >>> s.apply(subtract_custom_value, args=(5,))
        London      15
        New York    16
        Helsinki     7
        dtype: int64

        Define a custom function that takes keyword arguments
        and pass these arguments to ``apply``.

        >>> def add_custom_values(x, **kwargs):
        ...     for month in kwargs:
        ...         x += kwargs[month]
        ...     return x

        >>> s.apply(add_custom_values, june=30, july=20, august=25)
        London      95
        New York    96
        Helsinki    87
        dtype: int64

        Use a function from the Numpy library.

        >>> s.apply(np.log)
        London      2.995732
        New York    3.044522
        Helsinki    2.484907
        dtype: float64
        """
        return SeriesApply(self, func, convert_dtype, args, kwargs).apply()

    def _reduce(
        self,
        op,
        name: str,
        *,
        axis=0,
        skipna=True,
        numeric_only=None,
        filter_type=None,
        **kwds,
    ):
        """
        Perform a reduction operation.

        If we have an ndarray as a value, then simply perform the operation,
        otherwise delegate to the object.
        """
        delegate = self._values

        if axis is not None:
            self._get_axis_number(axis)

        if isinstance(delegate, ExtensionArray):
            # dispatch to ExtensionArray interface
            return delegate._reduce(name, skipna=skipna, **kwds)

        else:
            # dispatch to numpy arrays
            if numeric_only:
                kwd_name = "numeric_only"
                if name in ["any", "all"]:
                    kwd_name = "bool_only"
                raise NotImplementedError(
                    f"Series.{name} does not implement {kwd_name}."
                )
            with np.errstate(all="ignore"):
                return op(delegate, skipna=skipna, **kwds)

    def _reindex_indexer(
        self, new_index: Index | None, indexer: npt.NDArray[np.intp] | None, copy: bool
    ) -> Series:
        # Note: new_index is None iff indexer is None
        # if not None, indexer is np.intp
        if indexer is None and (
            new_index is None or new_index.names == self.index.names
        ):
            if copy:
                return self.copy()
            return self

        new_values = algorithms.take_nd(
            self._values, indexer, allow_fill=True, fill_value=None
        )
        return self._constructor(new_values, index=new_index)

    def _needs_reindex_multi(self, axes, method, level) -> bool:
        """
        Check if we do need a multi reindex; this is for compat with
        higher dims.
        """
        return False

    # error: Cannot determine type of 'align'
    @doc(
        NDFrame.align,  # type: ignore[has-type]
        klass=_shared_doc_kwargs["klass"],
        axes_single_arg=_shared_doc_kwargs["axes_single_arg"],
    )
    def align(
        self,
        other,
        join="outer",
        axis=None,
        level=None,
        copy=True,
        fill_value=None,
        method=None,
        limit=None,
        fill_axis=0,
        broadcast_axis=None,
    ):
        return super().align(
            other,
            join=join,
            axis=axis,
            level=level,
            copy=copy,
            fill_value=fill_value,
            method=method,
            limit=limit,
            fill_axis=fill_axis,
            broadcast_axis=broadcast_axis,
        )

    def rename(
        self,
        index=None,
        *,
        axis=None,
        copy=True,
        inplace=False,
        level=None,
        errors="ignore",
    ) -> Series | None:
        """
        Alter Series index labels or name.

        Function / dict values must be unique (1-to-1). Labels not contained in
        a dict / Series will be left as-is. Extra labels listed don't throw an
        error.

        Alternatively, change ``Series.name`` with a scalar value.

        See the :ref:`user guide <basics.rename>` for more.

        Parameters
        ----------
        axis : {0 or "index"}
            Unused. Accepted for compatibility with DataFrame method only.
        index : scalar, hashable sequence, dict-like or function, optional
            Functions or dict-like are transformations to apply to
            the index.
            Scalar or hashable sequence-like will alter the ``Series.name``
            attribute.

        **kwargs
            Additional keyword arguments passed to the function. Only the
            "inplace" keyword is used.

        Returns
        -------
        Series or None
            Series with index labels or name altered or None if ``inplace=True``.

        See Also
        --------
        DataFrame.rename : Corresponding DataFrame method.
        Series.rename_axis : Set the name of the axis.

        Examples
        --------
        >>> s = pd.Series([1, 2, 3])
        >>> s
        0    1
        1    2
        2    3
        dtype: int64
        >>> s.rename("my_name")  # scalar, changes Series.name
        0    1
        1    2
        2    3
        Name: my_name, dtype: int64
        >>> s.rename(lambda x: x ** 2)  # function, changes labels
        0    1
        1    2
        4    3
        dtype: int64
        >>> s.rename({1: 3, 2: 5})  # mapping, changes labels
        0    1
        3    2
        5    3
        dtype: int64
        """
        if axis is not None:
            # Make sure we raise if an invalid 'axis' is passed.
            axis = self._get_axis_number(axis)

        if callable(index) or is_dict_like(index):
            return super()._rename(
                index, copy=copy, inplace=inplace, level=level, errors=errors
            )
        else:
            return self._set_name(index, inplace=inplace)

    @overload
    def set_axis(
        self, labels, axis: Axis = ..., inplace: Literal[False] = ...
    ) -> Series:
        ...

    @overload
    def set_axis(self, labels, axis: Axis, inplace: Literal[True]) -> None:
        ...

    @overload
    def set_axis(self, labels, *, inplace: Literal[True]) -> None:
        ...

    @overload
    def set_axis(self, labels, axis: Axis = ..., inplace: bool = ...) -> Series | None:
        ...

    @deprecate_nonkeyword_arguments(version=None, allowed_args=["self", "labels"])
    @Appender(
        """
        Examples
        --------
        >>> s = pd.Series([1, 2, 3])
        >>> s
        0    1
        1    2
        2    3
        dtype: int64

        >>> s.set_axis(['a', 'b', 'c'], axis=0)
        a    1
        b    2
        c    3
        dtype: int64
    """
    )
    @Substitution(
        **_shared_doc_kwargs,
        extended_summary_sub="",
        axis_description_sub="",
        see_also_sub="",
    )
    @Appender(NDFrame.set_axis.__doc__)
    def set_axis(self, labels, axis: Axis = 0, inplace: bool = False):
        return super().set_axis(labels, axis=axis, inplace=inplace)

    # error: Cannot determine type of 'reindex'
    @doc(
        NDFrame.reindex,  # type: ignore[has-type]
        klass=_shared_doc_kwargs["klass"],
        axes=_shared_doc_kwargs["axes"],
        optional_labels=_shared_doc_kwargs["optional_labels"],
        optional_axis=_shared_doc_kwargs["optional_axis"],
    )
    def reindex(self, *args, **kwargs) -> Series:
        if len(args) > 1:
            raise TypeError("Only one positional argument ('index') is allowed")
        if args:
            (index,) = args
            if "index" in kwargs:
                raise TypeError(
                    "'index' passed as both positional and keyword argument"
                )
            kwargs.update({"index": index})
        return super().reindex(**kwargs)

    @overload
    def drop(
        self,
        labels: Hashable | list[Hashable] = ...,
        *,
        axis: Axis = ...,
        index: Hashable | list[Hashable] = ...,
        columns: Hashable | list[Hashable] = ...,
        level: Level | None = ...,
        inplace: Literal[True],
        errors: IgnoreRaise = ...,
    ) -> None:
        ...

    @overload
    def drop(
        self,
        labels: Hashable | list[Hashable] = ...,
        *,
        axis: Axis = ...,
        index: Hashable | list[Hashable] = ...,
        columns: Hashable | list[Hashable] = ...,
        level: Level | None = ...,
        inplace: Literal[False] = ...,
        errors: IgnoreRaise = ...,
    ) -> Series:
        ...

    @overload
    def drop(
        self,
        labels: Hashable | list[Hashable] = ...,
        *,
        axis: Axis = ...,
        index: Hashable | list[Hashable] = ...,
        columns: Hashable | list[Hashable] = ...,
        level: Level | None = ...,
        inplace: bool = ...,
        errors: IgnoreRaise = ...,
    ) -> Series | None:
        ...

    # error: Signature of "drop" incompatible with supertype "NDFrame"
    # github.com/python/mypy/issues/12387
    @deprecate_nonkeyword_arguments(version=None, allowed_args=["self", "labels"])
    def drop(  # type: ignore[override]
        self,
        labels: Hashable | list[Hashable] = None,
        axis: Axis = 0,
        index: Hashable | list[Hashable] = None,
        columns: Hashable | list[Hashable] = None,
        level: Level | None = None,
        inplace: bool = False,
        errors: IgnoreRaise = "raise",
    ) -> Series | None:
        """
        Return Series with specified index labels removed.

        Remove elements of a Series based on specifying the index labels.
        When using a multi-index, labels on different levels can be removed
        by specifying the level.

        Parameters
        ----------
        labels : single label or list-like
            Index labels to drop.
        axis : 0, default 0
            Redundant for application on Series.
        index : single label or list-like
            Redundant for application on Series, but 'index' can be used instead
            of 'labels'.
        columns : single label or list-like
            No change is made to the Series; use 'index' or 'labels' instead.
        level : int or level name, optional
            For MultiIndex, level for which the labels will be removed.
        inplace : bool, default False
            If True, do operation inplace and return None.
        errors : {'ignore', 'raise'}, default 'raise'
            If 'ignore', suppress error and only existing labels are dropped.

        Returns
        -------
        Series or None
            Series with specified index labels removed or None if ``inplace=True``.

        Raises
        ------
        KeyError
            If none of the labels are found in the index.

        See Also
        --------
        Series.reindex : Return only specified index labels of Series.
        Series.dropna : Return series without null values.
        Series.drop_duplicates : Return Series with duplicate values removed.
        DataFrame.drop : Drop specified labels from rows or columns.

        Examples
        --------
        >>> s = pd.Series(data=np.arange(3), index=['A', 'B', 'C'])
        >>> s
        A  0
        B  1
        C  2
        dtype: int64

        Drop labels B en C

        >>> s.drop(labels=['B', 'C'])
        A  0
        dtype: int64

        Drop 2nd level label in MultiIndex Series

        >>> midx = pd.MultiIndex(levels=[['lama', 'cow', 'falcon'],
        ...                              ['speed', 'weight', 'length']],
        ...                      codes=[[0, 0, 0, 1, 1, 1, 2, 2, 2],
        ...                             [0, 1, 2, 0, 1, 2, 0, 1, 2]])
        >>> s = pd.Series([45, 200, 1.2, 30, 250, 1.5, 320, 1, 0.3],
        ...               index=midx)
        >>> s
        lama    speed      45.0
                weight    200.0
                length      1.2
        cow     speed      30.0
                weight    250.0
                length      1.5
        falcon  speed     320.0
                weight      1.0
                length      0.3
        dtype: float64

        >>> s.drop(labels='weight', level=1)
        lama    speed      45.0
                length      1.2
        cow     speed      30.0
                length      1.5
        falcon  speed     320.0
                length      0.3
        dtype: float64
        """
        return super().drop(
            labels=labels,
            axis=axis,
            index=index,
            columns=columns,
            level=level,
            inplace=inplace,
            errors=errors,
        )

    @overload
    def fillna(
        self,
        value=...,
        method: FillnaOptions | None = ...,
        axis: Axis | None = ...,
        inplace: Literal[False] = ...,
        limit=...,
        downcast=...,
    ) -> Series:
        ...

    @overload
    def fillna(
        self,
        value,
        method: FillnaOptions | None,
        axis: Axis | None,
        inplace: Literal[True],
        limit=...,
        downcast=...,
    ) -> None:
        ...

    @overload
    def fillna(
        self,
        *,
        inplace: Literal[True],
        limit=...,
        downcast=...,
    ) -> None:
        ...

    @overload
    def fillna(
        self,
        value,
        *,
        inplace: Literal[True],
        limit=...,
        downcast=...,
    ) -> None:
        ...

    @overload
    def fillna(
        self,
        *,
        method: FillnaOptions | None,
        inplace: Literal[True],
        limit=...,
        downcast=...,
    ) -> None:
        ...

    @overload
    def fillna(
        self,
        *,
        axis: Axis | None,
        inplace: Literal[True],
        limit=...,
        downcast=...,
    ) -> None:
        ...

    @overload
    def fillna(
        self,
        *,
        method: FillnaOptions | None,
        axis: Axis | None,
        inplace: Literal[True],
        limit=...,
        downcast=...,
    ) -> None:
        ...

    @overload
    def fillna(
        self,
        value,
        *,
        axis: Axis | None,
        inplace: Literal[True],
        limit=...,
        downcast=...,
    ) -> None:
        ...

    @overload
    def fillna(
        self,
        value,
        method: FillnaOptions | None,
        *,
        inplace: Literal[True],
        limit=...,
        downcast=...,
    ) -> None:
        ...

    @overload
    def fillna(
        self,
        value=...,
        method: FillnaOptions | None = ...,
        axis: Axis | None = ...,
        inplace: bool = ...,
        limit=...,
        downcast=...,
    ) -> Series | None:
        ...

    # error: Cannot determine type of 'fillna'
    @deprecate_nonkeyword_arguments(version=None, allowed_args=["self", "value"])
    @doc(NDFrame.fillna, **_shared_doc_kwargs)  # type: ignore[has-type]
    def fillna(
        self,
        value: object | ArrayLike | None = None,
        method: FillnaOptions | None = None,
        axis=None,
        inplace=False,
        limit=None,
        downcast=None,
    ) -> Series | None:
        return super().fillna(
            value=value,
            method=method,
            axis=axis,
            inplace=inplace,
            limit=limit,
            downcast=downcast,
        )

    def pop(self, item: Hashable) -> Any:
        """
        Return item and drops from series. Raise KeyError if not found.

        Parameters
        ----------
        item : label
            Index of the element that needs to be removed.

        Returns
        -------
        Value that is popped from series.

        Examples
        --------
        >>> ser = pd.Series([1,2,3])

        >>> ser.pop(0)
        1

        >>> ser
        1    2
        2    3
        dtype: int64
        """
        return super().pop(item=item)

    # error: Cannot determine type of 'replace'
    @doc(
        NDFrame.replace,  # type: ignore[has-type]
        klass=_shared_doc_kwargs["klass"],
        inplace=_shared_doc_kwargs["inplace"],
        replace_iloc=_shared_doc_kwargs["replace_iloc"],
    )
    def replace(
        self,
        to_replace=None,
        value=lib.no_default,
        inplace=False,
        limit=None,
        regex=False,
        method: str | lib.NoDefault = lib.no_default,
    ):
        return super().replace(
            to_replace=to_replace,
            value=value,
            inplace=inplace,
            limit=limit,
            regex=regex,
            method=method,
        )

    @doc(INFO_DOCSTRING, **series_sub_kwargs)
    def info(
        self,
        verbose: bool | None = None,
        buf: IO[str] | None = None,
        max_cols: int | None = None,
        memory_usage: bool | str | None = None,
        show_counts: bool = True,
    ) -> None:
        return SeriesInfo(self, memory_usage).render(
            buf=buf,
            max_cols=max_cols,
            verbose=verbose,
            show_counts=show_counts,
        )

    def _replace_single(self, to_replace, method: str, inplace: bool, limit):
        """
        Replaces values in a Series using the fill method specified when no
        replacement value is given in the replace method
        """

        result = self if inplace else self.copy()

        values = result._values
        mask = missing.mask_missing(values, to_replace)

        if isinstance(values, ExtensionArray):
            # dispatch to the EA's _pad_mask_inplace method
            values._fill_mask_inplace(method, limit, mask)
        else:
            fill_f = missing.get_fill_func(method)
            fill_f(values, limit=limit, mask=mask)

        if inplace:
            return
        return result

    # error: Cannot determine type of 'shift'
    @doc(NDFrame.shift, klass=_shared_doc_kwargs["klass"])  # type: ignore[has-type]
    def shift(self, periods=1, freq=None, axis=0, fill_value=None) -> Series:
        return super().shift(
            periods=periods, freq=freq, axis=axis, fill_value=fill_value
        )

    def memory_usage(self, index: bool = True, deep: bool = False) -> int:
        """
        Return the memory usage of the Series.

        The memory usage can optionally include the contribution of
        the index and of elements of `object` dtype.

        Parameters
        ----------
        index : bool, default True
            Specifies whether to include the memory usage of the Series index.
        deep : bool, default False
            If True, introspect the data deeply by interrogating
            `object` dtypes for system-level memory consumption, and include
            it in the returned value.

        Returns
        -------
        int
            Bytes of memory consumed.

        See Also
        --------
        numpy.ndarray.nbytes : Total bytes consumed by the elements of the
            array.
        DataFrame.memory_usage : Bytes consumed by a DataFrame.

        Examples
        --------
        >>> s = pd.Series(range(3))
        >>> s.memory_usage()
        152

        Not including the index gives the size of the rest of the data, which
        is necessarily smaller:

        >>> s.memory_usage(index=False)
        24

        The memory footprint of `object` values is ignored by default:

        >>> s = pd.Series(["a", "b"])
        >>> s.values
        array(['a', 'b'], dtype=object)
        >>> s.memory_usage()
        144
        >>> s.memory_usage(deep=True)
        244
        """
        v = self._memory_usage(deep=deep)
        if index:
            v += self.index.memory_usage(deep=deep)
        return v

    def isin(self, values) -> Series:
        """
        Whether elements in Series are contained in `values`.

        Return a boolean Series showing whether each element in the Series
        matches an element in the passed sequence of `values` exactly.

        Parameters
        ----------
        values : set or list-like
            The sequence of values to test. Passing in a single string will
            raise a ``TypeError``. Instead, turn a single string into a
            list of one element.

        Returns
        -------
        Series
            Series of booleans indicating if each element is in values.

        Raises
        ------
        TypeError
          * If `values` is a string

        See Also
        --------
        DataFrame.isin : Equivalent method on DataFrame.

        Examples
        --------
        >>> s = pd.Series(['lama', 'cow', 'lama', 'beetle', 'lama',
        ...                'hippo'], name='animal')
        >>> s.isin(['cow', 'lama'])
        0     True
        1     True
        2     True
        3    False
        4     True
        5    False
        Name: animal, dtype: bool

        To invert the boolean values, use the ``~`` operator:

        >>> ~s.isin(['cow', 'lama'])
        0    False
        1    False
        2    False
        3     True
        4    False
        5     True
        Name: animal, dtype: bool

        Passing a single string as ``s.isin('lama')`` will raise an error. Use
        a list of one element instead:

        >>> s.isin(['lama'])
        0     True
        1    False
        2     True
        3    False
        4     True
        5    False
        Name: animal, dtype: bool

        Strings and integers are distinct and are therefore not comparable:

        >>> pd.Series([1]).isin(['1'])
        0    False
        dtype: bool
        >>> pd.Series([1.1]).isin(['1.1'])
        0    False
        dtype: bool
        """
        result = algorithms.isin(self._values, values)
        return self._constructor(result, index=self.index).__finalize__(
            self, method="isin"
        )

    def between(self, left, right, inclusive="both") -> Series:
        """
        Return boolean Series equivalent to left <= series <= right.

        This function returns a boolean vector containing `True` wherever the
        corresponding Series element is between the boundary values `left` and
        `right`. NA values are treated as `False`.

        Parameters
        ----------
        left : scalar or list-like
            Left boundary.
        right : scalar or list-like
            Right boundary.
        inclusive : {"both", "neither", "left", "right"}
            Include boundaries. Whether to set each bound as closed or open.

            .. versionchanged:: 1.3.0

        Returns
        -------
        Series
            Series representing whether each element is between left and
            right (inclusive).

        See Also
        --------
        Series.gt : Greater than of series and other.
        Series.lt : Less than of series and other.

        Notes
        -----
        This function is equivalent to ``(left <= ser) & (ser <= right)``

        Examples
        --------
        >>> s = pd.Series([2, 0, 4, 8, np.nan])

        Boundary values are included by default:

        >>> s.between(1, 4)
        0     True
        1    False
        2     True
        3    False
        4    False
        dtype: bool

        With `inclusive` set to ``"neither"`` boundary values are excluded:

        >>> s.between(1, 4, inclusive="neither")
        0     True
        1    False
        2    False
        3    False
        4    False
        dtype: bool

        `left` and `right` can be any scalar value:

        >>> s = pd.Series(['Alice', 'Bob', 'Carol', 'Eve'])
        >>> s.between('Anna', 'Daniel')
        0    False
        1     True
        2     True
        3    False
        dtype: bool
        """
        if inclusive is True or inclusive is False:
            warnings.warn(
                "Boolean inputs to the `inclusive` argument are deprecated in "
                "favour of `both` or `neither`.",
                FutureWarning,
                stacklevel=find_stack_level(),
            )
            if inclusive:
                inclusive = "both"
            else:
                inclusive = "neither"
        if inclusive == "both":
            lmask = self >= left
            rmask = self <= right
        elif inclusive == "left":
            lmask = self >= left
            rmask = self < right
        elif inclusive == "right":
            lmask = self > left
            rmask = self <= right
        elif inclusive == "neither":
            lmask = self > left
            rmask = self < right
        else:
            raise ValueError(
                "Inclusive has to be either string of 'both',"
                "'left', 'right', or 'neither'."
            )

        return lmask & rmask

    # ----------------------------------------------------------------------
    # Convert to types that support pd.NA

    def _convert_dtypes(
        self,
        infer_objects: bool = True,
        convert_string: bool = True,
        convert_integer: bool = True,
        convert_boolean: bool = True,
        convert_floating: bool = True,
    ) -> Series:
        input_series = self
        if infer_objects:
            input_series = input_series.infer_objects()
            if is_object_dtype(input_series):
                input_series = input_series.copy()

        if convert_string or convert_integer or convert_boolean or convert_floating:
            inferred_dtype = convert_dtypes(
                input_series._values,
                convert_string,
                convert_integer,
                convert_boolean,
                convert_floating,
            )
            result = input_series.astype(inferred_dtype)
        else:
            result = input_series.copy()
        return result

    # error: Cannot determine type of 'isna'
    @doc(NDFrame.isna, klass=_shared_doc_kwargs["klass"])  # type: ignore[has-type]
    def isna(self) -> Series:
        return NDFrame.isna(self)

    # error: Cannot determine type of 'isna'
    @doc(NDFrame.isna, klass=_shared_doc_kwargs["klass"])  # type: ignore[has-type]
    def isnull(self) -> Series:
        """
        Series.isnull is an alias for Series.isna.
        """
        return super().isnull()

    # error: Cannot determine type of 'notna'
    @doc(NDFrame.notna, klass=_shared_doc_kwargs["klass"])  # type: ignore[has-type]
    def notna(self) -> Series:
        return super().notna()

    # error: Cannot determine type of 'notna'
    @doc(NDFrame.notna, klass=_shared_doc_kwargs["klass"])  # type: ignore[has-type]
    def notnull(self) -> Series:
        """
        Series.notnull is an alias for Series.notna.
        """
        return super().notnull()

    @deprecate_nonkeyword_arguments(version=None, allowed_args=["self"])
    def dropna(self, axis=0, inplace=False, how=None):
        """
        Return a new Series with missing values removed.

        See the :ref:`User Guide <missing_data>` for more on which values are
        considered missing, and how to work with missing data.

        Parameters
        ----------
        axis : {0 or 'index'}, default 0
            There is only one axis to drop values from.
        inplace : bool, default False
            If True, do operation inplace and return None.
        how : str, optional
            Not in use. Kept for compatibility.

        Returns
        -------
        Series or None
            Series with NA entries dropped from it or None if ``inplace=True``.

        See Also
        --------
        Series.isna: Indicate missing values.
        Series.notna : Indicate existing (non-missing) values.
        Series.fillna : Replace missing values.
        DataFrame.dropna : Drop rows or columns which contain NA values.
        Index.dropna : Drop missing indices.

        Examples
        --------
        >>> ser = pd.Series([1., 2., np.nan])
        >>> ser
        0    1.0
        1    2.0
        2    NaN
        dtype: float64

        Drop NA values from a Series.

        >>> ser.dropna()
        0    1.0
        1    2.0
        dtype: float64

        Keep the Series with valid entries in the same variable.

        >>> ser.dropna(inplace=True)
        >>> ser
        0    1.0
        1    2.0
        dtype: float64

        Empty strings are not considered NA values. ``None`` is considered an
        NA value.

        >>> ser = pd.Series([np.NaN, 2, pd.NaT, '', None, 'I stay'])
        >>> ser
        0       NaN
        1         2
        2       NaT
        3
        4      None
        5    I stay
        dtype: object
        >>> ser.dropna()
        1         2
        3
        5    I stay
        dtype: object
        """
        inplace = validate_bool_kwarg(inplace, "inplace")
        # Validate the axis parameter
        self._get_axis_number(axis or 0)

        if self._can_hold_na:
            result = remove_na_arraylike(self)
            if inplace:
                self._update_inplace(result)
            else:
                return result
        else:
            if inplace:
                # do nothing
                pass
            else:
                return self.copy()

    # ----------------------------------------------------------------------
    # Time series-oriented methods

    # error: Cannot determine type of 'asfreq'
    @doc(NDFrame.asfreq, **_shared_doc_kwargs)  # type: ignore[has-type]
    def asfreq(
        self,
        freq,
        method=None,
        how: str | None = None,
        normalize: bool = False,
        fill_value=None,
    ) -> Series:
        return super().asfreq(
            freq=freq,
            method=method,
            how=how,
            normalize=normalize,
            fill_value=fill_value,
        )

    # error: Cannot determine type of 'resample'
    @doc(NDFrame.resample, **_shared_doc_kwargs)  # type: ignore[has-type]
    def resample(
        self,
        rule,
        axis=0,
        closed: str | None = None,
        label: str | None = None,
        convention: str = "start",
        kind: str | None = None,
        loffset=None,
        base: int | None = None,
        on=None,
        level=None,
        origin: str | TimestampConvertibleTypes = "start_day",
        offset: TimedeltaConvertibleTypes | None = None,
        group_keys: bool | lib.NoDefault = no_default,
    ) -> Resampler:
        return super().resample(
            rule=rule,
            axis=axis,
            closed=closed,
            label=label,
            convention=convention,
            kind=kind,
            loffset=loffset,
            base=base,
            on=on,
            level=level,
            origin=origin,
            offset=offset,
            group_keys=group_keys,
        )

    def to_timestamp(self, freq=None, how="start", copy=True) -> Series:
        """
        Cast to DatetimeIndex of Timestamps, at *beginning* of period.

        Parameters
        ----------
        freq : str, default frequency of PeriodIndex
            Desired frequency.
        how : {'s', 'e', 'start', 'end'}
            Convention for converting period to timestamp; start of period
            vs. end.
        copy : bool, default True
            Whether or not to return a copy.

        Returns
        -------
        Series with DatetimeIndex
        """
        new_values = self._values
        if copy:
            new_values = new_values.copy()

        if not isinstance(self.index, PeriodIndex):
            raise TypeError(f"unsupported Type {type(self.index).__name__}")
        new_index = self.index.to_timestamp(freq=freq, how=how)
        return self._constructor(new_values, index=new_index).__finalize__(
            self, method="to_timestamp"
        )

    def to_period(self, freq=None, copy=True) -> Series:
        """
        Convert Series from DatetimeIndex to PeriodIndex.

        Parameters
        ----------
        freq : str, default None
            Frequency associated with the PeriodIndex.
        copy : bool, default True
            Whether or not to return a copy.

        Returns
        -------
        Series
            Series with index converted to PeriodIndex.
        """
        new_values = self._values
        if copy:
            new_values = new_values.copy()

        if not isinstance(self.index, DatetimeIndex):
            raise TypeError(f"unsupported Type {type(self.index).__name__}")
        new_index = self.index.to_period(freq=freq)
        return self._constructor(new_values, index=new_index).__finalize__(
            self, method="to_period"
        )

    @deprecate_nonkeyword_arguments(version=None, allowed_args=["self"])
    def ffill(
        self: Series,
        axis: None | Axis = None,
        inplace: bool = False,
        limit: None | int = None,
        downcast=None,
    ) -> Series | None:
        return super().ffill(axis, inplace, limit, downcast)

    @deprecate_nonkeyword_arguments(version=None, allowed_args=["self"])
    def bfill(
        self: Series,
        axis: None | Axis = None,
        inplace: bool = False,
        limit: None | int = None,
        downcast=None,
    ) -> Series | None:
        return super().bfill(axis, inplace, limit, downcast)

    @deprecate_nonkeyword_arguments(
        version=None, allowed_args=["self", "lower", "upper"]
    )
    def clip(
        self: Series,
        lower=None,
        upper=None,
        axis: Axis | None = None,
        inplace: bool = False,
        *args,
        **kwargs,
    ) -> Series | None:
        return super().clip(lower, upper, axis, inplace, *args, **kwargs)

    @deprecate_nonkeyword_arguments(version=None, allowed_args=["self", "method"])
    def interpolate(
        self: Series,
        method: str = "linear",
        axis: Axis = 0,
        limit: int | None = None,
        inplace: bool = False,
        limit_direction: str | None = None,
        limit_area: str | None = None,
        downcast: str | None = None,
        **kwargs,
    ) -> Series | None:
        return super().interpolate(
            method,
            axis,
            limit,
            inplace,
            limit_direction,
            limit_area,
            downcast,
            **kwargs,
        )

    @deprecate_nonkeyword_arguments(
        version=None, allowed_args=["self", "cond", "other"]
    )
    def where(
        self,
        cond,
        other=lib.no_default,
        inplace=False,
        axis=None,
        level=None,
        errors=lib.no_default,
        try_cast=lib.no_default,
    ):
        return super().where(cond, other, inplace, axis, level, errors, try_cast)

    @deprecate_nonkeyword_arguments(
        version=None, allowed_args=["self", "cond", "other"]
    )
    def mask(
        self,
        cond,
        other=np.nan,
        inplace=False,
        axis=None,
        level=None,
        errors=lib.no_default,
        try_cast=lib.no_default,
    ):
        return super().mask(cond, other, inplace, axis, level, errors, try_cast)

    # ----------------------------------------------------------------------
    # Add index
    _AXIS_ORDERS = ["index"]
    _AXIS_LEN = len(_AXIS_ORDERS)
    _info_axis_number = 0
    _info_axis_name = "index"

    index: Index = properties.AxisProperty(
        axis=0, doc="The index (axis labels) of the Series."
    )

    # ----------------------------------------------------------------------
    # Accessor Methods
    # ----------------------------------------------------------------------
    str = CachedAccessor("str", StringMethods)
    dt = CachedAccessor("dt", CombinedDatetimelikeProperties)
    cat = CachedAccessor("cat", CategoricalAccessor)
    plot = CachedAccessor("plot", pandas.plotting.PlotAccessor)
    sparse = CachedAccessor("sparse", SparseAccessor)

    # ----------------------------------------------------------------------
    # Add plotting methods to Series
    hist = pandas.plotting.hist_series

    # ----------------------------------------------------------------------
    # Template-Based Arithmetic/Comparison Methods

    def _cmp_method(self, other, op):
        res_name = ops.get_op_result_name(self, other)

        if isinstance(other, Series) and not self._indexed_same(other):
            raise ValueError("Can only compare identically-labeled Series objects")

        lvalues = self._values
        rvalues = extract_array(other, extract_numpy=True, extract_range=True)

        with np.errstate(all="ignore"):
            res_values = ops.comparison_op(lvalues, rvalues, op)

        return self._construct_result(res_values, name=res_name)

    def _logical_method(self, other, op):
        res_name = ops.get_op_result_name(self, other)
        self, other = ops.align_method_SERIES(self, other, align_asobject=True)

        lvalues = self._values
        rvalues = extract_array(other, extract_numpy=True, extract_range=True)

        res_values = ops.logical_op(lvalues, rvalues, op)
        return self._construct_result(res_values, name=res_name)

    def _arith_method(self, other, op):
        self, other = ops.align_method_SERIES(self, other)
        return base.IndexOpsMixin._arith_method(self, other, op)


Series._add_numeric_operations()

# Add arithmetic!
ops.add_flex_arithmetic_methods(Series)<|MERGE_RESOLUTION|>--- conflicted
+++ resolved
@@ -41,10 +41,7 @@
     IgnoreRaise,
     IndexKeyFunc,
     Level,
-<<<<<<< HEAD
-=======
     NaPosition,
->>>>>>> d2aa44f5
     SingleManager,
     SortKind,
     StorageOptions,
