"""
Data structure for 1-dimensional cross-sectional and time series data
"""
from io import StringIO
from shutil import get_terminal_size
from textwrap import dedent
from typing import (
    IO,
    TYPE_CHECKING,
    Any,
    Callable,
    Iterable,
    List,
    Optional,
    Tuple,
    Type,
    Union,
)
import warnings

import numpy as np

from pandas._config import get_option

from pandas._libs import lib, properties, reshape, tslibs
<<<<<<< HEAD
from pandas._typing import Axis, DtypeObj, FrameOrSeriesUnion, Label
=======
from pandas._typing import ArrayLike, Axis, DtypeObj, Label
>>>>>>> a6a1ab20
from pandas.compat.numpy import function as nv
from pandas.util._decorators import Appender, Substitution, doc
from pandas.util._validators import validate_bool_kwarg, validate_percentile

from pandas.core.dtypes.cast import (
    convert_dtypes,
    maybe_cast_to_extension_array,
    validate_numeric_casting,
)
from pandas.core.dtypes.common import (
    ensure_platform_int,
    is_bool,
    is_categorical_dtype,
    is_dict_like,
    is_extension_array_dtype,
    is_integer,
    is_iterator,
    is_list_like,
    is_object_dtype,
    is_scalar,
)
from pandas.core.dtypes.generic import (
    ABCDataFrame,
    ABCDatetimeIndex,
    ABCMultiIndex,
    ABCPeriodIndex,
    ABCSeries,
)
from pandas.core.dtypes.inference import is_hashable
from pandas.core.dtypes.missing import (
    isna,
    na_value_for_dtype,
    notna,
    remove_na_arraylike,
)

import pandas as pd
from pandas.core import algorithms, base, generic, nanops, ops
from pandas.core.accessor import CachedAccessor
from pandas.core.arrays import ExtensionArray
from pandas.core.arrays.categorical import CategoricalAccessor
from pandas.core.arrays.sparse import SparseAccessor
import pandas.core.common as com
from pandas.core.construction import (
    create_series_with_explicit_dtype,
    extract_array,
    is_empty_data,
    sanitize_array,
)
from pandas.core.generic import NDFrame
from pandas.core.indexers import unpack_1tuple
from pandas.core.indexes.accessors import CombinedDatetimelikeProperties
from pandas.core.indexes.api import (
    Float64Index,
    Index,
    IntervalIndex,
    InvalidIndexError,
    MultiIndex,
    ensure_index,
)
import pandas.core.indexes.base as ibase
from pandas.core.indexes.datetimes import DatetimeIndex
from pandas.core.indexes.period import PeriodIndex
from pandas.core.indexes.timedeltas import TimedeltaIndex
from pandas.core.indexing import check_bool_indexer
from pandas.core.internals import SingleBlockManager
from pandas.core.strings import StringMethods
from pandas.core.tools.datetimes import to_datetime

import pandas.io.formats.format as fmt
import pandas.plotting

if TYPE_CHECKING:
    from pandas.core.frame import DataFrame
    from pandas.core.groupby.generic import SeriesGroupBy

__all__ = ["Series"]

_shared_doc_kwargs = dict(
    axes="index",
    klass="Series",
    axes_single_arg="{0 or 'index'}",
    axis="""axis : {0 or 'index'}
        Parameter needed for compatibility with DataFrame.""",
    inplace="""inplace : boolean, default False
        If True, performs operation inplace and returns None.""",
    unique="np.ndarray",
    duplicated="Series",
    optional_by="",
    optional_mapper="",
    optional_labels="",
    optional_axis="",
    versionadded_to_excel="\n    .. versionadded:: 0.20.0\n",
)


def _coerce_method(converter):
    """
    Install the scalar coercion methods.
    """

    def wrapper(self):
        if len(self) == 1:
            return converter(self.iloc[0])
        raise TypeError(f"cannot convert the series to {converter}")

    wrapper.__name__ = f"__{converter.__name__}__"
    return wrapper


# ----------------------------------------------------------------------
# Series class


class Series(base.IndexOpsMixin, generic.NDFrame):
    """
    One-dimensional ndarray with axis labels (including time series).

    Labels need not be unique but must be a hashable type. The object
    supports both integer- and label-based indexing and provides a host of
    methods for performing operations involving the index. Statistical
    methods from ndarray have been overridden to automatically exclude
    missing data (currently represented as NaN).

    Operations between Series (+, -, /, *, **) align values based on their
    associated index values-- they need not be the same length. The result
    index will be the sorted union of the two indexes.

    Parameters
    ----------
    data : array-like, Iterable, dict, or scalar value
        Contains data stored in Series.

        .. versionchanged:: 0.23.0
           If data is a dict, argument order is maintained for Python 3.6
           and later.

    index : array-like or Index (1d)
        Values must be hashable and have the same length as `data`.
        Non-unique index values are allowed. Will default to
        RangeIndex (0, 1, 2, ..., n) if not provided. If both a dict and index
        sequence are used, the index will override the keys found in the
        dict.
    dtype : str, numpy.dtype, or ExtensionDtype, optional
        Data type for the output Series. If not specified, this will be
        inferred from `data`.
        See the :ref:`user guide <basics.dtypes>` for more usages.
    name : str, optional
        The name to give to the Series.
    copy : bool, default False
        Copy input data.
    """

    _typ = "series"

    _name: Label
    _metadata: List[str] = ["name"]
    _internal_names_set = {"index"} | generic.NDFrame._internal_names_set
    _accessors = {"dt", "cat", "str", "sparse"}
    _deprecations = (
        base.IndexOpsMixin._deprecations
        | generic.NDFrame._deprecations
        | frozenset(["compress", "ptp"])
    )

    # Override cache_readonly bc Series is mutable
    hasnans = property(
        base.IndexOpsMixin.hasnans.func, doc=base.IndexOpsMixin.hasnans.__doc__
    )
    _mgr: SingleBlockManager
    div: Callable[["Series", Any], "Series"]
    rdiv: Callable[["Series", Any], "Series"]

    # ----------------------------------------------------------------------
    # Constructors

    def __init__(
        self, data=None, index=None, dtype=None, name=None, copy=False, fastpath=False
    ):

        if (
            isinstance(data, SingleBlockManager)
            and index is None
            and dtype is None
            and copy is False
        ):
            # GH#33357 called with just the SingleBlockManager
            NDFrame.__init__(self, data)
            self.name = name
            return

        # we are called internally, so short-circuit
        if fastpath:

            # data is an ndarray, index is defined
            if not isinstance(data, SingleBlockManager):
                data = SingleBlockManager.from_array(data, index)
            if copy:
                data = data.copy()
            if index is None:
                index = data.index

        else:

            name = ibase.maybe_extract_name(name, data, type(self))

            if is_empty_data(data) and dtype is None:
                # gh-17261
                warnings.warn(
                    "The default dtype for empty Series will be 'object' instead "
                    "of 'float64' in a future version. Specify a dtype explicitly "
                    "to silence this warning.",
                    DeprecationWarning,
                    stacklevel=2,
                )
                # uncomment the line below when removing the DeprecationWarning
                # dtype = np.dtype(object)

            if index is not None:
                index = ensure_index(index)

            if data is None:
                data = {}
            if dtype is not None:
                dtype = self._validate_dtype(dtype)

            if isinstance(data, MultiIndex):
                raise NotImplementedError(
                    "initializing a Series from a MultiIndex is not supported"
                )
            elif isinstance(data, Index):

                if dtype is not None:
                    # astype copies
                    data = data.astype(dtype)
                else:
                    # need to copy to avoid aliasing issues
                    data = data._values.copy()
                    if isinstance(data, ABCDatetimeIndex) and data.tz is not None:
                        # GH#24096 need copy to be deep for datetime64tz case
                        # TODO: See if we can avoid these copies
                        data = data._values.copy(deep=True)
                copy = False

            elif isinstance(data, np.ndarray):
                if len(data.dtype):
                    # GH#13296 we are dealing with a compound dtype, which
                    #  should be treated as 2D
                    raise ValueError(
                        "Cannot construct a Series from an ndarray with "
                        "compound dtype.  Use DataFrame instead."
                    )
                pass
            elif isinstance(data, ABCSeries):
                if index is None:
                    index = data.index
                else:
                    data = data.reindex(index, copy=copy)
                data = data._mgr
            elif is_dict_like(data):
                data, index = self._init_dict(data, index, dtype)
                dtype = None
                copy = False
            elif isinstance(data, SingleBlockManager):
                if index is None:
                    index = data.index
                elif not data.index.equals(index) or copy:
                    # GH#19275 SingleBlockManager input should only be called
                    # internally
                    raise AssertionError(
                        "Cannot pass both SingleBlockManager "
                        "`data` argument and a different "
                        "`index` argument. `copy` must be False."
                    )

            elif is_extension_array_dtype(data):
                pass
            elif isinstance(data, (set, frozenset)):
                raise TypeError(f"'{type(data).__name__}' type is unordered")
            else:
                data = com.maybe_iterable_to_list(data)

            if index is None:
                if not is_list_like(data):
                    data = [data]
                index = ibase.default_index(len(data))
            elif is_list_like(data):

                # a scalar numpy array is list-like but doesn't
                # have a proper length
                try:
                    if len(index) != len(data):
                        raise ValueError(
                            f"Length of passed values is {len(data)}, "
                            f"index implies {len(index)}."
                        )
                except TypeError:
                    pass

            # create/copy the manager
            if isinstance(data, SingleBlockManager):
                if dtype is not None:
                    data = data.astype(dtype=dtype, errors="ignore", copy=copy)
                elif copy:
                    data = data.copy()
            else:
                data = sanitize_array(data, index, dtype, copy, raise_cast_failure=True)

                data = SingleBlockManager.from_array(data, index)

        generic.NDFrame.__init__(self, data)
        self.name = name
        self._set_axis(0, index, fastpath=True)

    def _init_dict(self, data, index=None, dtype=None):
        """
        Derive the "_mgr" and "index" attributes of a new Series from a
        dictionary input.

        Parameters
        ----------
        data : dict or dict-like
            Data used to populate the new Series.
        index : Index or index-like, default None
            Index for the new Series: if None, use dict keys.
        dtype : dtype, default None
            The dtype for the new Series: if None, infer from data.

        Returns
        -------
        _data : BlockManager for the new Series
        index : index for the new Series
        """
        # Looking for NaN in dict doesn't work ({np.nan : 1}[float('nan')]
        # raises KeyError), so we iterate the entire dict, and align
        if data:
            keys, values = zip(*data.items())
            values = list(values)
        elif index is not None:
            # fastpath for Series(data=None). Just use broadcasting a scalar
            # instead of reindexing.
            values = na_value_for_dtype(dtype)
            keys = index
        else:
            keys, values = [], []

        # Input is now list-like, so rely on "standard" construction:

        # TODO: passing np.float64 to not break anything yet. See GH-17261
        s = create_series_with_explicit_dtype(
            values, index=keys, dtype=dtype, dtype_if_empty=np.float64
        )

        # Now we just make sure the order is respected, if any
        if data and index is not None:
            s = s.reindex(index, copy=False)
        return s._mgr, s.index

    # ----------------------------------------------------------------------

    @property
    def _constructor(self) -> Type["Series"]:
        return Series

    @property
    def _constructor_expanddim(self) -> Type["DataFrame"]:
        from pandas.core.frame import DataFrame

        return DataFrame

    # types
    @property
    def _can_hold_na(self):
        return self._mgr._can_hold_na

    _index = None

    def _set_axis(self, axis: int, labels, fastpath: bool = False) -> None:
        """
        Override generic, we want to set the _typ here.

        This is called from the cython code when we set the `index` attribute
        directly, e.g. `series.index = [1, 2, 3]`.
        """
        if not fastpath:
            labels = ensure_index(labels)

        is_all_dates = labels.is_all_dates
        if is_all_dates:
            if not isinstance(labels, (DatetimeIndex, PeriodIndex, TimedeltaIndex)):
                try:
                    labels = DatetimeIndex(labels)
                    # need to set here because we changed the index
                    if fastpath:
                        self._mgr.set_axis(axis, labels)
                except (tslibs.OutOfBoundsDatetime, ValueError):
                    # labels may exceeds datetime bounds,
                    # or not be a DatetimeIndex
                    pass

        object.__setattr__(self, "_index", labels)
        if not fastpath:
            # The ensure_index call above ensures we have an Index object
            self._mgr.set_axis(axis, labels)

    # ndarray compatibility
    @property
    def dtype(self) -> DtypeObj:
        """
        Return the dtype object of the underlying data.
        """
        return self._mgr.dtype

    @property
    def dtypes(self) -> DtypeObj:
        """
        Return the dtype object of the underlying data.
        """
        # DataFrame compatibility
        return self.dtype

    @property
    def name(self) -> Label:
        """
        Return the name of the Series.

        The name of a Series becomes its index or column name if it is used
        to form a DataFrame. It is also used whenever displaying the Series
        using the interpreter.

        Returns
        -------
        label (hashable object)
            The name of the Series, also the column name if part of a DataFrame.

        See Also
        --------
        Series.rename : Sets the Series name when given a scalar input.
        Index.name : Corresponding Index property.

        Examples
        --------
        The Series name can be set initially when calling the constructor.

        >>> s = pd.Series([1, 2, 3], dtype=np.int64, name='Numbers')
        >>> s
        0    1
        1    2
        2    3
        Name: Numbers, dtype: int64
        >>> s.name = "Integers"
        >>> s
        0    1
        1    2
        2    3
        Name: Integers, dtype: int64

        The name of a Series within a DataFrame is its column name.

        >>> df = pd.DataFrame([[1, 2], [3, 4], [5, 6]],
        ...                   columns=["Odd Numbers", "Even Numbers"])
        >>> df
           Odd Numbers  Even Numbers
        0            1             2
        1            3             4
        2            5             6
        >>> df["Even Numbers"].name
        'Even Numbers'
        """
        return self._name

    @name.setter
    def name(self, value: Label) -> None:
        if not is_hashable(value):
            raise TypeError("Series.name must be a hashable type")
        object.__setattr__(self, "_name", value)

    @property
    def values(self):
        """
        Return Series as ndarray or ndarray-like depending on the dtype.

        .. warning::

           We recommend using :attr:`Series.array` or
           :meth:`Series.to_numpy`, depending on whether you need
           a reference to the underlying data or a NumPy array.

        Returns
        -------
        numpy.ndarray or ndarray-like

        See Also
        --------
        Series.array : Reference to the underlying data.
        Series.to_numpy : A NumPy array representing the underlying data.

        Examples
        --------
        >>> pd.Series([1, 2, 3]).values
        array([1, 2, 3])

        >>> pd.Series(list('aabc')).values
        array(['a', 'a', 'b', 'c'], dtype=object)

        >>> pd.Series(list('aabc')).astype('category').values
        [a, a, b, c]
        Categories (3, object): [a, b, c]

        Timezone aware datetime data is converted to UTC:

        >>> pd.Series(pd.date_range('20130101', periods=3,
        ...                         tz='US/Eastern')).values
        array(['2013-01-01T05:00:00.000000000',
               '2013-01-02T05:00:00.000000000',
               '2013-01-03T05:00:00.000000000'], dtype='datetime64[ns]')
        """
        return self._mgr.external_values()

    @property
    def _values(self):
        """
        Return the internal repr of this data (defined by Block.interval_values).
        This are the values as stored in the Block (ndarray or ExtensionArray
        depending on the Block class), with datetime64[ns] and timedelta64[ns]
        wrapped in ExtensionArrays to match Index._values behavior.

        Differs from the public ``.values`` for certain data types, because of
        historical backwards compatibility of the public attribute (e.g. period
        returns object ndarray and datetimetz a datetime64[ns] ndarray for
        ``.values`` while it returns an ExtensionArray for ``._values`` in those
        cases).

        Differs from ``.array`` in that this still returns the numpy array if
        the Block is backed by a numpy array (except for datetime64 and
        timedelta64 dtypes), while ``.array`` ensures to always return an
        ExtensionArray.

        Overview:

        dtype       | values        | _values       | array         |
        ----------- | ------------- | ------------- | ------------- |
        Numeric     | ndarray       | ndarray       | PandasArray   |
        Category    | Categorical   | Categorical   | Categorical   |
        dt64[ns]    | ndarray[M8ns] | DatetimeArray | DatetimeArray |
        dt64[ns tz] | ndarray[M8ns] | DatetimeArray | DatetimeArray |
        td64[ns]    | ndarray[m8ns] | TimedeltaArray| ndarray[m8ns] |
        Period      | ndarray[obj]  | PeriodArray   | PeriodArray   |
        Nullable    | EA            | EA            | EA            |

        """
        return self._mgr.internal_values()

    @Appender(base.IndexOpsMixin.array.__doc__)  # type: ignore
    @property
    def array(self) -> ExtensionArray:
        return self._mgr._block.array_values()

    # ops
    def ravel(self, order="C"):
        """
        Return the flattened underlying data as an ndarray.

        Returns
        -------
        numpy.ndarray or ndarray-like
            Flattened data of the Series.

        See Also
        --------
        numpy.ndarray.ravel : Return a flattened array.
        """
        return self._values.ravel(order=order)

    def __len__(self) -> int:
        """
        Return the length of the Series.
        """
        return len(self._mgr)

    def view(self, dtype=None) -> "Series":
        """
        Create a new view of the Series.

        This function will return a new Series with a view of the same
        underlying values in memory, optionally reinterpreted with a new data
        type. The new data type must preserve the same size in bytes as to not
        cause index misalignment.

        Parameters
        ----------
        dtype : data type
            Data type object or one of their string representations.

        Returns
        -------
        Series
            A new Series object as a view of the same data in memory.

        See Also
        --------
        numpy.ndarray.view : Equivalent numpy function to create a new view of
            the same data in memory.

        Notes
        -----
        Series are instantiated with ``dtype=float64`` by default. While
        ``numpy.ndarray.view()`` will return a view with the same data type as
        the original array, ``Series.view()`` (without specified dtype)
        will try using ``float64`` and may fail if the original data type size
        in bytes is not the same.

        Examples
        --------
        >>> s = pd.Series([-2, -1, 0, 1, 2], dtype='int8')
        >>> s
        0   -2
        1   -1
        2    0
        3    1
        4    2
        dtype: int8

        The 8 bit signed integer representation of `-1` is `0b11111111`, but
        the same bytes represent 255 if read as an 8 bit unsigned integer:

        >>> us = s.view('uint8')
        >>> us
        0    254
        1    255
        2      0
        3      1
        4      2
        dtype: uint8

        The views share the same underlying values:

        >>> us[0] = 128
        >>> s
        0   -128
        1     -1
        2      0
        3      1
        4      2
        dtype: int8
        """
        return self._constructor(
            self._values.view(dtype), index=self.index
        ).__finalize__(self, method="view")

    # ----------------------------------------------------------------------
    # NDArray Compat
    _HANDLED_TYPES = (Index, ExtensionArray, np.ndarray)

    def __array_ufunc__(
        self, ufunc: Callable, method: str, *inputs: Any, **kwargs: Any
    ):
        # TODO: handle DataFrame
        cls = type(self)

        # for binary ops, use our custom dunder methods
        result = ops.maybe_dispatch_ufunc_to_dunder_op(
            self, ufunc, method, *inputs, **kwargs
        )
        if result is not NotImplemented:
            return result

        # Determine if we should defer.
        no_defer = (np.ndarray.__array_ufunc__, cls.__array_ufunc__)

        for item in inputs:
            higher_priority = (
                hasattr(item, "__array_priority__")
                and item.__array_priority__ > self.__array_priority__
            )
            has_array_ufunc = (
                hasattr(item, "__array_ufunc__")
                and type(item).__array_ufunc__ not in no_defer
                and not isinstance(item, self._HANDLED_TYPES)
            )
            if higher_priority or has_array_ufunc:
                return NotImplemented

        # align all the inputs.
        names = [getattr(x, "name") for x in inputs if hasattr(x, "name")]
        types = tuple(type(x) for x in inputs)
        # TODO: dataframe
        alignable = [x for x, t in zip(inputs, types) if issubclass(t, Series)]

        if len(alignable) > 1:
            # This triggers alignment.
            # At the moment, there aren't any ufuncs with more than two inputs
            # so this ends up just being x1.index | x2.index, but we write
            # it to handle *args.
            index = alignable[0].index
            for s in alignable[1:]:
                index |= s.index
            inputs = tuple(
                x.reindex(index) if issubclass(t, Series) else x
                for x, t in zip(inputs, types)
            )
        else:
            index = self.index

        inputs = tuple(extract_array(x, extract_numpy=True) for x in inputs)
        result = getattr(ufunc, method)(*inputs, **kwargs)

        name = names[0] if len(set(names)) == 1 else None

        def construct_return(result):
            if lib.is_scalar(result):
                return result
            elif result.ndim > 1:
                # e.g. np.subtract.outer
                if method == "outer":
                    # GH#27198
                    raise NotImplementedError
                return result
            return self._constructor(result, index=index, name=name, copy=False)

        if type(result) is tuple:
            # multiple return values
            return tuple(construct_return(x) for x in result)
        elif method == "at":
            # no return value
            return None
        else:
            return construct_return(result)

    def __array__(self, dtype=None) -> np.ndarray:
        """
        Return the values as a NumPy array.

        Users should not call this directly. Rather, it is invoked by
        :func:`numpy.array` and :func:`numpy.asarray`.

        Parameters
        ----------
        dtype : str or numpy.dtype, optional
            The dtype to use for the resulting NumPy array. By default,
            the dtype is inferred from the data.

        Returns
        -------
        numpy.ndarray
            The values in the series converted to a :class:`numpy.ndarray`
            with the specified `dtype`.

        See Also
        --------
        array : Create a new array from data.
        Series.array : Zero-copy view to the array backing the Series.
        Series.to_numpy : Series method for similar behavior.

        Examples
        --------
        >>> ser = pd.Series([1, 2, 3])
        >>> np.asarray(ser)
        array([1, 2, 3])

        For timezone-aware data, the timezones may be retained with
        ``dtype='object'``

        >>> tzser = pd.Series(pd.date_range('2000', periods=2, tz="CET"))
        >>> np.asarray(tzser, dtype="object")
        array([Timestamp('2000-01-01 00:00:00+0100', tz='CET', freq='D'),
               Timestamp('2000-01-02 00:00:00+0100', tz='CET', freq='D')],
              dtype=object)

        Or the values may be localized to UTC and the tzinfo discarded with
        ``dtype='datetime64[ns]'``

        >>> np.asarray(tzser, dtype="datetime64[ns]")  # doctest: +ELLIPSIS
        array(['1999-12-31T23:00:00.000000000', ...],
              dtype='datetime64[ns]')
        """
        return np.asarray(self.array, dtype)

    # ----------------------------------------------------------------------
    # Unary Methods

    # coercion
    __float__ = _coerce_method(float)
    __long__ = _coerce_method(int)
    __int__ = _coerce_method(int)

    # ----------------------------------------------------------------------

    # indexers
    @property
    def axes(self) -> List[Index]:
        """
        Return a list of the row axis labels.
        """
        return [self.index]

    # ----------------------------------------------------------------------
    # Indexing Methods

    @Appender(generic.NDFrame.take.__doc__)
    def take(self, indices, axis=0, is_copy=None, **kwargs) -> "Series":
        if is_copy is not None:
            warnings.warn(
                "is_copy is deprecated and will be removed in a future version. "
                "'take' always returns a copy, so there is no need to specify this.",
                FutureWarning,
                stacklevel=2,
            )
        nv.validate_take(tuple(), kwargs)

        indices = ensure_platform_int(indices)
        new_index = self.index.take(indices)
        new_values = self._values.take(indices)

        result = self._constructor(new_values, index=new_index, fastpath=True)
        return result.__finalize__(self, method="take")

    def _take_with_is_copy(self, indices, axis=0):
        """
        Internal version of the `take` method that sets the `_is_copy`
        attribute to keep track of the parent dataframe (using in indexing
        for the SettingWithCopyWarning). For Series this does the same
        as the public take (it never sets `_is_copy`).

        See the docstring of `take` for full explanation of the parameters.
        """
        return self.take(indices=indices, axis=axis)

    def _ixs(self, i: int, axis: int = 0):
        """
        Return the i-th value or values in the Series by location.

        Parameters
        ----------
        i : int

        Returns
        -------
        scalar (int) or Series (slice, sequence)
        """
        return self._values[i]

    def _slice(self, slobj: slice, axis: int = 0) -> "Series":
        # axis kwarg is retained for compat with NDFrame method
        #  _slice is *always* positional
        return self._get_values(slobj)

    def __getitem__(self, key):
        key = com.apply_if_callable(key, self)

        if key is Ellipsis:
            return self

        key_is_scalar = is_scalar(key)
        if isinstance(key, (list, tuple)):
            key = unpack_1tuple(key)

        if key_is_scalar or isinstance(self.index, MultiIndex):
            # Otherwise index.get_value will raise InvalidIndexError
            try:
                result = self.index.get_value(self, key)

                return result
            except InvalidIndexError:
                if not isinstance(self.index, MultiIndex):
                    raise

            except (KeyError, ValueError):
                if isinstance(key, tuple) and isinstance(self.index, MultiIndex):
                    # kludge
                    pass
                else:
                    raise

        if not key_is_scalar:
            # avoid expensive checks if we know we have a scalar
            if is_iterator(key):
                key = list(key)

            if com.is_bool_indexer(key):
                key = check_bool_indexer(self.index, key)
                key = np.asarray(key, dtype=bool)
                return self._get_values(key)

        return self._get_with(key)

    def _get_with(self, key):
        # other: fancy integer or otherwise
        if isinstance(key, slice):
            # _convert_slice_indexer to determin if this slice is positional
            #  or label based, and if the latter, convert to positional
            slobj = self.index._convert_slice_indexer(key, kind="getitem")
            return self._slice(slobj)
        elif isinstance(key, ABCDataFrame):
            raise TypeError(
                "Indexing a Series with DataFrame is not "
                "supported, use the appropriate DataFrame column"
            )
        elif isinstance(key, tuple):
            return self._get_values_tuple(key)

        elif not is_list_like(key):
            # e.g. scalars that aren't recognized by lib.is_scalar, GH#32684
            return self.loc[key]

        if not isinstance(key, (list, np.ndarray, ExtensionArray, Series, Index)):
            key = list(key)

        if isinstance(key, Index):
            key_type = key.inferred_type
        else:
            key_type = lib.infer_dtype(key, skipna=False)

        # Note: The key_type == "boolean" case should be caught by the
        #  com.is_bool_indexer check in __getitem__
        if key_type == "integer":
            # We need to decide whether to treat this as a positional indexer
            #  (i.e. self.iloc) or label-based (i.e. self.loc)
            if self.index.is_integer() or self.index.is_floating():
                return self.loc[key]
            elif isinstance(self.index, IntervalIndex):
                return self.loc[key]
            else:
                return self.iloc[key]

        if isinstance(key, list):
            # handle the dup indexing case GH#4246
            return self.loc[key]

        return self.reindex(key)

    def _get_values_tuple(self, key):
        # mpl hackaround
        if com.any_none(*key):
            # suppress warning from slicing the index with a 2d indexer.
            # eventually we'll want Series itself to warn.
            with warnings.catch_warnings():
                warnings.filterwarnings(
                    "ignore", "Support for multi-dim", DeprecationWarning
                )
                return self._get_values(key)

        if not isinstance(self.index, MultiIndex):
            raise ValueError("Can only tuple-index with a MultiIndex")

        # If key is contained, would have returned by now
        indexer, new_index = self.index.get_loc_level(key)
        return self._constructor(self._values[indexer], index=new_index).__finalize__(
            self,
        )

    def _get_values(self, indexer):
        try:
            return self._constructor(self._mgr.get_slice(indexer)).__finalize__(self,)
        except ValueError:
            # mpl compat if we look up e.g. ser[:, np.newaxis];
            #  see tests.series.timeseries.test_mpl_compat_hack
            return self._values[indexer]

    def _get_value(self, label, takeable: bool = False):
        """
        Quickly retrieve single value at passed index label.

        Parameters
        ----------
        label : object
        takeable : interpret the index as indexers, default False

        Returns
        -------
        scalar value
        """
        if takeable:
            return self._values[label]

        # Similar to Index.get_value, but we do not fall back to positional
        loc = self.index.get_loc(label)
        return self.index._get_values_for_loc(self, loc, label)

    def __setitem__(self, key, value):
        key = com.apply_if_callable(key, self)
        cacher_needs_updating = self._check_is_chained_assignment_possible()

        if key is Ellipsis:
            key = slice(None)

        try:
            self._set_with_engine(key, value)
        except (KeyError, ValueError):
            values = self._values
            if is_integer(key) and not self.index.inferred_type == "integer":
                # positional setter
                values[key] = value
            else:
                # GH#12862 adding an new key to the Series
                self.loc[key] = value

        except TypeError as e:
            if isinstance(key, tuple) and not isinstance(self.index, MultiIndex):
                raise ValueError("Can only tuple-index with a MultiIndex") from e

            if com.is_bool_indexer(key):
                key = check_bool_indexer(self.index, key)
                key = np.asarray(key, dtype=bool)
                try:
                    self._where(~key, value, inplace=True)
                except InvalidIndexError:
                    self._set_values(key.astype(np.bool_), value)
                return

            else:
                self._set_with(key, value)

        if cacher_needs_updating:
            self._maybe_update_cacher()

    def _set_with_engine(self, key, value):
        # fails with AttributeError for IntervalIndex
        loc = self.index._engine.get_loc(key)
        validate_numeric_casting(self.dtype, value)
        self._values[loc] = value

    def _set_with(self, key, value):
        # other: fancy integer or otherwise
        if isinstance(key, slice):
            indexer = self.index._convert_slice_indexer(key, kind="getitem")
            return self._set_values(indexer, value)

        else:
            assert not isinstance(key, tuple)

            if is_scalar(key):
                key = [key]

            if isinstance(key, Index):
                key_type = key.inferred_type
                key = key._values
            else:
                key_type = lib.infer_dtype(key, skipna=False)

            # Note: key_type == "boolean" should not occur because that
            #  should be caught by the is_bool_indexer check in __setitem__
            if key_type == "integer":
                if self.index.inferred_type == "integer":
                    self._set_labels(key, value)
                else:
                    self._set_values(key, value)
            else:
                self._set_labels(key, value)

    def _set_labels(self, key, value):
        key = com.asarray_tuplesafe(key)
        indexer: np.ndarray = self.index.get_indexer(key)
        mask = indexer == -1
        if mask.any():
            raise ValueError(f"{key[mask]} not contained in the index")
        self._set_values(indexer, value)

    def _set_values(self, key, value):
        if isinstance(key, Series):
            key = key._values
        self._mgr = self._mgr.setitem(indexer=key, value=value)
        self._maybe_update_cacher()

    def _set_value(self, label, value, takeable: bool = False):
        """
        Quickly set single value at passed label.

        If label is not contained, a new object is created with the label
        placed at the end of the result index.

        Parameters
        ----------
        label : object
            Partial indexing with MultiIndex not allowed.
        value : object
            Scalar value.
        takeable : interpret the index as indexers, default False
        """
        try:
            if takeable:
                self._values[label] = value
            else:
                loc = self.index.get_loc(label)
                validate_numeric_casting(self.dtype, value)
                self._values[loc] = value
        except KeyError:

            # set using a non-recursive method
            self.loc[label] = value

    # ----------------------------------------------------------------------
    # Unsorted

    @property
    def _is_mixed_type(self):
        return False

    def repeat(self, repeats, axis=None) -> "Series":
        """
        Repeat elements of a Series.

        Returns a new Series where each element of the current Series
        is repeated consecutively a given number of times.

        Parameters
        ----------
        repeats : int or array of ints
            The number of repetitions for each element. This should be a
            non-negative integer. Repeating 0 times will return an empty
            Series.
        axis : None
            Must be ``None``. Has no effect but is accepted for compatibility
            with numpy.

        Returns
        -------
        Series
            Newly created Series with repeated elements.

        See Also
        --------
        Index.repeat : Equivalent function for Index.
        numpy.repeat : Similar method for :class:`numpy.ndarray`.

        Examples
        --------
        >>> s = pd.Series(['a', 'b', 'c'])
        >>> s
        0    a
        1    b
        2    c
        dtype: object
        >>> s.repeat(2)
        0    a
        0    a
        1    b
        1    b
        2    c
        2    c
        dtype: object
        >>> s.repeat([1, 2, 3])
        0    a
        1    b
        1    b
        2    c
        2    c
        2    c
        dtype: object
        """
        nv.validate_repeat(tuple(), dict(axis=axis))
        new_index = self.index.repeat(repeats)
        new_values = self._values.repeat(repeats)
        return self._constructor(new_values, index=new_index).__finalize__(
            self, method="repeat"
        )

    def reset_index(self, level=None, drop=False, name=None, inplace=False):
        """
        Generate a new DataFrame or Series with the index reset.

        This is useful when the index needs to be treated as a column, or
        when the index is meaningless and needs to be reset to the default
        before another operation.

        Parameters
        ----------
        level : int, str, tuple, or list, default optional
            For a Series with a MultiIndex, only remove the specified levels
            from the index. Removes all levels by default.
        drop : bool, default False
            Just reset the index, without inserting it as a column in
            the new DataFrame.
        name : object, optional
            The name to use for the column containing the original Series
            values. Uses ``self.name`` by default. This argument is ignored
            when `drop` is True.
        inplace : bool, default False
            Modify the Series in place (do not create a new object).

        Returns
        -------
        Series or DataFrame
            When `drop` is False (the default), a DataFrame is returned.
            The newly created columns will come first in the DataFrame,
            followed by the original Series values.
            When `drop` is True, a `Series` is returned.
            In either case, if ``inplace=True``, no value is returned.

        See Also
        --------
        DataFrame.reset_index: Analogous function for DataFrame.

        Examples
        --------
        >>> s = pd.Series([1, 2, 3, 4], name='foo',
        ...               index=pd.Index(['a', 'b', 'c', 'd'], name='idx'))

        Generate a DataFrame with default index.

        >>> s.reset_index()
          idx  foo
        0   a    1
        1   b    2
        2   c    3
        3   d    4

        To specify the name of the new column use `name`.

        >>> s.reset_index(name='values')
          idx  values
        0   a       1
        1   b       2
        2   c       3
        3   d       4

        To generate a new Series with the default set `drop` to True.

        >>> s.reset_index(drop=True)
        0    1
        1    2
        2    3
        3    4
        Name: foo, dtype: int64

        To update the Series in place, without generating a new one
        set `inplace` to True. Note that it also requires ``drop=True``.

        >>> s.reset_index(inplace=True, drop=True)
        >>> s
        0    1
        1    2
        2    3
        3    4
        Name: foo, dtype: int64

        The `level` parameter is interesting for Series with a multi-level
        index.

        >>> arrays = [np.array(['bar', 'bar', 'baz', 'baz']),
        ...           np.array(['one', 'two', 'one', 'two'])]
        >>> s2 = pd.Series(
        ...     range(4), name='foo',
        ...     index=pd.MultiIndex.from_arrays(arrays,
        ...                                     names=['a', 'b']))

        To remove a specific level from the Index, use `level`.

        >>> s2.reset_index(level='a')
               a  foo
        b
        one  bar    0
        two  bar    1
        one  baz    2
        two  baz    3

        If `level` is not set, all levels are removed from the Index.

        >>> s2.reset_index()
             a    b  foo
        0  bar  one    0
        1  bar  two    1
        2  baz  one    2
        3  baz  two    3
        """
        inplace = validate_bool_kwarg(inplace, "inplace")
        if drop:
            new_index = ibase.default_index(len(self))
            if level is not None:
                if not isinstance(level, (tuple, list)):
                    level = [level]
                level = [self.index._get_level_number(lev) for lev in level]
                if len(level) < self.index.nlevels:
                    new_index = self.index.droplevel(level)

            if inplace:
                self.index = new_index
                # set name if it was passed, otherwise, keep the previous name
                self.name = name or self.name
            else:
                return self._constructor(
                    self._values.copy(), index=new_index
                ).__finalize__(self, method="reset_index")
        elif inplace:
            raise TypeError(
                "Cannot reset_index inplace on a Series to create a DataFrame"
            )
        else:
            df = self.to_frame(name)
            return df.reset_index(level=level, drop=drop)

    # ----------------------------------------------------------------------
    # Rendering Methods

    def __repr__(self) -> str:
        """
        Return a string representation for a particular Series.
        """
        buf = StringIO("")
        width, height = get_terminal_size()
        max_rows = (
            height
            if get_option("display.max_rows") == 0
            else get_option("display.max_rows")
        )
        min_rows = (
            height
            if get_option("display.max_rows") == 0
            else get_option("display.min_rows")
        )
        show_dimensions = get_option("display.show_dimensions")

        self.to_string(
            buf=buf,
            name=self.name,
            dtype=self.dtype,
            min_rows=min_rows,
            max_rows=max_rows,
            length=show_dimensions,
        )
        result = buf.getvalue()

        return result

    def to_string(
        self,
        buf=None,
        na_rep="NaN",
        float_format=None,
        header=True,
        index=True,
        length=False,
        dtype=False,
        name=False,
        max_rows=None,
        min_rows=None,
    ):
        """
        Render a string representation of the Series.

        Parameters
        ----------
        buf : StringIO-like, optional
            Buffer to write to.
        na_rep : str, optional
            String representation of NaN to use, default 'NaN'.
        float_format : one-parameter function, optional
            Formatter function to apply to columns' elements if they are
            floats, default None.
        header : bool, default True
            Add the Series header (index name).
        index : bool, optional
            Add index (row) labels, default True.
        length : bool, default False
            Add the Series length.
        dtype : bool, default False
            Add the Series dtype.
        name : bool, default False
            Add the Series name if not None.
        max_rows : int, optional
            Maximum number of rows to show before truncating. If None, show
            all.
        min_rows : int, optional
            The number of rows to display in a truncated repr (when number
            of rows is above `max_rows`).

        Returns
        -------
        str or None
            String representation of Series if ``buf=None``, otherwise None.
        """
        formatter = fmt.SeriesFormatter(
            self,
            name=name,
            length=length,
            header=header,
            index=index,
            dtype=dtype,
            na_rep=na_rep,
            float_format=float_format,
            min_rows=min_rows,
            max_rows=max_rows,
        )
        result = formatter.to_string()

        # catch contract violations
        if not isinstance(result, str):
            raise AssertionError(
                "result must be of type str, type "
                f"of result is {repr(type(result).__name__)}"
            )

        if buf is None:
            return result
        else:
            try:
                buf.write(result)
            except AttributeError:
                with open(buf, "w") as f:
                    f.write(result)

    @Appender(
        """
        Examples
        --------
        >>> s = pd.Series(["elk", "pig", "dog", "quetzal"], name="animal")
        >>> print(s.to_markdown())
        |    | animal   |
        |---:|:---------|
        |  0 | elk      |
        |  1 | pig      |
        |  2 | dog      |
        |  3 | quetzal  |
        """
    )
    @Substitution(klass="Series")
    @Appender(generic._shared_docs["to_markdown"])
    def to_markdown(
        self, buf: Optional[IO[str]] = None, mode: Optional[str] = None, **kwargs
    ) -> Optional[str]:
        return self.to_frame().to_markdown(buf, mode, **kwargs)

    # ----------------------------------------------------------------------

    def items(self) -> Iterable[Tuple[Label, Any]]:
        """
        Lazily iterate over (index, value) tuples.

        This method returns an iterable tuple (index, value). This is
        convenient if you want to create a lazy iterator.

        Returns
        -------
        iterable
            Iterable of tuples containing the (index, value) pairs from a
            Series.

        See Also
        --------
        DataFrame.items : Iterate over (column name, Series) pairs.
        DataFrame.iterrows : Iterate over DataFrame rows as (index, Series) pairs.

        Examples
        --------
        >>> s = pd.Series(['A', 'B', 'C'])
        >>> for index, value in s.items():
        ...     print(f"Index : {index}, Value : {value}")
        Index : 0, Value : A
        Index : 1, Value : B
        Index : 2, Value : C
        """
        return zip(iter(self.index), iter(self))

    @Appender(items.__doc__)
    def iteritems(self) -> Iterable[Tuple[Label, Any]]:
        return self.items()

    # ----------------------------------------------------------------------
    # Misc public methods

    def keys(self) -> Index:
        """
        Return alias for index.

        Returns
        -------
        Index
            Index of the Series.
        """
        return self.index

    def to_dict(self, into=dict):
        """
        Convert Series to {label -> value} dict or dict-like object.

        Parameters
        ----------
        into : class, default dict
            The collections.abc.Mapping subclass to use as the return
            object. Can be the actual class or an empty
            instance of the mapping type you want.  If you want a
            collections.defaultdict, you must pass it initialized.

        Returns
        -------
        collections.abc.Mapping
            Key-value representation of Series.

        Examples
        --------
        >>> s = pd.Series([1, 2, 3, 4])
        >>> s.to_dict()
        {0: 1, 1: 2, 2: 3, 3: 4}
        >>> from collections import OrderedDict, defaultdict
        >>> s.to_dict(OrderedDict)
        OrderedDict([(0, 1), (1, 2), (2, 3), (3, 4)])
        >>> dd = defaultdict(list)
        >>> s.to_dict(dd)
        defaultdict(<class 'list'>, {0: 1, 1: 2, 2: 3, 3: 4})
        """
        # GH16122
        into_c = com.standardize_mapping(into)
        return into_c(self.items())

    def to_frame(self, name=None) -> "DataFrame":
        """
        Convert Series to DataFrame.

        Parameters
        ----------
        name : object, default None
            The passed name should substitute for the series name (if it has
            one).

        Returns
        -------
        DataFrame
            DataFrame representation of Series.

        Examples
        --------
        >>> s = pd.Series(["a", "b", "c"],
        ...               name="vals")
        >>> s.to_frame()
          vals
        0    a
        1    b
        2    c
        """
        if name is None:
            df = self._constructor_expanddim(self)
        else:
            df = self._constructor_expanddim({name: self})

        return df

    def _set_name(self, name, inplace=False) -> "Series":
        """
        Set the Series name.

        Parameters
        ----------
        name : str
        inplace : bool
            Whether to modify `self` directly or return a copy.
        """
        inplace = validate_bool_kwarg(inplace, "inplace")
        ser = self if inplace else self.copy()
        ser.name = name
        return ser

    @Appender(
        """
Examples
--------
>>> ser = pd.Series([390., 350., 30., 20.],
...                 index=['Falcon', 'Falcon', 'Parrot', 'Parrot'], name="Max Speed")
>>> ser
Falcon    390.0
Falcon    350.0
Parrot     30.0
Parrot     20.0
Name: Max Speed, dtype: float64
>>> ser.groupby(["a", "b", "a", "b"]).mean()
a    210.0
b    185.0
Name: Max Speed, dtype: float64
>>> ser.groupby(level=0).mean()
Falcon    370.0
Parrot     25.0
Name: Max Speed, dtype: float64
>>> ser.groupby(ser > 100).mean()
Max Speed
False     25.0
True     370.0
Name: Max Speed, dtype: float64

**Grouping by Indexes**

We can groupby different levels of a hierarchical index
using the `level` parameter:

>>> arrays = [['Falcon', 'Falcon', 'Parrot', 'Parrot'],
...           ['Captive', 'Wild', 'Captive', 'Wild']]
>>> index = pd.MultiIndex.from_arrays(arrays, names=('Animal', 'Type'))
>>> ser = pd.Series([390., 350., 30., 20.], index=index, name="Max Speed")
>>> ser
Animal  Type
Falcon  Captive    390.0
        Wild       350.0
Parrot  Captive     30.0
        Wild        20.0
Name: Max Speed, dtype: float64
>>> ser.groupby(level=0).mean()
Animal
Falcon    370.0
Parrot     25.0
Name: Max Speed, dtype: float64
>>> ser.groupby(level="Type").mean()
Type
Captive    210.0
Wild       185.0
Name: Max Speed, dtype: float64
"""
    )
    @Appender(generic._shared_docs["groupby"] % _shared_doc_kwargs)
    def groupby(
        self,
        by=None,
        axis=0,
        level=None,
        as_index: bool = True,
        sort: bool = True,
        group_keys: bool = True,
        squeeze: bool = False,
        observed: bool = False,
    ) -> "SeriesGroupBy":
        from pandas.core.groupby.generic import SeriesGroupBy

        if level is None and by is None:
            raise TypeError("You have to supply one of 'by' and 'level'")
        axis = self._get_axis_number(axis)

        return SeriesGroupBy(
            obj=self,
            keys=by,
            axis=axis,
            level=level,
            as_index=as_index,
            sort=sort,
            group_keys=group_keys,
            squeeze=squeeze,
            observed=observed,
        )

    # ----------------------------------------------------------------------
    # Statistics, overridden ndarray methods

    # TODO: integrate bottleneck

    def count(self, level=None):
        """
        Return number of non-NA/null observations in the Series.

        Parameters
        ----------
        level : int or level name, default None
            If the axis is a MultiIndex (hierarchical), count along a
            particular level, collapsing into a smaller Series.

        Returns
        -------
        int or Series (if level specified)
            Number of non-null values in the Series.

        See Also
        --------
        DataFrame.count : Count non-NA cells for each column or row.

        Examples
        --------
        >>> s = pd.Series([0.0, 1.0, np.nan])
        >>> s.count()
        2
        """
        if level is None:
            return notna(self.array).sum()

        if isinstance(level, str):
            level = self.index._get_level_number(level)

        lev = self.index.levels[level]
        level_codes = np.array(self.index.codes[level], subok=False, copy=True)

        mask = level_codes == -1
        if mask.any():
            level_codes[mask] = cnt = len(lev)
            lev = lev.insert(cnt, lev._na_value)

        obs = level_codes[notna(self._values)]
        out = np.bincount(obs, minlength=len(lev) or None)
        return self._constructor(out, index=lev, dtype="int64").__finalize__(
            self, method="count"
        )

    def mode(self, dropna=True) -> "Series":
        """
        Return the mode(s) of the dataset.

        Always returns Series even if only one value is returned.

        Parameters
        ----------
        dropna : bool, default True
            Don't consider counts of NaN/NaT.

            .. versionadded:: 0.24.0

        Returns
        -------
        Series
            Modes of the Series in sorted order.
        """
        # TODO: Add option for bins like value_counts()
        return algorithms.mode(self, dropna=dropna)

    def unique(self):
        """
        Return unique values of Series object.

        Uniques are returned in order of appearance. Hash table-based unique,
        therefore does NOT sort.

        Returns
        -------
        ndarray or ExtensionArray
            The unique values returned as a NumPy array. See Notes.

        See Also
        --------
        unique : Top-level unique method for any 1-d array-like object.
        Index.unique : Return Index with unique values from an Index object.

        Notes
        -----
        Returns the unique values as a NumPy array. In case of an
        extension-array backed Series, a new
        :class:`~api.extensions.ExtensionArray` of that type with just
        the unique values is returned. This includes

            * Categorical
            * Period
            * Datetime with Timezone
            * Interval
            * Sparse
            * IntegerNA

        See Examples section.

        Examples
        --------
        >>> pd.Series([2, 1, 3, 3], name='A').unique()
        array([2, 1, 3])

        >>> pd.Series([pd.Timestamp('2016-01-01') for _ in range(3)]).unique()
        array(['2016-01-01T00:00:00.000000000'], dtype='datetime64[ns]')

        >>> pd.Series([pd.Timestamp('2016-01-01', tz='US/Eastern')
        ...            for _ in range(3)]).unique()
        <DatetimeArray>
        ['2016-01-01 00:00:00-05:00']
        Length: 1, dtype: datetime64[ns, US/Eastern]

        An unordered Categorical will return categories in the order of
        appearance.

        >>> pd.Series(pd.Categorical(list('baabc'))).unique()
        [b, a, c]
        Categories (3, object): [b, a, c]

        An ordered Categorical preserves the category ordering.

        >>> pd.Series(pd.Categorical(list('baabc'), categories=list('abc'),
        ...                          ordered=True)).unique()
        [b, a, c]
        Categories (3, object): [a < b < c]
        """
        result = super().unique()
        return result

    def drop_duplicates(self, keep="first", inplace=False) -> Optional["Series"]:
        """
        Return Series with duplicate values removed.

        Parameters
        ----------
        keep : {'first', 'last', ``False``}, default 'first'
            Method to handle dropping duplicates:

            - 'first' : Drop duplicates except for the first occurrence.
            - 'last' : Drop duplicates except for the last occurrence.
            - ``False`` : Drop all duplicates.

        inplace : bool, default ``False``
            If ``True``, performs operation inplace and returns None.

        Returns
        -------
        Series
            Series with duplicates dropped.

        See Also
        --------
        Index.drop_duplicates : Equivalent method on Index.
        DataFrame.drop_duplicates : Equivalent method on DataFrame.
        Series.duplicated : Related method on Series, indicating duplicate
            Series values.

        Examples
        --------
        Generate a Series with duplicated entries.

        >>> s = pd.Series(['lama', 'cow', 'lama', 'beetle', 'lama', 'hippo'],
        ...               name='animal')
        >>> s
        0      lama
        1       cow
        2      lama
        3    beetle
        4      lama
        5     hippo
        Name: animal, dtype: object

        With the 'keep' parameter, the selection behaviour of duplicated values
        can be changed. The value 'first' keeps the first occurrence for each
        set of duplicated entries. The default value of keep is 'first'.

        >>> s.drop_duplicates()
        0      lama
        1       cow
        3    beetle
        5     hippo
        Name: animal, dtype: object

        The value 'last' for parameter 'keep' keeps the last occurrence for
        each set of duplicated entries.

        >>> s.drop_duplicates(keep='last')
        1       cow
        3    beetle
        4      lama
        5     hippo
        Name: animal, dtype: object

        The value ``False`` for parameter 'keep' discards all sets of
        duplicated entries. Setting the value of 'inplace' to ``True`` performs
        the operation inplace and returns ``None``.

        >>> s.drop_duplicates(keep=False, inplace=True)
        >>> s
        1       cow
        3    beetle
        5     hippo
        Name: animal, dtype: object
        """
        inplace = validate_bool_kwarg(inplace, "inplace")
        result = super().drop_duplicates(keep=keep)
        if inplace:
            self._update_inplace(result)
            return None
        else:
            return result

    def duplicated(self, keep="first") -> "Series":
        """
        Indicate duplicate Series values.

        Duplicated values are indicated as ``True`` values in the resulting
        Series. Either all duplicates, all except the first or all except the
        last occurrence of duplicates can be indicated.

        Parameters
        ----------
        keep : {'first', 'last', False}, default 'first'
            Method to handle dropping duplicates:

            - 'first' : Mark duplicates as ``True`` except for the first
              occurrence.
            - 'last' : Mark duplicates as ``True`` except for the last
              occurrence.
            - ``False`` : Mark all duplicates as ``True``.

        Returns
        -------
        Series
            Series indicating whether each value has occurred in the
            preceding values.

        See Also
        --------
        Index.duplicated : Equivalent method on pandas.Index.
        DataFrame.duplicated : Equivalent method on pandas.DataFrame.
        Series.drop_duplicates : Remove duplicate values from Series.

        Examples
        --------
        By default, for each set of duplicated values, the first occurrence is
        set on False and all others on True:

        >>> animals = pd.Series(['lama', 'cow', 'lama', 'beetle', 'lama'])
        >>> animals.duplicated()
        0    False
        1    False
        2     True
        3    False
        4     True
        dtype: bool

        which is equivalent to

        >>> animals.duplicated(keep='first')
        0    False
        1    False
        2     True
        3    False
        4     True
        dtype: bool

        By using 'last', the last occurrence of each set of duplicated values
        is set on False and all others on True:

        >>> animals.duplicated(keep='last')
        0     True
        1    False
        2     True
        3    False
        4    False
        dtype: bool

        By setting keep on ``False``, all duplicates are True:

        >>> animals.duplicated(keep=False)
        0     True
        1    False
        2     True
        3    False
        4     True
        dtype: bool
        """
        return super().duplicated(keep=keep)

    def idxmin(self, axis=0, skipna=True, *args, **kwargs):
        """
        Return the row label of the minimum value.

        If multiple values equal the minimum, the first row label with that
        value is returned.

        Parameters
        ----------
        axis : int, default 0
            For compatibility with DataFrame.idxmin. Redundant for application
            on Series.
        skipna : bool, default True
            Exclude NA/null values. If the entire Series is NA, the result
            will be NA.
        *args, **kwargs
            Additional arguments and keywords have no effect but might be
            accepted for compatibility with NumPy.

        Returns
        -------
        Index
            Label of the minimum value.

        Raises
        ------
        ValueError
            If the Series is empty.

        See Also
        --------
        numpy.argmin : Return indices of the minimum values
            along the given axis.
        DataFrame.idxmin : Return index of first occurrence of minimum
            over requested axis.
        Series.idxmax : Return index *label* of the first occurrence
            of maximum of values.

        Notes
        -----
        This method is the Series version of ``ndarray.argmin``. This method
        returns the label of the minimum, while ``ndarray.argmin`` returns
        the position. To get the position, use ``series.values.argmin()``.

        Examples
        --------
        >>> s = pd.Series(data=[1, None, 4, 1],
        ...               index=['A', 'B', 'C', 'D'])
        >>> s
        A    1.0
        B    NaN
        C    4.0
        D    1.0
        dtype: float64

        >>> s.idxmin()
        'A'

        If `skipna` is False and there is an NA value in the data,
        the function returns ``nan``.

        >>> s.idxmin(skipna=False)
        nan
        """
        skipna = nv.validate_argmin_with_skipna(skipna, args, kwargs)
        i = nanops.nanargmin(self._values, skipna=skipna)
        if i == -1:
            return np.nan
        return self.index[i]

    def idxmax(self, axis=0, skipna=True, *args, **kwargs):
        """
        Return the row label of the maximum value.

        If multiple values equal the maximum, the first row label with that
        value is returned.

        Parameters
        ----------
        axis : int, default 0
            For compatibility with DataFrame.idxmax. Redundant for application
            on Series.
        skipna : bool, default True
            Exclude NA/null values. If the entire Series is NA, the result
            will be NA.
        *args, **kwargs
            Additional arguments and keywords have no effect but might be
            accepted for compatibility with NumPy.

        Returns
        -------
        Index
            Label of the maximum value.

        Raises
        ------
        ValueError
            If the Series is empty.

        See Also
        --------
        numpy.argmax : Return indices of the maximum values
            along the given axis.
        DataFrame.idxmax : Return index of first occurrence of maximum
            over requested axis.
        Series.idxmin : Return index *label* of the first occurrence
            of minimum of values.

        Notes
        -----
        This method is the Series version of ``ndarray.argmax``. This method
        returns the label of the maximum, while ``ndarray.argmax`` returns
        the position. To get the position, use ``series.values.argmax()``.

        Examples
        --------
        >>> s = pd.Series(data=[1, None, 4, 3, 4],
        ...               index=['A', 'B', 'C', 'D', 'E'])
        >>> s
        A    1.0
        B    NaN
        C    4.0
        D    3.0
        E    4.0
        dtype: float64

        >>> s.idxmax()
        'C'

        If `skipna` is False and there is an NA value in the data,
        the function returns ``nan``.

        >>> s.idxmax(skipna=False)
        nan
        """
        skipna = nv.validate_argmax_with_skipna(skipna, args, kwargs)
        i = nanops.nanargmax(self._values, skipna=skipna)
        if i == -1:
            return np.nan
        return self.index[i]

    def round(self, decimals=0, *args, **kwargs) -> "Series":
        """
        Round each value in a Series to the given number of decimals.

        Parameters
        ----------
        decimals : int, default 0
            Number of decimal places to round to. If decimals is negative,
            it specifies the number of positions to the left of the decimal point.
        *args, **kwargs
            Additional arguments and keywords have no effect but might be
            accepted for compatibility with NumPy.

        Returns
        -------
        Series
            Rounded values of the Series.

        See Also
        --------
        numpy.around : Round values of an np.array.
        DataFrame.round : Round values of a DataFrame.

        Examples
        --------
        >>> s = pd.Series([0.1, 1.3, 2.7])
        >>> s.round()
        0    0.0
        1    1.0
        2    3.0
        dtype: float64
        """
        nv.validate_round(args, kwargs)
        result = self._values.round(decimals)
        result = self._constructor(result, index=self.index).__finalize__(
            self, method="round"
        )

        return result

    def quantile(self, q=0.5, interpolation="linear"):
        """
        Return value at the given quantile.

        Parameters
        ----------
        q : float or array-like, default 0.5 (50% quantile)
            The quantile(s) to compute, which can lie in range: 0 <= q <= 1.
        interpolation : {'linear', 'lower', 'higher', 'midpoint', 'nearest'}
            This optional parameter specifies the interpolation method to use,
            when the desired quantile lies between two data points `i` and `j`:

                * linear: `i + (j - i) * fraction`, where `fraction` is the
                  fractional part of the index surrounded by `i` and `j`.
                * lower: `i`.
                * higher: `j`.
                * nearest: `i` or `j` whichever is nearest.
                * midpoint: (`i` + `j`) / 2.

        Returns
        -------
        float or Series
            If ``q`` is an array, a Series will be returned where the
            index is ``q`` and the values are the quantiles, otherwise
            a float will be returned.

        See Also
        --------
        core.window.Rolling.quantile : Calculate the rolling quantile.
        numpy.percentile : Returns the q-th percentile(s) of the array elements.

        Examples
        --------
        >>> s = pd.Series([1, 2, 3, 4])
        >>> s.quantile(.5)
        2.5
        >>> s.quantile([.25, .5, .75])
        0.25    1.75
        0.50    2.50
        0.75    3.25
        dtype: float64
        """
        validate_percentile(q)

        # We dispatch to DataFrame so that core.internals only has to worry
        #  about 2D cases.
        df = self.to_frame()

        result = df.quantile(q=q, interpolation=interpolation, numeric_only=False)
        if result.ndim == 2:
            result = result.iloc[:, 0]

        if is_list_like(q):
            result.name = self.name
            return self._constructor(result, index=Float64Index(q), name=self.name)
        else:
            # scalar
            return result.iloc[0]

    def corr(self, other, method="pearson", min_periods=None) -> float:
        """
        Compute correlation with `other` Series, excluding missing values.

        Parameters
        ----------
        other : Series
            Series with which to compute the correlation.
        method : {'pearson', 'kendall', 'spearman'} or callable
            Method used to compute correlation:

            - pearson : Standard correlation coefficient
            - kendall : Kendall Tau correlation coefficient
            - spearman : Spearman rank correlation
            - callable: Callable with input two 1d ndarrays and returning a float.

            .. versionadded:: 0.24.0
                Note that the returned matrix from corr will have 1 along the
                diagonals and will be symmetric regardless of the callable's
                behavior.
        min_periods : int, optional
            Minimum number of observations needed to have a valid result.

        Returns
        -------
        float
            Correlation with other.

        See Also
        --------
        DataFrame.corr : Compute pairwise correlation between columns.
        DataFrame.corrwith : Compute pairwise correlation with another
            DataFrame or Series.

        Examples
        --------
        >>> def histogram_intersection(a, b):
        ...     v = np.minimum(a, b).sum().round(decimals=1)
        ...     return v
        >>> s1 = pd.Series([.2, .0, .6, .2])
        >>> s2 = pd.Series([.3, .6, .0, .1])
        >>> s1.corr(s2, method=histogram_intersection)
        0.3
        """
        this, other = self.align(other, join="inner", copy=False)
        if len(this) == 0:
            return np.nan

        if method in ["pearson", "spearman", "kendall"] or callable(method):
            return nanops.nancorr(
                this.values, other.values, method=method, min_periods=min_periods
            )

        raise ValueError(
            "method must be either 'pearson', "
            "'spearman', 'kendall', or a callable, "
            f"'{method}' was supplied"
        )

    def cov(self, other, min_periods=None) -> float:
        """
        Compute covariance with Series, excluding missing values.

        Parameters
        ----------
        other : Series
            Series with which to compute the covariance.
        min_periods : int, optional
            Minimum number of observations needed to have a valid result.

        Returns
        -------
        float
            Covariance between Series and other normalized by N-1
            (unbiased estimator).

        See Also
        --------
        DataFrame.cov : Compute pairwise covariance of columns.

        Examples
        --------
        >>> s1 = pd.Series([0.90010907, 0.13484424, 0.62036035])
        >>> s2 = pd.Series([0.12528585, 0.26962463, 0.51111198])
        >>> s1.cov(s2)
        -0.01685762652715874
        """
        this, other = self.align(other, join="inner", copy=False)
        if len(this) == 0:
            return np.nan
        return nanops.nancov(this.values, other.values, min_periods=min_periods)

    def diff(self, periods: int = 1) -> "Series":
        """
        First discrete difference of element.

        Calculates the difference of a Series element compared with another
        element in the Series (default is element in previous row).

        Parameters
        ----------
        periods : int, default 1
            Periods to shift for calculating difference, accepts negative
            values.

        Returns
        -------
        Series
            First differences of the Series.

        See Also
        --------
        Series.pct_change: Percent change over given number of periods.
        Series.shift: Shift index by desired number of periods with an
            optional time freq.
        DataFrame.diff: First discrete difference of object.

        Notes
        -----
        For boolean dtypes, this uses :meth:`operator.xor` rather than
        :meth:`operator.sub`.

        Examples
        --------
        Difference with previous row

        >>> s = pd.Series([1, 1, 2, 3, 5, 8])
        >>> s.diff()
        0    NaN
        1    0.0
        2    1.0
        3    1.0
        4    2.0
        5    3.0
        dtype: float64

        Difference with 3rd previous row

        >>> s.diff(periods=3)
        0    NaN
        1    NaN
        2    NaN
        3    2.0
        4    4.0
        5    6.0
        dtype: float64

        Difference with following row

        >>> s.diff(periods=-1)
        0    0.0
        1   -1.0
        2   -1.0
        3   -2.0
        4   -3.0
        5    NaN
        dtype: float64
        """
        result = algorithms.diff(self.array, periods)
        return self._constructor(result, index=self.index).__finalize__(
            self, method="diff"
        )

    def autocorr(self, lag=1) -> float:
        """
        Compute the lag-N autocorrelation.

        This method computes the Pearson correlation between
        the Series and its shifted self.

        Parameters
        ----------
        lag : int, default 1
            Number of lags to apply before performing autocorrelation.

        Returns
        -------
        float
            The Pearson correlation between self and self.shift(lag).

        See Also
        --------
        Series.corr : Compute the correlation between two Series.
        Series.shift : Shift index by desired number of periods.
        DataFrame.corr : Compute pairwise correlation of columns.
        DataFrame.corrwith : Compute pairwise correlation between rows or
            columns of two DataFrame objects.

        Notes
        -----
        If the Pearson correlation is not well defined return 'NaN'.

        Examples
        --------
        >>> s = pd.Series([0.25, 0.5, 0.2, -0.05])
        >>> s.autocorr()  # doctest: +ELLIPSIS
        0.10355...
        >>> s.autocorr(lag=2)  # doctest: +ELLIPSIS
        -0.99999...

        If the Pearson correlation is not well defined, then 'NaN' is returned.

        >>> s = pd.Series([1, 0, 0, 0])
        >>> s.autocorr()
        nan
        """
        return self.corr(self.shift(lag))

    def dot(self, other):
        """
        Compute the dot product between the Series and the columns of other.

        This method computes the dot product between the Series and another
        one, or the Series and each columns of a DataFrame, or the Series and
        each columns of an array.

        It can also be called using `self @ other` in Python >= 3.5.

        Parameters
        ----------
        other : Series, DataFrame or array-like
            The other object to compute the dot product with its columns.

        Returns
        -------
        scalar, Series or numpy.ndarray
            Return the dot product of the Series and other if other is a
            Series, the Series of the dot product of Series and each rows of
            other if other is a DataFrame or a numpy.ndarray between the Series
            and each columns of the numpy array.

        See Also
        --------
        DataFrame.dot: Compute the matrix product with the DataFrame.
        Series.mul: Multiplication of series and other, element-wise.

        Notes
        -----
        The Series and other has to share the same index if other is a Series
        or a DataFrame.

        Examples
        --------
        >>> s = pd.Series([0, 1, 2, 3])
        >>> other = pd.Series([-1, 2, -3, 4])
        >>> s.dot(other)
        8
        >>> s @ other
        8
        >>> df = pd.DataFrame([[0, 1], [-2, 3], [4, -5], [6, 7]])
        >>> s.dot(df)
        0    24
        1    14
        dtype: int64
        >>> arr = np.array([[0, 1], [-2, 3], [4, -5], [6, 7]])
        >>> s.dot(arr)
        array([24, 14])
        """
        if isinstance(other, (Series, ABCDataFrame)):
            common = self.index.union(other.index)
            if len(common) > len(self.index) or len(common) > len(other.index):
                raise ValueError("matrices are not aligned")

            left = self.reindex(index=common, copy=False)
            right = other.reindex(index=common, copy=False)
            lvals = left.values
            rvals = right.values
        else:
            lvals = self.values
            rvals = np.asarray(other)
            if lvals.shape[0] != rvals.shape[0]:
                raise Exception(
                    f"Dot product shape mismatch, {lvals.shape} vs {rvals.shape}"
                )

        if isinstance(other, ABCDataFrame):
            return self._constructor(
                np.dot(lvals, rvals), index=other.columns
            ).__finalize__(self, method="dot")
        elif isinstance(other, Series):
            return np.dot(lvals, rvals)
        elif isinstance(rvals, np.ndarray):
            return np.dot(lvals, rvals)
        else:  # pragma: no cover
            raise TypeError(f"unsupported type: {type(other)}")

    def __matmul__(self, other):
        """
        Matrix multiplication using binary `@` operator in Python>=3.5.
        """
        return self.dot(other)

    def __rmatmul__(self, other):
        """
        Matrix multiplication using binary `@` operator in Python>=3.5.
        """
        return self.dot(np.transpose(other))

    @doc(base.IndexOpsMixin.searchsorted, klass="Series")
    def searchsorted(self, value, side="left", sorter=None):
        return algorithms.searchsorted(self._values, value, side=side, sorter=sorter)

    # -------------------------------------------------------------------
    # Combination

    def append(self, to_append, ignore_index=False, verify_integrity=False):
        """
        Concatenate two or more Series.

        Parameters
        ----------
        to_append : Series or list/tuple of Series
            Series to append with self.
        ignore_index : bool, default False
            If True, do not use the index labels.
        verify_integrity : bool, default False
            If True, raise Exception on creating index with duplicates.

        Returns
        -------
        Series
            Concatenated Series.

        See Also
        --------
        concat : General function to concatenate DataFrame or Series objects.

        Notes
        -----
        Iteratively appending to a Series can be more computationally intensive
        than a single concatenate. A better solution is to append values to a
        list and then concatenate the list with the original Series all at
        once.

        Examples
        --------
        >>> s1 = pd.Series([1, 2, 3])
        >>> s2 = pd.Series([4, 5, 6])
        >>> s3 = pd.Series([4, 5, 6], index=[3, 4, 5])
        >>> s1.append(s2)
        0    1
        1    2
        2    3
        0    4
        1    5
        2    6
        dtype: int64

        >>> s1.append(s3)
        0    1
        1    2
        2    3
        3    4
        4    5
        5    6
        dtype: int64

        With `ignore_index` set to True:

        >>> s1.append(s2, ignore_index=True)
        0    1
        1    2
        2    3
        3    4
        4    5
        5    6
        dtype: int64

        With `verify_integrity` set to True:

        >>> s1.append(s2, verify_integrity=True)
        Traceback (most recent call last):
        ...
        ValueError: Indexes have overlapping values: [0, 1, 2]
        """
        from pandas.core.reshape.concat import concat

        if isinstance(to_append, (list, tuple)):
            to_concat = [self]
            to_concat.extend(to_append)
        else:
            to_concat = [self, to_append]
        if any(isinstance(x, (ABCDataFrame,)) for x in to_concat[1:]):
            msg = (
                f"to_append should be a Series or list/tuple of Series, "
                f"got DataFrame"
            )
            raise TypeError(msg)
        return concat(
            to_concat, ignore_index=ignore_index, verify_integrity=verify_integrity
        )

    def _binop(self, other, func, level=None, fill_value=None):
        """
        Perform generic binary operation with optional fill value.

        Parameters
        ----------
        other : Series
        func : binary operator
        fill_value : float or object
            Value to substitute for NA/null values. If both Series are NA in a
            location, the result will be NA regardless of the passed fill value.
        level : int or level name, default None
            Broadcast across a level, matching Index values on the
            passed MultiIndex level.

        Returns
        -------
        Series
        """
        if not isinstance(other, Series):
            raise AssertionError("Other operand must be Series")

        this = self

        if not self.index.equals(other.index):
            this, other = self.align(other, level=level, join="outer", copy=False)

        this_vals, other_vals = ops.fill_binop(this.values, other.values, fill_value)

        with np.errstate(all="ignore"):
            result = func(this_vals, other_vals)

        name = ops.get_op_result_name(self, other)
        ret = this._construct_result(result, name)
        return ret

<<<<<<< HEAD
    @Appender(
        """
Returns
-------
Series or DataFrame
    If axis is 0 or 'index' the result will be a Series.
    The resulting index will be a MultiIndex with 'self' and 'other'
    stacked alternately at the inner level.

    If axis is 1 or 'columns' the result will be a DataFrame.
    It will have two columns namely 'self' and 'other'.

See Also
--------
DataFrame.compare : Compare with another DataFrame and show differences.

Notes
-----
Matching NaNs will not appear as a difference.

Examples
--------
>>> s1 = pd.Series(["a", "b", "c", "d", "e"])
>>> s2 = pd.Series(["a", "a", "c", "b", "e"])

Align the differences on columns

>>> s1.compare(s2)
  self other
1    b     a
3    d     b

Stack the differences on indices

>>> s1.compare(s2, align_axis=0)
1  self     b
   other    a
3  self     d
   other    b
dtype: object

Keep all original rows

>>> s1.compare(s2, keep_shape=True)
  self other
0  NaN   NaN
1    b     a
2  NaN   NaN
3    d     b
4  NaN   NaN

Keep all original rows and also all original values

>>> s1.compare(s2, keep_shape=True, keep_equal=True)
  self other
0    a     a
1    b     a
2    c     c
3    d     b
4    e     e
"""
    )
    @Appender(generic._shared_docs["compare"] % _shared_doc_kwargs)
    def compare(
        self,
        other: "Series",
        align_axis: Axis = 1,
        keep_shape: bool = False,
        keep_equal: bool = False,
    ) -> FrameOrSeriesUnion:
        return super().compare(
            other=other,
            align_axis=align_axis,
            keep_shape=keep_shape,
            keep_equal=keep_equal,
        )
=======
    def _construct_result(
        self, result: Union[ArrayLike, Tuple[ArrayLike, ArrayLike]], name: Label
    ) -> Union["Series", Tuple["Series", "Series"]]:
        """
        Construct an appropriately-labelled Series from the result of an op.

        Parameters
        ----------
        result : ndarray or ExtensionArray
        name : Label

        Returns
        -------
        Series
            In the case of __divmod__ or __rdivmod__, a 2-tuple of Series.
        """
        if isinstance(result, tuple):
            # produced by divmod or rdivmod

            res1 = self._construct_result(result[0], name=name)
            res2 = self._construct_result(result[1], name=name)

            # GH#33427 assertions to keep mypy happy
            assert isinstance(res1, Series)
            assert isinstance(res2, Series)
            return (res1, res2)

        # We do not pass dtype to ensure that the Series constructor
        #  does inference in the case where `result` has object-dtype.
        out = self._constructor(result, index=self.index)
        out = out.__finalize__(self)

        # Set the result's name after __finalize__ is called because __finalize__
        #  would set it back to self.name
        out.name = name
        return out
>>>>>>> a6a1ab20

    def combine(self, other, func, fill_value=None) -> "Series":

        """
        Combine the Series with a Series or scalar according to `func`.

        Combine the Series and `other` using `func` to perform elementwise
        selection for combined Series.
        `fill_value` is assumed when value is missing at some index
        from one of the two objects being combined.

        Parameters
        ----------
        other : Series or scalar
            The value(s) to be combined with the `Series`.
        func : function
            Function that takes two scalars as inputs and returns an element.
        fill_value : scalar, optional
            The value to assume when an index is missing from
            one Series or the other. The default specifies to use the
            appropriate NaN value for the underlying dtype of the Series.

        Returns
        -------
        Series
            The result of combining the Series with the other object.

        See Also
        --------
        Series.combine_first : Combine Series values, choosing the calling
            Series' values first.

        Examples
        --------
        Consider 2 Datasets ``s1`` and ``s2`` containing
        highest clocked speeds of different birds.

        >>> s1 = pd.Series({'falcon': 330.0, 'eagle': 160.0})
        >>> s1
        falcon    330.0
        eagle     160.0
        dtype: float64
        >>> s2 = pd.Series({'falcon': 345.0, 'eagle': 200.0, 'duck': 30.0})
        >>> s2
        falcon    345.0
        eagle     200.0
        duck       30.0
        dtype: float64

        Now, to combine the two datasets and view the highest speeds
        of the birds across the two datasets

        >>> s1.combine(s2, max)
        duck        NaN
        eagle     200.0
        falcon    345.0
        dtype: float64

        In the previous example, the resulting value for duck is missing,
        because the maximum of a NaN and a float is a NaN.
        So, in the example, we set ``fill_value=0``,
        so the maximum value returned will be the value from some dataset.

        >>> s1.combine(s2, max, fill_value=0)
        duck       30.0
        eagle     200.0
        falcon    345.0
        dtype: float64
        """
        if fill_value is None:
            fill_value = na_value_for_dtype(self.dtype, compat=False)

        if isinstance(other, Series):
            # If other is a Series, result is based on union of Series,
            # so do this element by element
            new_index = self.index.union(other.index)
            new_name = ops.get_op_result_name(self, other)
            new_values = []
            for idx in new_index:
                lv = self.get(idx, fill_value)
                rv = other.get(idx, fill_value)
                with np.errstate(all="ignore"):
                    new_values.append(func(lv, rv))
        else:
            # Assume that other is a scalar, so apply the function for
            # each element in the Series
            new_index = self.index
            with np.errstate(all="ignore"):
                new_values = [func(lv, other) for lv in self._values]
            new_name = self.name

        if is_categorical_dtype(self.dtype):
            pass
        elif is_extension_array_dtype(self.dtype):
            # TODO: can we do this for only SparseDtype?
            # The function can return something of any type, so check
            # if the type is compatible with the calling EA.
            new_values = maybe_cast_to_extension_array(type(self._values), new_values)
        return self._constructor(new_values, index=new_index, name=new_name)

    def combine_first(self, other) -> "Series":
        """
        Combine Series values, choosing the calling Series's values first.

        Parameters
        ----------
        other : Series
            The value(s) to be combined with the `Series`.

        Returns
        -------
        Series
            The result of combining the Series with the other object.

        See Also
        --------
        Series.combine : Perform elementwise operation on two Series
            using a given function.

        Notes
        -----
        Result index will be the union of the two indexes.

        Examples
        --------
        >>> s1 = pd.Series([1, np.nan])
        >>> s2 = pd.Series([3, 4])
        >>> s1.combine_first(s2)
        0    1.0
        1    4.0
        dtype: float64
        """
        new_index = self.index.union(other.index)
        this = self.reindex(new_index, copy=False)
        other = other.reindex(new_index, copy=False)
        if this.dtype.kind == "M" and other.dtype.kind != "M":
            other = to_datetime(other)

        return this.where(notna(this), other)

    def update(self, other) -> None:
        """
        Modify Series in place using non-NA values from passed
        Series. Aligns on index.

        Parameters
        ----------
        other : Series

        Examples
        --------
        >>> s = pd.Series([1, 2, 3])
        >>> s.update(pd.Series([4, 5, 6]))
        >>> s
        0    4
        1    5
        2    6
        dtype: int64

        >>> s = pd.Series(['a', 'b', 'c'])
        >>> s.update(pd.Series(['d', 'e'], index=[0, 2]))
        >>> s
        0    d
        1    b
        2    e
        dtype: object

        >>> s = pd.Series([1, 2, 3])
        >>> s.update(pd.Series([4, 5, 6, 7, 8]))
        >>> s
        0    4
        1    5
        2    6
        dtype: int64

        If ``other`` contains NaNs the corresponding values are not updated
        in the original Series.

        >>> s = pd.Series([1, 2, 3])
        >>> s.update(pd.Series([4, np.nan, 6]))
        >>> s
        0    4
        1    2
        2    6
        dtype: int64
        """
        other = other.reindex_like(self)
        mask = notna(other)

        self._mgr = self._mgr.putmask(mask=mask, new=other)
        self._maybe_update_cacher()

    # ----------------------------------------------------------------------
    # Reindexing, sorting

    def sort_values(
        self,
        axis=0,
        ascending=True,
        inplace: bool = False,
        kind: str = "quicksort",
        na_position: str = "last",
        ignore_index: bool = False,
    ):
        """
        Sort by the values.

        Sort a Series in ascending or descending order by some
        criterion.

        Parameters
        ----------
        axis : {0 or 'index'}, default 0
            Axis to direct sorting. The value 'index' is accepted for
            compatibility with DataFrame.sort_values.
        ascending : bool, default True
            If True, sort values in ascending order, otherwise descending.
        inplace : bool, default False
            If True, perform operation in-place.
        kind : {'quicksort', 'mergesort' or 'heapsort'}, default 'quicksort'
            Choice of sorting algorithm. See also :func:`numpy.sort` for more
            information. 'mergesort' is the only stable  algorithm.
        na_position : {'first' or 'last'}, default 'last'
            Argument 'first' puts NaNs at the beginning, 'last' puts NaNs at
            the end.
        ignore_index : bool, default False
             If True, the resulting axis will be labeled 0, 1, …, n - 1.

             .. versionadded:: 1.0.0

        Returns
        -------
        Series
            Series ordered by values.

        See Also
        --------
        Series.sort_index : Sort by the Series indices.
        DataFrame.sort_values : Sort DataFrame by the values along either axis.
        DataFrame.sort_index : Sort DataFrame by indices.

        Examples
        --------
        >>> s = pd.Series([np.nan, 1, 3, 10, 5])
        >>> s
        0     NaN
        1     1.0
        2     3.0
        3     10.0
        4     5.0
        dtype: float64

        Sort values ascending order (default behaviour)

        >>> s.sort_values(ascending=True)
        1     1.0
        2     3.0
        4     5.0
        3    10.0
        0     NaN
        dtype: float64

        Sort values descending order

        >>> s.sort_values(ascending=False)
        3    10.0
        4     5.0
        2     3.0
        1     1.0
        0     NaN
        dtype: float64

        Sort values inplace

        >>> s.sort_values(ascending=False, inplace=True)
        >>> s
        3    10.0
        4     5.0
        2     3.0
        1     1.0
        0     NaN
        dtype: float64

        Sort values putting NAs first

        >>> s.sort_values(na_position='first')
        0     NaN
        1     1.0
        2     3.0
        4     5.0
        3    10.0
        dtype: float64

        Sort a series of strings

        >>> s = pd.Series(['z', 'b', 'd', 'a', 'c'])
        >>> s
        0    z
        1    b
        2    d
        3    a
        4    c
        dtype: object

        >>> s.sort_values()
        3    a
        1    b
        4    c
        2    d
        0    z
        dtype: object
        """
        inplace = validate_bool_kwarg(inplace, "inplace")
        # Validate the axis parameter
        self._get_axis_number(axis)

        # GH 5856/5853
        if inplace and self._is_cached:
            raise ValueError(
                "This Series is a view of some other array, to "
                "sort in-place you must create a copy"
            )

        def _try_kind_sort(arr):
            # easier to ask forgiveness than permission
            try:
                # if kind==mergesort, it can fail for object dtype
                return arr.argsort(kind=kind)
            except TypeError:
                # stable sort not available for object dtype
                # uses the argsort default quicksort
                return arr.argsort(kind="quicksort")

        arr = self._values
        sorted_index = np.empty(len(self), dtype=np.int32)

        bad = isna(arr)

        good = ~bad
        idx = ibase.default_index(len(self))

        argsorted = _try_kind_sort(arr[good])

        if is_list_like(ascending):
            if len(ascending) != 1:
                raise ValueError(
                    f"Length of ascending ({len(ascending)}) must be 1 for Series"
                )
            ascending = ascending[0]

        if not is_bool(ascending):
            raise ValueError("ascending must be boolean")

        if not ascending:
            argsorted = argsorted[::-1]

        if na_position == "last":
            n = good.sum()
            sorted_index[:n] = idx[good][argsorted]
            sorted_index[n:] = idx[bad]
        elif na_position == "first":
            n = bad.sum()
            sorted_index[n:] = idx[good][argsorted]
            sorted_index[:n] = idx[bad]
        else:
            raise ValueError(f"invalid na_position: {na_position}")

        result = self._constructor(arr[sorted_index], index=self.index[sorted_index])

        if ignore_index:
            result.index = ibase.default_index(len(sorted_index))

        if inplace:
            self._update_inplace(result)
        else:
            return result.__finalize__(self, method="sort_values")

    def sort_index(
        self,
        axis=0,
        level=None,
        ascending: bool = True,
        inplace: bool = False,
        kind: str = "quicksort",
        na_position: str = "last",
        sort_remaining: bool = True,
        ignore_index: bool = False,
    ):
        """
        Sort Series by index labels.

        Returns a new Series sorted by label if `inplace` argument is
        ``False``, otherwise updates the original series and returns None.

        Parameters
        ----------
        axis : int, default 0
            Axis to direct sorting. This can only be 0 for Series.
        level : int, optional
            If not None, sort on values in specified index level(s).
        ascending : bool or list of bools, default True
            Sort ascending vs. descending. When the index is a MultiIndex the
            sort direction can be controlled for each level individually.
        inplace : bool, default False
            If True, perform operation in-place.
        kind : {'quicksort', 'mergesort', 'heapsort'}, default 'quicksort'
            Choice of sorting algorithm. See also :func:`numpy.sort` for more
            information.  'mergesort' is the only stable algorithm. For
            DataFrames, this option is only applied when sorting on a single
            column or label.
        na_position : {'first', 'last'}, default 'last'
            If 'first' puts NaNs at the beginning, 'last' puts NaNs at the end.
            Not implemented for MultiIndex.
        sort_remaining : bool, default True
            If True and sorting by level and index is multilevel, sort by other
            levels too (in order) after sorting by specified level.
        ignore_index : bool, default False
            If True, the resulting axis will be labeled 0, 1, …, n - 1.

            .. versionadded:: 1.0.0

        Returns
        -------
        Series
            The original Series sorted by the labels.

        See Also
        --------
        DataFrame.sort_index: Sort DataFrame by the index.
        DataFrame.sort_values: Sort DataFrame by the value.
        Series.sort_values : Sort Series by the value.

        Examples
        --------
        >>> s = pd.Series(['a', 'b', 'c', 'd'], index=[3, 2, 1, 4])
        >>> s.sort_index()
        1    c
        2    b
        3    a
        4    d
        dtype: object

        Sort Descending

        >>> s.sort_index(ascending=False)
        4    d
        3    a
        2    b
        1    c
        dtype: object

        Sort Inplace

        >>> s.sort_index(inplace=True)
        >>> s
        1    c
        2    b
        3    a
        4    d
        dtype: object

        By default NaNs are put at the end, but use `na_position` to place
        them at the beginning

        >>> s = pd.Series(['a', 'b', 'c', 'd'], index=[3, 2, 1, np.nan])
        >>> s.sort_index(na_position='first')
        NaN     d
         1.0    c
         2.0    b
         3.0    a
        dtype: object

        Specify index level to sort

        >>> arrays = [np.array(['qux', 'qux', 'foo', 'foo',
        ...                     'baz', 'baz', 'bar', 'bar']),
        ...           np.array(['two', 'one', 'two', 'one',
        ...                     'two', 'one', 'two', 'one'])]
        >>> s = pd.Series([1, 2, 3, 4, 5, 6, 7, 8], index=arrays)
        >>> s.sort_index(level=1)
        bar  one    8
        baz  one    6
        foo  one    4
        qux  one    2
        bar  two    7
        baz  two    5
        foo  two    3
        qux  two    1
        dtype: int64

        Does not sort by remaining levels when sorting by levels

        >>> s.sort_index(level=1, sort_remaining=False)
        qux  one    2
        foo  one    4
        baz  one    6
        bar  one    8
        qux  two    1
        foo  two    3
        baz  two    5
        bar  two    7
        dtype: int64
        """
        # TODO: this can be combined with DataFrame.sort_index impl as
        # almost identical
        inplace = validate_bool_kwarg(inplace, "inplace")
        # Validate the axis parameter
        self._get_axis_number(axis)
        index = self.index

        if level is not None:
            new_index, indexer = index.sortlevel(
                level, ascending=ascending, sort_remaining=sort_remaining
            )
        elif isinstance(index, MultiIndex):
            from pandas.core.sorting import lexsort_indexer

            labels = index._sort_levels_monotonic()
            indexer = lexsort_indexer(
                labels._get_codes_for_sorting(),
                orders=ascending,
                na_position=na_position,
            )
        else:
            from pandas.core.sorting import nargsort

            # Check monotonic-ness before sort an index
            # GH11080
            if (ascending and index.is_monotonic_increasing) or (
                not ascending and index.is_monotonic_decreasing
            ):
                if inplace:
                    return
                else:
                    return self.copy()

            indexer = nargsort(
                index, kind=kind, ascending=ascending, na_position=na_position
            )

        indexer = ensure_platform_int(indexer)
        new_index = index.take(indexer)
        new_index = new_index._sort_levels_monotonic()

        new_values = self._values.take(indexer)
        result = self._constructor(new_values, index=new_index)

        if ignore_index:
            result.index = ibase.default_index(len(result))

        if inplace:
            self._update_inplace(result)
        else:
            return result.__finalize__(self, method="sort_index")

    def argsort(self, axis=0, kind="quicksort", order=None) -> "Series":
        """
        Override ndarray.argsort. Argsorts the value, omitting NA/null values,
        and places the result in the same locations as the non-NA values.

        Parameters
        ----------
        axis : {0 or "index"}
            Has no effect but is accepted for compatibility with numpy.
        kind : {'mergesort', 'quicksort', 'heapsort'}, default 'quicksort'
            Choice of sorting algorithm. See np.sort for more
            information. 'mergesort' is the only stable algorithm.
        order : None
            Has no effect but is accepted for compatibility with numpy.

        Returns
        -------
        Series
            Positions of values within the sort order with -1 indicating
            nan values.

        See Also
        --------
        numpy.ndarray.argsort : Returns the indices that would sort this array.
        """
        values = self._values
        mask = isna(values)

        if mask.any():
            result = Series(-1, index=self.index, name=self.name, dtype="int64")
            notmask = ~mask
            result[notmask] = np.argsort(values[notmask], kind=kind)
            return self._constructor(result, index=self.index).__finalize__(
                self, method="argsort"
            )
        else:
            return self._constructor(
                np.argsort(values, kind=kind), index=self.index, dtype="int64"
            ).__finalize__(self, method="argsort")

    def nlargest(self, n=5, keep="first") -> "Series":
        """
        Return the largest `n` elements.

        Parameters
        ----------
        n : int, default 5
            Return this many descending sorted values.
        keep : {'first', 'last', 'all'}, default 'first'
            When there are duplicate values that cannot all fit in a
            Series of `n` elements:

            - ``first`` : return the first `n` occurrences in order
                of appearance.
            - ``last`` : return the last `n` occurrences in reverse
                order of appearance.
            - ``all`` : keep all occurrences. This can result in a Series of
                size larger than `n`.

        Returns
        -------
        Series
            The `n` largest values in the Series, sorted in decreasing order.

        See Also
        --------
        Series.nsmallest: Get the `n` smallest elements.
        Series.sort_values: Sort Series by values.
        Series.head: Return the first `n` rows.

        Notes
        -----
        Faster than ``.sort_values(ascending=False).head(n)`` for small `n`
        relative to the size of the ``Series`` object.

        Examples
        --------
        >>> countries_population = {"Italy": 59000000, "France": 65000000,
        ...                         "Malta": 434000, "Maldives": 434000,
        ...                         "Brunei": 434000, "Iceland": 337000,
        ...                         "Nauru": 11300, "Tuvalu": 11300,
        ...                         "Anguilla": 11300, "Monserat": 5200}
        >>> s = pd.Series(countries_population)
        >>> s
        Italy       59000000
        France      65000000
        Malta         434000
        Maldives      434000
        Brunei        434000
        Iceland       337000
        Nauru          11300
        Tuvalu         11300
        Anguilla       11300
        Monserat        5200
        dtype: int64

        The `n` largest elements where ``n=5`` by default.

        >>> s.nlargest()
        France      65000000
        Italy       59000000
        Malta         434000
        Maldives      434000
        Brunei        434000
        dtype: int64

        The `n` largest elements where ``n=3``. Default `keep` value is 'first'
        so Malta will be kept.

        >>> s.nlargest(3)
        France    65000000
        Italy     59000000
        Malta       434000
        dtype: int64

        The `n` largest elements where ``n=3`` and keeping the last duplicates.
        Brunei will be kept since it is the last with value 434000 based on
        the index order.

        >>> s.nlargest(3, keep='last')
        France      65000000
        Italy       59000000
        Brunei        434000
        dtype: int64

        The `n` largest elements where ``n=3`` with all duplicates kept. Note
        that the returned Series has five elements due to the three duplicates.

        >>> s.nlargest(3, keep='all')
        France      65000000
        Italy       59000000
        Malta         434000
        Maldives      434000
        Brunei        434000
        dtype: int64
        """
        return algorithms.SelectNSeries(self, n=n, keep=keep).nlargest()

    def nsmallest(self, n=5, keep="first") -> "Series":
        """
        Return the smallest `n` elements.

        Parameters
        ----------
        n : int, default 5
            Return this many ascending sorted values.
        keep : {'first', 'last', 'all'}, default 'first'
            When there are duplicate values that cannot all fit in a
            Series of `n` elements:

            - ``first`` : return the first `n` occurrences in order
                of appearance.
            - ``last`` : return the last `n` occurrences in reverse
                order of appearance.
            - ``all`` : keep all occurrences. This can result in a Series of
                size larger than `n`.

        Returns
        -------
        Series
            The `n` smallest values in the Series, sorted in increasing order.

        See Also
        --------
        Series.nlargest: Get the `n` largest elements.
        Series.sort_values: Sort Series by values.
        Series.head: Return the first `n` rows.

        Notes
        -----
        Faster than ``.sort_values().head(n)`` for small `n` relative to
        the size of the ``Series`` object.

        Examples
        --------
        >>> countries_population = {"Italy": 59000000, "France": 65000000,
        ...                         "Brunei": 434000, "Malta": 434000,
        ...                         "Maldives": 434000, "Iceland": 337000,
        ...                         "Nauru": 11300, "Tuvalu": 11300,
        ...                         "Anguilla": 11300, "Monserat": 5200}
        >>> s = pd.Series(countries_population)
        >>> s
        Italy       59000000
        France      65000000
        Brunei        434000
        Malta         434000
        Maldives      434000
        Iceland       337000
        Nauru          11300
        Tuvalu         11300
        Anguilla       11300
        Monserat        5200
        dtype: int64

        The `n` smallest elements where ``n=5`` by default.

        >>> s.nsmallest()
        Monserat      5200
        Nauru        11300
        Tuvalu       11300
        Anguilla     11300
        Iceland     337000
        dtype: int64

        The `n` smallest elements where ``n=3``. Default `keep` value is
        'first' so Nauru and Tuvalu will be kept.

        >>> s.nsmallest(3)
        Monserat     5200
        Nauru       11300
        Tuvalu      11300
        dtype: int64

        The `n` smallest elements where ``n=3`` and keeping the last
        duplicates. Anguilla and Tuvalu will be kept since they are the last
        with value 11300 based on the index order.

        >>> s.nsmallest(3, keep='last')
        Monserat     5200
        Anguilla    11300
        Tuvalu      11300
        dtype: int64

        The `n` smallest elements where ``n=3`` with all duplicates kept. Note
        that the returned Series has four elements due to the three duplicates.

        >>> s.nsmallest(3, keep='all')
        Monserat     5200
        Nauru       11300
        Tuvalu      11300
        Anguilla    11300
        dtype: int64
        """
        return algorithms.SelectNSeries(self, n=n, keep=keep).nsmallest()

    def swaplevel(self, i=-2, j=-1, copy=True) -> "Series":
        """
        Swap levels i and j in a :class:`MultiIndex`.

        Default is to swap the two innermost levels of the index.

        Parameters
        ----------
        i, j : int, str
            Level of the indices to be swapped. Can pass level name as string.
        copy : bool, default True
            Whether to copy underlying data.

        Returns
        -------
        Series
            Series with levels swapped in MultiIndex.
        """
        assert isinstance(self.index, ABCMultiIndex)
        new_index = self.index.swaplevel(i, j)
        return self._constructor(self._values, index=new_index, copy=copy).__finalize__(
            self, method="swaplevel"
        )

    def reorder_levels(self, order) -> "Series":
        """
        Rearrange index levels using input order.

        May not drop or duplicate levels.

        Parameters
        ----------
        order : list of int representing new level order
            Reference level by number or key.

        Returns
        -------
        type of caller (new object)
        """
        if not isinstance(self.index, MultiIndex):  # pragma: no cover
            raise Exception("Can only reorder levels on a hierarchical axis.")

        result = self.copy()
        assert isinstance(result.index, ABCMultiIndex)
        result.index = result.index.reorder_levels(order)
        return result

    def explode(self) -> "Series":
        """
        Transform each element of a list-like to a row, replicating the
        index values.

        .. versionadded:: 0.25.0

        Returns
        -------
        Series
            Exploded lists to rows; index will be duplicated for these rows.

        See Also
        --------
        Series.str.split : Split string values on specified separator.
        Series.unstack : Unstack, a.k.a. pivot, Series with MultiIndex
            to produce DataFrame.
        DataFrame.melt : Unpivot a DataFrame from wide format to long format.
        DataFrame.explode : Explode a DataFrame from list-like
            columns to long format.

        Notes
        -----
        This routine will explode list-likes including lists, tuples,
        Series, and np.ndarray. The result dtype of the subset rows will
        be object. Scalars will be returned unchanged. Empty list-likes will
        result in a np.nan for that row.

        Examples
        --------
        >>> s = pd.Series([[1, 2, 3], 'foo', [], [3, 4]])
        >>> s
        0    [1, 2, 3]
        1          foo
        2           []
        3       [3, 4]
        dtype: object

        >>> s.explode()
        0      1
        0      2
        0      3
        1    foo
        2    NaN
        3      3
        3      4
        dtype: object
        """
        if not len(self) or not is_object_dtype(self):
            return self.copy()

        values, counts = reshape.explode(np.asarray(self.array))

        result = Series(values, index=self.index.repeat(counts), name=self.name)
        return result

    def unstack(self, level=-1, fill_value=None):
        """
        Unstack, also known as pivot, Series with MultiIndex to produce DataFrame.
        The level involved will automatically get sorted.

        Parameters
        ----------
        level : int, str, or list of these, default last level
            Level(s) to unstack, can pass level name.
        fill_value : scalar value, default None
            Value to use when replacing NaN values.

        Returns
        -------
        DataFrame
            Unstacked Series.

        Examples
        --------
        >>> s = pd.Series([1, 2, 3, 4],
        ...               index=pd.MultiIndex.from_product([['one', 'two'],
        ...                                                 ['a', 'b']]))
        >>> s
        one  a    1
             b    2
        two  a    3
             b    4
        dtype: int64

        >>> s.unstack(level=-1)
             a  b
        one  1  2
        two  3  4

        >>> s.unstack(level=0)
           one  two
        a    1    3
        b    2    4
        """
        from pandas.core.reshape.reshape import unstack

        return unstack(self, level, fill_value)

    # ----------------------------------------------------------------------
    # function application

    def map(self, arg, na_action=None) -> "Series":
        """
        Map values of Series according to input correspondence.

        Used for substituting each value in a Series with another value,
        that may be derived from a function, a ``dict`` or
        a :class:`Series`.

        Parameters
        ----------
        arg : function, collections.abc.Mapping subclass or Series
            Mapping correspondence.
        na_action : {None, 'ignore'}, default None
            If 'ignore', propagate NaN values, without passing them to the
            mapping correspondence.

        Returns
        -------
        Series
            Same index as caller.

        See Also
        --------
        Series.apply : For applying more complex functions on a Series.
        DataFrame.apply : Apply a function row-/column-wise.
        DataFrame.applymap : Apply a function elementwise on a whole DataFrame.

        Notes
        -----
        When ``arg`` is a dictionary, values in Series that are not in the
        dictionary (as keys) are converted to ``NaN``. However, if the
        dictionary is a ``dict`` subclass that defines ``__missing__`` (i.e.
        provides a method for default values), then this default is used
        rather than ``NaN``.

        Examples
        --------
        >>> s = pd.Series(['cat', 'dog', np.nan, 'rabbit'])
        >>> s
        0      cat
        1      dog
        2      NaN
        3   rabbit
        dtype: object

        ``map`` accepts a ``dict`` or a ``Series``. Values that are not found
        in the ``dict`` are converted to ``NaN``, unless the dict has a default
        value (e.g. ``defaultdict``):

        >>> s.map({'cat': 'kitten', 'dog': 'puppy'})
        0   kitten
        1    puppy
        2      NaN
        3      NaN
        dtype: object

        It also accepts a function:

        >>> s.map('I am a {}'.format)
        0       I am a cat
        1       I am a dog
        2       I am a nan
        3    I am a rabbit
        dtype: object

        To avoid applying the function to missing values (and keep them as
        ``NaN``) ``na_action='ignore'`` can be used:

        >>> s.map('I am a {}'.format, na_action='ignore')
        0     I am a cat
        1     I am a dog
        2            NaN
        3  I am a rabbit
        dtype: object
        """
        new_values = super()._map_values(arg, na_action=na_action)
        return self._constructor(new_values, index=self.index).__finalize__(
            self, method="map"
        )

    def _gotitem(self, key, ndim, subset=None) -> "Series":
        """
        Sub-classes to define. Return a sliced object.

        Parameters
        ----------
        key : string / list of selections
        ndim : 1,2
            Requested ndim of result.
        subset : object, default None
            Subset to act on.
        """
        return self

    _agg_see_also_doc = dedent(
        """
    See Also
    --------
    Series.apply : Invoke function on a Series.
    Series.transform : Transform function producing a Series with like indexes.
    """
    )

    _agg_examples_doc = dedent(
        """
    Examples
    --------
    >>> s = pd.Series([1, 2, 3, 4])
    >>> s
    0    1
    1    2
    2    3
    3    4
    dtype: int64

    >>> s.agg('min')
    1

    >>> s.agg(['min', 'max'])
    min   1
    max   4
    dtype: int64
    """
    )

    @Substitution(
        see_also=_agg_see_also_doc,
        examples=_agg_examples_doc,
        versionadded="\n.. versionadded:: 0.20.0\n",
        **_shared_doc_kwargs,
    )
    @Appender(generic._shared_docs["aggregate"])
    def aggregate(self, func, axis=0, *args, **kwargs):
        # Validate the axis parameter
        self._get_axis_number(axis)
        result, how = self._aggregate(func, *args, **kwargs)
        if result is None:

            # we can be called from an inner function which
            # passes this meta-data
            kwargs.pop("_axis", None)
            kwargs.pop("_level", None)

            # try a regular apply, this evaluates lambdas
            # row-by-row; however if the lambda is expected a Series
            # expression, e.g.: lambda x: x-x.quantile(0.25)
            # this will fail, so we can try a vectorized evaluation

            # we cannot FIRST try the vectorized evaluation, because
            # then .agg and .apply would have different semantics if the
            # operation is actually defined on the Series, e.g. str
            try:
                result = self.apply(func, *args, **kwargs)
            except (ValueError, AttributeError, TypeError):
                result = func(self, *args, **kwargs)

        return result

    agg = aggregate

    @Appender(generic._shared_docs["transform"] % _shared_doc_kwargs)
    def transform(self, func, axis=0, *args, **kwargs):
        # Validate the axis parameter
        self._get_axis_number(axis)
        return super().transform(func, *args, **kwargs)

    def apply(self, func, convert_dtype=True, args=(), **kwds):
        """
        Invoke function on values of Series.

        Can be ufunc (a NumPy function that applies to the entire Series)
        or a Python function that only works on single values.

        Parameters
        ----------
        func : function
            Python function or NumPy ufunc to apply.
        convert_dtype : bool, default True
            Try to find better dtype for elementwise function results. If
            False, leave as dtype=object.
        args : tuple
            Positional arguments passed to func after the series value.
        **kwds
            Additional keyword arguments passed to func.

        Returns
        -------
        Series or DataFrame
            If func returns a Series object the result will be a DataFrame.

        See Also
        --------
        Series.map: For element-wise operations.
        Series.agg: Only perform aggregating type operations.
        Series.transform: Only perform transforming type operations.

        Examples
        --------
        Create a series with typical summer temperatures for each city.

        >>> s = pd.Series([20, 21, 12],
        ...               index=['London', 'New York', 'Helsinki'])
        >>> s
        London      20
        New York    21
        Helsinki    12
        dtype: int64

        Square the values by defining a function and passing it as an
        argument to ``apply()``.

        >>> def square(x):
        ...     return x ** 2
        >>> s.apply(square)
        London      400
        New York    441
        Helsinki    144
        dtype: int64

        Square the values by passing an anonymous function as an
        argument to ``apply()``.

        >>> s.apply(lambda x: x ** 2)
        London      400
        New York    441
        Helsinki    144
        dtype: int64

        Define a custom function that needs additional positional
        arguments and pass these additional arguments using the
        ``args`` keyword.

        >>> def subtract_custom_value(x, custom_value):
        ...     return x - custom_value

        >>> s.apply(subtract_custom_value, args=(5,))
        London      15
        New York    16
        Helsinki     7
        dtype: int64

        Define a custom function that takes keyword arguments
        and pass these arguments to ``apply``.

        >>> def add_custom_values(x, **kwargs):
        ...     for month in kwargs:
        ...         x += kwargs[month]
        ...     return x

        >>> s.apply(add_custom_values, june=30, july=20, august=25)
        London      95
        New York    96
        Helsinki    87
        dtype: int64

        Use a function from the Numpy library.

        >>> s.apply(np.log)
        London      2.995732
        New York    3.044522
        Helsinki    2.484907
        dtype: float64
        """
        if len(self) == 0:
            return self._constructor(dtype=self.dtype, index=self.index).__finalize__(
                self, method="apply"
            )

        # dispatch to agg
        if isinstance(func, (list, dict)):
            return self.aggregate(func, *args, **kwds)

        # if we are a string, try to dispatch
        if isinstance(func, str):
            return self._try_aggregate_string_function(func, *args, **kwds)

        # handle ufuncs and lambdas
        if kwds or args and not isinstance(func, np.ufunc):

            def f(x):
                return func(x, *args, **kwds)

        else:
            f = func

        with np.errstate(all="ignore"):
            if isinstance(f, np.ufunc):
                return f(self)

            # row-wise access
            if is_extension_array_dtype(self.dtype) and hasattr(self._values, "map"):
                # GH#23179 some EAs do not have `map`
                mapped = self._values.map(f)
            else:
                values = self.astype(object)._values
                mapped = lib.map_infer(values, f, convert=convert_dtype)

        if len(mapped) and isinstance(mapped[0], Series):
            # GH 25959 use pd.array instead of tolist
            # so extension arrays can be used
            return self._constructor_expanddim(pd.array(mapped), index=self.index)
        else:
            return self._constructor(mapped, index=self.index).__finalize__(
                self, method="apply"
            )

    def _reduce(
        self, op, name, axis=0, skipna=True, numeric_only=None, filter_type=None, **kwds
    ):
        """
        Perform a reduction operation.

        If we have an ndarray as a value, then simply perform the operation,
        otherwise delegate to the object.
        """
        delegate = self._values

        if axis is not None:
            self._get_axis_number(axis)

        if isinstance(delegate, ExtensionArray):
            # dispatch to ExtensionArray interface
            return delegate._reduce(name, skipna=skipna, **kwds)

        else:
            # dispatch to numpy arrays
            if numeric_only:
                raise NotImplementedError(
                    f"Series.{name} does not implement numeric_only."
                )
            with np.errstate(all="ignore"):
                return op(delegate, skipna=skipna, **kwds)

    def _reindex_indexer(self, new_index, indexer, copy):
        if indexer is None:
            if copy:
                return self.copy()
            return self

        new_values = algorithms.take_1d(
            self._values, indexer, allow_fill=True, fill_value=None
        )
        return self._constructor(new_values, index=new_index)

    def _needs_reindex_multi(self, axes, method, level):
        """
        Check if we do need a multi reindex; this is for compat with
        higher dims.
        """
        return False

    @doc(NDFrame.align, **_shared_doc_kwargs)
    def align(
        self,
        other,
        join="outer",
        axis=None,
        level=None,
        copy=True,
        fill_value=None,
        method=None,
        limit=None,
        fill_axis=0,
        broadcast_axis=None,
    ):
        return super().align(
            other,
            join=join,
            axis=axis,
            level=level,
            copy=copy,
            fill_value=fill_value,
            method=method,
            limit=limit,
            fill_axis=fill_axis,
            broadcast_axis=broadcast_axis,
        )

    def rename(
        self,
        index=None,
        *,
        axis=None,
        copy=True,
        inplace=False,
        level=None,
        errors="ignore",
    ):
        """
        Alter Series index labels or name.

        Function / dict values must be unique (1-to-1). Labels not contained in
        a dict / Series will be left as-is. Extra labels listed don't throw an
        error.

        Alternatively, change ``Series.name`` with a scalar value.

        See the :ref:`user guide <basics.rename>` for more.

        Parameters
        ----------
        axis : {0 or "index"}
            Unused. Accepted for compatibility with DataFrame method only.
        index : scalar, hashable sequence, dict-like or function, optional
            Functions or dict-like are transformations to apply to
            the index.
            Scalar or hashable sequence-like will alter the ``Series.name``
            attribute.

        **kwargs
            Additional keyword arguments passed to the function. Only the
            "inplace" keyword is used.

        Returns
        -------
        Series
            Series with index labels or name altered.

        See Also
        --------
        DataFrame.rename : Corresponding DataFrame method.
        Series.rename_axis : Set the name of the axis.

        Examples
        --------
        >>> s = pd.Series([1, 2, 3])
        >>> s
        0    1
        1    2
        2    3
        dtype: int64
        >>> s.rename("my_name")  # scalar, changes Series.name
        0    1
        1    2
        2    3
        Name: my_name, dtype: int64
        >>> s.rename(lambda x: x ** 2)  # function, changes labels
        0    1
        1    2
        4    3
        dtype: int64
        >>> s.rename({1: 3, 2: 5})  # mapping, changes labels
        0    1
        3    2
        5    3
        dtype: int64
        """
        if callable(index) or is_dict_like(index):
            return super().rename(
                index, copy=copy, inplace=inplace, level=level, errors=errors
            )
        else:
            return self._set_name(index, inplace=inplace)

    @Appender(
        """
        Examples
        --------
        >>> s = pd.Series([1, 2, 3])
        >>> s
        0    1
        1    2
        2    3
        dtype: int64

        >>> s.set_axis(['a', 'b', 'c'], axis=0)
        a    1
        b    2
        c    3
        dtype: int64
    """
    )
    @Substitution(
        **_shared_doc_kwargs,
        extended_summary_sub="",
        axis_description_sub="",
        see_also_sub="",
    )
    @Appender(generic.NDFrame.set_axis.__doc__)
    def set_axis(self, labels, axis: Axis = 0, inplace: bool = False):
        return super().set_axis(labels, axis=axis, inplace=inplace)

    @Substitution(**_shared_doc_kwargs)
    @Appender(generic.NDFrame.reindex.__doc__)
    def reindex(self, index=None, **kwargs):
        return super().reindex(index=index, **kwargs)

    def drop(
        self,
        labels=None,
        axis=0,
        index=None,
        columns=None,
        level=None,
        inplace=False,
        errors="raise",
    ) -> "Series":
        """
        Return Series with specified index labels removed.

        Remove elements of a Series based on specifying the index labels.
        When using a multi-index, labels on different levels can be removed
        by specifying the level.

        Parameters
        ----------
        labels : single label or list-like
            Index labels to drop.
        axis : 0, default 0
            Redundant for application on Series.
        index : single label or list-like
            Redundant for application on Series, but 'index' can be used instead
            of 'labels'.
        columns : single label or list-like
            No change is made to the Series; use 'index' or 'labels' instead.
        level : int or level name, optional
            For MultiIndex, level for which the labels will be removed.
        inplace : bool, default False
            If True, do operation inplace and return None.
        errors : {'ignore', 'raise'}, default 'raise'
            If 'ignore', suppress error and only existing labels are dropped.

        Returns
        -------
        Series
            Series with specified index labels removed.

        Raises
        ------
        KeyError
            If none of the labels are found in the index.

        See Also
        --------
        Series.reindex : Return only specified index labels of Series.
        Series.dropna : Return series without null values.
        Series.drop_duplicates : Return Series with duplicate values removed.
        DataFrame.drop : Drop specified labels from rows or columns.

        Examples
        --------
        >>> s = pd.Series(data=np.arange(3), index=['A', 'B', 'C'])
        >>> s
        A  0
        B  1
        C  2
        dtype: int64

        Drop labels B en C

        >>> s.drop(labels=['B', 'C'])
        A  0
        dtype: int64

        Drop 2nd level label in MultiIndex Series

        >>> midx = pd.MultiIndex(levels=[['lama', 'cow', 'falcon'],
        ...                              ['speed', 'weight', 'length']],
        ...                      codes=[[0, 0, 0, 1, 1, 1, 2, 2, 2],
        ...                             [0, 1, 2, 0, 1, 2, 0, 1, 2]])
        >>> s = pd.Series([45, 200, 1.2, 30, 250, 1.5, 320, 1, 0.3],
        ...               index=midx)
        >>> s
        lama    speed      45.0
                weight    200.0
                length      1.2
        cow     speed      30.0
                weight    250.0
                length      1.5
        falcon  speed     320.0
                weight      1.0
                length      0.3
        dtype: float64

        >>> s.drop(labels='weight', level=1)
        lama    speed      45.0
                length      1.2
        cow     speed      30.0
                length      1.5
        falcon  speed     320.0
                length      0.3
        dtype: float64
        """
        return super().drop(
            labels=labels,
            axis=axis,
            index=index,
            columns=columns,
            level=level,
            inplace=inplace,
            errors=errors,
        )

    @doc(NDFrame.fillna, **_shared_doc_kwargs)
    def fillna(
        self,
        value=None,
        method=None,
        axis=None,
        inplace=False,
        limit=None,
        downcast=None,
    ) -> Optional["Series"]:
        return super().fillna(
            value=value,
            method=method,
            axis=axis,
            inplace=inplace,
            limit=limit,
            downcast=downcast,
        )

    @doc(NDFrame.replace, **_shared_doc_kwargs)
    def replace(
        self,
        to_replace=None,
        value=None,
        inplace=False,
        limit=None,
        regex=False,
        method="pad",
    ):
        return super().replace(
            to_replace=to_replace,
            value=value,
            inplace=inplace,
            limit=limit,
            regex=regex,
            method=method,
        )

    @doc(NDFrame.shift, **_shared_doc_kwargs)
    def shift(self, periods=1, freq=None, axis=0, fill_value=None) -> "Series":
        return super().shift(
            periods=periods, freq=freq, axis=axis, fill_value=fill_value
        )

    def memory_usage(self, index=True, deep=False):
        """
        Return the memory usage of the Series.

        The memory usage can optionally include the contribution of
        the index and of elements of `object` dtype.

        Parameters
        ----------
        index : bool, default True
            Specifies whether to include the memory usage of the Series index.
        deep : bool, default False
            If True, introspect the data deeply by interrogating
            `object` dtypes for system-level memory consumption, and include
            it in the returned value.

        Returns
        -------
        int
            Bytes of memory consumed.

        See Also
        --------
        numpy.ndarray.nbytes : Total bytes consumed by the elements of the
            array.
        DataFrame.memory_usage : Bytes consumed by a DataFrame.

        Examples
        --------
        >>> s = pd.Series(range(3))
        >>> s.memory_usage()
        152

        Not including the index gives the size of the rest of the data, which
        is necessarily smaller:

        >>> s.memory_usage(index=False)
        24

        The memory footprint of `object` values is ignored by default:

        >>> s = pd.Series(["a", "b"])
        >>> s.values
        array(['a', 'b'], dtype=object)
        >>> s.memory_usage()
        144
        >>> s.memory_usage(deep=True)
        260
        """
        v = super().memory_usage(deep=deep)
        if index:
            v += self.index.memory_usage(deep=deep)
        return v

    def isin(self, values) -> "Series":
        """
        Check whether `values` are contained in Series.

        Return a boolean Series showing whether each element in the Series
        matches an element in the passed sequence of `values` exactly.

        Parameters
        ----------
        values : set or list-like
            The sequence of values to test. Passing in a single string will
            raise a ``TypeError``. Instead, turn a single string into a
            list of one element.

        Returns
        -------
        Series
            Series of booleans indicating if each element is in values.

        Raises
        ------
        TypeError
          * If `values` is a string

        See Also
        --------
        DataFrame.isin : Equivalent method on DataFrame.

        Examples
        --------
        >>> s = pd.Series(['lama', 'cow', 'lama', 'beetle', 'lama',
        ...                'hippo'], name='animal')
        >>> s.isin(['cow', 'lama'])
        0     True
        1     True
        2     True
        3    False
        4     True
        5    False
        Name: animal, dtype: bool

        Passing a single string as ``s.isin('lama')`` will raise an error. Use
        a list of one element instead:

        >>> s.isin(['lama'])
        0     True
        1    False
        2     True
        3    False
        4     True
        5    False
        Name: animal, dtype: bool
        """
        result = algorithms.isin(self, values)
        return self._constructor(result, index=self.index).__finalize__(
            self, method="isin"
        )

    def between(self, left, right, inclusive=True) -> "Series":
        """
        Return boolean Series equivalent to left <= series <= right.

        This function returns a boolean vector containing `True` wherever the
        corresponding Series element is between the boundary values `left` and
        `right`. NA values are treated as `False`.

        Parameters
        ----------
        left : scalar or list-like
            Left boundary.
        right : scalar or list-like
            Right boundary.
        inclusive : bool, default True
            Include boundaries.

        Returns
        -------
        Series
            Series representing whether each element is between left and
            right (inclusive).

        See Also
        --------
        Series.gt : Greater than of series and other.
        Series.lt : Less than of series and other.

        Notes
        -----
        This function is equivalent to ``(left <= ser) & (ser <= right)``

        Examples
        --------
        >>> s = pd.Series([2, 0, 4, 8, np.nan])

        Boundary values are included by default:

        >>> s.between(1, 4)
        0     True
        1    False
        2     True
        3    False
        4    False
        dtype: bool

        With `inclusive` set to ``False`` boundary values are excluded:

        >>> s.between(1, 4, inclusive=False)
        0     True
        1    False
        2    False
        3    False
        4    False
        dtype: bool

        `left` and `right` can be any scalar value:

        >>> s = pd.Series(['Alice', 'Bob', 'Carol', 'Eve'])
        >>> s.between('Anna', 'Daniel')
        0    False
        1     True
        2     True
        3    False
        dtype: bool
        """
        if inclusive:
            lmask = self >= left
            rmask = self <= right
        else:
            lmask = self > left
            rmask = self < right

        return lmask & rmask

    # ----------------------------------------------------------------------
    # Convert to types that support pd.NA

    def _convert_dtypes(
        self,
        infer_objects: bool = True,
        convert_string: bool = True,
        convert_integer: bool = True,
        convert_boolean: bool = True,
    ) -> "Series":
        input_series = self
        if infer_objects:
            input_series = input_series.infer_objects()
            if is_object_dtype(input_series):
                input_series = input_series.copy()

        if convert_string or convert_integer or convert_boolean:
            inferred_dtype = convert_dtypes(
                input_series._values, convert_string, convert_integer, convert_boolean
            )
            try:
                result = input_series.astype(inferred_dtype)
            except TypeError:
                result = input_series.copy()
        else:
            result = input_series.copy()
        return result

    @Appender(generic._shared_docs["isna"] % _shared_doc_kwargs)
    def isna(self) -> "Series":
        return super().isna()

    @Appender(generic._shared_docs["isna"] % _shared_doc_kwargs)
    def isnull(self) -> "Series":
        return super().isnull()

    @Appender(generic._shared_docs["notna"] % _shared_doc_kwargs)
    def notna(self) -> "Series":
        return super().notna()

    @Appender(generic._shared_docs["notna"] % _shared_doc_kwargs)
    def notnull(self) -> "Series":
        return super().notnull()

    def dropna(self, axis=0, inplace=False, how=None):
        """
        Return a new Series with missing values removed.

        See the :ref:`User Guide <missing_data>` for more on which values are
        considered missing, and how to work with missing data.

        Parameters
        ----------
        axis : {0 or 'index'}, default 0
            There is only one axis to drop values from.
        inplace : bool, default False
            If True, do operation inplace and return None.
        how : str, optional
            Not in use. Kept for compatibility.

        Returns
        -------
        Series
            Series with NA entries dropped from it.

        See Also
        --------
        Series.isna: Indicate missing values.
        Series.notna : Indicate existing (non-missing) values.
        Series.fillna : Replace missing values.
        DataFrame.dropna : Drop rows or columns which contain NA values.
        Index.dropna : Drop missing indices.

        Examples
        --------
        >>> ser = pd.Series([1., 2., np.nan])
        >>> ser
        0    1.0
        1    2.0
        2    NaN
        dtype: float64

        Drop NA values from a Series.

        >>> ser.dropna()
        0    1.0
        1    2.0
        dtype: float64

        Keep the Series with valid entries in the same variable.

        >>> ser.dropna(inplace=True)
        >>> ser
        0    1.0
        1    2.0
        dtype: float64

        Empty strings are not considered NA values. ``None`` is considered an
        NA value.

        >>> ser = pd.Series([np.NaN, 2, pd.NaT, '', None, 'I stay'])
        >>> ser
        0       NaN
        1         2
        2       NaT
        3
        4      None
        5    I stay
        dtype: object
        >>> ser.dropna()
        1         2
        3
        5    I stay
        dtype: object
        """
        inplace = validate_bool_kwarg(inplace, "inplace")
        # Validate the axis parameter
        self._get_axis_number(axis or 0)

        if self._can_hold_na:
            result = remove_na_arraylike(self)
            if inplace:
                self._update_inplace(result)
            else:
                return result
        else:
            if inplace:
                # do nothing
                pass
            else:
                return self.copy()

    # ----------------------------------------------------------------------
    # Time series-oriented methods

    def to_timestamp(self, freq=None, how="start", copy=True) -> "Series":
        """
        Cast to DatetimeIndex of Timestamps, at *beginning* of period.

        Parameters
        ----------
        freq : str, default frequency of PeriodIndex
            Desired frequency.
        how : {'s', 'e', 'start', 'end'}
            Convention for converting period to timestamp; start of period
            vs. end.
        copy : bool, default True
            Whether or not to return a copy.

        Returns
        -------
        Series with DatetimeIndex
        """
        new_values = self._values
        if copy:
            new_values = new_values.copy()

        assert isinstance(self.index, (ABCDatetimeIndex, ABCPeriodIndex))
        new_index = self.index.to_timestamp(freq=freq, how=how)
        return self._constructor(new_values, index=new_index).__finalize__(
            self, method="to_timestamp"
        )

    def to_period(self, freq=None, copy=True) -> "Series":
        """
        Convert Series from DatetimeIndex to PeriodIndex with desired
        frequency (inferred from index if not passed).

        Parameters
        ----------
        freq : str, default None
            Frequency associated with the PeriodIndex.
        copy : bool, default True
            Whether or not to return a copy.

        Returns
        -------
        Series
            Series with index converted to PeriodIndex.
        """
        new_values = self._values
        if copy:
            new_values = new_values.copy()

        assert isinstance(self.index, ABCDatetimeIndex)
        new_index = self.index.to_period(freq=freq)
        return self._constructor(new_values, index=new_index).__finalize__(
            self, method="to_period"
        )

    # ----------------------------------------------------------------------
    # Add index
    _AXIS_ORDERS = ["index"]
    _AXIS_NUMBERS = {"index": 0}
    _AXIS_NAMES = {0: "index"}
    _AXIS_REVERSED = False
    _AXIS_LEN = len(_AXIS_ORDERS)
    _info_axis_number = 0
    _info_axis_name = "index"

    index: "Index" = properties.AxisProperty(
        axis=0, doc="The index (axis labels) of the Series."
    )

    # ----------------------------------------------------------------------
    # Accessor Methods
    # ----------------------------------------------------------------------
    str = CachedAccessor("str", StringMethods)
    dt = CachedAccessor("dt", CombinedDatetimelikeProperties)
    cat = CachedAccessor("cat", CategoricalAccessor)
    plot = CachedAccessor("plot", pandas.plotting.PlotAccessor)
    sparse = CachedAccessor("sparse", SparseAccessor)

    # ----------------------------------------------------------------------
    # Add plotting methods to Series
    hist = pandas.plotting.hist_series


Series._add_numeric_operations()
Series._add_series_or_dataframe_operations()

# Add arithmetic!
ops.add_flex_arithmetic_methods(Series)
ops.add_special_arithmetic_methods(Series)<|MERGE_RESOLUTION|>--- conflicted
+++ resolved
@@ -23,11 +23,7 @@
 from pandas._config import get_option
 
 from pandas._libs import lib, properties, reshape, tslibs
-<<<<<<< HEAD
-from pandas._typing import Axis, DtypeObj, FrameOrSeriesUnion, Label
-=======
-from pandas._typing import ArrayLike, Axis, DtypeObj, Label
->>>>>>> a6a1ab20
+from pandas._typing import ArrayLike, Axis, DtypeObj, FrameOrSeriesUnion, Label
 from pandas.compat.numpy import function as nv
 from pandas.util._decorators import Appender, Substitution, doc
 from pandas.util._validators import validate_bool_kwarg, validate_percentile
@@ -2627,7 +2623,43 @@
         ret = this._construct_result(result, name)
         return ret
 
-<<<<<<< HEAD
+    def _construct_result(
+        self, result: Union[ArrayLike, Tuple[ArrayLike, ArrayLike]], name: Label
+    ) -> Union["Series", Tuple["Series", "Series"]]:
+        """
+        Construct an appropriately-labelled Series from the result of an op.
+
+        Parameters
+        ----------
+        result : ndarray or ExtensionArray
+        name : Label
+
+        Returns
+        -------
+        Series
+            In the case of __divmod__ or __rdivmod__, a 2-tuple of Series.
+        """
+        if isinstance(result, tuple):
+            # produced by divmod or rdivmod
+
+            res1 = self._construct_result(result[0], name=name)
+            res2 = self._construct_result(result[1], name=name)
+
+            # GH#33427 assertions to keep mypy happy
+            assert isinstance(res1, Series)
+            assert isinstance(res2, Series)
+            return (res1, res2)
+
+        # We do not pass dtype to ensure that the Series constructor
+        #  does inference in the case where `result` has object-dtype.
+        out = self._constructor(result, index=self.index)
+        out = out.__finalize__(self)
+
+        # Set the result's name after __finalize__ is called because __finalize__
+        #  would set it back to self.name
+        out.name = name
+        return out
+
     @Appender(
         """
 Returns
@@ -2704,44 +2736,6 @@
             keep_shape=keep_shape,
             keep_equal=keep_equal,
         )
-=======
-    def _construct_result(
-        self, result: Union[ArrayLike, Tuple[ArrayLike, ArrayLike]], name: Label
-    ) -> Union["Series", Tuple["Series", "Series"]]:
-        """
-        Construct an appropriately-labelled Series from the result of an op.
-
-        Parameters
-        ----------
-        result : ndarray or ExtensionArray
-        name : Label
-
-        Returns
-        -------
-        Series
-            In the case of __divmod__ or __rdivmod__, a 2-tuple of Series.
-        """
-        if isinstance(result, tuple):
-            # produced by divmod or rdivmod
-
-            res1 = self._construct_result(result[0], name=name)
-            res2 = self._construct_result(result[1], name=name)
-
-            # GH#33427 assertions to keep mypy happy
-            assert isinstance(res1, Series)
-            assert isinstance(res2, Series)
-            return (res1, res2)
-
-        # We do not pass dtype to ensure that the Series constructor
-        #  does inference in the case where `result` has object-dtype.
-        out = self._constructor(result, index=self.index)
-        out = out.__finalize__(self)
-
-        # Set the result's name after __finalize__ is called because __finalize__
-        #  would set it back to self.name
-        out.name = name
-        return out
->>>>>>> a6a1ab20
 
     def combine(self, other, func, fill_value=None) -> "Series":
 
