--- conflicted
+++ resolved
@@ -5108,13 +5108,9 @@
 
         lvalues = self._values
         rvalues = extract_array(other, extract_numpy=True)
-<<<<<<< HEAD
         rvalues = ops.prepare_scalar_for_op(rvalues, lvalues.shape)
-        result = ops.arithmetic_op(lvalues, rvalues, op)
-=======
         with np.errstate(all="ignore"):
             result = ops.arithmetic_op(lvalues, rvalues, op)
->>>>>>> 00a62240
 
         return self._construct_result(result, name=res_name)
 
