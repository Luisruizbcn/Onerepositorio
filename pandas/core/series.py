--- conflicted
+++ resolved
@@ -1566,10 +1566,7 @@
             * Datetime with Timezone
             * Interval
             * Sparse
-<<<<<<< HEAD
-=======
             * IntegerNA
->>>>>>> a16c29b6
 
         See Also
         --------
@@ -1605,13 +1602,6 @@
         Categories (3, object): [a < b < c]
         """
         result = super(Series, self).unique()
-<<<<<<< HEAD
-=======
-        if isinstance(result, DatetimeIndex):
-            # TODO: This should be unnecessary after Series._values returns
-            #  DatetimeArray
-            result = result._eadata
->>>>>>> a16c29b6
         return result
 
     def drop_duplicates(self, keep='first', inplace=False):
