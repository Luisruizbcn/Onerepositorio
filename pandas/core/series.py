--- conflicted
+++ resolved
@@ -1437,14 +1437,10 @@
         mode : str, optional
             Mode in which file is opened.
         index : bool, optional, default True
-<<<<<<< HEAD
-            Add index (row) labels
+            Add index (row) labels.
 
             .. versionadded:: 1.1.0
 
-=======
-            Add index (row) labels.
->>>>>>> 2085ed5f
         **kwargs
             These parameters will be passed to `tabulate \
                 <https://pypi.org/project/tabulate>`_.
