"""
Data structure for 1-dimensional cross-sectional and time series data
"""
from io import StringIO
from shutil import get_terminal_size
from textwrap import dedent
from typing import Any, Callable, Hashable, List, Optional
import warnings

import numpy as np

from pandas._config import get_option

from pandas._libs import index as libindex, lib, reshape, tslibs
from pandas.compat.numpy import function as nv
from pandas.util._decorators import Appender, Substitution, deprecate
from pandas.util._validators import validate_bool_kwarg, validate_percentile

from pandas.core.dtypes.common import (
    _is_unorderable_exception,
    ensure_platform_int,
    is_bool,
    is_categorical,
    is_categorical_dtype,
    is_datetime64_dtype,
    is_dict_like,
    is_extension_array_dtype,
    is_integer,
    is_iterator,
    is_list_like,
    is_object_dtype,
    is_scalar,
    is_timedelta64_dtype,
)
from pandas.core.dtypes.generic import (
    ABCDataFrame,
    ABCDatetimeArray,
    ABCDatetimeIndex,
    ABCSeries,
    ABCSparseArray,
)
from pandas.core.dtypes.inference import is_hashable
from pandas.core.dtypes.missing import (
    isna,
    na_value_for_dtype,
    notna,
    remove_na_arraylike,
)

import pandas as pd
from pandas.core import algorithms, base, generic, nanops, ops
from pandas.core.accessor import CachedAccessor
from pandas.core.arrays import ExtensionArray, try_cast_to_ea
from pandas.core.arrays.categorical import Categorical, CategoricalAccessor
from pandas.core.arrays.sparse import SparseAccessor
import pandas.core.common as com
from pandas.core.construction import extract_array, sanitize_array
from pandas.core.index import (
    Float64Index,
    Index,
    InvalidIndexError,
    MultiIndex,
    ensure_index,
)
from pandas.core.indexers import maybe_convert_indices
from pandas.core.indexes.accessors import CombinedDatetimelikeProperties
import pandas.core.indexes.base as ibase
from pandas.core.indexes.datetimes import DatetimeIndex
from pandas.core.indexes.period import PeriodIndex
from pandas.core.indexes.timedeltas import TimedeltaIndex
from pandas.core.indexing import check_bool_indexer
from pandas.core.internals import SingleBlockManager
from pandas.core.strings import StringMethods
from pandas.core.tools.datetimes import to_datetime

import pandas.io.formats.format as fmt
import pandas.plotting

__all__ = ["Series"]

_shared_doc_kwargs = dict(
    axes="index",
    klass="Series",
    axes_single_arg="{0 or 'index'}",
    axis="""axis : {0 or 'index'}
        Parameter needed for compatibility with DataFrame.""",
    inplace="""inplace : boolean, default False
        If True, performs operation inplace and returns None.""",
    unique="np.ndarray",
    duplicated="Series",
    optional_by="",
    optional_mapper="",
    optional_labels="",
    optional_axis="",
    versionadded_to_excel="\n    .. versionadded:: 0.20.0\n",
)


def _coerce_method(converter):
    """
    Install the scalar coercion methods.
    """

    def wrapper(self):
        if len(self) == 1:
            return converter(self.iloc[0])
        raise TypeError(f"cannot convert the series to {converter}")

    wrapper.__name__ = f"__{converter.__name__}__"
    return wrapper


# ----------------------------------------------------------------------
# Series class


class Series(base.IndexOpsMixin, generic.NDFrame):
    """
    One-dimensional ndarray with axis labels (including time series).

    Labels need not be unique but must be a hashable type. The object
    supports both integer- and label-based indexing and provides a host of
    methods for performing operations involving the index. Statistical
    methods from ndarray have been overridden to automatically exclude
    missing data (currently represented as NaN).

    Operations between Series (+, -, /, *, **) align values based on their
    associated index values-- they need not be the same length. The result
    index will be the sorted union of the two indexes.

    Parameters
    ----------
    data : array-like, Iterable, dict, or scalar value
        Contains data stored in Series.

        .. versionchanged:: 0.23.0
           If data is a dict, argument order is maintained for Python 3.6
           and later.

    index : array-like or Index (1d)
        Values must be hashable and have the same length as `data`.
        Non-unique index values are allowed. Will default to
        RangeIndex (0, 1, 2, ..., n) if not provided. If both a dict and index
        sequence are used, the index will override the keys found in the
        dict.
    dtype : str, numpy.dtype, or ExtensionDtype, optional
        Data type for the output Series. If not specified, this will be
        inferred from `data`.
        See the :ref:`user guide <basics.dtypes>` for more usages.
    name : str, optional
        The name to give to the Series.
    copy : bool, default False
        Copy input data.
    """

    _metadata: List[str] = []
    _accessors = {"dt", "cat", "str", "sparse"}
    _deprecations = (
        base.IndexOpsMixin._deprecations
        | generic.NDFrame._deprecations
        | frozenset(["compress", "ptp"])
    )

    # Override cache_readonly bc Series is mutable
    hasnans = property(
        base.IndexOpsMixin.hasnans.func, doc=base.IndexOpsMixin.hasnans.__doc__
    )
    _data: SingleBlockManager
    div: Callable[["Series", Any], "Series"]
    rdiv: Callable[["Series", Any], "Series"]

    # ----------------------------------------------------------------------
    # Constructors

    def __init__(
        self, data=None, index=None, dtype=None, name=None, copy=False, fastpath=False
    ):

        # we are called internally, so short-circuit
        if fastpath:

            # data is an ndarray, index is defined
            if not isinstance(data, SingleBlockManager):
                data = SingleBlockManager(data, index, fastpath=True)
            if copy:
                data = data.copy()
            if index is None:
                index = data.index

        else:

            if index is not None:
                index = ensure_index(index)

            if data is None:
                data = {}
            if dtype is not None:
                # GH 26336: explicitly handle 'category' to avoid warning
                # TODO: Remove after CategoricalDtype defaults to ordered=False
                if (
                    isinstance(dtype, str)
                    and dtype == "category"
                    and is_categorical(data)
                ):
                    dtype = data.dtype

                dtype = self._validate_dtype(dtype)

            if isinstance(data, MultiIndex):
                raise NotImplementedError(
                    "initializing a Series from a MultiIndex is not supported"
                )
            elif isinstance(data, Index):
                if name is None:
                    name = data.name

                if dtype is not None:
                    # astype copies
                    data = data.astype(dtype)
                else:
                    # need to copy to avoid aliasing issues
                    data = data._values.copy()
                    if isinstance(data, ABCDatetimeIndex) and data.tz is not None:
                        # GH#24096 need copy to be deep for datetime64tz case
                        # TODO: See if we can avoid these copies
                        data = data._values.copy(deep=True)
                copy = False

            elif isinstance(data, np.ndarray):
                pass
            elif isinstance(data, ABCSeries):
                if name is None:
                    name = data.name
                if index is None:
                    index = data.index
                else:
                    data = data.reindex(index, copy=copy)
                data = data._data
            elif isinstance(data, dict):
                data, index = self._init_dict(data, index, dtype)
                dtype = None
                copy = False
            elif isinstance(data, SingleBlockManager):
                if index is None:
                    index = data.index
                elif not data.index.equals(index) or copy:
                    # GH#19275 SingleBlockManager input should only be called
                    # internally
                    raise AssertionError(
                        "Cannot pass both SingleBlockManager "
                        "`data` argument and a different "
                        "`index` argument.  `copy` must "
                        "be False."
                    )

            elif is_extension_array_dtype(data):
                pass
            elif isinstance(data, (set, frozenset)):
                raise TypeError(f"{repr(type(data).__name__)} type is unordered")
            elif isinstance(data, ABCSparseArray):
                # handle sparse passed here (and force conversion)
                data = data.to_dense()
            else:
                data = com.maybe_iterable_to_list(data)

            if index is None:
                if not is_list_like(data):
                    data = [data]
                index = ibase.default_index(len(data))
            elif is_list_like(data):

                # a scalar numpy array is list-like but doesn't
                # have a proper length
                try:
                    if len(index) != len(data):
                        raise ValueError(
                            f"Length of passed values is {len(data)}, "
                            f"index implies {len(index)}."
                        )
                except TypeError:
                    pass

            # create/copy the manager
            if isinstance(data, SingleBlockManager):
                if dtype is not None:
                    data = data.astype(dtype=dtype, errors="ignore", copy=copy)
                elif copy:
                    data = data.copy()
            else:
                data = sanitize_array(data, index, dtype, copy, raise_cast_failure=True)

                data = SingleBlockManager(data, index, fastpath=True)

        generic.NDFrame.__init__(self, data, fastpath=True)
        self.name = name
        self._set_axis(0, index, fastpath=True)

    def _init_dict(self, data, index=None, dtype=None):
        """
        Derive the "_data" and "index" attributes of a new Series from a
        dictionary input.

        Parameters
        ----------
        data : dict or dict-like
            Data used to populate the new Series.
        index : Index or index-like, default None
            Index for the new Series: if None, use dict keys.
        dtype : dtype, default None
            The dtype for the new Series: if None, infer from data.

        Returns
        -------
        _data : BlockManager for the new Series
        index : index for the new Series
        """
        # Looking for NaN in dict doesn't work ({np.nan : 1}[float('nan')]
        # raises KeyError), so we iterate the entire dict, and align
        if data:
            keys, values = zip(*data.items())
            values = list(values)
        elif index is not None:
            # fastpath for Series(data=None). Just use broadcasting a scalar
            # instead of reindexing.
            values = na_value_for_dtype(dtype)
            keys = index
        else:
            keys, values = [], []

        # Input is now list-like, so rely on "standard" construction:
        s = Series(values, index=keys, dtype=dtype)

        # Now we just make sure the order is respected, if any
        if data and index is not None:
            s = s.reindex(index, copy=False)
        return s._data, s.index

    # ----------------------------------------------------------------------

    @property
    def _constructor(self):
        return Series

    @property
    def _constructor_expanddim(self):
        from pandas.core.frame import DataFrame

        return DataFrame

    # types
    @property
    def _can_hold_na(self):
        return self._data._can_hold_na

    _index = None

    def _set_axis(self, axis, labels, fastpath=False):
        """
        Override generic, we want to set the _typ here.
        """

        if not fastpath:
            labels = ensure_index(labels)

        is_all_dates = labels.is_all_dates
        if is_all_dates:
            if not isinstance(labels, (DatetimeIndex, PeriodIndex, TimedeltaIndex)):
                try:
                    labels = DatetimeIndex(labels)
                    # need to set here because we changed the index
                    if fastpath:
                        self._data.set_axis(axis, labels)
                except (tslibs.OutOfBoundsDatetime, ValueError):
                    # labels may exceeds datetime bounds,
                    # or not be a DatetimeIndex
                    pass

        self._set_subtyp(is_all_dates)

        object.__setattr__(self, "_index", labels)
        if not fastpath:
            self._data.set_axis(axis, labels)

    def _set_subtyp(self, is_all_dates):
        if is_all_dates:
            object.__setattr__(self, "_subtyp", "time_series")
        else:
            object.__setattr__(self, "_subtyp", "series")

    def _update_inplace(self, result, **kwargs):
        # we want to call the generic version and not the IndexOpsMixin
        return generic.NDFrame._update_inplace(self, result, **kwargs)

    # ndarray compatibility
    @property
    def dtype(self):
        """
        Return the dtype object of the underlying data.
        """
        return self._data.dtype

    @property
    def dtypes(self):
        """
        Return the dtype object of the underlying data.
        """
        return self._data.dtype

    @property
    def name(self) -> Optional[Hashable]:
        return self.attrs.get("name", None)

    @name.setter
    def name(self, value: Optional[Hashable]) -> None:
        if not is_hashable(value):
            raise TypeError("Series.name must be a hashable type")
        self.attrs["name"] = value

    @property
    def values(self):
        """
        Return Series as ndarray or ndarray-like depending on the dtype.

        .. warning::

           We recommend using :attr:`Series.array` or
           :meth:`Series.to_numpy`, depending on whether you need
           a reference to the underlying data or a NumPy array.

        Returns
        -------
        numpy.ndarray or ndarray-like

        See Also
        --------
        Series.array : Reference to the underlying data.
        Series.to_numpy : A NumPy array representing the underlying data.

        Examples
        --------
        >>> pd.Series([1, 2, 3]).values
        array([1, 2, 3])

        >>> pd.Series(list('aabc')).values
        array(['a', 'a', 'b', 'c'], dtype=object)

        >>> pd.Series(list('aabc')).astype('category').values
        [a, a, b, c]
        Categories (3, object): [a, b, c]

        Timezone aware datetime data is converted to UTC:

        >>> pd.Series(pd.date_range('20130101', periods=3,
        ...                         tz='US/Eastern')).values
        array(['2013-01-01T05:00:00.000000000',
               '2013-01-02T05:00:00.000000000',
               '2013-01-03T05:00:00.000000000'], dtype='datetime64[ns]')
        """
        return self._data.external_values()

    @property
    def _values(self):
        """
        Return the internal repr of this data.
        """
        return self._data.internal_values()

    def get_values(self):
        """
        Same as values (but handles sparseness conversions); is a view.

        .. deprecated:: 0.25.0
            Use :meth:`Series.to_numpy` or :attr:`Series.array` instead.

        Returns
        -------
        numpy.ndarray
            Data of the Series.
        """
        warnings.warn(
            "The 'get_values' method is deprecated and will be removed in a "
            "future version. Use '.to_numpy()' or '.array' instead.",
            FutureWarning,
            stacklevel=2,
        )
        return self._internal_get_values()

    def _internal_get_values(self):
        return self._data.get_values()

    # ops
    def ravel(self, order="C"):
        """
        Return the flattened underlying data as an ndarray.

        Returns
        -------
        numpy.ndarray or ndarray-like
            Flattened data of the Series.

        See Also
        --------
        numpy.ndarray.ravel
        """
        return self._values.ravel(order=order)

    def compress(self, condition, *args, **kwargs):
        """
        Return selected slices of an array along given axis as a Series.

        .. deprecated:: 0.24.0

        Returns
        -------
        Series
            Series without the slices for which condition is false.

        See Also
        --------
        numpy.ndarray.compress
        """
        msg = (
            "Series.compress(condition) is deprecated. "
            "Use 'Series[condition]' or "
            "'np.asarray(series).compress(condition)' instead."
        )
        warnings.warn(msg, FutureWarning, stacklevel=2)
        nv.validate_compress(args, kwargs)
        return self[condition]

    def __len__(self) -> int:
        """
        Return the length of the Series.
        """
        return len(self._data)

    def view(self, dtype=None):
        """
        Create a new view of the Series.

        This function will return a new Series with a view of the same
        underlying values in memory, optionally reinterpreted with a new data
        type. The new data type must preserve the same size in bytes as to not
        cause index misalignment.

        Parameters
        ----------
        dtype : data type
            Data type object or one of their string representations.

        Returns
        -------
        Series
            A new Series object as a view of the same data in memory.

        See Also
        --------
        numpy.ndarray.view : Equivalent numpy function to create a new view of
            the same data in memory.

        Notes
        -----
        Series are instantiated with ``dtype=float64`` by default. While
        ``numpy.ndarray.view()`` will return a view with the same data type as
        the original array, ``Series.view()`` (without specified dtype)
        will try using ``float64`` and may fail if the original data type size
        in bytes is not the same.

        Examples
        --------
        >>> s = pd.Series([-2, -1, 0, 1, 2], dtype='int8')
        >>> s
        0   -2
        1   -1
        2    0
        3    1
        4    2
        dtype: int8

        The 8 bit signed integer representation of `-1` is `0b11111111`, but
        the same bytes represent 255 if read as an 8 bit unsigned integer:

        >>> us = s.view('uint8')
        >>> us
        0    254
        1    255
        2      0
        3      1
        4      2
        dtype: uint8

        The views share the same underlying values:

        >>> us[0] = 128
        >>> s
        0   -128
        1     -1
        2      0
        3      1
        4      2
        dtype: int8
        """
        return self._constructor(
            self._values.view(dtype), index=self.index
        ).__finalize__(self)

    # ----------------------------------------------------------------------
    # NDArray Compat
    _HANDLED_TYPES = (Index, ExtensionArray, np.ndarray)

    def __array_ufunc__(
        self, ufunc: Callable, method: str, *inputs: Any, **kwargs: Any
    ):
        # TODO: handle DataFrame
        cls = type(self)

        # for binary ops, use our custom dunder methods
        result = ops.maybe_dispatch_ufunc_to_dunder_op(
            self, ufunc, method, *inputs, **kwargs
        )
        if result is not NotImplemented:
            return result

        # Determine if we should defer.
        no_defer = (np.ndarray.__array_ufunc__, cls.__array_ufunc__)

        for item in inputs:
            higher_priority = (
                hasattr(item, "__array_priority__")
                and item.__array_priority__ > self.__array_priority__
            )
            has_array_ufunc = (
                hasattr(item, "__array_ufunc__")
                and type(item).__array_ufunc__ not in no_defer
                and not isinstance(item, self._HANDLED_TYPES)
            )
            if higher_priority or has_array_ufunc:
                return NotImplemented

        # align all the inputs.
        names = [getattr(x, "name") for x in inputs if hasattr(x, "name")]
        types = tuple(type(x) for x in inputs)
        # TODO: dataframe
        alignable = [x for x, t in zip(inputs, types) if issubclass(t, Series)]

        if len(alignable) > 1:
            # This triggers alignment.
            # At the moment, there aren't any ufuncs with more than two inputs
            # so this ends up just being x1.index | x2.index, but we write
            # it to handle *args.
            index = alignable[0].index
            for s in alignable[1:]:
                index |= s.index
            inputs = tuple(
                x.reindex(index) if issubclass(t, Series) else x
                for x, t in zip(inputs, types)
            )
        else:
            index = self.index

        inputs = tuple(extract_array(x, extract_numpy=True) for x in inputs)
        result = getattr(ufunc, method)(*inputs, **kwargs)

        name: Optional[Hashable]
        if len(set(names)) == 1:
            name = names[0]
        else:
            name = None

        def construct_return(result):
            if lib.is_scalar(result):
                return result
            elif result.ndim > 1:
                # e.g. np.subtract.outer
                if method == "outer":
                    msg = (
                        "outer method for ufunc {} is not implemented on "
                        "pandas objects. Returning an ndarray, but in the "
                        "future this will raise a 'NotImplementedError'. "
                        "Consider explicitly converting the Series "
                        "to an array with '.array' first."
                    )
                    warnings.warn(msg.format(ufunc), FutureWarning, stacklevel=3)
                return result
            return self._constructor(result, index=index, name=name, copy=False)

        if type(result) is tuple:
            # multiple return values
            return tuple(construct_return(x) for x in result)
        elif method == "at":
            # no return value
            return None
        else:
            return construct_return(result)

    def __array__(self, dtype=None):
        """
        Return the values as a NumPy array.

        Users should not call this directly. Rather, it is invoked by
        :func:`numpy.array` and :func:`numpy.asarray`.

        Parameters
        ----------
        dtype : str or numpy.dtype, optional
            The dtype to use for the resulting NumPy array. By default,
            the dtype is inferred from the data.

        Returns
        -------
        numpy.ndarray
            The values in the series converted to a :class:`numpy.ndarary`
            with the specified `dtype`.

        See Also
        --------
        array : Create a new array from data.
        Series.array : Zero-copy view to the array backing the Series.
        Series.to_numpy : Series method for similar behavior.

        Examples
        --------
        >>> ser = pd.Series([1, 2, 3])
        >>> np.asarray(ser)
        array([1, 2, 3])

        For timezone-aware data, the timezones may be retained with
        ``dtype='object'``

        >>> tzser = pd.Series(pd.date_range('2000', periods=2, tz="CET"))
        >>> np.asarray(tzser, dtype="object")
        array([Timestamp('2000-01-01 00:00:00+0100', tz='CET', freq='D'),
               Timestamp('2000-01-02 00:00:00+0100', tz='CET', freq='D')],
              dtype=object)

        Or the values may be localized to UTC and the tzinfo discared with
        ``dtype='datetime64[ns]'``

        >>> np.asarray(tzser, dtype="datetime64[ns]")  # doctest: +ELLIPSIS
        array(['1999-12-31T23:00:00.000000000', ...],
              dtype='datetime64[ns]')
        """
        if (
            dtype is None
            and isinstance(self.array, ABCDatetimeArray)
            and getattr(self.dtype, "tz", None)
        ):
            msg = (
                "Converting timezone-aware DatetimeArray to timezone-naive "
                "ndarray with 'datetime64[ns]' dtype. In the future, this "
                "will return an ndarray with 'object' dtype where each "
                "element is a 'pandas.Timestamp' with the correct 'tz'.\n\t"
                "To accept the future behavior, pass 'dtype=object'.\n\t"
                "To keep the old behavior, pass 'dtype=\"datetime64[ns]\"'."
            )
            warnings.warn(msg, FutureWarning, stacklevel=3)
            dtype = "M8[ns]"
        return np.asarray(self.array, dtype)

    # ----------------------------------------------------------------------
    # Unary Methods

    # coercion
    __float__ = _coerce_method(float)
    __long__ = _coerce_method(int)
    __int__ = _coerce_method(int)

    # ----------------------------------------------------------------------

    def _unpickle_series_compat(self, state):
        if isinstance(state, dict):
            self._data = state["_data"]
            self.name = state["name"]
            self.index = self._data.index

        elif isinstance(state, tuple):

            # < 0.12 series pickle

            nd_state, own_state = state

            # recreate the ndarray
            data = np.empty(nd_state[1], dtype=nd_state[2])
            np.ndarray.__setstate__(data, nd_state)

            # backwards compat
            index, name = own_state[0], None
            if len(own_state) > 1:
                name = own_state[1]

            # recreate
            self._data = SingleBlockManager(data, index, fastpath=True)
            self._index = index
            self.name = name

        else:
            raise Exception(f"cannot unpickle legacy formats -> [{state}]")

    # indexers
    @property
    def axes(self):
        """
        Return a list of the row axis labels.
        """
        return [self.index]

    # ----------------------------------------------------------------------
    # Indexing Methods

    @Appender(generic.NDFrame.take.__doc__)
    def take(self, indices, axis=0, is_copy=False, **kwargs):
        nv.validate_take(tuple(), kwargs)

        indices = ensure_platform_int(indices)
        new_index = self.index.take(indices)

        if is_categorical_dtype(self):
            # https://github.com/pandas-dev/pandas/issues/20664
            # TODO: remove when the default Categorical.take behavior changes
            indices = maybe_convert_indices(indices, len(self._get_axis(axis)))
            kwargs = {"allow_fill": False}
        else:
            kwargs = {}
        new_values = self._values.take(indices, **kwargs)

        result = self._constructor(
            new_values, index=new_index, fastpath=True
        ).__finalize__(self)

        # Maybe set copy if we didn't actually change the index.
        if is_copy:
            if not result._get_axis(axis).equals(self._get_axis(axis)):
                result._set_is_copy(self)

        return result

    def _ixs(self, i: int, axis: int = 0):
        """
        Return the i-th value or values in the Series by location.

        Parameters
        ----------
        i : int

        Returns
        -------
        scalar (int) or Series (slice, sequence)
        """

        # dispatch to the values if we need
        values = self._values
        if isinstance(values, np.ndarray):
            return libindex.get_value_at(values, i)
        else:
            return values[i]

    def _slice(self, slobj: slice, axis: int = 0, kind=None):
        slobj = self.index._convert_slice_indexer(slobj, kind=kind or "getitem")
        return self._get_values(slobj)

    def __getitem__(self, key):
        key = com.apply_if_callable(key, self)
        try:
            result = self.index.get_value(self, key)

            if not is_scalar(result):
                if is_list_like(result) and not isinstance(result, Series):

                    # we need to box if loc of the key isn't scalar here
                    # otherwise have inline ndarray/lists
                    try:
                        if not is_scalar(self.index.get_loc(key)):
                            result = self._constructor(
                                result, index=[key] * len(result), dtype=self.dtype
                            ).__finalize__(self)
                    except KeyError:
                        pass
            return result
        except InvalidIndexError:
            pass
        except (KeyError, ValueError):
            if isinstance(key, tuple) and isinstance(self.index, MultiIndex):
                # kludge
                pass
            elif key is Ellipsis:
                return self
            elif com.is_bool_indexer(key):
                pass
            else:

                # we can try to coerce the indexer (or this will raise)
                new_key = self.index._convert_scalar_indexer(key, kind="getitem")
                if type(new_key) != type(key):
                    return self.__getitem__(new_key)
                raise

        if is_iterator(key):
            key = list(key)

        if com.is_bool_indexer(key):
            key = check_bool_indexer(self.index, key)

        return self._get_with(key)

    def _get_with(self, key):
        # other: fancy integer or otherwise
        if isinstance(key, slice):
            return self._slice(key)
        elif isinstance(key, ABCDataFrame):
            raise TypeError(
                "Indexing a Series with DataFrame is not "
                "supported, use the appropriate DataFrame column"
            )
        elif isinstance(key, tuple):
            try:
                return self._get_values_tuple(key)
            except ValueError:
                # if we don't have a MultiIndex, we may still be able to handle
                #  a 1-tuple.  see test_1tuple_without_multiindex
                if len(key) == 1:
                    key = key[0]
                    if isinstance(key, slice):
                        return self._get_values(key)
                raise

        if not isinstance(key, (list, np.ndarray, Series, Index)):
            key = list(key)

        if isinstance(key, Index):
            key_type = key.inferred_type
        else:
            key_type = lib.infer_dtype(key, skipna=False)

        if key_type == "integer":
            if self.index.is_integer() or self.index.is_floating():
                return self.loc[key]
            else:
                return self._get_values(key)
        elif key_type == "boolean":
            return self._get_values(key)

        if isinstance(key, (list, tuple)):
            # TODO: de-dup with tuple case handled above?
            # handle the dup indexing case GH#4246
            if len(key) == 1 and isinstance(key[0], slice):
                # [slice(0, 5, None)] will break if you convert to ndarray,
                # e.g. as requested by np.median
                # FIXME: hack
                return self._get_values(key)

            return self.loc[key]

        return self.reindex(key)

    def _get_values_tuple(self, key):
        # mpl hackaround
        if com.any_none(*key):
            return self._get_values(key)

        if not isinstance(self.index, MultiIndex):
            raise ValueError("Can only tuple-index with a MultiIndex")

        # If key is contained, would have returned by now
        indexer, new_index = self.index.get_loc_level(key)
        return self._constructor(self._values[indexer], index=new_index).__finalize__(
            self
        )

    def _get_values(self, indexer):
        try:
            return self._constructor(
                self._data.get_slice(indexer), fastpath=True
            ).__finalize__(self)
        except ValueError:
            # mpl compat if we look up e.g. ser[:, np.newaxis];
            #  see tests.series.timeseries.test_mpl_compat_hack
            return self._values[indexer]

    def _get_value(self, label, takeable: bool = False):
        """
        Quickly retrieve single value at passed index label.

        Parameters
        ----------
        label : object
        takeable : interpret the index as indexers, default False

        Returns
        -------
        scalar value
        """
        if takeable:
            return com.maybe_box_datetimelike(self._values[label])
        return self.index.get_value(self._values, label)

    def __setitem__(self, key, value):
        key = com.apply_if_callable(key, self)
        cacher_needs_updating = self._check_is_chained_assignment_possible()

        try:
            self._set_with_engine(key, value)
        except com.SettingWithCopyError:
            raise
        except (KeyError, ValueError):
            values = self._values
            if is_integer(key) and not self.index.inferred_type == "integer":
                values[key] = value
            elif key is Ellipsis:
                self[:] = value
            else:
                self.loc[key] = value

        except TypeError as e:
            if isinstance(key, tuple) and not isinstance(self.index, MultiIndex):
                raise ValueError("Can only tuple-index with a MultiIndex")

            # python 3 type errors should be raised
            if _is_unorderable_exception(e):
                raise IndexError(key)

            if com.is_bool_indexer(key):
                key = check_bool_indexer(self.index, key)
                try:
                    self._where(~key, value, inplace=True)
                    return
                except InvalidIndexError:
                    pass

            self._set_with(key, value)

        if cacher_needs_updating:
            self._maybe_update_cacher()

    def _set_with_engine(self, key, value):
        values = self._values
        if is_extension_array_dtype(values.dtype):
            # The cython indexing engine does not support ExtensionArrays.
            values[self.index.get_loc(key)] = value
            return
        try:
            self.index._engine.set_value(values, key, value)
            return
        except KeyError:
            values[self.index.get_loc(key)] = value
            return

    def _set_with(self, key, value):
        # other: fancy integer or otherwise
        if isinstance(key, slice):
            indexer = self.index._convert_slice_indexer(key, kind="getitem")
            return self._set_values(indexer, value)

        elif is_scalar(key) and not is_integer(key) and key not in self.index:
            # GH#12862 adding an new key to the Series
            # Note: have to exclude integers because that is ambiguously
            #  position-based
            self.loc[key] = value
            return

        else:
            if isinstance(key, tuple):
                try:
                    # TODO: no test cases that get here
                    self._set_values(key, value)
                except Exception:
                    pass

            if is_scalar(key):
                key = [key]

            if isinstance(key, Index):
                key_type = key.inferred_type
                key = key._values
            else:
                key_type = lib.infer_dtype(key, skipna=False)

            if key_type == "integer":
                if self.index.inferred_type == "integer":
                    self._set_labels(key, value)
                else:
                    return self._set_values(key, value)
            elif key_type == "boolean":
                self._set_values(key.astype(np.bool_), value)
            else:
                self._set_labels(key, value)

    def _set_labels(self, key, value):
        key = com.asarray_tuplesafe(key)
        indexer = self.index.get_indexer(key)
        mask = indexer == -1
        if mask.any():
            raise ValueError(f"{key[mask]} not contained in the index")
        self._set_values(indexer, value)

    def _set_values(self, key, value):
        if isinstance(key, Series):
            key = key._values
        self._data = self._data.setitem(indexer=key, value=value)
        self._maybe_update_cacher()

    def _set_value(self, label, value, takeable: bool = False):
        """
        Quickly set single value at passed label.

        If label is not contained, a new object is created with the label
        placed at the end of the result index.

        Parameters
        ----------
        label : object
            Partial indexing with MultiIndex not allowed.
        value : object
            Scalar value.
        takeable : interpret the index as indexers, default False

        Returns
        -------
        Series
            If label is contained, will be reference to calling Series,
            otherwise a new object.
        """
        try:
            if takeable:
                self._values[label] = value
            else:
                self.index._engine.set_value(self._values, label, value)
        except (KeyError, TypeError):

            # set using a non-recursive method
            self.loc[label] = value

        return self

    # ----------------------------------------------------------------------
    # Unsorted

    @property
    def _is_mixed_type(self):
        return False

    def repeat(self, repeats, axis=None):
        """
        Repeat elements of a Series.

        Returns a new Series where each element of the current Series
        is repeated consecutively a given number of times.

        Parameters
        ----------
        repeats : int or array of ints
            The number of repetitions for each element. This should be a
            non-negative integer. Repeating 0 times will return an empty
            Series.
        axis : None
            Must be ``None``. Has no effect but is accepted for compatibility
            with numpy.

        Returns
        -------
        Series
            Newly created Series with repeated elements.

        See Also
        --------
        Index.repeat : Equivalent function for Index.
        numpy.repeat : Similar method for :class:`numpy.ndarray`.

        Examples
        --------
        >>> s = pd.Series(['a', 'b', 'c'])
        >>> s
        0    a
        1    b
        2    c
        dtype: object
        >>> s.repeat(2)
        0    a
        0    a
        1    b
        1    b
        2    c
        2    c
        dtype: object
        >>> s.repeat([1, 2, 3])
        0    a
        1    b
        1    b
        2    c
        2    c
        2    c
        dtype: object
        """
        nv.validate_repeat(tuple(), dict(axis=axis))
        new_index = self.index.repeat(repeats)
        new_values = self._values.repeat(repeats)
        return self._constructor(new_values, index=new_index).__finalize__(self)

    def reset_index(self, level=None, drop=False, name=None, inplace=False):
        """
        Generate a new DataFrame or Series with the index reset.

        This is useful when the index needs to be treated as a column, or
        when the index is meaningless and needs to be reset to the default
        before another operation.

        Parameters
        ----------
        level : int, str, tuple, or list, default optional
            For a Series with a MultiIndex, only remove the specified levels
            from the index. Removes all levels by default.
        drop : bool, default False
            Just reset the index, without inserting it as a column in
            the new DataFrame.
        name : object, optional
            The name to use for the column containing the original Series
            values. Uses ``self.name`` by default. This argument is ignored
            when `drop` is True.
        inplace : bool, default False
            Modify the Series in place (do not create a new object).

        Returns
        -------
        Series or DataFrame
            When `drop` is False (the default), a DataFrame is returned.
            The newly created columns will come first in the DataFrame,
            followed by the original Series values.
            When `drop` is True, a `Series` is returned.
            In either case, if ``inplace=True``, no value is returned.

        See Also
        --------
        DataFrame.reset_index: Analogous function for DataFrame.

        Examples
        --------
        >>> s = pd.Series([1, 2, 3, 4], name='foo',
        ...               index=pd.Index(['a', 'b', 'c', 'd'], name='idx'))

        Generate a DataFrame with default index.

        >>> s.reset_index()
          idx  foo
        0   a    1
        1   b    2
        2   c    3
        3   d    4

        To specify the name of the new column use `name`.

        >>> s.reset_index(name='values')
          idx  values
        0   a       1
        1   b       2
        2   c       3
        3   d       4

        To generate a new Series with the default set `drop` to True.

        >>> s.reset_index(drop=True)
        0    1
        1    2
        2    3
        3    4
        Name: foo, dtype: int64

        To update the Series in place, without generating a new one
        set `inplace` to True. Note that it also requires ``drop=True``.

        >>> s.reset_index(inplace=True, drop=True)
        >>> s
        0    1
        1    2
        2    3
        3    4
        Name: foo, dtype: int64

        The `level` parameter is interesting for Series with a multi-level
        index.

        >>> arrays = [np.array(['bar', 'bar', 'baz', 'baz']),
        ...           np.array(['one', 'two', 'one', 'two'])]
        >>> s2 = pd.Series(
        ...     range(4), name='foo',
        ...     index=pd.MultiIndex.from_arrays(arrays,
        ...                                     names=['a', 'b']))

        To remove a specific level from the Index, use `level`.

        >>> s2.reset_index(level='a')
               a  foo
        b
        one  bar    0
        two  bar    1
        one  baz    2
        two  baz    3

        If `level` is not set, all levels are removed from the Index.

        >>> s2.reset_index()
             a    b  foo
        0  bar  one    0
        1  bar  two    1
        2  baz  one    2
        3  baz  two    3
        """
        inplace = validate_bool_kwarg(inplace, "inplace")
        if drop:
            new_index = ibase.default_index(len(self))
            if level is not None:
                if not isinstance(level, (tuple, list)):
                    level = [level]
                level = [self.index._get_level_number(lev) for lev in level]
                if len(level) < self.index.nlevels:
                    new_index = self.index.droplevel(level)

            if inplace:
                self.index = new_index
                # set name if it was passed, otherwise, keep the previous name
                self.name = name or self.name
            else:
                return self._constructor(
                    self._values.copy(), index=new_index
                ).__finalize__(self)
        elif inplace:
            raise TypeError(
                "Cannot reset_index inplace on a Series to create a DataFrame"
            )
        else:
            df = self.to_frame(name)
            return df.reset_index(level=level, drop=drop)

    # ----------------------------------------------------------------------
    # Rendering Methods

    def __repr__(self) -> str:
        """
        Return a string representation for a particular Series.
        """
        buf = StringIO("")
        width, height = get_terminal_size()
        max_rows = (
            height
            if get_option("display.max_rows") == 0
            else get_option("display.max_rows")
        )
        min_rows = (
            height
            if get_option("display.max_rows") == 0
            else get_option("display.min_rows")
        )
        show_dimensions = get_option("display.show_dimensions")

        self.to_string(
            buf=buf,
            name=self.name,
            dtype=self.dtype,
            min_rows=min_rows,
            max_rows=max_rows,
            length=show_dimensions,
        )
        result = buf.getvalue()

        return result

    def to_string(
        self,
        buf=None,
        na_rep="NaN",
        float_format=None,
        header=True,
        index=True,
        length=False,
        dtype=False,
        name=False,
        max_rows=None,
        min_rows=None,
    ):
        """
        Render a string representation of the Series.

        Parameters
        ----------
        buf : StringIO-like, optional
            Buffer to write to.
        na_rep : str, optional
            String representation of NaN to use, default 'NaN'.
        float_format : one-parameter function, optional
            Formatter function to apply to columns' elements if they are
            floats, default None.
        header : bool, default True
            Add the Series header (index name).
        index : bool, optional
            Add index (row) labels, default True.
        length : bool, default False
            Add the Series length.
        dtype : bool, default False
            Add the Series dtype.
        name : bool, default False
            Add the Series name if not None.
        max_rows : int, optional
            Maximum number of rows to show before truncating. If None, show
            all.
        min_rows : int, optional
            The number of rows to display in a truncated repr (when number
            of rows is above `max_rows`).

        Returns
        -------
        str or None
            String representation of Series if ``buf=None``, otherwise None.
        """

        formatter = fmt.SeriesFormatter(
            self,
            name=name,
            length=length,
            header=header,
            index=index,
            dtype=dtype,
            na_rep=na_rep,
            float_format=float_format,
            min_rows=min_rows,
            max_rows=max_rows,
        )
        result = formatter.to_string()

        # catch contract violations
        if not isinstance(result, str):
            raise AssertionError(
                "result must be of type str, type"
                f" of result is {repr(type(result).__name__)}"
            )

        if buf is None:
            return result
        else:
            try:
                buf.write(result)
            except AttributeError:
                with open(buf, "w") as f:
                    f.write(result)

    # ----------------------------------------------------------------------

    def items(self):
        """
        Lazily iterate over (index, value) tuples.

        This method returns an iterable tuple (index, value). This is
        convenient if you want to create a lazy iterator.

        Returns
        -------
        iterable
            Iterable of tuples containing the (index, value) pairs from a
            Series.

        See Also
        --------
        DataFrame.items : Iterate over (column name, Series) pairs.
        DataFrame.iterrows : Iterate over DataFrame rows as (index, Series) pairs.

        Examples
        --------
        >>> s = pd.Series(['A', 'B', 'C'])
        >>> for index, value in s.items():
        ...     print(f"Index : {index}, Value : {value}")
        Index : 0, Value : A
        Index : 1, Value : B
        Index : 2, Value : C
        """
        return zip(iter(self.index), iter(self))

    @Appender(items.__doc__)
    def iteritems(self):
        return self.items()

    # ----------------------------------------------------------------------
    # Misc public methods

    def keys(self):
        """
        Return alias for index.

        Returns
        -------
        Index
            Index of the Series.
        """
        return self.index

    def to_dict(self, into=dict):
        """
        Convert Series to {label -> value} dict or dict-like object.

        Parameters
        ----------
        into : class, default dict
            The collections.abc.Mapping subclass to use as the return
            object. Can be the actual class or an empty
            instance of the mapping type you want.  If you want a
            collections.defaultdict, you must pass it initialized.

            .. versionadded:: 0.21.0

        Returns
        -------
        collections.abc.Mapping
            Key-value representation of Series.

        Examples
        --------
        >>> s = pd.Series([1, 2, 3, 4])
        >>> s.to_dict()
        {0: 1, 1: 2, 2: 3, 3: 4}
        >>> from collections import OrderedDict, defaultdict
        >>> s.to_dict(OrderedDict)
        OrderedDict([(0, 1), (1, 2), (2, 3), (3, 4)])
        >>> dd = defaultdict(list)
        >>> s.to_dict(dd)
        defaultdict(<class 'list'>, {0: 1, 1: 2, 2: 3, 3: 4})
        """
        # GH16122
        into_c = com.standardize_mapping(into)
        return into_c(self.items())

    def to_frame(self, name=None):
        """
        Convert Series to DataFrame.

        Parameters
        ----------
        name : object, default None
            The passed name should substitute for the series name (if it has
            one).

        Returns
        -------
        DataFrame
            DataFrame representation of Series.

        Examples
        --------
        >>> s = pd.Series(["a", "b", "c"],
        ...               name="vals")
        >>> s.to_frame()
          vals
        0    a
        1    b
        2    c
        """
        if name is None:
            df = self._constructor_expanddim(self)
        else:
            df = self._constructor_expanddim({name: self})

        return df

    def _set_name(self, name, inplace=False):
        """
        Set the Series name.

        Parameters
        ----------
        name : str
        inplace : bool
            Whether to modify `self` directly or return a copy.
        """
        inplace = validate_bool_kwarg(inplace, "inplace")
        ser = self if inplace else self.copy()
        ser.name = name
        return ser

    # ----------------------------------------------------------------------
    # Statistics, overridden ndarray methods

    # TODO: integrate bottleneck

    def count(self, level=None):
        """
        Return number of non-NA/null observations in the Series.

        Parameters
        ----------
        level : int or level name, default None
            If the axis is a MultiIndex (hierarchical), count along a
            particular level, collapsing into a smaller Series.

        Returns
        -------
        int or Series (if level specified)
            Number of non-null values in the Series.

        Examples
        --------
        >>> s = pd.Series([0.0, 1.0, np.nan])
        >>> s.count()
        2
        """
        if level is None:
            return notna(self.array).sum()

        if isinstance(level, str):
            level = self.index._get_level_number(level)

        lev = self.index.levels[level]
        level_codes = np.array(self.index.codes[level], subok=False, copy=True)

        mask = level_codes == -1
        if mask.any():
            level_codes[mask] = cnt = len(lev)
            lev = lev.insert(cnt, lev._na_value)

        obs = level_codes[notna(self.values)]
        out = np.bincount(obs, minlength=len(lev) or None)
        return self._constructor(out, index=lev, dtype="int64").__finalize__(self)

    def mode(self, dropna=True):
        """
        Return the mode(s) of the dataset.

        Always returns Series even if only one value is returned.

        Parameters
        ----------
        dropna : bool, default True
            Don't consider counts of NaN/NaT.

            .. versionadded:: 0.24.0

        Returns
        -------
        Series
            Modes of the Series in sorted order.
        """
        # TODO: Add option for bins like value_counts()
        return algorithms.mode(self, dropna=dropna)

    def unique(self):
        """
        Return unique values of Series object.

        Uniques are returned in order of appearance. Hash table-based unique,
        therefore does NOT sort.

        Returns
        -------
        ndarray or ExtensionArray
            The unique values returned as a NumPy array. See Notes.

        See Also
        --------
        unique : Top-level unique method for any 1-d array-like object.
        Index.unique : Return Index with unique values from an Index object.

        Notes
        -----
        Returns the unique values as a NumPy array. In case of an
        extension-array backed Series, a new
        :class:`~api.extensions.ExtensionArray` of that type with just
        the unique values is returned. This includes

            * Categorical
            * Period
            * Datetime with Timezone
            * Interval
            * Sparse
            * IntegerNA

        See Examples section.

        Examples
        --------
        >>> pd.Series([2, 1, 3, 3], name='A').unique()
        array([2, 1, 3])

        >>> pd.Series([pd.Timestamp('2016-01-01') for _ in range(3)]).unique()
        array(['2016-01-01T00:00:00.000000000'], dtype='datetime64[ns]')

        >>> pd.Series([pd.Timestamp('2016-01-01', tz='US/Eastern')
        ...            for _ in range(3)]).unique()
        <DatetimeArray>
        ['2016-01-01 00:00:00-05:00']
        Length: 1, dtype: datetime64[ns, US/Eastern]

        An unordered Categorical will return categories in the order of
        appearance.

        >>> pd.Series(pd.Categorical(list('baabc'))).unique()
        [b, a, c]
        Categories (3, object): [b, a, c]

        An ordered Categorical preserves the category ordering.

        >>> pd.Series(pd.Categorical(list('baabc'), categories=list('abc'),
        ...                          ordered=True)).unique()
        [b, a, c]
        Categories (3, object): [a < b < c]
        """
        result = super().unique()
        return result

    def drop_duplicates(self, keep="first", inplace=False):
        """
        Return Series with duplicate values removed.

        Parameters
        ----------
        keep : {'first', 'last', ``False``}, default 'first'
            Method to handle dropping duplicates:

            - 'first' : Drop duplicates except for the first occurrence.
            - 'last' : Drop duplicates except for the last occurrence.
            - ``False`` : Drop all duplicates.

        inplace : bool, default ``False``
            If ``True``, performs operation inplace and returns None.

        Returns
        -------
        Series
            Series with duplicates dropped.

        See Also
        --------
        Index.drop_duplicates : Equivalent method on Index.
        DataFrame.drop_duplicates : Equivalent method on DataFrame.
        Series.duplicated : Related method on Series, indicating duplicate
            Series values.

        Examples
        --------
        Generate a Series with duplicated entries.

        >>> s = pd.Series(['lama', 'cow', 'lama', 'beetle', 'lama', 'hippo'],
        ...               name='animal')
        >>> s
        0      lama
        1       cow
        2      lama
        3    beetle
        4      lama
        5     hippo
        Name: animal, dtype: object

        With the 'keep' parameter, the selection behaviour of duplicated values
        can be changed. The value 'first' keeps the first occurrence for each
        set of duplicated entries. The default value of keep is 'first'.

        >>> s.drop_duplicates()
        0      lama
        1       cow
        3    beetle
        5     hippo
        Name: animal, dtype: object

        The value 'last' for parameter 'keep' keeps the last occurrence for
        each set of duplicated entries.

        >>> s.drop_duplicates(keep='last')
        1       cow
        3    beetle
        4      lama
        5     hippo
        Name: animal, dtype: object

        The value ``False`` for parameter 'keep' discards all sets of
        duplicated entries. Setting the value of 'inplace' to ``True`` performs
        the operation inplace and returns ``None``.

        >>> s.drop_duplicates(keep=False, inplace=True)
        >>> s
        1       cow
        3    beetle
        5     hippo
        Name: animal, dtype: object
        """
        return super().drop_duplicates(keep=keep, inplace=inplace)

    def duplicated(self, keep="first"):
        """
        Indicate duplicate Series values.

        Duplicated values are indicated as ``True`` values in the resulting
        Series. Either all duplicates, all except the first or all except the
        last occurrence of duplicates can be indicated.

        Parameters
        ----------
        keep : {'first', 'last', False}, default 'first'
            Method to handle dropping duplicates:

            - 'first' : Mark duplicates as ``True`` except for the first
              occurrence.
            - 'last' : Mark duplicates as ``True`` except for the last
              occurrence.
            - ``False`` : Mark all duplicates as ``True``.

        Returns
        -------
        Series
            Series indicating whether each value has occurred in the
            preceding values.

        See Also
        --------
        Index.duplicated : Equivalent method on pandas.Index.
        DataFrame.duplicated : Equivalent method on pandas.DataFrame.
        Series.drop_duplicates : Remove duplicate values from Series.

        Examples
        --------
        By default, for each set of duplicated values, the first occurrence is
        set on False and all others on True:

        >>> animals = pd.Series(['lama', 'cow', 'lama', 'beetle', 'lama'])
        >>> animals.duplicated()
        0    False
        1    False
        2     True
        3    False
        4     True
        dtype: bool

        which is equivalent to

        >>> animals.duplicated(keep='first')
        0    False
        1    False
        2     True
        3    False
        4     True
        dtype: bool

        By using 'last', the last occurrence of each set of duplicated values
        is set on False and all others on True:

        >>> animals.duplicated(keep='last')
        0     True
        1    False
        2     True
        3    False
        4    False
        dtype: bool

        By setting keep on ``False``, all duplicates are True:

        >>> animals.duplicated(keep=False)
        0     True
        1    False
        2     True
        3    False
        4     True
        dtype: bool
        """
        return super().duplicated(keep=keep)

    def idxmin(self, axis=0, skipna=True, *args, **kwargs):
        """
        Return the row label of the minimum value.

        If multiple values equal the minimum, the first row label with that
        value is returned.

        Parameters
        ----------
        axis : int, default 0
            For compatibility with DataFrame.idxmin. Redundant for application
            on Series.
        skipna : bool, default True
            Exclude NA/null values. If the entire Series is NA, the result
            will be NA.
        *args, **kwargs
            Additional arguments and keywords have no effect but might be
            accepted for compatibility with NumPy.

        Returns
        -------
        Index
            Label of the minimum value.

        Raises
        ------
        ValueError
            If the Series is empty.

        See Also
        --------
        numpy.argmin : Return indices of the minimum values
            along the given axis.
        DataFrame.idxmin : Return index of first occurrence of minimum
            over requested axis.
        Series.idxmax : Return index *label* of the first occurrence
            of maximum of values.

        Notes
        -----
        This method is the Series version of ``ndarray.argmin``. This method
        returns the label of the minimum, while ``ndarray.argmin`` returns
        the position. To get the position, use ``series.values.argmin()``.

        Examples
        --------
        >>> s = pd.Series(data=[1, None, 4, 1],
        ...               index=['A', 'B', 'C', 'D'])
        >>> s
        A    1.0
        B    NaN
        C    4.0
        D    1.0
        dtype: float64

        >>> s.idxmin()
        'A'

        If `skipna` is False and there is an NA value in the data,
        the function returns ``nan``.

        >>> s.idxmin(skipna=False)
        nan
        """
        skipna = nv.validate_argmin_with_skipna(skipna, args, kwargs)
        i = nanops.nanargmin(com.values_from_object(self), skipna=skipna)
        if i == -1:
            return np.nan
        return self.index[i]

    def idxmax(self, axis=0, skipna=True, *args, **kwargs):
        """
        Return the row label of the maximum value.

        If multiple values equal the maximum, the first row label with that
        value is returned.

        Parameters
        ----------
        axis : int, default 0
            For compatibility with DataFrame.idxmax. Redundant for application
            on Series.
        skipna : bool, default True
            Exclude NA/null values. If the entire Series is NA, the result
            will be NA.
        *args, **kwargs
            Additional arguments and keywords have no effect but might be
            accepted for compatibility with NumPy.

        Returns
        -------
        Index
            Label of the maximum value.

        Raises
        ------
        ValueError
            If the Series is empty.

        See Also
        --------
        numpy.argmax : Return indices of the maximum values
            along the given axis.
        DataFrame.idxmax : Return index of first occurrence of maximum
            over requested axis.
        Series.idxmin : Return index *label* of the first occurrence
            of minimum of values.

        Notes
        -----
        This method is the Series version of ``ndarray.argmax``. This method
        returns the label of the maximum, while ``ndarray.argmax`` returns
        the position. To get the position, use ``series.values.argmax()``.

        Examples
        --------
        >>> s = pd.Series(data=[1, None, 4, 3, 4],
        ...               index=['A', 'B', 'C', 'D', 'E'])
        >>> s
        A    1.0
        B    NaN
        C    4.0
        D    3.0
        E    4.0
        dtype: float64

        >>> s.idxmax()
        'C'

        If `skipna` is False and there is an NA value in the data,
        the function returns ``nan``.

        >>> s.idxmax(skipna=False)
        nan
        """
        skipna = nv.validate_argmax_with_skipna(skipna, args, kwargs)
        i = nanops.nanargmax(com.values_from_object(self), skipna=skipna)
        if i == -1:
            return np.nan
        return self.index[i]

    # ndarray compat
    argmin = deprecate(
        "argmin",
        idxmin,
        "0.21.0",
        msg=dedent(
            """
        The current behaviour of 'Series.argmin' is deprecated, use 'idxmin'
        instead.
        The behavior of 'argmin' will be corrected to return the positional
        minimum in the future. For now, use 'series.values.argmin' or
        'np.argmin(np.array(values))' to get the position of the minimum
        row."""
        ),
    )
    argmax = deprecate(
        "argmax",
        idxmax,
        "0.21.0",
        msg=dedent(
            """
        The current behaviour of 'Series.argmax' is deprecated, use 'idxmax'
        instead.
        The behavior of 'argmax' will be corrected to return the positional
        maximum in the future. For now, use 'series.values.argmax' or
        'np.argmax(np.array(values))' to get the position of the maximum
        row."""
        ),
    )

    def round(self, decimals=0, *args, **kwargs):
        """
        Round each value in a Series to the given number of decimals.

        Parameters
        ----------
        decimals : int, default 0
            Number of decimal places to round to. If decimals is negative,
            it specifies the number of positions to the left of the decimal point.

        Returns
        -------
        Series
            Rounded values of the Series.

        See Also
        --------
        numpy.around : Round values of an np.array.
        DataFrame.round : Round values of a DataFrame.

        Examples
        --------
        >>> s = pd.Series([0.1, 1.3, 2.7])
        >>> s.round()
        0    0.0
        1    1.0
        2    3.0
        dtype: float64
        """
        nv.validate_round(args, kwargs)
        result = com.values_from_object(self).round(decimals)
        result = self._constructor(result, index=self.index).__finalize__(self)

        return result

    def quantile(self, q=0.5, interpolation="linear"):
        """
        Return value at the given quantile.

        Parameters
        ----------
        q : float or array-like, default 0.5 (50% quantile)
            The quantile(s) to compute, which can lie in range: 0 <= q <= 1.
        interpolation : {'linear', 'lower', 'higher', 'midpoint', 'nearest'}
            This optional parameter specifies the interpolation method to use,
            when the desired quantile lies between two data points `i` and `j`:

                * linear: `i + (j - i) * fraction`, where `fraction` is the
                  fractional part of the index surrounded by `i` and `j`.
                * lower: `i`.
                * higher: `j`.
                * nearest: `i` or `j` whichever is nearest.
                * midpoint: (`i` + `j`) / 2.

        Returns
        -------
        float or Series
            If ``q`` is an array, a Series will be returned where the
            index is ``q`` and the values are the quantiles, otherwise
            a float will be returned.

        See Also
        --------
        core.window.Rolling.quantile
        numpy.percentile

        Examples
        --------
        >>> s = pd.Series([1, 2, 3, 4])
        >>> s.quantile(.5)
        2.5
        >>> s.quantile([.25, .5, .75])
        0.25    1.75
        0.50    2.50
        0.75    3.25
        dtype: float64
        """

        validate_percentile(q)

        # We dispatch to DataFrame so that core.internals only has to worry
        #  about 2D cases.
        df = self.to_frame()

        result = df.quantile(q=q, interpolation=interpolation, numeric_only=False)
        if result.ndim == 2:
            result = result.iloc[:, 0]

        if is_list_like(q):
            result.name = self.name
            return self._constructor(result, index=Float64Index(q), name=self.name)
        else:
            # scalar
            return result.iloc[0]

    def corr(self, other, method="pearson", min_periods=None):
        """
        Compute correlation with `other` Series, excluding missing values.

        Parameters
        ----------
        other : Series
            Series with which to compute the correlation.
        method : {'pearson', 'kendall', 'spearman'} or callable
            Method used to compute correlation:

            - pearson : Standard correlation coefficient
            - kendall : Kendall Tau correlation coefficient
            - spearman : Spearman rank correlation
            - callable: Callable with input two 1d ndarrays and returning a float.

            .. versionadded:: 0.24.0
                Note that the returned matrix from corr will have 1 along the
                diagonals and will be symmetric regardless of the callable's
                behavior.
        min_periods : int, optional
            Minimum number of observations needed to have a valid result.

        Returns
        -------
        float
            Correlation with other.

        Examples
        --------
        >>> def histogram_intersection(a, b):
        ...     v = np.minimum(a, b).sum().round(decimals=1)
        ...     return v
        >>> s1 = pd.Series([.2, .0, .6, .2])
        >>> s2 = pd.Series([.3, .6, .0, .1])
        >>> s1.corr(s2, method=histogram_intersection)
        0.3
        """
        this, other = self.align(other, join="inner", copy=False)
        if len(this) == 0:
            return np.nan

        if method in ["pearson", "spearman", "kendall"] or callable(method):
            return nanops.nancorr(
                this.values, other.values, method=method, min_periods=min_periods
            )

        raise ValueError(
            "method must be either 'pearson', "
            "'spearman', 'kendall', or a callable, "
            f"'{method}' was supplied"
        )

    def cov(self, other, min_periods=None):
        """
        Compute covariance with Series, excluding missing values.

        Parameters
        ----------
        other : Series
            Series with which to compute the covariance.
        min_periods : int, optional
            Minimum number of observations needed to have a valid result.

        Returns
        -------
        float
            Covariance between Series and other normalized by N-1
            (unbiased estimator).

        Examples
        --------
        >>> s1 = pd.Series([0.90010907, 0.13484424, 0.62036035])
        >>> s2 = pd.Series([0.12528585, 0.26962463, 0.51111198])
        >>> s1.cov(s2)
        -0.01685762652715874
        """
        this, other = self.align(other, join="inner", copy=False)
        if len(this) == 0:
            return np.nan
        return nanops.nancov(this.values, other.values, min_periods=min_periods)

    def diff(self, periods=1):
        """
        First discrete difference of element.

        Calculates the difference of a Series element compared with another
        element in the Series (default is element in previous row).

        Parameters
        ----------
        periods : int, default 1
            Periods to shift for calculating difference, accepts negative
            values.

        Returns
        -------
        Series
            First differences of the Series.

        See Also
        --------
        Series.pct_change: Percent change over given number of periods.
        Series.shift: Shift index by desired number of periods with an
            optional time freq.
        DataFrame.diff: First discrete difference of object.

        Examples
        --------
        Difference with previous row

        >>> s = pd.Series([1, 1, 2, 3, 5, 8])
        >>> s.diff()
        0    NaN
        1    0.0
        2    1.0
        3    1.0
        4    2.0
        5    3.0
        dtype: float64

        Difference with 3rd previous row

        >>> s.diff(periods=3)
        0    NaN
        1    NaN
        2    NaN
        3    2.0
        4    4.0
        5    6.0
        dtype: float64

        Difference with following row

        >>> s.diff(periods=-1)
        0    0.0
        1   -1.0
        2   -1.0
        3   -2.0
        4   -3.0
        5    NaN
        dtype: float64
        """
        result = algorithms.diff(com.values_from_object(self), periods)
        return self._constructor(result, index=self.index).__finalize__(self)

    def autocorr(self, lag=1):
        """
        Compute the lag-N autocorrelation.

        This method computes the Pearson correlation between
        the Series and its shifted self.

        Parameters
        ----------
        lag : int, default 1
            Number of lags to apply before performing autocorrelation.

        Returns
        -------
        float
            The Pearson correlation between self and self.shift(lag).

        See Also
        --------
        Series.corr : Compute the correlation between two Series.
        Series.shift : Shift index by desired number of periods.
        DataFrame.corr : Compute pairwise correlation of columns.
        DataFrame.corrwith : Compute pairwise correlation between rows or
            columns of two DataFrame objects.

        Notes
        -----
        If the Pearson correlation is not well defined return 'NaN'.

        Examples
        --------
        >>> s = pd.Series([0.25, 0.5, 0.2, -0.05])
        >>> s.autocorr()  # doctest: +ELLIPSIS
        0.10355...
        >>> s.autocorr(lag=2)  # doctest: +ELLIPSIS
        -0.99999...

        If the Pearson correlation is not well defined, then 'NaN' is returned.

        >>> s = pd.Series([1, 0, 0, 0])
        >>> s.autocorr()
        nan
        """
        return self.corr(self.shift(lag))

    def dot(self, other):
        """
        Compute the dot product between the Series and the columns of other.

        This method computes the dot product between the Series and another
        one, or the Series and each columns of a DataFrame, or the Series and
        each columns of an array.

        It can also be called using `self @ other` in Python >= 3.5.

        Parameters
        ----------
        other : Series, DataFrame or array-like
            The other object to compute the dot product with its columns.

        Returns
        -------
        scalar, Series or numpy.ndarray
            Return the dot product of the Series and other if other is a
            Series, the Series of the dot product of Series and each rows of
            other if other is a DataFrame or a numpy.ndarray between the Series
            and each columns of the numpy array.

        See Also
        --------
        DataFrame.dot: Compute the matrix product with the DataFrame.
        Series.mul: Multiplication of series and other, element-wise.

        Notes
        -----
        The Series and other has to share the same index if other is a Series
        or a DataFrame.

        Examples
        --------
        >>> s = pd.Series([0, 1, 2, 3])
        >>> other = pd.Series([-1, 2, -3, 4])
        >>> s.dot(other)
        8
        >>> s @ other
        8
        >>> df = pd.DataFrame([[0, 1], [-2, 3], [4, -5], [6, 7]])
        >>> s.dot(df)
        0    24
        1    14
        dtype: int64
        >>> arr = np.array([[0, 1], [-2, 3], [4, -5], [6, 7]])
        >>> s.dot(arr)
        array([24, 14])
        """
        if isinstance(other, (Series, ABCDataFrame)):
            common = self.index.union(other.index)
            if len(common) > len(self.index) or len(common) > len(other.index):
                raise ValueError("matrices are not aligned")

            left = self.reindex(index=common, copy=False)
            right = other.reindex(index=common, copy=False)
            lvals = left.values
            rvals = right.values
        else:
            lvals = self.values
            rvals = np.asarray(other)
            if lvals.shape[0] != rvals.shape[0]:
                raise Exception(
                    f"Dot product shape mismatch, {lvals.shape} vs {rvals.shape}"
                )

        if isinstance(other, ABCDataFrame):
            return self._constructor(
                np.dot(lvals, rvals), index=other.columns
            ).__finalize__(self)
        elif isinstance(other, Series):
            return np.dot(lvals, rvals)
        elif isinstance(rvals, np.ndarray):
            return np.dot(lvals, rvals)
        else:  # pragma: no cover
            raise TypeError(f"unsupported type: {type(other)}")

    def __matmul__(self, other):
        """
        Matrix multiplication using binary `@` operator in Python>=3.5.
        """
        return self.dot(other)

    def __rmatmul__(self, other):
        """
        Matrix multiplication using binary `@` operator in Python>=3.5.
        """
        return self.dot(np.transpose(other))

    @Substitution(klass="Series")
    @Appender(base._shared_docs["searchsorted"])
    def searchsorted(self, value, side="left", sorter=None):
        return algorithms.searchsorted(self._values, value, side=side, sorter=sorter)

    # -------------------------------------------------------------------
    # Combination

    def append(self, to_append, ignore_index=False, verify_integrity=False):
        """
        Concatenate two or more Series.

        Parameters
        ----------
        to_append : Series or list/tuple of Series
            Series to append with self.
        ignore_index : bool, default False
            If True, do not use the index labels.
        verify_integrity : bool, default False
            If True, raise Exception on creating index with duplicates.

        Returns
        -------
        Series
            Concatenated Series.

        See Also
        --------
        concat : General function to concatenate DataFrame or Series objects.

        Notes
        -----
        Iteratively appending to a Series can be more computationally intensive
        than a single concatenate. A better solution is to append values to a
        list and then concatenate the list with the original Series all at
        once.

        Examples
        --------
        >>> s1 = pd.Series([1, 2, 3])
        >>> s2 = pd.Series([4, 5, 6])
        >>> s3 = pd.Series([4, 5, 6], index=[3, 4, 5])
        >>> s1.append(s2)
        0    1
        1    2
        2    3
        0    4
        1    5
        2    6
        dtype: int64

        >>> s1.append(s3)
        0    1
        1    2
        2    3
        3    4
        4    5
        5    6
        dtype: int64

        With `ignore_index` set to True:

        >>> s1.append(s2, ignore_index=True)
        0    1
        1    2
        2    3
        3    4
        4    5
        5    6
        dtype: int64

        With `verify_integrity` set to True:

        >>> s1.append(s2, verify_integrity=True)
        Traceback (most recent call last):
        ...
        ValueError: Indexes have overlapping values: [0, 1, 2]
        """
        from pandas.core.reshape.concat import concat

        if isinstance(to_append, (list, tuple)):
            to_concat = [self]
            to_concat.extend(to_append)
        else:
            to_concat = [self, to_append]
        return concat(
            to_concat, ignore_index=ignore_index, verify_integrity=verify_integrity
        )

    def _binop(self, other, func, level=None, fill_value=None):
        """
        Perform generic binary operation with optional fill value.

        Parameters
        ----------
        other : Series
        func : binary operator
        fill_value : float or object
            Value to substitute for NA/null values. If both Series are NA in a
            location, the result will be NA regardless of the passed fill value.
        level : int or level name, default None
            Broadcast across a level, matching Index values on the
            passed MultiIndex level.

        Returns
        -------
        Series
        """

        if not isinstance(other, Series):
            raise AssertionError("Other operand must be Series")

        new_index = self.index
        this = self

        if not self.index.equals(other.index):
            this, other = self.align(other, level=level, join="outer", copy=False)
            new_index = this.index

        this_vals, other_vals = ops.fill_binop(this.values, other.values, fill_value)

        with np.errstate(all="ignore"):
            result = func(this_vals, other_vals)

        name = ops.get_op_result_name(self, other)
        ret = ops._construct_result(self, result, new_index, name)
        return ret

    def combine(self, other, func, fill_value=None):
        """
        Combine the Series with a Series or scalar according to `func`.

        Combine the Series and `other` using `func` to perform elementwise
        selection for combined Series.
        `fill_value` is assumed when value is missing at some index
        from one of the two objects being combined.

        Parameters
        ----------
        other : Series or scalar
            The value(s) to be combined with the `Series`.
        func : function
            Function that takes two scalars as inputs and returns an element.
        fill_value : scalar, optional
            The value to assume when an index is missing from
            one Series or the other. The default specifies to use the
            appropriate NaN value for the underlying dtype of the Series.

        Returns
        -------
        Series
            The result of combining the Series with the other object.

        See Also
        --------
        Series.combine_first : Combine Series values, choosing the calling
            Series' values first.

        Examples
        --------
        Consider 2 Datasets ``s1`` and ``s2`` containing
        highest clocked speeds of different birds.

        >>> s1 = pd.Series({'falcon': 330.0, 'eagle': 160.0})
        >>> s1
        falcon    330.0
        eagle     160.0
        dtype: float64
        >>> s2 = pd.Series({'falcon': 345.0, 'eagle': 200.0, 'duck': 30.0})
        >>> s2
        falcon    345.0
        eagle     200.0
        duck       30.0
        dtype: float64

        Now, to combine the two datasets and view the highest speeds
        of the birds across the two datasets

        >>> s1.combine(s2, max)
        duck        NaN
        eagle     200.0
        falcon    345.0
        dtype: float64

        In the previous example, the resulting value for duck is missing,
        because the maximum of a NaN and a float is a NaN.
        So, in the example, we set ``fill_value=0``,
        so the maximum value returned will be the value from some dataset.

        >>> s1.combine(s2, max, fill_value=0)
        duck       30.0
        eagle     200.0
        falcon    345.0
        dtype: float64
        """
        if fill_value is None:
            fill_value = na_value_for_dtype(self.dtype, compat=False)

        if isinstance(other, Series):
            # If other is a Series, result is based on union of Series,
            # so do this element by element
            new_index = self.index.union(other.index)
            new_name = ops.get_op_result_name(self, other)
            new_values = []
            for idx in new_index:
                lv = self.get(idx, fill_value)
                rv = other.get(idx, fill_value)
                with np.errstate(all="ignore"):
                    new_values.append(func(lv, rv))
        else:
            # Assume that other is a scalar, so apply the function for
            # each element in the Series
            new_index = self.index
            with np.errstate(all="ignore"):
                new_values = [func(lv, other) for lv in self._values]
            new_name = self.name

        if is_categorical_dtype(self.values):
            pass
        elif is_extension_array_dtype(self.values):
            # The function can return something of any type, so check
            # if the type is compatible with the calling EA.
            new_values = try_cast_to_ea(self._values, new_values)
        return self._constructor(new_values, index=new_index, name=new_name)

    def combine_first(self, other):
        """
        Combine Series values, choosing the calling Series's values first.

        Parameters
        ----------
        other : Series
            The value(s) to be combined with the `Series`.

        Returns
        -------
        Series
            The result of combining the Series with the other object.

        See Also
        --------
        Series.combine : Perform elementwise operation on two Series
            using a given function.

        Notes
        -----
        Result index will be the union of the two indexes.

        Examples
        --------
        >>> s1 = pd.Series([1, np.nan])
        >>> s2 = pd.Series([3, 4])
        >>> s1.combine_first(s2)
        0    1.0
        1    4.0
        dtype: float64
        """
        new_index = self.index.union(other.index)
        this = self.reindex(new_index, copy=False)
        other = other.reindex(new_index, copy=False)
        if this.dtype.kind == "M" and other.dtype.kind != "M":
            other = to_datetime(other)

        return this.where(notna(this), other)

    def update(self, other):
        """
        Modify Series in place using non-NA values from passed
        Series. Aligns on index.

        Parameters
        ----------
        other : Series

        Examples
        --------
        >>> s = pd.Series([1, 2, 3])
        >>> s.update(pd.Series([4, 5, 6]))
        >>> s
        0    4
        1    5
        2    6
        dtype: int64

        >>> s = pd.Series(['a', 'b', 'c'])
        >>> s.update(pd.Series(['d', 'e'], index=[0, 2]))
        >>> s
        0    d
        1    b
        2    e
        dtype: object

        >>> s = pd.Series([1, 2, 3])
        >>> s.update(pd.Series([4, 5, 6, 7, 8]))
        >>> s
        0    4
        1    5
        2    6
        dtype: int64

        If ``other`` contains NaNs the corresponding values are not updated
        in the original Series.

        >>> s = pd.Series([1, 2, 3])
        >>> s.update(pd.Series([4, np.nan, 6]))
        >>> s
        0    4
        1    2
        2    6
        dtype: int64
        """
        other = other.reindex_like(self)
        mask = notna(other)

        self._data = self._data.putmask(mask=mask, new=other, inplace=True)
        self._maybe_update_cacher()

    # ----------------------------------------------------------------------
    # Reindexing, sorting

    def sort_values(
        self,
        axis=0,
        ascending=True,
        inplace=False,
        kind="quicksort",
        na_position="last",
    ):
        """
        Sort by the values.

        Sort a Series in ascending or descending order by some
        criterion.

        Parameters
        ----------
        axis : {0 or 'index'}, default 0
            Axis to direct sorting. The value 'index' is accepted for
            compatibility with DataFrame.sort_values.
        ascending : bool, default True
            If True, sort values in ascending order, otherwise descending.
        inplace : bool, default False
            If True, perform operation in-place.
        kind : {'quicksort', 'mergesort' or 'heapsort'}, default 'quicksort'
            Choice of sorting algorithm. See also :func:`numpy.sort` for more
            information. 'mergesort' is the only stable  algorithm.
        na_position : {'first' or 'last'}, default 'last'
            Argument 'first' puts NaNs at the beginning, 'last' puts NaNs at
            the end.

        Returns
        -------
        Series
            Series ordered by values.

        See Also
        --------
        Series.sort_index : Sort by the Series indices.
        DataFrame.sort_values : Sort DataFrame by the values along either axis.
        DataFrame.sort_index : Sort DataFrame by indices.

        Examples
        --------
        >>> s = pd.Series([np.nan, 1, 3, 10, 5])
        >>> s
        0     NaN
        1     1.0
        2     3.0
        3     10.0
        4     5.0
        dtype: float64

        Sort values ascending order (default behaviour)

        >>> s.sort_values(ascending=True)
        1     1.0
        2     3.0
        4     5.0
        3    10.0
        0     NaN
        dtype: float64

        Sort values descending order

        >>> s.sort_values(ascending=False)
        3    10.0
        4     5.0
        2     3.0
        1     1.0
        0     NaN
        dtype: float64

        Sort values inplace

        >>> s.sort_values(ascending=False, inplace=True)
        >>> s
        3    10.0
        4     5.0
        2     3.0
        1     1.0
        0     NaN
        dtype: float64

        Sort values putting NAs first

        >>> s.sort_values(na_position='first')
        0     NaN
        1     1.0
        2     3.0
        4     5.0
        3    10.0
        dtype: float64

        Sort a series of strings

        >>> s = pd.Series(['z', 'b', 'd', 'a', 'c'])
        >>> s
        0    z
        1    b
        2    d
        3    a
        4    c
        dtype: object

        >>> s.sort_values()
        3    a
        1    b
        4    c
        2    d
        0    z
        dtype: object
        """
        inplace = validate_bool_kwarg(inplace, "inplace")
        # Validate the axis parameter
        self._get_axis_number(axis)

        # GH 5856/5853
        if inplace and self._is_cached:
            raise ValueError(
                "This Series is a view of some other array, to "
                "sort in-place you must create a copy"
            )

        def _try_kind_sort(arr):
            # easier to ask forgiveness than permission
            try:
                # if kind==mergesort, it can fail for object dtype
                return arr.argsort(kind=kind)
            except TypeError:
                # stable sort not available for object dtype
                # uses the argsort default quicksort
                return arr.argsort(kind="quicksort")

        arr = self._values
        sortedIdx = np.empty(len(self), dtype=np.int32)

        bad = isna(arr)

        good = ~bad
        idx = ibase.default_index(len(self))

        argsorted = _try_kind_sort(arr[good])

        if is_list_like(ascending):
            if len(ascending) != 1:
                raise ValueError(
                    f"Length of ascending ({len(ascending)}) must be 1 for Series"
                )
            ascending = ascending[0]

        if not is_bool(ascending):
            raise ValueError("ascending must be boolean")

        if not ascending:
            argsorted = argsorted[::-1]

        if na_position == "last":
            n = good.sum()
            sortedIdx[:n] = idx[good][argsorted]
            sortedIdx[n:] = idx[bad]
        elif na_position == "first":
            n = bad.sum()
            sortedIdx[n:] = idx[good][argsorted]
            sortedIdx[:n] = idx[bad]
        else:
<<<<<<< HEAD
            raise ValueError(f"invalid na_position: {na_position}")
=======
            raise ValueError(f"invalid na_position: {repr(na_position)}")
>>>>>>> 04c0870f

        result = self._constructor(arr[sortedIdx], index=self.index[sortedIdx])

        if inplace:
            self._update_inplace(result)
        else:
            return result.__finalize__(self)

    def sort_index(
        self,
        axis=0,
        level=None,
        ascending=True,
        inplace=False,
        kind="quicksort",
        na_position="last",
        sort_remaining=True,
    ):
        """
        Sort Series by index labels.

        Returns a new Series sorted by label if `inplace` argument is
        ``False``, otherwise updates the original series and returns None.

        Parameters
        ----------
        axis : int, default 0
            Axis to direct sorting. This can only be 0 for Series.
        level : int, optional
            If not None, sort on values in specified index level(s).
        ascending : bool, default true
            Sort ascending vs. descending.
        inplace : bool, default False
            If True, perform operation in-place.
        kind : {'quicksort', 'mergesort', 'heapsort'}, default 'quicksort'
            Choice of sorting algorithm. See also :func:`numpy.sort` for more
            information.  'mergesort' is the only stable algorithm. For
            DataFrames, this option is only applied when sorting on a single
            column or label.
        na_position : {'first', 'last'}, default 'last'
            If 'first' puts NaNs at the beginning, 'last' puts NaNs at the end.
            Not implemented for MultiIndex.
        sort_remaining : bool, default True
            If True and sorting by level and index is multilevel, sort by other
            levels too (in order) after sorting by specified level.

        Returns
        -------
        Series
            The original Series sorted by the labels.

        See Also
        --------
        DataFrame.sort_index: Sort DataFrame by the index.
        DataFrame.sort_values: Sort DataFrame by the value.
        Series.sort_values : Sort Series by the value.

        Examples
        --------
        >>> s = pd.Series(['a', 'b', 'c', 'd'], index=[3, 2, 1, 4])
        >>> s.sort_index()
        1    c
        2    b
        3    a
        4    d
        dtype: object

        Sort Descending

        >>> s.sort_index(ascending=False)
        4    d
        3    a
        2    b
        1    c
        dtype: object

        Sort Inplace

        >>> s.sort_index(inplace=True)
        >>> s
        1    c
        2    b
        3    a
        4    d
        dtype: object

        By default NaNs are put at the end, but use `na_position` to place
        them at the beginning

        >>> s = pd.Series(['a', 'b', 'c', 'd'], index=[3, 2, 1, np.nan])
        >>> s.sort_index(na_position='first')
        NaN     d
         1.0    c
         2.0    b
         3.0    a
        dtype: object

        Specify index level to sort

        >>> arrays = [np.array(['qux', 'qux', 'foo', 'foo',
        ...                     'baz', 'baz', 'bar', 'bar']),
        ...           np.array(['two', 'one', 'two', 'one',
        ...                     'two', 'one', 'two', 'one'])]
        >>> s = pd.Series([1, 2, 3, 4, 5, 6, 7, 8], index=arrays)
        >>> s.sort_index(level=1)
        bar  one    8
        baz  one    6
        foo  one    4
        qux  one    2
        bar  two    7
        baz  two    5
        foo  two    3
        qux  two    1
        dtype: int64

        Does not sort by remaining levels when sorting by levels

        >>> s.sort_index(level=1, sort_remaining=False)
        qux  one    2
        foo  one    4
        baz  one    6
        bar  one    8
        qux  two    1
        foo  two    3
        baz  two    5
        bar  two    7
        dtype: int64
        """
        # TODO: this can be combined with DataFrame.sort_index impl as
        # almost identical
        inplace = validate_bool_kwarg(inplace, "inplace")
        # Validate the axis parameter
        self._get_axis_number(axis)
        index = self.index

        if level is not None:
            new_index, indexer = index.sortlevel(
                level, ascending=ascending, sort_remaining=sort_remaining
            )
        elif isinstance(index, MultiIndex):
            from pandas.core.sorting import lexsort_indexer

            labels = index._sort_levels_monotonic()
            indexer = lexsort_indexer(
                labels._get_codes_for_sorting(),
                orders=ascending,
                na_position=na_position,
            )
        else:
            from pandas.core.sorting import nargsort

            # Check monotonic-ness before sort an index
            # GH11080
            if (ascending and index.is_monotonic_increasing) or (
                not ascending and index.is_monotonic_decreasing
            ):
                if inplace:
                    return
                else:
                    return self.copy()

            indexer = nargsort(
                index, kind=kind, ascending=ascending, na_position=na_position
            )

        indexer = ensure_platform_int(indexer)
        new_index = index.take(indexer)
        new_index = new_index._sort_levels_monotonic()

        new_values = self._values.take(indexer)
        result = self._constructor(new_values, index=new_index)

        if inplace:
            self._update_inplace(result)
        else:
            return result.__finalize__(self)

    def argsort(self, axis=0, kind="quicksort", order=None):
        """
        Override ndarray.argsort. Argsorts the value, omitting NA/null values,
        and places the result in the same locations as the non-NA values.

        Parameters
        ----------
        axis : int
            Has no effect but is accepted for compatibility with numpy.
        kind : {'mergesort', 'quicksort', 'heapsort'}, default 'quicksort'
            Choice of sorting algorithm. See np.sort for more
            information. 'mergesort' is the only stable algorithm.
        order : None
            Has no effect but is accepted for compatibility with numpy.

        Returns
        -------
        Series
            Positions of values within the sort order with -1 indicating
            nan values.

        See Also
        --------
        numpy.ndarray.argsort
        """
        values = self._values
        mask = isna(values)

        if mask.any():
            result = Series(-1, index=self.index, name=self.name, dtype="int64")
            notmask = ~mask
            result[notmask] = np.argsort(values[notmask], kind=kind)
            return self._constructor(result, index=self.index).__finalize__(self)
        else:
            return self._constructor(
                np.argsort(values, kind=kind), index=self.index, dtype="int64"
            ).__finalize__(self)

    def nlargest(self, n=5, keep="first"):
        """
        Return the largest `n` elements.

        Parameters
        ----------
        n : int, default 5
            Return this many descending sorted values.
        keep : {'first', 'last', 'all'}, default 'first'
            When there are duplicate values that cannot all fit in a
            Series of `n` elements:

            - ``first`` : return the first `n` occurrences in order
                of appearance.
            - ``last`` : return the last `n` occurrences in reverse
                order of appearance.
            - ``all`` : keep all occurrences. This can result in a Series of
                size larger than `n`.

        Returns
        -------
        Series
            The `n` largest values in the Series, sorted in decreasing order.

        See Also
        --------
        Series.nsmallest: Get the `n` smallest elements.
        Series.sort_values: Sort Series by values.
        Series.head: Return the first `n` rows.

        Notes
        -----
        Faster than ``.sort_values(ascending=False).head(n)`` for small `n`
        relative to the size of the ``Series`` object.

        Examples
        --------
        >>> countries_population = {"Italy": 59000000, "France": 65000000,
        ...                         "Malta": 434000, "Maldives": 434000,
        ...                         "Brunei": 434000, "Iceland": 337000,
        ...                         "Nauru": 11300, "Tuvalu": 11300,
        ...                         "Anguilla": 11300, "Monserat": 5200}
        >>> s = pd.Series(countries_population)
        >>> s
        Italy       59000000
        France      65000000
        Malta         434000
        Maldives      434000
        Brunei        434000
        Iceland       337000
        Nauru          11300
        Tuvalu         11300
        Anguilla       11300
        Monserat        5200
        dtype: int64

        The `n` largest elements where ``n=5`` by default.

        >>> s.nlargest()
        France      65000000
        Italy       59000000
        Malta         434000
        Maldives      434000
        Brunei        434000
        dtype: int64

        The `n` largest elements where ``n=3``. Default `keep` value is 'first'
        so Malta will be kept.

        >>> s.nlargest(3)
        France    65000000
        Italy     59000000
        Malta       434000
        dtype: int64

        The `n` largest elements where ``n=3`` and keeping the last duplicates.
        Brunei will be kept since it is the last with value 434000 based on
        the index order.

        >>> s.nlargest(3, keep='last')
        France      65000000
        Italy       59000000
        Brunei        434000
        dtype: int64

        The `n` largest elements where ``n=3`` with all duplicates kept. Note
        that the returned Series has five elements due to the three duplicates.

        >>> s.nlargest(3, keep='all')
        France      65000000
        Italy       59000000
        Malta         434000
        Maldives      434000
        Brunei        434000
        dtype: int64
        """
        return algorithms.SelectNSeries(self, n=n, keep=keep).nlargest()

    def nsmallest(self, n=5, keep="first"):
        """
        Return the smallest `n` elements.

        Parameters
        ----------
        n : int, default 5
            Return this many ascending sorted values.
        keep : {'first', 'last', 'all'}, default 'first'
            When there are duplicate values that cannot all fit in a
            Series of `n` elements:

            - ``first`` : return the first `n` occurrences in order
                of appearance.
            - ``last`` : return the last `n` occurrences in reverse
                order of appearance.
            - ``all`` : keep all occurrences. This can result in a Series of
                size larger than `n`.

        Returns
        -------
        Series
            The `n` smallest values in the Series, sorted in increasing order.

        See Also
        --------
        Series.nlargest: Get the `n` largest elements.
        Series.sort_values: Sort Series by values.
        Series.head: Return the first `n` rows.

        Notes
        -----
        Faster than ``.sort_values().head(n)`` for small `n` relative to
        the size of the ``Series`` object.

        Examples
        --------
        >>> countries_population = {"Italy": 59000000, "France": 65000000,
        ...                         "Brunei": 434000, "Malta": 434000,
        ...                         "Maldives": 434000, "Iceland": 337000,
        ...                         "Nauru": 11300, "Tuvalu": 11300,
        ...                         "Anguilla": 11300, "Monserat": 5200}
        >>> s = pd.Series(countries_population)
        >>> s
        Italy       59000000
        France      65000000
        Brunei        434000
        Malta         434000
        Maldives      434000
        Iceland       337000
        Nauru          11300
        Tuvalu         11300
        Anguilla       11300
        Monserat        5200
        dtype: int64

        The `n` smallest elements where ``n=5`` by default.

        >>> s.nsmallest()
        Monserat      5200
        Nauru        11300
        Tuvalu       11300
        Anguilla     11300
        Iceland     337000
        dtype: int64

        The `n` smallest elements where ``n=3``. Default `keep` value is
        'first' so Nauru and Tuvalu will be kept.

        >>> s.nsmallest(3)
        Monserat     5200
        Nauru       11300
        Tuvalu      11300
        dtype: int64

        The `n` smallest elements where ``n=3`` and keeping the last
        duplicates. Anguilla and Tuvalu will be kept since they are the last
        with value 11300 based on the index order.

        >>> s.nsmallest(3, keep='last')
        Monserat     5200
        Anguilla    11300
        Tuvalu      11300
        dtype: int64

        The `n` smallest elements where ``n=3`` with all duplicates kept. Note
        that the returned Series has four elements due to the three duplicates.

        >>> s.nsmallest(3, keep='all')
        Monserat     5200
        Nauru       11300
        Tuvalu      11300
        Anguilla    11300
        dtype: int64
        """
        return algorithms.SelectNSeries(self, n=n, keep=keep).nsmallest()

    def swaplevel(self, i=-2, j=-1, copy=True):
        """
        Swap levels i and j in a :class:`MultiIndex`.

        Default is to swap the two innermost levels of the index.

        Parameters
        ----------
        i, j : int, str
            Level of the indices to be swapped. Can pass level name as string.
        copy : bool, default True
            Whether to copy underlying data.

        Returns
        -------
        Series
            Series with levels swapped in MultiIndex.
        """
        new_index = self.index.swaplevel(i, j)
        return self._constructor(self._values, index=new_index, copy=copy).__finalize__(
            self
        )

    def reorder_levels(self, order):
        """
        Rearrange index levels using input order.

        May not drop or duplicate levels.

        Parameters
        ----------
        order : list of int representing new level order
            Reference level by number or key.

        Returns
        -------
        type of caller (new object)
        """
        if not isinstance(self.index, MultiIndex):  # pragma: no cover
            raise Exception("Can only reorder levels on a hierarchical axis.")

        result = self.copy()
        result.index = result.index.reorder_levels(order)
        return result

    def explode(self) -> "Series":
        """
        Transform each element of a list-like to a row, replicating the
        index values.

        .. versionadded:: 0.25.0

        Returns
        -------
        Series
            Exploded lists to rows; index will be duplicated for these rows.

        See Also
        --------
        Series.str.split : Split string values on specified separator.
        Series.unstack : Unstack, a.k.a. pivot, Series with MultiIndex
            to produce DataFrame.
        DataFrame.melt : Unpivot a DataFrame from wide format to long format.
        DataFrame.explode : Explode a DataFrame from list-like
            columns to long format.

        Notes
        -----
        This routine will explode list-likes including lists, tuples,
        Series, and np.ndarray. The result dtype of the subset rows will
        be object. Scalars will be returned unchanged. Empty list-likes will
        result in a np.nan for that row.

        Examples
        --------
        >>> s = pd.Series([[1, 2, 3], 'foo', [], [3, 4]])
        >>> s
        0    [1, 2, 3]
        1          foo
        2           []
        3       [3, 4]
        dtype: object

        >>> s.explode()
        0      1
        0      2
        0      3
        1    foo
        2    NaN
        3      3
        3      4
        dtype: object
        """
        if not len(self) or not is_object_dtype(self):
            return self.copy()

        values, counts = reshape.explode(np.asarray(self.array))

        result = Series(values, index=self.index.repeat(counts), name=self.name)
        return result

    def unstack(self, level=-1, fill_value=None):
        """
        Unstack, a.k.a. pivot, Series with MultiIndex to produce DataFrame.
        The level involved will automatically get sorted.

        Parameters
        ----------
        level : int, str, or list of these, default last level
            Level(s) to unstack, can pass level name.
        fill_value : scalar value, default None
            Value to use when replacing NaN values.

        Returns
        -------
        DataFrame
            Unstacked Series.

        Examples
        --------
        >>> s = pd.Series([1, 2, 3, 4],
        ...               index=pd.MultiIndex.from_product([['one', 'two'],
        ...                                                 ['a', 'b']]))
        >>> s
        one  a    1
             b    2
        two  a    3
             b    4
        dtype: int64

        >>> s.unstack(level=-1)
             a  b
        one  1  2
        two  3  4

        >>> s.unstack(level=0)
           one  two
        a    1    3
        b    2    4
        """
        from pandas.core.reshape.reshape import unstack

        return unstack(self, level, fill_value)

    # ----------------------------------------------------------------------
    # function application

    def map(self, arg, na_action=None):
        """
        Map values of Series according to input correspondence.

        Used for substituting each value in a Series with another value,
        that may be derived from a function, a ``dict`` or
        a :class:`Series`.

        Parameters
        ----------
        arg : function, dict, or Series
            Mapping correspondence.
        na_action : {None, 'ignore'}, default None
            If 'ignore', propagate NaN values, without passing them to the
            mapping correspondence.

        Returns
        -------
        Series
            Same index as caller.

        See Also
        --------
        Series.apply : For applying more complex functions on a Series.
        DataFrame.apply : Apply a function row-/column-wise.
        DataFrame.applymap : Apply a function elementwise on a whole DataFrame.

        Notes
        -----
        When ``arg`` is a dictionary, values in Series that are not in the
        dictionary (as keys) are converted to ``NaN``. However, if the
        dictionary is a ``dict`` subclass that defines ``__missing__`` (i.e.
        provides a method for default values), then this default is used
        rather than ``NaN``.

        Examples
        --------
        >>> s = pd.Series(['cat', 'dog', np.nan, 'rabbit'])
        >>> s
        0      cat
        1      dog
        2      NaN
        3   rabbit
        dtype: object

        ``map`` accepts a ``dict`` or a ``Series``. Values that are not found
        in the ``dict`` are converted to ``NaN``, unless the dict has a default
        value (e.g. ``defaultdict``):

        >>> s.map({'cat': 'kitten', 'dog': 'puppy'})
        0   kitten
        1    puppy
        2      NaN
        3      NaN
        dtype: object

        It also accepts a function:

        >>> s.map('I am a {}'.format)
        0       I am a cat
        1       I am a dog
        2       I am a nan
        3    I am a rabbit
        dtype: object

        To avoid applying the function to missing values (and keep them as
        ``NaN``) ``na_action='ignore'`` can be used:

        >>> s.map('I am a {}'.format, na_action='ignore')
        0     I am a cat
        1     I am a dog
        2            NaN
        3  I am a rabbit
        dtype: object
        """
        new_values = super()._map_values(arg, na_action=na_action)
        return self._constructor(new_values, index=self.index).__finalize__(self)

    def _gotitem(self, key, ndim, subset=None):
        """
        Sub-classes to define. Return a sliced object.

        Parameters
        ----------
        key : string / list of selections
        ndim : 1,2
            Requested ndim of result.
        subset : object, default None
            Subset to act on.
        """
        return self

    _agg_see_also_doc = dedent(
        """
    See Also
    --------
    Series.apply : Invoke function on a Series.
    Series.transform : Transform function producing a Series with like indexes.
    """
    )

    _agg_examples_doc = dedent(
        """
    Examples
    --------
    >>> s = pd.Series([1, 2, 3, 4])
    >>> s
    0    1
    1    2
    2    3
    3    4
    dtype: int64

    >>> s.agg('min')
    1

    >>> s.agg(['min', 'max'])
    min   1
    max   4
    dtype: int64
    """
    )

    @Substitution(
        see_also=_agg_see_also_doc,
        examples=_agg_examples_doc,
        versionadded="\n.. versionadded:: 0.20.0\n",
        **_shared_doc_kwargs,
    )
    @Appender(generic._shared_docs["aggregate"])
    def aggregate(self, func, axis=0, *args, **kwargs):
        # Validate the axis parameter
        self._get_axis_number(axis)
        result, how = self._aggregate(func, *args, **kwargs)
        if result is None:

            # we can be called from an inner function which
            # passes this meta-data
            kwargs.pop("_axis", None)
            kwargs.pop("_level", None)

            # try a regular apply, this evaluates lambdas
            # row-by-row; however if the lambda is expected a Series
            # expression, e.g.: lambda x: x-x.quantile(0.25)
            # this will fail, so we can try a vectorized evaluation

            # we cannot FIRST try the vectorized evaluation, because
            # then .agg and .apply would have different semantics if the
            # operation is actually defined on the Series, e.g. str
            try:
                result = self.apply(func, *args, **kwargs)
            except (ValueError, AttributeError, TypeError):
                result = func(self, *args, **kwargs)

        return result

    agg = aggregate

    @Appender(generic._shared_docs["transform"] % _shared_doc_kwargs)
    def transform(self, func, axis=0, *args, **kwargs):
        # Validate the axis parameter
        self._get_axis_number(axis)
        return super().transform(func, *args, **kwargs)

    def apply(self, func, convert_dtype=True, args=(), **kwds):
        """
        Invoke function on values of Series.

        Can be ufunc (a NumPy function that applies to the entire Series)
        or a Python function that only works on single values.

        Parameters
        ----------
        func : function
            Python function or NumPy ufunc to apply.
        convert_dtype : bool, default True
            Try to find better dtype for elementwise function results. If
            False, leave as dtype=object.
        args : tuple
            Positional arguments passed to func after the series value.
        **kwds
            Additional keyword arguments passed to func.

        Returns
        -------
        Series or DataFrame
            If func returns a Series object the result will be a DataFrame.

        See Also
        --------
        Series.map: For element-wise operations.
        Series.agg: Only perform aggregating type operations.
        Series.transform: Only perform transforming type operations.

        Examples
        --------
        Create a series with typical summer temperatures for each city.

        >>> s = pd.Series([20, 21, 12],
        ...               index=['London', 'New York', 'Helsinki'])
        >>> s
        London      20
        New York    21
        Helsinki    12
        dtype: int64

        Square the values by defining a function and passing it as an
        argument to ``apply()``.

        >>> def square(x):
        ...     return x ** 2
        >>> s.apply(square)
        London      400
        New York    441
        Helsinki    144
        dtype: int64

        Square the values by passing an anonymous function as an
        argument to ``apply()``.

        >>> s.apply(lambda x: x ** 2)
        London      400
        New York    441
        Helsinki    144
        dtype: int64

        Define a custom function that needs additional positional
        arguments and pass these additional arguments using the
        ``args`` keyword.

        >>> def subtract_custom_value(x, custom_value):
        ...     return x - custom_value

        >>> s.apply(subtract_custom_value, args=(5,))
        London      15
        New York    16
        Helsinki     7
        dtype: int64

        Define a custom function that takes keyword arguments
        and pass these arguments to ``apply``.

        >>> def add_custom_values(x, **kwargs):
        ...     for month in kwargs:
        ...         x += kwargs[month]
        ...     return x

        >>> s.apply(add_custom_values, june=30, july=20, august=25)
        London      95
        New York    96
        Helsinki    87
        dtype: int64

        Use a function from the Numpy library.

        >>> s.apply(np.log)
        London      2.995732
        New York    3.044522
        Helsinki    2.484907
        dtype: float64
        """
        if len(self) == 0:
            return self._constructor(dtype=self.dtype, index=self.index).__finalize__(
                self
            )

        # dispatch to agg
        if isinstance(func, (list, dict)):
            return self.aggregate(func, *args, **kwds)

        # if we are a string, try to dispatch
        if isinstance(func, str):
            return self._try_aggregate_string_function(func, *args, **kwds)

        # handle ufuncs and lambdas
        if kwds or args and not isinstance(func, np.ufunc):

            def f(x):
                return func(x, *args, **kwds)

        else:
            f = func

        with np.errstate(all="ignore"):
            if isinstance(f, np.ufunc):
                return f(self)

            # row-wise access
            if is_extension_array_dtype(self.dtype) and hasattr(self._values, "map"):
                # GH#23179 some EAs do not have `map`
                mapped = self._values.map(f)
            else:
                values = self.astype(object).values
                mapped = lib.map_infer(values, f, convert=convert_dtype)

        if len(mapped) and isinstance(mapped[0], Series):
            # GH 25959 use pd.array instead of tolist
            # so extension arrays can be used
            return self._constructor_expanddim(pd.array(mapped), index=self.index)
        else:
            return self._constructor(mapped, index=self.index).__finalize__(self)

    def _reduce(
        self, op, name, axis=0, skipna=True, numeric_only=None, filter_type=None, **kwds
    ):
        """
        Perform a reduction operation.

        If we have an ndarray as a value, then simply perform the operation,
        otherwise delegate to the object.
        """

        delegate = self._values

        if axis is not None:
            self._get_axis_number(axis)

        if isinstance(delegate, Categorical):
            return delegate._reduce(name, skipna=skipna, **kwds)
        elif isinstance(delegate, ExtensionArray):
            # dispatch to ExtensionArray interface
            return delegate._reduce(name, skipna=skipna, **kwds)
        elif is_datetime64_dtype(delegate):
            # use DatetimeIndex implementation to handle skipna correctly
            delegate = DatetimeIndex(delegate)
        elif is_timedelta64_dtype(delegate) and hasattr(TimedeltaIndex, name):
            # use TimedeltaIndex to handle skipna correctly
            # TODO: remove hasattr check after TimedeltaIndex has `std` method
            delegate = TimedeltaIndex(delegate)

        # dispatch to numpy arrays
        elif isinstance(delegate, np.ndarray):
            if numeric_only:
                raise NotImplementedError(
                    f"Series.{name} does not implement numeric_only."
                )
            with np.errstate(all="ignore"):
                return op(delegate, skipna=skipna, **kwds)

        # TODO(EA) dispatch to Index
        # remove once all internals extension types are
        # moved to ExtensionArrays
        return delegate._reduce(
            op=op,
            name=name,
            axis=axis,
            skipna=skipna,
            numeric_only=numeric_only,
            filter_type=filter_type,
            **kwds,
        )

    def _reindex_indexer(self, new_index, indexer, copy):
        if indexer is None:
            if copy:
                return self.copy()
            return self

        new_values = algorithms.take_1d(
            self._values, indexer, allow_fill=True, fill_value=None
        )
        return self._constructor(new_values, index=new_index)

    def _needs_reindex_multi(self, axes, method, level):
        """
        Check if we do need a multi reindex; this is for compat with
        higher dims.
        """
        return False

    @Appender(generic._shared_docs["align"] % _shared_doc_kwargs)
    def align(
        self,
        other,
        join="outer",
        axis=None,
        level=None,
        copy=True,
        fill_value=None,
        method=None,
        limit=None,
        fill_axis=0,
        broadcast_axis=None,
    ):
        return super().align(
            other,
            join=join,
            axis=axis,
            level=level,
            copy=copy,
            fill_value=fill_value,
            method=method,
            limit=limit,
            fill_axis=fill_axis,
            broadcast_axis=broadcast_axis,
        )

    def rename(self, index=None, **kwargs):
        """
        Alter Series index labels or name.

        Function / dict values must be unique (1-to-1). Labels not contained in
        a dict / Series will be left as-is. Extra labels listed don't throw an
        error.

        Alternatively, change ``Series.name`` with a scalar value.

        See the :ref:`user guide <basics.rename>` for more.

        Parameters
        ----------
        index : scalar, hashable sequence, dict-like or function, optional
            Functions or dict-like are transformations to apply to
            the index.
            Scalar or hashable sequence-like will alter the ``Series.name``
            attribute.

        **kwargs
            Additional keyword arguments passed to the function. Only the
            "inplace" keyword is used.

        Returns
        -------
        Series
            Series with index labels or name altered.

        See Also
        --------
        Series.rename_axis : Set the name of the axis.

        Examples
        --------
        >>> s = pd.Series([1, 2, 3])
        >>> s
        0    1
        1    2
        2    3
        dtype: int64
        >>> s.rename("my_name")  # scalar, changes Series.name
        0    1
        1    2
        2    3
        Name: my_name, dtype: int64
        >>> s.rename(lambda x: x ** 2)  # function, changes labels
        0    1
        1    2
        4    3
        dtype: int64
        >>> s.rename({1: 3, 2: 5})  # mapping, changes labels
        0    1
        3    2
        5    3
        dtype: int64
        """
        kwargs["inplace"] = validate_bool_kwarg(kwargs.get("inplace", False), "inplace")

        if callable(index) or is_dict_like(index):
            return super().rename(index=index, **kwargs)
        else:
            return self._set_name(index, inplace=kwargs.get("inplace"))

    @Substitution(**_shared_doc_kwargs)
    @Appender(generic.NDFrame.reindex.__doc__)
    def reindex(self, index=None, **kwargs):
        return super().reindex(index=index, **kwargs)

    def drop(
        self,
        labels=None,
        axis=0,
        index=None,
        columns=None,
        level=None,
        inplace=False,
        errors="raise",
    ):
        """
        Return Series with specified index labels removed.

        Remove elements of a Series based on specifying the index labels.
        When using a multi-index, labels on different levels can be removed
        by specifying the level.

        Parameters
        ----------
        labels : single label or list-like
            Index labels to drop.
        axis : 0, default 0
            Redundant for application on Series.
        index : single label or list-like
            Redundant for application on Series, but 'index' can be used instead
            of 'labels'.

            .. versionadded:: 0.21.0
        columns : single label or list-like
            No change is made to the Series; use 'index' or 'labels' instead.

            .. versionadded:: 0.21.0
        level : int or level name, optional
            For MultiIndex, level for which the labels will be removed.
        inplace : bool, default False
            If True, do operation inplace and return None.
        errors : {'ignore', 'raise'}, default 'raise'
            If 'ignore', suppress error and only existing labels are dropped.

        Returns
        -------
        Series
            Series with specified index labels removed.

        Raises
        ------
        KeyError
            If none of the labels are found in the index.

        See Also
        --------
        Series.reindex : Return only specified index labels of Series.
        Series.dropna : Return series without null values.
        Series.drop_duplicates : Return Series with duplicate values removed.
        DataFrame.drop : Drop specified labels from rows or columns.

        Examples
        --------
        >>> s = pd.Series(data=np.arange(3), index=['A', 'B', 'C'])
        >>> s
        A  0
        B  1
        C  2
        dtype: int64

        Drop labels B en C

        >>> s.drop(labels=['B', 'C'])
        A  0
        dtype: int64

        Drop 2nd level label in MultiIndex Series

        >>> midx = pd.MultiIndex(levels=[['lama', 'cow', 'falcon'],
        ...                              ['speed', 'weight', 'length']],
        ...                      codes=[[0, 0, 0, 1, 1, 1, 2, 2, 2],
        ...                             [0, 1, 2, 0, 1, 2, 0, 1, 2]])
        >>> s = pd.Series([45, 200, 1.2, 30, 250, 1.5, 320, 1, 0.3],
        ...               index=midx)
        >>> s
        lama    speed      45.0
                weight    200.0
                length      1.2
        cow     speed      30.0
                weight    250.0
                length      1.5
        falcon  speed     320.0
                weight      1.0
                length      0.3
        dtype: float64

        >>> s.drop(labels='weight', level=1)
        lama    speed      45.0
                length      1.2
        cow     speed      30.0
                length      1.5
        falcon  speed     320.0
                length      0.3
        dtype: float64
        """
        return super().drop(
            labels=labels,
            axis=axis,
            index=index,
            columns=columns,
            level=level,
            inplace=inplace,
            errors=errors,
        )

    @Substitution(**_shared_doc_kwargs)
    @Appender(generic.NDFrame.fillna.__doc__)
    def fillna(
        self,
        value=None,
        method=None,
        axis=None,
        inplace=False,
        limit=None,
        downcast=None,
        **kwargs,
    ):
        return super().fillna(
            value=value,
            method=method,
            axis=axis,
            inplace=inplace,
            limit=limit,
            downcast=downcast,
            **kwargs,
        )

    @Appender(generic._shared_docs["replace"] % _shared_doc_kwargs)
    def replace(
        self,
        to_replace=None,
        value=None,
        inplace=False,
        limit=None,
        regex=False,
        method="pad",
    ):
        return super().replace(
            to_replace=to_replace,
            value=value,
            inplace=inplace,
            limit=limit,
            regex=regex,
            method=method,
        )

    @Appender(generic._shared_docs["shift"] % _shared_doc_kwargs)
    def shift(self, periods=1, freq=None, axis=0, fill_value=None):
        return super().shift(
            periods=periods, freq=freq, axis=axis, fill_value=fill_value
        )

    def memory_usage(self, index=True, deep=False):
        """
        Return the memory usage of the Series.

        The memory usage can optionally include the contribution of
        the index and of elements of `object` dtype.

        Parameters
        ----------
        index : bool, default True
            Specifies whether to include the memory usage of the Series index.
        deep : bool, default False
            If True, introspect the data deeply by interrogating
            `object` dtypes for system-level memory consumption, and include
            it in the returned value.

        Returns
        -------
        int
            Bytes of memory consumed.

        See Also
        --------
        numpy.ndarray.nbytes : Total bytes consumed by the elements of the
            array.
        DataFrame.memory_usage : Bytes consumed by a DataFrame.

        Examples
        --------
        >>> s = pd.Series(range(3))
        >>> s.memory_usage()
        152

        Not including the index gives the size of the rest of the data, which
        is necessarily smaller:

        >>> s.memory_usage(index=False)
        24

        The memory footprint of `object` values is ignored by default:

        >>> s = pd.Series(["a", "b"])
        >>> s.values
        array(['a', 'b'], dtype=object)
        >>> s.memory_usage()
        144
        >>> s.memory_usage(deep=True)
        260
        """
        v = super().memory_usage(deep=deep)
        if index:
            v += self.index.memory_usage(deep=deep)
        return v

    def isin(self, values):
        """
        Check whether `values` are contained in Series.

        Return a boolean Series showing whether each element in the Series
        matches an element in the passed sequence of `values` exactly.

        Parameters
        ----------
        values : set or list-like
            The sequence of values to test. Passing in a single string will
            raise a ``TypeError``. Instead, turn a single string into a
            list of one element.

        Returns
        -------
        Series
            Series of booleans indicating if each element is in values.

        Raises
        ------
        TypeError
          * If `values` is a string

        See Also
        --------
        DataFrame.isin : Equivalent method on DataFrame.

        Examples
        --------
        >>> s = pd.Series(['lama', 'cow', 'lama', 'beetle', 'lama',
        ...                'hippo'], name='animal')
        >>> s.isin(['cow', 'lama'])
        0     True
        1     True
        2     True
        3    False
        4     True
        5    False
        Name: animal, dtype: bool

        Passing a single string as ``s.isin('lama')`` will raise an error. Use
        a list of one element instead:

        >>> s.isin(['lama'])
        0     True
        1    False
        2     True
        3    False
        4     True
        5    False
        Name: animal, dtype: bool
        """
        result = algorithms.isin(self, values)
        return self._constructor(result, index=self.index).__finalize__(self)

    def between(self, left, right, inclusive=True):
        """
        Return boolean Series equivalent to left <= series <= right.

        This function returns a boolean vector containing `True` wherever the
        corresponding Series element is between the boundary values `left` and
        `right`. NA values are treated as `False`.

        Parameters
        ----------
        left : scalar or list-like
            Left boundary.
        right : scalar or list-like
            Right boundary.
        inclusive : bool, default True
            Include boundaries.

        Returns
        -------
        Series
            Series representing whether each element is between left and
            right (inclusive).

        See Also
        --------
        Series.gt : Greater than of series and other.
        Series.lt : Less than of series and other.

        Notes
        -----
        This function is equivalent to ``(left <= ser) & (ser <= right)``

        Examples
        --------
        >>> s = pd.Series([2, 0, 4, 8, np.nan])

        Boundary values are included by default:

        >>> s.between(1, 4)
        0     True
        1    False
        2     True
        3    False
        4    False
        dtype: bool

        With `inclusive` set to ``False`` boundary values are excluded:

        >>> s.between(1, 4, inclusive=False)
        0     True
        1    False
        2    False
        3    False
        4    False
        dtype: bool

        `left` and `right` can be any scalar value:

        >>> s = pd.Series(['Alice', 'Bob', 'Carol', 'Eve'])
        >>> s.between('Anna', 'Daniel')
        0    False
        1     True
        2     True
        3    False
        dtype: bool
        """
        if inclusive:
            lmask = self >= left
            rmask = self <= right
        else:
            lmask = self > left
            rmask = self < right

        return lmask & rmask

    @Appender(generic._shared_docs["isna"] % _shared_doc_kwargs)
    def isna(self):
        return super().isna()

    @Appender(generic._shared_docs["isna"] % _shared_doc_kwargs)
    def isnull(self):
        return super().isnull()

    @Appender(generic._shared_docs["notna"] % _shared_doc_kwargs)
    def notna(self):
        return super().notna()

    @Appender(generic._shared_docs["notna"] % _shared_doc_kwargs)
    def notnull(self):
        return super().notnull()

    def dropna(self, axis=0, inplace=False, how=None):
        """
        Return a new Series with missing values removed.

        See the :ref:`User Guide <missing_data>` for more on which values are
        considered missing, and how to work with missing data.

        Parameters
        ----------
        axis : {0 or 'index'}, default 0
            There is only one axis to drop values from.
        inplace : bool, default False
            If True, do operation inplace and return None.
        how : str, optional
            Not in use. Kept for compatibility.

        Returns
        -------
        Series
            Series with NA entries dropped from it.

        See Also
        --------
        Series.isna: Indicate missing values.
        Series.notna : Indicate existing (non-missing) values.
        Series.fillna : Replace missing values.
        DataFrame.dropna : Drop rows or columns which contain NA values.
        Index.dropna : Drop missing indices.

        Examples
        --------
        >>> ser = pd.Series([1., 2., np.nan])
        >>> ser
        0    1.0
        1    2.0
        2    NaN
        dtype: float64

        Drop NA values from a Series.

        >>> ser.dropna()
        0    1.0
        1    2.0
        dtype: float64

        Keep the Series with valid entries in the same variable.

        >>> ser.dropna(inplace=True)
        >>> ser
        0    1.0
        1    2.0
        dtype: float64

        Empty strings are not considered NA values. ``None`` is considered an
        NA value.

        >>> ser = pd.Series([np.NaN, 2, pd.NaT, '', None, 'I stay'])
        >>> ser
        0       NaN
        1         2
        2       NaT
        3
        4      None
        5    I stay
        dtype: object
        >>> ser.dropna()
        1         2
        3
        5    I stay
        dtype: object
        """
        inplace = validate_bool_kwarg(inplace, "inplace")
        # Validate the axis parameter
        self._get_axis_number(axis or 0)

        if self._can_hold_na:
            result = remove_na_arraylike(self)
            if inplace:
                self._update_inplace(result)
            else:
                return result
        else:
            if inplace:
                # do nothing
                pass
            else:
                return self.copy()

    # ----------------------------------------------------------------------
    # Time series-oriented methods

    def to_timestamp(self, freq=None, how="start", copy=True):
        """
        Cast to DatetimeIndex of Timestamps, at *beginning* of period.

        Parameters
        ----------
        freq : str, default frequency of PeriodIndex
            Desired frequency.
        how : {'s', 'e', 'start', 'end'}
            Convention for converting period to timestamp; start of period
            vs. end.
        copy : bool, default True
            Whether or not to return a copy.

        Returns
        -------
        Series with DatetimeIndex
        """
        new_values = self._values
        if copy:
            new_values = new_values.copy()

        new_index = self.index.to_timestamp(freq=freq, how=how)
        return self._constructor(new_values, index=new_index).__finalize__(self)

    def to_period(self, freq=None, copy=True):
        """
        Convert Series from DatetimeIndex to PeriodIndex with desired
        frequency (inferred from index if not passed).

        Parameters
        ----------
        freq : str, default None
            Frequency associated with the PeriodIndex.
        copy : bool, default True
            Whether or not to return a copy.

        Returns
        -------
        Series
            Series with index converted to PeriodIndex.
        """
        new_values = self._values
        if copy:
            new_values = new_values.copy()

        new_index = self.index.to_period(freq=freq)
        return self._constructor(new_values, index=new_index).__finalize__(self)

    # ----------------------------------------------------------------------
    # Accessor Methods
    # ----------------------------------------------------------------------
    str = CachedAccessor("str", StringMethods)
    dt = CachedAccessor("dt", CombinedDatetimelikeProperties)
    cat = CachedAccessor("cat", CategoricalAccessor)
    plot = CachedAccessor("plot", pandas.plotting.PlotAccessor)
    sparse = CachedAccessor("sparse", SparseAccessor)

    # ----------------------------------------------------------------------
    # Add plotting methods to Series
    hist = pandas.plotting.hist_series


Series._setup_axes(
    ["index"],
    info_axis=0,
    stat_axis=0,
    aliases={"rows": 0},
    docs={"index": "The index (axis labels) of the Series."},
)
Series._add_numeric_operations()
Series._add_series_only_operations()
Series._add_series_or_dataframe_operations()

# Add arithmetic!
ops.add_flex_arithmetic_methods(Series)
ops.add_special_arithmetic_methods(Series)<|MERGE_RESOLUTION|>--- conflicted
+++ resolved
@@ -2887,11 +2887,7 @@
             sortedIdx[n:] = idx[good][argsorted]
             sortedIdx[:n] = idx[bad]
         else:
-<<<<<<< HEAD
             raise ValueError(f"invalid na_position: {na_position}")
-=======
-            raise ValueError(f"invalid na_position: {repr(na_position)}")
->>>>>>> 04c0870f
 
         result = self._constructor(arr[sortedIdx], index=self.index[sortedIdx])
 
