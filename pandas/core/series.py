"""
Data structure for 1-dimensional cross-sectional and time series data
"""
from __future__ import annotations

import operator
import sys
from textwrap import dedent
from typing import (
    IO,
    TYPE_CHECKING,
    Any,
    Callable,
    Hashable,
    Iterable,
    Literal,
    Mapping,
    Sequence,
    Union,
    cast,
    overload,
)
import warnings
import weakref

import numpy as np

from pandas._config import (
    get_option,
    using_copy_on_write,
)

from pandas._libs import (
    lib,
    properties,
    reshape,
)
from pandas._libs.lib import is_range_indexer
from pandas.compat import PYPY
from pandas.compat.numpy import function as nv
from pandas.errors import (
    ChainedAssignmentError,
    InvalidIndexError,
    _chained_assignment_msg,
)
from pandas.util._decorators import (
    Appender,
    Substitution,
    doc,
)
from pandas.util._exceptions import find_stack_level
from pandas.util._validators import (
    validate_ascending,
    validate_bool_kwarg,
    validate_percentile,
)

from pandas.core.dtypes.astype import astype_is_view
from pandas.core.dtypes.cast import (
    LossySetitemError,
    convert_dtypes,
    maybe_box_native,
    maybe_cast_pointwise_result,
)
from pandas.core.dtypes.common import (
    is_dict_like,
    is_integer,
    is_iterator,
    is_list_like,
    is_object_dtype,
    is_scalar,
    pandas_dtype,
    validate_all_hashable,
)
from pandas.core.dtypes.dtypes import (
    ArrowDtype,
    ExtensionDtype,
)
from pandas.core.dtypes.generic import ABCDataFrame
from pandas.core.dtypes.inference import is_hashable
from pandas.core.dtypes.missing import (
    isna,
    na_value_for_dtype,
    notna,
    remove_na_arraylike,
)

from pandas.core import (
    algorithms,
    base,
    common as com,
    missing,
    nanops,
    ops,
    roperator,
)
from pandas.core.accessor import CachedAccessor
from pandas.core.apply import SeriesApply
from pandas.core.arrays import ExtensionArray
from pandas.core.arrays.categorical import CategoricalAccessor
from pandas.core.arrays.sparse import SparseAccessor
from pandas.core.construction import (
    extract_array,
    sanitize_array,
)
from pandas.core.generic import (
    NDFrame,
    make_doc,
)
from pandas.core.indexers import (
    disallow_ndim_indexing,
    unpack_1tuple,
)
from pandas.core.indexes.accessors import CombinedDatetimelikeProperties
from pandas.core.indexes.api import (
    DatetimeIndex,
    Index,
    MultiIndex,
    PeriodIndex,
    default_index,
    ensure_index,
)
import pandas.core.indexes.base as ibase
from pandas.core.indexes.multi import maybe_droplevels
from pandas.core.indexing import (
    check_bool_indexer,
    check_dict_or_set_indexers,
)
from pandas.core.internals import (
    SingleArrayManager,
    SingleBlockManager,
)
from pandas.core.methods import selectn
from pandas.core.shared_docs import _shared_docs
from pandas.core.sorting import (
    ensure_key_mapped,
    nargsort,
)
from pandas.core.strings.accessor import StringMethods
from pandas.core.tools.datetimes import to_datetime

import pandas.io.formats.format as fmt
from pandas.io.formats.info import (
    INFO_DOCSTRING,
    SeriesInfo,
    series_sub_kwargs,
)
import pandas.plotting

if TYPE_CHECKING:
    from pandas._libs.internals import BlockValuesRefs
    from pandas._typing import (
        AggFuncType,
        AnyAll,
        AnyArrayLike,
        ArrayLike,
        Axis,
        AxisInt,
        CorrelationMethod,
        DropKeep,
        Dtype,
        DtypeBackend,
        DtypeObj,
        FilePath,
        IgnoreRaise,
        IndexKeyFunc,
        IndexLabel,
        Level,
        NaPosition,
        NumpySorter,
        NumpyValueArrayLike,
        QuantileInterpolation,
        ReindexMethod,
        Renamer,
        Scalar,
        Self,
        SingleManager,
        SortKind,
        StorageOptions,
        Suffixes,
        ValueKeyFunc,
        WriteBuffer,
        npt,
    )

    from pandas.core.frame import DataFrame
    from pandas.core.groupby.generic import SeriesGroupBy

__all__ = ["Series"]

_shared_doc_kwargs = {
    "axes": "index",
    "klass": "Series",
    "axes_single_arg": "{0 or 'index'}",
    "axis": """axis : {0 or 'index'}
        Unused. Parameter needed for compatibility with DataFrame.""",
    "inplace": """inplace : bool, default False
        If True, performs operation inplace and returns None.""",
    "unique": "np.ndarray",
    "duplicated": "Series",
    "optional_by": "",
    "optional_reindex": """
index : array-like, optional
    New labels for the index. Preferably an Index object to avoid
    duplicating data.
axis : int or str, optional
    Unused.""",
}


def _coerce_method(converter):
    """
    Install the scalar coercion methods.
    """

    def wrapper(self):
        if len(self) == 1:
            warnings.warn(
                f"Calling {converter.__name__} on a single element Series is "
                "deprecated and will raise a TypeError in the future. "
                f"Use {converter.__name__}(ser.iloc[0]) instead",
                FutureWarning,
                stacklevel=find_stack_level(),
            )
            return converter(self.iloc[0])
        raise TypeError(f"cannot convert the series to {converter}")

    wrapper.__name__ = f"__{converter.__name__}__"
    return wrapper


# ----------------------------------------------------------------------
# Series class


# error: Cannot override final attribute "ndim" (previously declared in base
# class "NDFrame")
# error: Cannot override final attribute "size" (previously declared in base
# class "NDFrame")
# definition in base class "NDFrame"
class Series(base.IndexOpsMixin, NDFrame):  # type: ignore[misc]
    """
    One-dimensional ndarray with axis labels (including time series).

    Labels need not be unique but must be a hashable type. The object
    supports both integer- and label-based indexing and provides a host of
    methods for performing operations involving the index. Statistical
    methods from ndarray have been overridden to automatically exclude
    missing data (currently represented as NaN).

    Operations between Series (+, -, /, \\*, \\*\\*) align values based on their
    associated index values-- they need not be the same length. The result
    index will be the sorted union of the two indexes.

    Parameters
    ----------
    data : array-like, Iterable, dict, or scalar value
        Contains data stored in Series. If data is a dict, argument order is
        maintained.
    index : array-like or Index (1d)
        Values must be hashable and have the same length as `data`.
        Non-unique index values are allowed. Will default to
        RangeIndex (0, 1, 2, ..., n) if not provided. If data is dict-like
        and index is None, then the keys in the data are used as the index. If the
        index is not None, the resulting Series is reindexed with the index values.
    dtype : str, numpy.dtype, or ExtensionDtype, optional
        Data type for the output Series. If not specified, this will be
        inferred from `data`.
        See the :ref:`user guide <basics.dtypes>` for more usages.
    name : Hashable, default None
        The name to give to the Series.
    copy : bool, default False
        Copy input data. Only affects Series or 1d ndarray input. See examples.

    Notes
    -----
    Please reference the :ref:`User Guide <basics.series>` for more information.

    Examples
    --------
    Constructing Series from a dictionary with an Index specified

    >>> d = {'a': 1, 'b': 2, 'c': 3}
    >>> ser = pd.Series(data=d, index=['a', 'b', 'c'])
    >>> ser
    a   1
    b   2
    c   3
    dtype: int64

    The keys of the dictionary match with the Index values, hence the Index
    values have no effect.

    >>> d = {'a': 1, 'b': 2, 'c': 3}
    >>> ser = pd.Series(data=d, index=['x', 'y', 'z'])
    >>> ser
    x   NaN
    y   NaN
    z   NaN
    dtype: float64

    Note that the Index is first build with the keys from the dictionary.
    After this the Series is reindexed with the given Index values, hence we
    get all NaN as a result.

    Constructing Series from a list with `copy=False`.

    >>> r = [1, 2]
    >>> ser = pd.Series(r, copy=False)
    >>> ser.iloc[0] = 999
    >>> r
    [1, 2]
    >>> ser
    0    999
    1      2
    dtype: int64

    Due to input data type the Series has a `copy` of
    the original data even though `copy=False`, so
    the data is unchanged.

    Constructing Series from a 1d ndarray with `copy=False`.

    >>> r = np.array([1, 2])
    >>> ser = pd.Series(r, copy=False)
    >>> ser.iloc[0] = 999
    >>> r
    array([999,   2])
    >>> ser
    0    999
    1      2
    dtype: int64

    Due to input data type the Series has a `view` on
    the original data, so
    the data is changed as well.
    """

    _typ = "series"
    _HANDLED_TYPES = (Index, ExtensionArray, np.ndarray)

    _name: Hashable
    _metadata: list[str] = ["_name"]
    _internal_names_set = {"index", "name"} | NDFrame._internal_names_set
    _accessors = {"dt", "cat", "str", "sparse"}
    _hidden_attrs = (
        base.IndexOpsMixin._hidden_attrs | NDFrame._hidden_attrs | frozenset([])
    )

    # similar to __array_priority__, positions Series after DataFrame
    #  but before Index and ExtensionArray.  Should NOT be overridden by subclasses.
    __pandas_priority__ = 3000

    # Override cache_readonly bc Series is mutable
    # error: Incompatible types in assignment (expression has type "property",
    # base class "IndexOpsMixin" defined the type as "Callable[[IndexOpsMixin], bool]")
    hasnans = property(  # type: ignore[assignment]
        # error: "Callable[[IndexOpsMixin], bool]" has no attribute "fget"
        base.IndexOpsMixin.hasnans.fget,  # type: ignore[attr-defined]
        doc=base.IndexOpsMixin.hasnans.__doc__,
    )
    _mgr: SingleManager

    # ----------------------------------------------------------------------
    # Constructors

    def __init__(
        self,
        data=None,
        index=None,
        dtype: Dtype | None = None,
        name=None,
        copy: bool | None = None,
        fastpath: bool = False,
        _allow_mgr: bool = False,  # NOT for public use!
    ) -> None:
        if (
            isinstance(data, (SingleBlockManager, SingleArrayManager))
            and index is None
            and dtype is None
            and (copy is False or copy is None)
        ):
            if not _allow_mgr:
                # GH#52419
                warnings.warn(
                    f"Passing a {type(data).__name__} to {type(self).__name__} "
                    "is deprecated and will raise in a future version. "
                    "Use public APIs instead.",
                    FutureWarning,
                    stacklevel=find_stack_level(),
                )
            if using_copy_on_write():
                data = data.copy(deep=False)
            # GH#33357 called with just the SingleBlockManager
            NDFrame.__init__(self, data)
            if fastpath:
                # e.g. from _box_col_values, skip validation of name
                object.__setattr__(self, "_name", name)
            else:
                self.name = name
            return

        if isinstance(data, (ExtensionArray, np.ndarray)):
            if copy is not False and using_copy_on_write():
                if dtype is None or astype_is_view(data.dtype, pandas_dtype(dtype)):
                    data = data.copy()
        if copy is None:
            copy = False

        # we are called internally, so short-circuit
        if fastpath:
            # data is a ndarray, index is defined
            if not isinstance(data, (SingleBlockManager, SingleArrayManager)):
                manager = get_option("mode.data_manager")
                if manager == "block":
                    data = SingleBlockManager.from_array(data, index)
                elif manager == "array":
                    data = SingleArrayManager.from_array(data, index)
                _allow_mgr = True
            elif using_copy_on_write() and not copy:
                data = data.copy(deep=False)

            if not _allow_mgr:
                warnings.warn(
                    f"Passing a {type(data).__name__} to {type(self).__name__} "
                    "is deprecated and will raise in a future version. "
                    "Use public APIs instead.",
                    FutureWarning,
                    stacklevel=find_stack_level(),
                )

            if copy:
                data = data.copy()
            # skips validation of the name
            object.__setattr__(self, "_name", name)
            NDFrame.__init__(self, data)
            return

        if isinstance(data, SingleBlockManager) and using_copy_on_write() and not copy:
            data = data.copy(deep=False)

            if not _allow_mgr:
                warnings.warn(
                    f"Passing a {type(data).__name__} to {type(self).__name__} "
                    "is deprecated and will raise in a future version. "
                    "Use public APIs instead.",
                    FutureWarning,
                    stacklevel=find_stack_level(),
                )

        name = ibase.maybe_extract_name(name, data, type(self))

        if index is not None:
            index = ensure_index(index)

        if dtype is not None:
            dtype = self._validate_dtype(dtype)

        if data is None:
            index = index if index is not None else default_index(0)
            if len(index) or dtype is not None:
                data = na_value_for_dtype(pandas_dtype(dtype), compat=False)
            else:
                data = []

        if isinstance(data, MultiIndex):
            raise NotImplementedError(
                "initializing a Series from a MultiIndex is not supported"
            )

        refs = None
        if isinstance(data, Index):
            if dtype is not None:
                data = data.astype(dtype, copy=False)

            if using_copy_on_write():
                refs = data._references
                data = data._values
            else:
                # GH#24096 we need to ensure the index remains immutable
                data = data._values.copy()
            copy = False

        elif isinstance(data, np.ndarray):
            if len(data.dtype):
                # GH#13296 we are dealing with a compound dtype, which
                #  should be treated as 2D
                raise ValueError(
                    "Cannot construct a Series from an ndarray with "
                    "compound dtype.  Use DataFrame instead."
                )
        elif isinstance(data, Series):
            if index is None:
                index = data.index
                data = data._mgr.copy(deep=False)
            else:
                data = data.reindex(index, copy=copy)
                copy = False
                data = data._mgr
        elif is_dict_like(data):
            data, index = self._init_dict(data, index, dtype)
            dtype = None
            copy = False
        elif isinstance(data, (SingleBlockManager, SingleArrayManager)):
            if index is None:
                index = data.index
            elif not data.index.equals(index) or copy:
                # GH#19275 SingleBlockManager input should only be called
                # internally
                raise AssertionError(
                    "Cannot pass both SingleBlockManager "
                    "`data` argument and a different "
                    "`index` argument. `copy` must be False."
                )

            if not _allow_mgr:
                warnings.warn(
                    f"Passing a {type(data).__name__} to {type(self).__name__} "
                    "is deprecated and will raise in a future version. "
                    "Use public APIs instead.",
                    FutureWarning,
                    stacklevel=find_stack_level(),
                )
                _allow_mgr = True

        elif isinstance(data, ExtensionArray):
            pass
        else:
            data = com.maybe_iterable_to_list(data)
            if is_list_like(data) and not len(data) and dtype is None:
                # GH 29405: Pre-2.0, this defaulted to float.
                dtype = np.dtype(object)

        if index is None:
            if not is_list_like(data):
                data = [data]
            index = default_index(len(data))
        elif is_list_like(data):
            com.require_length_match(data, index)

        # create/copy the manager
        if isinstance(data, (SingleBlockManager, SingleArrayManager)):
            if dtype is not None:
                data = data.astype(dtype=dtype, errors="ignore", copy=copy)
            elif copy:
                data = data.copy()
        else:
            data = sanitize_array(data, index, dtype, copy)

            manager = get_option("mode.data_manager")
            if manager == "block":
                data = SingleBlockManager.from_array(data, index, refs=refs)
            elif manager == "array":
                data = SingleArrayManager.from_array(data, index)

        NDFrame.__init__(self, data)
        self.name = name
        self._set_axis(0, index)

    def _init_dict(
        self, data, index: Index | None = None, dtype: DtypeObj | None = None
    ):
        """
        Derive the "_mgr" and "index" attributes of a new Series from a
        dictionary input.

        Parameters
        ----------
        data : dict or dict-like
            Data used to populate the new Series.
        index : Index or None, default None
            Index for the new Series: if None, use dict keys.
        dtype : np.dtype, ExtensionDtype, or None, default None
            The dtype for the new Series: if None, infer from data.

        Returns
        -------
        _data : BlockManager for the new Series
        index : index for the new Series
        """
        keys: Index | tuple

        # Looking for NaN in dict doesn't work ({np.nan : 1}[float('nan')]
        # raises KeyError), so we iterate the entire dict, and align
        if data:
            # GH:34717, issue was using zip to extract key and values from data.
            # using generators in effects the performance.
            # Below is the new way of extracting the keys and values

            keys = tuple(data.keys())
            values = list(data.values())  # Generating list of values- faster way
        elif index is not None:
            # fastpath for Series(data=None). Just use broadcasting a scalar
            # instead of reindexing.
            if len(index) or dtype is not None:
                values = na_value_for_dtype(pandas_dtype(dtype), compat=False)
            else:
                values = []
            keys = index
        else:
            keys, values = default_index(0), []

        # Input is now list-like, so rely on "standard" construction:
        s = Series(values, index=keys, dtype=dtype)

        # Now we just make sure the order is respected, if any
        if data and index is not None:
            s = s.reindex(index, copy=False)
        return s._mgr, s.index

    # ----------------------------------------------------------------------

    @property
    def _constructor(self) -> Callable[..., Series]:
        return Series

    def _constructor_from_mgr(self, mgr, axes):
        if self._constructor is Series:
            # we are pandas.Series (or a subclass that doesn't override _constructor)
            return self._from_mgr(mgr, axes=axes)
        else:
            assert axes is mgr.axes
            return self._constructor(mgr)

    @property
    def _constructor_expanddim(self) -> Callable[..., DataFrame]:
        """
        Used when a manipulation result has one higher dimension as the
        original, such as Series.to_frame()
        """
        from pandas.core.frame import DataFrame

        return DataFrame

    def _expanddim_from_mgr(self, mgr, axes) -> DataFrame:
        # https://github.com/pandas-dev/pandas/pull/52132#issuecomment-1481491828
        #  This is a short-term implementation that will be replaced
        #  with self._constructor_expanddim._constructor_from_mgr(...)
        #  once downstream packages (geopandas) have had a chance to implement
        #  their own overrides.
        # error: "Callable[..., DataFrame]" has no attribute "_from_mgr"  [attr-defined]
        return self._constructor_expanddim._from_mgr(  # type: ignore[attr-defined]
            mgr, axes=mgr.axes
        )

    def _constructor_expanddim_from_mgr(self, mgr, axes):
        if self._constructor is Series:
            return self._expanddim_from_mgr(mgr, axes)
        assert axes is mgr.axes
        return self._constructor_expanddim(mgr)

    # types
    @property
    def _can_hold_na(self) -> bool:
        return self._mgr._can_hold_na

    # ndarray compatibility
    @property
    def dtype(self) -> DtypeObj:
        """
        Return the dtype object of the underlying data.

        Examples
        --------
        >>> s = pd.Series([1, 2, 3])
        >>> s.dtype
        dtype('int64')
        """
        return self._mgr.dtype

    @property
    def dtypes(self) -> DtypeObj:
        """
        Return the dtype object of the underlying data.

        Examples
        --------
        >>> s = pd.Series([1, 2, 3])
        >>> s.dtypes
        dtype('int64')
        """
        # DataFrame compatibility
        return self.dtype

    @property
    def name(self) -> Hashable:
        """
        Return the name of the Series.

        The name of a Series becomes its index or column name if it is used
        to form a DataFrame. It is also used whenever displaying the Series
        using the interpreter.

        Returns
        -------
        label (hashable object)
            The name of the Series, also the column name if part of a DataFrame.

        See Also
        --------
        Series.rename : Sets the Series name when given a scalar input.
        Index.name : Corresponding Index property.

        Examples
        --------
        The Series name can be set initially when calling the constructor.

        >>> s = pd.Series([1, 2, 3], dtype=np.int64, name='Numbers')
        >>> s
        0    1
        1    2
        2    3
        Name: Numbers, dtype: int64
        >>> s.name = "Integers"
        >>> s
        0    1
        1    2
        2    3
        Name: Integers, dtype: int64

        The name of a Series within a DataFrame is its column name.

        >>> df = pd.DataFrame([[1, 2], [3, 4], [5, 6]],
        ...                   columns=["Odd Numbers", "Even Numbers"])
        >>> df
           Odd Numbers  Even Numbers
        0            1             2
        1            3             4
        2            5             6
        >>> df["Even Numbers"].name
        'Even Numbers'
        """
        return self._name

    @name.setter
    def name(self, value: Hashable) -> None:
        validate_all_hashable(value, error_name=f"{type(self).__name__}.name")
        object.__setattr__(self, "_name", value)

    @property
    def values(self):
        """
        Return Series as ndarray or ndarray-like depending on the dtype.

        .. warning::

           We recommend using :attr:`Series.array` or
           :meth:`Series.to_numpy`, depending on whether you need
           a reference to the underlying data or a NumPy array.

        Returns
        -------
        numpy.ndarray or ndarray-like

        See Also
        --------
        Series.array : Reference to the underlying data.
        Series.to_numpy : A NumPy array representing the underlying data.

        Examples
        --------
        >>> pd.Series([1, 2, 3]).values
        array([1, 2, 3])

        >>> pd.Series(list('aabc')).values
        array(['a', 'a', 'b', 'c'], dtype=object)

        >>> pd.Series(list('aabc')).astype('category').values
        ['a', 'a', 'b', 'c']
        Categories (3, object): ['a', 'b', 'c']

        Timezone aware datetime data is converted to UTC:

        >>> pd.Series(pd.date_range('20130101', periods=3,
        ...                         tz='US/Eastern')).values
        array(['2013-01-01T05:00:00.000000000',
               '2013-01-02T05:00:00.000000000',
               '2013-01-03T05:00:00.000000000'], dtype='datetime64[ns]')
        """
        return self._mgr.external_values()

    @property
    def _values(self):
        """
        Return the internal repr of this data (defined by Block.interval_values).
        This are the values as stored in the Block (ndarray or ExtensionArray
        depending on the Block class), with datetime64[ns] and timedelta64[ns]
        wrapped in ExtensionArrays to match Index._values behavior.

        Differs from the public ``.values`` for certain data types, because of
        historical backwards compatibility of the public attribute (e.g. period
        returns object ndarray and datetimetz a datetime64[ns] ndarray for
        ``.values`` while it returns an ExtensionArray for ``._values`` in those
        cases).

        Differs from ``.array`` in that this still returns the numpy array if
        the Block is backed by a numpy array (except for datetime64 and
        timedelta64 dtypes), while ``.array`` ensures to always return an
        ExtensionArray.

        Overview:

        dtype       | values        | _values       | array         |
        ----------- | ------------- | ------------- | ------------- |
        Numeric     | ndarray       | ndarray       | PandasArray   |
        Category    | Categorical   | Categorical   | Categorical   |
        dt64[ns]    | ndarray[M8ns] | DatetimeArray | DatetimeArray |
        dt64[ns tz] | ndarray[M8ns] | DatetimeArray | DatetimeArray |
        td64[ns]    | ndarray[m8ns] | TimedeltaArray| ndarray[m8ns] |
        Period      | ndarray[obj]  | PeriodArray   | PeriodArray   |
        Nullable    | EA            | EA            | EA            |

        """
        return self._mgr.internal_values()

    @property
    def _references(self) -> BlockValuesRefs | None:
        if isinstance(self._mgr, SingleArrayManager):
            return None
        return self._mgr._block.refs

    # error: Decorated property not supported
    @Appender(base.IndexOpsMixin.array.__doc__)  # type: ignore[misc]
    @property
    def array(self) -> ExtensionArray:
        return self._mgr.array_values()

    # ops
    def ravel(self, order: str = "C") -> ArrayLike:
        """
        Return the flattened underlying data as an ndarray or ExtensionArray.

        Returns
        -------
        numpy.ndarray or ExtensionArray
            Flattened data of the Series.

        See Also
        --------
        numpy.ndarray.ravel : Return a flattened array.

        Examples
        --------
        >>> s = pd.Series([1, 2, 3])
        >>> s.ravel()
        array([1, 2, 3])
        """
        arr = self._values.ravel(order=order)
        if isinstance(arr, np.ndarray) and using_copy_on_write():
            arr.flags.writeable = False
        return arr

    def __len__(self) -> int:
        """
        Return the length of the Series.
        """
        return len(self._mgr)

    def view(self, dtype: Dtype | None = None) -> Series:
        """
        Create a new view of the Series.

        This function will return a new Series with a view of the same
        underlying values in memory, optionally reinterpreted with a new data
        type. The new data type must preserve the same size in bytes as to not
        cause index misalignment.

        Parameters
        ----------
        dtype : data type
            Data type object or one of their string representations.

        Returns
        -------
        Series
            A new Series object as a view of the same data in memory.

        See Also
        --------
        numpy.ndarray.view : Equivalent numpy function to create a new view of
            the same data in memory.

        Notes
        -----
        Series are instantiated with ``dtype=float64`` by default. While
        ``numpy.ndarray.view()`` will return a view with the same data type as
        the original array, ``Series.view()`` (without specified dtype)
        will try using ``float64`` and may fail if the original data type size
        in bytes is not the same.

        Examples
        --------
        >>> s = pd.Series([-2, -1, 0, 1, 2], dtype='int8')
        >>> s
        0   -2
        1   -1
        2    0
        3    1
        4    2
        dtype: int8

        The 8 bit signed integer representation of `-1` is `0b11111111`, but
        the same bytes represent 255 if read as an 8 bit unsigned integer:

        >>> us = s.view('uint8')
        >>> us
        0    254
        1    255
        2      0
        3      1
        4      2
        dtype: uint8

        The views share the same underlying values:

        >>> us[0] = 128
        >>> s
        0   -128
        1     -1
        2      0
        3      1
        4      2
        dtype: int8
        """
        # self.array instead of self._values so we piggyback on PandasArray
        #  implementation
        res_values = self.array.view(dtype)
        res_ser = self._constructor(res_values, index=self.index, copy=False)
        if isinstance(res_ser._mgr, SingleBlockManager) and using_copy_on_write():
            blk = res_ser._mgr._block
            blk.refs = cast("BlockValuesRefs", self._references)
            blk.refs.add_reference(blk)  # type: ignore[arg-type]
        return res_ser.__finalize__(self, method="view")

    # ----------------------------------------------------------------------
    # NDArray Compat
    def __array__(self, dtype: npt.DTypeLike | None = None) -> np.ndarray:
        """
        Return the values as a NumPy array.

        Users should not call this directly. Rather, it is invoked by
        :func:`numpy.array` and :func:`numpy.asarray`.

        Parameters
        ----------
        dtype : str or numpy.dtype, optional
            The dtype to use for the resulting NumPy array. By default,
            the dtype is inferred from the data.

        Returns
        -------
        numpy.ndarray
            The values in the series converted to a :class:`numpy.ndarray`
            with the specified `dtype`.

        See Also
        --------
        array : Create a new array from data.
        Series.array : Zero-copy view to the array backing the Series.
        Series.to_numpy : Series method for similar behavior.

        Examples
        --------
        >>> ser = pd.Series([1, 2, 3])
        >>> np.asarray(ser)
        array([1, 2, 3])

        For timezone-aware data, the timezones may be retained with
        ``dtype='object'``

        >>> tzser = pd.Series(pd.date_range('2000', periods=2, tz="CET"))
        >>> np.asarray(tzser, dtype="object")
        array([Timestamp('2000-01-01 00:00:00+0100', tz='CET'),
               Timestamp('2000-01-02 00:00:00+0100', tz='CET')],
              dtype=object)

        Or the values may be localized to UTC and the tzinfo discarded with
        ``dtype='datetime64[ns]'``

        >>> np.asarray(tzser, dtype="datetime64[ns]")  # doctest: +ELLIPSIS
        array(['1999-12-31T23:00:00.000000000', ...],
              dtype='datetime64[ns]')
        """
        values = self._values
        arr = np.asarray(values, dtype=dtype)
        if using_copy_on_write() and astype_is_view(values.dtype, arr.dtype):
            arr = arr.view()
            arr.flags.writeable = False
        return arr

    # ----------------------------------------------------------------------
    # Unary Methods

    # coercion
    __float__ = _coerce_method(float)
    __int__ = _coerce_method(int)

    # ----------------------------------------------------------------------

    # indexers
    @property
    def axes(self) -> list[Index]:
        """
        Return a list of the row axis labels.
        """
        return [self.index]

    # ----------------------------------------------------------------------
    # Indexing Methods

    def _ixs(self, i: int, axis: AxisInt = 0) -> Any:
        """
        Return the i-th value or values in the Series by location.

        Parameters
        ----------
        i : int

        Returns
        -------
        scalar (int) or Series (slice, sequence)
        """
        return self._values[i]

    def _slice(self, slobj: slice, axis: AxisInt = 0) -> Series:
        # axis kwarg is retained for compat with NDFrame method
        #  _slice is *always* positional
        mgr = self._mgr.get_slice(slobj, axis=axis)
        out = self._constructor(mgr, fastpath=True, _allow_mgr=True)
        return out.__finalize__(self)

    def __getitem__(self, key):
        check_dict_or_set_indexers(key)
        key = com.apply_if_callable(key, self)

        if key is Ellipsis:
            return self

        key_is_scalar = is_scalar(key)
        if isinstance(key, (list, tuple)):
            key = unpack_1tuple(key)

        if is_integer(key) and self.index._should_fallback_to_positional:
            warnings.warn(
                # GH#50617
                "Series.__getitem__ treating keys as positions is deprecated. "
                "In a future version, integer keys will always be treated "
                "as labels (consistent with DataFrame behavior). To access "
                "a value by position, use `ser.iloc[pos]`",
                FutureWarning,
                stacklevel=find_stack_level(),
            )
            return self._values[key]

        elif key_is_scalar:
            return self._get_value(key)

        if is_hashable(key):
            # Otherwise index.get_value will raise InvalidIndexError
            try:
                # For labels that don't resolve as scalars like tuples and frozensets
                result = self._get_value(key)

                return result

            except (KeyError, TypeError, InvalidIndexError):
                # InvalidIndexError for e.g. generator
                #  see test_series_getitem_corner_generator
                if isinstance(key, tuple) and isinstance(self.index, MultiIndex):
                    # We still have the corner case where a tuple is a key
                    # in the first level of our MultiIndex
                    return self._get_values_tuple(key)

        if isinstance(key, slice):
            # Do slice check before somewhat-costly is_bool_indexer
            return self._getitem_slice(key)

        if is_iterator(key):
            key = list(key)

        if com.is_bool_indexer(key):
            key = check_bool_indexer(self.index, key)
            key = np.asarray(key, dtype=bool)
            return self._get_rows_with_mask(key)

        return self._get_with(key)

    def _get_with(self, key):
        # other: fancy integer or otherwise
        if isinstance(key, ABCDataFrame):
            raise TypeError(
                "Indexing a Series with DataFrame is not "
                "supported, use the appropriate DataFrame column"
            )
        elif isinstance(key, tuple):
            return self._get_values_tuple(key)

        elif not is_list_like(key):
            # e.g. scalars that aren't recognized by lib.is_scalar, GH#32684
            return self.loc[key]

        if not isinstance(key, (list, np.ndarray, ExtensionArray, Series, Index)):
            key = list(key)

        key_type = lib.infer_dtype(key, skipna=False)

        # Note: The key_type == "boolean" case should be caught by the
        #  com.is_bool_indexer check in __getitem__
        if key_type == "integer":
            # We need to decide whether to treat this as a positional indexer
            #  (i.e. self.iloc) or label-based (i.e. self.loc)
            if not self.index._should_fallback_to_positional:
                return self.loc[key]
            else:
                warnings.warn(
                    # GH#50617
                    "Series.__getitem__ treating keys as positions is deprecated. "
                    "In a future version, integer keys will always be treated "
                    "as labels (consistent with DataFrame behavior). To access "
                    "a value by position, use `ser.iloc[pos]`",
                    FutureWarning,
                    stacklevel=find_stack_level(),
                )
                return self.iloc[key]

        # handle the dup indexing case GH#4246
        return self.loc[key]

    def _get_values_tuple(self, key: tuple):
        # mpl hackaround
        if com.any_none(*key):
            # mpl compat if we look up e.g. ser[:, np.newaxis];
            #  see tests.series.timeseries.test_mpl_compat_hack
            # the asarray is needed to avoid returning a 2D DatetimeArray
            result = np.asarray(self._values[key])
            disallow_ndim_indexing(result)
            return result

        if not isinstance(self.index, MultiIndex):
            raise KeyError("key of type tuple not found and not a MultiIndex")

        # If key is contained, would have returned by now
        indexer, new_index = self.index.get_loc_level(key)
        new_ser = self._constructor(self._values[indexer], index=new_index, copy=False)
        if using_copy_on_write() and isinstance(indexer, slice):
            new_ser._mgr.add_references(self._mgr)  # type: ignore[arg-type]
        return new_ser.__finalize__(self)

    def _get_rows_with_mask(self, indexer: npt.NDArray[np.bool_]) -> Series:
        new_mgr = self._mgr.get_rows_with_mask(indexer)
<<<<<<< HEAD
        return self._constructor(new_mgr, fastpath=True, _allow_mgr=True).__finalize__(
            self
        )
=======
        return self._constructor_from_mgr(new_mgr, axes=new_mgr.axes).__finalize__(self)
>>>>>>> 49851bbb

    def _get_value(self, label, takeable: bool = False):
        """
        Quickly retrieve single value at passed index label.

        Parameters
        ----------
        label : object
        takeable : interpret the index as indexers, default False

        Returns
        -------
        scalar value
        """
        if takeable:
            return self._values[label]

        # Similar to Index.get_value, but we do not fall back to positional
        loc = self.index.get_loc(label)

        if is_integer(loc):
            return self._values[loc]

        if isinstance(self.index, MultiIndex):
            mi = self.index
            new_values = self._values[loc]
            if len(new_values) == 1 and mi.nlevels == 1:
                # If more than one level left, we can not return a scalar
                return new_values[0]

            new_index = mi[loc]
            new_index = maybe_droplevels(new_index, label)
            new_ser = self._constructor(
                new_values, index=new_index, name=self.name, copy=False
            )
            if using_copy_on_write() and isinstance(loc, slice):
                new_ser._mgr.add_references(self._mgr)  # type: ignore[arg-type]
            return new_ser.__finalize__(self)

        else:
            return self.iloc[loc]

    def __setitem__(self, key, value) -> None:
        if not PYPY and using_copy_on_write():
            if sys.getrefcount(self) <= 3:
                warnings.warn(
                    _chained_assignment_msg, ChainedAssignmentError, stacklevel=2
                )

        check_dict_or_set_indexers(key)
        key = com.apply_if_callable(key, self)
        cacher_needs_updating = self._check_is_chained_assignment_possible()

        if key is Ellipsis:
            key = slice(None)

        if isinstance(key, slice):
            indexer = self.index._convert_slice_indexer(key, kind="getitem")
            return self._set_values(indexer, value)

        try:
            self._set_with_engine(key, value)
        except KeyError:
            # We have a scalar (or for MultiIndex or object-dtype, scalar-like)
            #  key that is not present in self.index.
            if is_integer(key):
                if not self.index._should_fallback_to_positional:
                    # GH#33469
                    self.loc[key] = value
                else:
                    # positional setter
                    # can't use _mgr.setitem_inplace yet bc could have *both*
                    #  KeyError and then ValueError, xref GH#45070
                    warnings.warn(
                        # GH#50617
                        "Series.__setitem__ treating keys as positions is deprecated. "
                        "In a future version, integer keys will always be treated "
                        "as labels (consistent with DataFrame behavior). To set "
                        "a value by position, use `ser.iloc[pos] = value`",
                        FutureWarning,
                        stacklevel=find_stack_level(),
                    )
                    self._set_values(key, value)
            else:
                # GH#12862 adding a new key to the Series
                self.loc[key] = value

        except (TypeError, ValueError, LossySetitemError):
            # The key was OK, but we cannot set the value losslessly
            indexer = self.index.get_loc(key)
            self._set_values(indexer, value)

        except InvalidIndexError as err:
            if isinstance(key, tuple) and not isinstance(self.index, MultiIndex):
                # cases with MultiIndex don't get here bc they raise KeyError
                # e.g. test_basic_getitem_setitem_corner
                raise KeyError(
                    "key of type tuple not found and not a MultiIndex"
                ) from err

            if com.is_bool_indexer(key):
                key = check_bool_indexer(self.index, key)
                key = np.asarray(key, dtype=bool)

                if (
                    is_list_like(value)
                    and len(value) != len(self)
                    and not isinstance(value, Series)
                    and not is_object_dtype(self.dtype)
                ):
                    # Series will be reindexed to have matching length inside
                    #  _where call below
                    # GH#44265
                    indexer = key.nonzero()[0]
                    self._set_values(indexer, value)
                    return

                # otherwise with listlike other we interpret series[mask] = other
                #  as series[mask] = other[mask]
                try:
                    self._where(~key, value, inplace=True)
                except InvalidIndexError:
                    # test_where_dups
                    self.iloc[key] = value
                return

            else:
                self._set_with(key, value)

        if cacher_needs_updating:
            self._maybe_update_cacher(inplace=True)

    def _set_with_engine(self, key, value) -> None:
        loc = self.index.get_loc(key)

        # this is equivalent to self._values[key] = value
        self._mgr.setitem_inplace(loc, value)

    def _set_with(self, key, value) -> None:
        # We got here via exception-handling off of InvalidIndexError, so
        #  key should always be listlike at this point.
        assert not isinstance(key, tuple)

        if is_iterator(key):
            # Without this, the call to infer_dtype will consume the generator
            key = list(key)

        if not self.index._should_fallback_to_positional:
            # Regardless of the key type, we're treating it as labels
            self._set_labels(key, value)

        else:
            # Note: key_type == "boolean" should not occur because that
            #  should be caught by the is_bool_indexer check in __setitem__
            key_type = lib.infer_dtype(key, skipna=False)

            if key_type == "integer":
                warnings.warn(
                    # GH#50617
                    "Series.__setitem__ treating keys as positions is deprecated. "
                    "In a future version, integer keys will always be treated "
                    "as labels (consistent with DataFrame behavior). To set "
                    "a value by position, use `ser.iloc[pos] = value`",
                    FutureWarning,
                    stacklevel=find_stack_level(),
                )
                self._set_values(key, value)
            else:
                self._set_labels(key, value)

    def _set_labels(self, key, value) -> None:
        key = com.asarray_tuplesafe(key)
        indexer: np.ndarray = self.index.get_indexer(key)
        mask = indexer == -1
        if mask.any():
            raise KeyError(f"{key[mask]} not in index")
        self._set_values(indexer, value)

    def _set_values(self, key, value) -> None:
        if isinstance(key, (Index, Series)):
            key = key._values

        self._mgr = self._mgr.setitem(indexer=key, value=value)
        self._maybe_update_cacher()

    def _set_value(self, label, value, takeable: bool = False) -> None:
        """
        Quickly set single value at passed label.

        If label is not contained, a new object is created with the label
        placed at the end of the result index.

        Parameters
        ----------
        label : object
            Partial indexing with MultiIndex not allowed.
        value : object
            Scalar value.
        takeable : interpret the index as indexers, default False
        """
        if not takeable:
            try:
                loc = self.index.get_loc(label)
            except KeyError:
                # set using a non-recursive method
                self.loc[label] = value
                return
        else:
            loc = label

        self._set_values(loc, value)

    # ----------------------------------------------------------------------
    # Lookup Caching

    @property
    def _is_cached(self) -> bool:
        """Return boolean indicating if self is cached or not."""
        return getattr(self, "_cacher", None) is not None

    def _get_cacher(self):
        """return my cacher or None"""
        cacher = getattr(self, "_cacher", None)
        if cacher is not None:
            cacher = cacher[1]()
        return cacher

    def _reset_cacher(self) -> None:
        """
        Reset the cacher.
        """
        if hasattr(self, "_cacher"):
            del self._cacher

    def _set_as_cached(self, item, cacher) -> None:
        """
        Set the _cacher attribute on the calling object with a weakref to
        cacher.
        """
        if using_copy_on_write():
            return
        self._cacher = (item, weakref.ref(cacher))

    def _clear_item_cache(self) -> None:
        # no-op for Series
        pass

    def _check_is_chained_assignment_possible(self) -> bool:
        """
        See NDFrame._check_is_chained_assignment_possible.__doc__
        """
        if self._is_view and self._is_cached:
            ref = self._get_cacher()
            if ref is not None and ref._is_mixed_type:
                self._check_setitem_copy(t="referent", force=True)
            return True
        return super()._check_is_chained_assignment_possible()

    def _maybe_update_cacher(
        self, clear: bool = False, verify_is_copy: bool = True, inplace: bool = False
    ) -> None:
        """
        See NDFrame._maybe_update_cacher.__doc__
        """
        # for CoW, we never want to update the parent DataFrame cache
        # if the Series changed, but don't keep track of any cacher
        if using_copy_on_write():
            return
        cacher = getattr(self, "_cacher", None)
        if cacher is not None:
            assert self.ndim == 1
            ref: DataFrame = cacher[1]()

            # we are trying to reference a dead referent, hence
            # a copy
            if ref is None:
                del self._cacher
            elif len(self) == len(ref) and self.name in ref.columns:
                # GH#42530 self.name must be in ref.columns
                # to ensure column still in dataframe
                # otherwise, either self or ref has swapped in new arrays
                ref._maybe_cache_changed(cacher[0], self, inplace=inplace)
            else:
                # GH#33675 we have swapped in a new array, so parent
                #  reference to self is now invalid
                ref._item_cache.pop(cacher[0], None)

        super()._maybe_update_cacher(
            clear=clear, verify_is_copy=verify_is_copy, inplace=inplace
        )

    # ----------------------------------------------------------------------
    # Unsorted

    @property
    def _is_mixed_type(self) -> bool:
        return False

    def repeat(self, repeats: int | Sequence[int], axis: None = None) -> Series:
        """
        Repeat elements of a Series.

        Returns a new Series where each element of the current Series
        is repeated consecutively a given number of times.

        Parameters
        ----------
        repeats : int or array of ints
            The number of repetitions for each element. This should be a
            non-negative integer. Repeating 0 times will return an empty
            Series.
        axis : None
            Unused. Parameter needed for compatibility with DataFrame.

        Returns
        -------
        Series
            Newly created Series with repeated elements.

        See Also
        --------
        Index.repeat : Equivalent function for Index.
        numpy.repeat : Similar method for :class:`numpy.ndarray`.

        Examples
        --------
        >>> s = pd.Series(['a', 'b', 'c'])
        >>> s
        0    a
        1    b
        2    c
        dtype: object
        >>> s.repeat(2)
        0    a
        0    a
        1    b
        1    b
        2    c
        2    c
        dtype: object
        >>> s.repeat([1, 2, 3])
        0    a
        1    b
        1    b
        2    c
        2    c
        2    c
        dtype: object
        """
        nv.validate_repeat((), {"axis": axis})
        new_index = self.index.repeat(repeats)
        new_values = self._values.repeat(repeats)
        return self._constructor(new_values, index=new_index, copy=False).__finalize__(
            self, method="repeat"
        )

    @overload
    def reset_index(
        self,
        level: IndexLabel = ...,
        *,
        drop: Literal[False] = ...,
        name: Level = ...,
        inplace: Literal[False] = ...,
        allow_duplicates: bool = ...,
    ) -> DataFrame:
        ...

    @overload
    def reset_index(
        self,
        level: IndexLabel = ...,
        *,
        drop: Literal[True],
        name: Level = ...,
        inplace: Literal[False] = ...,
        allow_duplicates: bool = ...,
    ) -> Series:
        ...

    @overload
    def reset_index(
        self,
        level: IndexLabel = ...,
        *,
        drop: bool = ...,
        name: Level = ...,
        inplace: Literal[True],
        allow_duplicates: bool = ...,
    ) -> None:
        ...

    def reset_index(
        self,
        level: IndexLabel = None,
        *,
        drop: bool = False,
        name: Level = lib.no_default,
        inplace: bool = False,
        allow_duplicates: bool = False,
    ) -> DataFrame | Series | None:
        """
        Generate a new DataFrame or Series with the index reset.

        This is useful when the index needs to be treated as a column, or
        when the index is meaningless and needs to be reset to the default
        before another operation.

        Parameters
        ----------
        level : int, str, tuple, or list, default optional
            For a Series with a MultiIndex, only remove the specified levels
            from the index. Removes all levels by default.
        drop : bool, default False
            Just reset the index, without inserting it as a column in
            the new DataFrame.
        name : object, optional
            The name to use for the column containing the original Series
            values. Uses ``self.name`` by default. This argument is ignored
            when `drop` is True.
        inplace : bool, default False
            Modify the Series in place (do not create a new object).
        allow_duplicates : bool, default False
            Allow duplicate column labels to be created.

            .. versionadded:: 1.5.0

        Returns
        -------
        Series or DataFrame or None
            When `drop` is False (the default), a DataFrame is returned.
            The newly created columns will come first in the DataFrame,
            followed by the original Series values.
            When `drop` is True, a `Series` is returned.
            In either case, if ``inplace=True``, no value is returned.

        See Also
        --------
        DataFrame.reset_index: Analogous function for DataFrame.

        Examples
        --------
        >>> s = pd.Series([1, 2, 3, 4], name='foo',
        ...               index=pd.Index(['a', 'b', 'c', 'd'], name='idx'))

        Generate a DataFrame with default index.

        >>> s.reset_index()
          idx  foo
        0   a    1
        1   b    2
        2   c    3
        3   d    4

        To specify the name of the new column use `name`.

        >>> s.reset_index(name='values')
          idx  values
        0   a       1
        1   b       2
        2   c       3
        3   d       4

        To generate a new Series with the default set `drop` to True.

        >>> s.reset_index(drop=True)
        0    1
        1    2
        2    3
        3    4
        Name: foo, dtype: int64

        The `level` parameter is interesting for Series with a multi-level
        index.

        >>> arrays = [np.array(['bar', 'bar', 'baz', 'baz']),
        ...           np.array(['one', 'two', 'one', 'two'])]
        >>> s2 = pd.Series(
        ...     range(4), name='foo',
        ...     index=pd.MultiIndex.from_arrays(arrays,
        ...                                     names=['a', 'b']))

        To remove a specific level from the Index, use `level`.

        >>> s2.reset_index(level='a')
               a  foo
        b
        one  bar    0
        two  bar    1
        one  baz    2
        two  baz    3

        If `level` is not set, all levels are removed from the Index.

        >>> s2.reset_index()
             a    b  foo
        0  bar  one    0
        1  bar  two    1
        2  baz  one    2
        3  baz  two    3
        """
        inplace = validate_bool_kwarg(inplace, "inplace")
        if drop:
            new_index = default_index(len(self))
            if level is not None:
                level_list: Sequence[Hashable]
                if not isinstance(level, (tuple, list)):
                    level_list = [level]
                else:
                    level_list = level
                level_list = [self.index._get_level_number(lev) for lev in level_list]
                if len(level_list) < self.index.nlevels:
                    new_index = self.index.droplevel(level_list)

            if inplace:
                self.index = new_index
            elif using_copy_on_write():
                new_ser = self.copy(deep=False)
                new_ser.index = new_index
                return new_ser.__finalize__(self, method="reset_index")
            else:
                return self._constructor(
                    self._values.copy(), index=new_index, copy=False
                ).__finalize__(self, method="reset_index")
        elif inplace:
            raise TypeError(
                "Cannot reset_index inplace on a Series to create a DataFrame"
            )
        else:
            if name is lib.no_default:
                # For backwards compatibility, keep columns as [0] instead of
                #  [None] when self.name is None
                if self.name is None:
                    name = 0
                else:
                    name = self.name

            df = self.to_frame(name)
            return df.reset_index(
                level=level, drop=drop, allow_duplicates=allow_duplicates
            )
        return None

    # ----------------------------------------------------------------------
    # Rendering Methods

    def __repr__(self) -> str:
        """
        Return a string representation for a particular Series.
        """
        # pylint: disable=invalid-repr-returned
        repr_params = fmt.get_series_repr_params()
        return self.to_string(**repr_params)

    @overload
    def to_string(
        self,
        buf: None = ...,
        na_rep: str = ...,
        float_format: str | None = ...,
        header: bool = ...,
        index: bool = ...,
        length: bool = ...,
        dtype=...,
        name=...,
        max_rows: int | None = ...,
        min_rows: int | None = ...,
    ) -> str:
        ...

    @overload
    def to_string(
        self,
        buf: FilePath | WriteBuffer[str],
        na_rep: str = ...,
        float_format: str | None = ...,
        header: bool = ...,
        index: bool = ...,
        length: bool = ...,
        dtype=...,
        name=...,
        max_rows: int | None = ...,
        min_rows: int | None = ...,
    ) -> None:
        ...

    def to_string(
        self,
        buf: FilePath | WriteBuffer[str] | None = None,
        na_rep: str = "NaN",
        float_format: str | None = None,
        header: bool = True,
        index: bool = True,
        length: bool = False,
        dtype: bool = False,
        name: bool = False,
        max_rows: int | None = None,
        min_rows: int | None = None,
    ) -> str | None:
        """
        Render a string representation of the Series.

        Parameters
        ----------
        buf : StringIO-like, optional
            Buffer to write to.
        na_rep : str, optional
            String representation of NaN to use, default 'NaN'.
        float_format : one-parameter function, optional
            Formatter function to apply to columns' elements if they are
            floats, default None.
        header : bool, default True
            Add the Series header (index name).
        index : bool, optional
            Add index (row) labels, default True.
        length : bool, default False
            Add the Series length.
        dtype : bool, default False
            Add the Series dtype.
        name : bool, default False
            Add the Series name if not None.
        max_rows : int, optional
            Maximum number of rows to show before truncating. If None, show
            all.
        min_rows : int, optional
            The number of rows to display in a truncated repr (when number
            of rows is above `max_rows`).

        Returns
        -------
        str or None
            String representation of Series if ``buf=None``, otherwise None.

        Examples
        --------
        >>> ser = pd.Series([1, 2, 3]).to_string()
        >>> ser
        '0    1\\n1    2\\n2    3'
        """
        formatter = fmt.SeriesFormatter(
            self,
            name=name,
            length=length,
            header=header,
            index=index,
            dtype=dtype,
            na_rep=na_rep,
            float_format=float_format,
            min_rows=min_rows,
            max_rows=max_rows,
        )
        result = formatter.to_string()

        # catch contract violations
        if not isinstance(result, str):
            raise AssertionError(
                "result must be of type str, type "
                f"of result is {repr(type(result).__name__)}"
            )

        if buf is None:
            return result
        else:
            if hasattr(buf, "write"):
                buf.write(result)
            else:
                with open(buf, "w", encoding="utf-8") as f:
                    f.write(result)
        return None

    @doc(
        klass=_shared_doc_kwargs["klass"],
        storage_options=_shared_docs["storage_options"],
        examples=dedent(
            """Examples
            --------
            >>> s = pd.Series(["elk", "pig", "dog", "quetzal"], name="animal")
            >>> print(s.to_markdown())
            |    | animal   |
            |---:|:---------|
            |  0 | elk      |
            |  1 | pig      |
            |  2 | dog      |
            |  3 | quetzal  |

            Output markdown with a tabulate option.

            >>> print(s.to_markdown(tablefmt="grid"))
            +----+----------+
            |    | animal   |
            +====+==========+
            |  0 | elk      |
            +----+----------+
            |  1 | pig      |
            +----+----------+
            |  2 | dog      |
            +----+----------+
            |  3 | quetzal  |
            +----+----------+"""
        ),
    )
    def to_markdown(
        self,
        buf: IO[str] | None = None,
        mode: str = "wt",
        index: bool = True,
        storage_options: StorageOptions = None,
        **kwargs,
    ) -> str | None:
        """
        Print {klass} in Markdown-friendly format.

        Parameters
        ----------
        buf : str, Path or StringIO-like, optional, default None
            Buffer to write to. If None, the output is returned as a string.
        mode : str, optional
            Mode in which file is opened, "wt" by default.
        index : bool, optional, default True
            Add index (row) labels.

        {storage_options}

            .. versionadded:: 1.2.0

        **kwargs
            These parameters will be passed to `tabulate \
                <https://pypi.org/project/tabulate>`_.

        Returns
        -------
        str
            {klass} in Markdown-friendly format.

        Notes
        -----
        Requires the `tabulate <https://pypi.org/project/tabulate>`_ package.

        {examples}
        """
        return self.to_frame().to_markdown(
            buf, mode, index, storage_options=storage_options, **kwargs
        )

    # ----------------------------------------------------------------------

    def items(self) -> Iterable[tuple[Hashable, Any]]:
        """
        Lazily iterate over (index, value) tuples.

        This method returns an iterable tuple (index, value). This is
        convenient if you want to create a lazy iterator.

        Returns
        -------
        iterable
            Iterable of tuples containing the (index, value) pairs from a
            Series.

        See Also
        --------
        DataFrame.items : Iterate over (column name, Series) pairs.
        DataFrame.iterrows : Iterate over DataFrame rows as (index, Series) pairs.

        Examples
        --------
        >>> s = pd.Series(['A', 'B', 'C'])
        >>> for index, value in s.items():
        ...     print(f"Index : {index}, Value : {value}")
        Index : 0, Value : A
        Index : 1, Value : B
        Index : 2, Value : C
        """
        return zip(iter(self.index), iter(self))

    # ----------------------------------------------------------------------
    # Misc public methods

    def keys(self) -> Index:
        """
        Return alias for index.

        Returns
        -------
        Index
            Index of the Series.

        Examples
        --------
        >>> s = pd.Series([1, 2, 3], index=[0, 1, 2])
        >>> s.keys()
        Index([0, 1, 2], dtype='int64')
        """
        return self.index

    def to_dict(self, into: type[dict] = dict) -> dict:
        """
        Convert Series to {label -> value} dict or dict-like object.

        Parameters
        ----------
        into : class, default dict
            The collections.abc.Mapping subclass to use as the return
            object. Can be the actual class or an empty
            instance of the mapping type you want.  If you want a
            collections.defaultdict, you must pass it initialized.

        Returns
        -------
        collections.abc.Mapping
            Key-value representation of Series.

        Examples
        --------
        >>> s = pd.Series([1, 2, 3, 4])
        >>> s.to_dict()
        {0: 1, 1: 2, 2: 3, 3: 4}
        >>> from collections import OrderedDict, defaultdict
        >>> s.to_dict(OrderedDict)
        OrderedDict([(0, 1), (1, 2), (2, 3), (3, 4)])
        >>> dd = defaultdict(list)
        >>> s.to_dict(dd)
        defaultdict(<class 'list'>, {0: 1, 1: 2, 2: 3, 3: 4})
        """
        # GH16122
        into_c = com.standardize_mapping(into)

        if is_object_dtype(self.dtype) or isinstance(self.dtype, ExtensionDtype):
            return into_c((k, maybe_box_native(v)) for k, v in self.items())
        else:
            # Not an object dtype => all types will be the same so let the default
            # indexer return native python type
            return into_c(self.items())

    def to_frame(self, name: Hashable = lib.no_default) -> DataFrame:
        """
        Convert Series to DataFrame.

        Parameters
        ----------
        name : object, optional
            The passed name should substitute for the series name (if it has
            one).

        Returns
        -------
        DataFrame
            DataFrame representation of Series.

        Examples
        --------
        >>> s = pd.Series(["a", "b", "c"],
        ...               name="vals")
        >>> s.to_frame()
          vals
        0    a
        1    b
        2    c
        """
        columns: Index
        if name is lib.no_default:
            name = self.name
            if name is None:
                # default to [0], same as we would get with DataFrame(self)
                columns = default_index(1)
            else:
                columns = Index([name])
        else:
            columns = Index([name])

        mgr = self._mgr.to_2d_mgr(columns)
<<<<<<< HEAD
        df = self._constructor_expanddim(mgr, _allow_mgr=True)
=======
        df = self._constructor_expanddim_from_mgr(mgr, axes=mgr.axes)
>>>>>>> 49851bbb
        return df.__finalize__(self, method="to_frame")

    def _set_name(
        self, name, inplace: bool = False, deep: bool | None = None
    ) -> Series:
        """
        Set the Series name.

        Parameters
        ----------
        name : str
        inplace : bool
            Whether to modify `self` directly or return a copy.
        deep : bool|None, default None
            Whether to do a deep copy, a shallow copy, or Copy on Write(None)
        """
        inplace = validate_bool_kwarg(inplace, "inplace")
        ser = self if inplace else self.copy(deep and not using_copy_on_write())
        ser.name = name
        return ser

    @Appender(
        dedent(
            """
        Examples
        --------
        >>> ser = pd.Series([390., 350., 30., 20.],
        ...                 index=['Falcon', 'Falcon', 'Parrot', 'Parrot'],
        ...                 name="Max Speed")
        >>> ser
        Falcon    390.0
        Falcon    350.0
        Parrot     30.0
        Parrot     20.0
        Name: Max Speed, dtype: float64
        >>> ser.groupby(["a", "b", "a", "b"]).mean()
        a    210.0
        b    185.0
        Name: Max Speed, dtype: float64
        >>> ser.groupby(level=0).mean()
        Falcon    370.0
        Parrot     25.0
        Name: Max Speed, dtype: float64
        >>> ser.groupby(ser > 100).mean()
        Max Speed
        False     25.0
        True     370.0
        Name: Max Speed, dtype: float64

        **Grouping by Indexes**

        We can groupby different levels of a hierarchical index
        using the `level` parameter:

        >>> arrays = [['Falcon', 'Falcon', 'Parrot', 'Parrot'],
        ...           ['Captive', 'Wild', 'Captive', 'Wild']]
        >>> index = pd.MultiIndex.from_arrays(arrays, names=('Animal', 'Type'))
        >>> ser = pd.Series([390., 350., 30., 20.], index=index, name="Max Speed")
        >>> ser
        Animal  Type
        Falcon  Captive    390.0
                Wild       350.0
        Parrot  Captive     30.0
                Wild        20.0
        Name: Max Speed, dtype: float64
        >>> ser.groupby(level=0).mean()
        Animal
        Falcon    370.0
        Parrot     25.0
        Name: Max Speed, dtype: float64
        >>> ser.groupby(level="Type").mean()
        Type
        Captive    210.0
        Wild       185.0
        Name: Max Speed, dtype: float64

        We can also choose to include `NA` in group keys or not by defining
        `dropna` parameter, the default setting is `True`.

        >>> ser = pd.Series([1, 2, 3, 3], index=["a", 'a', 'b', np.nan])
        >>> ser.groupby(level=0).sum()
        a    3
        b    3
        dtype: int64

        >>> ser.groupby(level=0, dropna=False).sum()
        a    3
        b    3
        NaN  3
        dtype: int64

        >>> arrays = ['Falcon', 'Falcon', 'Parrot', 'Parrot']
        >>> ser = pd.Series([390., 350., 30., 20.], index=arrays, name="Max Speed")
        >>> ser.groupby(["a", "b", "a", np.nan]).mean()
        a    210.0
        b    350.0
        Name: Max Speed, dtype: float64

        >>> ser.groupby(["a", "b", "a", np.nan], dropna=False).mean()
        a    210.0
        b    350.0
        NaN   20.0
        Name: Max Speed, dtype: float64
        """
        )
    )
    @Appender(_shared_docs["groupby"] % _shared_doc_kwargs)
    def groupby(
        self,
        by=None,
        axis: Axis = 0,
        level: IndexLabel = None,
        as_index: bool = True,
        sort: bool = True,
        group_keys: bool = True,
        observed: bool | lib.NoDefault = lib.no_default,
        dropna: bool = True,
    ) -> SeriesGroupBy:
        from pandas.core.groupby.generic import SeriesGroupBy

        if level is None and by is None:
            raise TypeError("You have to supply one of 'by' and 'level'")
        if not as_index:
            raise TypeError("as_index=False only valid with DataFrame")
        axis = self._get_axis_number(axis)

        return SeriesGroupBy(
            obj=self,
            keys=by,
            axis=axis,
            level=level,
            as_index=as_index,
            sort=sort,
            group_keys=group_keys,
            observed=observed,
            dropna=dropna,
        )

    # ----------------------------------------------------------------------
    # Statistics, overridden ndarray methods

    # TODO: integrate bottleneck
    def count(self):
        """
        Return number of non-NA/null observations in the Series.

        Returns
        -------
        int or Series (if level specified)
            Number of non-null values in the Series.

        See Also
        --------
        DataFrame.count : Count non-NA cells for each column or row.

        Examples
        --------
        >>> s = pd.Series([0.0, 1.0, np.nan])
        >>> s.count()
        2
        """
        return notna(self._values).sum().astype("int64")

    def mode(self, dropna: bool = True) -> Series:
        """
        Return the mode(s) of the Series.

        The mode is the value that appears most often. There can be multiple modes.

        Always returns Series even if only one value is returned.

        Parameters
        ----------
        dropna : bool, default True
            Don't consider counts of NaN/NaT.

        Returns
        -------
        Series
            Modes of the Series in sorted order.

        Examples
        --------
        >>> s = pd.Series([2, 4, 2, 2, 4, None])
        >>> s.mode()
        0    2.0
        dtype: float64

        More than one mode:

        >>> s = pd.Series([2, 4, 8, 2, 4, None])
        >>> s.mode()
        0    2.0
        1    4.0
        dtype: float64

        With and without considering null value:

        >>> s = pd.Series([2, 4, None, None, 4, None])
        >>> s.mode(dropna=False)
        0   NaN
        dtype: float64
        >>> s = pd.Series([2, 4, None, None, 4, None])
        >>> s.mode()
        0    4.0
        dtype: float64
        """
        # TODO: Add option for bins like value_counts()
        values = self._values
        if isinstance(values, np.ndarray):
            res_values = algorithms.mode(values, dropna=dropna)
        else:
            res_values = values._mode(dropna=dropna)

        # Ensure index is type stable (should always use int index)
        return self._constructor(
            res_values, index=range(len(res_values)), name=self.name, copy=False
        )

    def unique(self) -> ArrayLike:  # pylint: disable=useless-parent-delegation
        """
        Return unique values of Series object.

        Uniques are returned in order of appearance. Hash table-based unique,
        therefore does NOT sort.

        Returns
        -------
        ndarray or ExtensionArray
            The unique values returned as a NumPy array. See Notes.

        See Also
        --------
        Series.drop_duplicates : Return Series with duplicate values removed.
        unique : Top-level unique method for any 1-d array-like object.
        Index.unique : Return Index with unique values from an Index object.

        Notes
        -----
        Returns the unique values as a NumPy array. In case of an
        extension-array backed Series, a new
        :class:`~api.extensions.ExtensionArray` of that type with just
        the unique values is returned. This includes

            * Categorical
            * Period
            * Datetime with Timezone
            * Datetime without Timezone
            * Timedelta
            * Interval
            * Sparse
            * IntegerNA

        See Examples section.

        Examples
        --------
        >>> pd.Series([2, 1, 3, 3], name='A').unique()
        array([2, 1, 3])

        >>> pd.Series([pd.Timestamp('2016-01-01') for _ in range(3)]).unique()
        <DatetimeArray>
        ['2016-01-01 00:00:00']
        Length: 1, dtype: datetime64[ns]

        >>> pd.Series([pd.Timestamp('2016-01-01', tz='US/Eastern')
        ...            for _ in range(3)]).unique()
        <DatetimeArray>
        ['2016-01-01 00:00:00-05:00']
        Length: 1, dtype: datetime64[ns, US/Eastern]

        An Categorical will return categories in the order of
        appearance and with the same dtype.

        >>> pd.Series(pd.Categorical(list('baabc'))).unique()
        ['b', 'a', 'c']
        Categories (3, object): ['a', 'b', 'c']
        >>> pd.Series(pd.Categorical(list('baabc'), categories=list('abc'),
        ...                          ordered=True)).unique()
        ['b', 'a', 'c']
        Categories (3, object): ['a' < 'b' < 'c']
        """
        return super().unique()

    @overload
    def drop_duplicates(
        self,
        *,
        keep: DropKeep = ...,
        inplace: Literal[False] = ...,
        ignore_index: bool = ...,
    ) -> Series:
        ...

    @overload
    def drop_duplicates(
        self, *, keep: DropKeep = ..., inplace: Literal[True], ignore_index: bool = ...
    ) -> None:
        ...

    @overload
    def drop_duplicates(
        self, *, keep: DropKeep = ..., inplace: bool = ..., ignore_index: bool = ...
    ) -> Series | None:
        ...

    def drop_duplicates(
        self,
        *,
        keep: DropKeep = "first",
        inplace: bool = False,
        ignore_index: bool = False,
    ) -> Series | None:
        """
        Return Series with duplicate values removed.

        Parameters
        ----------
        keep : {'first', 'last', ``False``}, default 'first'
            Method to handle dropping duplicates:

            - 'first' : Drop duplicates except for the first occurrence.
            - 'last' : Drop duplicates except for the last occurrence.
            - ``False`` : Drop all duplicates.

        inplace : bool, default ``False``
            If ``True``, performs operation inplace and returns None.

        ignore_index : bool, default ``False``
            If ``True``, the resulting axis will be labeled 0, 1, …, n - 1.

            .. versionadded:: 2.0.0

        Returns
        -------
        Series or None
            Series with duplicates dropped or None if ``inplace=True``.

        See Also
        --------
        Index.drop_duplicates : Equivalent method on Index.
        DataFrame.drop_duplicates : Equivalent method on DataFrame.
        Series.duplicated : Related method on Series, indicating duplicate
            Series values.
        Series.unique : Return unique values as an array.

        Examples
        --------
        Generate a Series with duplicated entries.

        >>> s = pd.Series(['llama', 'cow', 'llama', 'beetle', 'llama', 'hippo'],
        ...               name='animal')
        >>> s
        0     llama
        1       cow
        2     llama
        3    beetle
        4     llama
        5     hippo
        Name: animal, dtype: object

        With the 'keep' parameter, the selection behaviour of duplicated values
        can be changed. The value 'first' keeps the first occurrence for each
        set of duplicated entries. The default value of keep is 'first'.

        >>> s.drop_duplicates()
        0     llama
        1       cow
        3    beetle
        5     hippo
        Name: animal, dtype: object

        The value 'last' for parameter 'keep' keeps the last occurrence for
        each set of duplicated entries.

        >>> s.drop_duplicates(keep='last')
        1       cow
        3    beetle
        4     llama
        5     hippo
        Name: animal, dtype: object

        The value ``False`` for parameter 'keep' discards all sets of
        duplicated entries.

        >>> s.drop_duplicates(keep=False)
        1       cow
        3    beetle
        5     hippo
        Name: animal, dtype: object
        """
        inplace = validate_bool_kwarg(inplace, "inplace")
        result = super().drop_duplicates(keep=keep)

        if ignore_index:
            result.index = default_index(len(result))

        if inplace:
            self._update_inplace(result)
            return None
        else:
            return result

    def duplicated(self, keep: DropKeep = "first") -> Series:
        """
        Indicate duplicate Series values.

        Duplicated values are indicated as ``True`` values in the resulting
        Series. Either all duplicates, all except the first or all except the
        last occurrence of duplicates can be indicated.

        Parameters
        ----------
        keep : {'first', 'last', False}, default 'first'
            Method to handle dropping duplicates:

            - 'first' : Mark duplicates as ``True`` except for the first
              occurrence.
            - 'last' : Mark duplicates as ``True`` except for the last
              occurrence.
            - ``False`` : Mark all duplicates as ``True``.

        Returns
        -------
        Series[bool]
            Series indicating whether each value has occurred in the
            preceding values.

        See Also
        --------
        Index.duplicated : Equivalent method on pandas.Index.
        DataFrame.duplicated : Equivalent method on pandas.DataFrame.
        Series.drop_duplicates : Remove duplicate values from Series.

        Examples
        --------
        By default, for each set of duplicated values, the first occurrence is
        set on False and all others on True:

        >>> animals = pd.Series(['llama', 'cow', 'llama', 'beetle', 'llama'])
        >>> animals.duplicated()
        0    False
        1    False
        2     True
        3    False
        4     True
        dtype: bool

        which is equivalent to

        >>> animals.duplicated(keep='first')
        0    False
        1    False
        2     True
        3    False
        4     True
        dtype: bool

        By using 'last', the last occurrence of each set of duplicated values
        is set on False and all others on True:

        >>> animals.duplicated(keep='last')
        0     True
        1    False
        2     True
        3    False
        4    False
        dtype: bool

        By setting keep on ``False``, all duplicates are True:

        >>> animals.duplicated(keep=False)
        0     True
        1    False
        2     True
        3    False
        4     True
        dtype: bool
        """
        res = self._duplicated(keep=keep)
        result = self._constructor(res, index=self.index, copy=False)
        return result.__finalize__(self, method="duplicated")

    def idxmin(self, axis: Axis = 0, skipna: bool = True, *args, **kwargs) -> Hashable:
        """
        Return the row label of the minimum value.

        If multiple values equal the minimum, the first row label with that
        value is returned.

        Parameters
        ----------
        axis : {0 or 'index'}
            Unused. Parameter needed for compatibility with DataFrame.
        skipna : bool, default True
            Exclude NA/null values. If the entire Series is NA, the result
            will be NA.
        *args, **kwargs
            Additional arguments and keywords have no effect but might be
            accepted for compatibility with NumPy.

        Returns
        -------
        Index
            Label of the minimum value.

        Raises
        ------
        ValueError
            If the Series is empty.

        See Also
        --------
        numpy.argmin : Return indices of the minimum values
            along the given axis.
        DataFrame.idxmin : Return index of first occurrence of minimum
            over requested axis.
        Series.idxmax : Return index *label* of the first occurrence
            of maximum of values.

        Notes
        -----
        This method is the Series version of ``ndarray.argmin``. This method
        returns the label of the minimum, while ``ndarray.argmin`` returns
        the position. To get the position, use ``series.values.argmin()``.

        Examples
        --------
        >>> s = pd.Series(data=[1, None, 4, 1],
        ...               index=['A', 'B', 'C', 'D'])
        >>> s
        A    1.0
        B    NaN
        C    4.0
        D    1.0
        dtype: float64

        >>> s.idxmin()
        'A'

        If `skipna` is False and there is an NA value in the data,
        the function returns ``nan``.

        >>> s.idxmin(skipna=False)
        nan
        """
        axis = self._get_axis_number(axis)
        i = self.argmin(axis, skipna, *args, **kwargs)
        if i == -1:
            return np.nan
        return self.index[i]

    def idxmax(self, axis: Axis = 0, skipna: bool = True, *args, **kwargs) -> Hashable:
        """
        Return the row label of the maximum value.

        If multiple values equal the maximum, the first row label with that
        value is returned.

        Parameters
        ----------
        axis : {0 or 'index'}
            Unused. Parameter needed for compatibility with DataFrame.
        skipna : bool, default True
            Exclude NA/null values. If the entire Series is NA, the result
            will be NA.
        *args, **kwargs
            Additional arguments and keywords have no effect but might be
            accepted for compatibility with NumPy.

        Returns
        -------
        Index
            Label of the maximum value.

        Raises
        ------
        ValueError
            If the Series is empty.

        See Also
        --------
        numpy.argmax : Return indices of the maximum values
            along the given axis.
        DataFrame.idxmax : Return index of first occurrence of maximum
            over requested axis.
        Series.idxmin : Return index *label* of the first occurrence
            of minimum of values.

        Notes
        -----
        This method is the Series version of ``ndarray.argmax``. This method
        returns the label of the maximum, while ``ndarray.argmax`` returns
        the position. To get the position, use ``series.values.argmax()``.

        Examples
        --------
        >>> s = pd.Series(data=[1, None, 4, 3, 4],
        ...               index=['A', 'B', 'C', 'D', 'E'])
        >>> s
        A    1.0
        B    NaN
        C    4.0
        D    3.0
        E    4.0
        dtype: float64

        >>> s.idxmax()
        'C'

        If `skipna` is False and there is an NA value in the data,
        the function returns ``nan``.

        >>> s.idxmax(skipna=False)
        nan
        """
        axis = self._get_axis_number(axis)
        i = self.argmax(axis, skipna, *args, **kwargs)
        if i == -1:
            return np.nan
        return self.index[i]

    def round(self, decimals: int = 0, *args, **kwargs) -> Series:
        """
        Round each value in a Series to the given number of decimals.

        Parameters
        ----------
        decimals : int, default 0
            Number of decimal places to round to. If decimals is negative,
            it specifies the number of positions to the left of the decimal point.
        *args, **kwargs
            Additional arguments and keywords have no effect but might be
            accepted for compatibility with NumPy.

        Returns
        -------
        Series
            Rounded values of the Series.

        See Also
        --------
        numpy.around : Round values of an np.array.
        DataFrame.round : Round values of a DataFrame.

        Examples
        --------
        >>> s = pd.Series([0.1, 1.3, 2.7])
        >>> s.round()
        0    0.0
        1    1.0
        2    3.0
        dtype: float64
        """
        nv.validate_round(args, kwargs)
        result = self._values.round(decimals)
        result = self._constructor(result, index=self.index, copy=False).__finalize__(
            self, method="round"
        )

        return result

    @overload
    def quantile(
        self, q: float = ..., interpolation: QuantileInterpolation = ...
    ) -> float:
        ...

    @overload
    def quantile(
        self,
        q: Sequence[float] | AnyArrayLike,
        interpolation: QuantileInterpolation = ...,
    ) -> Series:
        ...

    @overload
    def quantile(
        self,
        q: float | Sequence[float] | AnyArrayLike = ...,
        interpolation: QuantileInterpolation = ...,
    ) -> float | Series:
        ...

    def quantile(
        self,
        q: float | Sequence[float] | AnyArrayLike = 0.5,
        interpolation: QuantileInterpolation = "linear",
    ) -> float | Series:
        """
        Return value at the given quantile.

        Parameters
        ----------
        q : float or array-like, default 0.5 (50% quantile)
            The quantile(s) to compute, which can lie in range: 0 <= q <= 1.
        interpolation : {'linear', 'lower', 'higher', 'midpoint', 'nearest'}
            This optional parameter specifies the interpolation method to use,
            when the desired quantile lies between two data points `i` and `j`:

                * linear: `i + (j - i) * fraction`, where `fraction` is the
                  fractional part of the index surrounded by `i` and `j`.
                * lower: `i`.
                * higher: `j`.
                * nearest: `i` or `j` whichever is nearest.
                * midpoint: (`i` + `j`) / 2.

        Returns
        -------
        float or Series
            If ``q`` is an array, a Series will be returned where the
            index is ``q`` and the values are the quantiles, otherwise
            a float will be returned.

        See Also
        --------
        core.window.Rolling.quantile : Calculate the rolling quantile.
        numpy.percentile : Returns the q-th percentile(s) of the array elements.

        Examples
        --------
        >>> s = pd.Series([1, 2, 3, 4])
        >>> s.quantile(.5)
        2.5
        >>> s.quantile([.25, .5, .75])
        0.25    1.75
        0.50    2.50
        0.75    3.25
        dtype: float64
        """
        validate_percentile(q)

        # We dispatch to DataFrame so that core.internals only has to worry
        #  about 2D cases.
        df = self.to_frame()

        result = df.quantile(q=q, interpolation=interpolation, numeric_only=False)
        if result.ndim == 2:
            result = result.iloc[:, 0]

        if is_list_like(q):
            result.name = self.name
            idx = Index(q, dtype=np.float64)
            return self._constructor(result, index=idx, name=self.name)
        else:
            # scalar
            return result.iloc[0]

    def corr(
        self,
        other: Series,
        method: CorrelationMethod = "pearson",
        min_periods: int | None = None,
    ) -> float:
        """
        Compute correlation with `other` Series, excluding missing values.

        The two `Series` objects are not required to be the same length and will be
        aligned internally before the correlation function is applied.

        Parameters
        ----------
        other : Series
            Series with which to compute the correlation.
        method : {'pearson', 'kendall', 'spearman'} or callable
            Method used to compute correlation:

            - pearson : Standard correlation coefficient
            - kendall : Kendall Tau correlation coefficient
            - spearman : Spearman rank correlation
            - callable: Callable with input two 1d ndarrays and returning a float.

            .. warning::
                Note that the returned matrix from corr will have 1 along the
                diagonals and will be symmetric regardless of the callable's
                behavior.
        min_periods : int, optional
            Minimum number of observations needed to have a valid result.

        Returns
        -------
        float
            Correlation with other.

        See Also
        --------
        DataFrame.corr : Compute pairwise correlation between columns.
        DataFrame.corrwith : Compute pairwise correlation with another
            DataFrame or Series.

        Notes
        -----
        Pearson, Kendall and Spearman correlation are currently computed using pairwise complete observations.

        * `Pearson correlation coefficient <https://en.wikipedia.org/wiki/Pearson_correlation_coefficient>`_
        * `Kendall rank correlation coefficient <https://en.wikipedia.org/wiki/Kendall_rank_correlation_coefficient>`_
        * `Spearman's rank correlation coefficient <https://en.wikipedia.org/wiki/Spearman%27s_rank_correlation_coefficient>`_

        Examples
        --------
        >>> def histogram_intersection(a, b):
        ...     v = np.minimum(a, b).sum().round(decimals=1)
        ...     return v
        >>> s1 = pd.Series([.2, .0, .6, .2])
        >>> s2 = pd.Series([.3, .6, .0, .1])
        >>> s1.corr(s2, method=histogram_intersection)
        0.3
        """  # noqa: E501
        this, other = self.align(other, join="inner", copy=False)
        if len(this) == 0:
            return np.nan

        this_values = this.to_numpy(dtype=float, na_value=np.nan, copy=False)
        other_values = other.to_numpy(dtype=float, na_value=np.nan, copy=False)

        if method in ["pearson", "spearman", "kendall"] or callable(method):
            return nanops.nancorr(
                this_values, other_values, method=method, min_periods=min_periods
            )

        raise ValueError(
            "method must be either 'pearson', "
            "'spearman', 'kendall', or a callable, "
            f"'{method}' was supplied"
        )

    def cov(
        self,
        other: Series,
        min_periods: int | None = None,
        ddof: int | None = 1,
    ) -> float:
        """
        Compute covariance with Series, excluding missing values.

        The two `Series` objects are not required to be the same length and
        will be aligned internally before the covariance is calculated.

        Parameters
        ----------
        other : Series
            Series with which to compute the covariance.
        min_periods : int, optional
            Minimum number of observations needed to have a valid result.
        ddof : int, default 1
            Delta degrees of freedom.  The divisor used in calculations
            is ``N - ddof``, where ``N`` represents the number of elements.

        Returns
        -------
        float
            Covariance between Series and other normalized by N-1
            (unbiased estimator).

        See Also
        --------
        DataFrame.cov : Compute pairwise covariance of columns.

        Examples
        --------
        >>> s1 = pd.Series([0.90010907, 0.13484424, 0.62036035])
        >>> s2 = pd.Series([0.12528585, 0.26962463, 0.51111198])
        >>> s1.cov(s2)
        -0.01685762652715874
        """
        this, other = self.align(other, join="inner", copy=False)
        if len(this) == 0:
            return np.nan
        this_values = this.to_numpy(dtype=float, na_value=np.nan, copy=False)
        other_values = other.to_numpy(dtype=float, na_value=np.nan, copy=False)
        return nanops.nancov(
            this_values, other_values, min_periods=min_periods, ddof=ddof
        )

    @doc(
        klass="Series",
        extra_params="",
        other_klass="DataFrame",
        examples=dedent(
            """
        Difference with previous row

        >>> s = pd.Series([1, 1, 2, 3, 5, 8])
        >>> s.diff()
        0    NaN
        1    0.0
        2    1.0
        3    1.0
        4    2.0
        5    3.0
        dtype: float64

        Difference with 3rd previous row

        >>> s.diff(periods=3)
        0    NaN
        1    NaN
        2    NaN
        3    2.0
        4    4.0
        5    6.0
        dtype: float64

        Difference with following row

        >>> s.diff(periods=-1)
        0    0.0
        1   -1.0
        2   -1.0
        3   -2.0
        4   -3.0
        5    NaN
        dtype: float64

        Overflow in input dtype

        >>> s = pd.Series([1, 0], dtype=np.uint8)
        >>> s.diff()
        0      NaN
        1    255.0
        dtype: float64"""
        ),
    )
    def diff(self, periods: int = 1) -> Series:
        """
        First discrete difference of element.

        Calculates the difference of a {klass} element compared with another
        element in the {klass} (default is element in previous row).

        Parameters
        ----------
        periods : int, default 1
            Periods to shift for calculating difference, accepts negative
            values.
        {extra_params}
        Returns
        -------
        {klass}
            First differences of the Series.

        See Also
        --------
        {klass}.pct_change: Percent change over given number of periods.
        {klass}.shift: Shift index by desired number of periods with an
            optional time freq.
        {other_klass}.diff: First discrete difference of object.

        Notes
        -----
        For boolean dtypes, this uses :meth:`operator.xor` rather than
        :meth:`operator.sub`.
        The result is calculated according to current dtype in {klass},
        however dtype of the result is always float64.

        Examples
        --------
        {examples}
        """
        result = algorithms.diff(self._values, periods)
        return self._constructor(result, index=self.index, copy=False).__finalize__(
            self, method="diff"
        )

    def autocorr(self, lag: int = 1) -> float:
        """
        Compute the lag-N autocorrelation.

        This method computes the Pearson correlation between
        the Series and its shifted self.

        Parameters
        ----------
        lag : int, default 1
            Number of lags to apply before performing autocorrelation.

        Returns
        -------
        float
            The Pearson correlation between self and self.shift(lag).

        See Also
        --------
        Series.corr : Compute the correlation between two Series.
        Series.shift : Shift index by desired number of periods.
        DataFrame.corr : Compute pairwise correlation of columns.
        DataFrame.corrwith : Compute pairwise correlation between rows or
            columns of two DataFrame objects.

        Notes
        -----
        If the Pearson correlation is not well defined return 'NaN'.

        Examples
        --------
        >>> s = pd.Series([0.25, 0.5, 0.2, -0.05])
        >>> s.autocorr()  # doctest: +ELLIPSIS
        0.10355...
        >>> s.autocorr(lag=2)  # doctest: +ELLIPSIS
        -0.99999...

        If the Pearson correlation is not well defined, then 'NaN' is returned.

        >>> s = pd.Series([1, 0, 0, 0])
        >>> s.autocorr()
        nan
        """
        return self.corr(self.shift(lag))

    def dot(self, other: AnyArrayLike) -> Series | np.ndarray:
        """
        Compute the dot product between the Series and the columns of other.

        This method computes the dot product between the Series and another
        one, or the Series and each columns of a DataFrame, or the Series and
        each columns of an array.

        It can also be called using `self @ other`.

        Parameters
        ----------
        other : Series, DataFrame or array-like
            The other object to compute the dot product with its columns.

        Returns
        -------
        scalar, Series or numpy.ndarray
            Return the dot product of the Series and other if other is a
            Series, the Series of the dot product of Series and each rows of
            other if other is a DataFrame or a numpy.ndarray between the Series
            and each columns of the numpy array.

        See Also
        --------
        DataFrame.dot: Compute the matrix product with the DataFrame.
        Series.mul: Multiplication of series and other, element-wise.

        Notes
        -----
        The Series and other has to share the same index if other is a Series
        or a DataFrame.

        Examples
        --------
        >>> s = pd.Series([0, 1, 2, 3])
        >>> other = pd.Series([-1, 2, -3, 4])
        >>> s.dot(other)
        8
        >>> s @ other
        8
        >>> df = pd.DataFrame([[0, 1], [-2, 3], [4, -5], [6, 7]])
        >>> s.dot(df)
        0    24
        1    14
        dtype: int64
        >>> arr = np.array([[0, 1], [-2, 3], [4, -5], [6, 7]])
        >>> s.dot(arr)
        array([24, 14])
        """
        if isinstance(other, (Series, ABCDataFrame)):
            common = self.index.union(other.index)
            if len(common) > len(self.index) or len(common) > len(other.index):
                raise ValueError("matrices are not aligned")

            left = self.reindex(index=common, copy=False)
            right = other.reindex(index=common, copy=False)
            lvals = left.values
            rvals = right.values
        else:
            lvals = self.values
            rvals = np.asarray(other)
            if lvals.shape[0] != rvals.shape[0]:
                raise Exception(
                    f"Dot product shape mismatch, {lvals.shape} vs {rvals.shape}"
                )

        if isinstance(other, ABCDataFrame):
            return self._constructor(
                np.dot(lvals, rvals), index=other.columns, copy=False
            ).__finalize__(self, method="dot")
        elif isinstance(other, Series):
            return np.dot(lvals, rvals)
        elif isinstance(rvals, np.ndarray):
            return np.dot(lvals, rvals)
        else:  # pragma: no cover
            raise TypeError(f"unsupported type: {type(other)}")

    def __matmul__(self, other):
        """
        Matrix multiplication using binary `@` operator.
        """
        return self.dot(other)

    def __rmatmul__(self, other):
        """
        Matrix multiplication using binary `@` operator.
        """
        return self.dot(np.transpose(other))

    @doc(base.IndexOpsMixin.searchsorted, klass="Series")
    # Signature of "searchsorted" incompatible with supertype "IndexOpsMixin"
    def searchsorted(  # type: ignore[override]
        self,
        value: NumpyValueArrayLike | ExtensionArray,
        side: Literal["left", "right"] = "left",
        sorter: NumpySorter = None,
    ) -> npt.NDArray[np.intp] | np.intp:
        return base.IndexOpsMixin.searchsorted(self, value, side=side, sorter=sorter)

    # -------------------------------------------------------------------
    # Combination

    def _append(
        self, to_append, ignore_index: bool = False, verify_integrity: bool = False
    ):
        from pandas.core.reshape.concat import concat

        if isinstance(to_append, (list, tuple)):
            to_concat = [self]
            to_concat.extend(to_append)
        else:
            to_concat = [self, to_append]
        if any(isinstance(x, (ABCDataFrame,)) for x in to_concat[1:]):
            msg = "to_append should be a Series or list/tuple of Series, got DataFrame"
            raise TypeError(msg)
        return concat(
            to_concat, ignore_index=ignore_index, verify_integrity=verify_integrity
        )

    @doc(
        _shared_docs["compare"],
        dedent(
            """
        Returns
        -------
        Series or DataFrame
            If axis is 0 or 'index' the result will be a Series.
            The resulting index will be a MultiIndex with 'self' and 'other'
            stacked alternately at the inner level.

            If axis is 1 or 'columns' the result will be a DataFrame.
            It will have two columns namely 'self' and 'other'.

        See Also
        --------
        DataFrame.compare : Compare with another DataFrame and show differences.

        Notes
        -----
        Matching NaNs will not appear as a difference.

        Examples
        --------
        >>> s1 = pd.Series(["a", "b", "c", "d", "e"])
        >>> s2 = pd.Series(["a", "a", "c", "b", "e"])

        Align the differences on columns

        >>> s1.compare(s2)
          self other
        1    b     a
        3    d     b

        Stack the differences on indices

        >>> s1.compare(s2, align_axis=0)
        1  self     b
           other    a
        3  self     d
           other    b
        dtype: object

        Keep all original rows

        >>> s1.compare(s2, keep_shape=True)
          self other
        0  NaN   NaN
        1    b     a
        2  NaN   NaN
        3    d     b
        4  NaN   NaN

        Keep all original rows and also all original values

        >>> s1.compare(s2, keep_shape=True, keep_equal=True)
          self other
        0    a     a
        1    b     a
        2    c     c
        3    d     b
        4    e     e
        """
        ),
        klass=_shared_doc_kwargs["klass"],
    )
    def compare(
        self,
        other: Series,
        align_axis: Axis = 1,
        keep_shape: bool = False,
        keep_equal: bool = False,
        result_names: Suffixes = ("self", "other"),
    ) -> DataFrame | Series:
        return super().compare(
            other=other,
            align_axis=align_axis,
            keep_shape=keep_shape,
            keep_equal=keep_equal,
            result_names=result_names,
        )

    def combine(
        self,
        other: Series | Hashable,
        func: Callable[[Hashable, Hashable], Hashable],
        fill_value: Hashable = None,
    ) -> Series:
        """
        Combine the Series with a Series or scalar according to `func`.

        Combine the Series and `other` using `func` to perform elementwise
        selection for combined Series.
        `fill_value` is assumed when value is missing at some index
        from one of the two objects being combined.

        Parameters
        ----------
        other : Series or scalar
            The value(s) to be combined with the `Series`.
        func : function
            Function that takes two scalars as inputs and returns an element.
        fill_value : scalar, optional
            The value to assume when an index is missing from
            one Series or the other. The default specifies to use the
            appropriate NaN value for the underlying dtype of the Series.

        Returns
        -------
        Series
            The result of combining the Series with the other object.

        See Also
        --------
        Series.combine_first : Combine Series values, choosing the calling
            Series' values first.

        Examples
        --------
        Consider 2 Datasets ``s1`` and ``s2`` containing
        highest clocked speeds of different birds.

        >>> s1 = pd.Series({'falcon': 330.0, 'eagle': 160.0})
        >>> s1
        falcon    330.0
        eagle     160.0
        dtype: float64
        >>> s2 = pd.Series({'falcon': 345.0, 'eagle': 200.0, 'duck': 30.0})
        >>> s2
        falcon    345.0
        eagle     200.0
        duck       30.0
        dtype: float64

        Now, to combine the two datasets and view the highest speeds
        of the birds across the two datasets

        >>> s1.combine(s2, max)
        duck        NaN
        eagle     200.0
        falcon    345.0
        dtype: float64

        In the previous example, the resulting value for duck is missing,
        because the maximum of a NaN and a float is a NaN.
        So, in the example, we set ``fill_value=0``,
        so the maximum value returned will be the value from some dataset.

        >>> s1.combine(s2, max, fill_value=0)
        duck       30.0
        eagle     200.0
        falcon    345.0
        dtype: float64
        """
        if fill_value is None:
            fill_value = na_value_for_dtype(self.dtype, compat=False)

        if isinstance(other, Series):
            # If other is a Series, result is based on union of Series,
            # so do this element by element
            new_index = self.index.union(other.index)
            new_name = ops.get_op_result_name(self, other)
            new_values = np.empty(len(new_index), dtype=object)
            with np.errstate(all="ignore"):
                for i, idx in enumerate(new_index):
                    lv = self.get(idx, fill_value)
                    rv = other.get(idx, fill_value)
                    new_values[i] = func(lv, rv)
        else:
            # Assume that other is a scalar, so apply the function for
            # each element in the Series
            new_index = self.index
            new_values = np.empty(len(new_index), dtype=object)
            with np.errstate(all="ignore"):
                new_values[:] = [func(lv, other) for lv in self._values]
            new_name = self.name

        # try_float=False is to match agg_series
        npvalues = lib.maybe_convert_objects(new_values, try_float=False)
        res_values = maybe_cast_pointwise_result(npvalues, self.dtype, same_dtype=False)
        return self._constructor(res_values, index=new_index, name=new_name, copy=False)

    def combine_first(self, other) -> Series:
        """
        Update null elements with value in the same location in 'other'.

        Combine two Series objects by filling null values in one Series with
        non-null values from the other Series. Result index will be the union
        of the two indexes.

        Parameters
        ----------
        other : Series
            The value(s) to be used for filling null values.

        Returns
        -------
        Series
            The result of combining the provided Series with the other object.

        See Also
        --------
        Series.combine : Perform element-wise operation on two Series
            using a given function.

        Examples
        --------
        >>> s1 = pd.Series([1, np.nan])
        >>> s2 = pd.Series([3, 4, 5])
        >>> s1.combine_first(s2)
        0    1.0
        1    4.0
        2    5.0
        dtype: float64

        Null values still persist if the location of that null value
        does not exist in `other`

        >>> s1 = pd.Series({'falcon': np.nan, 'eagle': 160.0})
        >>> s2 = pd.Series({'eagle': 200.0, 'duck': 30.0})
        >>> s1.combine_first(s2)
        duck       30.0
        eagle     160.0
        falcon      NaN
        dtype: float64
        """
        from pandas.core.reshape.concat import concat

        new_index = self.index.union(other.index)

        this = self
        # identify the index subset to keep for each series
        keep_other = other.index.difference(this.index[notna(this)])
        keep_this = this.index.difference(keep_other)

        this = this.reindex(keep_this, copy=False)
        other = other.reindex(keep_other, copy=False)

        if this.dtype.kind == "M" and other.dtype.kind != "M":
            other = to_datetime(other)
        combined = concat([this, other])
        combined = combined.reindex(new_index, copy=False)
        return combined.__finalize__(self, method="combine_first")

    def update(self, other: Series | Sequence | Mapping) -> None:
        """
        Modify Series in place using values from passed Series.

        Uses non-NA values from passed Series to make updates. Aligns
        on index.

        Parameters
        ----------
        other : Series, or object coercible into Series

        Examples
        --------
        >>> s = pd.Series([1, 2, 3])
        >>> s.update(pd.Series([4, 5, 6]))
        >>> s
        0    4
        1    5
        2    6
        dtype: int64

        >>> s = pd.Series(['a', 'b', 'c'])
        >>> s.update(pd.Series(['d', 'e'], index=[0, 2]))
        >>> s
        0    d
        1    b
        2    e
        dtype: object

        >>> s = pd.Series([1, 2, 3])
        >>> s.update(pd.Series([4, 5, 6, 7, 8]))
        >>> s
        0    4
        1    5
        2    6
        dtype: int64

        If ``other`` contains NaNs the corresponding values are not updated
        in the original Series.

        >>> s = pd.Series([1, 2, 3])
        >>> s.update(pd.Series([4, np.nan, 6]))
        >>> s
        0    4
        1    2
        2    6
        dtype: int64

        ``other`` can also be a non-Series object type
        that is coercible into a Series

        >>> s = pd.Series([1, 2, 3])
        >>> s.update([4, np.nan, 6])
        >>> s
        0    4
        1    2
        2    6
        dtype: int64

        >>> s = pd.Series([1, 2, 3])
        >>> s.update({1: 9})
        >>> s
        0    1
        1    9
        2    3
        dtype: int64
        """

        if not isinstance(other, Series):
            other = Series(other)

        other = other.reindex_like(self)
        mask = notna(other)

        self._mgr = self._mgr.putmask(mask=mask, new=other)
        self._maybe_update_cacher()

    # ----------------------------------------------------------------------
    # Reindexing, sorting

    @overload
    def sort_values(
        self,
        *,
        axis: Axis = ...,
        ascending: bool | int | Sequence[bool] | Sequence[int] = ...,
        inplace: Literal[False] = ...,
        kind: SortKind = ...,
        na_position: NaPosition = ...,
        ignore_index: bool = ...,
        key: ValueKeyFunc = ...,
    ) -> Series:
        ...

    @overload
    def sort_values(
        self,
        *,
        axis: Axis = ...,
        ascending: bool | int | Sequence[bool] | Sequence[int] = ...,
        inplace: Literal[True],
        kind: SortKind = ...,
        na_position: NaPosition = ...,
        ignore_index: bool = ...,
        key: ValueKeyFunc = ...,
    ) -> None:
        ...

    def sort_values(
        self,
        *,
        axis: Axis = 0,
        ascending: bool | int | Sequence[bool] | Sequence[int] = True,
        inplace: bool = False,
        kind: SortKind = "quicksort",
        na_position: NaPosition = "last",
        ignore_index: bool = False,
        key: ValueKeyFunc = None,
    ) -> Series | None:
        """
        Sort by the values.

        Sort a Series in ascending or descending order by some
        criterion.

        Parameters
        ----------
        axis : {0 or 'index'}
            Unused. Parameter needed for compatibility with DataFrame.
        ascending : bool or list of bools, default True
            If True, sort values in ascending order, otherwise descending.
        inplace : bool, default False
            If True, perform operation in-place.
        kind : {'quicksort', 'mergesort', 'heapsort', 'stable'}, default 'quicksort'
            Choice of sorting algorithm. See also :func:`numpy.sort` for more
            information. 'mergesort' and 'stable' are the only stable  algorithms.
        na_position : {'first' or 'last'}, default 'last'
            Argument 'first' puts NaNs at the beginning, 'last' puts NaNs at
            the end.
        ignore_index : bool, default False
            If True, the resulting axis will be labeled 0, 1, …, n - 1.
        key : callable, optional
            If not None, apply the key function to the series values
            before sorting. This is similar to the `key` argument in the
            builtin :meth:`sorted` function, with the notable difference that
            this `key` function should be *vectorized*. It should expect a
            ``Series`` and return an array-like.

        Returns
        -------
        Series or None
            Series ordered by values or None if ``inplace=True``.

        See Also
        --------
        Series.sort_index : Sort by the Series indices.
        DataFrame.sort_values : Sort DataFrame by the values along either axis.
        DataFrame.sort_index : Sort DataFrame by indices.

        Examples
        --------
        >>> s = pd.Series([np.nan, 1, 3, 10, 5])
        >>> s
        0     NaN
        1     1.0
        2     3.0
        3     10.0
        4     5.0
        dtype: float64

        Sort values ascending order (default behaviour)

        >>> s.sort_values(ascending=True)
        1     1.0
        2     3.0
        4     5.0
        3    10.0
        0     NaN
        dtype: float64

        Sort values descending order

        >>> s.sort_values(ascending=False)
        3    10.0
        4     5.0
        2     3.0
        1     1.0
        0     NaN
        dtype: float64

        Sort values putting NAs first

        >>> s.sort_values(na_position='first')
        0     NaN
        1     1.0
        2     3.0
        4     5.0
        3    10.0
        dtype: float64

        Sort a series of strings

        >>> s = pd.Series(['z', 'b', 'd', 'a', 'c'])
        >>> s
        0    z
        1    b
        2    d
        3    a
        4    c
        dtype: object

        >>> s.sort_values()
        3    a
        1    b
        4    c
        2    d
        0    z
        dtype: object

        Sort using a key function. Your `key` function will be
        given the ``Series`` of values and should return an array-like.

        >>> s = pd.Series(['a', 'B', 'c', 'D', 'e'])
        >>> s.sort_values()
        1    B
        3    D
        0    a
        2    c
        4    e
        dtype: object
        >>> s.sort_values(key=lambda x: x.str.lower())
        0    a
        1    B
        2    c
        3    D
        4    e
        dtype: object

        NumPy ufuncs work well here. For example, we can
        sort by the ``sin`` of the value

        >>> s = pd.Series([-4, -2, 0, 2, 4])
        >>> s.sort_values(key=np.sin)
        1   -2
        4    4
        2    0
        0   -4
        3    2
        dtype: int64

        More complicated user-defined functions can be used,
        as long as they expect a Series and return an array-like

        >>> s.sort_values(key=lambda x: (np.tan(x.cumsum())))
        0   -4
        3    2
        4    4
        1   -2
        2    0
        dtype: int64
        """
        inplace = validate_bool_kwarg(inplace, "inplace")
        # Validate the axis parameter
        self._get_axis_number(axis)

        # GH 5856/5853
        if inplace and self._is_cached:
            raise ValueError(
                "This Series is a view of some other array, to "
                "sort in-place you must create a copy"
            )

        if is_list_like(ascending):
            ascending = cast(Sequence[Union[bool, int]], ascending)
            if len(ascending) != 1:
                raise ValueError(
                    f"Length of ascending ({len(ascending)}) must be 1 for Series"
                )
            ascending = ascending[0]

        ascending = validate_ascending(ascending)

        if na_position not in ["first", "last"]:
            raise ValueError(f"invalid na_position: {na_position}")

        # GH 35922. Make sorting stable by leveraging nargsort
        if key:
            values_to_sort = cast(Series, ensure_key_mapped(self, key))._values
        else:
            values_to_sort = self._values
        sorted_index = nargsort(values_to_sort, kind, bool(ascending), na_position)

        if is_range_indexer(sorted_index, len(sorted_index)):
            if inplace:
                return self._update_inplace(self)
            return self.copy(deep=None)

        result = self._constructor(
            self._values[sorted_index], index=self.index[sorted_index], copy=False
        )

        if ignore_index:
            result.index = default_index(len(sorted_index))

        if not inplace:
            return result.__finalize__(self, method="sort_values")
        self._update_inplace(result)
        return None

    @overload
    def sort_index(
        self,
        *,
        axis: Axis = ...,
        level: IndexLabel = ...,
        ascending: bool | Sequence[bool] = ...,
        inplace: Literal[True],
        kind: SortKind = ...,
        na_position: NaPosition = ...,
        sort_remaining: bool = ...,
        ignore_index: bool = ...,
        key: IndexKeyFunc = ...,
    ) -> None:
        ...

    @overload
    def sort_index(
        self,
        *,
        axis: Axis = ...,
        level: IndexLabel = ...,
        ascending: bool | Sequence[bool] = ...,
        inplace: Literal[False] = ...,
        kind: SortKind = ...,
        na_position: NaPosition = ...,
        sort_remaining: bool = ...,
        ignore_index: bool = ...,
        key: IndexKeyFunc = ...,
    ) -> Series:
        ...

    @overload
    def sort_index(
        self,
        *,
        axis: Axis = ...,
        level: IndexLabel = ...,
        ascending: bool | Sequence[bool] = ...,
        inplace: bool = ...,
        kind: SortKind = ...,
        na_position: NaPosition = ...,
        sort_remaining: bool = ...,
        ignore_index: bool = ...,
        key: IndexKeyFunc = ...,
    ) -> Series | None:
        ...

    def sort_index(
        self,
        *,
        axis: Axis = 0,
        level: IndexLabel = None,
        ascending: bool | Sequence[bool] = True,
        inplace: bool = False,
        kind: SortKind = "quicksort",
        na_position: NaPosition = "last",
        sort_remaining: bool = True,
        ignore_index: bool = False,
        key: IndexKeyFunc = None,
    ) -> Series | None:
        """
        Sort Series by index labels.

        Returns a new Series sorted by label if `inplace` argument is
        ``False``, otherwise updates the original series and returns None.

        Parameters
        ----------
        axis : {0 or 'index'}
            Unused. Parameter needed for compatibility with DataFrame.
        level : int, optional
            If not None, sort on values in specified index level(s).
        ascending : bool or list-like of bools, default True
            Sort ascending vs. descending. When the index is a MultiIndex the
            sort direction can be controlled for each level individually.
        inplace : bool, default False
            If True, perform operation in-place.
        kind : {'quicksort', 'mergesort', 'heapsort', 'stable'}, default 'quicksort'
            Choice of sorting algorithm. See also :func:`numpy.sort` for more
            information. 'mergesort' and 'stable' are the only stable algorithms. For
            DataFrames, this option is only applied when sorting on a single
            column or label.
        na_position : {'first', 'last'}, default 'last'
            If 'first' puts NaNs at the beginning, 'last' puts NaNs at the end.
            Not implemented for MultiIndex.
        sort_remaining : bool, default True
            If True and sorting by level and index is multilevel, sort by other
            levels too (in order) after sorting by specified level.
        ignore_index : bool, default False
            If True, the resulting axis will be labeled 0, 1, …, n - 1.
        key : callable, optional
            If not None, apply the key function to the index values
            before sorting. This is similar to the `key` argument in the
            builtin :meth:`sorted` function, with the notable difference that
            this `key` function should be *vectorized*. It should expect an
            ``Index`` and return an ``Index`` of the same shape.

        Returns
        -------
        Series or None
            The original Series sorted by the labels or None if ``inplace=True``.

        See Also
        --------
        DataFrame.sort_index: Sort DataFrame by the index.
        DataFrame.sort_values: Sort DataFrame by the value.
        Series.sort_values : Sort Series by the value.

        Examples
        --------
        >>> s = pd.Series(['a', 'b', 'c', 'd'], index=[3, 2, 1, 4])
        >>> s.sort_index()
        1    c
        2    b
        3    a
        4    d
        dtype: object

        Sort Descending

        >>> s.sort_index(ascending=False)
        4    d
        3    a
        2    b
        1    c
        dtype: object

        By default NaNs are put at the end, but use `na_position` to place
        them at the beginning

        >>> s = pd.Series(['a', 'b', 'c', 'd'], index=[3, 2, 1, np.nan])
        >>> s.sort_index(na_position='first')
        NaN     d
         1.0    c
         2.0    b
         3.0    a
        dtype: object

        Specify index level to sort

        >>> arrays = [np.array(['qux', 'qux', 'foo', 'foo',
        ...                     'baz', 'baz', 'bar', 'bar']),
        ...           np.array(['two', 'one', 'two', 'one',
        ...                     'two', 'one', 'two', 'one'])]
        >>> s = pd.Series([1, 2, 3, 4, 5, 6, 7, 8], index=arrays)
        >>> s.sort_index(level=1)
        bar  one    8
        baz  one    6
        foo  one    4
        qux  one    2
        bar  two    7
        baz  two    5
        foo  two    3
        qux  two    1
        dtype: int64

        Does not sort by remaining levels when sorting by levels

        >>> s.sort_index(level=1, sort_remaining=False)
        qux  one    2
        foo  one    4
        baz  one    6
        bar  one    8
        qux  two    1
        foo  two    3
        baz  two    5
        bar  two    7
        dtype: int64

        Apply a key function before sorting

        >>> s = pd.Series([1, 2, 3, 4], index=['A', 'b', 'C', 'd'])
        >>> s.sort_index(key=lambda x : x.str.lower())
        A    1
        b    2
        C    3
        d    4
        dtype: int64
        """

        return super().sort_index(
            axis=axis,
            level=level,
            ascending=ascending,
            inplace=inplace,
            kind=kind,
            na_position=na_position,
            sort_remaining=sort_remaining,
            ignore_index=ignore_index,
            key=key,
        )

    def argsort(
        self,
        axis: Axis = 0,
        kind: SortKind = "quicksort",
        order: None = None,
    ) -> Series:
        """
        Return the integer indices that would sort the Series values.

        Override ndarray.argsort. Argsorts the value, omitting NA/null values,
        and places the result in the same locations as the non-NA values.

        Parameters
        ----------
        axis : {0 or 'index'}
            Unused. Parameter needed for compatibility with DataFrame.
        kind : {'mergesort', 'quicksort', 'heapsort', 'stable'}, default 'quicksort'
            Choice of sorting algorithm. See :func:`numpy.sort` for more
            information. 'mergesort' and 'stable' are the only stable algorithms.
        order : None
            Has no effect but is accepted for compatibility with numpy.

        Returns
        -------
        Series[np.intp]
            Positions of values within the sort order with -1 indicating
            nan values.

        See Also
        --------
        numpy.ndarray.argsort : Returns the indices that would sort this array.

        Examples
        --------
        >>> s = pd.Series([3, 2, 1])
        >>> s.argsort()
        0    2
        1    1
        2    0
        dtype: int64
        """
        values = self._values
        mask = isna(values)

        if mask.any():
            result = np.full(len(self), -1, dtype=np.intp)
            notmask = ~mask
            result[notmask] = np.argsort(values[notmask], kind=kind)
        else:
            result = np.argsort(values, kind=kind)

        res = self._constructor(
            result, index=self.index, name=self.name, dtype=np.intp, copy=False
        )
        return res.__finalize__(self, method="argsort")

    def nlargest(
        self, n: int = 5, keep: Literal["first", "last", "all"] = "first"
    ) -> Series:
        """
        Return the largest `n` elements.

        Parameters
        ----------
        n : int, default 5
            Return this many descending sorted values.
        keep : {'first', 'last', 'all'}, default 'first'
            When there are duplicate values that cannot all fit in a
            Series of `n` elements:

            - ``first`` : return the first `n` occurrences in order
              of appearance.
            - ``last`` : return the last `n` occurrences in reverse
              order of appearance.
            - ``all`` : keep all occurrences. This can result in a Series of
              size larger than `n`.

        Returns
        -------
        Series
            The `n` largest values in the Series, sorted in decreasing order.

        See Also
        --------
        Series.nsmallest: Get the `n` smallest elements.
        Series.sort_values: Sort Series by values.
        Series.head: Return the first `n` rows.

        Notes
        -----
        Faster than ``.sort_values(ascending=False).head(n)`` for small `n`
        relative to the size of the ``Series`` object.

        Examples
        --------
        >>> countries_population = {"Italy": 59000000, "France": 65000000,
        ...                         "Malta": 434000, "Maldives": 434000,
        ...                         "Brunei": 434000, "Iceland": 337000,
        ...                         "Nauru": 11300, "Tuvalu": 11300,
        ...                         "Anguilla": 11300, "Montserrat": 5200}
        >>> s = pd.Series(countries_population)
        >>> s
        Italy       59000000
        France      65000000
        Malta         434000
        Maldives      434000
        Brunei        434000
        Iceland       337000
        Nauru          11300
        Tuvalu         11300
        Anguilla       11300
        Montserrat      5200
        dtype: int64

        The `n` largest elements where ``n=5`` by default.

        >>> s.nlargest()
        France      65000000
        Italy       59000000
        Malta         434000
        Maldives      434000
        Brunei        434000
        dtype: int64

        The `n` largest elements where ``n=3``. Default `keep` value is 'first'
        so Malta will be kept.

        >>> s.nlargest(3)
        France    65000000
        Italy     59000000
        Malta       434000
        dtype: int64

        The `n` largest elements where ``n=3`` and keeping the last duplicates.
        Brunei will be kept since it is the last with value 434000 based on
        the index order.

        >>> s.nlargest(3, keep='last')
        France      65000000
        Italy       59000000
        Brunei        434000
        dtype: int64

        The `n` largest elements where ``n=3`` with all duplicates kept. Note
        that the returned Series has five elements due to the three duplicates.

        >>> s.nlargest(3, keep='all')
        France      65000000
        Italy       59000000
        Malta         434000
        Maldives      434000
        Brunei        434000
        dtype: int64
        """
        return selectn.SelectNSeries(self, n=n, keep=keep).nlargest()

    def nsmallest(
        self, n: int = 5, keep: Literal["first", "last", "all"] = "first"
    ) -> Series:
        """
        Return the smallest `n` elements.

        Parameters
        ----------
        n : int, default 5
            Return this many ascending sorted values.
        keep : {'first', 'last', 'all'}, default 'first'
            When there are duplicate values that cannot all fit in a
            Series of `n` elements:

            - ``first`` : return the first `n` occurrences in order
              of appearance.
            - ``last`` : return the last `n` occurrences in reverse
              order of appearance.
            - ``all`` : keep all occurrences. This can result in a Series of
              size larger than `n`.

        Returns
        -------
        Series
            The `n` smallest values in the Series, sorted in increasing order.

        See Also
        --------
        Series.nlargest: Get the `n` largest elements.
        Series.sort_values: Sort Series by values.
        Series.head: Return the first `n` rows.

        Notes
        -----
        Faster than ``.sort_values().head(n)`` for small `n` relative to
        the size of the ``Series`` object.

        Examples
        --------
        >>> countries_population = {"Italy": 59000000, "France": 65000000,
        ...                         "Brunei": 434000, "Malta": 434000,
        ...                         "Maldives": 434000, "Iceland": 337000,
        ...                         "Nauru": 11300, "Tuvalu": 11300,
        ...                         "Anguilla": 11300, "Montserrat": 5200}
        >>> s = pd.Series(countries_population)
        >>> s
        Italy       59000000
        France      65000000
        Brunei        434000
        Malta         434000
        Maldives      434000
        Iceland       337000
        Nauru          11300
        Tuvalu         11300
        Anguilla       11300
        Montserrat      5200
        dtype: int64

        The `n` smallest elements where ``n=5`` by default.

        >>> s.nsmallest()
        Montserrat    5200
        Nauru        11300
        Tuvalu       11300
        Anguilla     11300
        Iceland     337000
        dtype: int64

        The `n` smallest elements where ``n=3``. Default `keep` value is
        'first' so Nauru and Tuvalu will be kept.

        >>> s.nsmallest(3)
        Montserrat   5200
        Nauru       11300
        Tuvalu      11300
        dtype: int64

        The `n` smallest elements where ``n=3`` and keeping the last
        duplicates. Anguilla and Tuvalu will be kept since they are the last
        with value 11300 based on the index order.

        >>> s.nsmallest(3, keep='last')
        Montserrat   5200
        Anguilla    11300
        Tuvalu      11300
        dtype: int64

        The `n` smallest elements where ``n=3`` with all duplicates kept. Note
        that the returned Series has four elements due to the three duplicates.

        >>> s.nsmallest(3, keep='all')
        Montserrat   5200
        Nauru       11300
        Tuvalu      11300
        Anguilla    11300
        dtype: int64
        """
        return selectn.SelectNSeries(self, n=n, keep=keep).nsmallest()

    @doc(
        klass=_shared_doc_kwargs["klass"],
        extra_params=dedent(
            """copy : bool, default True
            Whether to copy underlying data."""
        ),
        examples=dedent(
            """\
        Examples
        --------
        >>> s = pd.Series(
        ...     ["A", "B", "A", "C"],
        ...     index=[
        ...         ["Final exam", "Final exam", "Coursework", "Coursework"],
        ...         ["History", "Geography", "History", "Geography"],
        ...         ["January", "February", "March", "April"],
        ...     ],
        ... )
        >>> s
        Final exam  History     January      A
                    Geography   February     B
        Coursework  History     March        A
                    Geography   April        C
        dtype: object

        In the following example, we will swap the levels of the indices.
        Here, we will swap the levels column-wise, but levels can be swapped row-wise
        in a similar manner. Note that column-wise is the default behaviour.
        By not supplying any arguments for i and j, we swap the last and second to
        last indices.

        >>> s.swaplevel()
        Final exam  January     History         A
                    February    Geography       B
        Coursework  March       History         A
                    April       Geography       C
        dtype: object

        By supplying one argument, we can choose which index to swap the last
        index with. We can for example swap the first index with the last one as
        follows.

        >>> s.swaplevel(0)
        January     History     Final exam      A
        February    Geography   Final exam      B
        March       History     Coursework      A
        April       Geography   Coursework      C
        dtype: object

        We can also define explicitly which indices we want to swap by supplying values
        for both i and j. Here, we for example swap the first and second indices.

        >>> s.swaplevel(0, 1)
        History     Final exam  January         A
        Geography   Final exam  February        B
        History     Coursework  March           A
        Geography   Coursework  April           C
        dtype: object"""
        ),
    )
    def swaplevel(
        self, i: Level = -2, j: Level = -1, copy: bool | None = None
    ) -> Series:
        """
        Swap levels i and j in a :class:`MultiIndex`.

        Default is to swap the two innermost levels of the index.

        Parameters
        ----------
        i, j : int or str
            Levels of the indices to be swapped. Can pass level name as string.
        {extra_params}

        Returns
        -------
        {klass}
            {klass} with levels swapped in MultiIndex.

        {examples}
        """
        assert isinstance(self.index, MultiIndex)
        result = self.copy(deep=copy and not using_copy_on_write())
        result.index = self.index.swaplevel(i, j)
        return result

    def reorder_levels(self, order: Sequence[Level]) -> Series:
        """
        Rearrange index levels using input order.

        May not drop or duplicate levels.

        Parameters
        ----------
        order : list of int representing new level order
            Reference level by number or key.

        Returns
        -------
        type of caller (new object)

        Examples
        --------
        >>> arrays = [np.array(["dog", "dog", "cat", "cat", "bird", "bird"]),
        ...           np.array(["white", "black", "white", "black", "white", "black"])]
        >>> s = pd.Series([1, 2, 3, 3, 5, 2], index=arrays)
        >>> s
        dog   white    1
              black    2
        cat   white    3
              black    3
        bird  white    5
              black    2
        dtype: int64
        >>> s.reorder_levels([1, 0])
        white  dog     1
        black  dog     2
        white  cat     3
        black  cat     3
        white  bird    5
        black  bird    2
        dtype: int64
        """
        if not isinstance(self.index, MultiIndex):  # pragma: no cover
            raise Exception("Can only reorder levels on a hierarchical axis.")

        result = self.copy(deep=None)
        assert isinstance(result.index, MultiIndex)
        result.index = result.index.reorder_levels(order)
        return result

    def explode(self, ignore_index: bool = False) -> Series:
        """
        Transform each element of a list-like to a row.

        Parameters
        ----------
        ignore_index : bool, default False
            If True, the resulting index will be labeled 0, 1, …, n - 1.

        Returns
        -------
        Series
            Exploded lists to rows; index will be duplicated for these rows.

        See Also
        --------
        Series.str.split : Split string values on specified separator.
        Series.unstack : Unstack, a.k.a. pivot, Series with MultiIndex
            to produce DataFrame.
        DataFrame.melt : Unpivot a DataFrame from wide format to long format.
        DataFrame.explode : Explode a DataFrame from list-like
            columns to long format.

        Notes
        -----
        This routine will explode list-likes including lists, tuples, sets,
        Series, and np.ndarray. The result dtype of the subset rows will
        be object. Scalars will be returned unchanged, and empty list-likes will
        result in a np.nan for that row. In addition, the ordering of elements in
        the output will be non-deterministic when exploding sets.

        Reference :ref:`the user guide <reshaping.explode>` for more examples.

        Examples
        --------
        >>> s = pd.Series([[1, 2, 3], 'foo', [], [3, 4]])
        >>> s
        0    [1, 2, 3]
        1          foo
        2           []
        3       [3, 4]
        dtype: object

        >>> s.explode()
        0      1
        0      2
        0      3
        1    foo
        2    NaN
        3      3
        3      4
        dtype: object
        """
        if isinstance(self.dtype, ArrowDtype) and self.dtype.type == list:
            values, counts = self._values._explode()
        elif len(self) and is_object_dtype(self.dtype):
            values, counts = reshape.explode(np.asarray(self._values))
        else:
            result = self.copy()
            return result.reset_index(drop=True) if ignore_index else result

        if ignore_index:
            index = default_index(len(values))
        else:
            index = self.index.repeat(counts)

        return self._constructor(values, index=index, name=self.name, copy=False)

    def unstack(
        self, level: IndexLabel = -1, fill_value: Hashable = None, sort: bool = True
    ) -> DataFrame:
        """
        Unstack, also known as pivot, Series with MultiIndex to produce DataFrame.

        Parameters
        ----------
        level : int, str, or list of these, default last level
            Level(s) to unstack, can pass level name.
        fill_value : scalar value, default None
            Value to use when replacing NaN values.
        sort : bool, default True
            Sort the level(s) in the resulting MultiIndex columns.

        Returns
        -------
        DataFrame
            Unstacked Series.

        Notes
        -----
        Reference :ref:`the user guide <reshaping.stacking>` for more examples.

        Examples
        --------
        >>> s = pd.Series([1, 2, 3, 4],
        ...               index=pd.MultiIndex.from_product([['one', 'two'],
        ...                                                 ['a', 'b']]))
        >>> s
        one  a    1
             b    2
        two  a    3
             b    4
        dtype: int64

        >>> s.unstack(level=-1)
             a  b
        one  1  2
        two  3  4

        >>> s.unstack(level=0)
           one  two
        a    1    3
        b    2    4
        """
        from pandas.core.reshape.reshape import unstack

        return unstack(self, level, fill_value, sort)

    # ----------------------------------------------------------------------
    # function application

    def map(
        self,
        arg: Callable | Mapping | Series,
        na_action: Literal["ignore"] | None = None,
    ) -> Series:
        """
        Map values of Series according to an input mapping or function.

        Used for substituting each value in a Series with another value,
        that may be derived from a function, a ``dict`` or
        a :class:`Series`.

        Parameters
        ----------
        arg : function, collections.abc.Mapping subclass or Series
            Mapping correspondence.
        na_action : {None, 'ignore'}, default None
            If 'ignore', propagate NaN values, without passing them to the
            mapping correspondence.

        Returns
        -------
        Series
            Same index as caller.

        See Also
        --------
        Series.apply : For applying more complex functions on a Series.
        Series.replace: Replace values given in `to_replace` with `value`.
        DataFrame.apply : Apply a function row-/column-wise.
        DataFrame.map : Apply a function elementwise on a whole DataFrame.

        Notes
        -----
        When ``arg`` is a dictionary, values in Series that are not in the
        dictionary (as keys) are converted to ``NaN``. However, if the
        dictionary is a ``dict`` subclass that defines ``__missing__`` (i.e.
        provides a method for default values), then this default is used
        rather than ``NaN``.

        Examples
        --------
        >>> s = pd.Series(['cat', 'dog', np.nan, 'rabbit'])
        >>> s
        0      cat
        1      dog
        2      NaN
        3   rabbit
        dtype: object

        ``map`` accepts a ``dict`` or a ``Series``. Values that are not found
        in the ``dict`` are converted to ``NaN``, unless the dict has a default
        value (e.g. ``defaultdict``):

        >>> s.map({'cat': 'kitten', 'dog': 'puppy'})
        0   kitten
        1    puppy
        2      NaN
        3      NaN
        dtype: object

        It also accepts a function:

        >>> s.map('I am a {}'.format)
        0       I am a cat
        1       I am a dog
        2       I am a nan
        3    I am a rabbit
        dtype: object

        To avoid applying the function to missing values (and keep them as
        ``NaN``) ``na_action='ignore'`` can be used:

        >>> s.map('I am a {}'.format, na_action='ignore')
        0     I am a cat
        1     I am a dog
        2            NaN
        3  I am a rabbit
        dtype: object
        """
        new_values = self._map_values(arg, na_action=na_action)
        return self._constructor(new_values, index=self.index, copy=False).__finalize__(
            self, method="map"
        )

    def _gotitem(self, key, ndim, subset=None) -> Self:
        """
        Sub-classes to define. Return a sliced object.

        Parameters
        ----------
        key : string / list of selections
        ndim : {1, 2}
            Requested ndim of result.
        subset : object, default None
            Subset to act on.
        """
        return self

    _agg_see_also_doc = dedent(
        """
    See Also
    --------
    Series.apply : Invoke function on a Series.
    Series.transform : Transform function producing a Series with like indexes.
    """
    )

    _agg_examples_doc = dedent(
        """
    Examples
    --------
    >>> s = pd.Series([1, 2, 3, 4])
    >>> s
    0    1
    1    2
    2    3
    3    4
    dtype: int64

    >>> s.agg('min')
    1

    >>> s.agg(['min', 'max'])
    min   1
    max   4
    dtype: int64
    """
    )

    @doc(
        _shared_docs["aggregate"],
        klass=_shared_doc_kwargs["klass"],
        axis=_shared_doc_kwargs["axis"],
        see_also=_agg_see_also_doc,
        examples=_agg_examples_doc,
    )
    def aggregate(self, func=None, axis: Axis = 0, *args, **kwargs):
        # Validate the axis parameter
        self._get_axis_number(axis)

        # if func is None, will switch to user-provided "named aggregation" kwargs
        if func is None:
            func = dict(kwargs.items())

        op = SeriesApply(self, func, args=args, kwargs=kwargs)
        result = op.agg()
        return result

    agg = aggregate

    @doc(
        _shared_docs["transform"],
        klass=_shared_doc_kwargs["klass"],
        axis=_shared_doc_kwargs["axis"],
    )
    def transform(
        self, func: AggFuncType, axis: Axis = 0, *args, **kwargs
    ) -> DataFrame | Series:
        # Validate axis argument
        self._get_axis_number(axis)
        ser = self.copy(deep=False) if using_copy_on_write() else self
        result = SeriesApply(ser, func=func, args=args, kwargs=kwargs).transform()
        return result

    def apply(
        self,
        func: AggFuncType,
        convert_dtype: bool | lib.NoDefault = lib.no_default,
        args: tuple[Any, ...] = (),
        *,
        by_row: bool = True,
        **kwargs,
    ) -> DataFrame | Series:
        """
        Invoke function on values of Series.

        .. deprecated:: 2.1.0

            If the result from ``func`` is a ``Series``, wrapping the output in a
            ``DataFrame`` instead of a ``Series`` has been deprecated.

        Can be ufunc (a NumPy function that applies to the entire Series)
        or a Python function that only works on single values.

        Parameters
        ----------
        func : function
            Python function or NumPy ufunc to apply.
        convert_dtype : bool, default True
            Try to find better dtype for elementwise function results. If
            False, leave as dtype=object. Note that the dtype is always
            preserved for some extension array dtypes, such as Categorical.

            .. deprecated:: 2.1.0
                The convert_dtype has been deprecated. Do ``ser.astype(object).apply()``
                instead if you want ``convert_dtype=False``.
        args : tuple
            Positional arguments passed to func after the series value.
        by_row : bool, default True
            If False, the func will be passed the whole Series at once.
            If True, will func will be passed each element of the Series, like
            Series.map (backward compatible).

            .. versionadded:: 2.1.0
        **kwargs
            Additional keyword arguments passed to func.

        Returns
        -------
        Series or DataFrame
            If func returns a Series object the result will be a DataFrame.

        See Also
        --------
        Series.map: For element-wise operations.
        Series.agg: Only perform aggregating type operations.
        Series.transform: Only perform transforming type operations.

        Notes
        -----
        Functions that mutate the passed object can produce unexpected
        behavior or errors and are not supported. See :ref:`gotchas.udf-mutation`
        for more details.

        Examples
        --------
        Create a series with typical summer temperatures for each city.

        >>> s = pd.Series([20, 21, 12],
        ...               index=['London', 'New York', 'Helsinki'])
        >>> s
        London      20
        New York    21
        Helsinki    12
        dtype: int64

        Square the values by defining a function and passing it as an
        argument to ``apply()``.

        >>> def square(x):
        ...     return x ** 2
        >>> s.apply(square)
        London      400
        New York    441
        Helsinki    144
        dtype: int64

        Square the values by passing an anonymous function as an
        argument to ``apply()``.

        >>> s.apply(lambda x: x ** 2)
        London      400
        New York    441
        Helsinki    144
        dtype: int64

        Define a custom function that needs additional positional
        arguments and pass these additional arguments using the
        ``args`` keyword.

        >>> def subtract_custom_value(x, custom_value):
        ...     return x - custom_value

        >>> s.apply(subtract_custom_value, args=(5,))
        London      15
        New York    16
        Helsinki     7
        dtype: int64

        Define a custom function that takes keyword arguments
        and pass these arguments to ``apply``.

        >>> def add_custom_values(x, **kwargs):
        ...     for month in kwargs:
        ...         x += kwargs[month]
        ...     return x

        >>> s.apply(add_custom_values, june=30, july=20, august=25)
        London      95
        New York    96
        Helsinki    87
        dtype: int64

        Use a function from the Numpy library.

        >>> s.apply(np.log)
        London      2.995732
        New York    3.044522
        Helsinki    2.484907
        dtype: float64
        """
        return SeriesApply(
            self,
            func,
            convert_dtype=convert_dtype,
            by_row=by_row,
            args=args,
            kwargs=kwargs,
        ).apply()

    def _reindex_indexer(
        self,
        new_index: Index | None,
        indexer: npt.NDArray[np.intp] | None,
        copy: bool | None,
    ) -> Series:
        # Note: new_index is None iff indexer is None
        # if not None, indexer is np.intp
        if indexer is None and (
            new_index is None or new_index.names == self.index.names
        ):
            if using_copy_on_write():
                return self.copy(deep=copy)
            if copy or copy is None:
                return self.copy(deep=copy)
            return self

        new_values = algorithms.take_nd(
            self._values, indexer, allow_fill=True, fill_value=None
        )
        return self._constructor(new_values, index=new_index, copy=False)

    def _needs_reindex_multi(self, axes, method, level) -> bool:
        """
        Check if we do need a multi reindex; this is for compat with
        higher dims.
        """
        return False

    @overload
    def rename(
        self,
        index: Renamer | Hashable | None = ...,
        *,
        axis: Axis | None = ...,
        copy: bool = ...,
        inplace: Literal[True],
        level: Level | None = ...,
        errors: IgnoreRaise = ...,
    ) -> None:
        ...

    @overload
    def rename(
        self,
        index: Renamer | Hashable | None = ...,
        *,
        axis: Axis | None = ...,
        copy: bool = ...,
        inplace: Literal[False] = ...,
        level: Level | None = ...,
        errors: IgnoreRaise = ...,
    ) -> Series:
        ...

    @overload
    def rename(
        self,
        index: Renamer | Hashable | None = ...,
        *,
        axis: Axis | None = ...,
        copy: bool = ...,
        inplace: bool = ...,
        level: Level | None = ...,
        errors: IgnoreRaise = ...,
    ) -> Series | None:
        ...

    def rename(
        self,
        index: Renamer | Hashable | None = None,
        *,
        axis: Axis | None = None,
        copy: bool | None = None,
        inplace: bool = False,
        level: Level | None = None,
        errors: IgnoreRaise = "ignore",
    ) -> Series | None:
        """
        Alter Series index labels or name.

        Function / dict values must be unique (1-to-1). Labels not contained in
        a dict / Series will be left as-is. Extra labels listed don't throw an
        error.

        Alternatively, change ``Series.name`` with a scalar value.

        See the :ref:`user guide <basics.rename>` for more.

        Parameters
        ----------
        index : scalar, hashable sequence, dict-like or function optional
            Functions or dict-like are transformations to apply to
            the index.
            Scalar or hashable sequence-like will alter the ``Series.name``
            attribute.
        axis : {0 or 'index'}
            Unused. Parameter needed for compatibility with DataFrame.
        copy : bool, default True
            Also copy underlying data.
        inplace : bool, default False
            Whether to return a new Series. If True the value of copy is ignored.
        level : int or level name, default None
            In case of MultiIndex, only rename labels in the specified level.
        errors : {'ignore', 'raise'}, default 'ignore'
            If 'raise', raise `KeyError` when a `dict-like mapper` or
            `index` contains labels that are not present in the index being transformed.
            If 'ignore', existing keys will be renamed and extra keys will be ignored.

        Returns
        -------
        Series or None
            Series with index labels or name altered or None if ``inplace=True``.

        See Also
        --------
        DataFrame.rename : Corresponding DataFrame method.
        Series.rename_axis : Set the name of the axis.

        Examples
        --------
        >>> s = pd.Series([1, 2, 3])
        >>> s
        0    1
        1    2
        2    3
        dtype: int64
        >>> s.rename("my_name")  # scalar, changes Series.name
        0    1
        1    2
        2    3
        Name: my_name, dtype: int64
        >>> s.rename(lambda x: x ** 2)  # function, changes labels
        0    1
        1    2
        4    3
        dtype: int64
        >>> s.rename({1: 3, 2: 5})  # mapping, changes labels
        0    1
        3    2
        5    3
        dtype: int64
        """
        if axis is not None:
            # Make sure we raise if an invalid 'axis' is passed.
            axis = self._get_axis_number(axis)

        if callable(index) or is_dict_like(index):
            # error: Argument 1 to "_rename" of "NDFrame" has incompatible
            # type "Union[Union[Mapping[Any, Hashable], Callable[[Any],
            # Hashable]], Hashable, None]"; expected "Union[Mapping[Any,
            # Hashable], Callable[[Any], Hashable], None]"
            return super()._rename(
                index,  # type: ignore[arg-type]
                copy=copy,
                inplace=inplace,
                level=level,
                errors=errors,
            )
        else:
            return self._set_name(index, inplace=inplace, deep=copy)

    @Appender(
        """
        Examples
        --------
        >>> s = pd.Series([1, 2, 3])
        >>> s
        0    1
        1    2
        2    3
        dtype: int64

        >>> s.set_axis(['a', 'b', 'c'], axis=0)
        a    1
        b    2
        c    3
        dtype: int64
    """
    )
    @Substitution(
        klass=_shared_doc_kwargs["klass"],
        axes_single_arg=_shared_doc_kwargs["axes_single_arg"],
        extended_summary_sub="",
        axis_description_sub="",
        see_also_sub="",
    )
    @Appender(NDFrame.set_axis.__doc__)
    def set_axis(
        self,
        labels,
        *,
        axis: Axis = 0,
        copy: bool | None = None,
    ) -> Series:
        return super().set_axis(labels, axis=axis, copy=copy)

    # error: Cannot determine type of 'reindex'
    @doc(
        NDFrame.reindex,  # type: ignore[has-type]
        klass=_shared_doc_kwargs["klass"],
        optional_reindex=_shared_doc_kwargs["optional_reindex"],
    )
    def reindex(  # type: ignore[override]
        self,
        index=None,
        *,
        axis: Axis | None = None,
        method: ReindexMethod | None = None,
        copy: bool | None = None,
        level: Level | None = None,
        fill_value: Scalar | None = None,
        limit: int | None = None,
        tolerance=None,
    ) -> Series:
        return super().reindex(
            index=index,
            method=method,
            copy=copy,
            level=level,
            fill_value=fill_value,
            limit=limit,
            tolerance=tolerance,
        )

    @doc(NDFrame.rename_axis)
    def rename_axis(  # type: ignore[override]
        self,
        mapper: IndexLabel | lib.NoDefault = lib.no_default,
        *,
        index=lib.no_default,
        axis: Axis = 0,
        copy: bool = True,
        inplace: bool = False,
    ) -> Self | None:
        return super().rename_axis(
            mapper=mapper,
            index=index,
            axis=axis,
            copy=copy,
            inplace=inplace,
        )

    @overload
    def drop(
        self,
        labels: IndexLabel = ...,
        *,
        axis: Axis = ...,
        index: IndexLabel = ...,
        columns: IndexLabel = ...,
        level: Level | None = ...,
        inplace: Literal[True],
        errors: IgnoreRaise = ...,
    ) -> None:
        ...

    @overload
    def drop(
        self,
        labels: IndexLabel = ...,
        *,
        axis: Axis = ...,
        index: IndexLabel = ...,
        columns: IndexLabel = ...,
        level: Level | None = ...,
        inplace: Literal[False] = ...,
        errors: IgnoreRaise = ...,
    ) -> Series:
        ...

    @overload
    def drop(
        self,
        labels: IndexLabel = ...,
        *,
        axis: Axis = ...,
        index: IndexLabel = ...,
        columns: IndexLabel = ...,
        level: Level | None = ...,
        inplace: bool = ...,
        errors: IgnoreRaise = ...,
    ) -> Series | None:
        ...

    def drop(
        self,
        labels: IndexLabel = None,
        *,
        axis: Axis = 0,
        index: IndexLabel = None,
        columns: IndexLabel = None,
        level: Level | None = None,
        inplace: bool = False,
        errors: IgnoreRaise = "raise",
    ) -> Series | None:
        """
        Return Series with specified index labels removed.

        Remove elements of a Series based on specifying the index labels.
        When using a multi-index, labels on different levels can be removed
        by specifying the level.

        Parameters
        ----------
        labels : single label or list-like
            Index labels to drop.
        axis : {0 or 'index'}
            Unused. Parameter needed for compatibility with DataFrame.
        index : single label or list-like
            Redundant for application on Series, but 'index' can be used instead
            of 'labels'.
        columns : single label or list-like
            No change is made to the Series; use 'index' or 'labels' instead.
        level : int or level name, optional
            For MultiIndex, level for which the labels will be removed.
        inplace : bool, default False
            If True, do operation inplace and return None.
        errors : {'ignore', 'raise'}, default 'raise'
            If 'ignore', suppress error and only existing labels are dropped.

        Returns
        -------
        Series or None
            Series with specified index labels removed or None if ``inplace=True``.

        Raises
        ------
        KeyError
            If none of the labels are found in the index.

        See Also
        --------
        Series.reindex : Return only specified index labels of Series.
        Series.dropna : Return series without null values.
        Series.drop_duplicates : Return Series with duplicate values removed.
        DataFrame.drop : Drop specified labels from rows or columns.

        Examples
        --------
        >>> s = pd.Series(data=np.arange(3), index=['A', 'B', 'C'])
        >>> s
        A  0
        B  1
        C  2
        dtype: int64

        Drop labels B en C

        >>> s.drop(labels=['B', 'C'])
        A  0
        dtype: int64

        Drop 2nd level label in MultiIndex Series

        >>> midx = pd.MultiIndex(levels=[['llama', 'cow', 'falcon'],
        ...                              ['speed', 'weight', 'length']],
        ...                      codes=[[0, 0, 0, 1, 1, 1, 2, 2, 2],
        ...                             [0, 1, 2, 0, 1, 2, 0, 1, 2]])
        >>> s = pd.Series([45, 200, 1.2, 30, 250, 1.5, 320, 1, 0.3],
        ...               index=midx)
        >>> s
        llama   speed      45.0
                weight    200.0
                length      1.2
        cow     speed      30.0
                weight    250.0
                length      1.5
        falcon  speed     320.0
                weight      1.0
                length      0.3
        dtype: float64

        >>> s.drop(labels='weight', level=1)
        llama   speed      45.0
                length      1.2
        cow     speed      30.0
                length      1.5
        falcon  speed     320.0
                length      0.3
        dtype: float64
        """
        return super().drop(
            labels=labels,
            axis=axis,
            index=index,
            columns=columns,
            level=level,
            inplace=inplace,
            errors=errors,
        )

    def pop(self, item: Hashable) -> Any:
        """
        Return item and drops from series. Raise KeyError if not found.

        Parameters
        ----------
        item : label
            Index of the element that needs to be removed.

        Returns
        -------
        Value that is popped from series.

        Examples
        --------
        >>> ser = pd.Series([1,2,3])

        >>> ser.pop(0)
        1

        >>> ser
        1    2
        2    3
        dtype: int64
        """
        return super().pop(item=item)

    @doc(INFO_DOCSTRING, **series_sub_kwargs)
    def info(
        self,
        verbose: bool | None = None,
        buf: IO[str] | None = None,
        max_cols: int | None = None,
        memory_usage: bool | str | None = None,
        show_counts: bool = True,
    ) -> None:
        return SeriesInfo(self, memory_usage).render(
            buf=buf,
            max_cols=max_cols,
            verbose=verbose,
            show_counts=show_counts,
        )

    def _replace_single(self, to_replace, method: str, inplace: bool, limit):
        """
        Replaces values in a Series using the fill method specified when no
        replacement value is given in the replace method
        """

        result = self if inplace else self.copy()

        values = result._values
        mask = missing.mask_missing(values, to_replace)

        if isinstance(values, ExtensionArray):
            # dispatch to the EA's _pad_mask_inplace method
            values._fill_mask_inplace(method, limit, mask)
        else:
            fill_f = missing.get_fill_func(method)
            fill_f(values, limit=limit, mask=mask)

        if inplace:
            return
        return result

    def memory_usage(self, index: bool = True, deep: bool = False) -> int:
        """
        Return the memory usage of the Series.

        The memory usage can optionally include the contribution of
        the index and of elements of `object` dtype.

        Parameters
        ----------
        index : bool, default True
            Specifies whether to include the memory usage of the Series index.
        deep : bool, default False
            If True, introspect the data deeply by interrogating
            `object` dtypes for system-level memory consumption, and include
            it in the returned value.

        Returns
        -------
        int
            Bytes of memory consumed.

        See Also
        --------
        numpy.ndarray.nbytes : Total bytes consumed by the elements of the
            array.
        DataFrame.memory_usage : Bytes consumed by a DataFrame.

        Examples
        --------
        >>> s = pd.Series(range(3))
        >>> s.memory_usage()
        152

        Not including the index gives the size of the rest of the data, which
        is necessarily smaller:

        >>> s.memory_usage(index=False)
        24

        The memory footprint of `object` values is ignored by default:

        >>> s = pd.Series(["a", "b"])
        >>> s.values
        array(['a', 'b'], dtype=object)
        >>> s.memory_usage()
        144
        >>> s.memory_usage(deep=True)
        244
        """
        v = self._memory_usage(deep=deep)
        if index:
            v += self.index.memory_usage(deep=deep)
        return v

    def isin(self, values) -> Series:
        """
        Whether elements in Series are contained in `values`.

        Return a boolean Series showing whether each element in the Series
        matches an element in the passed sequence of `values` exactly.

        Parameters
        ----------
        values : set or list-like
            The sequence of values to test. Passing in a single string will
            raise a ``TypeError``. Instead, turn a single string into a
            list of one element.

        Returns
        -------
        Series
            Series of booleans indicating if each element is in values.

        Raises
        ------
        TypeError
          * If `values` is a string

        See Also
        --------
        DataFrame.isin : Equivalent method on DataFrame.

        Examples
        --------
        >>> s = pd.Series(['llama', 'cow', 'llama', 'beetle', 'llama',
        ...                'hippo'], name='animal')
        >>> s.isin(['cow', 'llama'])
        0     True
        1     True
        2     True
        3    False
        4     True
        5    False
        Name: animal, dtype: bool

        To invert the boolean values, use the ``~`` operator:

        >>> ~s.isin(['cow', 'llama'])
        0    False
        1    False
        2    False
        3     True
        4    False
        5     True
        Name: animal, dtype: bool

        Passing a single string as ``s.isin('llama')`` will raise an error. Use
        a list of one element instead:

        >>> s.isin(['llama'])
        0     True
        1    False
        2     True
        3    False
        4     True
        5    False
        Name: animal, dtype: bool

        Strings and integers are distinct and are therefore not comparable:

        >>> pd.Series([1]).isin(['1'])
        0    False
        dtype: bool
        >>> pd.Series([1.1]).isin(['1.1'])
        0    False
        dtype: bool
        """
        result = algorithms.isin(self._values, values)
        return self._constructor(result, index=self.index, copy=False).__finalize__(
            self, method="isin"
        )

    def between(
        self,
        left,
        right,
        inclusive: Literal["both", "neither", "left", "right"] = "both",
    ) -> Series:
        """
        Return boolean Series equivalent to left <= series <= right.

        This function returns a boolean vector containing `True` wherever the
        corresponding Series element is between the boundary values `left` and
        `right`. NA values are treated as `False`.

        Parameters
        ----------
        left : scalar or list-like
            Left boundary.
        right : scalar or list-like
            Right boundary.
        inclusive : {"both", "neither", "left", "right"}
            Include boundaries. Whether to set each bound as closed or open.

            .. versionchanged:: 1.3.0

        Returns
        -------
        Series
            Series representing whether each element is between left and
            right (inclusive).

        See Also
        --------
        Series.gt : Greater than of series and other.
        Series.lt : Less than of series and other.

        Notes
        -----
        This function is equivalent to ``(left <= ser) & (ser <= right)``

        Examples
        --------
        >>> s = pd.Series([2, 0, 4, 8, np.nan])

        Boundary values are included by default:

        >>> s.between(1, 4)
        0     True
        1    False
        2     True
        3    False
        4    False
        dtype: bool

        With `inclusive` set to ``"neither"`` boundary values are excluded:

        >>> s.between(1, 4, inclusive="neither")
        0     True
        1    False
        2    False
        3    False
        4    False
        dtype: bool

        `left` and `right` can be any scalar value:

        >>> s = pd.Series(['Alice', 'Bob', 'Carol', 'Eve'])
        >>> s.between('Anna', 'Daniel')
        0    False
        1     True
        2     True
        3    False
        dtype: bool
        """
        if inclusive == "both":
            lmask = self >= left
            rmask = self <= right
        elif inclusive == "left":
            lmask = self >= left
            rmask = self < right
        elif inclusive == "right":
            lmask = self > left
            rmask = self <= right
        elif inclusive == "neither":
            lmask = self > left
            rmask = self < right
        else:
            raise ValueError(
                "Inclusive has to be either string of 'both',"
                "'left', 'right', or 'neither'."
            )

        return lmask & rmask

    # ----------------------------------------------------------------------
    # Convert to types that support pd.NA

    def _convert_dtypes(
        self,
        infer_objects: bool = True,
        convert_string: bool = True,
        convert_integer: bool = True,
        convert_boolean: bool = True,
        convert_floating: bool = True,
        dtype_backend: DtypeBackend = "numpy_nullable",
    ) -> Series:
        input_series = self
        if infer_objects:
            input_series = input_series.infer_objects()
            if is_object_dtype(input_series.dtype):
                input_series = input_series.copy(deep=None)

        if convert_string or convert_integer or convert_boolean or convert_floating:
            inferred_dtype = convert_dtypes(
                input_series._values,
                convert_string,
                convert_integer,
                convert_boolean,
                convert_floating,
                infer_objects,
                dtype_backend,
            )
            result = input_series.astype(inferred_dtype)
        else:
            result = input_series.copy(deep=None)
        return result

    # error: Cannot determine type of 'isna'
    @doc(NDFrame.isna, klass=_shared_doc_kwargs["klass"])  # type: ignore[has-type]
    def isna(self) -> Series:
        return NDFrame.isna(self)

    # error: Cannot determine type of 'isna'
    @doc(NDFrame.isna, klass=_shared_doc_kwargs["klass"])  # type: ignore[has-type]
    def isnull(self) -> Series:
        """
        Series.isnull is an alias for Series.isna.
        """
        return super().isnull()

    # error: Cannot determine type of 'notna'
    @doc(NDFrame.notna, klass=_shared_doc_kwargs["klass"])  # type: ignore[has-type]
    def notna(self) -> Series:
        return super().notna()

    # error: Cannot determine type of 'notna'
    @doc(NDFrame.notna, klass=_shared_doc_kwargs["klass"])  # type: ignore[has-type]
    def notnull(self) -> Series:
        """
        Series.notnull is an alias for Series.notna.
        """
        return super().notnull()

    @overload
    def dropna(
        self,
        *,
        axis: Axis = ...,
        inplace: Literal[False] = ...,
        how: AnyAll | None = ...,
        ignore_index: bool = ...,
    ) -> Series:
        ...

    @overload
    def dropna(
        self,
        *,
        axis: Axis = ...,
        inplace: Literal[True],
        how: AnyAll | None = ...,
        ignore_index: bool = ...,
    ) -> None:
        ...

    def dropna(
        self,
        *,
        axis: Axis = 0,
        inplace: bool = False,
        how: AnyAll | None = None,
        ignore_index: bool = False,
    ) -> Series | None:
        """
        Return a new Series with missing values removed.

        See the :ref:`User Guide <missing_data>` for more on which values are
        considered missing, and how to work with missing data.

        Parameters
        ----------
        axis : {0 or 'index'}
            Unused. Parameter needed for compatibility with DataFrame.
        inplace : bool, default False
            If True, do operation inplace and return None.
        how : str, optional
            Not in use. Kept for compatibility.
        ignore_index : bool, default ``False``
            If ``True``, the resulting axis will be labeled 0, 1, …, n - 1.

            .. versionadded:: 2.0.0

        Returns
        -------
        Series or None
            Series with NA entries dropped from it or None if ``inplace=True``.

        See Also
        --------
        Series.isna: Indicate missing values.
        Series.notna : Indicate existing (non-missing) values.
        Series.fillna : Replace missing values.
        DataFrame.dropna : Drop rows or columns which contain NA values.
        Index.dropna : Drop missing indices.

        Examples
        --------
        >>> ser = pd.Series([1., 2., np.nan])
        >>> ser
        0    1.0
        1    2.0
        2    NaN
        dtype: float64

        Drop NA values from a Series.

        >>> ser.dropna()
        0    1.0
        1    2.0
        dtype: float64

        Empty strings are not considered NA values. ``None`` is considered an
        NA value.

        >>> ser = pd.Series([np.NaN, 2, pd.NaT, '', None, 'I stay'])
        >>> ser
        0       NaN
        1         2
        2       NaT
        3
        4      None
        5    I stay
        dtype: object
        >>> ser.dropna()
        1         2
        3
        5    I stay
        dtype: object
        """
        inplace = validate_bool_kwarg(inplace, "inplace")
        ignore_index = validate_bool_kwarg(ignore_index, "ignore_index")
        # Validate the axis parameter
        self._get_axis_number(axis or 0)

        if self._can_hold_na:
            result = remove_na_arraylike(self)
        else:
            if not inplace:
                result = self.copy(deep=None)
            else:
                result = self

        if ignore_index:
            result.index = default_index(len(result))

        if inplace:
            return self._update_inplace(result)
        else:
            return result

    # ----------------------------------------------------------------------
    # Time series-oriented methods

    def to_timestamp(
        self,
        freq=None,
        how: Literal["s", "e", "start", "end"] = "start",
        copy: bool | None = None,
    ) -> Series:
        """
        Cast to DatetimeIndex of Timestamps, at *beginning* of period.

        Parameters
        ----------
        freq : str, default frequency of PeriodIndex
            Desired frequency.
        how : {'s', 'e', 'start', 'end'}
            Convention for converting period to timestamp; start of period
            vs. end.
        copy : bool, default True
            Whether or not to return a copy.

        Returns
        -------
        Series with DatetimeIndex

        Examples
        --------
        >>> idx = pd.PeriodIndex(['2023', '2024', '2025'], freq='Y')
        >>> s1 = pd.Series([1, 2, 3], index=idx)
        >>> s1
        2023    1
        2024    2
        2025    3
        Freq: A-DEC, dtype: int64

        The resulting frequency of the Timestamps is `YearBegin`

        >>> s1 = s1.to_timestamp()
        >>> s1
        2023-01-01    1
        2024-01-01    2
        2025-01-01    3
        Freq: AS-JAN, dtype: int64

        Using `freq` which is the offset that the Timestamps will have

        >>> s2 = pd.Series([1, 2, 3], index=idx)
        >>> s2 = s2.to_timestamp(freq='M')
        >>> s2
        2023-01-31    1
        2024-01-31    2
        2025-01-31    3
        Freq: A-JAN, dtype: int64
        """
        if not isinstance(self.index, PeriodIndex):
            raise TypeError(f"unsupported Type {type(self.index).__name__}")

        new_obj = self.copy(deep=copy and not using_copy_on_write())
        new_index = self.index.to_timestamp(freq=freq, how=how)
        setattr(new_obj, "index", new_index)
        return new_obj

    def to_period(self, freq: str | None = None, copy: bool | None = None) -> Series:
        """
        Convert Series from DatetimeIndex to PeriodIndex.

        Parameters
        ----------
        freq : str, default None
            Frequency associated with the PeriodIndex.
        copy : bool, default True
            Whether or not to return a copy.

        Returns
        -------
        Series
            Series with index converted to PeriodIndex.

        Examples
        --------
        >>> idx = pd.DatetimeIndex(['2023', '2024', '2025'])
        >>> s = pd.Series([1, 2, 3], index=idx)
        >>> s = s.to_period()
        >>> s
        2023    1
        2024    2
        2025    3
        Freq: A-DEC, dtype: int64

        Viewing the index

        >>> s.index
        PeriodIndex(['2023', '2024', '2025'], dtype='period[A-DEC]')
        """
        if not isinstance(self.index, DatetimeIndex):
            raise TypeError(f"unsupported Type {type(self.index).__name__}")

        new_obj = self.copy(deep=copy and not using_copy_on_write())
        new_index = self.index.to_period(freq=freq)
        setattr(new_obj, "index", new_index)
        return new_obj

    # ----------------------------------------------------------------------
    # Add index
    _AXIS_ORDERS: list[Literal["index", "columns"]] = ["index"]
    _AXIS_LEN = len(_AXIS_ORDERS)
    _info_axis_number: Literal[0] = 0
    _info_axis_name: Literal["index"] = "index"

    index = properties.AxisProperty(
        axis=0,
        doc="""
        The index (axis labels) of the Series.

        The index of a Series is used to label and identify each element of the
        underlying data. The index can be thought of as an immutable ordered set
        (technically a multi-set, as it may contain duplicate labels), and is
        used to index and align data in pandas.

        Returns
        -------
        Index
            The index labels of the Series.

        See Also
        --------
        Series.reindex : Conform Series to new index.
        Series.set_index : Set Series as DataFrame index.
        Index : The base pandas index type.

        Notes
        -----
        For more information on pandas indexing, see the `indexing user guide
        <https://pandas.pydata.org/docs/user_guide/indexing.html>`__.

        Examples
        --------
        To create a Series with a custom index and view the index labels:

        >>> cities = ['Kolkata', 'Chicago', 'Toronto', 'Lisbon']
        >>> populations = [14.85, 2.71, 2.93, 0.51]
        >>> city_series = pd.Series(populations, index=cities)
        >>> city_series.index
        Index(['Kolkata', 'Chicago', 'Toronto', 'Lisbon'], dtype='object')

        To change the index labels of an existing Series:

        >>> city_series.index = ['KOL', 'CHI', 'TOR', 'LIS']
        >>> city_series.index
        Index(['KOL', 'CHI', 'TOR', 'LIS'], dtype='object')
        """,
    )

    # ----------------------------------------------------------------------
    # Accessor Methods
    # ----------------------------------------------------------------------
    str = CachedAccessor("str", StringMethods)
    dt = CachedAccessor("dt", CombinedDatetimelikeProperties)
    cat = CachedAccessor("cat", CategoricalAccessor)
    plot = CachedAccessor("plot", pandas.plotting.PlotAccessor)
    sparse = CachedAccessor("sparse", SparseAccessor)

    # ----------------------------------------------------------------------
    # Add plotting methods to Series
    hist = pandas.plotting.hist_series

    # ----------------------------------------------------------------------
    # Template-Based Arithmetic/Comparison Methods

    def _cmp_method(self, other, op):
        res_name = ops.get_op_result_name(self, other)

        if isinstance(other, Series) and not self._indexed_same(other):
            raise ValueError("Can only compare identically-labeled Series objects")

        lvalues = self._values
        rvalues = extract_array(other, extract_numpy=True, extract_range=True)

        res_values = ops.comparison_op(lvalues, rvalues, op)

        return self._construct_result(res_values, name=res_name)

    def _logical_method(self, other, op):
        res_name = ops.get_op_result_name(self, other)
        self, other = self._align_for_op(other, align_asobject=True)

        lvalues = self._values
        rvalues = extract_array(other, extract_numpy=True, extract_range=True)

        res_values = ops.logical_op(lvalues, rvalues, op)
        return self._construct_result(res_values, name=res_name)

    def _arith_method(self, other, op):
        self, other = self._align_for_op(other)
        return base.IndexOpsMixin._arith_method(self, other, op)

    def _align_for_op(self, right, align_asobject: bool = False):
        """align lhs and rhs Series"""
        # TODO: Different from DataFrame._align_for_op, list, tuple and ndarray
        # are not coerced here
        # because Series has inconsistencies described in GH#13637
        left = self

        if isinstance(right, Series):
            # avoid repeated alignment
            if not left.index.equals(right.index):
                if align_asobject:
                    if left.dtype not in (object, np.bool_) or right.dtype not in (
                        object,
                        np.bool_,
                    ):
                        warnings.warn(
                            "Operation between non boolean Series with different "
                            "indexes will no longer return a boolean result in "
                            "a future version. Cast both Series to object type "
                            "to maintain the prior behavior.",
                            FutureWarning,
                            stacklevel=find_stack_level(),
                        )
                    # to keep original value's dtype for bool ops
                    left = left.astype(object)
                    right = right.astype(object)

                left, right = left.align(right, copy=False)

        return left, right

    def _binop(self, other: Series, func, level=None, fill_value=None) -> Series:
        """
        Perform generic binary operation with optional fill value.

        Parameters
        ----------
        other : Series
        func : binary operator
        fill_value : float or object
            Value to substitute for NA/null values. If both Series are NA in a
            location, the result will be NA regardless of the passed fill value.
        level : int or level name, default None
            Broadcast across a level, matching Index values on the
            passed MultiIndex level.

        Returns
        -------
        Series
        """
        this = self

        if not self.index.equals(other.index):
            this, other = self.align(other, level=level, join="outer", copy=False)

        this_vals, other_vals = ops.fill_binop(this._values, other._values, fill_value)

        with np.errstate(all="ignore"):
            result = func(this_vals, other_vals)

        name = ops.get_op_result_name(self, other)
        out = this._construct_result(result, name)
        return cast(Series, out)

    def _construct_result(
        self, result: ArrayLike | tuple[ArrayLike, ArrayLike], name: Hashable
    ) -> Series | tuple[Series, Series]:
        """
        Construct an appropriately-labelled Series from the result of an op.

        Parameters
        ----------
        result : ndarray or ExtensionArray
        name : Label

        Returns
        -------
        Series
            In the case of __divmod__ or __rdivmod__, a 2-tuple of Series.
        """
        if isinstance(result, tuple):
            # produced by divmod or rdivmod

            res1 = self._construct_result(result[0], name=name)
            res2 = self._construct_result(result[1], name=name)

            # GH#33427 assertions to keep mypy happy
            assert isinstance(res1, Series)
            assert isinstance(res2, Series)
            return (res1, res2)

        # TODO: result should always be ArrayLike, but this fails for some
        #  JSONArray tests
        dtype = getattr(result, "dtype", None)
        out = self._constructor(result, index=self.index, dtype=dtype, copy=False)
        out = out.__finalize__(self)

        # Set the result's name after __finalize__ is called because __finalize__
        #  would set it back to self.name
        out.name = name
        return out

    def _flex_method(self, other, op, *, level=None, fill_value=None, axis: Axis = 0):
        if axis is not None:
            self._get_axis_number(axis)

        res_name = ops.get_op_result_name(self, other)

        if isinstance(other, Series):
            return self._binop(other, op, level=level, fill_value=fill_value)
        elif isinstance(other, (np.ndarray, list, tuple)):
            if len(other) != len(self):
                raise ValueError("Lengths must be equal")
            other = self._constructor(other, self.index, copy=False)
            result = self._binop(other, op, level=level, fill_value=fill_value)
            result._name = res_name
            return result
        else:
            if fill_value is not None:
                self = self.fillna(fill_value)

            return op(self, other)

    @Appender(ops.make_flex_doc("eq", "series"))
    def eq(self, other, level=None, fill_value=None, axis: Axis = 0):
        return self._flex_method(
            other, operator.eq, level=level, fill_value=fill_value, axis=axis
        )

    @Appender(ops.make_flex_doc("ne", "series"))
    def ne(self, other, level=None, fill_value=None, axis: Axis = 0):
        return self._flex_method(
            other, operator.ne, level=level, fill_value=fill_value, axis=axis
        )

    @Appender(ops.make_flex_doc("le", "series"))
    def le(self, other, level=None, fill_value=None, axis: Axis = 0):
        return self._flex_method(
            other, operator.le, level=level, fill_value=fill_value, axis=axis
        )

    @Appender(ops.make_flex_doc("lt", "series"))
    def lt(self, other, level=None, fill_value=None, axis: Axis = 0):
        return self._flex_method(
            other, operator.lt, level=level, fill_value=fill_value, axis=axis
        )

    @Appender(ops.make_flex_doc("ge", "series"))
    def ge(self, other, level=None, fill_value=None, axis: Axis = 0):
        return self._flex_method(
            other, operator.ge, level=level, fill_value=fill_value, axis=axis
        )

    @Appender(ops.make_flex_doc("gt", "series"))
    def gt(self, other, level=None, fill_value=None, axis: Axis = 0):
        return self._flex_method(
            other, operator.gt, level=level, fill_value=fill_value, axis=axis
        )

    @Appender(ops.make_flex_doc("add", "series"))
    def add(self, other, level=None, fill_value=None, axis: Axis = 0):
        return self._flex_method(
            other, operator.add, level=level, fill_value=fill_value, axis=axis
        )

    @Appender(ops.make_flex_doc("radd", "series"))
    def radd(self, other, level=None, fill_value=None, axis: Axis = 0):
        return self._flex_method(
            other, roperator.radd, level=level, fill_value=fill_value, axis=axis
        )

    @Appender(ops.make_flex_doc("sub", "series"))
    def sub(self, other, level=None, fill_value=None, axis: Axis = 0):
        return self._flex_method(
            other, operator.sub, level=level, fill_value=fill_value, axis=axis
        )

    subtract = sub

    @Appender(ops.make_flex_doc("rsub", "series"))
    def rsub(self, other, level=None, fill_value=None, axis: Axis = 0):
        return self._flex_method(
            other, roperator.rsub, level=level, fill_value=fill_value, axis=axis
        )

    @Appender(ops.make_flex_doc("mul", "series"))
    def mul(self, other, level=None, fill_value=None, axis: Axis = 0):
        return self._flex_method(
            other, operator.mul, level=level, fill_value=fill_value, axis=axis
        )

    multiply = mul

    @Appender(ops.make_flex_doc("rmul", "series"))
    def rmul(self, other, level=None, fill_value=None, axis: Axis = 0):
        return self._flex_method(
            other, roperator.rmul, level=level, fill_value=fill_value, axis=axis
        )

    @Appender(ops.make_flex_doc("truediv", "series"))
    def truediv(self, other, level=None, fill_value=None, axis: Axis = 0):
        return self._flex_method(
            other, operator.truediv, level=level, fill_value=fill_value, axis=axis
        )

    div = truediv
    divide = truediv

    @Appender(ops.make_flex_doc("rtruediv", "series"))
    def rtruediv(self, other, level=None, fill_value=None, axis: Axis = 0):
        return self._flex_method(
            other, roperator.rtruediv, level=level, fill_value=fill_value, axis=axis
        )

    rdiv = rtruediv

    @Appender(ops.make_flex_doc("floordiv", "series"))
    def floordiv(self, other, level=None, fill_value=None, axis: Axis = 0):
        return self._flex_method(
            other, operator.floordiv, level=level, fill_value=fill_value, axis=axis
        )

    @Appender(ops.make_flex_doc("rfloordiv", "series"))
    def rfloordiv(self, other, level=None, fill_value=None, axis: Axis = 0):
        return self._flex_method(
            other, roperator.rfloordiv, level=level, fill_value=fill_value, axis=axis
        )

    @Appender(ops.make_flex_doc("mod", "series"))
    def mod(self, other, level=None, fill_value=None, axis: Axis = 0):
        return self._flex_method(
            other, operator.mod, level=level, fill_value=fill_value, axis=axis
        )

    @Appender(ops.make_flex_doc("rmod", "series"))
    def rmod(self, other, level=None, fill_value=None, axis: Axis = 0):
        return self._flex_method(
            other, roperator.rmod, level=level, fill_value=fill_value, axis=axis
        )

    @Appender(ops.make_flex_doc("pow", "series"))
    def pow(self, other, level=None, fill_value=None, axis: Axis = 0):
        return self._flex_method(
            other, operator.pow, level=level, fill_value=fill_value, axis=axis
        )

    @Appender(ops.make_flex_doc("rpow", "series"))
    def rpow(self, other, level=None, fill_value=None, axis: Axis = 0):
        return self._flex_method(
            other, roperator.rpow, level=level, fill_value=fill_value, axis=axis
        )

    @Appender(ops.make_flex_doc("divmod", "series"))
    def divmod(self, other, level=None, fill_value=None, axis: Axis = 0):
        return self._flex_method(
            other, divmod, level=level, fill_value=fill_value, axis=axis
        )

    @Appender(ops.make_flex_doc("rdivmod", "series"))
    def rdivmod(self, other, level=None, fill_value=None, axis: Axis = 0):
        return self._flex_method(
            other, roperator.rdivmod, level=level, fill_value=fill_value, axis=axis
        )

    # ----------------------------------------------------------------------
    # Reductions

    def _reduce(
        self,
        op,
        # error: Variable "pandas.core.series.Series.str" is not valid as a type
        name: str,  # type: ignore[valid-type]
        *,
        axis: Axis = 0,
        skipna: bool = True,
        numeric_only: bool = False,
        filter_type=None,
        **kwds,
    ):
        """
        Perform a reduction operation.

        If we have an ndarray as a value, then simply perform the operation,
        otherwise delegate to the object.
        """
        delegate = self._values

        if axis is not None:
            self._get_axis_number(axis)

        if isinstance(delegate, ExtensionArray):
            # dispatch to ExtensionArray interface
            return delegate._reduce(name, skipna=skipna, **kwds)

        else:
            # dispatch to numpy arrays
            if numeric_only and self.dtype.kind not in "iufcb":
                # i.e. not is_numeric_dtype(self.dtype)
                kwd_name = "numeric_only"
                if name in ["any", "all"]:
                    kwd_name = "bool_only"
                # GH#47500 - change to TypeError to match other methods
                raise TypeError(
                    f"Series.{name} does not allow {kwd_name}={numeric_only} "
                    "with non-numeric dtypes."
                )
            return op(delegate, skipna=skipna, **kwds)

    @Appender(make_doc("any", ndim=1))
    # error: Signature of "any" incompatible with supertype "NDFrame"
    def any(  # type: ignore[override]
        self,
        *,
        axis: Axis = 0,
        bool_only: bool = False,
        skipna: bool = True,
        **kwargs,
    ) -> bool:
        nv.validate_logical_func((), kwargs, fname="any")
        validate_bool_kwarg(skipna, "skipna", none_allowed=False)
        return self._reduce(
            nanops.nanany,
            name="any",
            axis=axis,
            numeric_only=bool_only,
            skipna=skipna,
            filter_type="bool",
        )

    @Appender(make_doc("all", ndim=1))
    def all(
        self,
        axis: Axis = 0,
        bool_only: bool = False,
        skipna: bool = True,
        **kwargs,
    ) -> bool:
        nv.validate_logical_func((), kwargs, fname="all")
        validate_bool_kwarg(skipna, "skipna", none_allowed=False)
        return self._reduce(
            nanops.nanall,
            name="all",
            axis=axis,
            numeric_only=bool_only,
            skipna=skipna,
            filter_type="bool",
        )

    @doc(make_doc("min", ndim=1))
    def min(
        self,
        axis: Axis | None = 0,
        skipna: bool = True,
        numeric_only: bool = False,
        **kwargs,
    ):
        return NDFrame.min(self, axis, skipna, numeric_only, **kwargs)

    @doc(make_doc("max", ndim=1))
    def max(
        self,
        axis: Axis | None = 0,
        skipna: bool = True,
        numeric_only: bool = False,
        **kwargs,
    ):
        return NDFrame.max(self, axis, skipna, numeric_only, **kwargs)

    @doc(make_doc("sum", ndim=1))
    def sum(
        self,
        axis: Axis | None = None,
        skipna: bool = True,
        numeric_only: bool = False,
        min_count: int = 0,
        **kwargs,
    ):
        return NDFrame.sum(self, axis, skipna, numeric_only, min_count, **kwargs)

    @doc(make_doc("prod", ndim=1))
    def prod(
        self,
        axis: Axis | None = None,
        skipna: bool = True,
        numeric_only: bool = False,
        min_count: int = 0,
        **kwargs,
    ):
        return NDFrame.prod(self, axis, skipna, numeric_only, min_count, **kwargs)

    @doc(make_doc("mean", ndim=1))
    def mean(
        self,
        axis: Axis | None = 0,
        skipna: bool = True,
        numeric_only: bool = False,
        **kwargs,
    ):
        return NDFrame.mean(self, axis, skipna, numeric_only, **kwargs)

    @doc(make_doc("median", ndim=1))
    def median(
        self,
        axis: Axis | None = 0,
        skipna: bool = True,
        numeric_only: bool = False,
        **kwargs,
    ):
        return NDFrame.median(self, axis, skipna, numeric_only, **kwargs)

    @doc(make_doc("sem", ndim=1))
    def sem(
        self,
        axis: Axis | None = None,
        skipna: bool = True,
        ddof: int = 1,
        numeric_only: bool = False,
        **kwargs,
    ):
        return NDFrame.sem(self, axis, skipna, ddof, numeric_only, **kwargs)

    @doc(make_doc("var", ndim=1))
    def var(
        self,
        axis: Axis | None = None,
        skipna: bool = True,
        ddof: int = 1,
        numeric_only: bool = False,
        **kwargs,
    ):
        return NDFrame.var(self, axis, skipna, ddof, numeric_only, **kwargs)

    @doc(make_doc("std", ndim=1))
    def std(
        self,
        axis: Axis | None = None,
        skipna: bool = True,
        ddof: int = 1,
        numeric_only: bool = False,
        **kwargs,
    ):
        return NDFrame.std(self, axis, skipna, ddof, numeric_only, **kwargs)

    @doc(make_doc("skew", ndim=1))
    def skew(
        self,
        axis: Axis | None = 0,
        skipna: bool = True,
        numeric_only: bool = False,
        **kwargs,
    ):
        return NDFrame.skew(self, axis, skipna, numeric_only, **kwargs)

    @doc(make_doc("kurt", ndim=1))
    def kurt(
        self,
        axis: Axis | None = 0,
        skipna: bool = True,
        numeric_only: bool = False,
        **kwargs,
    ):
        return NDFrame.kurt(self, axis, skipna, numeric_only, **kwargs)

    kurtosis = kurt
    product = prod

    @doc(make_doc("cummin", ndim=1))
    def cummin(self, axis: Axis | None = None, skipna: bool = True, *args, **kwargs):
        return NDFrame.cummin(self, axis, skipna, *args, **kwargs)

    @doc(make_doc("cummax", ndim=1))
    def cummax(self, axis: Axis | None = None, skipna: bool = True, *args, **kwargs):
        return NDFrame.cummax(self, axis, skipna, *args, **kwargs)

    @doc(make_doc("cumsum", ndim=1))
    def cumsum(self, axis: Axis | None = None, skipna: bool = True, *args, **kwargs):
        return NDFrame.cumsum(self, axis, skipna, *args, **kwargs)

    @doc(make_doc("cumprod", 1))
    def cumprod(self, axis: Axis | None = None, skipna: bool = True, *args, **kwargs):
        return NDFrame.cumprod(self, axis, skipna, *args, **kwargs)<|MERGE_RESOLUTION|>--- conflicted
+++ resolved
@@ -372,15 +372,15 @@
         name=None,
         copy: bool | None = None,
         fastpath: bool = False,
-        _allow_mgr: bool = False,  # NOT for public use!
     ) -> None:
+        allow_mgr = False
         if (
             isinstance(data, (SingleBlockManager, SingleArrayManager))
             and index is None
             and dtype is None
             and (copy is False or copy is None)
         ):
-            if not _allow_mgr:
+            if not allow_mgr:
                 # GH#52419
                 warnings.warn(
                     f"Passing a {type(data).__name__} to {type(self).__name__} "
@@ -416,11 +416,11 @@
                     data = SingleBlockManager.from_array(data, index)
                 elif manager == "array":
                     data = SingleArrayManager.from_array(data, index)
-                _allow_mgr = True
+                allow_mgr = True
             elif using_copy_on_write() and not copy:
                 data = data.copy(deep=False)
 
-            if not _allow_mgr:
+            if not allow_mgr:
                 warnings.warn(
                     f"Passing a {type(data).__name__} to {type(self).__name__} "
                     "is deprecated and will raise in a future version. "
@@ -439,7 +439,7 @@
         if isinstance(data, SingleBlockManager) and using_copy_on_write() and not copy:
             data = data.copy(deep=False)
 
-            if not _allow_mgr:
+            if not allow_mgr:
                 warnings.warn(
                     f"Passing a {type(data).__name__} to {type(self).__name__} "
                     "is deprecated and will raise in a future version. "
@@ -513,7 +513,7 @@
                     "`index` argument. `copy` must be False."
                 )
 
-            if not _allow_mgr:
+            if not allow_mgr:
                 warnings.warn(
                     f"Passing a {type(data).__name__} to {type(self).__name__} "
                     "is deprecated and will raise in a future version. "
@@ -521,7 +521,7 @@
                     FutureWarning,
                     stacklevel=find_stack_level(),
                 )
-                _allow_mgr = True
+                allow_mgr = True
 
         elif isinstance(data, ExtensionArray):
             pass
@@ -615,12 +615,14 @@
         return Series
 
     def _constructor_from_mgr(self, mgr, axes):
+        ser = self._from_mgr(mgr, axes=axes)
+        ser._name = None  # caller is responsible for setting "real" name
         if self._constructor is Series:
             # we are pandas.Series (or a subclass that doesn't override _constructor)
-            return self._from_mgr(mgr, axes=axes)
+            return ser
         else:
             assert axes is mgr.axes
-            return self._constructor(mgr)
+            return self._constructor(ser, copy=False)
 
     @property
     def _constructor_expanddim(self) -> Callable[..., DataFrame]:
@@ -633,21 +635,15 @@
         return DataFrame
 
     def _expanddim_from_mgr(self, mgr, axes) -> DataFrame:
-        # https://github.com/pandas-dev/pandas/pull/52132#issuecomment-1481491828
-        #  This is a short-term implementation that will be replaced
-        #  with self._constructor_expanddim._constructor_from_mgr(...)
-        #  once downstream packages (geopandas) have had a chance to implement
-        #  their own overrides.
-        # error: "Callable[..., DataFrame]" has no attribute "_from_mgr"  [attr-defined]
-        return self._constructor_expanddim._from_mgr(  # type: ignore[attr-defined]
-            mgr, axes=mgr.axes
-        )
+        from pandas.core.frame import DataFrame
+
+        return DataFrame._from_mgr(mgr, axes=mgr.axes)
 
     def _constructor_expanddim_from_mgr(self, mgr, axes):
-        if self._constructor is Series:
-            return self._expanddim_from_mgr(mgr, axes)
-        assert axes is mgr.axes
-        return self._constructor_expanddim(mgr)
+        df = self._expanddim_from_mgr(mgr, axes)
+        if type(self) is Series:
+            return df
+        return self._constructor_expanddim(df, copy=False)
 
     # types
     @property
@@ -1026,7 +1022,7 @@
         # axis kwarg is retained for compat with NDFrame method
         #  _slice is *always* positional
         mgr = self._mgr.get_slice(slobj, axis=axis)
-        out = self._constructor(mgr, fastpath=True, _allow_mgr=True)
+        out = self._constructor_from_mgr(mgr, axes=mgr.axes)
         return out.__finalize__(self)
 
     def __getitem__(self, key):
@@ -1148,13 +1144,7 @@
 
     def _get_rows_with_mask(self, indexer: npt.NDArray[np.bool_]) -> Series:
         new_mgr = self._mgr.get_rows_with_mask(indexer)
-<<<<<<< HEAD
-        return self._constructor(new_mgr, fastpath=True, _allow_mgr=True).__finalize__(
-            self
-        )
-=======
         return self._constructor_from_mgr(new_mgr, axes=new_mgr.axes).__finalize__(self)
->>>>>>> 49851bbb
 
     def _get_value(self, label, takeable: bool = False):
         """
@@ -2026,11 +2016,7 @@
             columns = Index([name])
 
         mgr = self._mgr.to_2d_mgr(columns)
-<<<<<<< HEAD
-        df = self._constructor_expanddim(mgr, _allow_mgr=True)
-=======
         df = self._constructor_expanddim_from_mgr(mgr, axes=mgr.axes)
->>>>>>> 49851bbb
         return df.__finalize__(self, method="to_frame")
 
     def _set_name(
