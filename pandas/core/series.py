"""
Data structure for 1-dimensional cross-sectional and time series data
"""
from io import StringIO
from shutil import get_terminal_size
from textwrap import dedent
from typing import (
    IO,
    TYPE_CHECKING,
    Any,
    Callable,
    Iterable,
    List,
    Optional,
    Tuple,
    Type,
)
import warnings

import numpy as np

from pandas._config import get_option

from pandas._libs import lib, properties, reshape, tslibs
from pandas._typing import Axis, DtypeObj, Label
from pandas.compat.numpy import function as nv
from pandas.util._decorators import Appender, Substitution, doc
from pandas.util._validators import validate_bool_kwarg, validate_percentile

from pandas.core.dtypes.cast import convert_dtypes, validate_numeric_casting
from pandas.core.dtypes.common import (
    _is_unorderable_exception,
    ensure_platform_int,
    is_bool,
    is_categorical_dtype,
    is_datetime64tz_dtype,
    is_dict_like,
    is_extension_array_dtype,
    is_integer,
    is_iterator,
    is_list_like,
    is_object_dtype,
    is_scalar,
)
from pandas.core.dtypes.generic import (
    ABCDataFrame,
    ABCDatetimeIndex,
    ABCMultiIndex,
    ABCPeriodIndex,
    ABCSeries,
)
from pandas.core.dtypes.inference import is_hashable
from pandas.core.dtypes.missing import (
    isna,
    na_value_for_dtype,
    notna,
    remove_na_arraylike,
)

import pandas as pd
from pandas.core import algorithms, base, generic, nanops, ops
from pandas.core.accessor import CachedAccessor
from pandas.core.arrays import ExtensionArray, try_cast_to_ea
from pandas.core.arrays.categorical import CategoricalAccessor
from pandas.core.arrays.sparse import SparseAccessor
import pandas.core.common as com
from pandas.core.construction import (
    create_series_with_explicit_dtype,
    extract_array,
    is_empty_data,
    sanitize_array,
)
from pandas.core.generic import NDFrame
from pandas.core.indexers import maybe_convert_indices, unpack_1tuple
from pandas.core.indexes.accessors import CombinedDatetimelikeProperties
from pandas.core.indexes.api import (
    Float64Index,
    Index,
    IntervalIndex,
    InvalidIndexError,
    MultiIndex,
    ensure_index,
)
import pandas.core.indexes.base as ibase
from pandas.core.indexes.datetimes import DatetimeIndex
from pandas.core.indexes.period import PeriodIndex
from pandas.core.indexes.timedeltas import TimedeltaIndex
from pandas.core.indexing import check_bool_indexer
from pandas.core.internals import SingleBlockManager
from pandas.core.strings import StringMethods
from pandas.core.tools.datetimes import to_datetime

import pandas.io.formats.format as fmt
import pandas.plotting

if TYPE_CHECKING:
    from pandas.core.frame import DataFrame
    from pandas.core.groupby.generic import SeriesGroupBy

__all__ = ["Series"]

_shared_doc_kwargs = dict(
    axes="index",
    klass="Series",
    axes_single_arg="{0 or 'index'}",
    axis="""axis : {0 or 'index'}
        Parameter needed for compatibility with DataFrame.""",
    inplace="""inplace : boolean, default False
        If True, performs operation inplace and returns None.""",
    unique="np.ndarray",
    duplicated="Series",
    optional_by="",
    optional_mapper="",
    optional_labels="",
    optional_axis="",
    versionadded_to_excel="\n    .. versionadded:: 0.20.0\n",
)


def _coerce_method(converter):
    """
    Install the scalar coercion methods.
    """

    def wrapper(self):
        if len(self) == 1:
            return converter(self.iloc[0])
        raise TypeError(f"cannot convert the series to {converter}")

    wrapper.__name__ = f"__{converter.__name__}__"
    return wrapper


# ----------------------------------------------------------------------
# Series class


class Series(base.IndexOpsMixin, generic.NDFrame):
    """
    One-dimensional ndarray with axis labels (including time series).

    Labels need not be unique but must be a hashable type. The object
    supports both integer- and label-based indexing and provides a host of
    methods for performing operations involving the index. Statistical
    methods from ndarray have been overridden to automatically exclude
    missing data (currently represented as NaN).

    Operations between Series (+, -, /, *, **) align values based on their
    associated index values-- they need not be the same length. The result
    index will be the sorted union of the two indexes.

    Parameters
    ----------
    data : array-like, Iterable, dict, or scalar value
        Contains data stored in Series.

        .. versionchanged:: 0.23.0
           If data is a dict, argument order is maintained for Python 3.6
           and later.

    index : array-like or Index (1d)
        Values must be hashable and have the same length as `data`.
        Non-unique index values are allowed. Will default to
        RangeIndex (0, 1, 2, ..., n) if not provided. If both a dict and index
        sequence are used, the index will override the keys found in the
        dict.
    dtype : str, numpy.dtype, or ExtensionDtype, optional
        Data type for the output Series. If not specified, this will be
        inferred from `data`.
        See the :ref:`user guide <basics.dtypes>` for more usages.
    name : str, optional
        The name to give to the Series.
    copy : bool, default False
        Copy input data.
    """

    _typ = "series"

    _name: Label
    _metadata: List[str] = ["name"]
    _internal_names_set = {"index"} | generic.NDFrame._internal_names_set
    _accessors = {"dt", "cat", "str", "sparse"}
    _deprecations = (
        base.IndexOpsMixin._deprecations
        | generic.NDFrame._deprecations
        | frozenset(["compress", "ptp"])
    )

    # Override cache_readonly bc Series is mutable
    hasnans = property(
        base.IndexOpsMixin.hasnans.func, doc=base.IndexOpsMixin.hasnans.__doc__
    )
    _data: SingleBlockManager
    div: Callable[["Series", Any], "Series"]
    rdiv: Callable[["Series", Any], "Series"]

    # ----------------------------------------------------------------------
    # Constructors

    def __init__(
        self, data=None, index=None, dtype=None, name=None, copy=False, fastpath=False
    ):

        # we are called internally, so short-circuit
        if fastpath:

            # data is an ndarray, index is defined
            if not isinstance(data, SingleBlockManager):
                data = SingleBlockManager.from_array(data, index)
            if copy:
                data = data.copy()
            if index is None:
                index = data.index

        else:

            name = ibase.maybe_extract_name(name, data, type(self))

            if is_empty_data(data) and dtype is None:
                # gh-17261
                warnings.warn(
                    "The default dtype for empty Series will be 'object' instead "
                    "of 'float64' in a future version. Specify a dtype explicitly "
                    "to silence this warning.",
                    DeprecationWarning,
                    stacklevel=2,
                )
                # uncomment the line below when removing the DeprecationWarning
                # dtype = np.dtype(object)

            if index is not None:
                index = ensure_index(index)

            if data is None:
                data = {}
            if dtype is not None:
                dtype = self._validate_dtype(dtype)

            if isinstance(data, MultiIndex):
                raise NotImplementedError(
                    "initializing a Series from a MultiIndex is not supported"
                )
            elif isinstance(data, Index):

                if dtype is not None:
                    # astype copies
                    data = data.astype(dtype)
                else:
                    # need to copy to avoid aliasing issues
                    data = data._values.copy()
                    if isinstance(data, ABCDatetimeIndex) and data.tz is not None:
                        # GH#24096 need copy to be deep for datetime64tz case
                        # TODO: See if we can avoid these copies
                        data = data._values.copy(deep=True)
                copy = False

            elif isinstance(data, np.ndarray):
                if len(data.dtype):
                    # GH#13296 we are dealing with a compound dtype, which
                    #  should be treated as 2D
                    raise ValueError(
                        "Cannot construct a Series from an ndarray with "
                        "compound dtype.  Use DataFrame instead."
                    )
                pass
            elif isinstance(data, ABCSeries):
                if index is None:
                    index = data.index
                else:
                    data = data.reindex(index, copy=copy)
                data = data._data
            elif is_dict_like(data):
                data, index = self._init_dict(data, index, dtype)
                dtype = None
                copy = False
            elif isinstance(data, SingleBlockManager):
                if index is None:
                    index = data.index
                elif not data.index.equals(index) or copy:
                    # GH#19275 SingleBlockManager input should only be called
                    # internally
                    raise AssertionError(
                        "Cannot pass both SingleBlockManager "
                        "`data` argument and a different "
                        "`index` argument. `copy` must be False."
                    )

            elif is_extension_array_dtype(data):
                pass
            elif isinstance(data, (set, frozenset)):
                raise TypeError(f"'{type(data).__name__}' type is unordered")
            else:
                data = com.maybe_iterable_to_list(data)

            if index is None:
                if not is_list_like(data):
                    data = [data]
                index = ibase.default_index(len(data))
            elif is_list_like(data):

                # a scalar numpy array is list-like but doesn't
                # have a proper length
                try:
                    if len(index) != len(data):
                        raise ValueError(
                            f"Length of passed values is {len(data)}, "
                            f"index implies {len(index)}."
                        )
                except TypeError:
                    pass

            # create/copy the manager
            if isinstance(data, SingleBlockManager):
                if dtype is not None:
                    data = data.astype(dtype=dtype, errors="ignore", copy=copy)
                elif copy:
                    data = data.copy()
            else:
                data = sanitize_array(data, index, dtype, copy, raise_cast_failure=True)

                data = SingleBlockManager.from_array(data, index)

        generic.NDFrame.__init__(self, data)
        self.name = name
        self._set_axis(0, index, fastpath=True)

    def _init_dict(self, data, index=None, dtype=None):
        """
        Derive the "_data" and "index" attributes of a new Series from a
        dictionary input.

        Parameters
        ----------
        data : dict or dict-like
            Data used to populate the new Series.
        index : Index or index-like, default None
            Index for the new Series: if None, use dict keys.
        dtype : dtype, default None
            The dtype for the new Series: if None, infer from data.

        Returns
        -------
        _data : BlockManager for the new Series
        index : index for the new Series
        """
        # Looking for NaN in dict doesn't work ({np.nan : 1}[float('nan')]
        # raises KeyError), so we iterate the entire dict, and align
        if data:
            keys, values = zip(*data.items())
            values = list(values)
        elif index is not None:
            # fastpath for Series(data=None). Just use broadcasting a scalar
            # instead of reindexing.
            values = na_value_for_dtype(dtype)
            keys = index
        else:
            keys, values = [], []

        # Input is now list-like, so rely on "standard" construction:

        # TODO: passing np.float64 to not break anything yet. See GH-17261
        s = create_series_with_explicit_dtype(
            values, index=keys, dtype=dtype, dtype_if_empty=np.float64
        )

        # Now we just make sure the order is respected, if any
        if data and index is not None:
            s = s.reindex(index, copy=False)
        return s._data, s.index

    # ----------------------------------------------------------------------

    @property
    def _constructor(self) -> Type["Series"]:
        return Series

    @property
    def _constructor_expanddim(self) -> Type["DataFrame"]:
        from pandas.core.frame import DataFrame

        return DataFrame

    # types
    @property
    def _can_hold_na(self):
        return self._data._can_hold_na

    _index = None

    def _set_axis(self, axis: int, labels, fastpath: bool = False) -> None:
        """
        Override generic, we want to set the _typ here.

        This is called from the cython code when we set the `index` attribute
        directly, e.g. `series.index = [1, 2, 3]`.
        """
        if not fastpath:
            labels = ensure_index(labels)

        is_all_dates = labels.is_all_dates
        if is_all_dates:
            if not isinstance(labels, (DatetimeIndex, PeriodIndex, TimedeltaIndex)):
                try:
                    labels = DatetimeIndex(labels)
                    # need to set here because we changed the index
                    if fastpath:
                        self._data.set_axis(axis, labels)
                except (tslibs.OutOfBoundsDatetime, ValueError):
                    # labels may exceeds datetime bounds,
                    # or not be a DatetimeIndex
                    pass

        object.__setattr__(self, "_index", labels)
        if not fastpath:
            # The ensure_index call aabove ensures we have an Index object
            self._data.set_axis(axis, labels)

    def _update_inplace(self, result, **kwargs):
        # we want to call the generic version and not the IndexOpsMixin
        return generic.NDFrame._update_inplace(self, result, **kwargs)

    # ndarray compatibility
    @property
    def dtype(self) -> DtypeObj:
        """
        Return the dtype object of the underlying data.
        """
        return self._data.dtype

    @property
    def dtypes(self) -> DtypeObj:
        """
        Return the dtype object of the underlying data.
        """
        return self._data.dtype

    @property
    def name(self) -> Label:
        return self._name

    @name.setter
    def name(self, value: Label) -> None:
        if not is_hashable(value):
            raise TypeError("Series.name must be a hashable type")
        object.__setattr__(self, "_name", value)

    @property
    def values(self):
        """
        Return Series as ndarray or ndarray-like depending on the dtype.

        .. warning::

           We recommend using :attr:`Series.array` or
           :meth:`Series.to_numpy`, depending on whether you need
           a reference to the underlying data or a NumPy array.

        Returns
        -------
        numpy.ndarray or ndarray-like

        See Also
        --------
        Series.array : Reference to the underlying data.
        Series.to_numpy : A NumPy array representing the underlying data.

        Examples
        --------
        >>> pd.Series([1, 2, 3]).values
        array([1, 2, 3])

        >>> pd.Series(list('aabc')).values
        array(['a', 'a', 'b', 'c'], dtype=object)

        >>> pd.Series(list('aabc')).astype('category').values
        [a, a, b, c]
        Categories (3, object): [a, b, c]

        Timezone aware datetime data is converted to UTC:

        >>> pd.Series(pd.date_range('20130101', periods=3,
        ...                         tz='US/Eastern')).values
        array(['2013-01-01T05:00:00.000000000',
               '2013-01-02T05:00:00.000000000',
               '2013-01-03T05:00:00.000000000'], dtype='datetime64[ns]')
        """
        return self._data.external_values()

    @property
    def _values(self):
        """
        Return the internal repr of this data (defined by Block.interval_values).
        This are the values as stored in the Block (ndarray or ExtensionArray
        depending on the Block class), with datetime64[ns] and timedelta64[ns]
        wrapped in ExtensionArrays to match Index._values behavior.

        Differs from the public ``.values`` for certain data types, because of
        historical backwards compatibility of the public attribute (e.g. period
        returns object ndarray and datetimetz a datetime64[ns] ndarray for
        ``.values`` while it returns an ExtensionArray for ``._values`` in those
        cases).

        Differs from ``.array`` in that this still returns the numpy array if
        the Block is backed by a numpy array (except for datetime64 and
        timedelta64 dtypes), while ``.array`` ensures to always return an
        ExtensionArray.

        Differs from ``._ndarray_values``, as that ensures to always return a
        numpy array (it will call ``_ndarray_values`` on the ExtensionArray, if
        the Series was backed by an ExtensionArray).

        Overview:

        dtype       | values        | _values       | array         | _ndarray_values |
        ----------- | ------------- | ------------- | ------------- | --------------- |
        Numeric     | ndarray       | ndarray       | PandasArray   | ndarray         |
        Category    | Categorical   | Categorical   | Categorical   | ndarray[int]    |
        dt64[ns]    | ndarray[M8ns] | DatetimeArray | DatetimeArray | ndarray[M8ns]   |
        dt64[ns tz] | ndarray[M8ns] | DatetimeArray | DatetimeArray | ndarray[M8ns]   |
        td64[ns]    | ndarray[m8ns] | TimedeltaArray| ndarray[m8ns] | ndarray[m8ns]   |
        Period      | ndarray[obj]  | PeriodArray   | PeriodArray   | ndarray[int]    |
        Nullable    | EA            | EA            | EA            | ndarray         |

        """
        return self._data.internal_values()

    @Appender(base.IndexOpsMixin.array.__doc__)  # type: ignore
    @property
    def array(self) -> ExtensionArray:
        return self._data._block.array_values()

    def _internal_get_values(self):
        """
        Same as values (but handles sparseness conversions); is a view.

        Returns
        -------
        numpy.ndarray
            Data of the Series.
        """
        blk = self._data._block
        return np.array(blk.to_dense(), copy=False)

    # ops
    def ravel(self, order="C"):
        """
        Return the flattened underlying data as an ndarray.

        Returns
        -------
        numpy.ndarray or ndarray-like
            Flattened data of the Series.

        See Also
        --------
        numpy.ndarray.ravel : Return a flattened array.
        """
        return self._values.ravel(order=order)

    def __len__(self) -> int:
        """
        Return the length of the Series.
        """
        return len(self._data)

    def view(self, dtype=None) -> "Series":
        """
        Create a new view of the Series.

        This function will return a new Series with a view of the same
        underlying values in memory, optionally reinterpreted with a new data
        type. The new data type must preserve the same size in bytes as to not
        cause index misalignment.

        Parameters
        ----------
        dtype : data type
            Data type object or one of their string representations.

        Returns
        -------
        Series
            A new Series object as a view of the same data in memory.

        See Also
        --------
        numpy.ndarray.view : Equivalent numpy function to create a new view of
            the same data in memory.

        Notes
        -----
        Series are instantiated with ``dtype=float64`` by default. While
        ``numpy.ndarray.view()`` will return a view with the same data type as
        the original array, ``Series.view()`` (without specified dtype)
        will try using ``float64`` and may fail if the original data type size
        in bytes is not the same.

        Examples
        --------
        >>> s = pd.Series([-2, -1, 0, 1, 2], dtype='int8')
        >>> s
        0   -2
        1   -1
        2    0
        3    1
        4    2
        dtype: int8

        The 8 bit signed integer representation of `-1` is `0b11111111`, but
        the same bytes represent 255 if read as an 8 bit unsigned integer:

        >>> us = s.view('uint8')
        >>> us
        0    254
        1    255
        2      0
        3      1
        4      2
        dtype: uint8

        The views share the same underlying values:

        >>> us[0] = 128
        >>> s
        0   -128
        1     -1
        2      0
        3      1
        4      2
        dtype: int8
        """
        return self._constructor(
            self._values.view(dtype), index=self.index
        ).__finalize__(self)

    # ----------------------------------------------------------------------
    # NDArray Compat
    _HANDLED_TYPES = (Index, ExtensionArray, np.ndarray)

    def __array_ufunc__(
        self, ufunc: Callable, method: str, *inputs: Any, **kwargs: Any
    ):
        # TODO: handle DataFrame
        cls = type(self)

        # for binary ops, use our custom dunder methods
        result = ops.maybe_dispatch_ufunc_to_dunder_op(
            self, ufunc, method, *inputs, **kwargs
        )
        if result is not NotImplemented:
            return result

        # Determine if we should defer.
        no_defer = (np.ndarray.__array_ufunc__, cls.__array_ufunc__)

        for item in inputs:
            higher_priority = (
                hasattr(item, "__array_priority__")
                and item.__array_priority__ > self.__array_priority__
            )
            has_array_ufunc = (
                hasattr(item, "__array_ufunc__")
                and type(item).__array_ufunc__ not in no_defer
                and not isinstance(item, self._HANDLED_TYPES)
            )
            if higher_priority or has_array_ufunc:
                return NotImplemented

        # align all the inputs.
        names = [getattr(x, "name") for x in inputs if hasattr(x, "name")]
        types = tuple(type(x) for x in inputs)
        # TODO: dataframe
        alignable = [x for x, t in zip(inputs, types) if issubclass(t, Series)]

        if len(alignable) > 1:
            # This triggers alignment.
            # At the moment, there aren't any ufuncs with more than two inputs
            # so this ends up just being x1.index | x2.index, but we write
            # it to handle *args.
            index = alignable[0].index
            for s in alignable[1:]:
                index |= s.index
            inputs = tuple(
                x.reindex(index) if issubclass(t, Series) else x
                for x, t in zip(inputs, types)
            )
        else:
            index = self.index

        inputs = tuple(extract_array(x, extract_numpy=True) for x in inputs)
        result = getattr(ufunc, method)(*inputs, **kwargs)

        name = names[0] if len(set(names)) == 1 else None

        def construct_return(result):
            if lib.is_scalar(result):
                return result
            elif result.ndim > 1:
                # e.g. np.subtract.outer
                if method == "outer":
                    # GH#27198
                    raise NotImplementedError
                return result
            return self._constructor(result, index=index, name=name, copy=False)

        if type(result) is tuple:
            # multiple return values
            return tuple(construct_return(x) for x in result)
        elif method == "at":
            # no return value
            return None
        else:
            return construct_return(result)

    def __array__(self, dtype=None) -> np.ndarray:
        """
        Return the values as a NumPy array.

        Users should not call this directly. Rather, it is invoked by
        :func:`numpy.array` and :func:`numpy.asarray`.

        Parameters
        ----------
        dtype : str or numpy.dtype, optional
            The dtype to use for the resulting NumPy array. By default,
            the dtype is inferred from the data.

        Returns
        -------
        numpy.ndarray
            The values in the series converted to a :class:`numpy.ndarray`
            with the specified `dtype`.

        See Also
        --------
        array : Create a new array from data.
        Series.array : Zero-copy view to the array backing the Series.
        Series.to_numpy : Series method for similar behavior.

        Examples
        --------
        >>> ser = pd.Series([1, 2, 3])
        >>> np.asarray(ser)
        array([1, 2, 3])

        For timezone-aware data, the timezones may be retained with
        ``dtype='object'``

        >>> tzser = pd.Series(pd.date_range('2000', periods=2, tz="CET"))
        >>> np.asarray(tzser, dtype="object")
        array([Timestamp('2000-01-01 00:00:00+0100', tz='CET', freq='D'),
               Timestamp('2000-01-02 00:00:00+0100', tz='CET', freq='D')],
              dtype=object)

        Or the values may be localized to UTC and the tzinfo discarded with
        ``dtype='datetime64[ns]'``

        >>> np.asarray(tzser, dtype="datetime64[ns]")  # doctest: +ELLIPSIS
        array(['1999-12-31T23:00:00.000000000', ...],
              dtype='datetime64[ns]')
        """
        return np.asarray(self.array, dtype)

    # ----------------------------------------------------------------------
    # Unary Methods

    # coercion
    __float__ = _coerce_method(float)
    __long__ = _coerce_method(int)
    __int__ = _coerce_method(int)

    # ----------------------------------------------------------------------

    # indexers
    @property
    def axes(self) -> List[Index]:
        """
        Return a list of the row axis labels.
        """
        return [self.index]

    # ----------------------------------------------------------------------
    # Indexing Methods

    @Appender(generic.NDFrame.take.__doc__)
    def take(self, indices, axis=0, is_copy=None, **kwargs) -> "Series":
        if is_copy is not None:
            warnings.warn(
                "is_copy is deprecated and will be removed in a future version. "
                "'take' always returns a copy, so there is no need to specify this.",
                FutureWarning,
                stacklevel=2,
            )
        nv.validate_take(tuple(), kwargs)

        indices = ensure_platform_int(indices)
        new_index = self.index.take(indices)

        if is_categorical_dtype(self):
            # https://github.com/pandas-dev/pandas/issues/20664
            # TODO: remove when the default Categorical.take behavior changes
            indices = maybe_convert_indices(indices, len(self._get_axis(axis)))
            kwargs = {"allow_fill": False}
        else:
            kwargs = {}
        new_values = self._values.take(indices, **kwargs)

        return self._constructor(
            new_values, index=new_index, fastpath=True
        ).__finalize__(self)

    def _take_with_is_copy(self, indices, axis=0):
        """
        Internal version of the `take` method that sets the `_is_copy`
        attribute to keep track of the parent dataframe (using in indexing
        for the SettingWithCopyWarning). For Series this does the same
        as the public take (it never sets `_is_copy`).

        See the docstring of `take` for full explanation of the parameters.
        """
        return self.take(indices=indices, axis=axis)

    def _ixs(self, i: int, axis: int = 0):
        """
        Return the i-th value or values in the Series by location.

        Parameters
        ----------
        i : int

        Returns
        -------
        scalar (int) or Series (slice, sequence)
        """
        return self._values[i]

    def _slice(self, slobj: slice, axis: int = 0) -> "Series":
        # axis kwarg is retained for compat with NDFrame method
        #  _slice is *always* positional
        return self._get_values(slobj)

    def __getitem__(self, key):
        key = com.apply_if_callable(key, self)

        if key is Ellipsis:
            return self

        key_is_scalar = is_scalar(key)
        if isinstance(key, (list, tuple)):
            key = unpack_1tuple(key)

        if key_is_scalar or isinstance(self.index, MultiIndex):
            # Otherwise index.get_value will raise InvalidIndexError
            try:
                result = self.index.get_value(self, key)

                return result
            except InvalidIndexError:
                if not isinstance(self.index, MultiIndex):
                    raise

            except (KeyError, ValueError):
                if isinstance(key, tuple) and isinstance(self.index, MultiIndex):
                    # kludge
                    pass
                else:
                    raise

        if not key_is_scalar:
            # avoid expensive checks if we know we have a scalar
            if is_iterator(key):
                key = list(key)

            if com.is_bool_indexer(key):
                key = check_bool_indexer(self.index, key)
                return self._get_values(key)

        return self._get_with(key)

    def _get_with(self, key):
        # other: fancy integer or otherwise
        if isinstance(key, slice):
            # _convert_slice_indexer to determing if this slice is positional
            #  or label based, and if the latter, convert to positional
            slobj = self.index._convert_slice_indexer(key, kind="getitem")
            return self._slice(slobj)
        elif isinstance(key, ABCDataFrame):
            raise TypeError(
                "Indexing a Series with DataFrame is not "
                "supported, use the appropriate DataFrame column"
            )
        elif isinstance(key, tuple):
            return self._get_values_tuple(key)

        if not isinstance(key, (list, np.ndarray, ExtensionArray, Series, Index)):
            key = list(key)

        if isinstance(key, Index):
            key_type = key.inferred_type
        else:
            key_type = lib.infer_dtype(key, skipna=False)

        # Note: The key_type == "boolean" case should be caught by the
        #  com.is_bool_indexer check in __getitem__
        if key_type == "integer":
            # We need to decide whether to treat this as a positional indexer
            #  (i.e. self.iloc) or label-based (i.e. self.loc)
            if self.index.is_integer() or self.index.is_floating():
                return self.loc[key]
            elif isinstance(self.index, IntervalIndex):
                return self.loc[key]
            else:
                return self.iloc[key]

        if isinstance(key, list):
            # handle the dup indexing case GH#4246
            return self.loc[key]

        return self.reindex(key)

    def _get_values_tuple(self, key):
        # mpl hackaround
        if com.any_none(*key):
            # suppress warning from slicing the index with a 2d indexer.
            # eventually we'll want Series itself to warn.
            with warnings.catch_warnings():
                warnings.filterwarnings(
                    "ignore", "Support for multi-dim", DeprecationWarning
                )
                return self._get_values(key)

        if not isinstance(self.index, MultiIndex):
            raise ValueError("Can only tuple-index with a MultiIndex")

        # If key is contained, would have returned by now
        indexer, new_index = self.index.get_loc_level(key)
        return self._constructor(self._values[indexer], index=new_index).__finalize__(
            self
        )

    def _get_values(self, indexer):
        try:
            return self._constructor(
                self._data.get_slice(indexer), fastpath=True
            ).__finalize__(self)
        except ValueError:
            # mpl compat if we look up e.g. ser[:, np.newaxis];
            #  see tests.series.timeseries.test_mpl_compat_hack
            return self._values[indexer]

    def _get_value(self, label, takeable: bool = False):
        """
        Quickly retrieve single value at passed index label.

        Parameters
        ----------
        label : object
        takeable : interpret the index as indexers, default False

        Returns
        -------
        scalar value
        """
        if takeable:
            return self._values[label]

        # Similar to Index.get_value, but we do not fall back to positional
        loc = self.index.get_loc(label)
        return self.index._get_values_for_loc(self, loc, label)

    def __setitem__(self, key, value):
        key = com.apply_if_callable(key, self)
        cacher_needs_updating = self._check_is_chained_assignment_possible()

        if key is Ellipsis:
            key = slice(None)

        try:
            self._set_with_engine(key, value)
        except (KeyError, ValueError):
            values = self._values
            if is_integer(key) and not self.index.inferred_type == "integer":
                values[key] = value
            else:
                self.loc[key] = value

        except TypeError as e:
            if isinstance(key, tuple) and not isinstance(self.index, MultiIndex):
                raise ValueError("Can only tuple-index with a MultiIndex") from e

            # python 3 type errors should be raised
            if _is_unorderable_exception(e):
                raise IndexError(key) from e

            if com.is_bool_indexer(key):
                key = check_bool_indexer(self.index, key)
                try:
                    self._where(~key, value, inplace=True)
                    return
                except InvalidIndexError:
                    self._set_values(key.astype(np.bool_), value)

            else:
                self._set_with(key, value)

        if cacher_needs_updating:
            self._maybe_update_cacher()

    def _set_with_engine(self, key, value):
        # fails with AttributeError for IntervalIndex
        loc = self.index._engine.get_loc(key)
        validate_numeric_casting(self.dtype, value)
        self._values[loc] = value

    def _set_with(self, key, value):
        # other: fancy integer or otherwise
        if isinstance(key, slice):
            indexer = self.index._convert_slice_indexer(key, kind="getitem")
            return self._set_values(indexer, value)

        elif is_scalar(key) and not is_integer(key) and key not in self.index:
            # GH#12862 adding an new key to the Series
            # Note: have to exclude integers because that is ambiguously
            #  position-based
            self.loc[key] = value
            return

        else:
            if isinstance(key, tuple):
                try:
                    # TODO: no test cases that get here
                    self._set_values(key, value)
                except Exception:
                    pass

            if is_scalar(key):
                key = [key]

            if isinstance(key, Index):
                key_type = key.inferred_type
                key = key._values
            else:
                key_type = lib.infer_dtype(key, skipna=False)

            # Note: key_type == "boolean" should not occur because that
            #  should be caught by the is_bool_indexer check in __setitem__
            if key_type == "integer":
                if self.index.inferred_type == "integer":
                    self._set_labels(key, value)
                else:
                    return self._set_values(key, value)
            else:
                self._set_labels(key, value)

    def _set_labels(self, key, value):
        key = com.asarray_tuplesafe(key)
        indexer: np.ndarray = self.index.get_indexer(key)
        mask = indexer == -1
        if mask.any():
            raise ValueError(f"{key[mask]} not contained in the index")
        self._set_values(indexer, value)

    def _set_values(self, key, value):
        if isinstance(key, Series):
            key = key._values
        self._data = self._data.setitem(indexer=key, value=value)
        self._maybe_update_cacher()

    def _set_value(self, label, value, takeable: bool = False):
        """
        Quickly set single value at passed label.

        If label is not contained, a new object is created with the label
        placed at the end of the result index.

        Parameters
        ----------
        label : object
            Partial indexing with MultiIndex not allowed.
        value : object
            Scalar value.
        takeable : interpret the index as indexers, default False
        """
        try:
            if takeable:
                self._values[label] = value
            else:
                loc = self.index.get_loc(label)
                validate_numeric_casting(self.dtype, value)
                self._values[loc] = value
        except KeyError:

            # set using a non-recursive method
            self.loc[label] = value

    # ----------------------------------------------------------------------
    # Unsorted

    @property
    def _is_mixed_type(self):
        return False

    def repeat(self, repeats, axis=None) -> "Series":
        """
        Repeat elements of a Series.

        Returns a new Series where each element of the current Series
        is repeated consecutively a given number of times.

        Parameters
        ----------
        repeats : int or array of ints
            The number of repetitions for each element. This should be a
            non-negative integer. Repeating 0 times will return an empty
            Series.
        axis : None
            Must be ``None``. Has no effect but is accepted for compatibility
            with numpy.

        Returns
        -------
        Series
            Newly created Series with repeated elements.

        See Also
        --------
        Index.repeat : Equivalent function for Index.
        numpy.repeat : Similar method for :class:`numpy.ndarray`.

        Examples
        --------
        >>> s = pd.Series(['a', 'b', 'c'])
        >>> s
        0    a
        1    b
        2    c
        dtype: object
        >>> s.repeat(2)
        0    a
        0    a
        1    b
        1    b
        2    c
        2    c
        dtype: object
        >>> s.repeat([1, 2, 3])
        0    a
        1    b
        1    b
        2    c
        2    c
        2    c
        dtype: object
        """
        nv.validate_repeat(tuple(), dict(axis=axis))
        new_index = self.index.repeat(repeats)
        new_values = self._values.repeat(repeats)
        return self._constructor(new_values, index=new_index).__finalize__(self)

    def reset_index(self, level=None, drop=False, name=None, inplace=False):
        """
        Generate a new DataFrame or Series with the index reset.

        This is useful when the index needs to be treated as a column, or
        when the index is meaningless and needs to be reset to the default
        before another operation.

        Parameters
        ----------
        level : int, str, tuple, or list, default optional
            For a Series with a MultiIndex, only remove the specified levels
            from the index. Removes all levels by default.
        drop : bool, default False
            Just reset the index, without inserting it as a column in
            the new DataFrame.
        name : object, optional
            The name to use for the column containing the original Series
            values. Uses ``self.name`` by default. This argument is ignored
            when `drop` is True.
        inplace : bool, default False
            Modify the Series in place (do not create a new object).

        Returns
        -------
        Series or DataFrame
            When `drop` is False (the default), a DataFrame is returned.
            The newly created columns will come first in the DataFrame,
            followed by the original Series values.
            When `drop` is True, a `Series` is returned.
            In either case, if ``inplace=True``, no value is returned.

        See Also
        --------
        DataFrame.reset_index: Analogous function for DataFrame.

        Examples
        --------
        >>> s = pd.Series([1, 2, 3, 4], name='foo',
        ...               index=pd.Index(['a', 'b', 'c', 'd'], name='idx'))

        Generate a DataFrame with default index.

        >>> s.reset_index()
          idx  foo
        0   a    1
        1   b    2
        2   c    3
        3   d    4

        To specify the name of the new column use `name`.

        >>> s.reset_index(name='values')
          idx  values
        0   a       1
        1   b       2
        2   c       3
        3   d       4

        To generate a new Series with the default set `drop` to True.

        >>> s.reset_index(drop=True)
        0    1
        1    2
        2    3
        3    4
        Name: foo, dtype: int64

        To update the Series in place, without generating a new one
        set `inplace` to True. Note that it also requires ``drop=True``.

        >>> s.reset_index(inplace=True, drop=True)
        >>> s
        0    1
        1    2
        2    3
        3    4
        Name: foo, dtype: int64

        The `level` parameter is interesting for Series with a multi-level
        index.

        >>> arrays = [np.array(['bar', 'bar', 'baz', 'baz']),
        ...           np.array(['one', 'two', 'one', 'two'])]
        >>> s2 = pd.Series(
        ...     range(4), name='foo',
        ...     index=pd.MultiIndex.from_arrays(arrays,
        ...                                     names=['a', 'b']))

        To remove a specific level from the Index, use `level`.

        >>> s2.reset_index(level='a')
               a  foo
        b
        one  bar    0
        two  bar    1
        one  baz    2
        two  baz    3

        If `level` is not set, all levels are removed from the Index.

        >>> s2.reset_index()
             a    b  foo
        0  bar  one    0
        1  bar  two    1
        2  baz  one    2
        3  baz  two    3
        """
        inplace = validate_bool_kwarg(inplace, "inplace")
        if drop:
            new_index = ibase.default_index(len(self))
            if level is not None:
                if not isinstance(level, (tuple, list)):
                    level = [level]
                level = [self.index._get_level_number(lev) for lev in level]
                if len(level) < self.index.nlevels:
                    new_index = self.index.droplevel(level)

            if inplace:
                self.index = new_index
                # set name if it was passed, otherwise, keep the previous name
                self.name = name or self.name
            else:
                return self._constructor(
                    self._values.copy(), index=new_index
                ).__finalize__(self)
        elif inplace:
            raise TypeError(
                "Cannot reset_index inplace on a Series to create a DataFrame"
            )
        else:
            df = self.to_frame(name)
            return df.reset_index(level=level, drop=drop)

    # ----------------------------------------------------------------------
    # Rendering Methods

    def __repr__(self) -> str:
        """
        Return a string representation for a particular Series.
        """
        buf = StringIO("")
        width, height = get_terminal_size()
        max_rows = (
            height
            if get_option("display.max_rows") == 0
            else get_option("display.max_rows")
        )
        min_rows = (
            height
            if get_option("display.max_rows") == 0
            else get_option("display.min_rows")
        )
        show_dimensions = get_option("display.show_dimensions")

        self.to_string(
            buf=buf,
            name=self.name,
            dtype=self.dtype,
            min_rows=min_rows,
            max_rows=max_rows,
            length=show_dimensions,
        )
        result = buf.getvalue()

        return result

    def to_string(
        self,
        buf=None,
        na_rep="NaN",
        float_format=None,
        header=True,
        index=True,
        length=False,
        dtype=False,
        name=False,
        max_rows=None,
        min_rows=None,
    ):
        """
        Render a string representation of the Series.

        Parameters
        ----------
        buf : StringIO-like, optional
            Buffer to write to.
        na_rep : str, optional
            String representation of NaN to use, default 'NaN'.
        float_format : one-parameter function, optional
            Formatter function to apply to columns' elements if they are
            floats, default None.
        header : bool, default True
            Add the Series header (index name).
        index : bool, optional
            Add index (row) labels, default True.
        length : bool, default False
            Add the Series length.
        dtype : bool, default False
            Add the Series dtype.
        name : bool, default False
            Add the Series name if not None.
        max_rows : int, optional
            Maximum number of rows to show before truncating. If None, show
            all.
        min_rows : int, optional
            The number of rows to display in a truncated repr (when number
            of rows is above `max_rows`).

        Returns
        -------
        str or None
            String representation of Series if ``buf=None``, otherwise None.
        """
        formatter = fmt.SeriesFormatter(
            self,
            name=name,
            length=length,
            header=header,
            index=index,
            dtype=dtype,
            na_rep=na_rep,
            float_format=float_format,
            min_rows=min_rows,
            max_rows=max_rows,
        )
        result = formatter.to_string()

        # catch contract violations
        if not isinstance(result, str):
            raise AssertionError(
                "result must be of type str, type "
                f"of result is {repr(type(result).__name__)}"
            )

        if buf is None:
            return result
        else:
            try:
                buf.write(result)
            except AttributeError:
                with open(buf, "w") as f:
                    f.write(result)

    @Appender(
        """
        Examples
        --------
        >>> s = pd.Series(["elk", "pig", "dog", "quetzal"], name="animal")
        >>> print(s.to_markdown())
        |    | animal   |
        |---:|:---------|
        |  0 | elk      |
        |  1 | pig      |
        |  2 | dog      |
        |  3 | quetzal  |
        """
    )
    @Substitution(klass="Series")
    @Appender(generic._shared_docs["to_markdown"])
    def to_markdown(
        self, buf: Optional[IO[str]] = None, mode: Optional[str] = None, **kwargs
    ) -> Optional[str]:
        return self.to_frame().to_markdown(buf, mode, **kwargs)

    # ----------------------------------------------------------------------

    def items(self) -> Iterable[Tuple[Label, Any]]:
        """
        Lazily iterate over (index, value) tuples.

        This method returns an iterable tuple (index, value). This is
        convenient if you want to create a lazy iterator.

        Returns
        -------
        iterable
            Iterable of tuples containing the (index, value) pairs from a
            Series.

        See Also
        --------
        DataFrame.items : Iterate over (column name, Series) pairs.
        DataFrame.iterrows : Iterate over DataFrame rows as (index, Series) pairs.

        Examples
        --------
        >>> s = pd.Series(['A', 'B', 'C'])
        >>> for index, value in s.items():
        ...     print(f"Index : {index}, Value : {value}")
        Index : 0, Value : A
        Index : 1, Value : B
        Index : 2, Value : C
        """
        return zip(iter(self.index), iter(self))

    @Appender(items.__doc__)
    def iteritems(self) -> Iterable[Tuple[Label, Any]]:
        return self.items()

    # ----------------------------------------------------------------------
    # Misc public methods

    def keys(self) -> Index:
        """
        Return alias for index.

        Returns
        -------
        Index
            Index of the Series.
        """
        return self.index

    def to_dict(self, into=dict):
        """
        Convert Series to {label -> value} dict or dict-like object.

        Parameters
        ----------
        into : class, default dict
            The collections.abc.Mapping subclass to use as the return
            object. Can be the actual class or an empty
            instance of the mapping type you want.  If you want a
            collections.defaultdict, you must pass it initialized.

            .. versionadded:: 0.21.0

        Returns
        -------
        collections.abc.Mapping
            Key-value representation of Series.

        Examples
        --------
        >>> s = pd.Series([1, 2, 3, 4])
        >>> s.to_dict()
        {0: 1, 1: 2, 2: 3, 3: 4}
        >>> from collections import OrderedDict, defaultdict
        >>> s.to_dict(OrderedDict)
        OrderedDict([(0, 1), (1, 2), (2, 3), (3, 4)])
        >>> dd = defaultdict(list)
        >>> s.to_dict(dd)
        defaultdict(<class 'list'>, {0: 1, 1: 2, 2: 3, 3: 4})
        """
        # GH16122
        into_c = com.standardize_mapping(into)
        return into_c(self.items())

    def to_frame(self, name=None) -> "DataFrame":
        """
        Convert Series to DataFrame.

        Parameters
        ----------
        name : object, default None
            The passed name should substitute for the series name (if it has
            one).

        Returns
        -------
        DataFrame
            DataFrame representation of Series.

        Examples
        --------
        >>> s = pd.Series(["a", "b", "c"],
        ...               name="vals")
        >>> s.to_frame()
          vals
        0    a
        1    b
        2    c
        """
        if name is None:
            df = self._constructor_expanddim(self)
        else:
            df = self._constructor_expanddim({name: self})

        return df

    def _set_name(self, name, inplace=False) -> "Series":
        """
        Set the Series name.

        Parameters
        ----------
        name : str
        inplace : bool
            Whether to modify `self` directly or return a copy.
        """
        inplace = validate_bool_kwarg(inplace, "inplace")
        ser = self if inplace else self.copy()
        ser.name = name
        return ser

    @Appender(
        """
Examples
--------
>>> ser = pd.Series([390., 350., 30., 20.],
...                 index=['Falcon', 'Falcon', 'Parrot', 'Parrot'], name="Max Speed")
>>> ser
Falcon    390.0
Falcon    350.0
Parrot     30.0
Parrot     20.0
Name: Max Speed, dtype: float64
>>> ser.groupby(["a", "b", "a", "b"]).mean()
a    210.0
b    185.0
Name: Max Speed, dtype: float64
>>> ser.groupby(level=0).mean()
Falcon    370.0
Parrot     25.0
Name: Max Speed, dtype: float64
>>> ser.groupby(ser > 100).mean()
Max Speed
False     25.0
True     370.0
Name: Max Speed, dtype: float64

**Grouping by Indexes**

We can groupby different levels of a hierarchical index
using the `level` parameter:

>>> arrays = [['Falcon', 'Falcon', 'Parrot', 'Parrot'],
...           ['Captive', 'Wild', 'Captive', 'Wild']]
>>> index = pd.MultiIndex.from_arrays(arrays, names=('Animal', 'Type'))
>>> ser = pd.Series([390., 350., 30., 20.], index=index, name="Max Speed")
>>> ser
Animal  Type
Falcon  Captive    390.0
        Wild       350.0
Parrot  Captive     30.0
        Wild        20.0
Name: Max Speed, dtype: float64
>>> ser.groupby(level=0).mean()
Animal
Falcon    370.0
Parrot     25.0
Name: Max Speed, dtype: float64
>>> ser.groupby(level="Type").mean()
Type
Captive    210.0
Wild       185.0
Name: Max Speed, dtype: float64
"""
    )
    @Appender(generic._shared_docs["groupby"] % _shared_doc_kwargs)
    def groupby(
        self,
        by=None,
        axis=0,
        level=None,
        as_index: bool = True,
        sort: bool = True,
        group_keys: bool = True,
        squeeze: bool = False,
        observed: bool = False,
    ) -> "SeriesGroupBy":
        from pandas.core.groupby.generic import SeriesGroupBy

        if level is None and by is None:
            raise TypeError("You have to supply one of 'by' and 'level'")
        axis = self._get_axis_number(axis)

        return SeriesGroupBy(
            obj=self,
            keys=by,
            axis=axis,
            level=level,
            as_index=as_index,
            sort=sort,
            group_keys=group_keys,
            squeeze=squeeze,
            observed=observed,
        )

    # ----------------------------------------------------------------------
    # Statistics, overridden ndarray methods

    # TODO: integrate bottleneck

    def count(self, level=None):
        """
        Return number of non-NA/null observations in the Series.

        Parameters
        ----------
        level : int or level name, default None
            If the axis is a MultiIndex (hierarchical), count along a
            particular level, collapsing into a smaller Series.

        Returns
        -------
        int or Series (if level specified)
            Number of non-null values in the Series.

        Examples
        --------
        >>> s = pd.Series([0.0, 1.0, np.nan])
        >>> s.count()
        2
        """
        if level is None:
            return notna(self.array).sum()

        if isinstance(level, str):
            level = self.index._get_level_number(level)

        lev = self.index.levels[level]
        level_codes = np.array(self.index.codes[level], subok=False, copy=True)

        mask = level_codes == -1
        if mask.any():
            level_codes[mask] = cnt = len(lev)
            lev = lev.insert(cnt, lev._na_value)

        obs = level_codes[notna(self._values)]
        out = np.bincount(obs, minlength=len(lev) or None)
        return self._constructor(out, index=lev, dtype="int64").__finalize__(self)

    def mode(self, dropna=True) -> "Series":
        """
        Return the mode(s) of the dataset.

        Always returns Series even if only one value is returned.

        Parameters
        ----------
        dropna : bool, default True
            Don't consider counts of NaN/NaT.

            .. versionadded:: 0.24.0

        Returns
        -------
        Series
            Modes of the Series in sorted order.
        """
        # TODO: Add option for bins like value_counts()
        return algorithms.mode(self, dropna=dropna)

    def unique(self):
        """
        Return unique values of Series object.

        Uniques are returned in order of appearance. Hash table-based unique,
        therefore does NOT sort.

        Returns
        -------
        ndarray or ExtensionArray
            The unique values returned as a NumPy array. See Notes.

        See Also
        --------
        unique : Top-level unique method for any 1-d array-like object.
        Index.unique : Return Index with unique values from an Index object.

        Notes
        -----
        Returns the unique values as a NumPy array. In case of an
        extension-array backed Series, a new
        :class:`~api.extensions.ExtensionArray` of that type with just
        the unique values is returned. This includes

            * Categorical
            * Period
            * Datetime with Timezone
            * Interval
            * Sparse
            * IntegerNA

        See Examples section.

        Examples
        --------
        >>> pd.Series([2, 1, 3, 3], name='A').unique()
        array([2, 1, 3])

        >>> pd.Series([pd.Timestamp('2016-01-01') for _ in range(3)]).unique()
        array(['2016-01-01T00:00:00.000000000'], dtype='datetime64[ns]')

        >>> pd.Series([pd.Timestamp('2016-01-01', tz='US/Eastern')
        ...            for _ in range(3)]).unique()
        <DatetimeArray>
        ['2016-01-01 00:00:00-05:00']
        Length: 1, dtype: datetime64[ns, US/Eastern]

        An unordered Categorical will return categories in the order of
        appearance.

        >>> pd.Series(pd.Categorical(list('baabc'))).unique()
        [b, a, c]
        Categories (3, object): [b, a, c]

        An ordered Categorical preserves the category ordering.

        >>> pd.Series(pd.Categorical(list('baabc'), categories=list('abc'),
        ...                          ordered=True)).unique()
        [b, a, c]
        Categories (3, object): [a < b < c]
        """
        result = super().unique()
        return result

    def drop_duplicates(self, keep="first", inplace=False) -> "Series":
        """
        Return Series with duplicate values removed.

        Parameters
        ----------
        keep : {'first', 'last', ``False``}, default 'first'
            Method to handle dropping duplicates:

            - 'first' : Drop duplicates except for the first occurrence.
            - 'last' : Drop duplicates except for the last occurrence.
            - ``False`` : Drop all duplicates.

        inplace : bool, default ``False``
            If ``True``, performs operation inplace and returns None.

        Returns
        -------
        Series
            Series with duplicates dropped.

        See Also
        --------
        Index.drop_duplicates : Equivalent method on Index.
        DataFrame.drop_duplicates : Equivalent method on DataFrame.
        Series.duplicated : Related method on Series, indicating duplicate
            Series values.

        Examples
        --------
        Generate a Series with duplicated entries.

        >>> s = pd.Series(['lama', 'cow', 'lama', 'beetle', 'lama', 'hippo'],
        ...               name='animal')
        >>> s
        0      lama
        1       cow
        2      lama
        3    beetle
        4      lama
        5     hippo
        Name: animal, dtype: object

        With the 'keep' parameter, the selection behaviour of duplicated values
        can be changed. The value 'first' keeps the first occurrence for each
        set of duplicated entries. The default value of keep is 'first'.

        >>> s.drop_duplicates()
        0      lama
        1       cow
        3    beetle
        5     hippo
        Name: animal, dtype: object

        The value 'last' for parameter 'keep' keeps the last occurrence for
        each set of duplicated entries.

        >>> s.drop_duplicates(keep='last')
        1       cow
        3    beetle
        4      lama
        5     hippo
        Name: animal, dtype: object

        The value ``False`` for parameter 'keep' discards all sets of
        duplicated entries. Setting the value of 'inplace' to ``True`` performs
        the operation inplace and returns ``None``.

        >>> s.drop_duplicates(keep=False, inplace=True)
        >>> s
        1       cow
        3    beetle
        5     hippo
        Name: animal, dtype: object
        """
        return super().drop_duplicates(keep=keep, inplace=inplace)

    def duplicated(self, keep="first") -> "Series":
        """
        Indicate duplicate Series values.

        Duplicated values are indicated as ``True`` values in the resulting
        Series. Either all duplicates, all except the first or all except the
        last occurrence of duplicates can be indicated.

        Parameters
        ----------
        keep : {'first', 'last', False}, default 'first'
            Method to handle dropping duplicates:

            - 'first' : Mark duplicates as ``True`` except for the first
              occurrence.
            - 'last' : Mark duplicates as ``True`` except for the last
              occurrence.
            - ``False`` : Mark all duplicates as ``True``.

        Returns
        -------
        Series
            Series indicating whether each value has occurred in the
            preceding values.

        See Also
        --------
        Index.duplicated : Equivalent method on pandas.Index.
        DataFrame.duplicated : Equivalent method on pandas.DataFrame.
        Series.drop_duplicates : Remove duplicate values from Series.

        Examples
        --------
        By default, for each set of duplicated values, the first occurrence is
        set on False and all others on True:

        >>> animals = pd.Series(['lama', 'cow', 'lama', 'beetle', 'lama'])
        >>> animals.duplicated()
        0    False
        1    False
        2     True
        3    False
        4     True
        dtype: bool

        which is equivalent to

        >>> animals.duplicated(keep='first')
        0    False
        1    False
        2     True
        3    False
        4     True
        dtype: bool

        By using 'last', the last occurrence of each set of duplicated values
        is set on False and all others on True:

        >>> animals.duplicated(keep='last')
        0     True
        1    False
        2     True
        3    False
        4    False
        dtype: bool

        By setting keep on ``False``, all duplicates are True:

        >>> animals.duplicated(keep=False)
        0     True
        1    False
        2     True
        3    False
        4     True
        dtype: bool
        """
        return super().duplicated(keep=keep)

    def idxmin(self, axis=0, skipna=True, *args, **kwargs):
        """
        Return the row label of the minimum value.

        If multiple values equal the minimum, the first row label with that
        value is returned.

        Parameters
        ----------
        axis : int, default 0
            For compatibility with DataFrame.idxmin. Redundant for application
            on Series.
        skipna : bool, default True
            Exclude NA/null values. If the entire Series is NA, the result
            will be NA.
        *args, **kwargs
            Additional arguments and keywords have no effect but might be
            accepted for compatibility with NumPy.

        Returns
        -------
        Index
            Label of the minimum value.

        Raises
        ------
        ValueError
            If the Series is empty.

        See Also
        --------
        numpy.argmin : Return indices of the minimum values
            along the given axis.
        DataFrame.idxmin : Return index of first occurrence of minimum
            over requested axis.
        Series.idxmax : Return index *label* of the first occurrence
            of maximum of values.

        Notes
        -----
        This method is the Series version of ``ndarray.argmin``. This method
        returns the label of the minimum, while ``ndarray.argmin`` returns
        the position. To get the position, use ``series.values.argmin()``.

        Examples
        --------
        >>> s = pd.Series(data=[1, None, 4, 1],
        ...               index=['A', 'B', 'C', 'D'])
        >>> s
        A    1.0
        B    NaN
        C    4.0
        D    1.0
        dtype: float64

        >>> s.idxmin()
        'A'

        If `skipna` is False and there is an NA value in the data,
        the function returns ``nan``.

        >>> s.idxmin(skipna=False)
        nan
        """
        skipna = nv.validate_argmin_with_skipna(skipna, args, kwargs)
        i = nanops.nanargmin(self._values, skipna=skipna)
        if i == -1:
            return np.nan
        return self.index[i]

    def idxmax(self, axis=0, skipna=True, *args, **kwargs):
        """
        Return the row label of the maximum value.

        If multiple values equal the maximum, the first row label with that
        value is returned.

        Parameters
        ----------
        axis : int, default 0
            For compatibility with DataFrame.idxmax. Redundant for application
            on Series.
        skipna : bool, default True
            Exclude NA/null values. If the entire Series is NA, the result
            will be NA.
        *args, **kwargs
            Additional arguments and keywords have no effect but might be
            accepted for compatibility with NumPy.

        Returns
        -------
        Index
            Label of the maximum value.

        Raises
        ------
        ValueError
            If the Series is empty.

        See Also
        --------
        numpy.argmax : Return indices of the maximum values
            along the given axis.
        DataFrame.idxmax : Return index of first occurrence of maximum
            over requested axis.
        Series.idxmin : Return index *label* of the first occurrence
            of minimum of values.

        Notes
        -----
        This method is the Series version of ``ndarray.argmax``. This method
        returns the label of the maximum, while ``ndarray.argmax`` returns
        the position. To get the position, use ``series.values.argmax()``.

        Examples
        --------
        >>> s = pd.Series(data=[1, None, 4, 3, 4],
        ...               index=['A', 'B', 'C', 'D', 'E'])
        >>> s
        A    1.0
        B    NaN
        C    4.0
        D    3.0
        E    4.0
        dtype: float64

        >>> s.idxmax()
        'C'

        If `skipna` is False and there is an NA value in the data,
        the function returns ``nan``.

        >>> s.idxmax(skipna=False)
        nan
        """
        skipna = nv.validate_argmax_with_skipna(skipna, args, kwargs)
        i = nanops.nanargmax(self._values, skipna=skipna)
        if i == -1:
            return np.nan
        return self.index[i]

    def round(self, decimals=0, *args, **kwargs) -> "Series":
        """
        Round each value in a Series to the given number of decimals.

        Parameters
        ----------
        decimals : int, default 0
            Number of decimal places to round to. If decimals is negative,
            it specifies the number of positions to the left of the decimal point.
        *args, **kwargs
            Additional arguments and keywords have no effect but might be
            accepted for compatibility with NumPy.

        Returns
        -------
        Series
            Rounded values of the Series.

        See Also
        --------
        numpy.around : Round values of an np.array.
        DataFrame.round : Round values of a DataFrame.

        Examples
        --------
        >>> s = pd.Series([0.1, 1.3, 2.7])
        >>> s.round()
        0    0.0
        1    1.0
        2    3.0
        dtype: float64
        """
        nv.validate_round(args, kwargs)
        result = self._values.round(decimals)
        result = self._constructor(result, index=self.index).__finalize__(self)

        return result

    def quantile(self, q=0.5, interpolation="linear"):
        """
        Return value at the given quantile.

        Parameters
        ----------
        q : float or array-like, default 0.5 (50% quantile)
            The quantile(s) to compute, which can lie in range: 0 <= q <= 1.
        interpolation : {'linear', 'lower', 'higher', 'midpoint', 'nearest'}
            This optional parameter specifies the interpolation method to use,
            when the desired quantile lies between two data points `i` and `j`:

                * linear: `i + (j - i) * fraction`, where `fraction` is the
                  fractional part of the index surrounded by `i` and `j`.
                * lower: `i`.
                * higher: `j`.
                * nearest: `i` or `j` whichever is nearest.
                * midpoint: (`i` + `j`) / 2.

        Returns
        -------
        float or Series
            If ``q`` is an array, a Series will be returned where the
            index is ``q`` and the values are the quantiles, otherwise
            a float will be returned.

        See Also
        --------
        core.window.Rolling.quantile : Calculate the rolling quantile.
        numpy.percentile : Returns the q-th percentile(s) of the array elements.

        Examples
        --------
        >>> s = pd.Series([1, 2, 3, 4])
        >>> s.quantile(.5)
        2.5
        >>> s.quantile([.25, .5, .75])
        0.25    1.75
        0.50    2.50
        0.75    3.25
        dtype: float64
        """
        validate_percentile(q)

        # We dispatch to DataFrame so that core.internals only has to worry
        #  about 2D cases.
        df = self.to_frame()

        result = df.quantile(q=q, interpolation=interpolation, numeric_only=False)
        if result.ndim == 2:
            result = result.iloc[:, 0]

        if is_list_like(q):
            result.name = self.name
            return self._constructor(result, index=Float64Index(q), name=self.name)
        else:
            # scalar
            return result.iloc[0]

    def corr(self, other, method="pearson", min_periods=None) -> float:
        """
        Compute correlation with `other` Series, excluding missing values.

        Parameters
        ----------
        other : Series
            Series with which to compute the correlation.
        method : {'pearson', 'kendall', 'spearman'} or callable
            Method used to compute correlation:

            - pearson : Standard correlation coefficient
            - kendall : Kendall Tau correlation coefficient
            - spearman : Spearman rank correlation
            - callable: Callable with input two 1d ndarrays and returning a float.

            .. versionadded:: 0.24.0
                Note that the returned matrix from corr will have 1 along the
                diagonals and will be symmetric regardless of the callable's
                behavior.
        min_periods : int, optional
            Minimum number of observations needed to have a valid result.

        Returns
        -------
        float
            Correlation with other.

        Examples
        --------
        >>> def histogram_intersection(a, b):
        ...     v = np.minimum(a, b).sum().round(decimals=1)
        ...     return v
        >>> s1 = pd.Series([.2, .0, .6, .2])
        >>> s2 = pd.Series([.3, .6, .0, .1])
        >>> s1.corr(s2, method=histogram_intersection)
        0.3
        """
        this, other = self.align(other, join="inner", copy=False)
        if len(this) == 0:
            return np.nan

        if method in ["pearson", "spearman", "kendall"] or callable(method):
            return nanops.nancorr(
                this.values, other.values, method=method, min_periods=min_periods
            )

        raise ValueError(
            "method must be either 'pearson', "
            "'spearman', 'kendall', or a callable, "
            f"'{method}' was supplied"
        )

    def cov(self, other, min_periods=None) -> float:
        """
        Compute covariance with Series, excluding missing values.

        Parameters
        ----------
        other : Series
            Series with which to compute the covariance.
        min_periods : int, optional
            Minimum number of observations needed to have a valid result.

        Returns
        -------
        float
            Covariance between Series and other normalized by N-1
            (unbiased estimator).

        Examples
        --------
        >>> s1 = pd.Series([0.90010907, 0.13484424, 0.62036035])
        >>> s2 = pd.Series([0.12528585, 0.26962463, 0.51111198])
        >>> s1.cov(s2)
        -0.01685762652715874
        """
        this, other = self.align(other, join="inner", copy=False)
        if len(this) == 0:
            return np.nan
        return nanops.nancov(this.values, other.values, min_periods=min_periods)

    def diff(self, periods=1) -> "Series":
        """
        First discrete difference of element.

        Calculates the difference of a Series element compared with another
        element in the Series (default is element in previous row).

        Parameters
        ----------
        periods : int, default 1
            Periods to shift for calculating difference, accepts negative
            values.

        Returns
        -------
        Series
            First differences of the Series.

        See Also
        --------
        Series.pct_change: Percent change over given number of periods.
        Series.shift: Shift index by desired number of periods with an
            optional time freq.
        DataFrame.diff: First discrete difference of object.

        Notes
        -----
        For boolean dtypes, this uses :meth:`operator.xor` rather than
        :meth:`operator.sub`.

        Examples
        --------
        Difference with previous row

        >>> s = pd.Series([1, 1, 2, 3, 5, 8])
        >>> s.diff()
        0    NaN
        1    0.0
        2    1.0
        3    1.0
        4    2.0
        5    3.0
        dtype: float64

        Difference with 3rd previous row

        >>> s.diff(periods=3)
        0    NaN
        1    NaN
        2    NaN
        3    2.0
        4    4.0
        5    6.0
        dtype: float64

        Difference with following row

        >>> s.diff(periods=-1)
        0    0.0
        1   -1.0
        2   -1.0
        3   -2.0
        4   -3.0
        5    NaN
        dtype: float64
        """
        result = algorithms.diff(self.array, periods)
        return self._constructor(result, index=self.index).__finalize__(self)

    def autocorr(self, lag=1) -> float:
        """
        Compute the lag-N autocorrelation.

        This method computes the Pearson correlation between
        the Series and its shifted self.

        Parameters
        ----------
        lag : int, default 1
            Number of lags to apply before performing autocorrelation.

        Returns
        -------
        float
            The Pearson correlation between self and self.shift(lag).

        See Also
        --------
        Series.corr : Compute the correlation between two Series.
        Series.shift : Shift index by desired number of periods.
        DataFrame.corr : Compute pairwise correlation of columns.
        DataFrame.corrwith : Compute pairwise correlation between rows or
            columns of two DataFrame objects.

        Notes
        -----
        If the Pearson correlation is not well defined return 'NaN'.

        Examples
        --------
        >>> s = pd.Series([0.25, 0.5, 0.2, -0.05])
        >>> s.autocorr()  # doctest: +ELLIPSIS
        0.10355...
        >>> s.autocorr(lag=2)  # doctest: +ELLIPSIS
        -0.99999...

        If the Pearson correlation is not well defined, then 'NaN' is returned.

        >>> s = pd.Series([1, 0, 0, 0])
        >>> s.autocorr()
        nan
        """
        return self.corr(self.shift(lag))

    def dot(self, other):
        """
        Compute the dot product between the Series and the columns of other.

        This method computes the dot product between the Series and another
        one, or the Series and each columns of a DataFrame, or the Series and
        each columns of an array.

        It can also be called using `self @ other` in Python >= 3.5.

        Parameters
        ----------
        other : Series, DataFrame or array-like
            The other object to compute the dot product with its columns.

        Returns
        -------
        scalar, Series or numpy.ndarray
            Return the dot product of the Series and other if other is a
            Series, the Series of the dot product of Series and each rows of
            other if other is a DataFrame or a numpy.ndarray between the Series
            and each columns of the numpy array.

        See Also
        --------
        DataFrame.dot: Compute the matrix product with the DataFrame.
        Series.mul: Multiplication of series and other, element-wise.

        Notes
        -----
        The Series and other has to share the same index if other is a Series
        or a DataFrame.

        Examples
        --------
        >>> s = pd.Series([0, 1, 2, 3])
        >>> other = pd.Series([-1, 2, -3, 4])
        >>> s.dot(other)
        8
        >>> s @ other
        8
        >>> df = pd.DataFrame([[0, 1], [-2, 3], [4, -5], [6, 7]])
        >>> s.dot(df)
        0    24
        1    14
        dtype: int64
        >>> arr = np.array([[0, 1], [-2, 3], [4, -5], [6, 7]])
        >>> s.dot(arr)
        array([24, 14])
        """
        if isinstance(other, (Series, ABCDataFrame)):
            common = self.index.union(other.index)
            if len(common) > len(self.index) or len(common) > len(other.index):
                raise ValueError("matrices are not aligned")

            left = self.reindex(index=common, copy=False)
            right = other.reindex(index=common, copy=False)
            lvals = left.values
            rvals = right.values
        else:
            lvals = self.values
            rvals = np.asarray(other)
            if lvals.shape[0] != rvals.shape[0]:
                raise Exception(
                    f"Dot product shape mismatch, {lvals.shape} vs {rvals.shape}"
                )

        if isinstance(other, ABCDataFrame):
            return self._constructor(
                np.dot(lvals, rvals), index=other.columns
            ).__finalize__(self)
        elif isinstance(other, Series):
            return np.dot(lvals, rvals)
        elif isinstance(rvals, np.ndarray):
            return np.dot(lvals, rvals)
        else:  # pragma: no cover
            raise TypeError(f"unsupported type: {type(other)}")

    def __matmul__(self, other):
        """
        Matrix multiplication using binary `@` operator in Python>=3.5.
        """
        return self.dot(other)

    def __rmatmul__(self, other):
        """
        Matrix multiplication using binary `@` operator in Python>=3.5.
        """
        return self.dot(np.transpose(other))

    @Substitution(klass="Series")
    @Appender(base._shared_docs["searchsorted"])
    def searchsorted(self, value, side="left", sorter=None):
        return algorithms.searchsorted(self._values, value, side=side, sorter=sorter)

    # -------------------------------------------------------------------
    # Combination

    def append(self, to_append, ignore_index=False, verify_integrity=False):
        """
        Concatenate two or more Series.

        Parameters
        ----------
        to_append : Series or list/tuple of Series
            Series to append with self.
        ignore_index : bool, default False
            If True, do not use the index labels.
        verify_integrity : bool, default False
            If True, raise Exception on creating index with duplicates.

        Returns
        -------
        Series
            Concatenated Series.

        See Also
        --------
        concat : General function to concatenate DataFrame or Series objects.

        Notes
        -----
        Iteratively appending to a Series can be more computationally intensive
        than a single concatenate. A better solution is to append values to a
        list and then concatenate the list with the original Series all at
        once.

        Examples
        --------
        >>> s1 = pd.Series([1, 2, 3])
        >>> s2 = pd.Series([4, 5, 6])
        >>> s3 = pd.Series([4, 5, 6], index=[3, 4, 5])
        >>> s1.append(s2)
        0    1
        1    2
        2    3
        0    4
        1    5
        2    6
        dtype: int64

        >>> s1.append(s3)
        0    1
        1    2
        2    3
        3    4
        4    5
        5    6
        dtype: int64

        With `ignore_index` set to True:

        >>> s1.append(s2, ignore_index=True)
        0    1
        1    2
        2    3
        3    4
        4    5
        5    6
        dtype: int64

        With `verify_integrity` set to True:

        >>> s1.append(s2, verify_integrity=True)
        Traceback (most recent call last):
        ...
        ValueError: Indexes have overlapping values: [0, 1, 2]
        """
        from pandas.core.reshape.concat import concat

        if isinstance(to_append, (list, tuple)):
            to_concat = [self]
            to_concat.extend(to_append)
        else:
            to_concat = [self, to_append]
        if any(isinstance(x, (ABCDataFrame,)) for x in to_concat[1:]):
            msg = (
                f"to_append should be a Series or list/tuple of Series, "
                f"got DataFrame"
            )
            raise TypeError(msg)
        return concat(
            to_concat, ignore_index=ignore_index, verify_integrity=verify_integrity
        )

    def _binop(self, other, func, level=None, fill_value=None):
        """
        Perform generic binary operation with optional fill value.

        Parameters
        ----------
        other : Series
        func : binary operator
        fill_value : float or object
            Value to substitute for NA/null values. If both Series are NA in a
            location, the result will be NA regardless of the passed fill value.
        level : int or level name, default None
            Broadcast across a level, matching Index values on the
            passed MultiIndex level.

        Returns
        -------
        Series
        """
        if not isinstance(other, Series):
            raise AssertionError("Other operand must be Series")

        new_index = self.index
        this = self

        if not self.index.equals(other.index):
            this, other = self.align(other, level=level, join="outer", copy=False)
            new_index = this.index

        this_vals, other_vals = ops.fill_binop(this.values, other.values, fill_value)

        with np.errstate(all="ignore"):
            result = func(this_vals, other_vals)

        name = ops.get_op_result_name(self, other)
        ret = ops._construct_result(self, result, new_index, name)
        return ret

    def combine(self, other, func, fill_value=None) -> "Series":
        """
        Combine the Series with a Series or scalar according to `func`.

        Combine the Series and `other` using `func` to perform elementwise
        selection for combined Series.
        `fill_value` is assumed when value is missing at some index
        from one of the two objects being combined.

        Parameters
        ----------
        other : Series or scalar
            The value(s) to be combined with the `Series`.
        func : function
            Function that takes two scalars as inputs and returns an element.
        fill_value : scalar, optional
            The value to assume when an index is missing from
            one Series or the other. The default specifies to use the
            appropriate NaN value for the underlying dtype of the Series.

        Returns
        -------
        Series
            The result of combining the Series with the other object.

        See Also
        --------
        Series.combine_first : Combine Series values, choosing the calling
            Series' values first.

        Examples
        --------
        Consider 2 Datasets ``s1`` and ``s2`` containing
        highest clocked speeds of different birds.

        >>> s1 = pd.Series({'falcon': 330.0, 'eagle': 160.0})
        >>> s1
        falcon    330.0
        eagle     160.0
        dtype: float64
        >>> s2 = pd.Series({'falcon': 345.0, 'eagle': 200.0, 'duck': 30.0})
        >>> s2
        falcon    345.0
        eagle     200.0
        duck       30.0
        dtype: float64

        Now, to combine the two datasets and view the highest speeds
        of the birds across the two datasets

        >>> s1.combine(s2, max)
        duck        NaN
        eagle     200.0
        falcon    345.0
        dtype: float64

        In the previous example, the resulting value for duck is missing,
        because the maximum of a NaN and a float is a NaN.
        So, in the example, we set ``fill_value=0``,
        so the maximum value returned will be the value from some dataset.

        >>> s1.combine(s2, max, fill_value=0)
        duck       30.0
        eagle     200.0
        falcon    345.0
        dtype: float64
        """
        if fill_value is None:
            fill_value = na_value_for_dtype(self.dtype, compat=False)

        if isinstance(other, Series):
            # If other is a Series, result is based on union of Series,
            # so do this element by element
            new_index = self.index.union(other.index)
            new_name = ops.get_op_result_name(self, other)
            new_values = []
            for idx in new_index:
                lv = self.get(idx, fill_value)
                rv = other.get(idx, fill_value)
                with np.errstate(all="ignore"):
                    new_values.append(func(lv, rv))
        else:
            # Assume that other is a scalar, so apply the function for
            # each element in the Series
            new_index = self.index
            with np.errstate(all="ignore"):
                new_values = [func(lv, other) for lv in self._values]
            new_name = self.name

<<<<<<< HEAD
        new_values = np.asarray(new_values)
        if is_categorical_dtype(self.dtype) or is_datetime64tz_dtype(self.dtype):
            # if we let dt64tz through, try_cast_to_ea would incorrectly
            #  allow bool through
            pass
        elif is_extension_array_dtype(self.dtype):
            # TODO: can we do this for only SparseDtype?
=======
        if is_categorical_dtype(self.dtype):
            pass
        elif is_extension_array_dtype(self.dtype):
>>>>>>> 2b342753
            # The function can return something of any type, so check
            # if the type is compatible with the calling EA.
            new_values = try_cast_to_ea(self._values, new_values)
        return self._constructor(new_values, index=new_index, name=new_name)

    def combine_first(self, other) -> "Series":
        """
        Combine Series values, choosing the calling Series's values first.

        Parameters
        ----------
        other : Series
            The value(s) to be combined with the `Series`.

        Returns
        -------
        Series
            The result of combining the Series with the other object.

        See Also
        --------
        Series.combine : Perform elementwise operation on two Series
            using a given function.

        Notes
        -----
        Result index will be the union of the two indexes.

        Examples
        --------
        >>> s1 = pd.Series([1, np.nan])
        >>> s2 = pd.Series([3, 4])
        >>> s1.combine_first(s2)
        0    1.0
        1    4.0
        dtype: float64
        """
        new_index = self.index.union(other.index)
        this = self.reindex(new_index, copy=False)
        other = other.reindex(new_index, copy=False)
        if this.dtype.kind == "M" and other.dtype.kind != "M":
            other = to_datetime(other)

        return this.where(notna(this), other)

    def update(self, other) -> None:
        """
        Modify Series in place using non-NA values from passed
        Series. Aligns on index.

        Parameters
        ----------
        other : Series

        Examples
        --------
        >>> s = pd.Series([1, 2, 3])
        >>> s.update(pd.Series([4, 5, 6]))
        >>> s
        0    4
        1    5
        2    6
        dtype: int64

        >>> s = pd.Series(['a', 'b', 'c'])
        >>> s.update(pd.Series(['d', 'e'], index=[0, 2]))
        >>> s
        0    d
        1    b
        2    e
        dtype: object

        >>> s = pd.Series([1, 2, 3])
        >>> s.update(pd.Series([4, 5, 6, 7, 8]))
        >>> s
        0    4
        1    5
        2    6
        dtype: int64

        If ``other`` contains NaNs the corresponding values are not updated
        in the original Series.

        >>> s = pd.Series([1, 2, 3])
        >>> s.update(pd.Series([4, np.nan, 6]))
        >>> s
        0    4
        1    2
        2    6
        dtype: int64
        """
        other = other.reindex_like(self)
        mask = notna(other)

        self._data = self._data.putmask(mask=mask, new=other, inplace=True)
        self._maybe_update_cacher()

    # ----------------------------------------------------------------------
    # Reindexing, sorting

    def sort_values(
        self,
        axis=0,
        ascending=True,
        inplace: bool = False,
        kind: str = "quicksort",
        na_position: str = "last",
        ignore_index: bool = False,
    ):
        """
        Sort by the values.

        Sort a Series in ascending or descending order by some
        criterion.

        Parameters
        ----------
        axis : {0 or 'index'}, default 0
            Axis to direct sorting. The value 'index' is accepted for
            compatibility with DataFrame.sort_values.
        ascending : bool, default True
            If True, sort values in ascending order, otherwise descending.
        inplace : bool, default False
            If True, perform operation in-place.
        kind : {'quicksort', 'mergesort' or 'heapsort'}, default 'quicksort'
            Choice of sorting algorithm. See also :func:`numpy.sort` for more
            information. 'mergesort' is the only stable  algorithm.
        na_position : {'first' or 'last'}, default 'last'
            Argument 'first' puts NaNs at the beginning, 'last' puts NaNs at
            the end.
        ignore_index : bool, default False
             If True, the resulting axis will be labeled 0, 1, …, n - 1.

             .. versionadded:: 1.0.0

        Returns
        -------
        Series
            Series ordered by values.

        See Also
        --------
        Series.sort_index : Sort by the Series indices.
        DataFrame.sort_values : Sort DataFrame by the values along either axis.
        DataFrame.sort_index : Sort DataFrame by indices.

        Examples
        --------
        >>> s = pd.Series([np.nan, 1, 3, 10, 5])
        >>> s
        0     NaN
        1     1.0
        2     3.0
        3     10.0
        4     5.0
        dtype: float64

        Sort values ascending order (default behaviour)

        >>> s.sort_values(ascending=True)
        1     1.0
        2     3.0
        4     5.0
        3    10.0
        0     NaN
        dtype: float64

        Sort values descending order

        >>> s.sort_values(ascending=False)
        3    10.0
        4     5.0
        2     3.0
        1     1.0
        0     NaN
        dtype: float64

        Sort values inplace

        >>> s.sort_values(ascending=False, inplace=True)
        >>> s
        3    10.0
        4     5.0
        2     3.0
        1     1.0
        0     NaN
        dtype: float64

        Sort values putting NAs first

        >>> s.sort_values(na_position='first')
        0     NaN
        1     1.0
        2     3.0
        4     5.0
        3    10.0
        dtype: float64

        Sort a series of strings

        >>> s = pd.Series(['z', 'b', 'd', 'a', 'c'])
        >>> s
        0    z
        1    b
        2    d
        3    a
        4    c
        dtype: object

        >>> s.sort_values()
        3    a
        1    b
        4    c
        2    d
        0    z
        dtype: object
        """
        inplace = validate_bool_kwarg(inplace, "inplace")
        # Validate the axis parameter
        self._get_axis_number(axis)

        # GH 5856/5853
        if inplace and self._is_cached:
            raise ValueError(
                "This Series is a view of some other array, to "
                "sort in-place you must create a copy"
            )

        def _try_kind_sort(arr):
            # easier to ask forgiveness than permission
            try:
                # if kind==mergesort, it can fail for object dtype
                return arr.argsort(kind=kind)
            except TypeError:
                # stable sort not available for object dtype
                # uses the argsort default quicksort
                return arr.argsort(kind="quicksort")

        arr = self._values
        sorted_index = np.empty(len(self), dtype=np.int32)

        bad = isna(arr)

        good = ~bad
        idx = ibase.default_index(len(self))

        argsorted = _try_kind_sort(arr[good])

        if is_list_like(ascending):
            if len(ascending) != 1:
                raise ValueError(
                    f"Length of ascending ({len(ascending)}) must be 1 for Series"
                )
            ascending = ascending[0]

        if not is_bool(ascending):
            raise ValueError("ascending must be boolean")

        if not ascending:
            argsorted = argsorted[::-1]

        if na_position == "last":
            n = good.sum()
            sorted_index[:n] = idx[good][argsorted]
            sorted_index[n:] = idx[bad]
        elif na_position == "first":
            n = bad.sum()
            sorted_index[n:] = idx[good][argsorted]
            sorted_index[:n] = idx[bad]
        else:
            raise ValueError(f"invalid na_position: {na_position}")

        result = self._constructor(arr[sorted_index], index=self.index[sorted_index])

        if ignore_index:
            result.index = ibase.default_index(len(sorted_index))

        if inplace:
            self._update_inplace(result)
        else:
            return result.__finalize__(self)

    def sort_index(
        self,
        axis=0,
        level=None,
        ascending: bool = True,
        inplace: bool = False,
        kind: str = "quicksort",
        na_position: str = "last",
        sort_remaining: bool = True,
        ignore_index: bool = False,
    ):
        """
        Sort Series by index labels.

        Returns a new Series sorted by label if `inplace` argument is
        ``False``, otherwise updates the original series and returns None.

        Parameters
        ----------
        axis : int, default 0
            Axis to direct sorting. This can only be 0 for Series.
        level : int, optional
            If not None, sort on values in specified index level(s).
        ascending : bool or list of bools, default True
            Sort ascending vs. descending. When the index is a MultiIndex the
            sort direction can be controlled for each level individually.
        inplace : bool, default False
            If True, perform operation in-place.
        kind : {'quicksort', 'mergesort', 'heapsort'}, default 'quicksort'
            Choice of sorting algorithm. See also :func:`numpy.sort` for more
            information.  'mergesort' is the only stable algorithm. For
            DataFrames, this option is only applied when sorting on a single
            column or label.
        na_position : {'first', 'last'}, default 'last'
            If 'first' puts NaNs at the beginning, 'last' puts NaNs at the end.
            Not implemented for MultiIndex.
        sort_remaining : bool, default True
            If True and sorting by level and index is multilevel, sort by other
            levels too (in order) after sorting by specified level.
        ignore_index : bool, default False
            If True, the resulting axis will be labeled 0, 1, …, n - 1.

            .. versionadded:: 1.0.0

        Returns
        -------
        Series
            The original Series sorted by the labels.

        See Also
        --------
        DataFrame.sort_index: Sort DataFrame by the index.
        DataFrame.sort_values: Sort DataFrame by the value.
        Series.sort_values : Sort Series by the value.

        Examples
        --------
        >>> s = pd.Series(['a', 'b', 'c', 'd'], index=[3, 2, 1, 4])
        >>> s.sort_index()
        1    c
        2    b
        3    a
        4    d
        dtype: object

        Sort Descending

        >>> s.sort_index(ascending=False)
        4    d
        3    a
        2    b
        1    c
        dtype: object

        Sort Inplace

        >>> s.sort_index(inplace=True)
        >>> s
        1    c
        2    b
        3    a
        4    d
        dtype: object

        By default NaNs are put at the end, but use `na_position` to place
        them at the beginning

        >>> s = pd.Series(['a', 'b', 'c', 'd'], index=[3, 2, 1, np.nan])
        >>> s.sort_index(na_position='first')
        NaN     d
         1.0    c
         2.0    b
         3.0    a
        dtype: object

        Specify index level to sort

        >>> arrays = [np.array(['qux', 'qux', 'foo', 'foo',
        ...                     'baz', 'baz', 'bar', 'bar']),
        ...           np.array(['two', 'one', 'two', 'one',
        ...                     'two', 'one', 'two', 'one'])]
        >>> s = pd.Series([1, 2, 3, 4, 5, 6, 7, 8], index=arrays)
        >>> s.sort_index(level=1)
        bar  one    8
        baz  one    6
        foo  one    4
        qux  one    2
        bar  two    7
        baz  two    5
        foo  two    3
        qux  two    1
        dtype: int64

        Does not sort by remaining levels when sorting by levels

        >>> s.sort_index(level=1, sort_remaining=False)
        qux  one    2
        foo  one    4
        baz  one    6
        bar  one    8
        qux  two    1
        foo  two    3
        baz  two    5
        bar  two    7
        dtype: int64
        """
        # TODO: this can be combined with DataFrame.sort_index impl as
        # almost identical
        inplace = validate_bool_kwarg(inplace, "inplace")
        # Validate the axis parameter
        self._get_axis_number(axis)
        index = self.index

        if level is not None:
            new_index, indexer = index.sortlevel(
                level, ascending=ascending, sort_remaining=sort_remaining
            )
        elif isinstance(index, MultiIndex):
            from pandas.core.sorting import lexsort_indexer

            labels = index._sort_levels_monotonic()
            indexer = lexsort_indexer(
                labels._get_codes_for_sorting(),
                orders=ascending,
                na_position=na_position,
            )
        else:
            from pandas.core.sorting import nargsort

            # Check monotonic-ness before sort an index
            # GH11080
            if (ascending and index.is_monotonic_increasing) or (
                not ascending and index.is_monotonic_decreasing
            ):
                if inplace:
                    return
                else:
                    return self.copy()

            indexer = nargsort(
                index, kind=kind, ascending=ascending, na_position=na_position
            )

        indexer = ensure_platform_int(indexer)
        new_index = index.take(indexer)
        new_index = new_index._sort_levels_monotonic()

        new_values = self._values.take(indexer)
        result = self._constructor(new_values, index=new_index)

        if ignore_index:
            result.index = ibase.default_index(len(result))

        if inplace:
            self._update_inplace(result)
        else:
            return result.__finalize__(self)

    def argsort(self, axis=0, kind="quicksort", order=None) -> "Series":
        """
        Override ndarray.argsort. Argsorts the value, omitting NA/null values,
        and places the result in the same locations as the non-NA values.

        Parameters
        ----------
        axis : {0 or "index"}
            Has no effect but is accepted for compatibility with numpy.
        kind : {'mergesort', 'quicksort', 'heapsort'}, default 'quicksort'
            Choice of sorting algorithm. See np.sort for more
            information. 'mergesort' is the only stable algorithm.
        order : None
            Has no effect but is accepted for compatibility with numpy.

        Returns
        -------
        Series
            Positions of values within the sort order with -1 indicating
            nan values.

        See Also
        --------
        numpy.ndarray.argsort : Returns the indices that would sort this array.
        """
        values = self._values
        mask = isna(values)

        if mask.any():
            result = Series(-1, index=self.index, name=self.name, dtype="int64")
            notmask = ~mask
            result[notmask] = np.argsort(values[notmask], kind=kind)
            return self._constructor(result, index=self.index).__finalize__(self)
        else:
            return self._constructor(
                np.argsort(values, kind=kind), index=self.index, dtype="int64"
            ).__finalize__(self)

    def nlargest(self, n=5, keep="first") -> "Series":
        """
        Return the largest `n` elements.

        Parameters
        ----------
        n : int, default 5
            Return this many descending sorted values.
        keep : {'first', 'last', 'all'}, default 'first'
            When there are duplicate values that cannot all fit in a
            Series of `n` elements:

            - ``first`` : return the first `n` occurrences in order
                of appearance.
            - ``last`` : return the last `n` occurrences in reverse
                order of appearance.
            - ``all`` : keep all occurrences. This can result in a Series of
                size larger than `n`.

        Returns
        -------
        Series
            The `n` largest values in the Series, sorted in decreasing order.

        See Also
        --------
        Series.nsmallest: Get the `n` smallest elements.
        Series.sort_values: Sort Series by values.
        Series.head: Return the first `n` rows.

        Notes
        -----
        Faster than ``.sort_values(ascending=False).head(n)`` for small `n`
        relative to the size of the ``Series`` object.

        Examples
        --------
        >>> countries_population = {"Italy": 59000000, "France": 65000000,
        ...                         "Malta": 434000, "Maldives": 434000,
        ...                         "Brunei": 434000, "Iceland": 337000,
        ...                         "Nauru": 11300, "Tuvalu": 11300,
        ...                         "Anguilla": 11300, "Monserat": 5200}
        >>> s = pd.Series(countries_population)
        >>> s
        Italy       59000000
        France      65000000
        Malta         434000
        Maldives      434000
        Brunei        434000
        Iceland       337000
        Nauru          11300
        Tuvalu         11300
        Anguilla       11300
        Monserat        5200
        dtype: int64

        The `n` largest elements where ``n=5`` by default.

        >>> s.nlargest()
        France      65000000
        Italy       59000000
        Malta         434000
        Maldives      434000
        Brunei        434000
        dtype: int64

        The `n` largest elements where ``n=3``. Default `keep` value is 'first'
        so Malta will be kept.

        >>> s.nlargest(3)
        France    65000000
        Italy     59000000
        Malta       434000
        dtype: int64

        The `n` largest elements where ``n=3`` and keeping the last duplicates.
        Brunei will be kept since it is the last with value 434000 based on
        the index order.

        >>> s.nlargest(3, keep='last')
        France      65000000
        Italy       59000000
        Brunei        434000
        dtype: int64

        The `n` largest elements where ``n=3`` with all duplicates kept. Note
        that the returned Series has five elements due to the three duplicates.

        >>> s.nlargest(3, keep='all')
        France      65000000
        Italy       59000000
        Malta         434000
        Maldives      434000
        Brunei        434000
        dtype: int64
        """
        return algorithms.SelectNSeries(self, n=n, keep=keep).nlargest()

    def nsmallest(self, n=5, keep="first") -> "Series":
        """
        Return the smallest `n` elements.

        Parameters
        ----------
        n : int, default 5
            Return this many ascending sorted values.
        keep : {'first', 'last', 'all'}, default 'first'
            When there are duplicate values that cannot all fit in a
            Series of `n` elements:

            - ``first`` : return the first `n` occurrences in order
                of appearance.
            - ``last`` : return the last `n` occurrences in reverse
                order of appearance.
            - ``all`` : keep all occurrences. This can result in a Series of
                size larger than `n`.

        Returns
        -------
        Series
            The `n` smallest values in the Series, sorted in increasing order.

        See Also
        --------
        Series.nlargest: Get the `n` largest elements.
        Series.sort_values: Sort Series by values.
        Series.head: Return the first `n` rows.

        Notes
        -----
        Faster than ``.sort_values().head(n)`` for small `n` relative to
        the size of the ``Series`` object.

        Examples
        --------
        >>> countries_population = {"Italy": 59000000, "France": 65000000,
        ...                         "Brunei": 434000, "Malta": 434000,
        ...                         "Maldives": 434000, "Iceland": 337000,
        ...                         "Nauru": 11300, "Tuvalu": 11300,
        ...                         "Anguilla": 11300, "Monserat": 5200}
        >>> s = pd.Series(countries_population)
        >>> s
        Italy       59000000
        France      65000000
        Brunei        434000
        Malta         434000
        Maldives      434000
        Iceland       337000
        Nauru          11300
        Tuvalu         11300
        Anguilla       11300
        Monserat        5200
        dtype: int64

        The `n` smallest elements where ``n=5`` by default.

        >>> s.nsmallest()
        Monserat      5200
        Nauru        11300
        Tuvalu       11300
        Anguilla     11300
        Iceland     337000
        dtype: int64

        The `n` smallest elements where ``n=3``. Default `keep` value is
        'first' so Nauru and Tuvalu will be kept.

        >>> s.nsmallest(3)
        Monserat     5200
        Nauru       11300
        Tuvalu      11300
        dtype: int64

        The `n` smallest elements where ``n=3`` and keeping the last
        duplicates. Anguilla and Tuvalu will be kept since they are the last
        with value 11300 based on the index order.

        >>> s.nsmallest(3, keep='last')
        Monserat     5200
        Anguilla    11300
        Tuvalu      11300
        dtype: int64

        The `n` smallest elements where ``n=3`` with all duplicates kept. Note
        that the returned Series has four elements due to the three duplicates.

        >>> s.nsmallest(3, keep='all')
        Monserat     5200
        Nauru       11300
        Tuvalu      11300
        Anguilla    11300
        dtype: int64
        """
        return algorithms.SelectNSeries(self, n=n, keep=keep).nsmallest()

    def swaplevel(self, i=-2, j=-1, copy=True) -> "Series":
        """
        Swap levels i and j in a :class:`MultiIndex`.

        Default is to swap the two innermost levels of the index.

        Parameters
        ----------
        i, j : int, str
            Level of the indices to be swapped. Can pass level name as string.
        copy : bool, default True
            Whether to copy underlying data.

        Returns
        -------
        Series
            Series with levels swapped in MultiIndex.
        """
        assert isinstance(self.index, ABCMultiIndex)
        new_index = self.index.swaplevel(i, j)
        return self._constructor(self._values, index=new_index, copy=copy).__finalize__(
            self
        )

    def reorder_levels(self, order) -> "Series":
        """
        Rearrange index levels using input order.

        May not drop or duplicate levels.

        Parameters
        ----------
        order : list of int representing new level order
            Reference level by number or key.

        Returns
        -------
        type of caller (new object)
        """
        if not isinstance(self.index, MultiIndex):  # pragma: no cover
            raise Exception("Can only reorder levels on a hierarchical axis.")

        result = self.copy()
        assert isinstance(result.index, ABCMultiIndex)
        result.index = result.index.reorder_levels(order)
        return result

    def explode(self) -> "Series":
        """
        Transform each element of a list-like to a row, replicating the
        index values.

        .. versionadded:: 0.25.0

        Returns
        -------
        Series
            Exploded lists to rows; index will be duplicated for these rows.

        See Also
        --------
        Series.str.split : Split string values on specified separator.
        Series.unstack : Unstack, a.k.a. pivot, Series with MultiIndex
            to produce DataFrame.
        DataFrame.melt : Unpivot a DataFrame from wide format to long format.
        DataFrame.explode : Explode a DataFrame from list-like
            columns to long format.

        Notes
        -----
        This routine will explode list-likes including lists, tuples,
        Series, and np.ndarray. The result dtype of the subset rows will
        be object. Scalars will be returned unchanged. Empty list-likes will
        result in a np.nan for that row.

        Examples
        --------
        >>> s = pd.Series([[1, 2, 3], 'foo', [], [3, 4]])
        >>> s
        0    [1, 2, 3]
        1          foo
        2           []
        3       [3, 4]
        dtype: object

        >>> s.explode()
        0      1
        0      2
        0      3
        1    foo
        2    NaN
        3      3
        3      4
        dtype: object
        """
        if not len(self) or not is_object_dtype(self):
            return self.copy()

        values, counts = reshape.explode(np.asarray(self.array))

        result = Series(values, index=self.index.repeat(counts), name=self.name)
        return result

    def unstack(self, level=-1, fill_value=None):
        """
        Unstack, also known as pivot, Series with MultiIndex to produce DataFrame.
        The level involved will automatically get sorted.

        Parameters
        ----------
        level : int, str, or list of these, default last level
            Level(s) to unstack, can pass level name.
        fill_value : scalar value, default None
            Value to use when replacing NaN values.

        Returns
        -------
        DataFrame
            Unstacked Series.

        Examples
        --------
        >>> s = pd.Series([1, 2, 3, 4],
        ...               index=pd.MultiIndex.from_product([['one', 'two'],
        ...                                                 ['a', 'b']]))
        >>> s
        one  a    1
             b    2
        two  a    3
             b    4
        dtype: int64

        >>> s.unstack(level=-1)
             a  b
        one  1  2
        two  3  4

        >>> s.unstack(level=0)
           one  two
        a    1    3
        b    2    4
        """
        from pandas.core.reshape.reshape import unstack

        return unstack(self, level, fill_value)

    # ----------------------------------------------------------------------
    # function application

    def map(self, arg, na_action=None) -> "Series":
        """
        Map values of Series according to input correspondence.

        Used for substituting each value in a Series with another value,
        that may be derived from a function, a ``dict`` or
        a :class:`Series`.

        Parameters
        ----------
        arg : function, collections.abc.Mapping subclass or Series
            Mapping correspondence.
        na_action : {None, 'ignore'}, default None
            If 'ignore', propagate NaN values, without passing them to the
            mapping correspondence.

        Returns
        -------
        Series
            Same index as caller.

        See Also
        --------
        Series.apply : For applying more complex functions on a Series.
        DataFrame.apply : Apply a function row-/column-wise.
        DataFrame.applymap : Apply a function elementwise on a whole DataFrame.

        Notes
        -----
        When ``arg`` is a dictionary, values in Series that are not in the
        dictionary (as keys) are converted to ``NaN``. However, if the
        dictionary is a ``dict`` subclass that defines ``__missing__`` (i.e.
        provides a method for default values), then this default is used
        rather than ``NaN``.

        Examples
        --------
        >>> s = pd.Series(['cat', 'dog', np.nan, 'rabbit'])
        >>> s
        0      cat
        1      dog
        2      NaN
        3   rabbit
        dtype: object

        ``map`` accepts a ``dict`` or a ``Series``. Values that are not found
        in the ``dict`` are converted to ``NaN``, unless the dict has a default
        value (e.g. ``defaultdict``):

        >>> s.map({'cat': 'kitten', 'dog': 'puppy'})
        0   kitten
        1    puppy
        2      NaN
        3      NaN
        dtype: object

        It also accepts a function:

        >>> s.map('I am a {}'.format)
        0       I am a cat
        1       I am a dog
        2       I am a nan
        3    I am a rabbit
        dtype: object

        To avoid applying the function to missing values (and keep them as
        ``NaN``) ``na_action='ignore'`` can be used:

        >>> s.map('I am a {}'.format, na_action='ignore')
        0     I am a cat
        1     I am a dog
        2            NaN
        3  I am a rabbit
        dtype: object
        """
        new_values = super()._map_values(arg, na_action=na_action)
        return self._constructor(new_values, index=self.index).__finalize__(self)

    def _gotitem(self, key, ndim, subset=None) -> "Series":
        """
        Sub-classes to define. Return a sliced object.

        Parameters
        ----------
        key : string / list of selections
        ndim : 1,2
            Requested ndim of result.
        subset : object, default None
            Subset to act on.
        """
        return self

    _agg_see_also_doc = dedent(
        """
    See Also
    --------
    Series.apply : Invoke function on a Series.
    Series.transform : Transform function producing a Series with like indexes.
    """
    )

    _agg_examples_doc = dedent(
        """
    Examples
    --------
    >>> s = pd.Series([1, 2, 3, 4])
    >>> s
    0    1
    1    2
    2    3
    3    4
    dtype: int64

    >>> s.agg('min')
    1

    >>> s.agg(['min', 'max'])
    min   1
    max   4
    dtype: int64
    """
    )

    @Substitution(
        see_also=_agg_see_also_doc,
        examples=_agg_examples_doc,
        versionadded="\n.. versionadded:: 0.20.0\n",
        **_shared_doc_kwargs,
    )
    @Appender(generic._shared_docs["aggregate"])
    def aggregate(self, func, axis=0, *args, **kwargs):
        # Validate the axis parameter
        self._get_axis_number(axis)
        result, how = self._aggregate(func, *args, **kwargs)
        if result is None:

            # we can be called from an inner function which
            # passes this meta-data
            kwargs.pop("_axis", None)
            kwargs.pop("_level", None)

            # try a regular apply, this evaluates lambdas
            # row-by-row; however if the lambda is expected a Series
            # expression, e.g.: lambda x: x-x.quantile(0.25)
            # this will fail, so we can try a vectorized evaluation

            # we cannot FIRST try the vectorized evaluation, because
            # then .agg and .apply would have different semantics if the
            # operation is actually defined on the Series, e.g. str
            try:
                result = self.apply(func, *args, **kwargs)
            except (ValueError, AttributeError, TypeError):
                result = func(self, *args, **kwargs)

        return result

    agg = aggregate

    @Appender(generic._shared_docs["transform"] % _shared_doc_kwargs)
    def transform(self, func, axis=0, *args, **kwargs):
        # Validate the axis parameter
        self._get_axis_number(axis)
        return super().transform(func, *args, **kwargs)

    def apply(self, func, convert_dtype=True, args=(), **kwds):
        """
        Invoke function on values of Series.

        Can be ufunc (a NumPy function that applies to the entire Series)
        or a Python function that only works on single values.

        Parameters
        ----------
        func : function
            Python function or NumPy ufunc to apply.
        convert_dtype : bool, default True
            Try to find better dtype for elementwise function results. If
            False, leave as dtype=object.
        args : tuple
            Positional arguments passed to func after the series value.
        **kwds
            Additional keyword arguments passed to func.

        Returns
        -------
        Series or DataFrame
            If func returns a Series object the result will be a DataFrame.

        See Also
        --------
        Series.map: For element-wise operations.
        Series.agg: Only perform aggregating type operations.
        Series.transform: Only perform transforming type operations.

        Examples
        --------
        Create a series with typical summer temperatures for each city.

        >>> s = pd.Series([20, 21, 12],
        ...               index=['London', 'New York', 'Helsinki'])
        >>> s
        London      20
        New York    21
        Helsinki    12
        dtype: int64

        Square the values by defining a function and passing it as an
        argument to ``apply()``.

        >>> def square(x):
        ...     return x ** 2
        >>> s.apply(square)
        London      400
        New York    441
        Helsinki    144
        dtype: int64

        Square the values by passing an anonymous function as an
        argument to ``apply()``.

        >>> s.apply(lambda x: x ** 2)
        London      400
        New York    441
        Helsinki    144
        dtype: int64

        Define a custom function that needs additional positional
        arguments and pass these additional arguments using the
        ``args`` keyword.

        >>> def subtract_custom_value(x, custom_value):
        ...     return x - custom_value

        >>> s.apply(subtract_custom_value, args=(5,))
        London      15
        New York    16
        Helsinki     7
        dtype: int64

        Define a custom function that takes keyword arguments
        and pass these arguments to ``apply``.

        >>> def add_custom_values(x, **kwargs):
        ...     for month in kwargs:
        ...         x += kwargs[month]
        ...     return x

        >>> s.apply(add_custom_values, june=30, july=20, august=25)
        London      95
        New York    96
        Helsinki    87
        dtype: int64

        Use a function from the Numpy library.

        >>> s.apply(np.log)
        London      2.995732
        New York    3.044522
        Helsinki    2.484907
        dtype: float64
        """
        if len(self) == 0:
            return self._constructor(dtype=self.dtype, index=self.index).__finalize__(
                self
            )

        # dispatch to agg
        if isinstance(func, (list, dict)):
            return self.aggregate(func, *args, **kwds)

        # if we are a string, try to dispatch
        if isinstance(func, str):
            return self._try_aggregate_string_function(func, *args, **kwds)

        # handle ufuncs and lambdas
        if kwds or args and not isinstance(func, np.ufunc):

            def f(x):
                return func(x, *args, **kwds)

        else:
            f = func

        with np.errstate(all="ignore"):
            if isinstance(f, np.ufunc):
                return f(self)

            # row-wise access
            if is_extension_array_dtype(self.dtype) and hasattr(self._values, "map"):
                # GH#23179 some EAs do not have `map`
                mapped = self._values.map(f)
            else:
                values = self.astype(object).values
                mapped = lib.map_infer(values, f, convert=convert_dtype)

        if len(mapped) and isinstance(mapped[0], Series):
            # GH 25959 use pd.array instead of tolist
            # so extension arrays can be used
            return self._constructor_expanddim(pd.array(mapped), index=self.index)
        else:
            return self._constructor(mapped, index=self.index).__finalize__(self)

    def _reduce(
        self, op, name, axis=0, skipna=True, numeric_only=None, filter_type=None, **kwds
    ):
        """
        Perform a reduction operation.

        If we have an ndarray as a value, then simply perform the operation,
        otherwise delegate to the object.
        """
        delegate = self._values

        if axis is not None:
            self._get_axis_number(axis)

        if isinstance(delegate, ExtensionArray):
            # dispatch to ExtensionArray interface
            return delegate._reduce(name, skipna=skipna, **kwds)

        else:
            # dispatch to numpy arrays
            if numeric_only:
                raise NotImplementedError(
                    f"Series.{name} does not implement numeric_only."
                )
            with np.errstate(all="ignore"):
                return op(delegate, skipna=skipna, **kwds)

    def _reindex_indexer(self, new_index, indexer, copy):
        if indexer is None:
            if copy:
                return self.copy()
            return self

        new_values = algorithms.take_1d(
            self._values, indexer, allow_fill=True, fill_value=None
        )
        return self._constructor(new_values, index=new_index)

    def _needs_reindex_multi(self, axes, method, level):
        """
        Check if we do need a multi reindex; this is for compat with
        higher dims.
        """
        return False

    @Appender(generic._shared_docs["align"] % _shared_doc_kwargs)
    def align(
        self,
        other,
        join="outer",
        axis=None,
        level=None,
        copy=True,
        fill_value=None,
        method=None,
        limit=None,
        fill_axis=0,
        broadcast_axis=None,
    ):
        return super().align(
            other,
            join=join,
            axis=axis,
            level=level,
            copy=copy,
            fill_value=fill_value,
            method=method,
            limit=limit,
            fill_axis=fill_axis,
            broadcast_axis=broadcast_axis,
        )

    def rename(
        self,
        index=None,
        *,
        axis=None,
        copy=True,
        inplace=False,
        level=None,
        errors="ignore",
    ):
        """
        Alter Series index labels or name.

        Function / dict values must be unique (1-to-1). Labels not contained in
        a dict / Series will be left as-is. Extra labels listed don't throw an
        error.

        Alternatively, change ``Series.name`` with a scalar value.

        See the :ref:`user guide <basics.rename>` for more.

        Parameters
        ----------
        axis : {0 or "index"}
            Unused. Accepted for compatability with DataFrame method only.
        index : scalar, hashable sequence, dict-like or function, optional
            Functions or dict-like are transformations to apply to
            the index.
            Scalar or hashable sequence-like will alter the ``Series.name``
            attribute.

        **kwargs
            Additional keyword arguments passed to the function. Only the
            "inplace" keyword is used.

        Returns
        -------
        Series
            Series with index labels or name altered.

        See Also
        --------
        DataFrame.rename : Corresponding DataFrame method.
        Series.rename_axis : Set the name of the axis.

        Examples
        --------
        >>> s = pd.Series([1, 2, 3])
        >>> s
        0    1
        1    2
        2    3
        dtype: int64
        >>> s.rename("my_name")  # scalar, changes Series.name
        0    1
        1    2
        2    3
        Name: my_name, dtype: int64
        >>> s.rename(lambda x: x ** 2)  # function, changes labels
        0    1
        1    2
        4    3
        dtype: int64
        >>> s.rename({1: 3, 2: 5})  # mapping, changes labels
        0    1
        3    2
        5    3
        dtype: int64
        """
        if callable(index) or is_dict_like(index):
            return super().rename(
                index, copy=copy, inplace=inplace, level=level, errors=errors
            )
        else:
            return self._set_name(index, inplace=inplace)

    @Appender(
        """
        Examples
        --------
        >>> s = pd.Series([1, 2, 3])
        >>> s
        0    1
        1    2
        2    3
        dtype: int64

        >>> s.set_axis(['a', 'b', 'c'], axis=0)
        a    1
        b    2
        c    3
        dtype: int64
    """
    )
    @Substitution(
        **_shared_doc_kwargs,
        extended_summary_sub="",
        axis_description_sub="",
        see_also_sub="",
    )
    @Appender(generic.NDFrame.set_axis.__doc__)
    def set_axis(self, labels, axis: Axis = 0, inplace: bool = False):
        return super().set_axis(labels, axis=axis, inplace=inplace)

    @Substitution(**_shared_doc_kwargs)
    @Appender(generic.NDFrame.reindex.__doc__)
    def reindex(self, index=None, **kwargs):
        return super().reindex(index=index, **kwargs)

    def drop(
        self,
        labels=None,
        axis=0,
        index=None,
        columns=None,
        level=None,
        inplace=False,
        errors="raise",
    ) -> "Series":
        """
        Return Series with specified index labels removed.

        Remove elements of a Series based on specifying the index labels.
        When using a multi-index, labels on different levels can be removed
        by specifying the level.

        Parameters
        ----------
        labels : single label or list-like
            Index labels to drop.
        axis : 0, default 0
            Redundant for application on Series.
        index : single label or list-like
            Redundant for application on Series, but 'index' can be used instead
            of 'labels'.

            .. versionadded:: 0.21.0
        columns : single label or list-like
            No change is made to the Series; use 'index' or 'labels' instead.

            .. versionadded:: 0.21.0
        level : int or level name, optional
            For MultiIndex, level for which the labels will be removed.
        inplace : bool, default False
            If True, do operation inplace and return None.
        errors : {'ignore', 'raise'}, default 'raise'
            If 'ignore', suppress error and only existing labels are dropped.

        Returns
        -------
        Series
            Series with specified index labels removed.

        Raises
        ------
        KeyError
            If none of the labels are found in the index.

        See Also
        --------
        Series.reindex : Return only specified index labels of Series.
        Series.dropna : Return series without null values.
        Series.drop_duplicates : Return Series with duplicate values removed.
        DataFrame.drop : Drop specified labels from rows or columns.

        Examples
        --------
        >>> s = pd.Series(data=np.arange(3), index=['A', 'B', 'C'])
        >>> s
        A  0
        B  1
        C  2
        dtype: int64

        Drop labels B en C

        >>> s.drop(labels=['B', 'C'])
        A  0
        dtype: int64

        Drop 2nd level label in MultiIndex Series

        >>> midx = pd.MultiIndex(levels=[['lama', 'cow', 'falcon'],
        ...                              ['speed', 'weight', 'length']],
        ...                      codes=[[0, 0, 0, 1, 1, 1, 2, 2, 2],
        ...                             [0, 1, 2, 0, 1, 2, 0, 1, 2]])
        >>> s = pd.Series([45, 200, 1.2, 30, 250, 1.5, 320, 1, 0.3],
        ...               index=midx)
        >>> s
        lama    speed      45.0
                weight    200.0
                length      1.2
        cow     speed      30.0
                weight    250.0
                length      1.5
        falcon  speed     320.0
                weight      1.0
                length      0.3
        dtype: float64

        >>> s.drop(labels='weight', level=1)
        lama    speed      45.0
                length      1.2
        cow     speed      30.0
                length      1.5
        falcon  speed     320.0
                length      0.3
        dtype: float64
        """
        return super().drop(
            labels=labels,
            axis=axis,
            index=index,
            columns=columns,
            level=level,
            inplace=inplace,
            errors=errors,
        )

    @doc(NDFrame.fillna, **_shared_doc_kwargs)
    def fillna(
        self,
        value=None,
        method=None,
        axis=None,
        inplace=False,
        limit=None,
        downcast=None,
    ) -> Optional["Series"]:
        return super().fillna(
            value=value,
            method=method,
            axis=axis,
            inplace=inplace,
            limit=limit,
            downcast=downcast,
        )

    @Appender(generic._shared_docs["replace"] % _shared_doc_kwargs)
    def replace(
        self,
        to_replace=None,
        value=None,
        inplace=False,
        limit=None,
        regex=False,
        method="pad",
    ):
        return super().replace(
            to_replace=to_replace,
            value=value,
            inplace=inplace,
            limit=limit,
            regex=regex,
            method=method,
        )

    @Appender(generic._shared_docs["shift"] % _shared_doc_kwargs)
    def shift(self, periods=1, freq=None, axis=0, fill_value=None) -> "Series":
        return super().shift(
            periods=periods, freq=freq, axis=axis, fill_value=fill_value
        )

    def memory_usage(self, index=True, deep=False):
        """
        Return the memory usage of the Series.

        The memory usage can optionally include the contribution of
        the index and of elements of `object` dtype.

        Parameters
        ----------
        index : bool, default True
            Specifies whether to include the memory usage of the Series index.
        deep : bool, default False
            If True, introspect the data deeply by interrogating
            `object` dtypes for system-level memory consumption, and include
            it in the returned value.

        Returns
        -------
        int
            Bytes of memory consumed.

        See Also
        --------
        numpy.ndarray.nbytes : Total bytes consumed by the elements of the
            array.
        DataFrame.memory_usage : Bytes consumed by a DataFrame.

        Examples
        --------
        >>> s = pd.Series(range(3))
        >>> s.memory_usage()
        152

        Not including the index gives the size of the rest of the data, which
        is necessarily smaller:

        >>> s.memory_usage(index=False)
        24

        The memory footprint of `object` values is ignored by default:

        >>> s = pd.Series(["a", "b"])
        >>> s.values
        array(['a', 'b'], dtype=object)
        >>> s.memory_usage()
        144
        >>> s.memory_usage(deep=True)
        260
        """
        v = super().memory_usage(deep=deep)
        if index:
            v += self.index.memory_usage(deep=deep)
        return v

    def isin(self, values) -> "Series":
        """
        Check whether `values` are contained in Series.

        Return a boolean Series showing whether each element in the Series
        matches an element in the passed sequence of `values` exactly.

        Parameters
        ----------
        values : set or list-like
            The sequence of values to test. Passing in a single string will
            raise a ``TypeError``. Instead, turn a single string into a
            list of one element.

        Returns
        -------
        Series
            Series of booleans indicating if each element is in values.

        Raises
        ------
        TypeError
          * If `values` is a string

        See Also
        --------
        DataFrame.isin : Equivalent method on DataFrame.

        Examples
        --------
        >>> s = pd.Series(['lama', 'cow', 'lama', 'beetle', 'lama',
        ...                'hippo'], name='animal')
        >>> s.isin(['cow', 'lama'])
        0     True
        1     True
        2     True
        3    False
        4     True
        5    False
        Name: animal, dtype: bool

        Passing a single string as ``s.isin('lama')`` will raise an error. Use
        a list of one element instead:

        >>> s.isin(['lama'])
        0     True
        1    False
        2     True
        3    False
        4     True
        5    False
        Name: animal, dtype: bool
        """
        result = algorithms.isin(self, values)
        return self._constructor(result, index=self.index).__finalize__(self)

    def between(self, left, right, inclusive=True) -> "Series":
        """
        Return boolean Series equivalent to left <= series <= right.

        This function returns a boolean vector containing `True` wherever the
        corresponding Series element is between the boundary values `left` and
        `right`. NA values are treated as `False`.

        Parameters
        ----------
        left : scalar or list-like
            Left boundary.
        right : scalar or list-like
            Right boundary.
        inclusive : bool, default True
            Include boundaries.

        Returns
        -------
        Series
            Series representing whether each element is between left and
            right (inclusive).

        See Also
        --------
        Series.gt : Greater than of series and other.
        Series.lt : Less than of series and other.

        Notes
        -----
        This function is equivalent to ``(left <= ser) & (ser <= right)``

        Examples
        --------
        >>> s = pd.Series([2, 0, 4, 8, np.nan])

        Boundary values are included by default:

        >>> s.between(1, 4)
        0     True
        1    False
        2     True
        3    False
        4    False
        dtype: bool

        With `inclusive` set to ``False`` boundary values are excluded:

        >>> s.between(1, 4, inclusive=False)
        0     True
        1    False
        2    False
        3    False
        4    False
        dtype: bool

        `left` and `right` can be any scalar value:

        >>> s = pd.Series(['Alice', 'Bob', 'Carol', 'Eve'])
        >>> s.between('Anna', 'Daniel')
        0    False
        1     True
        2     True
        3    False
        dtype: bool
        """
        if inclusive:
            lmask = self >= left
            rmask = self <= right
        else:
            lmask = self > left
            rmask = self < right

        return lmask & rmask

    # ----------------------------------------------------------------------
    # Convert to types that support pd.NA

    def _convert_dtypes(
        self,
        infer_objects: bool = True,
        convert_string: bool = True,
        convert_integer: bool = True,
        convert_boolean: bool = True,
    ) -> "Series":
        input_series = self
        if infer_objects:
            input_series = input_series.infer_objects()
            if is_object_dtype(input_series):
                input_series = input_series.copy()

        if convert_string or convert_integer or convert_boolean:
            inferred_dtype = convert_dtypes(
                input_series._values, convert_string, convert_integer, convert_boolean
            )
            try:
                result = input_series.astype(inferred_dtype)
            except TypeError:
                result = input_series.copy()
        else:
            result = input_series.copy()
        return result

    @Appender(generic._shared_docs["isna"] % _shared_doc_kwargs)
    def isna(self) -> "Series":
        return super().isna()

    @Appender(generic._shared_docs["isna"] % _shared_doc_kwargs)
    def isnull(self) -> "Series":
        return super().isnull()

    @Appender(generic._shared_docs["notna"] % _shared_doc_kwargs)
    def notna(self) -> "Series":
        return super().notna()

    @Appender(generic._shared_docs["notna"] % _shared_doc_kwargs)
    def notnull(self) -> "Series":
        return super().notnull()

    def dropna(self, axis=0, inplace=False, how=None):
        """
        Return a new Series with missing values removed.

        See the :ref:`User Guide <missing_data>` for more on which values are
        considered missing, and how to work with missing data.

        Parameters
        ----------
        axis : {0 or 'index'}, default 0
            There is only one axis to drop values from.
        inplace : bool, default False
            If True, do operation inplace and return None.
        how : str, optional
            Not in use. Kept for compatibility.

        Returns
        -------
        Series
            Series with NA entries dropped from it.

        See Also
        --------
        Series.isna: Indicate missing values.
        Series.notna : Indicate existing (non-missing) values.
        Series.fillna : Replace missing values.
        DataFrame.dropna : Drop rows or columns which contain NA values.
        Index.dropna : Drop missing indices.

        Examples
        --------
        >>> ser = pd.Series([1., 2., np.nan])
        >>> ser
        0    1.0
        1    2.0
        2    NaN
        dtype: float64

        Drop NA values from a Series.

        >>> ser.dropna()
        0    1.0
        1    2.0
        dtype: float64

        Keep the Series with valid entries in the same variable.

        >>> ser.dropna(inplace=True)
        >>> ser
        0    1.0
        1    2.0
        dtype: float64

        Empty strings are not considered NA values. ``None`` is considered an
        NA value.

        >>> ser = pd.Series([np.NaN, 2, pd.NaT, '', None, 'I stay'])
        >>> ser
        0       NaN
        1         2
        2       NaT
        3
        4      None
        5    I stay
        dtype: object
        >>> ser.dropna()
        1         2
        3
        5    I stay
        dtype: object
        """
        inplace = validate_bool_kwarg(inplace, "inplace")
        # Validate the axis parameter
        self._get_axis_number(axis or 0)

        if self._can_hold_na:
            result = remove_na_arraylike(self)
            if inplace:
                self._update_inplace(result)
            else:
                return result
        else:
            if inplace:
                # do nothing
                pass
            else:
                return self.copy()

    # ----------------------------------------------------------------------
    # Time series-oriented methods

    def to_timestamp(self, freq=None, how="start", copy=True) -> "Series":
        """
        Cast to DatetimeIndex of Timestamps, at *beginning* of period.

        Parameters
        ----------
        freq : str, default frequency of PeriodIndex
            Desired frequency.
        how : {'s', 'e', 'start', 'end'}
            Convention for converting period to timestamp; start of period
            vs. end.
        copy : bool, default True
            Whether or not to return a copy.

        Returns
        -------
        Series with DatetimeIndex
        """
        new_values = self._values
        if copy:
            new_values = new_values.copy()

        assert isinstance(self.index, (ABCDatetimeIndex, ABCPeriodIndex))
        new_index = self.index.to_timestamp(freq=freq, how=how)
        return self._constructor(new_values, index=new_index).__finalize__(self)

    def to_period(self, freq=None, copy=True) -> "Series":
        """
        Convert Series from DatetimeIndex to PeriodIndex with desired
        frequency (inferred from index if not passed).

        Parameters
        ----------
        freq : str, default None
            Frequency associated with the PeriodIndex.
        copy : bool, default True
            Whether or not to return a copy.

        Returns
        -------
        Series
            Series with index converted to PeriodIndex.
        """
        new_values = self._values
        if copy:
            new_values = new_values.copy()

        assert isinstance(self.index, ABCDatetimeIndex)
        new_index = self.index.to_period(freq=freq)
        return self._constructor(new_values, index=new_index).__finalize__(self)

    # ----------------------------------------------------------------------
    # Add index
    _AXIS_ORDERS = ["index"]
    _AXIS_NUMBERS = {"index": 0}
    _AXIS_NAMES = {0: "index"}
    _AXIS_REVERSED = False
    _AXIS_LEN = len(_AXIS_ORDERS)
    _info_axis_number = 0
    _info_axis_name = "index"

    index: "Index" = properties.AxisProperty(
        axis=0, doc="The index (axis labels) of the Series."
    )

    # ----------------------------------------------------------------------
    # Accessor Methods
    # ----------------------------------------------------------------------
    str = CachedAccessor("str", StringMethods)
    dt = CachedAccessor("dt", CombinedDatetimelikeProperties)
    cat = CachedAccessor("cat", CategoricalAccessor)
    plot = CachedAccessor("plot", pandas.plotting.PlotAccessor)
    sparse = CachedAccessor("sparse", SparseAccessor)

    # ----------------------------------------------------------------------
    # Add plotting methods to Series
    hist = pandas.plotting.hist_series


Series._add_numeric_operations()
Series._add_series_or_dataframe_operations()

# Add arithmetic!
ops.add_flex_arithmetic_methods(Series)
ops.add_special_arithmetic_methods(Series)<|MERGE_RESOLUTION|>--- conflicted
+++ resolved
@@ -33,7 +33,6 @@
     ensure_platform_int,
     is_bool,
     is_categorical_dtype,
-    is_datetime64tz_dtype,
     is_dict_like,
     is_extension_array_dtype,
     is_integer,
@@ -2667,19 +2666,10 @@
                 new_values = [func(lv, other) for lv in self._values]
             new_name = self.name
 
-<<<<<<< HEAD
-        new_values = np.asarray(new_values)
-        if is_categorical_dtype(self.dtype) or is_datetime64tz_dtype(self.dtype):
-            # if we let dt64tz through, try_cast_to_ea would incorrectly
-            #  allow bool through
+        if is_categorical_dtype(self.dtype):
             pass
         elif is_extension_array_dtype(self.dtype):
             # TODO: can we do this for only SparseDtype?
-=======
-        if is_categorical_dtype(self.dtype):
-            pass
-        elif is_extension_array_dtype(self.dtype):
->>>>>>> 2b342753
             # The function can return something of any type, so check
             # if the type is compatible with the calling EA.
             new_values = try_cast_to_ea(self._values, new_values)
