"""
Data structure for 1-dimensional cross-sectional and time series data
"""
from __future__ import division

from textwrap import dedent
import warnings

import numpy as np

from pandas._libs import iNaT, index as libindex, lib, tslibs
import pandas.compat as compat
from pandas.compat import PY36, OrderedDict, StringIO, u, zip
from pandas.compat.numpy import function as nv
from pandas.util._decorators import Appender, Substitution, deprecate
from pandas.util._validators import validate_bool_kwarg

from pandas.core.dtypes.common import (
    _is_unorderable_exception, ensure_platform_int, is_bool,
<<<<<<< HEAD
    is_categorical_dtype, is_datetimelike, is_dict_like,
    is_extension_array_dtype, is_extension_type, is_float_dtype, is_hashable,
    is_integer, is_integer_dtype, is_iterator, is_list_like, is_object_dtype,
    is_scalar, is_string_like, is_timedelta64_dtype, pandas_dtype)
=======
    is_categorical_dtype, is_datetime64tz_dtype, is_datetimelike, is_dict_like,
    is_extension_array_dtype, is_extension_type, is_hashable, is_integer,
    is_iterator, is_list_like, is_scalar, is_string_like, is_timedelta64_dtype)
>>>>>>> 9f2c7164
from pandas.core.dtypes.generic import (
    ABCDataFrame, ABCSeries, ABCSparseArray, ABCSparseSeries)
from pandas.core.dtypes.missing import (
    isna, na_value_for_dtype, notna, remove_na_arraylike)

from pandas.core import algorithms, base, generic, nanops, ops
from pandas.core.accessor import CachedAccessor
from pandas.core.arrays import ExtensionArray, SparseArray
from pandas.core.arrays.categorical import Categorical, CategoricalAccessor
from pandas.core.arrays.sparse import SparseAccessor
import pandas.core.common as com
from pandas.core.config import get_option
from pandas.core.index import (
    Float64Index, Index, InvalidIndexError, MultiIndex, ensure_index)
from pandas.core.indexes.accessors import CombinedDatetimelikeProperties
import pandas.core.indexes.base as ibase
from pandas.core.indexes.datetimes import DatetimeIndex
from pandas.core.indexes.period import PeriodIndex
from pandas.core.indexes.timedeltas import TimedeltaIndex
from pandas.core.indexing import check_bool_indexer, maybe_convert_indices
from pandas.core.internals import SingleBlockManager
from pandas.core.internals.construction import sanitize_array
from pandas.core.strings import StringMethods
from pandas.core.tools.datetimes import to_datetime

import pandas.io.formats.format as fmt
from pandas.io.formats.terminal import get_terminal_size
import pandas.plotting._core as gfx

# pylint: disable=E1101,E1103
# pylint: disable=W0703,W0622,W0613,W0201


__all__ = ['Series']

_shared_doc_kwargs = dict(
    axes='index', klass='Series', axes_single_arg="{0 or 'index'}",
    axis="""axis : {0 or 'index'}
        Parameter needed for compatibility with DataFrame.""",
    inplace="""inplace : boolean, default False
        If True, performs operation inplace and returns None.""",
    unique='np.ndarray', duplicated='Series',
    optional_by='', optional_mapper='', optional_labels='', optional_axis='',
    versionadded_to_excel='\n    .. versionadded:: 0.20.0\n')


# see gh-16971
def remove_na(arr):
    """
    Remove null values from array like structure.

    .. deprecated:: 0.21.0
        Use s[s.notnull()] instead.
    """

    warnings.warn("remove_na is deprecated and is a private "
                  "function. Do not use.", FutureWarning, stacklevel=2)
    return remove_na_arraylike(arr)


def _coerce_method(converter):
    """
    Install the scalar coercion methods.
    """

    def wrapper(self):
        if len(self) == 1:
            return converter(self.iloc[0])
        raise TypeError("cannot convert the series to "
                        "{0}".format(str(converter)))

    return wrapper

# ----------------------------------------------------------------------
# Series class


class Series(base.IndexOpsMixin, generic.NDFrame):
    """
    One-dimensional ndarray with axis labels (including time series).

    Labels need not be unique but must be a hashable type. The object
    supports both integer- and label-based indexing and provides a host of
    methods for performing operations involving the index. Statistical
    methods from ndarray have been overridden to automatically exclude
    missing data (currently represented as NaN).

    Operations between Series (+, -, /, *, **) align values based on their
    associated index values-- they need not be the same length. The result
    index will be the sorted union of the two indexes.

    Parameters
    ----------
    data : array-like, Iterable, dict, or scalar value
        Contains data stored in Series.

        .. versionchanged :: 0.23.0
           If data is a dict, argument order is maintained for Python 3.6
           and later.

    index : array-like or Index (1d)
        Values must be hashable and have the same length as `data`.
        Non-unique index values are allowed. Will default to
        RangeIndex (0, 1, 2, ..., n) if not provided. If both a dict and index
        sequence are used, the index will override the keys found in the
        dict.
    dtype : str, numpy.dtype, or ExtensionDtype, optional
        dtype for the output Series. If not specified, this will be
        inferred from `data`.
    copy : bool, default False
        Copy input data.
    """
    _metadata = ['name']
    _accessors = {'dt', 'cat', 'str', 'sparse'}
    _deprecations = generic.NDFrame._deprecations | frozenset(
        ['asobject', 'reshape', 'get_value', 'set_value',
         'from_csv', 'valid'])

    # Override cache_readonly bc Series is mutable
    hasnans = property(base.IndexOpsMixin.hasnans.func,
                       doc=base.IndexOpsMixin.hasnans.__doc__)

    # ----------------------------------------------------------------------
    # Constructors

    def __init__(self, data=None, index=None, dtype=None, name=None,
                 copy=False, fastpath=False):

        # we are called internally, so short-circuit
        if fastpath:

            # data is an ndarray, index is defined
            if not isinstance(data, SingleBlockManager):
                data = SingleBlockManager(data, index, fastpath=True)
            if copy:
                data = data.copy()
            if index is None:
                index = data.index

        else:

            if index is not None:
                index = ensure_index(index)

            if data is None:
                data = {}
            if dtype is not None:
                dtype = self._validate_dtype(dtype)

            if isinstance(data, MultiIndex):
                raise NotImplementedError("initializing a Series from a "
                                          "MultiIndex is not supported")
            elif isinstance(data, Index):
                if name is None:
                    name = data.name

                if dtype is not None:
                    # astype copies
                    data = data.astype(dtype)
                else:
                    # need to copy to avoid aliasing issues
                    data = data._values.copy()
                copy = False

            elif isinstance(data, np.ndarray):
                pass
            elif isinstance(data, (ABCSeries, ABCSparseSeries)):
                if name is None:
                    name = data.name
                if index is None:
                    index = data.index
                else:
                    data = data.reindex(index, copy=copy)
                data = data._data
            elif isinstance(data, dict):
                data, index = self._init_dict(data, index, dtype)
                dtype = None
                copy = False
            elif isinstance(data, SingleBlockManager):
                if index is None:
                    index = data.index
                elif not data.index.equals(index) or copy:
                    # GH#19275 SingleBlockManager input should only be called
                    # internally
                    raise AssertionError('Cannot pass both SingleBlockManager '
                                         '`data` argument and a different '
                                         '`index` argument.  `copy` must '
                                         'be False.')

            elif is_extension_array_dtype(data):
                pass
            elif isinstance(data, (set, frozenset)):
                raise TypeError("{0!r} type is unordered"
                                "".format(data.__class__.__name__))
            # If data is Iterable but not list-like, consume into list.
            elif (isinstance(data, compat.Iterable)
                  and not isinstance(data, compat.Sized)):
                data = list(data)
            else:

                # handle sparse passed here (and force conversion)
                if isinstance(data, ABCSparseArray):
                    data = data.to_dense()

            if index is None:
                if not is_list_like(data):
                    data = [data]
                index = ibase.default_index(len(data))
            elif is_list_like(data):

                # a scalar numpy array is list-like but doesn't
                # have a proper length
                try:
                    if len(index) != len(data):
                        raise ValueError(
                            'Length of passed values is {val}, '
                            'index implies {ind}'
                            .format(val=len(data), ind=len(index)))
                except TypeError:
                    pass

            # create/copy the manager
            if isinstance(data, SingleBlockManager):
                if dtype is not None:
                    data = data.astype(dtype=dtype, errors='ignore',
                                       copy=copy)
                elif copy:
                    data = data.copy()
            else:
                data = sanitize_array(data, index, dtype, copy,
                                      raise_cast_failure=True)

                data = SingleBlockManager(data, index, fastpath=True)

        generic.NDFrame.__init__(self, data, fastpath=True)

        self.name = name
        self._set_axis(0, index, fastpath=True)

    def _init_dict(self, data, index=None, dtype=None):
        """
        Derive the "_data" and "index" attributes of a new Series from a
        dictionary input.

        Parameters
        ----------
        data : dict or dict-like
            Data used to populate the new Series
        index : Index or index-like, default None
            index for the new Series: if None, use dict keys
        dtype : dtype, default None
            dtype for the new Series: if None, infer from data

        Returns
        -------
        _data : BlockManager for the new Series
        index : index for the new Series
        """
        # Looking for NaN in dict doesn't work ({np.nan : 1}[float('nan')]
        # raises KeyError), so we iterate the entire dict, and align
        if data:
            keys, values = zip(*compat.iteritems(data))
            values = list(values)
        elif index is not None:
            # fastpath for Series(data=None). Just use broadcasting a scalar
            # instead of reindexing.
            values = na_value_for_dtype(dtype)
            keys = index
        else:
            keys, values = [], []

        # Input is now list-like, so rely on "standard" construction:
        s = Series(values, index=keys, dtype=dtype)

        # Now we just make sure the order is respected, if any
        if data and index is not None:
            s = s.reindex(index, copy=False)
        elif not PY36 and not isinstance(data, OrderedDict) and data:
            # Need the `and data` to avoid sorting Series(None, index=[...])
            # since that isn't really dict-like
            try:
                s = s.sort_index()
            except TypeError:
                pass
        return s._data, s.index

    @classmethod
    def from_array(cls, arr, index=None, name=None, dtype=None, copy=False,
                   fastpath=False):
        """
        Construct Series from array.

        .. deprecated :: 0.23.0
            Use pd.Series(..) constructor instead.
        """
        warnings.warn("'from_array' is deprecated and will be removed in a "
                      "future version. Please use the pd.Series(..) "
                      "constructor instead.", FutureWarning, stacklevel=2)
        if isinstance(arr, ABCSparseArray):
            from pandas.core.sparse.series import SparseSeries
            cls = SparseSeries
        return cls(arr, index=index, name=name, dtype=dtype,
                   copy=copy, fastpath=fastpath)

    # ----------------------------------------------------------------------

    @property
    def _constructor(self):
        return Series

    @property
    def _constructor_expanddim(self):
        from pandas.core.frame import DataFrame
        return DataFrame

    # types
    @property
    def _can_hold_na(self):
        return self._data._can_hold_na

    _index = None

    def _set_axis(self, axis, labels, fastpath=False):
        """
        Override generic, we want to set the _typ here.
        """

        if not fastpath:
            labels = ensure_index(labels)

        is_all_dates = labels.is_all_dates
        if is_all_dates:
            if not isinstance(labels,
                              (DatetimeIndex, PeriodIndex, TimedeltaIndex)):
                try:
                    labels = DatetimeIndex(labels)
                    # need to set here because we changed the index
                    if fastpath:
                        self._data.set_axis(axis, labels)
                except (tslibs.OutOfBoundsDatetime, ValueError):
                    # labels may exceeds datetime bounds,
                    # or not be a DatetimeIndex
                    pass

        self._set_subtyp(is_all_dates)

        object.__setattr__(self, '_index', labels)
        if not fastpath:
            self._data.set_axis(axis, labels)

    def _set_subtyp(self, is_all_dates):
        if is_all_dates:
            object.__setattr__(self, '_subtyp', 'time_series')
        else:
            object.__setattr__(self, '_subtyp', 'series')

    def _update_inplace(self, result, **kwargs):
        # we want to call the generic version and not the IndexOpsMixin
        return generic.NDFrame._update_inplace(self, result, **kwargs)

    @property
    def name(self):
        """
        Return name of the Series.
        """
        return self._name

    @name.setter
    def name(self, value):
        if value is not None and not is_hashable(value):
            raise TypeError('Series.name must be a hashable type')
        object.__setattr__(self, '_name', value)

    # ndarray compatibility
    @property
    def dtype(self):
        """
        Return the dtype object of the underlying data.
        """
        return self._data.dtype

    @property
    def dtypes(self):
        """
        Return the dtype object of the underlying data.
        """
        return self._data.dtype

    @property
    def ftype(self):
        """
        Return if the data is sparse|dense.
        """
        return self._data.ftype

    @property
    def ftypes(self):
        """
        Return if the data is sparse|dense.
        """
        return self._data.ftype

    @property
    def values(self):
        """
        Return Series as ndarray or ndarray-like depending on the dtype.

        .. warning::

           We recommend using :attr:`Series.array` or
           :Series:`Index.to_numpy`, depending on whether you need
           a reference to the underlying data or a NumPy array.

        Returns
        -------
        arr : numpy.ndarray or ndarray-like

        See Also
        --------
        Series.array : Reference to the underlying data.
        Series.to_numpy : A NumPy array representing the underlying data.

        Examples
        --------
        >>> pd.Series([1, 2, 3]).values
        array([1, 2, 3])

        >>> pd.Series(list('aabc')).values
        array(['a', 'a', 'b', 'c'], dtype=object)

        >>> pd.Series(list('aabc')).astype('category').values
        [a, a, b, c]
        Categories (3, object): [a, b, c]

        Timezone aware datetime data is converted to UTC:

        >>> pd.Series(pd.date_range('20130101', periods=3,
        ...                         tz='US/Eastern')).values
        array(['2013-01-01T05:00:00.000000000',
               '2013-01-02T05:00:00.000000000',
               '2013-01-03T05:00:00.000000000'], dtype='datetime64[ns]')
        """
        return self._data.external_values()

    @property
    def _values(self):
        """
        Return the internal repr of this data.
        """
        return self._data.internal_values()

    def _formatting_values(self):
        """
        Return the values that can be formatted (used by SeriesFormatter
        and DataFrameFormatter).
        """
        return self._data.formatting_values()

    def get_values(self):
        """
        Same as values (but handles sparseness conversions); is a view.
        """
        return self._data.get_values()

    @property
    def asobject(self):
        """
        Return object Series which contains boxed values.

        .. deprecated :: 0.23.0

           Use ``astype(object)`` instead.

        *this is an internal non-public method*
        """
        warnings.warn("'asobject' is deprecated. Use 'astype(object)'"
                      " instead", FutureWarning, stacklevel=2)
        return self.astype(object).values

    # ops
    def ravel(self, order='C'):
        """
        Return the flattened underlying data as an ndarray.

        See Also
        --------
        numpy.ndarray.ravel
        """
        return self._values.ravel(order=order)

    def compress(self, condition, *args, **kwargs):
        """
        Return selected slices of an array along given axis as a Series.

        .. deprecated:: 0.24.0

        See Also
        --------
        numpy.ndarray.compress
        """
        msg = ("Series.compress(condition) is deprecated. "
               "Use 'Series[condition]' or "
               "'np.asarray(series).compress(condition)' instead.")
        warnings.warn(msg, FutureWarning, stacklevel=2)
        nv.validate_compress(args, kwargs)
        return self[condition]

    def nonzero(self):
        """
        Return the *integer* indices of the elements that are non-zero.

        This method is equivalent to calling `numpy.nonzero` on the
        series data. For compatibility with NumPy, the return value is
        the same (a tuple with an array of indices for each dimension),
        but it will always be a one-item tuple because series only have
        one dimension.

        Examples
        --------
        >>> s = pd.Series([0, 3, 0, 4])
        >>> s.nonzero()
        (array([1, 3]),)
        >>> s.iloc[s.nonzero()[0]]
        1    3
        3    4
        dtype: int64

        >>> s = pd.Series([0, 3, 0, 4], index=['a', 'b', 'c', 'd'])
        # same return although index of s is different
        >>> s.nonzero()
        (array([1, 3]),)
        >>> s.iloc[s.nonzero()[0]]
        b    3
        d    4
        dtype: int64

        See Also
        --------
        numpy.nonzero
        """
        return self._values.nonzero()

    def put(self, *args, **kwargs):
        """
        Applies the `put` method to its `values` attribute if it has one.

        See Also
        --------
        numpy.ndarray.put
        """
        self._values.put(*args, **kwargs)

    def __len__(self):
        """
        Return the length of the Series.
        """
        return len(self._data)

    def view(self, dtype=None):
        """
        Create a new view of the Series.

        This function will return a new Series with a view of the same
        underlying values in memory, optionally reinterpreted with a new data
        type. The new data type must preserve the same size in bytes as to not
        cause index misalignment.

        Parameters
        ----------
        dtype : data type
            Data type object or one of their string representations.

        Returns
        -------
        Series
            A new Series object as a view of the same data in memory.

        See Also
        --------
        numpy.ndarray.view : Equivalent numpy function to create a new view of
            the same data in memory.

        Notes
        -----
        Series are instantiated with ``dtype=float64`` by default. While
        ``numpy.ndarray.view()`` will return a view with the same data type as
        the original array, ``Series.view()`` (without specified dtype)
        will try using ``float64`` and may fail if the original data type size
        in bytes is not the same.

        Examples
        --------
        >>> s = pd.Series([-2, -1, 0, 1, 2], dtype='int8')
        >>> s
        0   -2
        1   -1
        2    0
        3    1
        4    2
        dtype: int8

        The 8 bit signed integer representation of `-1` is `0b11111111`, but
        the same bytes represent 255 if read as an 8 bit unsigned integer:

        >>> us = s.view('uint8')
        >>> us
        0    254
        1    255
        2      0
        3      1
        4      2
        dtype: uint8

        The views share the same underlying values:

        >>> us[0] = 128
        >>> s
        0   -128
        1     -1
        2      0
        3      1
        4      2
        dtype: int8
        """
        return self._constructor(self._values.view(dtype),
                                 index=self.index).__finalize__(self)

    # ----------------------------------------------------------------------
    # NDArray Compat

    def __array__(self, result=None):
        """
        The array interface, return my values.
        """
        return self.get_values()

    def __array_wrap__(self, result, context=None):
        """
        Gets called after a ufunc.
        """
        return self._constructor(result, index=self.index,
                                 copy=False).__finalize__(self)

    def __array_prepare__(self, result, context=None):
        """
        Gets called prior to a ufunc.
        """

        # nice error message for non-ufunc types
        if (context is not None and
                (not isinstance(self._values, (np.ndarray, ExtensionArray))
                 or isinstance(self._values, Categorical))):
            obj = context[1][0]
            raise TypeError("{obj} with dtype {dtype} cannot perform "
                            "the numpy op {op}".format(
                                obj=type(obj).__name__,
                                dtype=getattr(obj, 'dtype', None),
                                op=context[0].__name__))
        return result

    # ----------------------------------------------------------------------
    # Unary Methods

    @property
    def real(self):
        """
        Return the real value of vector.
        """
        return self.values.real

    @real.setter
    def real(self, v):
        self.values.real = v

    @property
    def imag(self):
        """
        Return imag value of vector.
        """
        return self.values.imag

    @imag.setter
    def imag(self, v):
        self.values.imag = v

    # coercion
    __float__ = _coerce_method(float)
    __long__ = _coerce_method(int)
    __int__ = _coerce_method(int)

    # ----------------------------------------------------------------------

    def _unpickle_series_compat(self, state):
        if isinstance(state, dict):
            self._data = state['_data']
            self.name = state['name']
            self.index = self._data.index

        elif isinstance(state, tuple):

            # < 0.12 series pickle

            nd_state, own_state = state

            # recreate the ndarray
            data = np.empty(nd_state[1], dtype=nd_state[2])
            np.ndarray.__setstate__(data, nd_state)

            # backwards compat
            index, name = own_state[0], None
            if len(own_state) > 1:
                name = own_state[1]

            # recreate
            self._data = SingleBlockManager(data, index, fastpath=True)
            self._index = index
            self.name = name

        else:
            raise Exception("cannot unpickle legacy formats -> [%s]" % state)

    # indexers
    @property
    def axes(self):
        """
        Return a list of the row axis labels.
        """
        return [self.index]

    def _ixs(self, i, axis=0):
        """
        Return the i-th value or values in the Series by location.

        Parameters
        ----------
        i : int, slice, or sequence of integers

        Returns
        -------
        value : scalar (int) or Series (slice, sequence)
        """
        try:

            # dispatch to the values if we need
            values = self._values
            if isinstance(values, np.ndarray):
                return libindex.get_value_at(values, i)
            else:
                return values[i]
        except IndexError:
            raise
        except Exception:
            if isinstance(i, slice):
                indexer = self.index._convert_slice_indexer(i, kind='iloc')
                return self._get_values(indexer)
            else:
                label = self.index[i]
                if isinstance(label, Index):
                    return self.take(i, axis=axis, convert=True)
                else:
                    return libindex.get_value_at(self, i)

    @property
    def _is_mixed_type(self):
        return False

    def _slice(self, slobj, axis=0, kind=None):
        slobj = self.index._convert_slice_indexer(slobj,
                                                  kind=kind or 'getitem')
        return self._get_values(slobj)

    def __getitem__(self, key):
        key = com.apply_if_callable(key, self)
        try:
            result = self.index.get_value(self, key)

            if not is_scalar(result):
                if is_list_like(result) and not isinstance(result, Series):

                    # we need to box if loc of the key isn't scalar here
                    # otherwise have inline ndarray/lists
                    try:
                        if not is_scalar(self.index.get_loc(key)):
                            result = self._constructor(
                                result, index=[key] * len(result),
                                dtype=self.dtype).__finalize__(self)
                    except KeyError:
                        pass
            return result
        except InvalidIndexError:
            pass
        except (KeyError, ValueError):
            if isinstance(key, tuple) and isinstance(self.index, MultiIndex):
                # kludge
                pass
            elif key is Ellipsis:
                return self
            elif com.is_bool_indexer(key):
                pass
            else:

                # we can try to coerce the indexer (or this will raise)
                new_key = self.index._convert_scalar_indexer(key,
                                                             kind='getitem')
                if type(new_key) != type(key):
                    return self.__getitem__(new_key)
                raise

        except Exception:
            raise

        if is_iterator(key):
            key = list(key)

        if com.is_bool_indexer(key):
            key = check_bool_indexer(self.index, key)

        return self._get_with(key)

    def _get_with(self, key):
        # other: fancy integer or otherwise
        if isinstance(key, slice):
            indexer = self.index._convert_slice_indexer(key, kind='getitem')
            return self._get_values(indexer)
        elif isinstance(key, ABCDataFrame):
            raise TypeError('Indexing a Series with DataFrame is not '
                            'supported, use the appropriate DataFrame column')
        elif isinstance(key, tuple):
            try:
                return self._get_values_tuple(key)
            except Exception:
                if len(key) == 1:
                    key = key[0]
                    if isinstance(key, slice):
                        return self._get_values(key)
                raise

        # pragma: no cover
        if not isinstance(key, (list, np.ndarray, Series, Index)):
            key = list(key)

        if isinstance(key, Index):
            key_type = key.inferred_type
        else:
            key_type = lib.infer_dtype(key)

        if key_type == 'integer':
            if self.index.is_integer() or self.index.is_floating():
                return self.loc[key]
            else:
                return self._get_values(key)
        elif key_type == 'boolean':
            return self._get_values(key)

        try:
            # handle the dup indexing case (GH 4246)
            if isinstance(key, (list, tuple)):
                return self.loc[key]

            return self.reindex(key)
        except Exception:
            # [slice(0, 5, None)] will break if you convert to ndarray,
            # e.g. as requested by np.median
            # hack
            if isinstance(key[0], slice):
                return self._get_values(key)
            raise

    def _get_values_tuple(self, key):
        # mpl hackaround
        if com._any_none(*key):
            return self._get_values(key)

        if not isinstance(self.index, MultiIndex):
            raise ValueError('Can only tuple-index with a MultiIndex')

        # If key is contained, would have returned by now
        indexer, new_index = self.index.get_loc_level(key)
        return self._constructor(self._values[indexer],
                                 index=new_index).__finalize__(self)

    def _get_values(self, indexer):
        try:
            return self._constructor(self._data.get_slice(indexer),
                                     fastpath=True).__finalize__(self)
        except Exception:
            return self._values[indexer]

    def __setitem__(self, key, value):
        key = com.apply_if_callable(key, self)

        def setitem(key, value):
            try:
                self._set_with_engine(key, value)
                return
            except com.SettingWithCopyError:
                raise
            except (KeyError, ValueError):
                values = self._values
                if (is_integer(key) and
                        not self.index.inferred_type == 'integer'):

                    values[key] = value
                    return
                elif key is Ellipsis:
                    self[:] = value
                    return
                elif com.is_bool_indexer(key):
                    pass
                elif is_timedelta64_dtype(self.dtype):
                    # reassign a null value to iNaT
                    if isna(value):
                        value = iNaT

                        try:
                            self.index._engine.set_value(self._values, key,
                                                         value)
                            return
                        except TypeError:
                            pass

                self.loc[key] = value
                return

            except TypeError as e:
                if (isinstance(key, tuple) and
                        not isinstance(self.index, MultiIndex)):
                    raise ValueError("Can only tuple-index with a MultiIndex")

                # python 3 type errors should be raised
                if _is_unorderable_exception(e):
                    raise IndexError(key)

            if com.is_bool_indexer(key):
                key = check_bool_indexer(self.index, key)
                try:
                    self._where(~key, value, inplace=True)
                    return
                except InvalidIndexError:
                    pass

            self._set_with(key, value)

        # do the setitem
        cacher_needs_updating = self._check_is_chained_assignment_possible()
        setitem(key, value)
        if cacher_needs_updating:
            self._maybe_update_cacher()

    def _set_with_engine(self, key, value):
        values = self._values
        try:
            self.index._engine.set_value(values, key, value)
            return
        except KeyError:
            values[self.index.get_loc(key)] = value
            return

    def _set_with(self, key, value):
        # other: fancy integer or otherwise
        if isinstance(key, slice):
            indexer = self.index._convert_slice_indexer(key, kind='getitem')
            return self._set_values(indexer, value)
        else:
            if isinstance(key, tuple):
                try:
                    self._set_values(key, value)
                except Exception:
                    pass

            if is_scalar(key):
                key = [key]
            elif not isinstance(key, (list, Series, np.ndarray)):
                try:
                    key = list(key)
                except Exception:
                    key = [key]

            if isinstance(key, Index):
                key_type = key.inferred_type
            else:
                key_type = lib.infer_dtype(key)

            if key_type == 'integer':
                if self.index.inferred_type == 'integer':
                    self._set_labels(key, value)
                else:
                    return self._set_values(key, value)
            elif key_type == 'boolean':
                self._set_values(key.astype(np.bool_), value)
            else:
                self._set_labels(key, value)

    def _set_labels(self, key, value):
        if isinstance(key, Index):
            key = key.values
        else:
            key = com.asarray_tuplesafe(key)
        indexer = self.index.get_indexer(key)
        mask = indexer == -1
        if mask.any():
            raise ValueError('%s not contained in the index' % str(key[mask]))
        self._set_values(indexer, value)

    def _set_values(self, key, value):
        if isinstance(key, Series):
            key = key._values
        self._data = self._data.setitem(indexer=key, value=value)
        self._maybe_update_cacher()

    def repeat(self, repeats, *args, **kwargs):
        """
        Repeat elements of an Series. Refer to `numpy.ndarray.repeat`
        for more information about the `repeats` argument.

        See Also
        --------
        numpy.ndarray.repeat
        """
        nv.validate_repeat(args, kwargs)
        new_index = self.index.repeat(repeats)
        new_values = self._values.repeat(repeats)
        return self._constructor(new_values,
                                 index=new_index).__finalize__(self)

    def get_value(self, label, takeable=False):
        """
        Quickly retrieve single value at passed index label.

        .. deprecated:: 0.21.0
            Please use .at[] or .iat[] accessors.

        Parameters
        ----------
        label : object
        takeable : interpret the index as indexers, default False

        Returns
        -------
        value : scalar value
        """
        warnings.warn("get_value is deprecated and will be removed "
                      "in a future release. Please use "
                      ".at[] or .iat[] accessors instead", FutureWarning,
                      stacklevel=2)
        return self._get_value(label, takeable=takeable)

    def _get_value(self, label, takeable=False):
        if takeable is True:
            return com.maybe_box_datetimelike(self._values[label])
        return self.index.get_value(self._values, label)
    _get_value.__doc__ = get_value.__doc__

    def set_value(self, label, value, takeable=False):
        """
        Quickly set single value at passed label.

        If label is not contained, a new object is created with the label
        placed at the end of the result index.

        .. deprecated:: 0.21.0
            Please use .at[] or .iat[] accessors.

        Parameters
        ----------
        label : object
            Partial indexing with MultiIndex not allowed
        value : object
            Scalar value
        takeable : interpret the index as indexers, default False

        Returns
        -------
        series : Series
            If label is contained, will be reference to calling Series,
            otherwise a new object
        """
        warnings.warn("set_value is deprecated and will be removed "
                      "in a future release. Please use "
                      ".at[] or .iat[] accessors instead", FutureWarning,
                      stacklevel=2)
        return self._set_value(label, value, takeable=takeable)

    def _set_value(self, label, value, takeable=False):
        try:
            if takeable:
                self._values[label] = value
            else:
                self.index._engine.set_value(self._values, label, value)
        except KeyError:

            # set using a non-recursive method
            self.loc[label] = value

        return self
    _set_value.__doc__ = set_value.__doc__

    def reset_index(self, level=None, drop=False, name=None, inplace=False):
        """
        Generate a new DataFrame or Series with the index reset.

        This is useful when the index needs to be treated as a column, or
        when the index is meaningless and needs to be reset to the default
        before another operation.

        Parameters
        ----------
        level : int, str, tuple, or list, default optional
            For a Series with a MultiIndex, only remove the specified levels
            from the index. Removes all levels by default.
        drop : bool, default False
            Just reset the index, without inserting it as a column in
            the new DataFrame.
        name : object, optional
            The name to use for the column containing the original Series
            values. Uses ``self.name`` by default. This argument is ignored
            when `drop` is True.
        inplace : bool, default False
            Modify the Series in place (do not create a new object).

        Returns
        -------
        Series or DataFrame
            When `drop` is False (the default), a DataFrame is returned.
            The newly created columns will come first in the DataFrame,
            followed by the original Series values.
            When `drop` is True, a `Series` is returned.
            In either case, if ``inplace=True``, no value is returned.

        See Also
        --------
        DataFrame.reset_index: Analogous function for DataFrame.

        Examples
        --------
        >>> s = pd.Series([1, 2, 3, 4], name='foo',
        ...               index=pd.Index(['a', 'b', 'c', 'd'], name='idx'))

        Generate a DataFrame with default index.

        >>> s.reset_index()
          idx  foo
        0   a    1
        1   b    2
        2   c    3
        3   d    4

        To specify the name of the new column use `name`.

        >>> s.reset_index(name='values')
          idx  values
        0   a       1
        1   b       2
        2   c       3
        3   d       4

        To generate a new Series with the default set `drop` to True.

        >>> s.reset_index(drop=True)
        0    1
        1    2
        2    3
        3    4
        Name: foo, dtype: int64

        To update the Series in place, without generating a new one
        set `inplace` to True. Note that it also requires ``drop=True``.

        >>> s.reset_index(inplace=True, drop=True)
        >>> s
        0    1
        1    2
        2    3
        3    4
        Name: foo, dtype: int64

        The `level` parameter is interesting for Series with a multi-level
        index.

        >>> arrays = [np.array(['bar', 'bar', 'baz', 'baz']),
        ...           np.array(['one', 'two', 'one', 'two'])]
        >>> s2 = pd.Series(
        ...     range(4), name='foo',
        ...     index=pd.MultiIndex.from_arrays(arrays,
        ...                                     names=['a', 'b']))

        To remove a specific level from the Index, use `level`.

        >>> s2.reset_index(level='a')
               a  foo
        b
        one  bar    0
        two  bar    1
        one  baz    2
        two  baz    3

        If `level` is not set, all levels are removed from the Index.

        >>> s2.reset_index()
             a    b  foo
        0  bar  one    0
        1  bar  two    1
        2  baz  one    2
        3  baz  two    3
        """
        inplace = validate_bool_kwarg(inplace, 'inplace')
        if drop:
            new_index = ibase.default_index(len(self))
            if level is not None:
                if not isinstance(level, (tuple, list)):
                    level = [level]
                level = [self.index._get_level_number(lev) for lev in level]
                if len(level) < self.index.nlevels:
                    new_index = self.index.droplevel(level)

            if inplace:
                self.index = new_index
                # set name if it was passed, otherwise, keep the previous name
                self.name = name or self.name
            else:
                return self._constructor(self._values.copy(),
                                         index=new_index).__finalize__(self)
        elif inplace:
            raise TypeError('Cannot reset_index inplace on a Series '
                            'to create a DataFrame')
        else:
            df = self.to_frame(name)
            return df.reset_index(level=level, drop=drop)

    # ----------------------------------------------------------------------
    # Rendering Methods

    def __unicode__(self):
        """
        Return a string representation for a particular DataFrame.

        Invoked by unicode(df) in py2 only. Yields a Unicode String in both
        py2/py3.
        """
        buf = StringIO(u(""))
        width, height = get_terminal_size()
        max_rows = (height if get_option("display.max_rows") == 0 else
                    get_option("display.max_rows"))
        show_dimensions = get_option("display.show_dimensions")

        self.to_string(buf=buf, name=self.name, dtype=self.dtype,
                       max_rows=max_rows, length=show_dimensions)
        result = buf.getvalue()

        return result

    def to_string(self, buf=None, na_rep='NaN', float_format=None, header=True,
                  index=True, length=False, dtype=False, name=False,
                  max_rows=None):
        """
        Render a string representation of the Series.

        Parameters
        ----------
        buf : StringIO-like, optional
            buffer to write to
        na_rep : string, optional
            string representation of NAN to use, default 'NaN'
        float_format : one-parameter function, optional
            formatter function to apply to columns' elements if they are floats
            default None
        header : boolean, default True
            Add the Series header (index name)
        index : bool, optional
            Add index (row) labels, default True
        length : boolean, default False
            Add the Series length
        dtype : boolean, default False
            Add the Series dtype
        name : boolean, default False
            Add the Series name if not None
        max_rows : int, optional
            Maximum number of rows to show before truncating. If None, show
            all.

        Returns
        -------
        formatted : string (if not buffer passed)
        """

        formatter = fmt.SeriesFormatter(self, name=name, length=length,
                                        header=header, index=index,
                                        dtype=dtype, na_rep=na_rep,
                                        float_format=float_format,
                                        max_rows=max_rows)
        result = formatter.to_string()

        # catch contract violations
        if not isinstance(result, compat.text_type):
            raise AssertionError("result must be of type unicode, type"
                                 " of result is {0!r}"
                                 "".format(result.__class__.__name__))

        if buf is None:
            return result
        else:
            try:
                buf.write(result)
            except AttributeError:
                with open(buf, 'w') as f:
                    f.write(result)

    # ----------------------------------------------------------------------

    def iteritems(self):
        """
        Lazily iterate over (index, value) tuples.
        """
        return zip(iter(self.index), iter(self))

    items = iteritems

    # ----------------------------------------------------------------------
    # Misc public methods

    def keys(self):
        """
        Alias for index.
        """
        return self.index

    def to_dict(self, into=dict):
        """
        Convert Series to {label -> value} dict or dict-like object.

        Parameters
        ----------
        into : class, default dict
            The collections.Mapping subclass to use as the return
            object. Can be the actual class or an empty
            instance of the mapping type you want.  If you want a
            collections.defaultdict, you must pass it initialized.

            .. versionadded:: 0.21.0

        Returns
        -------
        value_dict : collections.Mapping

        Examples
        --------
        >>> s = pd.Series([1, 2, 3, 4])
        >>> s.to_dict()
        {0: 1, 1: 2, 2: 3, 3: 4}
        >>> from collections import OrderedDict, defaultdict
        >>> s.to_dict(OrderedDict)
        OrderedDict([(0, 1), (1, 2), (2, 3), (3, 4)])
        >>> dd = defaultdict(list)
        >>> s.to_dict(dd)
        defaultdict(<type 'list'>, {0: 1, 1: 2, 2: 3, 3: 4})
        """
        # GH16122
        into_c = com.standardize_mapping(into)
        return into_c(compat.iteritems(self))

    def to_frame(self, name=None):
        """
        Convert Series to DataFrame.

        Parameters
        ----------
        name : object, default None
            The passed name should substitute for the series name (if it has
            one).

        Returns
        -------
        data_frame : DataFrame
        """
        if name is None:
            df = self._constructor_expanddim(self)
        else:
            df = self._constructor_expanddim({name: self})

        return df

    def to_sparse(self, kind='block', fill_value=None):
        """
        Convert Series to SparseSeries.

        Parameters
        ----------
        kind : {'block', 'integer'}
        fill_value : float, defaults to NaN (missing)

        Returns
        -------
        sp : SparseSeries
        """
        # TODO: deprecate
        from pandas.core.sparse.series import SparseSeries

        values = SparseArray(self, kind=kind, fill_value=fill_value)
        return SparseSeries(
            values, index=self.index, name=self.name
        ).__finalize__(self)

    def _set_name(self, name, inplace=False):
        """
        Set the Series name.

        Parameters
        ----------
        name : str
        inplace : bool
            whether to modify `self` directly or return a copy
        """
        inplace = validate_bool_kwarg(inplace, 'inplace')
        ser = self if inplace else self.copy()
        ser.name = name
        return ser

    # ----------------------------------------------------------------------
    # Statistics, overridden ndarray methods

    # TODO: integrate bottleneck

    def count(self, level=None):
        """
        Return number of non-NA/null observations in the Series.

        Parameters
        ----------
        level : int or level name, default None
            If the axis is a MultiIndex (hierarchical), count along a
            particular level, collapsing into a smaller Series

        Returns
        -------
        nobs : int or Series (if level specified)
        """
        if level is None:
            return notna(com.values_from_object(self)).sum()

        if isinstance(level, compat.string_types):
            level = self.index._get_level_number(level)

        lev = self.index.levels[level]
        lab = np.array(self.index.labels[level], subok=False, copy=True)

        mask = lab == -1
        if mask.any():
            lab[mask] = cnt = len(lev)
            lev = lev.insert(cnt, lev._na_value)

        obs = lab[notna(self.values)]
        out = np.bincount(obs, minlength=len(lev) or None)
        return self._constructor(out, index=lev,
                                 dtype='int64').__finalize__(self)

    def mode(self, dropna=True):
        """
        Return the mode(s) of the dataset.

        Always returns Series even if only one value is returned.

        Parameters
        ----------
        dropna : boolean, default True
            Don't consider counts of NaN/NaT.

            .. versionadded:: 0.24.0

        Returns
        -------
        modes : Series (sorted)
        """
        # TODO: Add option for bins like value_counts()
        return algorithms.mode(self, dropna=dropna)

    def unique(self):
        """
        Return unique values of Series object.

        Uniques are returned in order of appearance. Hash table-based unique,
        therefore does NOT sort.

        Returns
        -------
        ndarray or Categorical
            The unique values returned as a NumPy array. In case of categorical
            data type, returned as a Categorical.

        See Also
        --------
        unique : Top-level unique method for any 1-d array-like object.
        Index.unique : Return Index with unique values from an Index object.

        Examples
        --------
        >>> pd.Series([2, 1, 3, 3], name='A').unique()
        array([2, 1, 3])

        >>> pd.Series([pd.Timestamp('2016-01-01') for _ in range(3)]).unique()
        array(['2016-01-01T00:00:00.000000000'], dtype='datetime64[ns]')

        >>> pd.Series([pd.Timestamp('2016-01-01', tz='US/Eastern')
        ...            for _ in range(3)]).unique()
        array([Timestamp('2016-01-01 00:00:00-0500', tz='US/Eastern')],
              dtype=object)

        An unordered Categorical will return categories in the order of
        appearance.

        >>> pd.Series(pd.Categorical(list('baabc'))).unique()
        [b, a, c]
        Categories (3, object): [b, a, c]

        An ordered Categorical preserves the category ordering.

        >>> pd.Series(pd.Categorical(list('baabc'), categories=list('abc'),
        ...                          ordered=True)).unique()
        [b, a, c]
        Categories (3, object): [a < b < c]

        >>> pd.Series(pd.date_range('2000', periods=4, tz='US/Central'))
        # TODO: repr
        """
        result = super(Series, self).unique()
        return result

    def drop_duplicates(self, keep='first', inplace=False):
        """
        Return Series with duplicate values removed.

        Parameters
        ----------
        keep : {'first', 'last', ``False``}, default 'first'
            - 'first' : Drop duplicates except for the first occurrence.
            - 'last' : Drop duplicates except for the last occurrence.
            - ``False`` : Drop all duplicates.
        inplace : boolean, default ``False``
            If ``True``, performs operation inplace and returns None.

        Returns
        -------
        deduplicated : Series

        See Also
        --------
        Index.drop_duplicates : Equivalent method on Index.
        DataFrame.drop_duplicates : Equivalent method on DataFrame.
        Series.duplicated : Related method on Series, indicating duplicate
            Series values.

        Examples
        --------
        Generate an Series with duplicated entries.

        >>> s = pd.Series(['lama', 'cow', 'lama', 'beetle', 'lama', 'hippo'],
        ...               name='animal')
        >>> s
        0      lama
        1       cow
        2      lama
        3    beetle
        4      lama
        5     hippo
        Name: animal, dtype: object

        With the 'keep' parameter, the selection behaviour of duplicated values
        can be changed. The value 'first' keeps the first occurrence for each
        set of duplicated entries. The default value of keep is 'first'.

        >>> s.drop_duplicates()
        0      lama
        1       cow
        3    beetle
        5     hippo
        Name: animal, dtype: object

        The value 'last' for parameter 'keep' keeps the last occurrence for
        each set of duplicated entries.

        >>> s.drop_duplicates(keep='last')
        1       cow
        3    beetle
        4      lama
        5     hippo
        Name: animal, dtype: object

        The value ``False`` for parameter 'keep' discards all sets of
        duplicated entries. Setting the value of 'inplace' to ``True`` performs
        the operation inplace and returns ``None``.

        >>> s.drop_duplicates(keep=False, inplace=True)
        >>> s
        1       cow
        3    beetle
        5     hippo
        Name: animal, dtype: object
        """
        return super(Series, self).drop_duplicates(keep=keep, inplace=inplace)

    def duplicated(self, keep='first'):
        """
        Indicate duplicate Series values.

        Duplicated values are indicated as ``True`` values in the resulting
        Series. Either all duplicates, all except the first or all except the
        last occurrence of duplicates can be indicated.

        Parameters
        ----------
        keep : {'first', 'last', False}, default 'first'
            - 'first' : Mark duplicates as ``True`` except for the first
              occurrence.
            - 'last' : Mark duplicates as ``True`` except for the last
              occurrence.
            - ``False`` : Mark all duplicates as ``True``.

        Examples
        --------
        By default, for each set of duplicated values, the first occurrence is
        set on False and all others on True:

        >>> animals = pd.Series(['lama', 'cow', 'lama', 'beetle', 'lama'])
        >>> animals.duplicated()
        0    False
        1    False
        2     True
        3    False
        4     True
        dtype: bool

        which is equivalent to

        >>> animals.duplicated(keep='first')
        0    False
        1    False
        2     True
        3    False
        4     True
        dtype: bool

        By using 'last', the last occurrence of each set of duplicated values
        is set on False and all others on True:

        >>> animals.duplicated(keep='last')
        0     True
        1    False
        2     True
        3    False
        4    False
        dtype: bool

        By setting keep on ``False``, all duplicates are True:

        >>> animals.duplicated(keep=False)
        0     True
        1    False
        2     True
        3    False
        4     True
        dtype: bool

        Returns
        -------
        pandas.core.series.Series

        See Also
        --------
        Index.duplicated : Equivalent method on pandas.Index.
        DataFrame.duplicated : Equivalent method on pandas.DataFrame.
        Series.drop_duplicates : Remove duplicate values from Series.
        """
        return super(Series, self).duplicated(keep=keep)

    def idxmin(self, axis=0, skipna=True, *args, **kwargs):
        """
        Return the row label of the minimum value.

        If multiple values equal the minimum, the first row label with that
        value is returned.

        Parameters
        ----------
        skipna : boolean, default True
            Exclude NA/null values. If the entire Series is NA, the result
            will be NA.
        axis : int, default 0
            For compatibility with DataFrame.idxmin. Redundant for application
            on Series.
        *args, **kwargs
            Additional keywords have no effect but might be accepted
            for compatibility with NumPy.

        Returns
        -------
        idxmin : Index of minimum of values.

        Raises
        ------
        ValueError
            If the Series is empty.

        Notes
        -----
        This method is the Series version of ``ndarray.argmin``. This method
        returns the label of the minimum, while ``ndarray.argmin`` returns
        the position. To get the position, use ``series.values.argmin()``.

        See Also
        --------
        numpy.argmin : Return indices of the minimum values
            along the given axis.
        DataFrame.idxmin : Return index of first occurrence of minimum
            over requested axis.
        Series.idxmax : Return index *label* of the first occurrence
            of maximum of values.

        Examples
        --------
        >>> s = pd.Series(data=[1, None, 4, 1],
        ...               index=['A' ,'B' ,'C' ,'D'])
        >>> s
        A    1.0
        B    NaN
        C    4.0
        D    1.0
        dtype: float64

        >>> s.idxmin()
        'A'

        If `skipna` is False and there is an NA value in the data,
        the function returns ``nan``.

        >>> s.idxmin(skipna=False)
        nan
        """
        skipna = nv.validate_argmin_with_skipna(skipna, args, kwargs)
        i = nanops.nanargmin(com.values_from_object(self), skipna=skipna)
        if i == -1:
            return np.nan
        return self.index[i]

    def idxmax(self, axis=0, skipna=True, *args, **kwargs):
        """
        Return the row label of the maximum value.

        If multiple values equal the maximum, the first row label with that
        value is returned.

        Parameters
        ----------
        skipna : boolean, default True
            Exclude NA/null values. If the entire Series is NA, the result
            will be NA.
        axis : int, default 0
            For compatibility with DataFrame.idxmax. Redundant for application
            on Series.
        *args, **kwargs
            Additional keywords have no effect but might be accepted
            for compatibility with NumPy.

        Returns
        -------
        idxmax : Index of maximum of values.

        Raises
        ------
        ValueError
            If the Series is empty.

        Notes
        -----
        This method is the Series version of ``ndarray.argmax``. This method
        returns the label of the maximum, while ``ndarray.argmax`` returns
        the position. To get the position, use ``series.values.argmax()``.

        See Also
        --------
        numpy.argmax : Return indices of the maximum values
            along the given axis.
        DataFrame.idxmax : Return index of first occurrence of maximum
            over requested axis.
        Series.idxmin : Return index *label* of the first occurrence
            of minimum of values.

        Examples
        --------
        >>> s = pd.Series(data=[1, None, 4, 3, 4],
        ...               index=['A', 'B', 'C', 'D', 'E'])
        >>> s
        A    1.0
        B    NaN
        C    4.0
        D    3.0
        E    4.0
        dtype: float64

        >>> s.idxmax()
        'C'

        If `skipna` is False and there is an NA value in the data,
        the function returns ``nan``.

        >>> s.idxmax(skipna=False)
        nan
        """
        skipna = nv.validate_argmax_with_skipna(skipna, args, kwargs)
        i = nanops.nanargmax(com.values_from_object(self), skipna=skipna)
        if i == -1:
            return np.nan
        return self.index[i]

    # ndarray compat
    argmin = deprecate(
        'argmin', idxmin, '0.21.0',
        msg=dedent("""
        The current behaviour of 'Series.argmin' is deprecated, use 'idxmin'
        instead.
        The behavior of 'argmin' will be corrected to return the positional
        minimum in the future. For now, use 'series.values.argmin' or
        'np.argmin(np.array(values))' to get the position of the minimum
        row.""")
    )
    argmax = deprecate(
        'argmax', idxmax, '0.21.0',
        msg=dedent("""
        The current behaviour of 'Series.argmax' is deprecated, use 'idxmax'
        instead.
        The behavior of 'argmax' will be corrected to return the positional
        maximum in the future. For now, use 'series.values.argmax' or
        'np.argmax(np.array(values))' to get the position of the maximum
        row.""")
    )

    def round(self, decimals=0, *args, **kwargs):
        """
        Round each value in a Series to the given number of decimals.

        Parameters
        ----------
        decimals : int
            Number of decimal places to round to (default: 0).
            If decimals is negative, it specifies the number of
            positions to the left of the decimal point.

        Returns
        -------
        Series object

        See Also
        --------
        numpy.around
        DataFrame.round
        """
        nv.validate_round(args, kwargs)
        result = com.values_from_object(self).round(decimals)
        result = self._constructor(result, index=self.index).__finalize__(self)

        return result

    def quantile(self, q=0.5, interpolation='linear'):
        """
        Return value at the given quantile.

        Parameters
        ----------
        q : float or array-like, default 0.5 (50% quantile)
            0 <= q <= 1, the quantile(s) to compute
        interpolation : {'linear', 'lower', 'higher', 'midpoint', 'nearest'}
            .. versionadded:: 0.18.0

            This optional parameter specifies the interpolation method to use,
            when the desired quantile lies between two data points `i` and `j`:

                * linear: `i + (j - i) * fraction`, where `fraction` is the
                  fractional part of the index surrounded by `i` and `j`.
                * lower: `i`.
                * higher: `j`.
                * nearest: `i` or `j` whichever is nearest.
                * midpoint: (`i` + `j`) / 2.

        Returns
        -------
        quantile : float or Series
            if ``q`` is an array, a Series will be returned where the
            index is ``q`` and the values are the quantiles.

        Examples
        --------
        >>> s = pd.Series([1, 2, 3, 4])
        >>> s.quantile(.5)
        2.5
        >>> s.quantile([.25, .5, .75])
        0.25    1.75
        0.50    2.50
        0.75    3.25
        dtype: float64

        See Also
        --------
        core.window.Rolling.quantile
        numpy.percentile
        """

        self._check_percentile(q)

        result = self._data.quantile(qs=q, interpolation=interpolation)

        if is_list_like(q):
            return self._constructor(result,
                                     index=Float64Index(q),
                                     name=self.name)
        else:
            # scalar
            return result

    def corr(self, other, method='pearson', min_periods=None):
        """
        Compute correlation with `other` Series, excluding missing values.

        Parameters
        ----------
        other : Series
        method : {'pearson', 'kendall', 'spearman'} or callable
            * pearson : standard correlation coefficient
            * kendall : Kendall Tau correlation coefficient
            * spearman : Spearman rank correlation
            * callable: callable with input two 1d ndarray
                and returning a float
                .. versionadded:: 0.24.0

        min_periods : int, optional
            Minimum number of observations needed to have a valid result

        Returns
        -------
        correlation : float

        Examples
        --------
        >>> histogram_intersection = lambda a, b: np.minimum(a, b
        ... ).sum().round(decimals=1)
        >>> s1 = pd.Series([.2, .0, .6, .2])
        >>> s2 = pd.Series([.3, .6, .0, .1])
        >>> s1.corr(s2, method=histogram_intersection)
        0.3
        """
        this, other = self.align(other, join='inner', copy=False)
        if len(this) == 0:
            return np.nan

        if method in ['pearson', 'spearman', 'kendall'] or callable(method):
            return nanops.nancorr(this.values, other.values, method=method,
                                  min_periods=min_periods)

        raise ValueError("method must be either 'pearson', "
                         "'spearman', or 'kendall', '{method}' "
                         "was supplied".format(method=method))

    def cov(self, other, min_periods=None):
        """
        Compute covariance with Series, excluding missing values.

        Parameters
        ----------
        other : Series
        min_periods : int, optional
            Minimum number of observations needed to have a valid result

        Returns
        -------
        covariance : float

        Normalized by N-1 (unbiased estimator).
        """
        this, other = self.align(other, join='inner', copy=False)
        if len(this) == 0:
            return np.nan
        return nanops.nancov(this.values, other.values,
                             min_periods=min_periods)

    def diff(self, periods=1):
        """
        First discrete difference of element.

        Calculates the difference of a Series element compared with another
        element in the Series (default is element in previous row).

        Parameters
        ----------
        periods : int, default 1
            Periods to shift for calculating difference, accepts negative
            values.

        Returns
        -------
        diffed : Series

        See Also
        --------
        Series.pct_change: Percent change over given number of periods.
        Series.shift: Shift index by desired number of periods with an
            optional time freq.
        DataFrame.diff: First discrete difference of object.

        Examples
        --------
        Difference with previous row

        >>> s = pd.Series([1, 1, 2, 3, 5, 8])
        >>> s.diff()
        0    NaN
        1    0.0
        2    1.0
        3    1.0
        4    2.0
        5    3.0
        dtype: float64

        Difference with 3rd previous row

        >>> s.diff(periods=3)
        0    NaN
        1    NaN
        2    NaN
        3    2.0
        4    4.0
        5    6.0
        dtype: float64

        Difference with following row

        >>> s.diff(periods=-1)
        0    0.0
        1   -1.0
        2   -1.0
        3   -2.0
        4   -3.0
        5    NaN
        dtype: float64
        """
        result = algorithms.diff(com.values_from_object(self), periods)
        return self._constructor(result, index=self.index).__finalize__(self)

    def autocorr(self, lag=1):
        """
        Compute the lag-N autocorrelation.

        This method computes the Pearson correlation between
        the Series and its shifted self.

        Parameters
        ----------
        lag : int, default 1
            Number of lags to apply before performing autocorrelation.

        Returns
        -------
        float
            The Pearson correlation between self and self.shift(lag).

        See Also
        --------
        Series.corr : Compute the correlation between two Series.
        Series.shift : Shift index by desired number of periods.
        DataFrame.corr : Compute pairwise correlation of columns.
        DataFrame.corrwith : Compute pairwise correlation between rows or
            columns of two DataFrame objects.

        Notes
        -----
        If the Pearson correlation is not well defined return 'NaN'.

        Examples
        --------
        >>> s = pd.Series([0.25, 0.5, 0.2, -0.05])
        >>> s.autocorr()  # doctest: +ELLIPSIS
        0.10355...
        >>> s.autocorr(lag=2)  # doctest: +ELLIPSIS
        -0.99999...

        If the Pearson correlation is not well defined, then 'NaN' is returned.

        >>> s = pd.Series([1, 0, 0, 0])
        >>> s.autocorr()
        nan
        """
        return self.corr(self.shift(lag))

    def dot(self, other):
        """
        Compute the dot product between the Series and the columns of other.

        This method computes the dot product between the Series and another
        one, or the Series and each columns of a DataFrame, or the Series and
        each columns of an array.

        It can also be called using `self @ other` in Python >= 3.5.

        Parameters
        ----------
        other : Series, DataFrame or array-like
            The other object to compute the dot product with its columns.

        Returns
        -------
        scalar, Series or numpy.ndarray
            Return the dot product of the Series and other if other is a
            Series, the Series of the dot product of Series and each rows of
            other if other is a DataFrame or a numpy.ndarray between the Series
            and each columns of the numpy array.

        See Also
        --------
        DataFrame.dot: Compute the matrix product with the DataFrame.
        Series.mul: Multiplication of series and other, element-wise.

        Notes
        -----
        The Series and other has to share the same index if other is a Series
        or a DataFrame.

        Examples
        --------
        >>> s = pd.Series([0, 1, 2, 3])
        >>> other = pd.Series([-1, 2, -3, 4])
        >>> s.dot(other)
        8
        >>> s @ other
        8
        >>> df = pd.DataFrame([[0 ,1], [-2, 3], [4, -5], [6, 7]])
        >>> s.dot(df)
        0    24
        1    14
        dtype: int64
        >>> arr = np.array([[0, 1], [-2, 3], [4, -5], [6, 7]])
        >>> s.dot(arr)
        array([24, 14])
        """
        from pandas.core.frame import DataFrame
        if isinstance(other, (Series, DataFrame)):
            common = self.index.union(other.index)
            if (len(common) > len(self.index) or
                    len(common) > len(other.index)):
                raise ValueError('matrices are not aligned')

            left = self.reindex(index=common, copy=False)
            right = other.reindex(index=common, copy=False)
            lvals = left.values
            rvals = right.values
        else:
            lvals = self.values
            rvals = np.asarray(other)
            if lvals.shape[0] != rvals.shape[0]:
                raise Exception('Dot product shape mismatch, %s vs %s' %
                                (lvals.shape, rvals.shape))

        if isinstance(other, DataFrame):
            return self._constructor(np.dot(lvals, rvals),
                                     index=other.columns).__finalize__(self)
        elif isinstance(other, Series):
            return np.dot(lvals, rvals)
        elif isinstance(rvals, np.ndarray):
            return np.dot(lvals, rvals)
        else:  # pragma: no cover
            raise TypeError('unsupported type: %s' % type(other))

    def __matmul__(self, other):
        """
        Matrix multiplication using binary `@` operator in Python>=3.5.
        """
        return self.dot(other)

    def __rmatmul__(self, other):
        """
        Matrix multiplication using binary `@` operator in Python>=3.5.
        """
        return self.dot(np.transpose(other))

    @Substitution(klass='Series')
    @Appender(base._shared_docs['searchsorted'])
    def searchsorted(self, value, side='left', sorter=None):
        if sorter is not None:
            sorter = ensure_platform_int(sorter)
        return self._values.searchsorted(Series(value)._values,
                                         side=side, sorter=sorter)

    # -------------------------------------------------------------------
    # Combination

    def append(self, to_append, ignore_index=False, verify_integrity=False):
        """
        Concatenate two or more Series.

        Parameters
        ----------
        to_append : Series or list/tuple of Series
        ignore_index : boolean, default False
            If True, do not use the index labels.

            .. versionadded:: 0.19.0

        verify_integrity : boolean, default False
            If True, raise Exception on creating index with duplicates

        Notes
        -----
        Iteratively appending to a Series can be more computationally intensive
        than a single concatenate. A better solution is to append values to a
        list and then concatenate the list with the original Series all at
        once.

        See Also
        --------
        concat : General function to concatenate DataFrame, Series
            or Panel objects.

        Returns
        -------
        appended : Series

        Examples
        --------
        >>> s1 = pd.Series([1, 2, 3])
        >>> s2 = pd.Series([4, 5, 6])
        >>> s3 = pd.Series([4, 5, 6], index=[3,4,5])
        >>> s1.append(s2)
        0    1
        1    2
        2    3
        0    4
        1    5
        2    6
        dtype: int64

        >>> s1.append(s3)
        0    1
        1    2
        2    3
        3    4
        4    5
        5    6
        dtype: int64

        With `ignore_index` set to True:

        >>> s1.append(s2, ignore_index=True)
        0    1
        1    2
        2    3
        3    4
        4    5
        5    6
        dtype: int64

        With `verify_integrity` set to True:

        >>> s1.append(s2, verify_integrity=True)
        Traceback (most recent call last):
        ...
        ValueError: Indexes have overlapping values: [0, 1, 2]
        """
        from pandas.core.reshape.concat import concat

        if isinstance(to_append, (list, tuple)):
            to_concat = [self] + to_append
        else:
            to_concat = [self, to_append]
        return concat(to_concat, ignore_index=ignore_index,
                      verify_integrity=verify_integrity)

    def _binop(self, other, func, level=None, fill_value=None):
        """
        Perform generic binary operation with optional fill value.

        Parameters
        ----------
        other : Series
        func : binary operator
        fill_value : float or object
            Value to substitute for NA/null values. If both Series are NA in a
            location, the result will be NA regardless of the passed fill value
        level : int or level name, default None
            Broadcast across a level, matching Index values on the
            passed MultiIndex level

        Returns
        -------
        combined : Series
        """
        if not isinstance(other, Series):
            raise AssertionError('Other operand must be Series')

        new_index = self.index
        this = self

        if not self.index.equals(other.index):
            this, other = self.align(other, level=level, join='outer',
                                     copy=False)
            new_index = this.index

        this_vals, other_vals = ops.fill_binop(this.values, other.values,
                                               fill_value)

        with np.errstate(all='ignore'):
            result = func(this_vals, other_vals)
        name = ops.get_op_result_name(self, other)
        result = self._constructor(result, index=new_index, name=name)
        result = result.__finalize__(self)
        if name is None:
            # When name is None, __finalize__ overwrites current name
            result.name = None
        return result

    def combine(self, other, func, fill_value=None):
        """
        Combine the Series with a Series or scalar according to `func`.

        Combine the Series and `other` using `func` to perform elementwise
        selection for combined Series.
        `fill_value` is assumed when value is missing at some index
        from one of the two objects being combined.

        Parameters
        ----------
        other : Series or scalar
            The value(s) to be combined with the `Series`.
        func : function
            Function that takes two scalars as inputs and returns an element.
        fill_value : scalar, optional
            The value to assume when an index is missing from
            one Series or the other. The default specifies to use the
            appropriate NaN value for the underlying dtype of the Series.

        Returns
        -------
        Series
            The result of combining the Series with the other object.

        See Also
        --------
        Series.combine_first : Combine Series values, choosing the calling
            Series' values first.

        Examples
        --------
        Consider 2 Datasets ``s1`` and ``s2`` containing
        highest clocked speeds of different birds.

        >>> s1 = pd.Series({'falcon': 330.0, 'eagle': 160.0})
        >>> s1
        falcon    330.0
        eagle     160.0
        dtype: float64
        >>> s2 = pd.Series({'falcon': 345.0, 'eagle': 200.0, 'duck': 30.0})
        >>> s2
        falcon    345.0
        eagle     200.0
        duck       30.0
        dtype: float64

        Now, to combine the two datasets and view the highest speeds
        of the birds across the two datasets

        >>> s1.combine(s2, max)
        duck        NaN
        eagle     200.0
        falcon    345.0
        dtype: float64

        In the previous example, the resulting value for duck is missing,
        because the maximum of a NaN and a float is a NaN.
        So, in the example, we set ``fill_value=0``,
        so the maximum value returned will be the value from some dataset.

        >>> s1.combine(s2, max, fill_value=0)
        duck       30.0
        eagle     200.0
        falcon    345.0
        dtype: float64
        """
        if fill_value is None:
            fill_value = na_value_for_dtype(self.dtype, compat=False)

        if isinstance(other, Series):
            # If other is a Series, result is based on union of Series,
            # so do this element by element
            new_index = self.index.union(other.index)
            new_name = ops.get_op_result_name(self, other)
            new_values = []
            for idx in new_index:
                lv = self.get(idx, fill_value)
                rv = other.get(idx, fill_value)
                with np.errstate(all='ignore'):
                    new_values.append(func(lv, rv))
        else:
            # Assume that other is a scalar, so apply the function for
            # each element in the Series
            new_index = self.index
            with np.errstate(all='ignore'):
                new_values = [func(lv, other) for lv in self._values]
            new_name = self.name

        if is_categorical_dtype(self.values):
            pass
        elif is_extension_array_dtype(self.values):
            # The function can return something of any type, so check
            # if the type is compatible with the calling EA.
            try:
                new_values = self._values._from_sequence(new_values)
            except Exception:
                # https://github.com/pandas-dev/pandas/issues/22850
                # pandas has no control over what 3rd-party ExtensionArrays
                # do in _values_from_sequence. We still want ops to work
                # though, so we catch any regular Exception.
                pass

        return self._constructor(new_values, index=new_index, name=new_name)

    def combine_first(self, other):
        """
        Combine Series values, choosing the calling Series's values first.

        Parameters
        ----------
        other : Series
            The value(s) to be combined with the `Series`.

        Returns
        -------
        Series
            The result of combining the Series with the other object.

        See Also
        --------
        Series.combine : Perform elementwise operation on two Series
            using a given function.

        Notes
        -----
        Result index will be the union of the two indexes.

        Examples
        --------
        >>> s1 = pd.Series([1, np.nan])
        >>> s2 = pd.Series([3, 4])
        >>> s1.combine_first(s2)
        0    1.0
        1    4.0
        dtype: float64
        """
        new_index = self.index.union(other.index)
        this = self.reindex(new_index, copy=False)
        other = other.reindex(new_index, copy=False)
        if is_datetimelike(this) and not is_datetimelike(other):
            other = to_datetime(other)

        return this.where(notna(this), other)

    def update(self, other):
        """
        Modify Series in place using non-NA values from passed
        Series. Aligns on index.

        Parameters
        ----------
        other : Series

        Examples
        --------
        >>> s = pd.Series([1, 2, 3])
        >>> s.update(pd.Series([4, 5, 6]))
        >>> s
        0    4
        1    5
        2    6
        dtype: int64

        >>> s = pd.Series(['a', 'b', 'c'])
        >>> s.update(pd.Series(['d', 'e'], index=[0, 2]))
        >>> s
        0    d
        1    b
        2    e
        dtype: object

        >>> s = pd.Series([1, 2, 3])
        >>> s.update(pd.Series([4, 5, 6, 7, 8]))
        >>> s
        0    4
        1    5
        2    6
        dtype: int64

        If ``other`` contains NaNs the corresponding values are not updated
        in the original Series.

        >>> s = pd.Series([1, 2, 3])
        >>> s.update(pd.Series([4, np.nan, 6]))
        >>> s
        0    4
        1    2
        2    6
        dtype: int64
        """
        other = other.reindex_like(self)
        mask = notna(other)

        self._data = self._data.putmask(mask=mask, new=other, inplace=True)
        self._maybe_update_cacher()

    # ----------------------------------------------------------------------
    # Reindexing, sorting

    def sort_values(self, axis=0, ascending=True, inplace=False,
                    kind='quicksort', na_position='last'):
        """
        Sort by the values.

        Sort a Series in ascending or descending order by some
        criterion.

        Parameters
        ----------
        axis : {0 or 'index'}, default 0
            Axis to direct sorting. The value 'index' is accepted for
            compatibility with DataFrame.sort_values.
        ascending : bool, default True
            If True, sort values in ascending order, otherwise descending.
        inplace : bool, default False
            If True, perform operation in-place.
        kind : {'quicksort', 'mergesort' or 'heapsort'}, default 'quicksort'
            Choice of sorting algorithm. See also :func:`numpy.sort` for more
            information. 'mergesort' is the only stable  algorithm.
        na_position : {'first' or 'last'}, default 'last'
            Argument 'first' puts NaNs at the beginning, 'last' puts NaNs at
            the end.

        Returns
        -------
        Series
            Series ordered by values.

        See Also
        --------
        Series.sort_index : Sort by the Series indices.
        DataFrame.sort_values : Sort DataFrame by the values along either axis.
        DataFrame.sort_index : Sort DataFrame by indices.

        Examples
        --------
        >>> s = pd.Series([np.nan, 1, 3, 10, 5])
        >>> s
        0     NaN
        1     1.0
        2     3.0
        3     10.0
        4     5.0
        dtype: float64

        Sort values ascending order (default behaviour)

        >>> s.sort_values(ascending=True)
        1     1.0
        2     3.0
        4     5.0
        3    10.0
        0     NaN
        dtype: float64

        Sort values descending order

        >>> s.sort_values(ascending=False)
        3    10.0
        4     5.0
        2     3.0
        1     1.0
        0     NaN
        dtype: float64

        Sort values inplace

        >>> s.sort_values(ascending=False, inplace=True)
        >>> s
        3    10.0
        4     5.0
        2     3.0
        1     1.0
        0     NaN
        dtype: float64

        Sort values putting NAs first

        >>> s.sort_values(na_position='first')
        0     NaN
        1     1.0
        2     3.0
        4     5.0
        3    10.0
        dtype: float64

        Sort a series of strings

        >>> s = pd.Series(['z', 'b', 'd', 'a', 'c'])
        >>> s
        0    z
        1    b
        2    d
        3    a
        4    c
        dtype: object

        >>> s.sort_values()
        3    a
        1    b
        4    c
        2    d
        0    z
        dtype: object
        """
        inplace = validate_bool_kwarg(inplace, 'inplace')
        # Validate the axis parameter
        self._get_axis_number(axis)

        # GH 5856/5853
        if inplace and self._is_cached:
            raise ValueError("This Series is a view of some other array, to "
                             "sort in-place you must create a copy")

        def _try_kind_sort(arr):
            # easier to ask forgiveness than permission
            try:
                # if kind==mergesort, it can fail for object dtype
                return arr.argsort(kind=kind)
            except TypeError:
                # stable sort not available for object dtype
                # uses the argsort default quicksort
                return arr.argsort(kind='quicksort')

        arr = self._values
        sortedIdx = np.empty(len(self), dtype=np.int32)

        bad = isna(arr)

        good = ~bad
        idx = ibase.default_index(len(self))

        argsorted = _try_kind_sort(arr[good])

        if is_list_like(ascending):
            if len(ascending) != 1:
                raise ValueError('Length of ascending (%d) must be 1 '
                                 'for Series' % (len(ascending)))
            ascending = ascending[0]

        if not is_bool(ascending):
            raise ValueError('ascending must be boolean')

        if not ascending:
            argsorted = argsorted[::-1]

        if na_position == 'last':
            n = good.sum()
            sortedIdx[:n] = idx[good][argsorted]
            sortedIdx[n:] = idx[bad]
        elif na_position == 'first':
            n = bad.sum()
            sortedIdx[n:] = idx[good][argsorted]
            sortedIdx[:n] = idx[bad]
        else:
            raise ValueError('invalid na_position: {!r}'.format(na_position))

        result = self._constructor(arr[sortedIdx], index=self.index[sortedIdx])

        if inplace:
            self._update_inplace(result)
        else:
            return result.__finalize__(self)

    def sort_index(self, axis=0, level=None, ascending=True, inplace=False,
                   kind='quicksort', na_position='last', sort_remaining=True):
        """
        Sort Series by index labels.

        Returns a new Series sorted by label if `inplace` argument is
        ``False``, otherwise updates the original series and returns None.

        Parameters
        ----------
        axis : int, default 0
            Axis to direct sorting. This can only be 0 for Series.
        level : int, optional
            If not None, sort on values in specified index level(s).
        ascending : bool, default true
            Sort ascending vs. descending.
        inplace : bool, default False
            If True, perform operation in-place.
        kind : {'quicksort', 'mergesort', 'heapsort'}, default 'quicksort'
            Choice of sorting algorithm. See also :func:`numpy.sort` for more
            information.  'mergesort' is the only stable algorithm. For
            DataFrames, this option is only applied when sorting on a single
            column or label.
        na_position : {'first', 'last'}, default 'last'
            If 'first' puts NaNs at the beginning, 'last' puts NaNs at the end.
            Not implemented for MultiIndex.
        sort_remaining : bool, default True
            If true and sorting by level and index is multilevel, sort by other
            levels too (in order) after sorting by specified level.

        Returns
        -------
        pandas.Series
            The original Series sorted by the labels

        See Also
        --------
        DataFrame.sort_index: Sort DataFrame by the index.
        DataFrame.sort_values: Sort DataFrame by the value.
        Series.sort_values : Sort Series by the value.

        Examples
        --------
        >>> s = pd.Series(['a', 'b', 'c', 'd'], index=[3, 2, 1, 4])
        >>> s.sort_index()
        1    c
        2    b
        3    a
        4    d
        dtype: object

        Sort Descending

        >>> s.sort_index(ascending=False)
        4    d
        3    a
        2    b
        1    c
        dtype: object

        Sort Inplace

        >>> s.sort_index(inplace=True)
        >>> s
        1    c
        2    b
        3    a
        4    d
        dtype: object

        By default NaNs are put at the end, but use `na_position` to place
        them at the beginning

        >>> s = pd.Series(['a', 'b', 'c', 'd'], index=[3, 2, 1, np.nan])
        >>> s.sort_index(na_position='first')
        NaN     d
         1.0    c
         2.0    b
         3.0    a
        dtype: object

        Specify index level to sort

        >>> arrays = [np.array(['qux', 'qux', 'foo', 'foo',
        ...                     'baz', 'baz', 'bar', 'bar']),
        ...           np.array(['two', 'one', 'two', 'one',
        ...                     'two', 'one', 'two', 'one'])]
        >>> s = pd.Series([1, 2, 3, 4, 5, 6, 7, 8], index=arrays)
        >>> s.sort_index(level=1)
        bar  one    8
        baz  one    6
        foo  one    4
        qux  one    2
        bar  two    7
        baz  two    5
        foo  two    3
        qux  two    1
        dtype: int64

        Does not sort by remaining levels when sorting by levels

        >>> s.sort_index(level=1, sort_remaining=False)
        qux  one    2
        foo  one    4
        baz  one    6
        bar  one    8
        qux  two    1
        foo  two    3
        baz  two    5
        bar  two    7
        dtype: int64
        """
        # TODO: this can be combined with DataFrame.sort_index impl as
        # almost identical
        inplace = validate_bool_kwarg(inplace, 'inplace')
        # Validate the axis parameter
        self._get_axis_number(axis)
        index = self.index

        if level is not None:
            new_index, indexer = index.sortlevel(level, ascending=ascending,
                                                 sort_remaining=sort_remaining)
        elif isinstance(index, MultiIndex):
            from pandas.core.sorting import lexsort_indexer
            labels = index._sort_levels_monotonic()
            indexer = lexsort_indexer(labels._get_labels_for_sorting(),
                                      orders=ascending,
                                      na_position=na_position)
        else:
            from pandas.core.sorting import nargsort

            # Check monotonic-ness before sort an index
            # GH11080
            if ((ascending and index.is_monotonic_increasing) or
                    (not ascending and index.is_monotonic_decreasing)):
                if inplace:
                    return
                else:
                    return self.copy()

            indexer = nargsort(index, kind=kind, ascending=ascending,
                               na_position=na_position)

        indexer = ensure_platform_int(indexer)
        new_index = index.take(indexer)
        new_index = new_index._sort_levels_monotonic()

        new_values = self._values.take(indexer)
        result = self._constructor(new_values, index=new_index)

        if inplace:
            self._update_inplace(result)
        else:
            return result.__finalize__(self)

    def argsort(self, axis=0, kind='quicksort', order=None):
        """
        Overrides ndarray.argsort. Argsorts the value, omitting NA/null values,
        and places the result in the same locations as the non-NA values.

        Parameters
        ----------
        axis : int (can only be zero)
        kind : {'mergesort', 'quicksort', 'heapsort'}, default 'quicksort'
            Choice of sorting algorithm. See np.sort for more
            information. 'mergesort' is the only stable algorithm
        order : ignored

        Returns
        -------
        argsorted : Series, with -1 indicated where nan values are present

        See Also
        --------
        numpy.ndarray.argsort
        """
        values = self._values
        mask = isna(values)

        if mask.any():
            result = Series(-1, index=self.index, name=self.name,
                            dtype='int64')
            notmask = ~mask
            result[notmask] = np.argsort(values[notmask], kind=kind)
            return self._constructor(result,
                                     index=self.index).__finalize__(self)
        else:
            return self._constructor(
                np.argsort(values, kind=kind), index=self.index,
                dtype='int64').__finalize__(self)

    def nlargest(self, n=5, keep='first'):
        """
        Return the largest `n` elements.

        Parameters
        ----------
        n : int, default 5
            Return this many descending sorted values.
        keep : {'first', 'last', 'all'}, default 'first'
            When there are duplicate values that cannot all fit in a
            Series of `n` elements:

            - ``first`` : take the first occurrences based on the index order
            - ``last`` : take the last occurrences based on the index order
            - ``all`` : keep all occurrences. This can result in a Series of
                size larger than `n`.

        Returns
        -------
        Series
            The `n` largest values in the Series, sorted in decreasing order.

        Notes
        -----
        Faster than ``.sort_values(ascending=False).head(n)`` for small `n`
        relative to the size of the ``Series`` object.

        See Also
        --------
        Series.nsmallest: Get the `n` smallest elements.
        Series.sort_values: Sort Series by values.
        Series.head: Return the first `n` rows.

        Examples
        --------
        >>> countries_population = {"Italy": 59000000, "France": 65000000,
        ...                         "Malta": 434000, "Maldives": 434000,
        ...                         "Brunei": 434000, "Iceland": 337000,
        ...                         "Nauru": 11300, "Tuvalu": 11300,
        ...                         "Anguilla": 11300, "Monserat": 5200}
        >>> s = pd.Series(countries_population)
        >>> s
        Italy       59000000
        France      65000000
        Malta         434000
        Maldives      434000
        Brunei        434000
        Iceland       337000
        Nauru          11300
        Tuvalu         11300
        Anguilla       11300
        Monserat        5200
        dtype: int64

        The `n` largest elements where ``n=5`` by default.

        >>> s.nlargest()
        France      65000000
        Italy       59000000
        Malta         434000
        Maldives      434000
        Brunei        434000
        dtype: int64

        The `n` largest elements where ``n=3``. Default `keep` value is 'first'
        so Malta will be kept.

        >>> s.nlargest(3)
        France    65000000
        Italy     59000000
        Malta       434000
        dtype: int64

        The `n` largest elements where ``n=3`` and keeping the last duplicates.
        Brunei will be kept since it is the last with value 434000 based on
        the index order.

        >>> s.nlargest(3, keep='last')
        France      65000000
        Italy       59000000
        Brunei        434000
        dtype: int64

        The `n` largest elements where ``n=3`` with all duplicates kept. Note
        that the returned Series has five elements due to the three duplicates.

        >>> s.nlargest(3, keep='all')
        France      65000000
        Italy       59000000
        Malta         434000
        Maldives      434000
        Brunei        434000
        dtype: int64
        """
        return algorithms.SelectNSeries(self, n=n, keep=keep).nlargest()

    def nsmallest(self, n=5, keep='first'):
        """
        Return the smallest `n` elements.

        Parameters
        ----------
        n : int, default 5
            Return this many ascending sorted values.
        keep : {'first', 'last', 'all'}, default 'first'
            When there are duplicate values that cannot all fit in a
            Series of `n` elements:

            - ``first`` : take the first occurrences based on the index order
            - ``last`` : take the last occurrences based on the index order
            - ``all`` : keep all occurrences. This can result in a Series of
                size larger than `n`.

        Returns
        -------
        Series
            The `n` smallest values in the Series, sorted in increasing order.

        Notes
        -----
        Faster than ``.sort_values().head(n)`` for small `n` relative to
        the size of the ``Series`` object.

        See Also
        --------
        Series.nlargest: Get the `n` largest elements.
        Series.sort_values: Sort Series by values.
        Series.head: Return the first `n` rows.

        Examples
        --------
        >>> countries_population = {"Italy": 59000000, "France": 65000000,
        ...                         "Brunei": 434000, "Malta": 434000,
        ...                         "Maldives": 434000, "Iceland": 337000,
        ...                         "Nauru": 11300, "Tuvalu": 11300,
        ...                         "Anguilla": 11300, "Monserat": 5200}
        >>> s = pd.Series(countries_population)
        >>> s
        Italy       59000000
        France      65000000
        Brunei        434000
        Malta         434000
        Maldives      434000
        Iceland       337000
        Nauru          11300
        Tuvalu         11300
        Anguilla       11300
        Monserat        5200
        dtype: int64

        The `n` largest elements where ``n=5`` by default.

        >>> s.nsmallest()
        Monserat      5200
        Nauru        11300
        Tuvalu       11300
        Anguilla     11300
        Iceland     337000
        dtype: int64

        The `n` smallest elements where ``n=3``. Default `keep` value is
        'first' so Nauru and Tuvalu will be kept.

        >>> s.nsmallest(3)
        Monserat     5200
        Nauru       11300
        Tuvalu      11300
        dtype: int64

        The `n` smallest elements where ``n=3`` and keeping the last
        duplicates. Anguilla and Tuvalu will be kept since they are the last
        with value 11300 based on the index order.

        >>> s.nsmallest(3, keep='last')
        Monserat     5200
        Anguilla    11300
        Tuvalu      11300
        dtype: int64

        The `n` smallest elements where ``n=3`` with all duplicates kept. Note
        that the returned Series has four elements due to the three duplicates.

        >>> s.nsmallest(3, keep='all')
        Monserat     5200
        Nauru       11300
        Tuvalu      11300
        Anguilla    11300
        dtype: int64
        """
        return algorithms.SelectNSeries(self, n=n, keep=keep).nsmallest()

    def swaplevel(self, i=-2, j=-1, copy=True):
        """
        Swap levels i and j in a MultiIndex.

        Parameters
        ----------
        i, j : int, string (can be mixed)
            Level of index to be swapped. Can pass level name as string.

        Returns
        -------
        swapped : Series

        .. versionchanged:: 0.18.1

           The indexes ``i`` and ``j`` are now optional, and default to
           the two innermost levels of the index.
        """
        new_index = self.index.swaplevel(i, j)
        return self._constructor(self._values, index=new_index,
                                 copy=copy).__finalize__(self)

    def reorder_levels(self, order):
        """
        Rearrange index levels using input order.

        May not drop or duplicate levels.

        Parameters
        ----------
        order : list of int representing new level order
               (reference level by number or key)

        Returns
        -------
        type of caller (new object)
        """
        if not isinstance(self.index, MultiIndex):  # pragma: no cover
            raise Exception('Can only reorder levels on a hierarchical axis.')

        result = self.copy()
        result.index = result.index.reorder_levels(order)
        return result

    def unstack(self, level=-1, fill_value=None):
        """
        Unstack, a.k.a. pivot, Series with MultiIndex to produce DataFrame.
        The level involved will automatically get sorted.

        Parameters
        ----------
        level : int, string, or list of these, default last level
            Level(s) to unstack, can pass level name
        fill_value : replace NaN with this value if the unstack produces
            missing values

            .. versionadded:: 0.18.0

        Examples
        --------
        >>> s = pd.Series([1, 2, 3, 4],
        ...     index=pd.MultiIndex.from_product([['one', 'two'], ['a', 'b']]))
        >>> s
        one  a    1
             b    2
        two  a    3
             b    4
        dtype: int64

        >>> s.unstack(level=-1)
             a  b
        one  1  2
        two  3  4

        >>> s.unstack(level=0)
           one  two
        a    1    3
        b    2    4

        Returns
        -------
        unstacked : DataFrame
        """
        from pandas.core.reshape.reshape import unstack
        return unstack(self, level, fill_value)

    # ----------------------------------------------------------------------
    # function application

    def map(self, arg, na_action=None):
        """
        Map values of Series according to input correspondence.

        Used for substituting each value in a Series with another value,
        that may be derived from a function, a ``dict`` or
        a :class:`Series`.

        Parameters
        ----------
        arg : function, dict, or Series
            Mapping correspondence.
        na_action : {None, 'ignore'}, default None
            If 'ignore', propagate NaN values, without passing them to the
            mapping correspondence.

        Returns
        -------
        Series
            Same index as caller.

        See Also
        --------
        Series.apply : For applying more complex functions on a Series.
        DataFrame.apply : Apply a function row-/column-wise.
        DataFrame.applymap : Apply a function elementwise on a whole DataFrame.

        Notes
        -----
        When ``arg`` is a dictionary, values in Series that are not in the
        dictionary (as keys) are converted to ``NaN``. However, if the
        dictionary is a ``dict`` subclass that defines ``__missing__`` (i.e.
        provides a method for default values), then this default is used
        rather than ``NaN``.

        Examples
        --------
        >>> s = pd.Series(['cat', 'dog', np.nan, 'rabbit'])
        >>> s
        0      cat
        1      dog
        2      NaN
        3   rabbit
        dtype: object

        ``map`` accepts a ``dict`` or a ``Series``. Values that are not found
        in the ``dict`` are converted to ``NaN``, unless the dict has a default
        value (e.g. ``defaultdict``):

        >>> s.map({'cat': 'kitten', 'dog': 'puppy'})
        0   kitten
        1    puppy
        2      NaN
        3      NaN
        dtype: object

        It also accepts a function:

        >>> s.map('I am a {}'.format)
        0       I am a cat
        1       I am a dog
        2       I am a nan
        3    I am a rabbit
        dtype: object

        To avoid applying the function to missing values (and keep them as
        ``NaN``) ``na_action='ignore'`` can be used:

        >>> s.map('I am a {}'.format, na_action='ignore')
        0     I am a cat
        1     I am a dog
        2            NaN
        3  I am a rabbit
        dtype: object
        """
        new_values = super(Series, self)._map_values(
            arg, na_action=na_action)
        return self._constructor(new_values,
                                 index=self.index).__finalize__(self)

    def _gotitem(self, key, ndim, subset=None):
        """
        Sub-classes to define. Return a sliced object.

        Parameters
        ----------
        key : string / list of selections
        ndim : 1,2
            requested ndim of result
        subset : object, default None
            subset to act on
        """
        return self

    _agg_doc = dedent("""
    Examples
    --------

    >>> s = pd.Series([1, 2, 3, 4])
    >>> s
    0    1
    1    2
    2    3
    3    4
    dtype: int64

    >>> s.agg('min')
    1

    >>> s.agg(['min', 'max'])
    min   1
    max   4
    dtype: int64

    See Also
    --------
    Series.apply : Invoke function on a Series.
    Series.transform : Transform function producing
        a Series with like indexes.
    """)

    @Appender(_agg_doc)
    @Appender(generic._shared_docs['aggregate'] % dict(
        versionadded='.. versionadded:: 0.20.0',
        **_shared_doc_kwargs))
    def aggregate(self, func, axis=0, *args, **kwargs):
        # Validate the axis parameter
        self._get_axis_number(axis)
        result, how = self._aggregate(func, *args, **kwargs)
        if result is None:

            # we can be called from an inner function which
            # passes this meta-data
            kwargs.pop('_axis', None)
            kwargs.pop('_level', None)

            # try a regular apply, this evaluates lambdas
            # row-by-row; however if the lambda is expected a Series
            # expression, e.g.: lambda x: x-x.quantile(0.25)
            # this will fail, so we can try a vectorized evaluation

            # we cannot FIRST try the vectorized evaluation, because
            # then .agg and .apply would have different semantics if the
            # operation is actually defined on the Series, e.g. str
            try:
                result = self.apply(func, *args, **kwargs)
            except (ValueError, AttributeError, TypeError):
                result = func(self, *args, **kwargs)

        return result

    agg = aggregate

    @Appender(generic._shared_docs['transform'] % _shared_doc_kwargs)
    def transform(self, func, axis=0, *args, **kwargs):
        # Validate the axis parameter
        self._get_axis_number(axis)
        return super(Series, self).transform(func, *args, **kwargs)

    def apply(self, func, convert_dtype=True, args=(), **kwds):
        """
        Invoke function on values of Series.

        Can be ufunc (a NumPy function that applies to the entire Series)
        or a Python function that only works on single values.

        Parameters
        ----------
        func : function
            Python function or NumPy ufunc to apply.
        convert_dtype : bool, default True
            Try to find better dtype for elementwise function results. If
            False, leave as dtype=object.
        args : tuple
            Positional arguments passed to func after the series value.
        **kwds
            Additional keyword arguments passed to func.

        Returns
        -------
        Series or DataFrame
            If func returns a Series object the result will be a DataFrame.

        See Also
        --------
        Series.map: For element-wise operations.
        Series.agg: Only perform aggregating type operations.
        Series.transform: Only perform transforming type operations.

        Examples
        --------
        Create a series with typical summer temperatures for each city.

        >>> s = pd.Series([20, 21, 12],
        ...               index=['London', 'New York', 'Helsinki'])
        >>> s
        London      20
        New York    21
        Helsinki    12
        dtype: int64

        Square the values by defining a function and passing it as an
        argument to ``apply()``.

        >>> def square(x):
        ...     return x ** 2
        >>> s.apply(square)
        London      400
        New York    441
        Helsinki    144
        dtype: int64

        Square the values by passing an anonymous function as an
        argument to ``apply()``.

        >>> s.apply(lambda x: x ** 2)
        London      400
        New York    441
        Helsinki    144
        dtype: int64

        Define a custom function that needs additional positional
        arguments and pass these additional arguments using the
        ``args`` keyword.

        >>> def subtract_custom_value(x, custom_value):
        ...     return x - custom_value

        >>> s.apply(subtract_custom_value, args=(5,))
        London      15
        New York    16
        Helsinki     7
        dtype: int64

        Define a custom function that takes keyword arguments
        and pass these arguments to ``apply``.

        >>> def add_custom_values(x, **kwargs):
        ...     for month in kwargs:
        ...         x += kwargs[month]
        ...     return x

        >>> s.apply(add_custom_values, june=30, july=20, august=25)
        London      95
        New York    96
        Helsinki    87
        dtype: int64

        Use a function from the Numpy library.

        >>> s.apply(np.log)
        London      2.995732
        New York    3.044522
        Helsinki    2.484907
        dtype: float64
        """
        if len(self) == 0:
            return self._constructor(dtype=self.dtype,
                                     index=self.index).__finalize__(self)

        # dispatch to agg
        if isinstance(func, (list, dict)):
            return self.aggregate(func, *args, **kwds)

        # if we are a string, try to dispatch
        if isinstance(func, compat.string_types):
            return self._try_aggregate_string_function(func, *args, **kwds)

        # handle ufuncs and lambdas
        if kwds or args and not isinstance(func, np.ufunc):
            def f(x):
                return func(x, *args, **kwds)
        else:
            f = func

        with np.errstate(all='ignore'):
            if isinstance(f, np.ufunc):
                return f(self)

            # row-wise access
            if is_extension_type(self.dtype):
                mapped = self._values.map(f)
            else:
                values = self.astype(object).values
                mapped = lib.map_infer(values, f, convert=convert_dtype)

        if len(mapped) and isinstance(mapped[0], Series):
            from pandas.core.frame import DataFrame
            return DataFrame(mapped.tolist(), index=self.index)
        else:
            return self._constructor(mapped,
                                     index=self.index).__finalize__(self)

    def _reduce(self, op, name, axis=0, skipna=True, numeric_only=None,
                filter_type=None, **kwds):
        """
        Perform a reduction operation.

        If we have an ndarray as a value, then simply perform the operation,
        otherwise delegate to the object.
        """
        delegate = self._values

        if axis is not None:
            self._get_axis_number(axis)

        # dispatch to ExtensionArray interface
        if isinstance(delegate, ExtensionArray):
            return delegate._reduce(name, skipna=skipna, **kwds)

        # dispatch to numpy arrays
        elif isinstance(delegate, np.ndarray):
            if numeric_only:
                raise NotImplementedError('Series.{0} does not implement '
                                          'numeric_only.'.format(name))
            with np.errstate(all='ignore'):
                return op(delegate, skipna=skipna, **kwds)

        # TODO(EA) dispatch to Index
        # remove once all internals extension types are
        # moved to ExtensionArrays
        return delegate._reduce(op=op, name=name, axis=axis, skipna=skipna,
                                numeric_only=numeric_only,
                                filter_type=filter_type, **kwds)

    def _reindex_indexer(self, new_index, indexer, copy):
        if indexer is None:
            if copy:
                return self.copy()
            return self

        new_values = algorithms.take_1d(self._values, indexer,
                                        allow_fill=True, fill_value=None)
        return self._constructor(new_values, index=new_index)

    def _needs_reindex_multi(self, axes, method, level):
        """
        Check if we do need a multi reindex; this is for compat with
        higher dims.
        """
        return False

    @Appender(generic._shared_docs['align'] % _shared_doc_kwargs)
    def align(self, other, join='outer', axis=None, level=None, copy=True,
              fill_value=None, method=None, limit=None, fill_axis=0,
              broadcast_axis=None):
        return super(Series, self).align(other, join=join, axis=axis,
                                         level=level, copy=copy,
                                         fill_value=fill_value, method=method,
                                         limit=limit, fill_axis=fill_axis,
                                         broadcast_axis=broadcast_axis)

    def rename(self, index=None, **kwargs):
        """
        Alter Series index labels or name.

        Function / dict values must be unique (1-to-1). Labels not contained in
        a dict / Series will be left as-is. Extra labels listed don't throw an
        error.

        Alternatively, change ``Series.name`` with a scalar value.

        See the :ref:`user guide <basics.rename>` for more.

        Parameters
        ----------
        index : scalar, hashable sequence, dict-like or function, optional
            dict-like or functions are transformations to apply to
            the index.
            Scalar or hashable sequence-like will alter the ``Series.name``
            attribute.
        copy : bool, default True
            Also copy underlying data
        inplace : bool, default False
            Whether to return a new Series. If True then value of copy is
            ignored.
        level : int or level name, default None
            In case of a MultiIndex, only rename labels in the specified
            level.

        Returns
        -------
        renamed : Series (new object)

        See Also
        --------
        Series.rename_axis

        Examples
        --------
        >>> s = pd.Series([1, 2, 3])
        >>> s
        0    1
        1    2
        2    3
        dtype: int64
        >>> s.rename("my_name") # scalar, changes Series.name
        0    1
        1    2
        2    3
        Name: my_name, dtype: int64
        >>> s.rename(lambda x: x ** 2)  # function, changes labels
        0    1
        1    2
        4    3
        dtype: int64
        >>> s.rename({1: 3, 2: 5})  # mapping, changes labels
        0    1
        3    2
        5    3
        dtype: int64
        """
        kwargs['inplace'] = validate_bool_kwarg(kwargs.get('inplace', False),
                                                'inplace')

        non_mapping = is_scalar(index) or (is_list_like(index) and
                                           not is_dict_like(index))
        if non_mapping:
            return self._set_name(index, inplace=kwargs.get('inplace'))
        return super(Series, self).rename(index=index, **kwargs)

    @Substitution(**_shared_doc_kwargs)
    @Appender(generic.NDFrame.reindex.__doc__)
    def reindex(self, index=None, **kwargs):
        return super(Series, self).reindex(index=index, **kwargs)

    def drop(self, labels=None, axis=0, index=None, columns=None,
             level=None, inplace=False, errors='raise'):
        """
        Return Series with specified index labels removed.

        Remove elements of a Series based on specifying the index labels.
        When using a multi-index, labels on different levels can be removed
        by specifying the level.

        Parameters
        ----------
        labels : single label or list-like
            Index labels to drop.
        axis : 0, default 0
            Redundant for application on Series.
        index, columns : None
            Redundant for application on Series, but index can be used instead
            of labels.

            .. versionadded:: 0.21.0
        level : int or level name, optional
            For MultiIndex, level for which the labels will be removed.
        inplace : bool, default False
            If True, do operation inplace and return None.
        errors : {'ignore', 'raise'}, default 'raise'
            If 'ignore', suppress error and only existing labels are dropped.

        Returns
        -------
        dropped : pandas.Series

        See Also
        --------
        Series.reindex : Return only specified index labels of Series.
        Series.dropna : Return series without null values.
        Series.drop_duplicates : Return Series with duplicate values removed.
        DataFrame.drop : Drop specified labels from rows or columns.

        Raises
        ------
        KeyError
            If none of the labels are found in the index.

        Examples
        --------
        >>> s = pd.Series(data=np.arange(3), index=['A','B','C'])
        >>> s
        A  0
        B  1
        C  2
        dtype: int64

        Drop labels B en C

        >>> s.drop(labels=['B','C'])
        A  0
        dtype: int64

        Drop 2nd level label in MultiIndex Series

        >>> midx = pd.MultiIndex(levels=[['lama', 'cow', 'falcon'],
        ...                              ['speed', 'weight', 'length']],
        ...                      labels=[[0, 0, 0, 1, 1, 1, 2, 2, 2],
        ...                              [0, 1, 2, 0, 1, 2, 0, 1, 2]])
        >>> s = pd.Series([45, 200, 1.2, 30, 250, 1.5, 320, 1, 0.3],
        ...               index=midx)
        >>> s
        lama    speed      45.0
                weight    200.0
                length      1.2
        cow     speed      30.0
                weight    250.0
                length      1.5
        falcon  speed     320.0
                weight      1.0
                length      0.3
        dtype: float64

        >>> s.drop(labels='weight', level=1)
        lama    speed      45.0
                length      1.2
        cow     speed      30.0
                length      1.5
        falcon  speed     320.0
                length      0.3
        dtype: float64
        """
        return super(Series, self).drop(labels=labels, axis=axis, index=index,
                                        columns=columns, level=level,
                                        inplace=inplace, errors=errors)

    @Substitution(**_shared_doc_kwargs)
    @Appender(generic.NDFrame.fillna.__doc__)
    def fillna(self, value=None, method=None, axis=None, inplace=False,
               limit=None, downcast=None, **kwargs):
        return super(Series, self).fillna(value=value, method=method,
                                          axis=axis, inplace=inplace,
                                          limit=limit, downcast=downcast,
                                          **kwargs)

    @Appender(generic._shared_docs['replace'] % _shared_doc_kwargs)
    def replace(self, to_replace=None, value=None, inplace=False, limit=None,
                regex=False, method='pad'):
        return super(Series, self).replace(to_replace=to_replace, value=value,
                                           inplace=inplace, limit=limit,
                                           regex=regex, method=method)

    @Appender(generic._shared_docs['shift'] % _shared_doc_kwargs)
    def shift(self, periods=1, freq=None, axis=0):
        return super(Series, self).shift(periods=periods, freq=freq, axis=axis)

    def reindex_axis(self, labels, axis=0, **kwargs):
        """
        Conform Series to new index with optional filling logic.

        .. deprecated:: 0.21.0
            Use ``Series.reindex`` instead.
        """
        # for compatibility with higher dims
        if axis != 0:
            raise ValueError("cannot reindex series on non-zero axis!")
        msg = ("'.reindex_axis' is deprecated and will be removed in a future "
               "version. Use '.reindex' instead.")
        warnings.warn(msg, FutureWarning, stacklevel=2)

        return self.reindex(index=labels, **kwargs)

    def memory_usage(self, index=True, deep=False):
        """
        Return the memory usage of the Series.

        The memory usage can optionally include the contribution of
        the index and of elements of `object` dtype.

        Parameters
        ----------
        index : bool, default True
            Specifies whether to include the memory usage of the Series index.
        deep : bool, default False
            If True, introspect the data deeply by interrogating
            `object` dtypes for system-level memory consumption, and include
            it in the returned value.

        Returns
        -------
        int
            Bytes of memory consumed.

        See Also
        --------
        numpy.ndarray.nbytes : Total bytes consumed by the elements of the
            array.
        DataFrame.memory_usage : Bytes consumed by a DataFrame.

        Examples
        --------
        >>> s = pd.Series(range(3))
        >>> s.memory_usage()
        104

        Not including the index gives the size of the rest of the data, which
        is necessarily smaller:

        >>> s.memory_usage(index=False)
        24

        The memory footprint of `object` values is ignored by default:

        >>> s = pd.Series(["a", "b"])
        >>> s.values
        array(['a', 'b'], dtype=object)
        >>> s.memory_usage()
        96
        >>> s.memory_usage(deep=True)
        212
        """
        v = super(Series, self).memory_usage(deep=deep)
        if index:
            v += self.index.memory_usage(deep=deep)
        return v

    @Appender(generic.NDFrame._take.__doc__)
    def _take(self, indices, axis=0, is_copy=False):

        indices = ensure_platform_int(indices)
        new_index = self.index.take(indices)

        if is_categorical_dtype(self):
            # https://github.com/pandas-dev/pandas/issues/20664
            # TODO: remove when the default Categorical.take behavior changes
            indices = maybe_convert_indices(indices, len(self._get_axis(axis)))
            kwargs = {'allow_fill': False}
        else:
            kwargs = {}
        new_values = self._values.take(indices, **kwargs)

        result = (self._constructor(new_values, index=new_index,
                                    fastpath=True).__finalize__(self))

        # Maybe set copy if we didn't actually change the index.
        if is_copy:
            if not result._get_axis(axis).equals(self._get_axis(axis)):
                result._set_is_copy(self)

        return result

    def isin(self, values):
        """
        Check whether `values` are contained in Series.

        Return a boolean Series showing whether each element in the Series
        matches an element in the passed sequence of `values` exactly.

        Parameters
        ----------
        values : set or list-like
            The sequence of values to test. Passing in a single string will
            raise a ``TypeError``. Instead, turn a single string into a
            list of one element.

            .. versionadded:: 0.18.1

              Support for values as a set.

        Returns
        -------
        isin : Series (bool dtype)

        Raises
        ------
        TypeError
          * If `values` is a string

        See Also
        --------
        DataFrame.isin : Equivalent method on DataFrame.

        Examples
        --------
        >>> s = pd.Series(['lama', 'cow', 'lama', 'beetle', 'lama',
        ...                'hippo'], name='animal')
        >>> s.isin(['cow', 'lama'])
        0     True
        1     True
        2     True
        3    False
        4     True
        5    False
        Name: animal, dtype: bool

        Passing a single string as ``s.isin('lama')`` will raise an error. Use
        a list of one element instead:

        >>> s.isin(['lama'])
        0     True
        1    False
        2     True
        3    False
        4     True
        5    False
        Name: animal, dtype: bool
        """
        result = algorithms.isin(self, values)
        return self._constructor(result, index=self.index).__finalize__(self)

    def between(self, left, right, inclusive=True):
        """
        Return boolean Series equivalent to left <= series <= right.

        This function returns a boolean vector containing `True` wherever the
        corresponding Series element is between the boundary values `left` and
        `right`. NA values are treated as `False`.

        Parameters
        ----------
        left : scalar
            Left boundary.
        right : scalar
            Right boundary.
        inclusive : bool, default True
            Include boundaries.

        Returns
        -------
        Series
            Each element will be a boolean.

        Notes
        -----
        This function is equivalent to ``(left <= ser) & (ser <= right)``

        See Also
        --------
        Series.gt : Greater than of series and other.
        Series.lt : Less than of series and other.

        Examples
        --------
        >>> s = pd.Series([2, 0, 4, 8, np.nan])

        Boundary values are included by default:

        >>> s.between(1, 4)
        0     True
        1    False
        2     True
        3    False
        4    False
        dtype: bool

        With `inclusive` set to ``False`` boundary values are excluded:

        >>> s.between(1, 4, inclusive=False)
        0     True
        1    False
        2    False
        3    False
        4    False
        dtype: bool

        `left` and `right` can be any scalar value:

        >>> s = pd.Series(['Alice', 'Bob', 'Carol', 'Eve'])
        >>> s.between('Anna', 'Daniel')
        0    False
        1     True
        2     True
        3    False
        dtype: bool
        """
        if inclusive:
            lmask = self >= left
            rmask = self <= right
        else:
            lmask = self > left
            rmask = self < right

        return lmask & rmask

    @classmethod
    def from_csv(cls, path, sep=',', parse_dates=True, header=None,
                 index_col=0, encoding=None, infer_datetime_format=False):
        """
        Read CSV file.

        .. deprecated:: 0.21.0
            Use :func:`pandas.read_csv` instead.

        It is preferable to use the more powerful :func:`pandas.read_csv`
        for most general purposes, but ``from_csv`` makes for an easy
        roundtrip to and from a file (the exact counterpart of
        ``to_csv``), especially with a time Series.

        This method only differs from :func:`pandas.read_csv` in some defaults:

        - `index_col` is ``0`` instead of ``None`` (take first column as index
          by default)
        - `header` is ``None`` instead of ``0`` (the first row is not used as
          the column names)
        - `parse_dates` is ``True`` instead of ``False`` (try parsing the index
          as datetime by default)

        With :func:`pandas.read_csv`, the option ``squeeze=True`` can be used
        to return a Series like ``from_csv``.

        Parameters
        ----------
        path : string file path or file handle / StringIO
        sep : string, default ','
            Field delimiter
        parse_dates : boolean, default True
            Parse dates. Different default from read_table
        header : int, default None
            Row to use as header (skip prior rows)
        index_col : int or sequence, default 0
            Column to use for index. If a sequence is given, a MultiIndex
            is used. Different default from read_table
        encoding : string, optional
            a string representing the encoding to use if the contents are
            non-ascii, for python versions prior to 3
        infer_datetime_format : boolean, default False
            If True and `parse_dates` is True for a column, try to infer the
            datetime format based on the first datetime string. If the format
            can be inferred, there often will be a large parsing speed-up.

        See Also
        --------
        read_csv

        Returns
        -------
        y : Series
        """

        # We're calling `DataFrame.from_csv` in the implementation,
        # which will propagate a warning regarding `from_csv` deprecation.
        from pandas.core.frame import DataFrame
        df = DataFrame.from_csv(path, header=header, index_col=index_col,
                                sep=sep, parse_dates=parse_dates,
                                encoding=encoding,
                                infer_datetime_format=infer_datetime_format)
        result = df.iloc[:, 0]
        if header is None:
            result.index.name = result.name = None

        return result

    @Appender(generic.NDFrame.to_csv.__doc__)
    def to_csv(self, *args, **kwargs):

        names = ["path_or_buf", "sep", "na_rep", "float_format", "columns",
                 "header", "index", "index_label", "mode", "encoding",
                 "compression", "quoting", "quotechar", "line_terminator",
                 "chunksize", "tupleize_cols", "date_format", "doublequote",
                 "escapechar", "decimal"]

        old_names = ["path_or_buf", "index", "sep", "na_rep", "float_format",
                     "header", "index_label", "mode", "encoding",
                     "compression", "date_format", "decimal"]

        if "path" in kwargs:
            warnings.warn("The signature of `Series.to_csv` was aligned "
                          "to that of `DataFrame.to_csv`, and argument "
                          "'path' will be renamed to 'path_or_buf'.",
                          FutureWarning, stacklevel=2)
            kwargs["path_or_buf"] = kwargs.pop("path")

        if len(args) > 1:
            # Either "index" (old signature) or "sep" (new signature) is being
            # passed as second argument (while the first is the same)
            maybe_sep = args[1]

            if not (is_string_like(maybe_sep) and len(maybe_sep) == 1):
                # old signature
                warnings.warn("The signature of `Series.to_csv` was aligned "
                              "to that of `DataFrame.to_csv`. Note that the "
                              "order of arguments changed, and the new one "
                              "has 'sep' in first place, for which \"{}\" is "
                              "not a valid value. The old order will cease to "
                              "be supported in a future version. Please refer "
                              "to the documentation for `DataFrame.to_csv` "
                              "when updating your function "
                              "calls.".format(maybe_sep),
                              FutureWarning, stacklevel=2)
                names = old_names

        pos_args = dict(zip(names[:len(args)], args))

        for key in pos_args:
            if key in kwargs:
                raise ValueError("Argument given by name ('{}') and position "
                                 "({})".format(key, names.index(key)))
            kwargs[key] = pos_args[key]

        if kwargs.get("header", None) is None:
            warnings.warn("The signature of `Series.to_csv` was aligned "
                          "to that of `DataFrame.to_csv`, and argument "
                          "'header' will change its default value from False "
                          "to True: please pass an explicit value to suppress "
                          "this warning.", FutureWarning,
                          stacklevel=2)
            kwargs["header"] = False  # Backwards compatibility.
        return self.to_frame().to_csv(**kwargs)

    @Appender(generic._shared_docs['isna'] % _shared_doc_kwargs)
    def isna(self):
        return super(Series, self).isna()

    @Appender(generic._shared_docs['isna'] % _shared_doc_kwargs)
    def isnull(self):
        return super(Series, self).isnull()

    @Appender(generic._shared_docs['notna'] % _shared_doc_kwargs)
    def notna(self):
        return super(Series, self).notna()

    @Appender(generic._shared_docs['notna'] % _shared_doc_kwargs)
    def notnull(self):
        return super(Series, self).notnull()

    def dropna(self, axis=0, inplace=False, **kwargs):
        """
        Return a new Series with missing values removed.

        See the :ref:`User Guide <missing_data>` for more on which values are
        considered missing, and how to work with missing data.

        Parameters
        ----------
        axis : {0 or 'index'}, default 0
            There is only one axis to drop values from.
        inplace : bool, default False
            If True, do operation inplace and return None.
        **kwargs
            Not in use.

        Returns
        -------
        Series
            Series with NA entries dropped from it.

        See Also
        --------
        Series.isna: Indicate missing values.
        Series.notna : Indicate existing (non-missing) values.
        Series.fillna : Replace missing values.
        DataFrame.dropna : Drop rows or columns which contain NA values.
        Index.dropna : Drop missing indices.

        Examples
        --------
        >>> ser = pd.Series([1., 2., np.nan])
        >>> ser
        0    1.0
        1    2.0
        2    NaN
        dtype: float64

        Drop NA values from a Series.

        >>> ser.dropna()
        0    1.0
        1    2.0
        dtype: float64

        Keep the Series with valid entries in the same variable.

        >>> ser.dropna(inplace=True)
        >>> ser
        0    1.0
        1    2.0
        dtype: float64

        Empty strings are not considered NA values. ``None`` is considered an
        NA value.

        >>> ser = pd.Series([np.NaN, 2, pd.NaT, '', None, 'I stay'])
        >>> ser
        0       NaN
        1         2
        2       NaT
        3
        4      None
        5    I stay
        dtype: object
        >>> ser.dropna()
        1         2
        3
        5    I stay
        dtype: object
        """
        inplace = validate_bool_kwarg(inplace, 'inplace')
        kwargs.pop('how', None)
        if kwargs:
            raise TypeError('dropna() got an unexpected keyword '
                            'argument "{0}"'.format(list(kwargs.keys())[0]))
        # Validate the axis parameter
        self._get_axis_number(axis or 0)

        if self._can_hold_na:
            result = remove_na_arraylike(self)
            if inplace:
                self._update_inplace(result)
            else:
                return result
        else:
            if inplace:
                # do nothing
                pass
            else:
                return self.copy()

    def valid(self, inplace=False, **kwargs):
        """
        Return Series without null values.

        .. deprecated:: 0.23.0
            Use :meth:`Series.dropna` instead.
        """
        warnings.warn("Method .valid will be removed in a future version. "
                      "Use .dropna instead.", FutureWarning, stacklevel=2)
        return self.dropna(inplace=inplace, **kwargs)

    # ----------------------------------------------------------------------
    # Time series-oriented methods

    def to_timestamp(self, freq=None, how='start', copy=True):
        """
        Cast to datetimeindex of timestamps, at *beginning* of period.

        Parameters
        ----------
        freq : string, default frequency of PeriodIndex
            Desired frequency
        how : {'s', 'e', 'start', 'end'}
            Convention for converting period to timestamp; start of period
            vs. end

        Returns
        -------
        ts : Series with DatetimeIndex
        """
        new_values = self._values
        if copy:
            new_values = new_values.copy()

        new_index = self.index.to_timestamp(freq=freq, how=how)
        return self._constructor(new_values,
                                 index=new_index).__finalize__(self)

    def to_period(self, freq=None, copy=True):
        """
        Convert Series from DatetimeIndex to PeriodIndex with desired
        frequency (inferred from index if not passed).

        Parameters
        ----------
        freq : string, default

        Returns
        -------
        ts : Series with PeriodIndex
        """
        new_values = self._values
        if copy:
            new_values = new_values.copy()

        new_index = self.index.to_period(freq=freq)
        return self._constructor(new_values,
                                 index=new_index).__finalize__(self)

    # ----------------------------------------------------------------------
    # Accessor Methods
    # ----------------------------------------------------------------------
    str = CachedAccessor("str", StringMethods)
    dt = CachedAccessor("dt", CombinedDatetimelikeProperties)
    cat = CachedAccessor("cat", CategoricalAccessor)
    plot = CachedAccessor("plot", gfx.SeriesPlotMethods)
    sparse = CachedAccessor("sparse", SparseAccessor)

    # ----------------------------------------------------------------------
    # Add plotting methods to Series
    hist = gfx.hist_series


Series._setup_axes(['index'], info_axis=0, stat_axis=0, aliases={'rows': 0},
                   docs={'index': 'The index (axis labels) of the Series.'})
Series._add_numeric_operations()
Series._add_series_only_operations()
Series._add_series_or_dataframe_operations()

# Add arithmetic!
ops.add_flex_arithmetic_methods(Series)
<<<<<<< HEAD
ops.add_special_arithmetic_methods(Series)


# -----------------------------------------------------------------------------
# Supplementary functions


def _sanitize_index(data, index, copy=False):
    """
    Sanitize an index type to return an ndarray of the underlying, pass
    through a non-Index.
    """

    if index is None:
        return data

    if len(data) != len(index):
        raise ValueError('Length of values does not match length of ' 'index')

    if isinstance(data, ABCIndexClass) and not copy:
        pass
    elif isinstance(data, (PeriodIndex, DatetimeIndex)):
        data = data._values
        if copy:
            data = data.copy()

    elif isinstance(data, np.ndarray):

        # coerce datetimelike types
        if data.dtype.kind in ['M', 'm']:
            data = _sanitize_array(data, index, copy=copy)

    return data


def _sanitize_array(data, index, dtype=None, copy=False,
                    raise_cast_failure=False):
    """
    Sanitize input data to an ndarray, copy if specified, coerce to the
    dtype if specified.
    """

    if dtype is not None:
        dtype = pandas_dtype(dtype)

    if isinstance(data, ma.MaskedArray):
        mask = ma.getmaskarray(data)
        if mask.any():
            data, fill_value = maybe_upcast(data, copy=True)
            data[mask] = fill_value
        else:
            data = data.copy()

    def _try_cast(arr, take_fast_path):

        # perf shortcut as this is the most common case
        if take_fast_path:
            if maybe_castable(arr) and not copy and dtype is None:
                return arr

        try:
            # gh-15832: Check if we are requesting a numeric dype and
            # that we can convert the data to the requested dtype.
            if is_integer_dtype(dtype):
                subarr = maybe_cast_to_integer_array(arr, dtype)

            # XXX: restore this, or just remove?
            subarr = maybe_cast_to_datetime(arr, dtype)
            # Take care in creating object arrays (but iterators are not
            # supported):
            if is_object_dtype(dtype) and (is_list_like(subarr) and
                                           not (is_iterator(subarr) or
                                           isinstance(subarr, np.ndarray))):
                subarr = construct_1d_object_array_from_listlike(subarr)
            elif not is_extension_type(subarr):
                subarr = construct_1d_ndarray_preserving_na(subarr, dtype,
                                                            copy=copy)
        except (ValueError, TypeError):
            if is_categorical_dtype(dtype):
                # We *do* allow casting to categorical, since we know
                # that Categorical is the only array type for 'category'.
                subarr = Categorical(arr, dtype.categories,
                                     ordered=dtype.ordered)
            elif is_extension_array_dtype(dtype):
                # create an extension array from its dtype
                array_type = dtype.construct_array_type()._from_sequence
                subarr = array_type(arr, dtype=dtype, copy=copy)
            elif dtype is not None and raise_cast_failure:
                raise
            else:
                subarr = np.array(arr, dtype=object, copy=copy)
        return subarr

    # GH #846
    if isinstance(data, (np.ndarray, Index, Series)):

        if dtype is not None:
            subarr = np.array(data, copy=False)

            # possibility of nan -> garbage
            if is_float_dtype(data.dtype) and is_integer_dtype(dtype):
                if not isna(data).any():
                    subarr = _try_cast(data, True)
                elif copy:
                    subarr = data.copy()
            else:
                subarr = _try_cast(data, True)
        elif isinstance(data, Index):
            # don't coerce Index types
            # e.g. indexes can have different conversions (so don't fast path
            # them)
            # GH 6140
            subarr = _sanitize_index(data, index, copy=copy)
        else:

            # we will try to copy be-definition here
            subarr = _try_cast(data, True)

    elif isinstance(data, ExtensionArray):
        subarr = data

        # Removed the is_dtype_equal check, since we may have a
        # DatetimeArray with tz-naive, which doesn't use an ExtensionDtype.
        if dtype is not None:
            subarr = data.astype(dtype)

        if copy:
            subarr = data.copy()
        return subarr

    elif isinstance(data, (list, tuple)) and len(data) > 0:
        if dtype is not None:
            try:
                subarr = _try_cast(data, False)
            except Exception:
                if raise_cast_failure:  # pragma: no cover
                    raise
                subarr = np.array(data, dtype=object, copy=copy)
                subarr = lib.maybe_convert_objects(subarr)

        else:
            subarr = maybe_convert_platform(data)

        # XXX: restore / remove
        subarr = maybe_cast_to_datetime(subarr, dtype)

    elif isinstance(data, range):
        # GH 16804
        start, stop, step = get_range_parameters(data)
        arr = np.arange(start, stop, step, dtype='int64')
        subarr = _try_cast(arr, False)
    else:
        subarr = _try_cast(data, False)

    # scalar like, GH
    if getattr(subarr, 'ndim', 0) == 0:
        if isinstance(data, list):  # pragma: no cover
            subarr = np.array(data, dtype=object)
        elif index is not None:
            value = data

            # figure out the dtype from the value (upcast if necessary)
            if dtype is None:
                dtype, value = infer_dtype_from_scalar(value)
            else:
                # need to possibly convert the value here
                value = maybe_cast_to_datetime(value, dtype)

            subarr = construct_1d_arraylike_from_scalar(
                value, len(index), dtype)

        else:
            return subarr.item()

    # the result that we want
    elif subarr.ndim == 1:
        if index is not None:

            # a 1-element ndarray
            if len(subarr) != len(index) and len(subarr) == 1:
                subarr = construct_1d_arraylike_from_scalar(
                    subarr[0], len(index), subarr.dtype)

    elif subarr.ndim > 1:
        if isinstance(data, np.ndarray):
            raise Exception('Data must be 1-dimensional')
        else:
            subarr = com.asarray_tuplesafe(data, dtype=dtype)

    # This is to prevent mixed-type Series getting all casted to
    # NumPy string type, e.g. NaN --> '-1#IND'.
    if issubclass(subarr.dtype.type, compat.string_types):
        # GH 16605
        # If not empty convert the data to dtype
        # GH 19853: If data is a scalar, subarr has already the result
        if not is_scalar(data):
            if not np.all(isna(data)):
                data = np.array(data, dtype=dtype, copy=False)
            subarr = np.array(data, dtype=object, copy=copy)

    if is_object_dtype(subarr.dtype) and dtype != 'object':
        inferred = lib.infer_dtype(subarr)
        if inferred == 'period':
            try:
                subarr = period_array(subarr)
            except tslibs.period.IncompatibleFrequency:
                pass

    return subarr
=======
ops.add_special_arithmetic_methods(Series)
>>>>>>> 9f2c7164
<|MERGE_RESOLUTION|>--- conflicted
+++ resolved
@@ -17,16 +17,9 @@
 
 from pandas.core.dtypes.common import (
     _is_unorderable_exception, ensure_platform_int, is_bool,
-<<<<<<< HEAD
     is_categorical_dtype, is_datetimelike, is_dict_like,
-    is_extension_array_dtype, is_extension_type, is_float_dtype, is_hashable,
-    is_integer, is_integer_dtype, is_iterator, is_list_like, is_object_dtype,
-    is_scalar, is_string_like, is_timedelta64_dtype, pandas_dtype)
-=======
-    is_categorical_dtype, is_datetime64tz_dtype, is_datetimelike, is_dict_like,
     is_extension_array_dtype, is_extension_type, is_hashable, is_integer,
     is_iterator, is_list_like, is_scalar, is_string_like, is_timedelta64_dtype)
->>>>>>> 9f2c7164
 from pandas.core.dtypes.generic import (
     ABCDataFrame, ABCSeries, ABCSparseArray, ABCSparseSeries)
 from pandas.core.dtypes.missing import (
@@ -4256,216 +4249,4 @@
 
 # Add arithmetic!
 ops.add_flex_arithmetic_methods(Series)
-<<<<<<< HEAD
-ops.add_special_arithmetic_methods(Series)
-
-
-# -----------------------------------------------------------------------------
-# Supplementary functions
-
-
-def _sanitize_index(data, index, copy=False):
-    """
-    Sanitize an index type to return an ndarray of the underlying, pass
-    through a non-Index.
-    """
-
-    if index is None:
-        return data
-
-    if len(data) != len(index):
-        raise ValueError('Length of values does not match length of ' 'index')
-
-    if isinstance(data, ABCIndexClass) and not copy:
-        pass
-    elif isinstance(data, (PeriodIndex, DatetimeIndex)):
-        data = data._values
-        if copy:
-            data = data.copy()
-
-    elif isinstance(data, np.ndarray):
-
-        # coerce datetimelike types
-        if data.dtype.kind in ['M', 'm']:
-            data = _sanitize_array(data, index, copy=copy)
-
-    return data
-
-
-def _sanitize_array(data, index, dtype=None, copy=False,
-                    raise_cast_failure=False):
-    """
-    Sanitize input data to an ndarray, copy if specified, coerce to the
-    dtype if specified.
-    """
-
-    if dtype is not None:
-        dtype = pandas_dtype(dtype)
-
-    if isinstance(data, ma.MaskedArray):
-        mask = ma.getmaskarray(data)
-        if mask.any():
-            data, fill_value = maybe_upcast(data, copy=True)
-            data[mask] = fill_value
-        else:
-            data = data.copy()
-
-    def _try_cast(arr, take_fast_path):
-
-        # perf shortcut as this is the most common case
-        if take_fast_path:
-            if maybe_castable(arr) and not copy and dtype is None:
-                return arr
-
-        try:
-            # gh-15832: Check if we are requesting a numeric dype and
-            # that we can convert the data to the requested dtype.
-            if is_integer_dtype(dtype):
-                subarr = maybe_cast_to_integer_array(arr, dtype)
-
-            # XXX: restore this, or just remove?
-            subarr = maybe_cast_to_datetime(arr, dtype)
-            # Take care in creating object arrays (but iterators are not
-            # supported):
-            if is_object_dtype(dtype) and (is_list_like(subarr) and
-                                           not (is_iterator(subarr) or
-                                           isinstance(subarr, np.ndarray))):
-                subarr = construct_1d_object_array_from_listlike(subarr)
-            elif not is_extension_type(subarr):
-                subarr = construct_1d_ndarray_preserving_na(subarr, dtype,
-                                                            copy=copy)
-        except (ValueError, TypeError):
-            if is_categorical_dtype(dtype):
-                # We *do* allow casting to categorical, since we know
-                # that Categorical is the only array type for 'category'.
-                subarr = Categorical(arr, dtype.categories,
-                                     ordered=dtype.ordered)
-            elif is_extension_array_dtype(dtype):
-                # create an extension array from its dtype
-                array_type = dtype.construct_array_type()._from_sequence
-                subarr = array_type(arr, dtype=dtype, copy=copy)
-            elif dtype is not None and raise_cast_failure:
-                raise
-            else:
-                subarr = np.array(arr, dtype=object, copy=copy)
-        return subarr
-
-    # GH #846
-    if isinstance(data, (np.ndarray, Index, Series)):
-
-        if dtype is not None:
-            subarr = np.array(data, copy=False)
-
-            # possibility of nan -> garbage
-            if is_float_dtype(data.dtype) and is_integer_dtype(dtype):
-                if not isna(data).any():
-                    subarr = _try_cast(data, True)
-                elif copy:
-                    subarr = data.copy()
-            else:
-                subarr = _try_cast(data, True)
-        elif isinstance(data, Index):
-            # don't coerce Index types
-            # e.g. indexes can have different conversions (so don't fast path
-            # them)
-            # GH 6140
-            subarr = _sanitize_index(data, index, copy=copy)
-        else:
-
-            # we will try to copy be-definition here
-            subarr = _try_cast(data, True)
-
-    elif isinstance(data, ExtensionArray):
-        subarr = data
-
-        # Removed the is_dtype_equal check, since we may have a
-        # DatetimeArray with tz-naive, which doesn't use an ExtensionDtype.
-        if dtype is not None:
-            subarr = data.astype(dtype)
-
-        if copy:
-            subarr = data.copy()
-        return subarr
-
-    elif isinstance(data, (list, tuple)) and len(data) > 0:
-        if dtype is not None:
-            try:
-                subarr = _try_cast(data, False)
-            except Exception:
-                if raise_cast_failure:  # pragma: no cover
-                    raise
-                subarr = np.array(data, dtype=object, copy=copy)
-                subarr = lib.maybe_convert_objects(subarr)
-
-        else:
-            subarr = maybe_convert_platform(data)
-
-        # XXX: restore / remove
-        subarr = maybe_cast_to_datetime(subarr, dtype)
-
-    elif isinstance(data, range):
-        # GH 16804
-        start, stop, step = get_range_parameters(data)
-        arr = np.arange(start, stop, step, dtype='int64')
-        subarr = _try_cast(arr, False)
-    else:
-        subarr = _try_cast(data, False)
-
-    # scalar like, GH
-    if getattr(subarr, 'ndim', 0) == 0:
-        if isinstance(data, list):  # pragma: no cover
-            subarr = np.array(data, dtype=object)
-        elif index is not None:
-            value = data
-
-            # figure out the dtype from the value (upcast if necessary)
-            if dtype is None:
-                dtype, value = infer_dtype_from_scalar(value)
-            else:
-                # need to possibly convert the value here
-                value = maybe_cast_to_datetime(value, dtype)
-
-            subarr = construct_1d_arraylike_from_scalar(
-                value, len(index), dtype)
-
-        else:
-            return subarr.item()
-
-    # the result that we want
-    elif subarr.ndim == 1:
-        if index is not None:
-
-            # a 1-element ndarray
-            if len(subarr) != len(index) and len(subarr) == 1:
-                subarr = construct_1d_arraylike_from_scalar(
-                    subarr[0], len(index), subarr.dtype)
-
-    elif subarr.ndim > 1:
-        if isinstance(data, np.ndarray):
-            raise Exception('Data must be 1-dimensional')
-        else:
-            subarr = com.asarray_tuplesafe(data, dtype=dtype)
-
-    # This is to prevent mixed-type Series getting all casted to
-    # NumPy string type, e.g. NaN --> '-1#IND'.
-    if issubclass(subarr.dtype.type, compat.string_types):
-        # GH 16605
-        # If not empty convert the data to dtype
-        # GH 19853: If data is a scalar, subarr has already the result
-        if not is_scalar(data):
-            if not np.all(isna(data)):
-                data = np.array(data, dtype=dtype, copy=False)
-            subarr = np.array(data, dtype=object, copy=copy)
-
-    if is_object_dtype(subarr.dtype) and dtype != 'object':
-        inferred = lib.infer_dtype(subarr)
-        if inferred == 'period':
-            try:
-                subarr = period_array(subarr)
-            except tslibs.period.IncompatibleFrequency:
-                pass
-
-    return subarr
-=======
-ops.add_special_arithmetic_methods(Series)
->>>>>>> 9f2c7164
+ops.add_special_arithmetic_methods(Series)