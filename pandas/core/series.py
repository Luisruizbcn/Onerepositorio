"""
Data structure for 1-dimensional cross-sectional and time series data
"""
from __future__ import annotations

from collections.abc import (
    Hashable,
    Iterable,
    Mapping,
    Sequence,
)
import operator
import sys
from textwrap import dedent
from typing import (
    IO,
    TYPE_CHECKING,
    Any,
    Callable,
    Literal,
    cast,
    overload,
)
import warnings
import weakref

import numpy as np

from pandas._config import using_copy_on_write
from pandas._config.config import _get_option

from pandas._libs import (
    lib,
    properties,
    reshape,
)
from pandas._libs.lib import is_range_indexer
from pandas.compat import PYPY
from pandas.compat._constants import REF_COUNT
from pandas.compat._optional import import_optional_dependency
from pandas.compat.numpy import function as nv
from pandas.errors import (
    ChainedAssignmentError,
    InvalidIndexError,
    _chained_assignment_method_msg,
    _chained_assignment_msg,
)
from pandas.util._decorators import (
    Appender,
    Substitution,
    doc,
)
from pandas.util._exceptions import find_stack_level
from pandas.util._validators import (
    validate_ascending,
    validate_bool_kwarg,
    validate_percentile,
)

from pandas.core.dtypes.astype import astype_is_view
from pandas.core.dtypes.cast import (
    LossySetitemError,
    convert_dtypes,
    maybe_box_native,
    maybe_cast_pointwise_result,
)
from pandas.core.dtypes.common import (
    is_dict_like,
    is_integer,
    is_iterator,
    is_list_like,
    is_object_dtype,
    is_scalar,
    pandas_dtype,
    validate_all_hashable,
)
<<<<<<< HEAD
from pandas.core.dtypes.dtypes import (
    ArrowDtype,
    CategoricalDtype,
    ExtensionDtype,
)
=======
from pandas.core.dtypes.dtypes import ExtensionDtype
>>>>>>> 9e1096e8
from pandas.core.dtypes.generic import ABCDataFrame
from pandas.core.dtypes.inference import is_hashable
from pandas.core.dtypes.missing import (
    isna,
    na_value_for_dtype,
    notna,
    remove_na_arraylike,
)

from pandas.core import (
    algorithms,
    base,
    common as com,
    missing,
    nanops,
    ops,
    roperator,
)
from pandas.core.accessor import CachedAccessor
from pandas.core.apply import SeriesApply
from pandas.core.arrays import ExtensionArray
from pandas.core.arrays.arrow import StructAccessor
from pandas.core.arrays.categorical import CategoricalAccessor
from pandas.core.arrays.sparse import SparseAccessor
from pandas.core.arrays.string_ import StringDtype
from pandas.core.construction import (
    extract_array,
    sanitize_array,
)
from pandas.core.generic import (
    NDFrame,
    make_doc,
)
from pandas.core.indexers import (
    disallow_ndim_indexing,
    unpack_1tuple,
)
from pandas.core.indexes.accessors import CombinedDatetimelikeProperties
from pandas.core.indexes.api import (
    DatetimeIndex,
    Index,
    MultiIndex,
    PeriodIndex,
    default_index,
    ensure_index,
)
import pandas.core.indexes.base as ibase
from pandas.core.indexes.multi import maybe_droplevels
from pandas.core.indexing import (
    check_bool_indexer,
    check_dict_or_set_indexers,
)
from pandas.core.internals import (
    SingleArrayManager,
    SingleBlockManager,
)
from pandas.core.methods import selectn
from pandas.core.shared_docs import _shared_docs
from pandas.core.sorting import (
    ensure_key_mapped,
    nargsort,
)
from pandas.core.strings.accessor import StringMethods
from pandas.core.tools.datetimes import to_datetime

import pandas.io.formats.format as fmt
from pandas.io.formats.info import (
    INFO_DOCSTRING,
    SeriesInfo,
    series_sub_kwargs,
)
import pandas.plotting

if TYPE_CHECKING:
    from pandas._libs.internals import BlockValuesRefs
    from pandas._typing import (
        AggFuncType,
        AnyAll,
        AnyArrayLike,
        ArrayLike,
        Axis,
        AxisInt,
        CorrelationMethod,
        DropKeep,
        Dtype,
        DtypeBackend,
        DtypeObj,
        FilePath,
        Frequency,
        IgnoreRaise,
        IndexKeyFunc,
        IndexLabel,
        Level,
        NaPosition,
        NumpySorter,
        NumpyValueArrayLike,
        QuantileInterpolation,
        ReindexMethod,
        Renamer,
        Scalar,
        Self,
        SingleManager,
        SortKind,
        StorageOptions,
        Suffixes,
        ValueKeyFunc,
        WriteBuffer,
        npt,
    )

    from pandas.core.frame import DataFrame
    from pandas.core.groupby.generic import SeriesGroupBy

__all__ = ["Series"]

_shared_doc_kwargs = {
    "axes": "index",
    "klass": "Series",
    "axes_single_arg": "{0 or 'index'}",
    "axis": """axis : {0 or 'index'}
        Unused. Parameter needed for compatibility with DataFrame.""",
    "inplace": """inplace : bool, default False
        If True, performs operation inplace and returns None.""",
    "unique": "np.ndarray",
    "duplicated": "Series",
    "optional_by": "",
    "optional_reindex": """
index : array-like, optional
    New labels for the index. Preferably an Index object to avoid
    duplicating data.
axis : int or str, optional
    Unused.""",
}


def _coerce_method(converter):
    """
    Install the scalar coercion methods.
    """

    def wrapper(self):
        if len(self) == 1:
            warnings.warn(
                f"Calling {converter.__name__} on a single element Series is "
                "deprecated and will raise a TypeError in the future. "
                f"Use {converter.__name__}(ser.iloc[0]) instead",
                FutureWarning,
                stacklevel=find_stack_level(),
            )
            return converter(self.iloc[0])
        raise TypeError(f"cannot convert the series to {converter}")

    wrapper.__name__ = f"__{converter.__name__}__"
    return wrapper


# ----------------------------------------------------------------------
# Series class


# error: Cannot override final attribute "ndim" (previously declared in base
# class "NDFrame")
# error: Cannot override final attribute "size" (previously declared in base
# class "NDFrame")
# definition in base class "NDFrame"
class Series(base.IndexOpsMixin, NDFrame):  # type: ignore[misc]
    """
    One-dimensional ndarray with axis labels (including time series).

    Labels need not be unique but must be a hashable type. The object
    supports both integer- and label-based indexing and provides a host of
    methods for performing operations involving the index. Statistical
    methods from ndarray have been overridden to automatically exclude
    missing data (currently represented as NaN).

    Operations between Series (+, -, /, \\*, \\*\\*) align values based on their
    associated index values-- they need not be the same length. The result
    index will be the sorted union of the two indexes.

    Parameters
    ----------
    data : array-like, Iterable, dict, or scalar value
        Contains data stored in Series. If data is a dict, argument order is
        maintained.
    index : array-like or Index (1d)
        Values must be hashable and have the same length as `data`.
        Non-unique index values are allowed. Will default to
        RangeIndex (0, 1, 2, ..., n) if not provided. If data is dict-like
        and index is None, then the keys in the data are used as the index. If the
        index is not None, the resulting Series is reindexed with the index values.
    dtype : str, numpy.dtype, or ExtensionDtype, optional
        Data type for the output Series. If not specified, this will be
        inferred from `data`.
        See the :ref:`user guide <basics.dtypes>` for more usages.
    name : Hashable, default None
        The name to give to the Series.
    copy : bool, default False
        Copy input data. Only affects Series or 1d ndarray input. See examples.

    Notes
    -----
    Please reference the :ref:`User Guide <basics.series>` for more information.

    Examples
    --------
    Constructing Series from a dictionary with an Index specified

    >>> d = {'a': 1, 'b': 2, 'c': 3}
    >>> ser = pd.Series(data=d, index=['a', 'b', 'c'])
    >>> ser
    a   1
    b   2
    c   3
    dtype: int64

    The keys of the dictionary match with the Index values, hence the Index
    values have no effect.

    >>> d = {'a': 1, 'b': 2, 'c': 3}
    >>> ser = pd.Series(data=d, index=['x', 'y', 'z'])
    >>> ser
    x   NaN
    y   NaN
    z   NaN
    dtype: float64

    Note that the Index is first build with the keys from the dictionary.
    After this the Series is reindexed with the given Index values, hence we
    get all NaN as a result.

    Constructing Series from a list with `copy=False`.

    >>> r = [1, 2]
    >>> ser = pd.Series(r, copy=False)
    >>> ser.iloc[0] = 999
    >>> r
    [1, 2]
    >>> ser
    0    999
    1      2
    dtype: int64

    Due to input data type the Series has a `copy` of
    the original data even though `copy=False`, so
    the data is unchanged.

    Constructing Series from a 1d ndarray with `copy=False`.

    >>> r = np.array([1, 2])
    >>> ser = pd.Series(r, copy=False)
    >>> ser.iloc[0] = 999
    >>> r
    array([999,   2])
    >>> ser
    0    999
    1      2
    dtype: int64

    Due to input data type the Series has a `view` on
    the original data, so
    the data is changed as well.
    """

    _typ = "series"
    _HANDLED_TYPES = (Index, ExtensionArray, np.ndarray)

    _name: Hashable
    _metadata: list[str] = ["_name"]
    _internal_names_set = {"index", "name"} | NDFrame._internal_names_set
    _accessors = {"dt", "cat", "str", "sparse"}
    _hidden_attrs = (
        base.IndexOpsMixin._hidden_attrs | NDFrame._hidden_attrs | frozenset([])
    )

    # similar to __array_priority__, positions Series after DataFrame
    #  but before Index and ExtensionArray.  Should NOT be overridden by subclasses.
    __pandas_priority__ = 3000

    # Override cache_readonly bc Series is mutable
    # error: Incompatible types in assignment (expression has type "property",
    # base class "IndexOpsMixin" defined the type as "Callable[[IndexOpsMixin], bool]")
    hasnans = property(  # type: ignore[assignment]
        # error: "Callable[[IndexOpsMixin], bool]" has no attribute "fget"
        base.IndexOpsMixin.hasnans.fget,  # type: ignore[attr-defined]
        doc=base.IndexOpsMixin.hasnans.__doc__,
    )
    _mgr: SingleManager

    # ----------------------------------------------------------------------
    # Constructors

    def __init__(
        self,
        data=None,
        index=None,
        dtype: Dtype | None = None,
        name=None,
        copy: bool | None = None,
        fastpath: bool = False,
    ) -> None:
        if (
            isinstance(data, (SingleBlockManager, SingleArrayManager))
            and index is None
            and dtype is None
            and (copy is False or copy is None)
        ):
            if using_copy_on_write():
                data = data.copy(deep=False)
            # GH#33357 called with just the SingleBlockManager
            NDFrame.__init__(self, data)
            if fastpath:
                # e.g. from _box_col_values, skip validation of name
                object.__setattr__(self, "_name", name)
            else:
                self.name = name
            return

        if isinstance(data, (ExtensionArray, np.ndarray)):
            if copy is not False and using_copy_on_write():
                if dtype is None or astype_is_view(data.dtype, pandas_dtype(dtype)):
                    data = data.copy()
        if copy is None:
            copy = False

        # we are called internally, so short-circuit
        if fastpath:
            # data is a ndarray, index is defined
            if not isinstance(data, (SingleBlockManager, SingleArrayManager)):
                manager = _get_option("mode.data_manager", silent=True)
                if manager == "block":
                    data = SingleBlockManager.from_array(data, index)
                elif manager == "array":
                    data = SingleArrayManager.from_array(data, index)
            elif using_copy_on_write() and not copy:
                data = data.copy(deep=False)
            if copy:
                data = data.copy()
            # skips validation of the name
            object.__setattr__(self, "_name", name)
            NDFrame.__init__(self, data)
            return

        if isinstance(data, SingleBlockManager) and using_copy_on_write() and not copy:
            data = data.copy(deep=False)

        name = ibase.maybe_extract_name(name, data, type(self))

        if index is not None:
            index = ensure_index(index)

        if dtype is not None:
            dtype = self._validate_dtype(dtype)

        if data is None:
            index = index if index is not None else default_index(0)
            if len(index) or dtype is not None:
                data = na_value_for_dtype(pandas_dtype(dtype), compat=False)
            else:
                data = []

        if isinstance(data, MultiIndex):
            raise NotImplementedError(
                "initializing a Series from a MultiIndex is not supported"
            )

        refs = None
        if isinstance(data, Index):
            if dtype is not None:
                data = data.astype(dtype, copy=False)

            if using_copy_on_write():
                refs = data._references
                data = data._values
            else:
                # GH#24096 we need to ensure the index remains immutable
                data = data._values.copy()
            copy = False

        elif isinstance(data, np.ndarray):
            if len(data.dtype):
                # GH#13296 we are dealing with a compound dtype, which
                #  should be treated as 2D
                raise ValueError(
                    "Cannot construct a Series from an ndarray with "
                    "compound dtype.  Use DataFrame instead."
                )
        elif isinstance(data, Series):
            if index is None:
                index = data.index
                data = data._mgr.copy(deep=False)
            else:
                data = data.reindex(index, copy=copy)
                copy = False
                data = data._mgr
        elif is_dict_like(data):
            data, index = self._init_dict(data, index, dtype)
            dtype = None
            copy = False
        elif isinstance(data, (SingleBlockManager, SingleArrayManager)):
            if index is None:
                index = data.index
            elif not data.index.equals(index) or copy:
                # GH#19275 SingleBlockManager input should only be called
                # internally
                raise AssertionError(
                    "Cannot pass both SingleBlockManager "
                    "`data` argument and a different "
                    "`index` argument. `copy` must be False."
                )

        elif isinstance(data, ExtensionArray):
            pass
        else:
            data = com.maybe_iterable_to_list(data)
            if is_list_like(data) and not len(data) and dtype is None:
                # GH 29405: Pre-2.0, this defaulted to float.
                dtype = np.dtype(object)

        if index is None:
            if not is_list_like(data):
                data = [data]
            index = default_index(len(data))
        elif is_list_like(data):
            com.require_length_match(data, index)

        # create/copy the manager
        if isinstance(data, (SingleBlockManager, SingleArrayManager)):
            if dtype is not None:
                data = data.astype(dtype=dtype, errors="ignore", copy=copy)
            elif copy:
                data = data.copy()
        else:
            data = sanitize_array(data, index, dtype, copy)

            manager = _get_option("mode.data_manager", silent=True)
            if manager == "block":
                data = SingleBlockManager.from_array(data, index, refs=refs)
            elif manager == "array":
                data = SingleArrayManager.from_array(data, index)

        NDFrame.__init__(self, data)
        self.name = name
        self._set_axis(0, index)

    def _init_dict(
        self, data, index: Index | None = None, dtype: DtypeObj | None = None
    ):
        """
        Derive the "_mgr" and "index" attributes of a new Series from a
        dictionary input.

        Parameters
        ----------
        data : dict or dict-like
            Data used to populate the new Series.
        index : Index or None, default None
            Index for the new Series: if None, use dict keys.
        dtype : np.dtype, ExtensionDtype, or None, default None
            The dtype for the new Series: if None, infer from data.

        Returns
        -------
        _data : BlockManager for the new Series
        index : index for the new Series
        """
        keys: Index | tuple

        # Looking for NaN in dict doesn't work ({np.nan : 1}[float('nan')]
        # raises KeyError), so we iterate the entire dict, and align
        if data:
            # GH:34717, issue was using zip to extract key and values from data.
            # using generators in effects the performance.
            # Below is the new way of extracting the keys and values

            keys = tuple(data.keys())
            values = list(data.values())  # Generating list of values- faster way
        elif index is not None:
            # fastpath for Series(data=None). Just use broadcasting a scalar
            # instead of reindexing.
            if len(index) or dtype is not None:
                values = na_value_for_dtype(pandas_dtype(dtype), compat=False)
            else:
                values = []
            keys = index
        else:
            keys, values = default_index(0), []

        # Input is now list-like, so rely on "standard" construction:
        s = Series(values, index=keys, dtype=dtype)

        # Now we just make sure the order is respected, if any
        if data and index is not None:
            s = s.reindex(index, copy=False)
        return s._mgr, s.index

    # ----------------------------------------------------------------------

    @property
    def _constructor(self) -> Callable[..., Series]:
        return Series

    def _constructor_from_mgr(self, mgr, axes):
        ser = self._from_mgr(mgr, axes=axes)
        ser._name = None  # caller is responsible for setting real name
        if type(self) is Series:
            # fastpath avoiding constructor call
            return ser
        else:
            assert axes is mgr.axes
            return self._constructor(ser, copy=False)

    @property
    def _constructor_expanddim(self) -> Callable[..., DataFrame]:
        """
        Used when a manipulation result has one higher dimension as the
        original, such as Series.to_frame()
        """
        from pandas.core.frame import DataFrame

        return DataFrame

    def _expanddim_from_mgr(self, mgr, axes) -> DataFrame:
        # https://github.com/pandas-dev/pandas/pull/52132#issuecomment-1481491828
        #  This is a short-term implementation that will be replaced
        #  with self._constructor_expanddim._constructor_from_mgr(...)
        #  once downstream packages (geopandas) have had a chance to implement
        #  their own overrides.
        # error: "Callable[..., DataFrame]" has no attribute "_from_mgr"  [attr-defined]
        from pandas import DataFrame

        return DataFrame._from_mgr(mgr, axes=mgr.axes)

    def _constructor_expanddim_from_mgr(self, mgr, axes):
        df = self._expanddim_from_mgr(mgr, axes)
        if type(self) is Series:
            # fastpath avoiding constructor
            return df
        assert axes is mgr.axes
        return self._constructor_expanddim(df, copy=False)

    # types
    @property
    def _can_hold_na(self) -> bool:
        return self._mgr._can_hold_na

    # ndarray compatibility
    @property
    def dtype(self) -> DtypeObj:
        """
        Return the dtype object of the underlying data.

        Examples
        --------
        >>> s = pd.Series([1, 2, 3])
        >>> s.dtype
        dtype('int64')
        """
        return self._mgr.dtype

    @property
    def dtypes(self) -> DtypeObj:
        """
        Return the dtype object of the underlying data.

        Examples
        --------
        >>> s = pd.Series([1, 2, 3])
        >>> s.dtypes
        dtype('int64')
        """
        # DataFrame compatibility
        return self.dtype

    @property
    def name(self) -> Hashable:
        """
        Return the name of the Series.

        The name of a Series becomes its index or column name if it is used
        to form a DataFrame. It is also used whenever displaying the Series
        using the interpreter.

        Returns
        -------
        label (hashable object)
            The name of the Series, also the column name if part of a DataFrame.

        See Also
        --------
        Series.rename : Sets the Series name when given a scalar input.
        Index.name : Corresponding Index property.

        Examples
        --------
        The Series name can be set initially when calling the constructor.

        >>> s = pd.Series([1, 2, 3], dtype=np.int64, name='Numbers')
        >>> s
        0    1
        1    2
        2    3
        Name: Numbers, dtype: int64
        >>> s.name = "Integers"
        >>> s
        0    1
        1    2
        2    3
        Name: Integers, dtype: int64

        The name of a Series within a DataFrame is its column name.

        >>> df = pd.DataFrame([[1, 2], [3, 4], [5, 6]],
        ...                   columns=["Odd Numbers", "Even Numbers"])
        >>> df
           Odd Numbers  Even Numbers
        0            1             2
        1            3             4
        2            5             6
        >>> df["Even Numbers"].name
        'Even Numbers'
        """
        return self._name

    @name.setter
    def name(self, value: Hashable) -> None:
        validate_all_hashable(value, error_name=f"{type(self).__name__}.name")
        object.__setattr__(self, "_name", value)

    @property
    def values(self):
        """
        Return Series as ndarray or ndarray-like depending on the dtype.

        .. warning::

           We recommend using :attr:`Series.array` or
           :meth:`Series.to_numpy`, depending on whether you need
           a reference to the underlying data or a NumPy array.

        Returns
        -------
        numpy.ndarray or ndarray-like

        See Also
        --------
        Series.array : Reference to the underlying data.
        Series.to_numpy : A NumPy array representing the underlying data.

        Examples
        --------
        >>> pd.Series([1, 2, 3]).values
        array([1, 2, 3])

        >>> pd.Series(list('aabc')).values
        array(['a', 'a', 'b', 'c'], dtype=object)

        >>> pd.Series(list('aabc')).astype('category').values
        ['a', 'a', 'b', 'c']
        Categories (3, object): ['a', 'b', 'c']

        Timezone aware datetime data is converted to UTC:

        >>> pd.Series(pd.date_range('20130101', periods=3,
        ...                         tz='US/Eastern')).values
        array(['2013-01-01T05:00:00.000000000',
               '2013-01-02T05:00:00.000000000',
               '2013-01-03T05:00:00.000000000'], dtype='datetime64[ns]')
        """
        return self._mgr.external_values()

    @property
    def _values(self):
        """
        Return the internal repr of this data (defined by Block.interval_values).
        This are the values as stored in the Block (ndarray or ExtensionArray
        depending on the Block class), with datetime64[ns] and timedelta64[ns]
        wrapped in ExtensionArrays to match Index._values behavior.

        Differs from the public ``.values`` for certain data types, because of
        historical backwards compatibility of the public attribute (e.g. period
        returns object ndarray and datetimetz a datetime64[ns] ndarray for
        ``.values`` while it returns an ExtensionArray for ``._values`` in those
        cases).

        Differs from ``.array`` in that this still returns the numpy array if
        the Block is backed by a numpy array (except for datetime64 and
        timedelta64 dtypes), while ``.array`` ensures to always return an
        ExtensionArray.

        Overview:

        dtype       | values        | _values       | array                 |
        ----------- | ------------- | ------------- | --------------------- |
        Numeric     | ndarray       | ndarray       | NumpyExtensionArray   |
        Category    | Categorical   | Categorical   | Categorical           |
        dt64[ns]    | ndarray[M8ns] | DatetimeArray | DatetimeArray         |
        dt64[ns tz] | ndarray[M8ns] | DatetimeArray | DatetimeArray         |
        td64[ns]    | ndarray[m8ns] | TimedeltaArray| TimedeltaArray        |
        Period      | ndarray[obj]  | PeriodArray   | PeriodArray           |
        Nullable    | EA            | EA            | EA                    |

        """
        return self._mgr.internal_values()

    @property
    def _references(self) -> BlockValuesRefs | None:
        if isinstance(self._mgr, SingleArrayManager):
            return None
        return self._mgr._block.refs

    # error: Decorated property not supported
    @Appender(base.IndexOpsMixin.array.__doc__)  # type: ignore[misc]
    @property
    def array(self) -> ExtensionArray:
        return self._mgr.array_values()

    # ops
    def ravel(self, order: str = "C") -> ArrayLike:
        """
        Return the flattened underlying data as an ndarray or ExtensionArray.

        Returns
        -------
        numpy.ndarray or ExtensionArray
            Flattened data of the Series.

        See Also
        --------
        numpy.ndarray.ravel : Return a flattened array.

        Examples
        --------
        >>> s = pd.Series([1, 2, 3])
        >>> s.ravel()
        array([1, 2, 3])
        """
        arr = self._values.ravel(order=order)
        if isinstance(arr, np.ndarray) and using_copy_on_write():
            arr.flags.writeable = False
        return arr

    def __len__(self) -> int:
        """
        Return the length of the Series.
        """
        return len(self._mgr)

    def view(self, dtype: Dtype | None = None) -> Series:
        """
        Create a new view of the Series.

        This function will return a new Series with a view of the same
        underlying values in memory, optionally reinterpreted with a new data
        type. The new data type must preserve the same size in bytes as to not
        cause index misalignment.

        Parameters
        ----------
        dtype : data type
            Data type object or one of their string representations.

        Returns
        -------
        Series
            A new Series object as a view of the same data in memory.

        See Also
        --------
        numpy.ndarray.view : Equivalent numpy function to create a new view of
            the same data in memory.

        Notes
        -----
        Series are instantiated with ``dtype=float64`` by default. While
        ``numpy.ndarray.view()`` will return a view with the same data type as
        the original array, ``Series.view()`` (without specified dtype)
        will try using ``float64`` and may fail if the original data type size
        in bytes is not the same.

        Examples
        --------
        >>> s = pd.Series([-2, -1, 0, 1, 2], dtype='int8')
        >>> s
        0   -2
        1   -1
        2    0
        3    1
        4    2
        dtype: int8

        The 8 bit signed integer representation of `-1` is `0b11111111`, but
        the same bytes represent 255 if read as an 8 bit unsigned integer:

        >>> us = s.view('uint8')
        >>> us
        0    254
        1    255
        2      0
        3      1
        4      2
        dtype: uint8

        The views share the same underlying values:

        >>> us[0] = 128
        >>> s
        0   -128
        1     -1
        2      0
        3      1
        4      2
        dtype: int8
        """
        # self.array instead of self._values so we piggyback on NumpyExtensionArray
        #  implementation
        res_values = self.array.view(dtype)
        res_ser = self._constructor(res_values, index=self.index, copy=False)
        if isinstance(res_ser._mgr, SingleBlockManager):
            blk = res_ser._mgr._block
            blk.refs = cast("BlockValuesRefs", self._references)
            blk.refs.add_reference(blk)
        return res_ser.__finalize__(self, method="view")

    # ----------------------------------------------------------------------
    # NDArray Compat
    def __array__(self, dtype: npt.DTypeLike | None = None) -> np.ndarray:
        """
        Return the values as a NumPy array.

        Users should not call this directly. Rather, it is invoked by
        :func:`numpy.array` and :func:`numpy.asarray`.

        Parameters
        ----------
        dtype : str or numpy.dtype, optional
            The dtype to use for the resulting NumPy array. By default,
            the dtype is inferred from the data.

        Returns
        -------
        numpy.ndarray
            The values in the series converted to a :class:`numpy.ndarray`
            with the specified `dtype`.

        See Also
        --------
        array : Create a new array from data.
        Series.array : Zero-copy view to the array backing the Series.
        Series.to_numpy : Series method for similar behavior.

        Examples
        --------
        >>> ser = pd.Series([1, 2, 3])
        >>> np.asarray(ser)
        array([1, 2, 3])

        For timezone-aware data, the timezones may be retained with
        ``dtype='object'``

        >>> tzser = pd.Series(pd.date_range('2000', periods=2, tz="CET"))
        >>> np.asarray(tzser, dtype="object")
        array([Timestamp('2000-01-01 00:00:00+0100', tz='CET'),
               Timestamp('2000-01-02 00:00:00+0100', tz='CET')],
              dtype=object)

        Or the values may be localized to UTC and the tzinfo discarded with
        ``dtype='datetime64[ns]'``

        >>> np.asarray(tzser, dtype="datetime64[ns]")  # doctest: +ELLIPSIS
        array(['1999-12-31T23:00:00.000000000', ...],
              dtype='datetime64[ns]')
        """
        values = self._values
        arr = np.asarray(values, dtype=dtype)
        if using_copy_on_write() and astype_is_view(values.dtype, arr.dtype):
            arr = arr.view()
            arr.flags.writeable = False
        return arr

    # ----------------------------------------------------------------------

    def __column_consortium_standard__(self, *, api_version: str | None = None) -> Any:
        """
        Provide entry point to the Consortium DataFrame Standard API.

        This is developed and maintained outside of pandas.
        Please report any issues to https://github.com/data-apis/dataframe-api-compat.
        """
        dataframe_api_compat = import_optional_dependency("dataframe_api_compat")
        return (
            dataframe_api_compat.pandas_standard.convert_to_standard_compliant_column(
                self, api_version=api_version
            )
        )

    # ----------------------------------------------------------------------
    # Unary Methods

    # coercion
    __float__ = _coerce_method(float)
    __int__ = _coerce_method(int)

    # ----------------------------------------------------------------------

    # indexers
    @property
    def axes(self) -> list[Index]:
        """
        Return a list of the row axis labels.
        """
        return [self.index]

    # ----------------------------------------------------------------------
    # Indexing Methods

    def _ixs(self, i: int, axis: AxisInt = 0) -> Any:
        """
        Return the i-th value or values in the Series by location.

        Parameters
        ----------
        i : int

        Returns
        -------
        scalar (int) or Series (slice, sequence)
        """
        return self._values[i]

    def _slice(self, slobj: slice, axis: AxisInt = 0) -> Series:
        # axis kwarg is retained for compat with NDFrame method
        #  _slice is *always* positional
        mgr = self._mgr.get_slice(slobj, axis=axis)
        out = self._constructor(mgr, fastpath=True)
        return out.__finalize__(self)

    def __getitem__(self, key):
        check_dict_or_set_indexers(key)
        key = com.apply_if_callable(key, self)

        if key is Ellipsis:
            return self

        key_is_scalar = is_scalar(key)
        if isinstance(key, (list, tuple)):
            key = unpack_1tuple(key)

        if is_integer(key) and self.index._should_fallback_to_positional:
            warnings.warn(
                # GH#50617
                "Series.__getitem__ treating keys as positions is deprecated. "
                "In a future version, integer keys will always be treated "
                "as labels (consistent with DataFrame behavior). To access "
                "a value by position, use `ser.iloc[pos]`",
                FutureWarning,
                stacklevel=find_stack_level(),
            )
            return self._values[key]

        elif key_is_scalar:
            return self._get_value(key)

        # Convert generator to list before going through hashable part
        # (We will iterate through the generator there to check for slices)
        if is_iterator(key):
            key = list(key)

        if is_hashable(key) and not isinstance(key, slice):
            # Otherwise index.get_value will raise InvalidIndexError
            try:
                # For labels that don't resolve as scalars like tuples and frozensets
                result = self._get_value(key)

                return result

            except (KeyError, TypeError, InvalidIndexError):
                # InvalidIndexError for e.g. generator
                #  see test_series_getitem_corner_generator
                if isinstance(key, tuple) and isinstance(self.index, MultiIndex):
                    # We still have the corner case where a tuple is a key
                    # in the first level of our MultiIndex
                    return self._get_values_tuple(key)

        if isinstance(key, slice):
            # Do slice check before somewhat-costly is_bool_indexer
            return self._getitem_slice(key)

        if com.is_bool_indexer(key):
            key = check_bool_indexer(self.index, key)
            key = np.asarray(key, dtype=bool)
            return self._get_rows_with_mask(key)

        return self._get_with(key)

    def _get_with(self, key):
        # other: fancy integer or otherwise
        if isinstance(key, ABCDataFrame):
            raise TypeError(
                "Indexing a Series with DataFrame is not "
                "supported, use the appropriate DataFrame column"
            )
        elif isinstance(key, tuple):
            return self._get_values_tuple(key)

        elif not is_list_like(key):
            # e.g. scalars that aren't recognized by lib.is_scalar, GH#32684
            return self.loc[key]

        if not isinstance(key, (list, np.ndarray, ExtensionArray, Series, Index)):
            key = list(key)

        key_type = lib.infer_dtype(key, skipna=False)

        # Note: The key_type == "boolean" case should be caught by the
        #  com.is_bool_indexer check in __getitem__
        if key_type == "integer":
            # We need to decide whether to treat this as a positional indexer
            #  (i.e. self.iloc) or label-based (i.e. self.loc)
            if not self.index._should_fallback_to_positional:
                return self.loc[key]
            else:
                warnings.warn(
                    # GH#50617
                    "Series.__getitem__ treating keys as positions is deprecated. "
                    "In a future version, integer keys will always be treated "
                    "as labels (consistent with DataFrame behavior). To access "
                    "a value by position, use `ser.iloc[pos]`",
                    FutureWarning,
                    stacklevel=find_stack_level(),
                )
                return self.iloc[key]

        # handle the dup indexing case GH#4246
        return self.loc[key]

    def _get_values_tuple(self, key: tuple):
        # mpl hackaround
        if com.any_none(*key):
            # mpl compat if we look up e.g. ser[:, np.newaxis];
            #  see tests.series.timeseries.test_mpl_compat_hack
            # the asarray is needed to avoid returning a 2D DatetimeArray
            result = np.asarray(self._values[key])
            disallow_ndim_indexing(result)
            return result

        if not isinstance(self.index, MultiIndex):
            raise KeyError("key of type tuple not found and not a MultiIndex")

        # If key is contained, would have returned by now
        indexer, new_index = self.index.get_loc_level(key)
        new_ser = self._constructor(self._values[indexer], index=new_index, copy=False)
        if using_copy_on_write() and isinstance(indexer, slice):
            new_ser._mgr.add_references(self._mgr)  # type: ignore[arg-type]
        return new_ser.__finalize__(self)

    def _get_rows_with_mask(self, indexer: npt.NDArray[np.bool_]) -> Series:
        new_mgr = self._mgr.get_rows_with_mask(indexer)
        return self._constructor_from_mgr(new_mgr, axes=new_mgr.axes).__finalize__(self)

    def _get_value(self, label, takeable: bool = False):
        """
        Quickly retrieve single value at passed index label.

        Parameters
        ----------
        label : object
        takeable : interpret the index as indexers, default False

        Returns
        -------
        scalar value
        """
        if takeable:
            return self._values[label]

        # Similar to Index.get_value, but we do not fall back to positional
        loc = self.index.get_loc(label)

        if is_integer(loc):
            return self._values[loc]

        if isinstance(self.index, MultiIndex):
            mi = self.index
            new_values = self._values[loc]
            if len(new_values) == 1 and mi.nlevels == 1:
                # If more than one level left, we can not return a scalar
                return new_values[0]

            new_index = mi[loc]
            new_index = maybe_droplevels(new_index, label)
            new_ser = self._constructor(
                new_values, index=new_index, name=self.name, copy=False
            )
            if using_copy_on_write() and isinstance(loc, slice):
                new_ser._mgr.add_references(self._mgr)  # type: ignore[arg-type]
            return new_ser.__finalize__(self)

        else:
            return self.iloc[loc]

    def __setitem__(self, key, value) -> None:
        if not PYPY and using_copy_on_write():
            if sys.getrefcount(self) <= 3:
                warnings.warn(
                    _chained_assignment_msg, ChainedAssignmentError, stacklevel=2
                )

        check_dict_or_set_indexers(key)
        key = com.apply_if_callable(key, self)
        cacher_needs_updating = self._check_is_chained_assignment_possible()

        if key is Ellipsis:
            key = slice(None)

        if isinstance(key, slice):
            indexer = self.index._convert_slice_indexer(key, kind="getitem")
            return self._set_values(indexer, value)

        try:
            self._set_with_engine(key, value)
        except KeyError:
            # We have a scalar (or for MultiIndex or object-dtype, scalar-like)
            #  key that is not present in self.index.
            if is_integer(key):
                if not self.index._should_fallback_to_positional:
                    # GH#33469
                    self.loc[key] = value
                else:
                    # positional setter
                    # can't use _mgr.setitem_inplace yet bc could have *both*
                    #  KeyError and then ValueError, xref GH#45070
                    warnings.warn(
                        # GH#50617
                        "Series.__setitem__ treating keys as positions is deprecated. "
                        "In a future version, integer keys will always be treated "
                        "as labels (consistent with DataFrame behavior). To set "
                        "a value by position, use `ser.iloc[pos] = value`",
                        FutureWarning,
                        stacklevel=find_stack_level(),
                    )
                    self._set_values(key, value)
            else:
                # GH#12862 adding a new key to the Series
                self.loc[key] = value

        except (TypeError, ValueError, LossySetitemError):
            # The key was OK, but we cannot set the value losslessly
            indexer = self.index.get_loc(key)
            self._set_values(indexer, value)

        except InvalidIndexError as err:
            if isinstance(key, tuple) and not isinstance(self.index, MultiIndex):
                # cases with MultiIndex don't get here bc they raise KeyError
                # e.g. test_basic_getitem_setitem_corner
                raise KeyError(
                    "key of type tuple not found and not a MultiIndex"
                ) from err

            if com.is_bool_indexer(key):
                key = check_bool_indexer(self.index, key)
                key = np.asarray(key, dtype=bool)

                if (
                    is_list_like(value)
                    and len(value) != len(self)
                    and not isinstance(value, Series)
                    and not is_object_dtype(self.dtype)
                ):
                    # Series will be reindexed to have matching length inside
                    #  _where call below
                    # GH#44265
                    indexer = key.nonzero()[0]
                    self._set_values(indexer, value)
                    return

                # otherwise with listlike other we interpret series[mask] = other
                #  as series[mask] = other[mask]
                try:
                    self._where(~key, value, inplace=True)
                except InvalidIndexError:
                    # test_where_dups
                    self.iloc[key] = value
                return

            else:
                self._set_with(key, value)

        if cacher_needs_updating:
            self._maybe_update_cacher(inplace=True)

    def _set_with_engine(self, key, value) -> None:
        loc = self.index.get_loc(key)

        # this is equivalent to self._values[key] = value
        self._mgr.setitem_inplace(loc, value)

    def _set_with(self, key, value) -> None:
        # We got here via exception-handling off of InvalidIndexError, so
        #  key should always be listlike at this point.
        assert not isinstance(key, tuple)

        if is_iterator(key):
            # Without this, the call to infer_dtype will consume the generator
            key = list(key)

        if not self.index._should_fallback_to_positional:
            # Regardless of the key type, we're treating it as labels
            self._set_labels(key, value)

        else:
            # Note: key_type == "boolean" should not occur because that
            #  should be caught by the is_bool_indexer check in __setitem__
            key_type = lib.infer_dtype(key, skipna=False)

            if key_type == "integer":
                warnings.warn(
                    # GH#50617
                    "Series.__setitem__ treating keys as positions is deprecated. "
                    "In a future version, integer keys will always be treated "
                    "as labels (consistent with DataFrame behavior). To set "
                    "a value by position, use `ser.iloc[pos] = value`",
                    FutureWarning,
                    stacklevel=find_stack_level(),
                )
                self._set_values(key, value)
            else:
                self._set_labels(key, value)

    def _set_labels(self, key, value) -> None:
        key = com.asarray_tuplesafe(key)
        indexer: np.ndarray = self.index.get_indexer(key)
        mask = indexer == -1
        if mask.any():
            raise KeyError(f"{key[mask]} not in index")
        self._set_values(indexer, value)

    def _set_values(self, key, value) -> None:
        if isinstance(key, (Index, Series)):
            key = key._values

        self._mgr = self._mgr.setitem(indexer=key, value=value)
        self._maybe_update_cacher()

    def _set_value(self, label, value, takeable: bool = False) -> None:
        """
        Quickly set single value at passed label.

        If label is not contained, a new object is created with the label
        placed at the end of the result index.

        Parameters
        ----------
        label : object
            Partial indexing with MultiIndex not allowed.
        value : object
            Scalar value.
        takeable : interpret the index as indexers, default False
        """
        if not takeable:
            try:
                loc = self.index.get_loc(label)
            except KeyError:
                # set using a non-recursive method
                self.loc[label] = value
                return
        else:
            loc = label

        self._set_values(loc, value)

    # ----------------------------------------------------------------------
    # Lookup Caching

    @property
    def _is_cached(self) -> bool:
        """Return boolean indicating if self is cached or not."""
        return getattr(self, "_cacher", None) is not None

    def _get_cacher(self):
        """return my cacher or None"""
        cacher = getattr(self, "_cacher", None)
        if cacher is not None:
            cacher = cacher[1]()
        return cacher

    def _reset_cacher(self) -> None:
        """
        Reset the cacher.
        """
        if hasattr(self, "_cacher"):
            del self._cacher

    def _set_as_cached(self, item, cacher) -> None:
        """
        Set the _cacher attribute on the calling object with a weakref to
        cacher.
        """
        if using_copy_on_write():
            return
        self._cacher = (item, weakref.ref(cacher))

    def _clear_item_cache(self) -> None:
        # no-op for Series
        pass

    def _check_is_chained_assignment_possible(self) -> bool:
        """
        See NDFrame._check_is_chained_assignment_possible.__doc__
        """
        if self._is_view and self._is_cached:
            ref = self._get_cacher()
            if ref is not None and ref._is_mixed_type:
                self._check_setitem_copy(t="referent", force=True)
            return True
        return super()._check_is_chained_assignment_possible()

    def _maybe_update_cacher(
        self, clear: bool = False, verify_is_copy: bool = True, inplace: bool = False
    ) -> None:
        """
        See NDFrame._maybe_update_cacher.__doc__
        """
        # for CoW, we never want to update the parent DataFrame cache
        # if the Series changed, but don't keep track of any cacher
        if using_copy_on_write():
            return
        cacher = getattr(self, "_cacher", None)
        if cacher is not None:
            ref: DataFrame = cacher[1]()

            # we are trying to reference a dead referent, hence
            # a copy
            if ref is None:
                del self._cacher
            elif len(self) == len(ref) and self.name in ref.columns:
                # GH#42530 self.name must be in ref.columns
                # to ensure column still in dataframe
                # otherwise, either self or ref has swapped in new arrays
                ref._maybe_cache_changed(cacher[0], self, inplace=inplace)
            else:
                # GH#33675 we have swapped in a new array, so parent
                #  reference to self is now invalid
                ref._item_cache.pop(cacher[0], None)

        super()._maybe_update_cacher(
            clear=clear, verify_is_copy=verify_is_copy, inplace=inplace
        )

    # ----------------------------------------------------------------------
    # Unsorted

    def repeat(self, repeats: int | Sequence[int], axis: None = None) -> Series:
        """
        Repeat elements of a Series.

        Returns a new Series where each element of the current Series
        is repeated consecutively a given number of times.

        Parameters
        ----------
        repeats : int or array of ints
            The number of repetitions for each element. This should be a
            non-negative integer. Repeating 0 times will return an empty
            Series.
        axis : None
            Unused. Parameter needed for compatibility with DataFrame.

        Returns
        -------
        Series
            Newly created Series with repeated elements.

        See Also
        --------
        Index.repeat : Equivalent function for Index.
        numpy.repeat : Similar method for :class:`numpy.ndarray`.

        Examples
        --------
        >>> s = pd.Series(['a', 'b', 'c'])
        >>> s
        0    a
        1    b
        2    c
        dtype: object
        >>> s.repeat(2)
        0    a
        0    a
        1    b
        1    b
        2    c
        2    c
        dtype: object
        >>> s.repeat([1, 2, 3])
        0    a
        1    b
        1    b
        2    c
        2    c
        2    c
        dtype: object
        """
        nv.validate_repeat((), {"axis": axis})
        new_index = self.index.repeat(repeats)
        new_values = self._values.repeat(repeats)
        return self._constructor(new_values, index=new_index, copy=False).__finalize__(
            self, method="repeat"
        )

    @overload
    def reset_index(
        self,
        level: IndexLabel = ...,
        *,
        drop: Literal[False] = ...,
        name: Level = ...,
        inplace: Literal[False] = ...,
        allow_duplicates: bool = ...,
    ) -> DataFrame:
        ...

    @overload
    def reset_index(
        self,
        level: IndexLabel = ...,
        *,
        drop: Literal[True],
        name: Level = ...,
        inplace: Literal[False] = ...,
        allow_duplicates: bool = ...,
    ) -> Series:
        ...

    @overload
    def reset_index(
        self,
        level: IndexLabel = ...,
        *,
        drop: bool = ...,
        name: Level = ...,
        inplace: Literal[True],
        allow_duplicates: bool = ...,
    ) -> None:
        ...

    def reset_index(
        self,
        level: IndexLabel | None = None,
        *,
        drop: bool = False,
        name: Level = lib.no_default,
        inplace: bool = False,
        allow_duplicates: bool = False,
    ) -> DataFrame | Series | None:
        """
        Generate a new DataFrame or Series with the index reset.

        This is useful when the index needs to be treated as a column, or
        when the index is meaningless and needs to be reset to the default
        before another operation.

        Parameters
        ----------
        level : int, str, tuple, or list, default optional
            For a Series with a MultiIndex, only remove the specified levels
            from the index. Removes all levels by default.
        drop : bool, default False
            Just reset the index, without inserting it as a column in
            the new DataFrame.
        name : object, optional
            The name to use for the column containing the original Series
            values. Uses ``self.name`` by default. This argument is ignored
            when `drop` is True.
        inplace : bool, default False
            Modify the Series in place (do not create a new object).
        allow_duplicates : bool, default False
            Allow duplicate column labels to be created.

            .. versionadded:: 1.5.0

        Returns
        -------
        Series or DataFrame or None
            When `drop` is False (the default), a DataFrame is returned.
            The newly created columns will come first in the DataFrame,
            followed by the original Series values.
            When `drop` is True, a `Series` is returned.
            In either case, if ``inplace=True``, no value is returned.

        See Also
        --------
        DataFrame.reset_index: Analogous function for DataFrame.

        Examples
        --------
        >>> s = pd.Series([1, 2, 3, 4], name='foo',
        ...               index=pd.Index(['a', 'b', 'c', 'd'], name='idx'))

        Generate a DataFrame with default index.

        >>> s.reset_index()
          idx  foo
        0   a    1
        1   b    2
        2   c    3
        3   d    4

        To specify the name of the new column use `name`.

        >>> s.reset_index(name='values')
          idx  values
        0   a       1
        1   b       2
        2   c       3
        3   d       4

        To generate a new Series with the default set `drop` to True.

        >>> s.reset_index(drop=True)
        0    1
        1    2
        2    3
        3    4
        Name: foo, dtype: int64

        The `level` parameter is interesting for Series with a multi-level
        index.

        >>> arrays = [np.array(['bar', 'bar', 'baz', 'baz']),
        ...           np.array(['one', 'two', 'one', 'two'])]
        >>> s2 = pd.Series(
        ...     range(4), name='foo',
        ...     index=pd.MultiIndex.from_arrays(arrays,
        ...                                     names=['a', 'b']))

        To remove a specific level from the Index, use `level`.

        >>> s2.reset_index(level='a')
               a  foo
        b
        one  bar    0
        two  bar    1
        one  baz    2
        two  baz    3

        If `level` is not set, all levels are removed from the Index.

        >>> s2.reset_index()
             a    b  foo
        0  bar  one    0
        1  bar  two    1
        2  baz  one    2
        3  baz  two    3
        """
        inplace = validate_bool_kwarg(inplace, "inplace")
        if drop:
            new_index = default_index(len(self))
            if level is not None:
                level_list: Sequence[Hashable]
                if not isinstance(level, (tuple, list)):
                    level_list = [level]
                else:
                    level_list = level
                level_list = [self.index._get_level_number(lev) for lev in level_list]
                if len(level_list) < self.index.nlevels:
                    new_index = self.index.droplevel(level_list)

            if inplace:
                self.index = new_index
            elif using_copy_on_write():
                new_ser = self.copy(deep=False)
                new_ser.index = new_index
                return new_ser.__finalize__(self, method="reset_index")
            else:
                return self._constructor(
                    self._values.copy(), index=new_index, copy=False
                ).__finalize__(self, method="reset_index")
        elif inplace:
            raise TypeError(
                "Cannot reset_index inplace on a Series to create a DataFrame"
            )
        else:
            if name is lib.no_default:
                # For backwards compatibility, keep columns as [0] instead of
                #  [None] when self.name is None
                if self.name is None:
                    name = 0
                else:
                    name = self.name

            df = self.to_frame(name)
            return df.reset_index(
                level=level, drop=drop, allow_duplicates=allow_duplicates
            )
        return None

    # ----------------------------------------------------------------------
    # Rendering Methods

    def __repr__(self) -> str:
        """
        Return a string representation for a particular Series.
        """
        # pylint: disable=invalid-repr-returned
        repr_params = fmt.get_series_repr_params()
        return self.to_string(**repr_params)

    @overload
    def to_string(
        self,
        buf: None = ...,
        na_rep: str = ...,
        float_format: str | None = ...,
        header: bool = ...,
        index: bool = ...,
        length: bool = ...,
        dtype=...,
        name=...,
        max_rows: int | None = ...,
        min_rows: int | None = ...,
    ) -> str:
        ...

    @overload
    def to_string(
        self,
        buf: FilePath | WriteBuffer[str],
        na_rep: str = ...,
        float_format: str | None = ...,
        header: bool = ...,
        index: bool = ...,
        length: bool = ...,
        dtype=...,
        name=...,
        max_rows: int | None = ...,
        min_rows: int | None = ...,
    ) -> None:
        ...

    def to_string(
        self,
        buf: FilePath | WriteBuffer[str] | None = None,
        na_rep: str = "NaN",
        float_format: str | None = None,
        header: bool = True,
        index: bool = True,
        length: bool = False,
        dtype: bool = False,
        name: bool = False,
        max_rows: int | None = None,
        min_rows: int | None = None,
    ) -> str | None:
        """
        Render a string representation of the Series.

        Parameters
        ----------
        buf : StringIO-like, optional
            Buffer to write to.
        na_rep : str, optional
            String representation of NaN to use, default 'NaN'.
        float_format : one-parameter function, optional
            Formatter function to apply to columns' elements if they are
            floats, default None.
        header : bool, default True
            Add the Series header (index name).
        index : bool, optional
            Add index (row) labels, default True.
        length : bool, default False
            Add the Series length.
        dtype : bool, default False
            Add the Series dtype.
        name : bool, default False
            Add the Series name if not None.
        max_rows : int, optional
            Maximum number of rows to show before truncating. If None, show
            all.
        min_rows : int, optional
            The number of rows to display in a truncated repr (when number
            of rows is above `max_rows`).

        Returns
        -------
        str or None
            String representation of Series if ``buf=None``, otherwise None.

        Examples
        --------
        >>> ser = pd.Series([1, 2, 3]).to_string()
        >>> ser
        '0    1\\n1    2\\n2    3'
        """
        formatter = fmt.SeriesFormatter(
            self,
            name=name,
            length=length,
            header=header,
            index=index,
            dtype=dtype,
            na_rep=na_rep,
            float_format=float_format,
            min_rows=min_rows,
            max_rows=max_rows,
        )
        result = formatter.to_string()

        # catch contract violations
        if not isinstance(result, str):
            raise AssertionError(
                "result must be of type str, type "
                f"of result is {repr(type(result).__name__)}"
            )

        if buf is None:
            return result
        else:
            if hasattr(buf, "write"):
                buf.write(result)
            else:
                with open(buf, "w", encoding="utf-8") as f:
                    f.write(result)
        return None

    @doc(
        klass=_shared_doc_kwargs["klass"],
        storage_options=_shared_docs["storage_options"],
        examples=dedent(
            """Examples
            --------
            >>> s = pd.Series(["elk", "pig", "dog", "quetzal"], name="animal")
            >>> print(s.to_markdown())
            |    | animal   |
            |---:|:---------|
            |  0 | elk      |
            |  1 | pig      |
            |  2 | dog      |
            |  3 | quetzal  |

            Output markdown with a tabulate option.

            >>> print(s.to_markdown(tablefmt="grid"))
            +----+----------+
            |    | animal   |
            +====+==========+
            |  0 | elk      |
            +----+----------+
            |  1 | pig      |
            +----+----------+
            |  2 | dog      |
            +----+----------+
            |  3 | quetzal  |
            +----+----------+"""
        ),
    )
    def to_markdown(
        self,
        buf: IO[str] | None = None,
        mode: str = "wt",
        index: bool = True,
        storage_options: StorageOptions | None = None,
        **kwargs,
    ) -> str | None:
        """
        Print {klass} in Markdown-friendly format.

        Parameters
        ----------
        buf : str, Path or StringIO-like, optional, default None
            Buffer to write to. If None, the output is returned as a string.
        mode : str, optional
            Mode in which file is opened, "wt" by default.
        index : bool, optional, default True
            Add index (row) labels.

        {storage_options}

            .. versionadded:: 1.2.0

        **kwargs
            These parameters will be passed to `tabulate \
                <https://pypi.org/project/tabulate>`_.

        Returns
        -------
        str
            {klass} in Markdown-friendly format.

        Notes
        -----
        Requires the `tabulate <https://pypi.org/project/tabulate>`_ package.

        {examples}
        """
        return self.to_frame().to_markdown(
            buf, mode=mode, index=index, storage_options=storage_options, **kwargs
        )

    # ----------------------------------------------------------------------

    def items(self) -> Iterable[tuple[Hashable, Any]]:
        """
        Lazily iterate over (index, value) tuples.

        This method returns an iterable tuple (index, value). This is
        convenient if you want to create a lazy iterator.

        Returns
        -------
        iterable
            Iterable of tuples containing the (index, value) pairs from a
            Series.

        See Also
        --------
        DataFrame.items : Iterate over (column name, Series) pairs.
        DataFrame.iterrows : Iterate over DataFrame rows as (index, Series) pairs.

        Examples
        --------
        >>> s = pd.Series(['A', 'B', 'C'])
        >>> for index, value in s.items():
        ...     print(f"Index : {index}, Value : {value}")
        Index : 0, Value : A
        Index : 1, Value : B
        Index : 2, Value : C
        """
        return zip(iter(self.index), iter(self))

    # ----------------------------------------------------------------------
    # Misc public methods

    def keys(self) -> Index:
        """
        Return alias for index.

        Returns
        -------
        Index
            Index of the Series.

        Examples
        --------
        >>> s = pd.Series([1, 2, 3], index=[0, 1, 2])
        >>> s.keys()
        Index([0, 1, 2], dtype='int64')
        """
        return self.index

    def to_dict(self, into: type[dict] = dict) -> dict:
        """
        Convert Series to {label -> value} dict or dict-like object.

        Parameters
        ----------
        into : class, default dict
            The collections.abc.Mapping subclass to use as the return
            object. Can be the actual class or an empty
            instance of the mapping type you want.  If you want a
            collections.defaultdict, you must pass it initialized.

        Returns
        -------
        collections.abc.Mapping
            Key-value representation of Series.

        Examples
        --------
        >>> s = pd.Series([1, 2, 3, 4])
        >>> s.to_dict()
        {0: 1, 1: 2, 2: 3, 3: 4}
        >>> from collections import OrderedDict, defaultdict
        >>> s.to_dict(OrderedDict)
        OrderedDict([(0, 1), (1, 2), (2, 3), (3, 4)])
        >>> dd = defaultdict(list)
        >>> s.to_dict(dd)
        defaultdict(<class 'list'>, {0: 1, 1: 2, 2: 3, 3: 4})
        """
        # GH16122
        into_c = com.standardize_mapping(into)

        if is_object_dtype(self.dtype) or isinstance(self.dtype, ExtensionDtype):
            return into_c((k, maybe_box_native(v)) for k, v in self.items())
        else:
            # Not an object dtype => all types will be the same so let the default
            # indexer return native python type
            return into_c(self.items())

    def to_frame(self, name: Hashable = lib.no_default) -> DataFrame:
        """
        Convert Series to DataFrame.

        Parameters
        ----------
        name : object, optional
            The passed name should substitute for the series name (if it has
            one).

        Returns
        -------
        DataFrame
            DataFrame representation of Series.

        Examples
        --------
        >>> s = pd.Series(["a", "b", "c"],
        ...               name="vals")
        >>> s.to_frame()
          vals
        0    a
        1    b
        2    c
        """
        columns: Index
        if name is lib.no_default:
            name = self.name
            if name is None:
                # default to [0], same as we would get with DataFrame(self)
                columns = default_index(1)
            else:
                columns = Index([name])
        else:
            columns = Index([name])

        mgr = self._mgr.to_2d_mgr(columns)
        df = self._constructor_expanddim_from_mgr(mgr, axes=mgr.axes)
        return df.__finalize__(self, method="to_frame")

    def _set_name(
        self, name, inplace: bool = False, deep: bool | None = None
    ) -> Series:
        """
        Set the Series name.

        Parameters
        ----------
        name : str
        inplace : bool
            Whether to modify `self` directly or return a copy.
        deep : bool|None, default None
            Whether to do a deep copy, a shallow copy, or Copy on Write(None)
        """
        inplace = validate_bool_kwarg(inplace, "inplace")
        ser = self if inplace else self.copy(deep and not using_copy_on_write())
        ser.name = name
        return ser

    @Appender(
        dedent(
            """
        Examples
        --------
        >>> ser = pd.Series([390., 350., 30., 20.],
        ...                 index=['Falcon', 'Falcon', 'Parrot', 'Parrot'],
        ...                 name="Max Speed")
        >>> ser
        Falcon    390.0
        Falcon    350.0
        Parrot     30.0
        Parrot     20.0
        Name: Max Speed, dtype: float64
        >>> ser.groupby(["a", "b", "a", "b"]).mean()
        a    210.0
        b    185.0
        Name: Max Speed, dtype: float64
        >>> ser.groupby(level=0).mean()
        Falcon    370.0
        Parrot     25.0
        Name: Max Speed, dtype: float64
        >>> ser.groupby(ser > 100).mean()
        Max Speed
        False     25.0
        True     370.0
        Name: Max Speed, dtype: float64

        **Grouping by Indexes**

        We can groupby different levels of a hierarchical index
        using the `level` parameter:

        >>> arrays = [['Falcon', 'Falcon', 'Parrot', 'Parrot'],
        ...           ['Captive', 'Wild', 'Captive', 'Wild']]
        >>> index = pd.MultiIndex.from_arrays(arrays, names=('Animal', 'Type'))
        >>> ser = pd.Series([390., 350., 30., 20.], index=index, name="Max Speed")
        >>> ser
        Animal  Type
        Falcon  Captive    390.0
                Wild       350.0
        Parrot  Captive     30.0
                Wild        20.0
        Name: Max Speed, dtype: float64
        >>> ser.groupby(level=0).mean()
        Animal
        Falcon    370.0
        Parrot     25.0
        Name: Max Speed, dtype: float64
        >>> ser.groupby(level="Type").mean()
        Type
        Captive    210.0
        Wild       185.0
        Name: Max Speed, dtype: float64

        We can also choose to include `NA` in group keys or not by defining
        `dropna` parameter, the default setting is `True`.

        >>> ser = pd.Series([1, 2, 3, 3], index=["a", 'a', 'b', np.nan])
        >>> ser.groupby(level=0).sum()
        a    3
        b    3
        dtype: int64

        >>> ser.groupby(level=0, dropna=False).sum()
        a    3
        b    3
        NaN  3
        dtype: int64

        >>> arrays = ['Falcon', 'Falcon', 'Parrot', 'Parrot']
        >>> ser = pd.Series([390., 350., 30., 20.], index=arrays, name="Max Speed")
        >>> ser.groupby(["a", "b", "a", np.nan]).mean()
        a    210.0
        b    350.0
        Name: Max Speed, dtype: float64

        >>> ser.groupby(["a", "b", "a", np.nan], dropna=False).mean()
        a    210.0
        b    350.0
        NaN   20.0
        Name: Max Speed, dtype: float64
        """
        )
    )
    @Appender(_shared_docs["groupby"] % _shared_doc_kwargs)
    def groupby(
        self,
        by=None,
        axis: Axis = 0,
        level: IndexLabel | None = None,
        as_index: bool = True,
        sort: bool = True,
        group_keys: bool = True,
        observed: bool | lib.NoDefault = lib.no_default,
        dropna: bool = True,
    ) -> SeriesGroupBy:
        from pandas.core.groupby.generic import SeriesGroupBy

        if level is None and by is None:
            raise TypeError("You have to supply one of 'by' and 'level'")
        if not as_index:
            raise TypeError("as_index=False only valid with DataFrame")
        axis = self._get_axis_number(axis)

        return SeriesGroupBy(
            obj=self,
            keys=by,
            axis=axis,
            level=level,
            as_index=as_index,
            sort=sort,
            group_keys=group_keys,
            observed=observed,
            dropna=dropna,
        )

    # ----------------------------------------------------------------------
    # Statistics, overridden ndarray methods

    # TODO: integrate bottleneck
    def count(self):
        """
        Return number of non-NA/null observations in the Series.

        Returns
        -------
        int
            Number of non-null values in the Series.

        See Also
        --------
        DataFrame.count : Count non-NA cells for each column or row.

        Examples
        --------
        >>> s = pd.Series([0.0, 1.0, np.nan])
        >>> s.count()
        2
        """
        return notna(self._values).sum().astype("int64")

    def mode(self, dropna: bool = True) -> Series:
        """
        Return the mode(s) of the Series.

        The mode is the value that appears most often. There can be multiple modes.

        Always returns Series even if only one value is returned.

        Parameters
        ----------
        dropna : bool, default True
            Don't consider counts of NaN/NaT.

        Returns
        -------
        Series
            Modes of the Series in sorted order.

        Examples
        --------
        >>> s = pd.Series([2, 4, 2, 2, 4, None])
        >>> s.mode()
        0    2.0
        dtype: float64

        More than one mode:

        >>> s = pd.Series([2, 4, 8, 2, 4, None])
        >>> s.mode()
        0    2.0
        1    4.0
        dtype: float64

        With and without considering null value:

        >>> s = pd.Series([2, 4, None, None, 4, None])
        >>> s.mode(dropna=False)
        0   NaN
        dtype: float64
        >>> s = pd.Series([2, 4, None, None, 4, None])
        >>> s.mode()
        0    4.0
        dtype: float64
        """
        # TODO: Add option for bins like value_counts()
        values = self._values
        if isinstance(values, np.ndarray):
            res_values = algorithms.mode(values, dropna=dropna)
        else:
            res_values = values._mode(dropna=dropna)

        # Ensure index is type stable (should always use int index)
        return self._constructor(
            res_values, index=range(len(res_values)), name=self.name, copy=False
        ).__finalize__(self, method="mode")

    def unique(self) -> ArrayLike:  # pylint: disable=useless-parent-delegation
        """
        Return unique values of Series object.

        Uniques are returned in order of appearance. Hash table-based unique,
        therefore does NOT sort.

        Returns
        -------
        ndarray or ExtensionArray
            The unique values returned as a NumPy array. See Notes.

        See Also
        --------
        Series.drop_duplicates : Return Series with duplicate values removed.
        unique : Top-level unique method for any 1-d array-like object.
        Index.unique : Return Index with unique values from an Index object.

        Notes
        -----
        Returns the unique values as a NumPy array. In case of an
        extension-array backed Series, a new
        :class:`~api.extensions.ExtensionArray` of that type with just
        the unique values is returned. This includes

            * Categorical
            * Period
            * Datetime with Timezone
            * Datetime without Timezone
            * Timedelta
            * Interval
            * Sparse
            * IntegerNA

        See Examples section.

        Examples
        --------
        >>> pd.Series([2, 1, 3, 3], name='A').unique()
        array([2, 1, 3])

        >>> pd.Series([pd.Timestamp('2016-01-01') for _ in range(3)]).unique()
        <DatetimeArray>
        ['2016-01-01 00:00:00']
        Length: 1, dtype: datetime64[ns]

        >>> pd.Series([pd.Timestamp('2016-01-01', tz='US/Eastern')
        ...            for _ in range(3)]).unique()
        <DatetimeArray>
        ['2016-01-01 00:00:00-05:00']
        Length: 1, dtype: datetime64[ns, US/Eastern]

        An Categorical will return categories in the order of
        appearance and with the same dtype.

        >>> pd.Series(pd.Categorical(list('baabc'))).unique()
        ['b', 'a', 'c']
        Categories (3, object): ['a', 'b', 'c']
        >>> pd.Series(pd.Categorical(list('baabc'), categories=list('abc'),
        ...                          ordered=True)).unique()
        ['b', 'a', 'c']
        Categories (3, object): ['a' < 'b' < 'c']
        """
        return super().unique()

    @overload
    def drop_duplicates(
        self,
        *,
        keep: DropKeep = ...,
        inplace: Literal[False] = ...,
        ignore_index: bool = ...,
    ) -> Series:
        ...

    @overload
    def drop_duplicates(
        self, *, keep: DropKeep = ..., inplace: Literal[True], ignore_index: bool = ...
    ) -> None:
        ...

    @overload
    def drop_duplicates(
        self, *, keep: DropKeep = ..., inplace: bool = ..., ignore_index: bool = ...
    ) -> Series | None:
        ...

    def drop_duplicates(
        self,
        *,
        keep: DropKeep = "first",
        inplace: bool = False,
        ignore_index: bool = False,
    ) -> Series | None:
        """
        Return Series with duplicate values removed.

        Parameters
        ----------
        keep : {'first', 'last', ``False``}, default 'first'
            Method to handle dropping duplicates:

            - 'first' : Drop duplicates except for the first occurrence.
            - 'last' : Drop duplicates except for the last occurrence.
            - ``False`` : Drop all duplicates.

        inplace : bool, default ``False``
            If ``True``, performs operation inplace and returns None.

        ignore_index : bool, default ``False``
            If ``True``, the resulting axis will be labeled 0, 1, …, n - 1.

            .. versionadded:: 2.0.0

        Returns
        -------
        Series or None
            Series with duplicates dropped or None if ``inplace=True``.

        See Also
        --------
        Index.drop_duplicates : Equivalent method on Index.
        DataFrame.drop_duplicates : Equivalent method on DataFrame.
        Series.duplicated : Related method on Series, indicating duplicate
            Series values.
        Series.unique : Return unique values as an array.

        Examples
        --------
        Generate a Series with duplicated entries.

        >>> s = pd.Series(['llama', 'cow', 'llama', 'beetle', 'llama', 'hippo'],
        ...               name='animal')
        >>> s
        0     llama
        1       cow
        2     llama
        3    beetle
        4     llama
        5     hippo
        Name: animal, dtype: object

        With the 'keep' parameter, the selection behaviour of duplicated values
        can be changed. The value 'first' keeps the first occurrence for each
        set of duplicated entries. The default value of keep is 'first'.

        >>> s.drop_duplicates()
        0     llama
        1       cow
        3    beetle
        5     hippo
        Name: animal, dtype: object

        The value 'last' for parameter 'keep' keeps the last occurrence for
        each set of duplicated entries.

        >>> s.drop_duplicates(keep='last')
        1       cow
        3    beetle
        4     llama
        5     hippo
        Name: animal, dtype: object

        The value ``False`` for parameter 'keep' discards all sets of
        duplicated entries.

        >>> s.drop_duplicates(keep=False)
        1       cow
        3    beetle
        5     hippo
        Name: animal, dtype: object
        """
        inplace = validate_bool_kwarg(inplace, "inplace")
        result = super().drop_duplicates(keep=keep)

        if ignore_index:
            result.index = default_index(len(result))

        if inplace:
            self._update_inplace(result)
            return None
        else:
            return result

    def duplicated(self, keep: DropKeep = "first") -> Series:
        """
        Indicate duplicate Series values.

        Duplicated values are indicated as ``True`` values in the resulting
        Series. Either all duplicates, all except the first or all except the
        last occurrence of duplicates can be indicated.

        Parameters
        ----------
        keep : {'first', 'last', False}, default 'first'
            Method to handle dropping duplicates:

            - 'first' : Mark duplicates as ``True`` except for the first
              occurrence.
            - 'last' : Mark duplicates as ``True`` except for the last
              occurrence.
            - ``False`` : Mark all duplicates as ``True``.

        Returns
        -------
        Series[bool]
            Series indicating whether each value has occurred in the
            preceding values.

        See Also
        --------
        Index.duplicated : Equivalent method on pandas.Index.
        DataFrame.duplicated : Equivalent method on pandas.DataFrame.
        Series.drop_duplicates : Remove duplicate values from Series.

        Examples
        --------
        By default, for each set of duplicated values, the first occurrence is
        set on False and all others on True:

        >>> animals = pd.Series(['llama', 'cow', 'llama', 'beetle', 'llama'])
        >>> animals.duplicated()
        0    False
        1    False
        2     True
        3    False
        4     True
        dtype: bool

        which is equivalent to

        >>> animals.duplicated(keep='first')
        0    False
        1    False
        2     True
        3    False
        4     True
        dtype: bool

        By using 'last', the last occurrence of each set of duplicated values
        is set on False and all others on True:

        >>> animals.duplicated(keep='last')
        0     True
        1    False
        2     True
        3    False
        4    False
        dtype: bool

        By setting keep on ``False``, all duplicates are True:

        >>> animals.duplicated(keep=False)
        0     True
        1    False
        2     True
        3    False
        4     True
        dtype: bool
        """
        res = self._duplicated(keep=keep)
        result = self._constructor(res, index=self.index, copy=False)
        return result.__finalize__(self, method="duplicated")

    def idxmin(self, axis: Axis = 0, skipna: bool = True, *args, **kwargs) -> Hashable:
        """
        Return the row label of the minimum value.

        If multiple values equal the minimum, the first row label with that
        value is returned.

        Parameters
        ----------
        axis : {0 or 'index'}
            Unused. Parameter needed for compatibility with DataFrame.
        skipna : bool, default True
            Exclude NA/null values. If the entire Series is NA, the result
            will be NA.
        *args, **kwargs
            Additional arguments and keywords have no effect but might be
            accepted for compatibility with NumPy.

        Returns
        -------
        Index
            Label of the minimum value.

        Raises
        ------
        ValueError
            If the Series is empty.

        See Also
        --------
        numpy.argmin : Return indices of the minimum values
            along the given axis.
        DataFrame.idxmin : Return index of first occurrence of minimum
            over requested axis.
        Series.idxmax : Return index *label* of the first occurrence
            of maximum of values.

        Notes
        -----
        This method is the Series version of ``ndarray.argmin``. This method
        returns the label of the minimum, while ``ndarray.argmin`` returns
        the position. To get the position, use ``series.values.argmin()``.

        Examples
        --------
        >>> s = pd.Series(data=[1, None, 4, 1],
        ...               index=['A', 'B', 'C', 'D'])
        >>> s
        A    1.0
        B    NaN
        C    4.0
        D    1.0
        dtype: float64

        >>> s.idxmin()
        'A'

        If `skipna` is False and there is an NA value in the data,
        the function returns ``nan``.

        >>> s.idxmin(skipna=False)
        nan
        """
        axis = self._get_axis_number(axis)
        with warnings.catch_warnings():
            # TODO(3.0): this catching/filtering can be removed
            # ignore warning produced by argmin since we will issue a different
            #  warning for idxmin
            warnings.simplefilter("ignore")
            i = self.argmin(axis, skipna, *args, **kwargs)

        if i == -1:
            # GH#43587 give correct NA value for Index.
            warnings.warn(
                f"The behavior of {type(self).__name__}.idxmin with all-NA "
                "values, or any-NA and skipna=False, is deprecated. In a future "
                "version this will raise ValueError",
                FutureWarning,
                stacklevel=find_stack_level(),
            )
            return self.index._na_value
        return self.index[i]

    def idxmax(self, axis: Axis = 0, skipna: bool = True, *args, **kwargs) -> Hashable:
        """
        Return the row label of the maximum value.

        If multiple values equal the maximum, the first row label with that
        value is returned.

        Parameters
        ----------
        axis : {0 or 'index'}
            Unused. Parameter needed for compatibility with DataFrame.
        skipna : bool, default True
            Exclude NA/null values. If the entire Series is NA, the result
            will be NA.
        *args, **kwargs
            Additional arguments and keywords have no effect but might be
            accepted for compatibility with NumPy.

        Returns
        -------
        Index
            Label of the maximum value.

        Raises
        ------
        ValueError
            If the Series is empty.

        See Also
        --------
        numpy.argmax : Return indices of the maximum values
            along the given axis.
        DataFrame.idxmax : Return index of first occurrence of maximum
            over requested axis.
        Series.idxmin : Return index *label* of the first occurrence
            of minimum of values.

        Notes
        -----
        This method is the Series version of ``ndarray.argmax``. This method
        returns the label of the maximum, while ``ndarray.argmax`` returns
        the position. To get the position, use ``series.values.argmax()``.

        Examples
        --------
        >>> s = pd.Series(data=[1, None, 4, 3, 4],
        ...               index=['A', 'B', 'C', 'D', 'E'])
        >>> s
        A    1.0
        B    NaN
        C    4.0
        D    3.0
        E    4.0
        dtype: float64

        >>> s.idxmax()
        'C'

        If `skipna` is False and there is an NA value in the data,
        the function returns ``nan``.

        >>> s.idxmax(skipna=False)
        nan
        """
        axis = self._get_axis_number(axis)
        with warnings.catch_warnings():
            # TODO(3.0): this catching/filtering can be removed
            # ignore warning produced by argmax since we will issue a different
            #  warning for argmax
            warnings.simplefilter("ignore")
            i = self.argmax(axis, skipna, *args, **kwargs)

        if i == -1:
            # GH#43587 give correct NA value for Index.
            warnings.warn(
                f"The behavior of {type(self).__name__}.idxmax with all-NA "
                "values, or any-NA and skipna=False, is deprecated. In a future "
                "version this will raise ValueError",
                FutureWarning,
                stacklevel=find_stack_level(),
            )
            return self.index._na_value
        return self.index[i]

    def round(self, decimals: int = 0, *args, **kwargs) -> Series:
        """
        Round each value in a Series to the given number of decimals.

        Parameters
        ----------
        decimals : int, default 0
            Number of decimal places to round to. If decimals is negative,
            it specifies the number of positions to the left of the decimal point.
        *args, **kwargs
            Additional arguments and keywords have no effect but might be
            accepted for compatibility with NumPy.

        Returns
        -------
        Series
            Rounded values of the Series.

        See Also
        --------
        numpy.around : Round values of an np.array.
        DataFrame.round : Round values of a DataFrame.

        Examples
        --------
        >>> s = pd.Series([0.1, 1.3, 2.7])
        >>> s.round()
        0    0.0
        1    1.0
        2    3.0
        dtype: float64
        """
        nv.validate_round(args, kwargs)
        result = self._values.round(decimals)
        result = self._constructor(result, index=self.index, copy=False).__finalize__(
            self, method="round"
        )

        return result

    @overload
    def quantile(
        self, q: float = ..., interpolation: QuantileInterpolation = ...
    ) -> float:
        ...

    @overload
    def quantile(
        self,
        q: Sequence[float] | AnyArrayLike,
        interpolation: QuantileInterpolation = ...,
    ) -> Series:
        ...

    @overload
    def quantile(
        self,
        q: float | Sequence[float] | AnyArrayLike = ...,
        interpolation: QuantileInterpolation = ...,
    ) -> float | Series:
        ...

    def quantile(
        self,
        q: float | Sequence[float] | AnyArrayLike = 0.5,
        interpolation: QuantileInterpolation = "linear",
    ) -> float | Series:
        """
        Return value at the given quantile.

        Parameters
        ----------
        q : float or array-like, default 0.5 (50% quantile)
            The quantile(s) to compute, which can lie in range: 0 <= q <= 1.
        interpolation : {'linear', 'lower', 'higher', 'midpoint', 'nearest'}
            This optional parameter specifies the interpolation method to use,
            when the desired quantile lies between two data points `i` and `j`:

                * linear: `i + (j - i) * fraction`, where `fraction` is the
                  fractional part of the index surrounded by `i` and `j`.
                * lower: `i`.
                * higher: `j`.
                * nearest: `i` or `j` whichever is nearest.
                * midpoint: (`i` + `j`) / 2.

        Returns
        -------
        float or Series
            If ``q`` is an array, a Series will be returned where the
            index is ``q`` and the values are the quantiles, otherwise
            a float will be returned.

        See Also
        --------
        core.window.Rolling.quantile : Calculate the rolling quantile.
        numpy.percentile : Returns the q-th percentile(s) of the array elements.

        Examples
        --------
        >>> s = pd.Series([1, 2, 3, 4])
        >>> s.quantile(.5)
        2.5
        >>> s.quantile([.25, .5, .75])
        0.25    1.75
        0.50    2.50
        0.75    3.25
        dtype: float64
        """
        validate_percentile(q)

        # We dispatch to DataFrame so that core.internals only has to worry
        #  about 2D cases.
        df = self.to_frame()

        result = df.quantile(q=q, interpolation=interpolation, numeric_only=False)
        if result.ndim == 2:
            result = result.iloc[:, 0]

        if is_list_like(q):
            result.name = self.name
            idx = Index(q, dtype=np.float64)
            return self._constructor(result, index=idx, name=self.name)
        else:
            # scalar
            return result.iloc[0]

    def corr(
        self,
        other: Series,
        method: CorrelationMethod = "pearson",
        min_periods: int | None = None,
    ) -> float:
        """
        Compute correlation with `other` Series, excluding missing values.

        The two `Series` objects are not required to be the same length and will be
        aligned internally before the correlation function is applied.

        Parameters
        ----------
        other : Series
            Series with which to compute the correlation.
        method : {'pearson', 'kendall', 'spearman'} or callable
            Method used to compute correlation:

            - pearson : Standard correlation coefficient
            - kendall : Kendall Tau correlation coefficient
            - spearman : Spearman rank correlation
            - callable: Callable with input two 1d ndarrays and returning a float.

            .. warning::
                Note that the returned matrix from corr will have 1 along the
                diagonals and will be symmetric regardless of the callable's
                behavior.
        min_periods : int, optional
            Minimum number of observations needed to have a valid result.

        Returns
        -------
        float
            Correlation with other.

        See Also
        --------
        DataFrame.corr : Compute pairwise correlation between columns.
        DataFrame.corrwith : Compute pairwise correlation with another
            DataFrame or Series.

        Notes
        -----
        Pearson, Kendall and Spearman correlation are currently computed using pairwise complete observations.

        * `Pearson correlation coefficient <https://en.wikipedia.org/wiki/Pearson_correlation_coefficient>`_
        * `Kendall rank correlation coefficient <https://en.wikipedia.org/wiki/Kendall_rank_correlation_coefficient>`_
        * `Spearman's rank correlation coefficient <https://en.wikipedia.org/wiki/Spearman%27s_rank_correlation_coefficient>`_

        Automatic data alignment: as with all pandas operations, automatic data alignment is performed for this method.
        ``corr()`` automatically considers values with matching indices.

        Examples
        --------
        >>> def histogram_intersection(a, b):
        ...     v = np.minimum(a, b).sum().round(decimals=1)
        ...     return v
        >>> s1 = pd.Series([.2, .0, .6, .2])
        >>> s2 = pd.Series([.3, .6, .0, .1])
        >>> s1.corr(s2, method=histogram_intersection)
        0.3

        Pandas auto-aligns the values with matching indices

        >>> s1 = pd.Series([1, 2, 3], index=[0, 1, 2])
        >>> s2 = pd.Series([1, 2, 3], index=[2, 1, 0])
        >>> s1.corr(s2)
        -1.0
        """  # noqa: E501
        this, other = self.align(other, join="inner", copy=False)
        if len(this) == 0:
            return np.nan

        this_values = this.to_numpy(dtype=float, na_value=np.nan, copy=False)
        other_values = other.to_numpy(dtype=float, na_value=np.nan, copy=False)

        if method in ["pearson", "spearman", "kendall"] or callable(method):
            return nanops.nancorr(
                this_values, other_values, method=method, min_periods=min_periods
            )

        raise ValueError(
            "method must be either 'pearson', "
            "'spearman', 'kendall', or a callable, "
            f"'{method}' was supplied"
        )

    def cov(
        self,
        other: Series,
        min_periods: int | None = None,
        ddof: int | None = 1,
    ) -> float:
        """
        Compute covariance with Series, excluding missing values.

        The two `Series` objects are not required to be the same length and
        will be aligned internally before the covariance is calculated.

        Parameters
        ----------
        other : Series
            Series with which to compute the covariance.
        min_periods : int, optional
            Minimum number of observations needed to have a valid result.
        ddof : int, default 1
            Delta degrees of freedom.  The divisor used in calculations
            is ``N - ddof``, where ``N`` represents the number of elements.

        Returns
        -------
        float
            Covariance between Series and other normalized by N-1
            (unbiased estimator).

        See Also
        --------
        DataFrame.cov : Compute pairwise covariance of columns.

        Examples
        --------
        >>> s1 = pd.Series([0.90010907, 0.13484424, 0.62036035])
        >>> s2 = pd.Series([0.12528585, 0.26962463, 0.51111198])
        >>> s1.cov(s2)
        -0.01685762652715874
        """
        this, other = self.align(other, join="inner", copy=False)
        if len(this) == 0:
            return np.nan
        this_values = this.to_numpy(dtype=float, na_value=np.nan, copy=False)
        other_values = other.to_numpy(dtype=float, na_value=np.nan, copy=False)
        return nanops.nancov(
            this_values, other_values, min_periods=min_periods, ddof=ddof
        )

    @doc(
        klass="Series",
        extra_params="",
        other_klass="DataFrame",
        examples=dedent(
            """
        Difference with previous row

        >>> s = pd.Series([1, 1, 2, 3, 5, 8])
        >>> s.diff()
        0    NaN
        1    0.0
        2    1.0
        3    1.0
        4    2.0
        5    3.0
        dtype: float64

        Difference with 3rd previous row

        >>> s.diff(periods=3)
        0    NaN
        1    NaN
        2    NaN
        3    2.0
        4    4.0
        5    6.0
        dtype: float64

        Difference with following row

        >>> s.diff(periods=-1)
        0    0.0
        1   -1.0
        2   -1.0
        3   -2.0
        4   -3.0
        5    NaN
        dtype: float64

        Overflow in input dtype

        >>> s = pd.Series([1, 0], dtype=np.uint8)
        >>> s.diff()
        0      NaN
        1    255.0
        dtype: float64"""
        ),
    )
    def diff(self, periods: int = 1) -> Series:
        """
        First discrete difference of element.

        Calculates the difference of a {klass} element compared with another
        element in the {klass} (default is element in previous row).

        Parameters
        ----------
        periods : int, default 1
            Periods to shift for calculating difference, accepts negative
            values.
        {extra_params}
        Returns
        -------
        {klass}
            First differences of the Series.

        See Also
        --------
        {klass}.pct_change: Percent change over given number of periods.
        {klass}.shift: Shift index by desired number of periods with an
            optional time freq.
        {other_klass}.diff: First discrete difference of object.

        Notes
        -----
        For boolean dtypes, this uses :meth:`operator.xor` rather than
        :meth:`operator.sub`.
        The result is calculated according to current dtype in {klass},
        however dtype of the result is always float64.

        Examples
        --------
        {examples}
        """
        result = algorithms.diff(self._values, periods)
        return self._constructor(result, index=self.index, copy=False).__finalize__(
            self, method="diff"
        )

    def autocorr(self, lag: int = 1) -> float:
        """
        Compute the lag-N autocorrelation.

        This method computes the Pearson correlation between
        the Series and its shifted self.

        Parameters
        ----------
        lag : int, default 1
            Number of lags to apply before performing autocorrelation.

        Returns
        -------
        float
            The Pearson correlation between self and self.shift(lag).

        See Also
        --------
        Series.corr : Compute the correlation between two Series.
        Series.shift : Shift index by desired number of periods.
        DataFrame.corr : Compute pairwise correlation of columns.
        DataFrame.corrwith : Compute pairwise correlation between rows or
            columns of two DataFrame objects.

        Notes
        -----
        If the Pearson correlation is not well defined return 'NaN'.

        Examples
        --------
        >>> s = pd.Series([0.25, 0.5, 0.2, -0.05])
        >>> s.autocorr()  # doctest: +ELLIPSIS
        0.10355...
        >>> s.autocorr(lag=2)  # doctest: +ELLIPSIS
        -0.99999...

        If the Pearson correlation is not well defined, then 'NaN' is returned.

        >>> s = pd.Series([1, 0, 0, 0])
        >>> s.autocorr()
        nan
        """
        return self.corr(cast(Series, self.shift(lag)))

    def dot(self, other: AnyArrayLike) -> Series | np.ndarray:
        """
        Compute the dot product between the Series and the columns of other.

        This method computes the dot product between the Series and another
        one, or the Series and each columns of a DataFrame, or the Series and
        each columns of an array.

        It can also be called using `self @ other`.

        Parameters
        ----------
        other : Series, DataFrame or array-like
            The other object to compute the dot product with its columns.

        Returns
        -------
        scalar, Series or numpy.ndarray
            Return the dot product of the Series and other if other is a
            Series, the Series of the dot product of Series and each rows of
            other if other is a DataFrame or a numpy.ndarray between the Series
            and each columns of the numpy array.

        See Also
        --------
        DataFrame.dot: Compute the matrix product with the DataFrame.
        Series.mul: Multiplication of series and other, element-wise.

        Notes
        -----
        The Series and other has to share the same index if other is a Series
        or a DataFrame.

        Examples
        --------
        >>> s = pd.Series([0, 1, 2, 3])
        >>> other = pd.Series([-1, 2, -3, 4])
        >>> s.dot(other)
        8
        >>> s @ other
        8
        >>> df = pd.DataFrame([[0, 1], [-2, 3], [4, -5], [6, 7]])
        >>> s.dot(df)
        0    24
        1    14
        dtype: int64
        >>> arr = np.array([[0, 1], [-2, 3], [4, -5], [6, 7]])
        >>> s.dot(arr)
        array([24, 14])
        """
        if isinstance(other, (Series, ABCDataFrame)):
            common = self.index.union(other.index)
            if len(common) > len(self.index) or len(common) > len(other.index):
                raise ValueError("matrices are not aligned")

            left = self.reindex(index=common, copy=False)
            right = other.reindex(index=common, copy=False)
            lvals = left.values
            rvals = right.values
        else:
            lvals = self.values
            rvals = np.asarray(other)
            if lvals.shape[0] != rvals.shape[0]:
                raise Exception(
                    f"Dot product shape mismatch, {lvals.shape} vs {rvals.shape}"
                )

        if isinstance(other, ABCDataFrame):
            return self._constructor(
                np.dot(lvals, rvals), index=other.columns, copy=False
            ).__finalize__(self, method="dot")
        elif isinstance(other, Series):
            return np.dot(lvals, rvals)
        elif isinstance(rvals, np.ndarray):
            return np.dot(lvals, rvals)
        else:  # pragma: no cover
            raise TypeError(f"unsupported type: {type(other)}")

    def __matmul__(self, other):
        """
        Matrix multiplication using binary `@` operator.
        """
        return self.dot(other)

    def __rmatmul__(self, other):
        """
        Matrix multiplication using binary `@` operator.
        """
        return self.dot(np.transpose(other))

    @doc(base.IndexOpsMixin.searchsorted, klass="Series")
    # Signature of "searchsorted" incompatible with supertype "IndexOpsMixin"
    def searchsorted(  # type: ignore[override]
        self,
        value: NumpyValueArrayLike | ExtensionArray,
        side: Literal["left", "right"] = "left",
        sorter: NumpySorter | None = None,
    ) -> npt.NDArray[np.intp] | np.intp:
        return base.IndexOpsMixin.searchsorted(self, value, side=side, sorter=sorter)

    # -------------------------------------------------------------------
    # Combination

    def _append(
        self, to_append, ignore_index: bool = False, verify_integrity: bool = False
    ):
        from pandas.core.reshape.concat import concat

        if isinstance(to_append, (list, tuple)):
            to_concat = [self]
            to_concat.extend(to_append)
        else:
            to_concat = [self, to_append]
        if any(isinstance(x, (ABCDataFrame,)) for x in to_concat[1:]):
            msg = "to_append should be a Series or list/tuple of Series, got DataFrame"
            raise TypeError(msg)
        return concat(
            to_concat, ignore_index=ignore_index, verify_integrity=verify_integrity
        )

    @doc(
        _shared_docs["compare"],
        dedent(
            """
        Returns
        -------
        Series or DataFrame
            If axis is 0 or 'index' the result will be a Series.
            The resulting index will be a MultiIndex with 'self' and 'other'
            stacked alternately at the inner level.

            If axis is 1 or 'columns' the result will be a DataFrame.
            It will have two columns namely 'self' and 'other'.

        See Also
        --------
        DataFrame.compare : Compare with another DataFrame and show differences.

        Notes
        -----
        Matching NaNs will not appear as a difference.

        Examples
        --------
        >>> s1 = pd.Series(["a", "b", "c", "d", "e"])
        >>> s2 = pd.Series(["a", "a", "c", "b", "e"])

        Align the differences on columns

        >>> s1.compare(s2)
          self other
        1    b     a
        3    d     b

        Stack the differences on indices

        >>> s1.compare(s2, align_axis=0)
        1  self     b
           other    a
        3  self     d
           other    b
        dtype: object

        Keep all original rows

        >>> s1.compare(s2, keep_shape=True)
          self other
        0  NaN   NaN
        1    b     a
        2  NaN   NaN
        3    d     b
        4  NaN   NaN

        Keep all original rows and also all original values

        >>> s1.compare(s2, keep_shape=True, keep_equal=True)
          self other
        0    a     a
        1    b     a
        2    c     c
        3    d     b
        4    e     e
        """
        ),
        klass=_shared_doc_kwargs["klass"],
    )
    def compare(
        self,
        other: Series,
        align_axis: Axis = 1,
        keep_shape: bool = False,
        keep_equal: bool = False,
        result_names: Suffixes = ("self", "other"),
    ) -> DataFrame | Series:
        return super().compare(
            other=other,
            align_axis=align_axis,
            keep_shape=keep_shape,
            keep_equal=keep_equal,
            result_names=result_names,
        )

    def combine(
        self,
        other: Series | Hashable,
        func: Callable[[Hashable, Hashable], Hashable],
        fill_value: Hashable | None = None,
    ) -> Series:
        """
        Combine the Series with a Series or scalar according to `func`.

        Combine the Series and `other` using `func` to perform elementwise
        selection for combined Series.
        `fill_value` is assumed when value is missing at some index
        from one of the two objects being combined.

        Parameters
        ----------
        other : Series or scalar
            The value(s) to be combined with the `Series`.
        func : function
            Function that takes two scalars as inputs and returns an element.
        fill_value : scalar, optional
            The value to assume when an index is missing from
            one Series or the other. The default specifies to use the
            appropriate NaN value for the underlying dtype of the Series.

        Returns
        -------
        Series
            The result of combining the Series with the other object.

        See Also
        --------
        Series.combine_first : Combine Series values, choosing the calling
            Series' values first.

        Examples
        --------
        Consider 2 Datasets ``s1`` and ``s2`` containing
        highest clocked speeds of different birds.

        >>> s1 = pd.Series({'falcon': 330.0, 'eagle': 160.0})
        >>> s1
        falcon    330.0
        eagle     160.0
        dtype: float64
        >>> s2 = pd.Series({'falcon': 345.0, 'eagle': 200.0, 'duck': 30.0})
        >>> s2
        falcon    345.0
        eagle     200.0
        duck       30.0
        dtype: float64

        Now, to combine the two datasets and view the highest speeds
        of the birds across the two datasets

        >>> s1.combine(s2, max)
        duck        NaN
        eagle     200.0
        falcon    345.0
        dtype: float64

        In the previous example, the resulting value for duck is missing,
        because the maximum of a NaN and a float is a NaN.
        So, in the example, we set ``fill_value=0``,
        so the maximum value returned will be the value from some dataset.

        >>> s1.combine(s2, max, fill_value=0)
        duck       30.0
        eagle     200.0
        falcon    345.0
        dtype: float64
        """
        if fill_value is None:
            fill_value = na_value_for_dtype(self.dtype, compat=False)

        if isinstance(other, Series):
            # If other is a Series, result is based on union of Series,
            # so do this element by element
            new_index = self.index.union(other.index)
            new_name = ops.get_op_result_name(self, other)
            new_values = np.empty(len(new_index), dtype=object)
            with np.errstate(all="ignore"):
                for i, idx in enumerate(new_index):
                    lv = self.get(idx, fill_value)
                    rv = other.get(idx, fill_value)
                    new_values[i] = func(lv, rv)
        else:
            # Assume that other is a scalar, so apply the function for
            # each element in the Series
            new_index = self.index
            new_values = np.empty(len(new_index), dtype=object)
            with np.errstate(all="ignore"):
                new_values[:] = [func(lv, other) for lv in self._values]
            new_name = self.name

        # try_float=False is to match agg_series
        npvalues = lib.maybe_convert_objects(new_values, try_float=False)
        # same_dtype here is a kludge to avoid casting e.g. [True, False] to
        #  ["True", "False"]
        same_dtype = isinstance(self.dtype, (StringDtype, CategoricalDtype))
        res_values = maybe_cast_pointwise_result(
            npvalues, self.dtype, same_dtype=same_dtype
        )
        return self._constructor(res_values, index=new_index, name=new_name, copy=False)

    def combine_first(self, other) -> Series:
        """
        Update null elements with value in the same location in 'other'.

        Combine two Series objects by filling null values in one Series with
        non-null values from the other Series. Result index will be the union
        of the two indexes.

        Parameters
        ----------
        other : Series
            The value(s) to be used for filling null values.

        Returns
        -------
        Series
            The result of combining the provided Series with the other object.

        See Also
        --------
        Series.combine : Perform element-wise operation on two Series
            using a given function.

        Examples
        --------
        >>> s1 = pd.Series([1, np.nan])
        >>> s2 = pd.Series([3, 4, 5])
        >>> s1.combine_first(s2)
        0    1.0
        1    4.0
        2    5.0
        dtype: float64

        Null values still persist if the location of that null value
        does not exist in `other`

        >>> s1 = pd.Series({'falcon': np.nan, 'eagle': 160.0})
        >>> s2 = pd.Series({'eagle': 200.0, 'duck': 30.0})
        >>> s1.combine_first(s2)
        duck       30.0
        eagle     160.0
        falcon      NaN
        dtype: float64
        """
        from pandas.core.reshape.concat import concat

        new_index = self.index.union(other.index)

        this = self
        # identify the index subset to keep for each series
        keep_other = other.index.difference(this.index[notna(this)])
        keep_this = this.index.difference(keep_other)

        this = this.reindex(keep_this, copy=False)
        other = other.reindex(keep_other, copy=False)

        if this.dtype.kind == "M" and other.dtype.kind != "M":
            other = to_datetime(other)
        combined = concat([this, other])
        combined = combined.reindex(new_index, copy=False)
        return combined.__finalize__(self, method="combine_first")

    def update(self, other: Series | Sequence | Mapping) -> None:
        """
        Modify Series in place using values from passed Series.

        Uses non-NA values from passed Series to make updates. Aligns
        on index.

        Parameters
        ----------
        other : Series, or object coercible into Series

        Examples
        --------
        >>> s = pd.Series([1, 2, 3])
        >>> s.update(pd.Series([4, 5, 6]))
        >>> s
        0    4
        1    5
        2    6
        dtype: int64

        >>> s = pd.Series(['a', 'b', 'c'])
        >>> s.update(pd.Series(['d', 'e'], index=[0, 2]))
        >>> s
        0    d
        1    b
        2    e
        dtype: object

        >>> s = pd.Series([1, 2, 3])
        >>> s.update(pd.Series([4, 5, 6, 7, 8]))
        >>> s
        0    4
        1    5
        2    6
        dtype: int64

        If ``other`` contains NaNs the corresponding values are not updated
        in the original Series.

        >>> s = pd.Series([1, 2, 3])
        >>> s.update(pd.Series([4, np.nan, 6]))
        >>> s
        0    4
        1    2
        2    6
        dtype: int64

        ``other`` can also be a non-Series object type
        that is coercible into a Series

        >>> s = pd.Series([1, 2, 3])
        >>> s.update([4, np.nan, 6])
        >>> s
        0    4
        1    2
        2    6
        dtype: int64

        >>> s = pd.Series([1, 2, 3])
        >>> s.update({1: 9})
        >>> s
        0    1
        1    9
        2    3
        dtype: int64
        """
        if not PYPY and using_copy_on_write():
            if sys.getrefcount(self) <= REF_COUNT:
                warnings.warn(
                    _chained_assignment_method_msg,
                    ChainedAssignmentError,
                    stacklevel=2,
                )

        if not isinstance(other, Series):
            other = Series(other)

        other = other.reindex_like(self)
        mask = notna(other)

        self._mgr = self._mgr.putmask(mask=mask, new=other)
        self._maybe_update_cacher()

    # ----------------------------------------------------------------------
    # Reindexing, sorting

    @overload
    def sort_values(
        self,
        *,
        axis: Axis = ...,
        ascending: bool | Sequence[bool] = ...,
        inplace: Literal[False] = ...,
        kind: SortKind = ...,
        na_position: NaPosition = ...,
        ignore_index: bool = ...,
        key: ValueKeyFunc = ...,
    ) -> Series:
        ...

    @overload
    def sort_values(
        self,
        *,
        axis: Axis = ...,
        ascending: bool | Sequence[bool] = ...,
        inplace: Literal[True],
        kind: SortKind = ...,
        na_position: NaPosition = ...,
        ignore_index: bool = ...,
        key: ValueKeyFunc = ...,
    ) -> None:
        ...

    @overload
    def sort_values(
        self,
        *,
        axis: Axis = ...,
        ascending: bool | Sequence[bool] = ...,
        inplace: bool = ...,
        kind: SortKind = ...,
        na_position: NaPosition = ...,
        ignore_index: bool = ...,
        key: ValueKeyFunc = ...,
    ) -> Series | None:
        ...

    def sort_values(
        self,
        *,
        axis: Axis = 0,
        ascending: bool | Sequence[bool] = True,
        inplace: bool = False,
        kind: SortKind = "quicksort",
        na_position: NaPosition = "last",
        ignore_index: bool = False,
        key: ValueKeyFunc | None = None,
    ) -> Series | None:
        """
        Sort by the values.

        Sort a Series in ascending or descending order by some
        criterion.

        Parameters
        ----------
        axis : {0 or 'index'}
            Unused. Parameter needed for compatibility with DataFrame.
        ascending : bool or list of bools, default True
            If True, sort values in ascending order, otherwise descending.
        inplace : bool, default False
            If True, perform operation in-place.
        kind : {'quicksort', 'mergesort', 'heapsort', 'stable'}, default 'quicksort'
            Choice of sorting algorithm. See also :func:`numpy.sort` for more
            information. 'mergesort' and 'stable' are the only stable  algorithms.
        na_position : {'first' or 'last'}, default 'last'
            Argument 'first' puts NaNs at the beginning, 'last' puts NaNs at
            the end.
        ignore_index : bool, default False
            If True, the resulting axis will be labeled 0, 1, …, n - 1.
        key : callable, optional
            If not None, apply the key function to the series values
            before sorting. This is similar to the `key` argument in the
            builtin :meth:`sorted` function, with the notable difference that
            this `key` function should be *vectorized*. It should expect a
            ``Series`` and return an array-like.

        Returns
        -------
        Series or None
            Series ordered by values or None if ``inplace=True``.

        See Also
        --------
        Series.sort_index : Sort by the Series indices.
        DataFrame.sort_values : Sort DataFrame by the values along either axis.
        DataFrame.sort_index : Sort DataFrame by indices.

        Examples
        --------
        >>> s = pd.Series([np.nan, 1, 3, 10, 5])
        >>> s
        0     NaN
        1     1.0
        2     3.0
        3     10.0
        4     5.0
        dtype: float64

        Sort values ascending order (default behaviour)

        >>> s.sort_values(ascending=True)
        1     1.0
        2     3.0
        4     5.0
        3    10.0
        0     NaN
        dtype: float64

        Sort values descending order

        >>> s.sort_values(ascending=False)
        3    10.0
        4     5.0
        2     3.0
        1     1.0
        0     NaN
        dtype: float64

        Sort values putting NAs first

        >>> s.sort_values(na_position='first')
        0     NaN
        1     1.0
        2     3.0
        4     5.0
        3    10.0
        dtype: float64

        Sort a series of strings

        >>> s = pd.Series(['z', 'b', 'd', 'a', 'c'])
        >>> s
        0    z
        1    b
        2    d
        3    a
        4    c
        dtype: object

        >>> s.sort_values()
        3    a
        1    b
        4    c
        2    d
        0    z
        dtype: object

        Sort using a key function. Your `key` function will be
        given the ``Series`` of values and should return an array-like.

        >>> s = pd.Series(['a', 'B', 'c', 'D', 'e'])
        >>> s.sort_values()
        1    B
        3    D
        0    a
        2    c
        4    e
        dtype: object
        >>> s.sort_values(key=lambda x: x.str.lower())
        0    a
        1    B
        2    c
        3    D
        4    e
        dtype: object

        NumPy ufuncs work well here. For example, we can
        sort by the ``sin`` of the value

        >>> s = pd.Series([-4, -2, 0, 2, 4])
        >>> s.sort_values(key=np.sin)
        1   -2
        4    4
        2    0
        0   -4
        3    2
        dtype: int64

        More complicated user-defined functions can be used,
        as long as they expect a Series and return an array-like

        >>> s.sort_values(key=lambda x: (np.tan(x.cumsum())))
        0   -4
        3    2
        4    4
        1   -2
        2    0
        dtype: int64
        """
        inplace = validate_bool_kwarg(inplace, "inplace")
        # Validate the axis parameter
        self._get_axis_number(axis)

        # GH 5856/5853
        if inplace and self._is_cached:
            raise ValueError(
                "This Series is a view of some other array, to "
                "sort in-place you must create a copy"
            )

        if is_list_like(ascending):
            ascending = cast(Sequence[bool], ascending)
            if len(ascending) != 1:
                raise ValueError(
                    f"Length of ascending ({len(ascending)}) must be 1 for Series"
                )
            ascending = ascending[0]

        ascending = validate_ascending(ascending)

        if na_position not in ["first", "last"]:
            raise ValueError(f"invalid na_position: {na_position}")

        # GH 35922. Make sorting stable by leveraging nargsort
        if key:
            values_to_sort = cast(Series, ensure_key_mapped(self, key))._values
        else:
            values_to_sort = self._values
        sorted_index = nargsort(values_to_sort, kind, bool(ascending), na_position)

        if is_range_indexer(sorted_index, len(sorted_index)):
            if inplace:
                return self._update_inplace(self)
            return self.copy(deep=None)

        result = self._constructor(
            self._values[sorted_index], index=self.index[sorted_index], copy=False
        )

        if ignore_index:
            result.index = default_index(len(sorted_index))

        if not inplace:
            return result.__finalize__(self, method="sort_values")
        self._update_inplace(result)
        return None

    @overload
    def sort_index(
        self,
        *,
        axis: Axis = ...,
        level: IndexLabel = ...,
        ascending: bool | Sequence[bool] = ...,
        inplace: Literal[True],
        kind: SortKind = ...,
        na_position: NaPosition = ...,
        sort_remaining: bool = ...,
        ignore_index: bool = ...,
        key: IndexKeyFunc = ...,
    ) -> None:
        ...

    @overload
    def sort_index(
        self,
        *,
        axis: Axis = ...,
        level: IndexLabel = ...,
        ascending: bool | Sequence[bool] = ...,
        inplace: Literal[False] = ...,
        kind: SortKind = ...,
        na_position: NaPosition = ...,
        sort_remaining: bool = ...,
        ignore_index: bool = ...,
        key: IndexKeyFunc = ...,
    ) -> Series:
        ...

    @overload
    def sort_index(
        self,
        *,
        axis: Axis = ...,
        level: IndexLabel = ...,
        ascending: bool | Sequence[bool] = ...,
        inplace: bool = ...,
        kind: SortKind = ...,
        na_position: NaPosition = ...,
        sort_remaining: bool = ...,
        ignore_index: bool = ...,
        key: IndexKeyFunc = ...,
    ) -> Series | None:
        ...

    def sort_index(
        self,
        *,
        axis: Axis = 0,
        level: IndexLabel | None = None,
        ascending: bool | Sequence[bool] = True,
        inplace: bool = False,
        kind: SortKind = "quicksort",
        na_position: NaPosition = "last",
        sort_remaining: bool = True,
        ignore_index: bool = False,
        key: IndexKeyFunc | None = None,
    ) -> Series | None:
        """
        Sort Series by index labels.

        Returns a new Series sorted by label if `inplace` argument is
        ``False``, otherwise updates the original series and returns None.

        Parameters
        ----------
        axis : {0 or 'index'}
            Unused. Parameter needed for compatibility with DataFrame.
        level : int, optional
            If not None, sort on values in specified index level(s).
        ascending : bool or list-like of bools, default True
            Sort ascending vs. descending. When the index is a MultiIndex the
            sort direction can be controlled for each level individually.
        inplace : bool, default False
            If True, perform operation in-place.
        kind : {'quicksort', 'mergesort', 'heapsort', 'stable'}, default 'quicksort'
            Choice of sorting algorithm. See also :func:`numpy.sort` for more
            information. 'mergesort' and 'stable' are the only stable algorithms. For
            DataFrames, this option is only applied when sorting on a single
            column or label.
        na_position : {'first', 'last'}, default 'last'
            If 'first' puts NaNs at the beginning, 'last' puts NaNs at the end.
            Not implemented for MultiIndex.
        sort_remaining : bool, default True
            If True and sorting by level and index is multilevel, sort by other
            levels too (in order) after sorting by specified level.
        ignore_index : bool, default False
            If True, the resulting axis will be labeled 0, 1, …, n - 1.
        key : callable, optional
            If not None, apply the key function to the index values
            before sorting. This is similar to the `key` argument in the
            builtin :meth:`sorted` function, with the notable difference that
            this `key` function should be *vectorized*. It should expect an
            ``Index`` and return an ``Index`` of the same shape.

        Returns
        -------
        Series or None
            The original Series sorted by the labels or None if ``inplace=True``.

        See Also
        --------
        DataFrame.sort_index: Sort DataFrame by the index.
        DataFrame.sort_values: Sort DataFrame by the value.
        Series.sort_values : Sort Series by the value.

        Examples
        --------
        >>> s = pd.Series(['a', 'b', 'c', 'd'], index=[3, 2, 1, 4])
        >>> s.sort_index()
        1    c
        2    b
        3    a
        4    d
        dtype: object

        Sort Descending

        >>> s.sort_index(ascending=False)
        4    d
        3    a
        2    b
        1    c
        dtype: object

        By default NaNs are put at the end, but use `na_position` to place
        them at the beginning

        >>> s = pd.Series(['a', 'b', 'c', 'd'], index=[3, 2, 1, np.nan])
        >>> s.sort_index(na_position='first')
        NaN     d
         1.0    c
         2.0    b
         3.0    a
        dtype: object

        Specify index level to sort

        >>> arrays = [np.array(['qux', 'qux', 'foo', 'foo',
        ...                     'baz', 'baz', 'bar', 'bar']),
        ...           np.array(['two', 'one', 'two', 'one',
        ...                     'two', 'one', 'two', 'one'])]
        >>> s = pd.Series([1, 2, 3, 4, 5, 6, 7, 8], index=arrays)
        >>> s.sort_index(level=1)
        bar  one    8
        baz  one    6
        foo  one    4
        qux  one    2
        bar  two    7
        baz  two    5
        foo  two    3
        qux  two    1
        dtype: int64

        Does not sort by remaining levels when sorting by levels

        >>> s.sort_index(level=1, sort_remaining=False)
        qux  one    2
        foo  one    4
        baz  one    6
        bar  one    8
        qux  two    1
        foo  two    3
        baz  two    5
        bar  two    7
        dtype: int64

        Apply a key function before sorting

        >>> s = pd.Series([1, 2, 3, 4], index=['A', 'b', 'C', 'd'])
        >>> s.sort_index(key=lambda x : x.str.lower())
        A    1
        b    2
        C    3
        d    4
        dtype: int64
        """

        return super().sort_index(
            axis=axis,
            level=level,
            ascending=ascending,
            inplace=inplace,
            kind=kind,
            na_position=na_position,
            sort_remaining=sort_remaining,
            ignore_index=ignore_index,
            key=key,
        )

    def argsort(
        self,
        axis: Axis = 0,
        kind: SortKind = "quicksort",
        order: None = None,
    ) -> Series:
        """
        Return the integer indices that would sort the Series values.

        Override ndarray.argsort. Argsorts the value, omitting NA/null values,
        and places the result in the same locations as the non-NA values.

        Parameters
        ----------
        axis : {0 or 'index'}
            Unused. Parameter needed for compatibility with DataFrame.
        kind : {'mergesort', 'quicksort', 'heapsort', 'stable'}, default 'quicksort'
            Choice of sorting algorithm. See :func:`numpy.sort` for more
            information. 'mergesort' and 'stable' are the only stable algorithms.
        order : None
            Has no effect but is accepted for compatibility with numpy.

        Returns
        -------
        Series[np.intp]
            Positions of values within the sort order with -1 indicating
            nan values.

        See Also
        --------
        numpy.ndarray.argsort : Returns the indices that would sort this array.

        Examples
        --------
        >>> s = pd.Series([3, 2, 1])
        >>> s.argsort()
        0    2
        1    1
        2    0
        dtype: int64
        """
        if axis != -1:
            # GH#54257 We allow -1 here so that np.argsort(series) works
            self._get_axis_number(axis)

        values = self._values
        mask = isna(values)

        if mask.any():
            # TODO(3.0): once this deprecation is enforced we can call
            #  self.array.argsort directly, which will close GH#43840
            warnings.warn(
                "The behavior of Series.argsort in the presence of NA values is "
                "deprecated. In a future version, NA values will be ordered "
                "last instead of set to -1.",
                FutureWarning,
                stacklevel=find_stack_level(),
            )
            result = np.full(len(self), -1, dtype=np.intp)
            notmask = ~mask
            result[notmask] = np.argsort(values[notmask], kind=kind)
        else:
            result = np.argsort(values, kind=kind)

        res = self._constructor(
            result, index=self.index, name=self.name, dtype=np.intp, copy=False
        )
        return res.__finalize__(self, method="argsort")

    def nlargest(
        self, n: int = 5, keep: Literal["first", "last", "all"] = "first"
    ) -> Series:
        """
        Return the largest `n` elements.

        Parameters
        ----------
        n : int, default 5
            Return this many descending sorted values.
        keep : {'first', 'last', 'all'}, default 'first'
            When there are duplicate values that cannot all fit in a
            Series of `n` elements:

            - ``first`` : return the first `n` occurrences in order
              of appearance.
            - ``last`` : return the last `n` occurrences in reverse
              order of appearance.
            - ``all`` : keep all occurrences. This can result in a Series of
              size larger than `n`.

        Returns
        -------
        Series
            The `n` largest values in the Series, sorted in decreasing order.

        See Also
        --------
        Series.nsmallest: Get the `n` smallest elements.
        Series.sort_values: Sort Series by values.
        Series.head: Return the first `n` rows.

        Notes
        -----
        Faster than ``.sort_values(ascending=False).head(n)`` for small `n`
        relative to the size of the ``Series`` object.

        Examples
        --------
        >>> countries_population = {"Italy": 59000000, "France": 65000000,
        ...                         "Malta": 434000, "Maldives": 434000,
        ...                         "Brunei": 434000, "Iceland": 337000,
        ...                         "Nauru": 11300, "Tuvalu": 11300,
        ...                         "Anguilla": 11300, "Montserrat": 5200}
        >>> s = pd.Series(countries_population)
        >>> s
        Italy       59000000
        France      65000000
        Malta         434000
        Maldives      434000
        Brunei        434000
        Iceland       337000
        Nauru          11300
        Tuvalu         11300
        Anguilla       11300
        Montserrat      5200
        dtype: int64

        The `n` largest elements where ``n=5`` by default.

        >>> s.nlargest()
        France      65000000
        Italy       59000000
        Malta         434000
        Maldives      434000
        Brunei        434000
        dtype: int64

        The `n` largest elements where ``n=3``. Default `keep` value is 'first'
        so Malta will be kept.

        >>> s.nlargest(3)
        France    65000000
        Italy     59000000
        Malta       434000
        dtype: int64

        The `n` largest elements where ``n=3`` and keeping the last duplicates.
        Brunei will be kept since it is the last with value 434000 based on
        the index order.

        >>> s.nlargest(3, keep='last')
        France      65000000
        Italy       59000000
        Brunei        434000
        dtype: int64

        The `n` largest elements where ``n=3`` with all duplicates kept. Note
        that the returned Series has five elements due to the three duplicates.

        >>> s.nlargest(3, keep='all')
        France      65000000
        Italy       59000000
        Malta         434000
        Maldives      434000
        Brunei        434000
        dtype: int64
        """
        return selectn.SelectNSeries(self, n=n, keep=keep).nlargest()

    def nsmallest(
        self, n: int = 5, keep: Literal["first", "last", "all"] = "first"
    ) -> Series:
        """
        Return the smallest `n` elements.

        Parameters
        ----------
        n : int, default 5
            Return this many ascending sorted values.
        keep : {'first', 'last', 'all'}, default 'first'
            When there are duplicate values that cannot all fit in a
            Series of `n` elements:

            - ``first`` : return the first `n` occurrences in order
              of appearance.
            - ``last`` : return the last `n` occurrences in reverse
              order of appearance.
            - ``all`` : keep all occurrences. This can result in a Series of
              size larger than `n`.

        Returns
        -------
        Series
            The `n` smallest values in the Series, sorted in increasing order.

        See Also
        --------
        Series.nlargest: Get the `n` largest elements.
        Series.sort_values: Sort Series by values.
        Series.head: Return the first `n` rows.

        Notes
        -----
        Faster than ``.sort_values().head(n)`` for small `n` relative to
        the size of the ``Series`` object.

        Examples
        --------
        >>> countries_population = {"Italy": 59000000, "France": 65000000,
        ...                         "Brunei": 434000, "Malta": 434000,
        ...                         "Maldives": 434000, "Iceland": 337000,
        ...                         "Nauru": 11300, "Tuvalu": 11300,
        ...                         "Anguilla": 11300, "Montserrat": 5200}
        >>> s = pd.Series(countries_population)
        >>> s
        Italy       59000000
        France      65000000
        Brunei        434000
        Malta         434000
        Maldives      434000
        Iceland       337000
        Nauru          11300
        Tuvalu         11300
        Anguilla       11300
        Montserrat      5200
        dtype: int64

        The `n` smallest elements where ``n=5`` by default.

        >>> s.nsmallest()
        Montserrat    5200
        Nauru        11300
        Tuvalu       11300
        Anguilla     11300
        Iceland     337000
        dtype: int64

        The `n` smallest elements where ``n=3``. Default `keep` value is
        'first' so Nauru and Tuvalu will be kept.

        >>> s.nsmallest(3)
        Montserrat   5200
        Nauru       11300
        Tuvalu      11300
        dtype: int64

        The `n` smallest elements where ``n=3`` and keeping the last
        duplicates. Anguilla and Tuvalu will be kept since they are the last
        with value 11300 based on the index order.

        >>> s.nsmallest(3, keep='last')
        Montserrat   5200
        Anguilla    11300
        Tuvalu      11300
        dtype: int64

        The `n` smallest elements where ``n=3`` with all duplicates kept. Note
        that the returned Series has four elements due to the three duplicates.

        >>> s.nsmallest(3, keep='all')
        Montserrat   5200
        Nauru       11300
        Tuvalu      11300
        Anguilla    11300
        dtype: int64
        """
        return selectn.SelectNSeries(self, n=n, keep=keep).nsmallest()

    @doc(
        klass=_shared_doc_kwargs["klass"],
        extra_params=dedent(
            """copy : bool, default True
            Whether to copy underlying data."""
        ),
        examples=dedent(
            """\
        Examples
        --------
        >>> s = pd.Series(
        ...     ["A", "B", "A", "C"],
        ...     index=[
        ...         ["Final exam", "Final exam", "Coursework", "Coursework"],
        ...         ["History", "Geography", "History", "Geography"],
        ...         ["January", "February", "March", "April"],
        ...     ],
        ... )
        >>> s
        Final exam  History     January      A
                    Geography   February     B
        Coursework  History     March        A
                    Geography   April        C
        dtype: object

        In the following example, we will swap the levels of the indices.
        Here, we will swap the levels column-wise, but levels can be swapped row-wise
        in a similar manner. Note that column-wise is the default behaviour.
        By not supplying any arguments for i and j, we swap the last and second to
        last indices.

        >>> s.swaplevel()
        Final exam  January     History         A
                    February    Geography       B
        Coursework  March       History         A
                    April       Geography       C
        dtype: object

        By supplying one argument, we can choose which index to swap the last
        index with. We can for example swap the first index with the last one as
        follows.

        >>> s.swaplevel(0)
        January     History     Final exam      A
        February    Geography   Final exam      B
        March       History     Coursework      A
        April       Geography   Coursework      C
        dtype: object

        We can also define explicitly which indices we want to swap by supplying values
        for both i and j. Here, we for example swap the first and second indices.

        >>> s.swaplevel(0, 1)
        History     Final exam  January         A
        Geography   Final exam  February        B
        History     Coursework  March           A
        Geography   Coursework  April           C
        dtype: object"""
        ),
    )
    def swaplevel(
        self, i: Level = -2, j: Level = -1, copy: bool | None = None
    ) -> Series:
        """
        Swap levels i and j in a :class:`MultiIndex`.

        Default is to swap the two innermost levels of the index.

        Parameters
        ----------
        i, j : int or str
            Levels of the indices to be swapped. Can pass level name as string.
        {extra_params}

        Returns
        -------
        {klass}
            {klass} with levels swapped in MultiIndex.

        {examples}
        """
        assert isinstance(self.index, MultiIndex)
        result = self.copy(deep=copy and not using_copy_on_write())
        result.index = self.index.swaplevel(i, j)
        return result

    def reorder_levels(self, order: Sequence[Level]) -> Series:
        """
        Rearrange index levels using input order.

        May not drop or duplicate levels.

        Parameters
        ----------
        order : list of int representing new level order
            Reference level by number or key.

        Returns
        -------
        type of caller (new object)

        Examples
        --------
        >>> arrays = [np.array(["dog", "dog", "cat", "cat", "bird", "bird"]),
        ...           np.array(["white", "black", "white", "black", "white", "black"])]
        >>> s = pd.Series([1, 2, 3, 3, 5, 2], index=arrays)
        >>> s
        dog   white    1
              black    2
        cat   white    3
              black    3
        bird  white    5
              black    2
        dtype: int64
        >>> s.reorder_levels([1, 0])
        white  dog     1
        black  dog     2
        white  cat     3
        black  cat     3
        white  bird    5
        black  bird    2
        dtype: int64
        """
        if not isinstance(self.index, MultiIndex):  # pragma: no cover
            raise Exception("Can only reorder levels on a hierarchical axis.")

        result = self.copy(deep=None)
        assert isinstance(result.index, MultiIndex)
        result.index = result.index.reorder_levels(order)
        return result

    def explode(self, ignore_index: bool = False) -> Series:
        """
        Transform each element of a list-like to a row.

        Parameters
        ----------
        ignore_index : bool, default False
            If True, the resulting index will be labeled 0, 1, …, n - 1.

        Returns
        -------
        Series
            Exploded lists to rows; index will be duplicated for these rows.

        See Also
        --------
        Series.str.split : Split string values on specified separator.
        Series.unstack : Unstack, a.k.a. pivot, Series with MultiIndex
            to produce DataFrame.
        DataFrame.melt : Unpivot a DataFrame from wide format to long format.
        DataFrame.explode : Explode a DataFrame from list-like
            columns to long format.

        Notes
        -----
        This routine will explode list-likes including lists, tuples, sets,
        Series, and np.ndarray. The result dtype of the subset rows will
        be object. Scalars will be returned unchanged, and empty list-likes will
        result in a np.nan for that row. In addition, the ordering of elements in
        the output will be non-deterministic when exploding sets.

        Reference :ref:`the user guide <reshaping.explode>` for more examples.

        Examples
        --------
        >>> s = pd.Series([[1, 2, 3], 'foo', [], [3, 4]])
        >>> s
        0    [1, 2, 3]
        1          foo
        2           []
        3       [3, 4]
        dtype: object

        >>> s.explode()
        0      1
        0      2
        0      3
        1    foo
        2    NaN
        3      3
        3      4
        dtype: object
        """
        if isinstance(self.dtype, ExtensionDtype):
            values, counts = self._values._explode()
        elif len(self) and is_object_dtype(self.dtype):
            values, counts = reshape.explode(np.asarray(self._values))
        else:
            result = self.copy()
            return result.reset_index(drop=True) if ignore_index else result

        if ignore_index:
            index: Index = default_index(len(values))
        else:
            index = self.index.repeat(counts)

        return self._constructor(values, index=index, name=self.name, copy=False)

    def unstack(
        self,
        level: IndexLabel = -1,
        fill_value: Hashable | None = None,
        sort: bool = True,
    ) -> DataFrame:
        """
        Unstack, also known as pivot, Series with MultiIndex to produce DataFrame.

        Parameters
        ----------
        level : int, str, or list of these, default last level
            Level(s) to unstack, can pass level name.
        fill_value : scalar value, default None
            Value to use when replacing NaN values.
        sort : bool, default True
            Sort the level(s) in the resulting MultiIndex columns.

        Returns
        -------
        DataFrame
            Unstacked Series.

        Notes
        -----
        Reference :ref:`the user guide <reshaping.stacking>` for more examples.

        Examples
        --------
        >>> s = pd.Series([1, 2, 3, 4],
        ...               index=pd.MultiIndex.from_product([['one', 'two'],
        ...                                                 ['a', 'b']]))
        >>> s
        one  a    1
             b    2
        two  a    3
             b    4
        dtype: int64

        >>> s.unstack(level=-1)
             a  b
        one  1  2
        two  3  4

        >>> s.unstack(level=0)
           one  two
        a    1    3
        b    2    4
        """
        from pandas.core.reshape.reshape import unstack

        return unstack(self, level, fill_value, sort)

    # ----------------------------------------------------------------------
    # function application

    def map(
        self,
        arg: Callable | Mapping | Series,
        na_action: Literal["ignore"] | None = None,
    ) -> Series:
        """
        Map values of Series according to an input mapping or function.

        Used for substituting each value in a Series with another value,
        that may be derived from a function, a ``dict`` or
        a :class:`Series`.

        Parameters
        ----------
        arg : function, collections.abc.Mapping subclass or Series
            Mapping correspondence.
        na_action : {None, 'ignore'}, default None
            If 'ignore', propagate NaN values, without passing them to the
            mapping correspondence.

        Returns
        -------
        Series
            Same index as caller.

        See Also
        --------
        Series.apply : For applying more complex functions on a Series.
        Series.replace: Replace values given in `to_replace` with `value`.
        DataFrame.apply : Apply a function row-/column-wise.
        DataFrame.map : Apply a function elementwise on a whole DataFrame.

        Notes
        -----
        When ``arg`` is a dictionary, values in Series that are not in the
        dictionary (as keys) are converted to ``NaN``. However, if the
        dictionary is a ``dict`` subclass that defines ``__missing__`` (i.e.
        provides a method for default values), then this default is used
        rather than ``NaN``.

        Examples
        --------
        >>> s = pd.Series(['cat', 'dog', np.nan, 'rabbit'])
        >>> s
        0      cat
        1      dog
        2      NaN
        3   rabbit
        dtype: object

        ``map`` accepts a ``dict`` or a ``Series``. Values that are not found
        in the ``dict`` are converted to ``NaN``, unless the dict has a default
        value (e.g. ``defaultdict``):

        >>> s.map({'cat': 'kitten', 'dog': 'puppy'})
        0   kitten
        1    puppy
        2      NaN
        3      NaN
        dtype: object

        It also accepts a function:

        >>> s.map('I am a {}'.format)
        0       I am a cat
        1       I am a dog
        2       I am a nan
        3    I am a rabbit
        dtype: object

        To avoid applying the function to missing values (and keep them as
        ``NaN``) ``na_action='ignore'`` can be used:

        >>> s.map('I am a {}'.format, na_action='ignore')
        0     I am a cat
        1     I am a dog
        2            NaN
        3  I am a rabbit
        dtype: object
        """
        new_values = self._map_values(arg, na_action=na_action)
        return self._constructor(new_values, index=self.index, copy=False).__finalize__(
            self, method="map"
        )

    def _gotitem(self, key, ndim, subset=None) -> Self:
        """
        Sub-classes to define. Return a sliced object.

        Parameters
        ----------
        key : string / list of selections
        ndim : {1, 2}
            Requested ndim of result.
        subset : object, default None
            Subset to act on.
        """
        return self

    _agg_see_also_doc = dedent(
        """
    See Also
    --------
    Series.apply : Invoke function on a Series.
    Series.transform : Transform function producing a Series with like indexes.
    """
    )

    _agg_examples_doc = dedent(
        """
    Examples
    --------
    >>> s = pd.Series([1, 2, 3, 4])
    >>> s
    0    1
    1    2
    2    3
    3    4
    dtype: int64

    >>> s.agg('min')
    1

    >>> s.agg(['min', 'max'])
    min   1
    max   4
    dtype: int64
    """
    )

    @doc(
        _shared_docs["aggregate"],
        klass=_shared_doc_kwargs["klass"],
        axis=_shared_doc_kwargs["axis"],
        see_also=_agg_see_also_doc,
        examples=_agg_examples_doc,
    )
    def aggregate(self, func=None, axis: Axis = 0, *args, **kwargs):
        # Validate the axis parameter
        self._get_axis_number(axis)

        # if func is None, will switch to user-provided "named aggregation" kwargs
        if func is None:
            func = dict(kwargs.items())

        op = SeriesApply(self, func, args=args, kwargs=kwargs)
        result = op.agg()
        return result

    agg = aggregate

    @doc(
        _shared_docs["transform"],
        klass=_shared_doc_kwargs["klass"],
        axis=_shared_doc_kwargs["axis"],
    )
    def transform(
        self, func: AggFuncType, axis: Axis = 0, *args, **kwargs
    ) -> DataFrame | Series:
        # Validate axis argument
        self._get_axis_number(axis)
        ser = self.copy(deep=False) if using_copy_on_write() else self
        result = SeriesApply(ser, func=func, args=args, kwargs=kwargs).transform()
        return result

    def apply(
        self,
        func: AggFuncType,
        convert_dtype: bool | lib.NoDefault = lib.no_default,
        args: tuple[Any, ...] = (),
        *,
        by_row: Literal[False, "compat"] = "compat",
        **kwargs,
    ) -> DataFrame | Series:
        """
        Invoke function on values of Series.

        Can be ufunc (a NumPy function that applies to the entire Series)
        or a Python function that only works on single values.

        Parameters
        ----------
        func : function
            Python function or NumPy ufunc to apply.
        convert_dtype : bool, default True
            Try to find better dtype for elementwise function results. If
            False, leave as dtype=object. Note that the dtype is always
            preserved for some extension array dtypes, such as Categorical.

            .. deprecated:: 2.1.0
                ``convert_dtype`` has been deprecated. Do ``ser.astype(object).apply()``
                instead if you want ``convert_dtype=False``.
        args : tuple
            Positional arguments passed to func after the series value.
        by_row : False or "compat", default "compat"
            If ``"compat"`` and func is a callable, func will be passed each element of
            the Series, like ``Series.map``. If func is a list or dict of
            callables, will first try to translate each func into pandas methods. If
            that doesn't work, will try call to apply again with ``by_row="compat"``
            and if that fails, will call apply again with ``by_row=False``
            (backward compatible).
            If False, the func will be passed the whole Series at once.

            ``by_row`` has no effect when ``func`` is a string.

            .. versionadded:: 2.1.0
        **kwargs
            Additional keyword arguments passed to func.

        Returns
        -------
        Series or DataFrame
            If func returns a Series object the result will be a DataFrame.

        See Also
        --------
        Series.map: For element-wise operations.
        Series.agg: Only perform aggregating type operations.
        Series.transform: Only perform transforming type operations.

        Notes
        -----
        Functions that mutate the passed object can produce unexpected
        behavior or errors and are not supported. See :ref:`gotchas.udf-mutation`
        for more details.

        Examples
        --------
        Create a series with typical summer temperatures for each city.

        >>> s = pd.Series([20, 21, 12],
        ...               index=['London', 'New York', 'Helsinki'])
        >>> s
        London      20
        New York    21
        Helsinki    12
        dtype: int64

        Square the values by defining a function and passing it as an
        argument to ``apply()``.

        >>> def square(x):
        ...     return x ** 2
        >>> s.apply(square)
        London      400
        New York    441
        Helsinki    144
        dtype: int64

        Square the values by passing an anonymous function as an
        argument to ``apply()``.

        >>> s.apply(lambda x: x ** 2)
        London      400
        New York    441
        Helsinki    144
        dtype: int64

        Define a custom function that needs additional positional
        arguments and pass these additional arguments using the
        ``args`` keyword.

        >>> def subtract_custom_value(x, custom_value):
        ...     return x - custom_value

        >>> s.apply(subtract_custom_value, args=(5,))
        London      15
        New York    16
        Helsinki     7
        dtype: int64

        Define a custom function that takes keyword arguments
        and pass these arguments to ``apply``.

        >>> def add_custom_values(x, **kwargs):
        ...     for month in kwargs:
        ...         x += kwargs[month]
        ...     return x

        >>> s.apply(add_custom_values, june=30, july=20, august=25)
        London      95
        New York    96
        Helsinki    87
        dtype: int64

        Use a function from the Numpy library.

        >>> s.apply(np.log)
        London      2.995732
        New York    3.044522
        Helsinki    2.484907
        dtype: float64
        """
        return SeriesApply(
            self,
            func,
            convert_dtype=convert_dtype,
            by_row=by_row,
            args=args,
            kwargs=kwargs,
        ).apply()

    def _reindex_indexer(
        self,
        new_index: Index | None,
        indexer: npt.NDArray[np.intp] | None,
        copy: bool | None,
    ) -> Series:
        # Note: new_index is None iff indexer is None
        # if not None, indexer is np.intp
        if indexer is None and (
            new_index is None or new_index.names == self.index.names
        ):
            if using_copy_on_write():
                return self.copy(deep=copy)
            if copy or copy is None:
                return self.copy(deep=copy)
            return self

        new_values = algorithms.take_nd(
            self._values, indexer, allow_fill=True, fill_value=None
        )
        return self._constructor(new_values, index=new_index, copy=False)

    def _needs_reindex_multi(self, axes, method, level) -> bool:
        """
        Check if we do need a multi reindex; this is for compat with
        higher dims.
        """
        return False

    @overload
    def rename(
        self,
        index: Renamer | Hashable | None = ...,
        *,
        axis: Axis | None = ...,
        copy: bool = ...,
        inplace: Literal[True],
        level: Level | None = ...,
        errors: IgnoreRaise = ...,
    ) -> None:
        ...

    @overload
    def rename(
        self,
        index: Renamer | Hashable | None = ...,
        *,
        axis: Axis | None = ...,
        copy: bool = ...,
        inplace: Literal[False] = ...,
        level: Level | None = ...,
        errors: IgnoreRaise = ...,
    ) -> Series:
        ...

    @overload
    def rename(
        self,
        index: Renamer | Hashable | None = ...,
        *,
        axis: Axis | None = ...,
        copy: bool = ...,
        inplace: bool = ...,
        level: Level | None = ...,
        errors: IgnoreRaise = ...,
    ) -> Series | None:
        ...

    def rename(
        self,
        index: Renamer | Hashable | None = None,
        *,
        axis: Axis | None = None,
        copy: bool | None = None,
        inplace: bool = False,
        level: Level | None = None,
        errors: IgnoreRaise = "ignore",
    ) -> Series | None:
        """
        Alter Series index labels or name.

        Function / dict values must be unique (1-to-1). Labels not contained in
        a dict / Series will be left as-is. Extra labels listed don't throw an
        error.

        Alternatively, change ``Series.name`` with a scalar value.

        See the :ref:`user guide <basics.rename>` for more.

        Parameters
        ----------
        index : scalar, hashable sequence, dict-like or function optional
            Functions or dict-like are transformations to apply to
            the index.
            Scalar or hashable sequence-like will alter the ``Series.name``
            attribute.
        axis : {0 or 'index'}
            Unused. Parameter needed for compatibility with DataFrame.
        copy : bool, default True
            Also copy underlying data.
        inplace : bool, default False
            Whether to return a new Series. If True the value of copy is ignored.
        level : int or level name, default None
            In case of MultiIndex, only rename labels in the specified level.
        errors : {'ignore', 'raise'}, default 'ignore'
            If 'raise', raise `KeyError` when a `dict-like mapper` or
            `index` contains labels that are not present in the index being transformed.
            If 'ignore', existing keys will be renamed and extra keys will be ignored.

        Returns
        -------
        Series or None
            Series with index labels or name altered or None if ``inplace=True``.

        See Also
        --------
        DataFrame.rename : Corresponding DataFrame method.
        Series.rename_axis : Set the name of the axis.

        Examples
        --------
        >>> s = pd.Series([1, 2, 3])
        >>> s
        0    1
        1    2
        2    3
        dtype: int64
        >>> s.rename("my_name")  # scalar, changes Series.name
        0    1
        1    2
        2    3
        Name: my_name, dtype: int64
        >>> s.rename(lambda x: x ** 2)  # function, changes labels
        0    1
        1    2
        4    3
        dtype: int64
        >>> s.rename({1: 3, 2: 5})  # mapping, changes labels
        0    1
        3    2
        5    3
        dtype: int64
        """
        if axis is not None:
            # Make sure we raise if an invalid 'axis' is passed.
            axis = self._get_axis_number(axis)

        if callable(index) or is_dict_like(index):
            # error: Argument 1 to "_rename" of "NDFrame" has incompatible
            # type "Union[Union[Mapping[Any, Hashable], Callable[[Any],
            # Hashable]], Hashable, None]"; expected "Union[Mapping[Any,
            # Hashable], Callable[[Any], Hashable], None]"
            return super()._rename(
                index,  # type: ignore[arg-type]
                copy=copy,
                inplace=inplace,
                level=level,
                errors=errors,
            )
        else:
            return self._set_name(index, inplace=inplace, deep=copy)

    @Appender(
        """
        Examples
        --------
        >>> s = pd.Series([1, 2, 3])
        >>> s
        0    1
        1    2
        2    3
        dtype: int64

        >>> s.set_axis(['a', 'b', 'c'], axis=0)
        a    1
        b    2
        c    3
        dtype: int64
    """
    )
    @Substitution(
        klass=_shared_doc_kwargs["klass"],
        axes_single_arg=_shared_doc_kwargs["axes_single_arg"],
        extended_summary_sub="",
        axis_description_sub="",
        see_also_sub="",
    )
    @Appender(NDFrame.set_axis.__doc__)
    def set_axis(
        self,
        labels,
        *,
        axis: Axis = 0,
        copy: bool | None = None,
    ) -> Series:
        return super().set_axis(labels, axis=axis, copy=copy)

    # error: Cannot determine type of 'reindex'
    @doc(
        NDFrame.reindex,  # type: ignore[has-type]
        klass=_shared_doc_kwargs["klass"],
        optional_reindex=_shared_doc_kwargs["optional_reindex"],
    )
    def reindex(  # type: ignore[override]
        self,
        index=None,
        *,
        axis: Axis | None = None,
        method: ReindexMethod | None = None,
        copy: bool | None = None,
        level: Level | None = None,
        fill_value: Scalar | None = None,
        limit: int | None = None,
        tolerance=None,
    ) -> Series:
        return super().reindex(
            index=index,
            method=method,
            copy=copy,
            level=level,
            fill_value=fill_value,
            limit=limit,
            tolerance=tolerance,
        )

    @doc(NDFrame.rename_axis)
    def rename_axis(  # type: ignore[override]
        self,
        mapper: IndexLabel | lib.NoDefault = lib.no_default,
        *,
        index=lib.no_default,
        axis: Axis = 0,
        copy: bool = True,
        inplace: bool = False,
    ) -> Self | None:
        return super().rename_axis(
            mapper=mapper,
            index=index,
            axis=axis,
            copy=copy,
            inplace=inplace,
        )

    @overload
    def drop(
        self,
        labels: IndexLabel = ...,
        *,
        axis: Axis = ...,
        index: IndexLabel = ...,
        columns: IndexLabel = ...,
        level: Level | None = ...,
        inplace: Literal[True],
        errors: IgnoreRaise = ...,
    ) -> None:
        ...

    @overload
    def drop(
        self,
        labels: IndexLabel = ...,
        *,
        axis: Axis = ...,
        index: IndexLabel = ...,
        columns: IndexLabel = ...,
        level: Level | None = ...,
        inplace: Literal[False] = ...,
        errors: IgnoreRaise = ...,
    ) -> Series:
        ...

    @overload
    def drop(
        self,
        labels: IndexLabel = ...,
        *,
        axis: Axis = ...,
        index: IndexLabel = ...,
        columns: IndexLabel = ...,
        level: Level | None = ...,
        inplace: bool = ...,
        errors: IgnoreRaise = ...,
    ) -> Series | None:
        ...

    def drop(
        self,
        labels: IndexLabel | None = None,
        *,
        axis: Axis = 0,
        index: IndexLabel | None = None,
        columns: IndexLabel | None = None,
        level: Level | None = None,
        inplace: bool = False,
        errors: IgnoreRaise = "raise",
    ) -> Series | None:
        """
        Return Series with specified index labels removed.

        Remove elements of a Series based on specifying the index labels.
        When using a multi-index, labels on different levels can be removed
        by specifying the level.

        Parameters
        ----------
        labels : single label or list-like
            Index labels to drop.
        axis : {0 or 'index'}
            Unused. Parameter needed for compatibility with DataFrame.
        index : single label or list-like
            Redundant for application on Series, but 'index' can be used instead
            of 'labels'.
        columns : single label or list-like
            No change is made to the Series; use 'index' or 'labels' instead.
        level : int or level name, optional
            For MultiIndex, level for which the labels will be removed.
        inplace : bool, default False
            If True, do operation inplace and return None.
        errors : {'ignore', 'raise'}, default 'raise'
            If 'ignore', suppress error and only existing labels are dropped.

        Returns
        -------
        Series or None
            Series with specified index labels removed or None if ``inplace=True``.

        Raises
        ------
        KeyError
            If none of the labels are found in the index.

        See Also
        --------
        Series.reindex : Return only specified index labels of Series.
        Series.dropna : Return series without null values.
        Series.drop_duplicates : Return Series with duplicate values removed.
        DataFrame.drop : Drop specified labels from rows or columns.

        Examples
        --------
        >>> s = pd.Series(data=np.arange(3), index=['A', 'B', 'C'])
        >>> s
        A  0
        B  1
        C  2
        dtype: int64

        Drop labels B en C

        >>> s.drop(labels=['B', 'C'])
        A  0
        dtype: int64

        Drop 2nd level label in MultiIndex Series

        >>> midx = pd.MultiIndex(levels=[['llama', 'cow', 'falcon'],
        ...                              ['speed', 'weight', 'length']],
        ...                      codes=[[0, 0, 0, 1, 1, 1, 2, 2, 2],
        ...                             [0, 1, 2, 0, 1, 2, 0, 1, 2]])
        >>> s = pd.Series([45, 200, 1.2, 30, 250, 1.5, 320, 1, 0.3],
        ...               index=midx)
        >>> s
        llama   speed      45.0
                weight    200.0
                length      1.2
        cow     speed      30.0
                weight    250.0
                length      1.5
        falcon  speed     320.0
                weight      1.0
                length      0.3
        dtype: float64

        >>> s.drop(labels='weight', level=1)
        llama   speed      45.0
                length      1.2
        cow     speed      30.0
                length      1.5
        falcon  speed     320.0
                length      0.3
        dtype: float64
        """
        return super().drop(
            labels=labels,
            axis=axis,
            index=index,
            columns=columns,
            level=level,
            inplace=inplace,
            errors=errors,
        )

    def pop(self, item: Hashable) -> Any:
        """
        Return item and drops from series. Raise KeyError if not found.

        Parameters
        ----------
        item : label
            Index of the element that needs to be removed.

        Returns
        -------
        Value that is popped from series.

        Examples
        --------
        >>> ser = pd.Series([1,2,3])

        >>> ser.pop(0)
        1

        >>> ser
        1    2
        2    3
        dtype: int64
        """
        return super().pop(item=item)

    @doc(INFO_DOCSTRING, **series_sub_kwargs)
    def info(
        self,
        verbose: bool | None = None,
        buf: IO[str] | None = None,
        max_cols: int | None = None,
        memory_usage: bool | str | None = None,
        show_counts: bool = True,
    ) -> None:
        return SeriesInfo(self, memory_usage).render(
            buf=buf,
            max_cols=max_cols,
            verbose=verbose,
            show_counts=show_counts,
        )

    # TODO(3.0): this can be removed once GH#33302 deprecation is enforced
    def _replace_single(self, to_replace, method: str, inplace: bool, limit):
        """
        Replaces values in a Series using the fill method specified when no
        replacement value is given in the replace method
        """

        result = self if inplace else self.copy()

        values = result._values
        mask = missing.mask_missing(values, to_replace)

        if isinstance(values, ExtensionArray):
            # dispatch to the EA's _pad_mask_inplace method
            values._fill_mask_inplace(method, limit, mask)
        else:
            fill_f = missing.get_fill_func(method)
            fill_f(values, limit=limit, mask=mask)

        if inplace:
            return
        return result

    def memory_usage(self, index: bool = True, deep: bool = False) -> int:
        """
        Return the memory usage of the Series.

        The memory usage can optionally include the contribution of
        the index and of elements of `object` dtype.

        Parameters
        ----------
        index : bool, default True
            Specifies whether to include the memory usage of the Series index.
        deep : bool, default False
            If True, introspect the data deeply by interrogating
            `object` dtypes for system-level memory consumption, and include
            it in the returned value.

        Returns
        -------
        int
            Bytes of memory consumed.

        See Also
        --------
        numpy.ndarray.nbytes : Total bytes consumed by the elements of the
            array.
        DataFrame.memory_usage : Bytes consumed by a DataFrame.

        Examples
        --------
        >>> s = pd.Series(range(3))
        >>> s.memory_usage()
        152

        Not including the index gives the size of the rest of the data, which
        is necessarily smaller:

        >>> s.memory_usage(index=False)
        24

        The memory footprint of `object` values is ignored by default:

        >>> s = pd.Series(["a", "b"])
        >>> s.values
        array(['a', 'b'], dtype=object)
        >>> s.memory_usage()
        144
        >>> s.memory_usage(deep=True)
        244
        """
        v = self._memory_usage(deep=deep)
        if index:
            v += self.index.memory_usage(deep=deep)
        return v

    def isin(self, values) -> Series:
        """
        Whether elements in Series are contained in `values`.

        Return a boolean Series showing whether each element in the Series
        matches an element in the passed sequence of `values` exactly.

        Parameters
        ----------
        values : set or list-like
            The sequence of values to test. Passing in a single string will
            raise a ``TypeError``. Instead, turn a single string into a
            list of one element.

        Returns
        -------
        Series
            Series of booleans indicating if each element is in values.

        Raises
        ------
        TypeError
          * If `values` is a string

        See Also
        --------
        DataFrame.isin : Equivalent method on DataFrame.

        Examples
        --------
        >>> s = pd.Series(['llama', 'cow', 'llama', 'beetle', 'llama',
        ...                'hippo'], name='animal')
        >>> s.isin(['cow', 'llama'])
        0     True
        1     True
        2     True
        3    False
        4     True
        5    False
        Name: animal, dtype: bool

        To invert the boolean values, use the ``~`` operator:

        >>> ~s.isin(['cow', 'llama'])
        0    False
        1    False
        2    False
        3     True
        4    False
        5     True
        Name: animal, dtype: bool

        Passing a single string as ``s.isin('llama')`` will raise an error. Use
        a list of one element instead:

        >>> s.isin(['llama'])
        0     True
        1    False
        2     True
        3    False
        4     True
        5    False
        Name: animal, dtype: bool

        Strings and integers are distinct and are therefore not comparable:

        >>> pd.Series([1]).isin(['1'])
        0    False
        dtype: bool
        >>> pd.Series([1.1]).isin(['1.1'])
        0    False
        dtype: bool
        """
        result = algorithms.isin(self._values, values)
        return self._constructor(result, index=self.index, copy=False).__finalize__(
            self, method="isin"
        )

    def between(
        self,
        left,
        right,
        inclusive: Literal["both", "neither", "left", "right"] = "both",
    ) -> Series:
        """
        Return boolean Series equivalent to left <= series <= right.

        This function returns a boolean vector containing `True` wherever the
        corresponding Series element is between the boundary values `left` and
        `right`. NA values are treated as `False`.

        Parameters
        ----------
        left : scalar or list-like
            Left boundary.
        right : scalar or list-like
            Right boundary.
        inclusive : {"both", "neither", "left", "right"}
            Include boundaries. Whether to set each bound as closed or open.

            .. versionchanged:: 1.3.0

        Returns
        -------
        Series
            Series representing whether each element is between left and
            right (inclusive).

        See Also
        --------
        Series.gt : Greater than of series and other.
        Series.lt : Less than of series and other.

        Notes
        -----
        This function is equivalent to ``(left <= ser) & (ser <= right)``

        Examples
        --------
        >>> s = pd.Series([2, 0, 4, 8, np.nan])

        Boundary values are included by default:

        >>> s.between(1, 4)
        0     True
        1    False
        2     True
        3    False
        4    False
        dtype: bool

        With `inclusive` set to ``"neither"`` boundary values are excluded:

        >>> s.between(1, 4, inclusive="neither")
        0     True
        1    False
        2    False
        3    False
        4    False
        dtype: bool

        `left` and `right` can be any scalar value:

        >>> s = pd.Series(['Alice', 'Bob', 'Carol', 'Eve'])
        >>> s.between('Anna', 'Daniel')
        0    False
        1     True
        2     True
        3    False
        dtype: bool
        """
        if inclusive == "both":
            lmask = self >= left
            rmask = self <= right
        elif inclusive == "left":
            lmask = self >= left
            rmask = self < right
        elif inclusive == "right":
            lmask = self > left
            rmask = self <= right
        elif inclusive == "neither":
            lmask = self > left
            rmask = self < right
        else:
            raise ValueError(
                "Inclusive has to be either string of 'both',"
                "'left', 'right', or 'neither'."
            )

        return lmask & rmask

    # ----------------------------------------------------------------------
    # Convert to types that support pd.NA

    def _convert_dtypes(
        self,
        infer_objects: bool = True,
        convert_string: bool = True,
        convert_integer: bool = True,
        convert_boolean: bool = True,
        convert_floating: bool = True,
        dtype_backend: DtypeBackend = "numpy_nullable",
    ) -> Series:
        input_series = self
        if infer_objects:
            input_series = input_series.infer_objects()
            if is_object_dtype(input_series.dtype):
                input_series = input_series.copy(deep=None)

        if convert_string or convert_integer or convert_boolean or convert_floating:
            inferred_dtype = convert_dtypes(
                input_series._values,
                convert_string,
                convert_integer,
                convert_boolean,
                convert_floating,
                infer_objects,
                dtype_backend,
            )
            result = input_series.astype(inferred_dtype)
        else:
            result = input_series.copy(deep=None)
        return result

    # error: Cannot determine type of 'isna'
    @doc(NDFrame.isna, klass=_shared_doc_kwargs["klass"])  # type: ignore[has-type]
    def isna(self) -> Series:
        return NDFrame.isna(self)

    # error: Cannot determine type of 'isna'
    @doc(NDFrame.isna, klass=_shared_doc_kwargs["klass"])  # type: ignore[has-type]
    def isnull(self) -> Series:
        """
        Series.isnull is an alias for Series.isna.
        """
        return super().isnull()

    # error: Cannot determine type of 'notna'
    @doc(NDFrame.notna, klass=_shared_doc_kwargs["klass"])  # type: ignore[has-type]
    def notna(self) -> Series:
        return super().notna()

    # error: Cannot determine type of 'notna'
    @doc(NDFrame.notna, klass=_shared_doc_kwargs["klass"])  # type: ignore[has-type]
    def notnull(self) -> Series:
        """
        Series.notnull is an alias for Series.notna.
        """
        return super().notnull()

    @overload
    def dropna(
        self,
        *,
        axis: Axis = ...,
        inplace: Literal[False] = ...,
        how: AnyAll | None = ...,
        ignore_index: bool = ...,
    ) -> Series:
        ...

    @overload
    def dropna(
        self,
        *,
        axis: Axis = ...,
        inplace: Literal[True],
        how: AnyAll | None = ...,
        ignore_index: bool = ...,
    ) -> None:
        ...

    def dropna(
        self,
        *,
        axis: Axis = 0,
        inplace: bool = False,
        how: AnyAll | None = None,
        ignore_index: bool = False,
    ) -> Series | None:
        """
        Return a new Series with missing values removed.

        See the :ref:`User Guide <missing_data>` for more on which values are
        considered missing, and how to work with missing data.

        Parameters
        ----------
        axis : {0 or 'index'}
            Unused. Parameter needed for compatibility with DataFrame.
        inplace : bool, default False
            If True, do operation inplace and return None.
        how : str, optional
            Not in use. Kept for compatibility.
        ignore_index : bool, default ``False``
            If ``True``, the resulting axis will be labeled 0, 1, …, n - 1.

            .. versionadded:: 2.0.0

        Returns
        -------
        Series or None
            Series with NA entries dropped from it or None if ``inplace=True``.

        See Also
        --------
        Series.isna: Indicate missing values.
        Series.notna : Indicate existing (non-missing) values.
        Series.fillna : Replace missing values.
        DataFrame.dropna : Drop rows or columns which contain NA values.
        Index.dropna : Drop missing indices.

        Examples
        --------
        >>> ser = pd.Series([1., 2., np.nan])
        >>> ser
        0    1.0
        1    2.0
        2    NaN
        dtype: float64

        Drop NA values from a Series.

        >>> ser.dropna()
        0    1.0
        1    2.0
        dtype: float64

        Empty strings are not considered NA values. ``None`` is considered an
        NA value.

        >>> ser = pd.Series([np.nan, 2, pd.NaT, '', None, 'I stay'])
        >>> ser
        0       NaN
        1         2
        2       NaT
        3
        4      None
        5    I stay
        dtype: object
        >>> ser.dropna()
        1         2
        3
        5    I stay
        dtype: object
        """
        inplace = validate_bool_kwarg(inplace, "inplace")
        ignore_index = validate_bool_kwarg(ignore_index, "ignore_index")
        # Validate the axis parameter
        self._get_axis_number(axis or 0)

        if self._can_hold_na:
            result = remove_na_arraylike(self)
        else:
            if not inplace:
                result = self.copy(deep=None)
            else:
                result = self

        if ignore_index:
            result.index = default_index(len(result))

        if inplace:
            return self._update_inplace(result)
        else:
            return result

    # ----------------------------------------------------------------------
    # Time series-oriented methods

    def to_timestamp(
        self,
        freq: Frequency | None = None,
        how: Literal["s", "e", "start", "end"] = "start",
        copy: bool | None = None,
    ) -> Series:
        """
        Cast to DatetimeIndex of Timestamps, at *beginning* of period.

        Parameters
        ----------
        freq : str, default frequency of PeriodIndex
            Desired frequency.
        how : {'s', 'e', 'start', 'end'}
            Convention for converting period to timestamp; start of period
            vs. end.
        copy : bool, default True
            Whether or not to return a copy.

        Returns
        -------
        Series with DatetimeIndex

        Examples
        --------
        >>> idx = pd.PeriodIndex(['2023', '2024', '2025'], freq='Y')
        >>> s1 = pd.Series([1, 2, 3], index=idx)
        >>> s1
        2023    1
        2024    2
        2025    3
        Freq: A-DEC, dtype: int64

        The resulting frequency of the Timestamps is `YearBegin`

        >>> s1 = s1.to_timestamp()
        >>> s1
        2023-01-01    1
        2024-01-01    2
        2025-01-01    3
        Freq: AS-JAN, dtype: int64

        Using `freq` which is the offset that the Timestamps will have

        >>> s2 = pd.Series([1, 2, 3], index=idx)
        >>> s2 = s2.to_timestamp(freq='M')
        >>> s2
        2023-01-31    1
        2024-01-31    2
        2025-01-31    3
        Freq: A-JAN, dtype: int64
        """
        if not isinstance(self.index, PeriodIndex):
            raise TypeError(f"unsupported Type {type(self.index).__name__}")

        new_obj = self.copy(deep=copy and not using_copy_on_write())
        new_index = self.index.to_timestamp(freq=freq, how=how)
        setattr(new_obj, "index", new_index)
        return new_obj

    def to_period(self, freq: str | None = None, copy: bool | None = None) -> Series:
        """
        Convert Series from DatetimeIndex to PeriodIndex.

        Parameters
        ----------
        freq : str, default None
            Frequency associated with the PeriodIndex.
        copy : bool, default True
            Whether or not to return a copy.

        Returns
        -------
        Series
            Series with index converted to PeriodIndex.

        Examples
        --------
        >>> idx = pd.DatetimeIndex(['2023', '2024', '2025'])
        >>> s = pd.Series([1, 2, 3], index=idx)
        >>> s = s.to_period()
        >>> s
        2023    1
        2024    2
        2025    3
        Freq: A-DEC, dtype: int64

        Viewing the index

        >>> s.index
        PeriodIndex(['2023', '2024', '2025'], dtype='period[A-DEC]')
        """
        if not isinstance(self.index, DatetimeIndex):
            raise TypeError(f"unsupported Type {type(self.index).__name__}")

        new_obj = self.copy(deep=copy and not using_copy_on_write())
        new_index = self.index.to_period(freq=freq)
        setattr(new_obj, "index", new_index)
        return new_obj

    # ----------------------------------------------------------------------
    # Add index
    _AXIS_ORDERS: list[Literal["index", "columns"]] = ["index"]
    _AXIS_LEN = len(_AXIS_ORDERS)
    _info_axis_number: Literal[0] = 0
    _info_axis_name: Literal["index"] = "index"

    index = properties.AxisProperty(
        axis=0,
        doc="""
        The index (axis labels) of the Series.

        The index of a Series is used to label and identify each element of the
        underlying data. The index can be thought of as an immutable ordered set
        (technically a multi-set, as it may contain duplicate labels), and is
        used to index and align data in pandas.

        Returns
        -------
        Index
            The index labels of the Series.

        See Also
        --------
        Series.reindex : Conform Series to new index.
        Index : The base pandas index type.

        Notes
        -----
        For more information on pandas indexing, see the `indexing user guide
        <https://pandas.pydata.org/docs/user_guide/indexing.html>`__.

        Examples
        --------
        To create a Series with a custom index and view the index labels:

        >>> cities = ['Kolkata', 'Chicago', 'Toronto', 'Lisbon']
        >>> populations = [14.85, 2.71, 2.93, 0.51]
        >>> city_series = pd.Series(populations, index=cities)
        >>> city_series.index
        Index(['Kolkata', 'Chicago', 'Toronto', 'Lisbon'], dtype='object')

        To change the index labels of an existing Series:

        >>> city_series.index = ['KOL', 'CHI', 'TOR', 'LIS']
        >>> city_series.index
        Index(['KOL', 'CHI', 'TOR', 'LIS'], dtype='object')
        """,
    )

    # ----------------------------------------------------------------------
    # Accessor Methods
    # ----------------------------------------------------------------------
    str = CachedAccessor("str", StringMethods)
    dt = CachedAccessor("dt", CombinedDatetimelikeProperties)
    cat = CachedAccessor("cat", CategoricalAccessor)
    plot = CachedAccessor("plot", pandas.plotting.PlotAccessor)
    sparse = CachedAccessor("sparse", SparseAccessor)
    struct = CachedAccessor("struct", StructAccessor)

    # ----------------------------------------------------------------------
    # Add plotting methods to Series
    hist = pandas.plotting.hist_series

    # ----------------------------------------------------------------------
    # Template-Based Arithmetic/Comparison Methods

    def _cmp_method(self, other, op):
        res_name = ops.get_op_result_name(self, other)

        if isinstance(other, Series) and not self._indexed_same(other):
            raise ValueError("Can only compare identically-labeled Series objects")

        lvalues = self._values
        rvalues = extract_array(other, extract_numpy=True, extract_range=True)

        res_values = ops.comparison_op(lvalues, rvalues, op)

        return self._construct_result(res_values, name=res_name)

    def _logical_method(self, other, op):
        res_name = ops.get_op_result_name(self, other)
        self, other = self._align_for_op(other, align_asobject=True)

        lvalues = self._values
        rvalues = extract_array(other, extract_numpy=True, extract_range=True)

        res_values = ops.logical_op(lvalues, rvalues, op)
        return self._construct_result(res_values, name=res_name)

    def _arith_method(self, other, op):
        self, other = self._align_for_op(other)
        return base.IndexOpsMixin._arith_method(self, other, op)

    def _align_for_op(self, right, align_asobject: bool = False):
        """align lhs and rhs Series"""
        # TODO: Different from DataFrame._align_for_op, list, tuple and ndarray
        # are not coerced here
        # because Series has inconsistencies described in GH#13637
        left = self

        if isinstance(right, Series):
            # avoid repeated alignment
            if not left.index.equals(right.index):
                if align_asobject:
                    if left.dtype not in (object, np.bool_) or right.dtype not in (
                        object,
                        np.bool_,
                    ):
                        warnings.warn(
                            "Operation between non boolean Series with different "
                            "indexes will no longer return a boolean result in "
                            "a future version. Cast both Series to object type "
                            "to maintain the prior behavior.",
                            FutureWarning,
                            stacklevel=find_stack_level(),
                        )
                    # to keep original value's dtype for bool ops
                    left = left.astype(object)
                    right = right.astype(object)

                left, right = left.align(right, copy=False)

        return left, right

    def _binop(self, other: Series, func, level=None, fill_value=None) -> Series:
        """
        Perform generic binary operation with optional fill value.

        Parameters
        ----------
        other : Series
        func : binary operator
        fill_value : float or object
            Value to substitute for NA/null values. If both Series are NA in a
            location, the result will be NA regardless of the passed fill value.
        level : int or level name, default None
            Broadcast across a level, matching Index values on the
            passed MultiIndex level.

        Returns
        -------
        Series
        """
        this = self

        if not self.index.equals(other.index):
            this, other = self.align(other, level=level, join="outer", copy=False)

        this_vals, other_vals = ops.fill_binop(this._values, other._values, fill_value)

        with np.errstate(all="ignore"):
            result = func(this_vals, other_vals)

        name = ops.get_op_result_name(self, other)
        out = this._construct_result(result, name)
        return cast(Series, out)

    def _construct_result(
        self, result: ArrayLike | tuple[ArrayLike, ArrayLike], name: Hashable
    ) -> Series | tuple[Series, Series]:
        """
        Construct an appropriately-labelled Series from the result of an op.

        Parameters
        ----------
        result : ndarray or ExtensionArray
        name : Label

        Returns
        -------
        Series
            In the case of __divmod__ or __rdivmod__, a 2-tuple of Series.
        """
        if isinstance(result, tuple):
            # produced by divmod or rdivmod

            res1 = self._construct_result(result[0], name=name)
            res2 = self._construct_result(result[1], name=name)

            # GH#33427 assertions to keep mypy happy
            assert isinstance(res1, Series)
            assert isinstance(res2, Series)
            return (res1, res2)

        # TODO: result should always be ArrayLike, but this fails for some
        #  JSONArray tests
        dtype = getattr(result, "dtype", None)
        out = self._constructor(result, index=self.index, dtype=dtype, copy=False)
        out = out.__finalize__(self)

        # Set the result's name after __finalize__ is called because __finalize__
        #  would set it back to self.name
        out.name = name
        return out

    def _flex_method(self, other, op, *, level=None, fill_value=None, axis: Axis = 0):
        if axis is not None:
            self._get_axis_number(axis)

        res_name = ops.get_op_result_name(self, other)

        if isinstance(other, Series):
            return self._binop(other, op, level=level, fill_value=fill_value)
        elif isinstance(other, (np.ndarray, list, tuple)):
            if len(other) != len(self):
                raise ValueError("Lengths must be equal")
            other = self._constructor(other, self.index, copy=False)
            result = self._binop(other, op, level=level, fill_value=fill_value)
            result._name = res_name
            return result
        else:
            if fill_value is not None:
                self = self.fillna(fill_value)

            return op(self, other)

    @Appender(ops.make_flex_doc("eq", "series"))
    def eq(
        self,
        other,
        level: Level | None = None,
        fill_value: float | None = None,
        axis: Axis = 0,
    ) -> Series:
        return self._flex_method(
            other, operator.eq, level=level, fill_value=fill_value, axis=axis
        )

    @Appender(ops.make_flex_doc("ne", "series"))
    def ne(self, other, level=None, fill_value=None, axis: Axis = 0) -> Series:
        return self._flex_method(
            other, operator.ne, level=level, fill_value=fill_value, axis=axis
        )

    @Appender(ops.make_flex_doc("le", "series"))
    def le(self, other, level=None, fill_value=None, axis: Axis = 0) -> Series:
        return self._flex_method(
            other, operator.le, level=level, fill_value=fill_value, axis=axis
        )

    @Appender(ops.make_flex_doc("lt", "series"))
    def lt(self, other, level=None, fill_value=None, axis: Axis = 0) -> Series:
        return self._flex_method(
            other, operator.lt, level=level, fill_value=fill_value, axis=axis
        )

    @Appender(ops.make_flex_doc("ge", "series"))
    def ge(self, other, level=None, fill_value=None, axis: Axis = 0) -> Series:
        return self._flex_method(
            other, operator.ge, level=level, fill_value=fill_value, axis=axis
        )

    @Appender(ops.make_flex_doc("gt", "series"))
    def gt(self, other, level=None, fill_value=None, axis: Axis = 0) -> Series:
        return self._flex_method(
            other, operator.gt, level=level, fill_value=fill_value, axis=axis
        )

    @Appender(ops.make_flex_doc("add", "series"))
    def add(self, other, level=None, fill_value=None, axis: Axis = 0) -> Series:
        return self._flex_method(
            other, operator.add, level=level, fill_value=fill_value, axis=axis
        )

    @Appender(ops.make_flex_doc("radd", "series"))
    def radd(self, other, level=None, fill_value=None, axis: Axis = 0) -> Series:
        return self._flex_method(
            other, roperator.radd, level=level, fill_value=fill_value, axis=axis
        )

    @Appender(ops.make_flex_doc("sub", "series"))
    def sub(self, other, level=None, fill_value=None, axis: Axis = 0) -> Series:
        return self._flex_method(
            other, operator.sub, level=level, fill_value=fill_value, axis=axis
        )

    subtract = sub

    @Appender(ops.make_flex_doc("rsub", "series"))
    def rsub(self, other, level=None, fill_value=None, axis: Axis = 0) -> Series:
        return self._flex_method(
            other, roperator.rsub, level=level, fill_value=fill_value, axis=axis
        )

    @Appender(ops.make_flex_doc("mul", "series"))
    def mul(
        self,
        other,
        level: Level | None = None,
        fill_value: float | None = None,
        axis: Axis = 0,
    ) -> Series:
        return self._flex_method(
            other, operator.mul, level=level, fill_value=fill_value, axis=axis
        )

    multiply = mul

    @Appender(ops.make_flex_doc("rmul", "series"))
    def rmul(self, other, level=None, fill_value=None, axis: Axis = 0) -> Series:
        return self._flex_method(
            other, roperator.rmul, level=level, fill_value=fill_value, axis=axis
        )

    @Appender(ops.make_flex_doc("truediv", "series"))
    def truediv(self, other, level=None, fill_value=None, axis: Axis = 0) -> Series:
        return self._flex_method(
            other, operator.truediv, level=level, fill_value=fill_value, axis=axis
        )

    div = truediv
    divide = truediv

    @Appender(ops.make_flex_doc("rtruediv", "series"))
    def rtruediv(self, other, level=None, fill_value=None, axis: Axis = 0) -> Series:
        return self._flex_method(
            other, roperator.rtruediv, level=level, fill_value=fill_value, axis=axis
        )

    rdiv = rtruediv

    @Appender(ops.make_flex_doc("floordiv", "series"))
    def floordiv(self, other, level=None, fill_value=None, axis: Axis = 0) -> Series:
        return self._flex_method(
            other, operator.floordiv, level=level, fill_value=fill_value, axis=axis
        )

    @Appender(ops.make_flex_doc("rfloordiv", "series"))
    def rfloordiv(self, other, level=None, fill_value=None, axis: Axis = 0) -> Series:
        return self._flex_method(
            other, roperator.rfloordiv, level=level, fill_value=fill_value, axis=axis
        )

    @Appender(ops.make_flex_doc("mod", "series"))
    def mod(self, other, level=None, fill_value=None, axis: Axis = 0) -> Series:
        return self._flex_method(
            other, operator.mod, level=level, fill_value=fill_value, axis=axis
        )

    @Appender(ops.make_flex_doc("rmod", "series"))
    def rmod(self, other, level=None, fill_value=None, axis: Axis = 0) -> Series:
        return self._flex_method(
            other, roperator.rmod, level=level, fill_value=fill_value, axis=axis
        )

    @Appender(ops.make_flex_doc("pow", "series"))
    def pow(self, other, level=None, fill_value=None, axis: Axis = 0) -> Series:
        return self._flex_method(
            other, operator.pow, level=level, fill_value=fill_value, axis=axis
        )

    @Appender(ops.make_flex_doc("rpow", "series"))
    def rpow(self, other, level=None, fill_value=None, axis: Axis = 0) -> Series:
        return self._flex_method(
            other, roperator.rpow, level=level, fill_value=fill_value, axis=axis
        )

    @Appender(ops.make_flex_doc("divmod", "series"))
    def divmod(self, other, level=None, fill_value=None, axis: Axis = 0) -> Series:
        return self._flex_method(
            other, divmod, level=level, fill_value=fill_value, axis=axis
        )

    @Appender(ops.make_flex_doc("rdivmod", "series"))
    def rdivmod(self, other, level=None, fill_value=None, axis: Axis = 0) -> Series:
        return self._flex_method(
            other, roperator.rdivmod, level=level, fill_value=fill_value, axis=axis
        )

    # ----------------------------------------------------------------------
    # Reductions

    def _reduce(
        self,
        op,
        # error: Variable "pandas.core.series.Series.str" is not valid as a type
        name: str,  # type: ignore[valid-type]
        *,
        axis: Axis = 0,
        skipna: bool = True,
        numeric_only: bool = False,
        filter_type=None,
        **kwds,
    ):
        """
        Perform a reduction operation.

        If we have an ndarray as a value, then simply perform the operation,
        otherwise delegate to the object.
        """
        delegate = self._values

        if axis is not None:
            self._get_axis_number(axis)

        if isinstance(delegate, ExtensionArray):
            # dispatch to ExtensionArray interface
            return delegate._reduce(name, skipna=skipna, **kwds)

        else:
            # dispatch to numpy arrays
            if numeric_only and self.dtype.kind not in "iufcb":
                # i.e. not is_numeric_dtype(self.dtype)
                kwd_name = "numeric_only"
                if name in ["any", "all"]:
                    kwd_name = "bool_only"
                # GH#47500 - change to TypeError to match other methods
                raise TypeError(
                    f"Series.{name} does not allow {kwd_name}={numeric_only} "
                    "with non-numeric dtypes."
                )
            return op(delegate, skipna=skipna, **kwds)

    @Appender(make_doc("any", ndim=1))
    # error: Signature of "any" incompatible with supertype "NDFrame"
    def any(  # type: ignore[override]
        self,
        *,
        axis: Axis = 0,
        bool_only: bool = False,
        skipna: bool = True,
        **kwargs,
    ) -> bool:
        nv.validate_logical_func((), kwargs, fname="any")
        validate_bool_kwarg(skipna, "skipna", none_allowed=False)
        return self._reduce(
            nanops.nanany,
            name="any",
            axis=axis,
            numeric_only=bool_only,
            skipna=skipna,
            filter_type="bool",
        )

    @Appender(make_doc("all", ndim=1))
    def all(
        self,
        axis: Axis = 0,
        bool_only: bool = False,
        skipna: bool = True,
        **kwargs,
    ) -> bool:
        nv.validate_logical_func((), kwargs, fname="all")
        validate_bool_kwarg(skipna, "skipna", none_allowed=False)
        return self._reduce(
            nanops.nanall,
            name="all",
            axis=axis,
            numeric_only=bool_only,
            skipna=skipna,
            filter_type="bool",
        )

    @doc(make_doc("min", ndim=1))
    def min(
        self,
        axis: Axis | None = 0,
        skipna: bool = True,
        numeric_only: bool = False,
        **kwargs,
    ):
        return NDFrame.min(self, axis, skipna, numeric_only, **kwargs)

    @doc(make_doc("max", ndim=1))
    def max(
        self,
        axis: Axis | None = 0,
        skipna: bool = True,
        numeric_only: bool = False,
        **kwargs,
    ):
        return NDFrame.max(self, axis, skipna, numeric_only, **kwargs)

    @doc(make_doc("sum", ndim=1))
    def sum(
        self,
        axis: Axis | None = None,
        skipna: bool = True,
        numeric_only: bool = False,
        min_count: int = 0,
        **kwargs,
    ):
        return NDFrame.sum(self, axis, skipna, numeric_only, min_count, **kwargs)

    @doc(make_doc("prod", ndim=1))
    def prod(
        self,
        axis: Axis | None = None,
        skipna: bool = True,
        numeric_only: bool = False,
        min_count: int = 0,
        **kwargs,
    ):
        return NDFrame.prod(self, axis, skipna, numeric_only, min_count, **kwargs)

    @doc(make_doc("mean", ndim=1))
    def mean(
        self,
        axis: Axis | None = 0,
        skipna: bool = True,
        numeric_only: bool = False,
        **kwargs,
    ):
        return NDFrame.mean(self, axis, skipna, numeric_only, **kwargs)

    @doc(make_doc("median", ndim=1))
    def median(
        self,
        axis: Axis | None = 0,
        skipna: bool = True,
        numeric_only: bool = False,
        **kwargs,
    ):
        return NDFrame.median(self, axis, skipna, numeric_only, **kwargs)

    @doc(make_doc("sem", ndim=1))
    def sem(
        self,
        axis: Axis | None = None,
        skipna: bool = True,
        ddof: int = 1,
        numeric_only: bool = False,
        **kwargs,
    ):
        return NDFrame.sem(self, axis, skipna, ddof, numeric_only, **kwargs)

    @doc(make_doc("var", ndim=1))
    def var(
        self,
        axis: Axis | None = None,
        skipna: bool = True,
        ddof: int = 1,
        numeric_only: bool = False,
        **kwargs,
    ):
        return NDFrame.var(self, axis, skipna, ddof, numeric_only, **kwargs)

    @doc(make_doc("std", ndim=1))
    def std(
        self,
        axis: Axis | None = None,
        skipna: bool = True,
        ddof: int = 1,
        numeric_only: bool = False,
        **kwargs,
    ):
        return NDFrame.std(self, axis, skipna, ddof, numeric_only, **kwargs)

    @doc(make_doc("skew", ndim=1))
    def skew(
        self,
        axis: Axis | None = 0,
        skipna: bool = True,
        numeric_only: bool = False,
        **kwargs,
    ):
        return NDFrame.skew(self, axis, skipna, numeric_only, **kwargs)

    @doc(make_doc("kurt", ndim=1))
    def kurt(
        self,
        axis: Axis | None = 0,
        skipna: bool = True,
        numeric_only: bool = False,
        **kwargs,
    ):
        return NDFrame.kurt(self, axis, skipna, numeric_only, **kwargs)

    kurtosis = kurt
    product = prod

    @doc(make_doc("cummin", ndim=1))
    def cummin(self, axis: Axis | None = None, skipna: bool = True, *args, **kwargs):
        return NDFrame.cummin(self, axis, skipna, *args, **kwargs)

    @doc(make_doc("cummax", ndim=1))
    def cummax(self, axis: Axis | None = None, skipna: bool = True, *args, **kwargs):
        return NDFrame.cummax(self, axis, skipna, *args, **kwargs)

    @doc(make_doc("cumsum", ndim=1))
    def cumsum(self, axis: Axis | None = None, skipna: bool = True, *args, **kwargs):
        return NDFrame.cumsum(self, axis, skipna, *args, **kwargs)

    @doc(make_doc("cumprod", 1))
    def cumprod(self, axis: Axis | None = None, skipna: bool = True, *args, **kwargs):
        return NDFrame.cumprod(self, axis, skipna, *args, **kwargs)<|MERGE_RESOLUTION|>--- conflicted
+++ resolved
@@ -74,15 +74,10 @@
     pandas_dtype,
     validate_all_hashable,
 )
-<<<<<<< HEAD
 from pandas.core.dtypes.dtypes import (
-    ArrowDtype,
     CategoricalDtype,
     ExtensionDtype,
 )
-=======
-from pandas.core.dtypes.dtypes import ExtensionDtype
->>>>>>> 9e1096e8
 from pandas.core.dtypes.generic import ABCDataFrame
 from pandas.core.dtypes.inference import is_hashable
 from pandas.core.dtypes.missing import (
