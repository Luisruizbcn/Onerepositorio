"""
Data structure for 1-dimensional cross-sectional and time series data
"""
from io import StringIO
from shutil import get_terminal_size
from textwrap import dedent
from typing import (
    IO,
    TYPE_CHECKING,
    Any,
    Callable,
    Hashable,
    Iterable,
    List,
    Optional,
    Tuple,
    Type,
)
import warnings

import numpy as np

from pandas._config import get_option

<<<<<<< HEAD
from pandas._libs import index as libindex, lib, properties, reshape, tslibs
from pandas._typing import FrameOrSeries, Label
=======
from pandas._libs import lib, properties, reshape, tslibs
from pandas._typing import Label
>>>>>>> 625441b3
from pandas.compat.numpy import function as nv
from pandas.util._decorators import Appender, Substitution
from pandas.util._validators import validate_bool_kwarg, validate_percentile

from pandas.core.dtypes.cast import convert_dtypes, validate_numeric_casting
from pandas.core.dtypes.common import (
    _is_unorderable_exception,
    ensure_platform_int,
    is_bool,
    is_categorical_dtype,
    is_datetime64_dtype,
    is_dict_like,
    is_extension_array_dtype,
    is_integer,
    is_iterator,
    is_list_like,
    is_object_dtype,
    is_scalar,
    is_timedelta64_dtype,
)
from pandas.core.dtypes.generic import (
    ABCDataFrame,
    ABCDatetimeIndex,
    ABCMultiIndex,
    ABCPeriodIndex,
    ABCSeries,
    ABCSparseArray,
)
from pandas.core.dtypes.inference import is_hashable
from pandas.core.dtypes.missing import (
    isna,
    na_value_for_dtype,
    notna,
    remove_na_arraylike,
)

import pandas as pd
from pandas.core import algorithms, base, generic, nanops, ops
from pandas.core.accessor import CachedAccessor
from pandas.core.arrays import ExtensionArray, try_cast_to_ea
from pandas.core.arrays.categorical import Categorical, CategoricalAccessor
from pandas.core.arrays.sparse import SparseAccessor
import pandas.core.common as com
from pandas.core.construction import (
    create_series_with_explicit_dtype,
    extract_array,
    is_empty_data,
    sanitize_array,
)
from pandas.core.indexers import maybe_convert_indices
from pandas.core.indexes.accessors import CombinedDatetimelikeProperties
from pandas.core.indexes.api import (
    Float64Index,
    Index,
    IntervalIndex,
    InvalidIndexError,
    MultiIndex,
    ensure_index,
)
import pandas.core.indexes.base as ibase
from pandas.core.indexes.datetimes import DatetimeIndex
from pandas.core.indexes.period import PeriodIndex
from pandas.core.indexes.timedeltas import TimedeltaIndex
from pandas.core.indexing import check_bool_indexer
from pandas.core.internals import SingleBlockManager
from pandas.core.strings import StringMethods
from pandas.core.tools.datetimes import to_datetime

import pandas.io.formats.format as fmt
import pandas.plotting

if TYPE_CHECKING:
    from pandas.core.frame import DataFrame
    from pandas.core.groupby.generic import SeriesGroupBy

__all__ = ["Series"]

_shared_doc_kwargs = dict(
    axes="index",
    klass="Series",
    axes_single_arg="{0 or 'index'}",
    axis="""axis : {0 or 'index'}
        Parameter needed for compatibility with DataFrame.""",
    inplace="""inplace : boolean, default False
        If True, performs operation inplace and returns None.""",
    unique="np.ndarray",
    duplicated="Series",
    optional_by="",
    optional_mapper="",
    optional_labels="",
    optional_axis="",
    versionadded_to_excel="\n    .. versionadded:: 0.20.0\n",
)


def _coerce_method(converter):
    """
    Install the scalar coercion methods.
    """

    def wrapper(self):
        if len(self) == 1:
            return converter(self.iloc[0])
        raise TypeError(f"cannot convert the series to {converter}")

    wrapper.__name__ = f"__{converter.__name__}__"
    return wrapper


# ----------------------------------------------------------------------
# Series class


class Series(base.IndexOpsMixin, generic.NDFrame):
    """
    One-dimensional ndarray with axis labels (including time series).

    Labels need not be unique but must be a hashable type. The object
    supports both integer- and label-based indexing and provides a host of
    methods for performing operations involving the index. Statistical
    methods from ndarray have been overridden to automatically exclude
    missing data (currently represented as NaN).

    Operations between Series (+, -, /, *, **) align values based on their
    associated index values-- they need not be the same length. The result
    index will be the sorted union of the two indexes.

    Parameters
    ----------
    data : array-like, Iterable, dict, or scalar value
        Contains data stored in Series.

        .. versionchanged:: 0.23.0
           If data is a dict, argument order is maintained for Python 3.6
           and later.

    index : array-like or Index (1d)
        Values must be hashable and have the same length as `data`.
        Non-unique index values are allowed. Will default to
        RangeIndex (0, 1, 2, ..., n) if not provided. If both a dict and index
        sequence are used, the index will override the keys found in the
        dict.
    dtype : str, numpy.dtype, or ExtensionDtype, optional
        Data type for the output Series. If not specified, this will be
        inferred from `data`.
        See the :ref:`user guide <basics.dtypes>` for more usages.
    name : str, optional
        The name to give to the Series.
    copy : bool, default False
        Copy input data.
    """

    _typ = "series"

    _name: Optional[Hashable]
    _metadata: List[str] = ["name"]
    _internal_names_set = {"index"} | generic.NDFrame._internal_names_set
    _accessors = {"dt", "cat", "str", "sparse"}
    _deprecations = (
        base.IndexOpsMixin._deprecations
        | generic.NDFrame._deprecations
        | frozenset(["compress", "ptp"])
    )

    # Override cache_readonly bc Series is mutable
    hasnans = property(
        base.IndexOpsMixin.hasnans.func, doc=base.IndexOpsMixin.hasnans.__doc__
    )
    _data: SingleBlockManager
    div: Callable[["Series", Any], "Series"]
    rdiv: Callable[["Series", Any], "Series"]

    # ----------------------------------------------------------------------
    # Constructors

    def __init__(
        self, data=None, index=None, dtype=None, name=None, copy=False, fastpath=False
    ):

        # we are called internally, so short-circuit
        if fastpath:

            # data is an ndarray, index is defined
            if not isinstance(data, SingleBlockManager):
                data = SingleBlockManager(data, index, fastpath=True)
            if copy:
                data = data.copy()
            if index is None:
                index = data.index

        else:

            name = ibase.maybe_extract_name(name, data, type(self))

            if is_empty_data(data) and dtype is None:
                # gh-17261
                warnings.warn(
                    "The default dtype for empty Series will be 'object' instead "
                    "of 'float64' in a future version. Specify a dtype explicitly "
                    "to silence this warning.",
                    DeprecationWarning,
                    stacklevel=2,
                )
                # uncomment the line below when removing the DeprecationWarning
                # dtype = np.dtype(object)

            if index is not None:
                index = ensure_index(index)

            if data is None:
                data = {}
            if dtype is not None:
                dtype = self._validate_dtype(dtype)

            if isinstance(data, MultiIndex):
                raise NotImplementedError(
                    "initializing a Series from a MultiIndex is not supported"
                )
            elif isinstance(data, Index):

                if dtype is not None:
                    # astype copies
                    data = data.astype(dtype)
                else:
                    # need to copy to avoid aliasing issues
                    data = data._values.copy()
                    if isinstance(data, ABCDatetimeIndex) and data.tz is not None:
                        # GH#24096 need copy to be deep for datetime64tz case
                        # TODO: See if we can avoid these copies
                        data = data._values.copy(deep=True)
                copy = False

            elif isinstance(data, np.ndarray):
                if len(data.dtype):
                    # GH#13296 we are dealing with a compound dtype, which
                    #  should be treated as 2D
                    raise ValueError(
                        "Cannot construct a Series from an ndarray with "
                        "compound dtype.  Use DataFrame instead."
                    )
                pass
            elif isinstance(data, ABCSeries):
                if index is None:
                    index = data.index
                else:
                    data = data.reindex(index, copy=copy)
                data = data._data
            elif is_dict_like(data):
                data, index = self._init_dict(data, index, dtype)
                dtype = None
                copy = False
            elif isinstance(data, SingleBlockManager):
                if index is None:
                    index = data.index
                elif not data.index.equals(index) or copy:
                    # GH#19275 SingleBlockManager input should only be called
                    # internally
                    raise AssertionError(
                        "Cannot pass both SingleBlockManager "
                        "`data` argument and a different "
                        "`index` argument. `copy` must be False."
                    )

            elif is_extension_array_dtype(data):
                pass
            elif isinstance(data, (set, frozenset)):
                raise TypeError(f"'{type(data).__name__}' type is unordered")
            elif isinstance(data, ABCSparseArray):
                # handle sparse passed here (and force conversion)
                data = data.to_dense()
            else:
                data = com.maybe_iterable_to_list(data)

            if index is None:
                if not is_list_like(data):
                    data = [data]
                index = ibase.default_index(len(data))
            elif is_list_like(data):

                # a scalar numpy array is list-like but doesn't
                # have a proper length
                try:
                    if len(index) != len(data):
                        raise ValueError(
                            f"Length of passed values is {len(data)}, "
                            f"index implies {len(index)}."
                        )
                except TypeError:
                    pass

            # create/copy the manager
            if isinstance(data, SingleBlockManager):
                if dtype is not None:
                    data = data.astype(dtype=dtype, errors="ignore", copy=copy)
                elif copy:
                    data = data.copy()
            else:
                data = sanitize_array(data, index, dtype, copy, raise_cast_failure=True)

                data = SingleBlockManager(data, index, fastpath=True)

        generic.NDFrame.__init__(self, data, fastpath=True)
        self.name = name
        self._set_axis(0, index, fastpath=True)

    def _init_dict(self, data, index=None, dtype=None):
        """
        Derive the "_data" and "index" attributes of a new Series from a
        dictionary input.

        Parameters
        ----------
        data : dict or dict-like
            Data used to populate the new Series.
        index : Index or index-like, default None
            Index for the new Series: if None, use dict keys.
        dtype : dtype, default None
            The dtype for the new Series: if None, infer from data.

        Returns
        -------
        _data : BlockManager for the new Series
        index : index for the new Series
        """
        # Looking for NaN in dict doesn't work ({np.nan : 1}[float('nan')]
        # raises KeyError), so we iterate the entire dict, and align
        if data:
            keys, values = zip(*data.items())
            values = list(values)
        elif index is not None:
            # fastpath for Series(data=None). Just use broadcasting a scalar
            # instead of reindexing.
            values = na_value_for_dtype(dtype)
            keys = index
        else:
            keys, values = [], []

        # Input is now list-like, so rely on "standard" construction:

        # TODO: passing np.float64 to not break anything yet. See GH-17261
        s = create_series_with_explicit_dtype(
            values, index=keys, dtype=dtype, dtype_if_empty=np.float64
        )

        # Now we just make sure the order is respected, if any
        if data and index is not None:
            s = s.reindex(index, copy=False)
        return s._data, s.index

    # ----------------------------------------------------------------------

    @property
    def _constructor(self) -> Type["Series"]:
        return Series

    @property
    def _constructor_expanddim(self) -> Type["DataFrame"]:
        from pandas.core.frame import DataFrame

        return DataFrame

    # types
    @property
    def _can_hold_na(self):
        return self._data._can_hold_na

    _index = None

    def _set_axis(self, axis, labels, fastpath: bool = False) -> None:
        """
        Override generic, we want to set the _typ here.
        """

        if not fastpath:
            labels = ensure_index(labels)

        is_all_dates = labels.is_all_dates
        if is_all_dates:
            if not isinstance(labels, (DatetimeIndex, PeriodIndex, TimedeltaIndex)):
                try:
                    labels = DatetimeIndex(labels)
                    # need to set here because we changed the index
                    if fastpath:
                        self._data.set_axis(axis, labels)
                except (tslibs.OutOfBoundsDatetime, ValueError):
                    # labels may exceeds datetime bounds,
                    # or not be a DatetimeIndex
                    pass

        object.__setattr__(self, "_index", labels)
        if not fastpath:
            self._data.set_axis(axis, labels)

    def _update_inplace(self, result, **kwargs):
        # we want to call the generic version and not the IndexOpsMixin
        return generic.NDFrame._update_inplace(self, result, **kwargs)

    # ndarray compatibility
    @property
    def dtype(self):
        """
        Return the dtype object of the underlying data.
        """
        return self._data.dtype

    @property
    def dtypes(self):
        """
        Return the dtype object of the underlying data.
        """
        return self._data.dtype

    @property
    def name(self) -> Optional[Hashable]:
        return self._name

    @name.setter
    def name(self, value: Optional[Hashable]) -> None:
        if not is_hashable(value):
            raise TypeError("Series.name must be a hashable type")
        object.__setattr__(self, "_name", value)

    @property
    def values(self):
        """
        Return Series as ndarray or ndarray-like depending on the dtype.

        .. warning::

           We recommend using :attr:`Series.array` or
           :meth:`Series.to_numpy`, depending on whether you need
           a reference to the underlying data or a NumPy array.

        Returns
        -------
        numpy.ndarray or ndarray-like

        See Also
        --------
        Series.array : Reference to the underlying data.
        Series.to_numpy : A NumPy array representing the underlying data.

        Examples
        --------
        >>> pd.Series([1, 2, 3]).values
        array([1, 2, 3])

        >>> pd.Series(list('aabc')).values
        array(['a', 'a', 'b', 'c'], dtype=object)

        >>> pd.Series(list('aabc')).astype('category').values
        [a, a, b, c]
        Categories (3, object): [a, b, c]

        Timezone aware datetime data is converted to UTC:

        >>> pd.Series(pd.date_range('20130101', periods=3,
        ...                         tz='US/Eastern')).values
        array(['2013-01-01T05:00:00.000000000',
               '2013-01-02T05:00:00.000000000',
               '2013-01-03T05:00:00.000000000'], dtype='datetime64[ns]')
        """
        return self._data.external_values()

    @property
    def _values(self):
        """
        Return the internal repr of this data (defined by Block.interval_values).
        This are the values as stored in the Block (ndarray or ExtensionArray
        depending on the Block class), with datetime64[ns] and timedelta64[ns]
        wrapped in ExtensionArrays to match Index._values behavior.

        Differs from the public ``.values`` for certain data types, because of
        historical backwards compatibility of the public attribute (e.g. period
        returns object ndarray and datetimetz a datetime64[ns] ndarray for
        ``.values`` while it returns an ExtensionArray for ``._values`` in those
        cases).

        Differs from ``.array`` in that this still returns the numpy array if
        the Block is backed by a numpy array (except for datetime64 and
        timedelta64 dtypes), while ``.array`` ensures to always return an
        ExtensionArray.

        Differs from ``._ndarray_values``, as that ensures to always return a
        numpy array (it will call ``_ndarray_values`` on the ExtensionArray, if
        the Series was backed by an ExtensionArray).

        Overview:

        dtype       | values        | _values       | array         | _ndarray_values |
        ----------- | ------------- | ------------- | ------------- | --------------- |
        Numeric     | ndarray       | ndarray       | PandasArray   | ndarray         |
        Category    | Categorical   | Categorical   | Categorical   | ndarray[int]    |
        dt64[ns]    | ndarray[M8ns] | DatetimeArray | DatetimeArray | ndarray[M8ns]   |
        dt64[ns tz] | ndarray[M8ns] | DatetimeArray | DatetimeArray | ndarray[M8ns]   |
        td64[ns]    | ndarray[m8ns] | TimedeltaArray| ndarray[m8ns] | ndarray[m8ns]   |
        Period      | ndarray[obj]  | PeriodArray   | PeriodArray   | ndarray[int]    |
        Nullable    | EA            | EA            | EA            | ndarray         |

        """
        return self._data.internal_values()

    @Appender(base.IndexOpsMixin.array.__doc__)  # type: ignore
    @property
    def array(self) -> ExtensionArray:
        return self._data._block.array_values()

    def _internal_get_values(self):
        """
        Same as values (but handles sparseness conversions); is a view.

        Returns
        -------
        numpy.ndarray
            Data of the Series.
        """

        return self._data.get_values()

    # ops
    def ravel(self, order="C"):
        """
        Return the flattened underlying data as an ndarray.

        Returns
        -------
        numpy.ndarray or ndarray-like
            Flattened data of the Series.

        See Also
        --------
        numpy.ndarray.ravel
        """
        return self._values.ravel(order=order)

    def __len__(self) -> int:
        """
        Return the length of the Series.
        """
        return len(self._data)

    def view(self, dtype=None) -> "Series":
        """
        Create a new view of the Series.

        This function will return a new Series with a view of the same
        underlying values in memory, optionally reinterpreted with a new data
        type. The new data type must preserve the same size in bytes as to not
        cause index misalignment.

        Parameters
        ----------
        dtype : data type
            Data type object or one of their string representations.

        Returns
        -------
        Series
            A new Series object as a view of the same data in memory.

        See Also
        --------
        numpy.ndarray.view : Equivalent numpy function to create a new view of
            the same data in memory.

        Notes
        -----
        Series are instantiated with ``dtype=float64`` by default. While
        ``numpy.ndarray.view()`` will return a view with the same data type as
        the original array, ``Series.view()`` (without specified dtype)
        will try using ``float64`` and may fail if the original data type size
        in bytes is not the same.

        Examples
        --------
        >>> s = pd.Series([-2, -1, 0, 1, 2], dtype='int8')
        >>> s
        0   -2
        1   -1
        2    0
        3    1
        4    2
        dtype: int8

        The 8 bit signed integer representation of `-1` is `0b11111111`, but
        the same bytes represent 255 if read as an 8 bit unsigned integer:

        >>> us = s.view('uint8')
        >>> us
        0    254
        1    255
        2      0
        3      1
        4      2
        dtype: uint8

        The views share the same underlying values:

        >>> us[0] = 128
        >>> s
        0   -128
        1     -1
        2      0
        3      1
        4      2
        dtype: int8
        """
        return self._constructor(
            self._values.view(dtype), index=self.index
        ).__finalize__(self)

    # ----------------------------------------------------------------------
    # NDArray Compat
    _HANDLED_TYPES = (Index, ExtensionArray, np.ndarray)

    def __array_ufunc__(
        self, ufunc: Callable, method: str, *inputs: Any, **kwargs: Any
    ):
        # TODO: handle DataFrame
        cls = type(self)

        # for binary ops, use our custom dunder methods
        result = ops.maybe_dispatch_ufunc_to_dunder_op(
            self, ufunc, method, *inputs, **kwargs
        )
        if result is not NotImplemented:
            return result

        # Determine if we should defer.
        no_defer = (np.ndarray.__array_ufunc__, cls.__array_ufunc__)

        for item in inputs:
            higher_priority = (
                hasattr(item, "__array_priority__")
                and item.__array_priority__ > self.__array_priority__
            )
            has_array_ufunc = (
                hasattr(item, "__array_ufunc__")
                and type(item).__array_ufunc__ not in no_defer
                and not isinstance(item, self._HANDLED_TYPES)
            )
            if higher_priority or has_array_ufunc:
                return NotImplemented

        # align all the inputs.
        names = [getattr(x, "name") for x in inputs if hasattr(x, "name")]
        types = tuple(type(x) for x in inputs)
        # TODO: dataframe
        alignable = [x for x, t in zip(inputs, types) if issubclass(t, Series)]

        if len(alignable) > 1:
            # This triggers alignment.
            # At the moment, there aren't any ufuncs with more than two inputs
            # so this ends up just being x1.index | x2.index, but we write
            # it to handle *args.
            index = alignable[0].index
            for s in alignable[1:]:
                index |= s.index
            inputs = tuple(
                x.reindex(index) if issubclass(t, Series) else x
                for x, t in zip(inputs, types)
            )
        else:
            index = self.index

        inputs = tuple(extract_array(x, extract_numpy=True) for x in inputs)
        result = getattr(ufunc, method)(*inputs, **kwargs)

        name: Optional[Hashable]
        if len(set(names)) == 1:
            name = names[0]
        else:
            name = None

        def construct_return(result):
            if lib.is_scalar(result):
                return result
            elif result.ndim > 1:
                # e.g. np.subtract.outer
                if method == "outer":
                    # GH#27198
                    raise NotImplementedError
                return result
            return self._constructor(result, index=index, name=name, copy=False)

        if type(result) is tuple:
            # multiple return values
            return tuple(construct_return(x) for x in result)
        elif method == "at":
            # no return value
            return None
        else:
            return construct_return(result)

    def __array__(self, dtype=None) -> np.ndarray:
        """
        Return the values as a NumPy array.

        Users should not call this directly. Rather, it is invoked by
        :func:`numpy.array` and :func:`numpy.asarray`.

        Parameters
        ----------
        dtype : str or numpy.dtype, optional
            The dtype to use for the resulting NumPy array. By default,
            the dtype is inferred from the data.

        Returns
        -------
        numpy.ndarray
            The values in the series converted to a :class:`numpy.ndarray`
            with the specified `dtype`.

        See Also
        --------
        array : Create a new array from data.
        Series.array : Zero-copy view to the array backing the Series.
        Series.to_numpy : Series method for similar behavior.

        Examples
        --------
        >>> ser = pd.Series([1, 2, 3])
        >>> np.asarray(ser)
        array([1, 2, 3])

        For timezone-aware data, the timezones may be retained with
        ``dtype='object'``

        >>> tzser = pd.Series(pd.date_range('2000', periods=2, tz="CET"))
        >>> np.asarray(tzser, dtype="object")
        array([Timestamp('2000-01-01 00:00:00+0100', tz='CET', freq='D'),
               Timestamp('2000-01-02 00:00:00+0100', tz='CET', freq='D')],
              dtype=object)

        Or the values may be localized to UTC and the tzinfo discarded with
        ``dtype='datetime64[ns]'``

        >>> np.asarray(tzser, dtype="datetime64[ns]")  # doctest: +ELLIPSIS
        array(['1999-12-31T23:00:00.000000000', ...],
              dtype='datetime64[ns]')
        """
        return np.asarray(self.array, dtype)

    # ----------------------------------------------------------------------
    # Unary Methods

    # coercion
    __float__ = _coerce_method(float)
    __long__ = _coerce_method(int)
    __int__ = _coerce_method(int)

    # ----------------------------------------------------------------------

    # indexers
    @property
    def axes(self) -> List[Index]:
        """
        Return a list of the row axis labels.
        """
        return [self.index]

    # ----------------------------------------------------------------------
    # Indexing Methods

    @Appender(generic.NDFrame.take.__doc__)
    def take(self, indices, axis=0, is_copy=None, **kwargs) -> "Series":
        if is_copy is not None:
            warnings.warn(
                "is_copy is deprecated and will be removed in a future version. "
                "'take' always returns a copy, so there is no need to specify this.",
                FutureWarning,
                stacklevel=2,
            )
        nv.validate_take(tuple(), kwargs)

        indices = ensure_platform_int(indices)
        new_index = self.index.take(indices)

        if is_categorical_dtype(self):
            # https://github.com/pandas-dev/pandas/issues/20664
            # TODO: remove when the default Categorical.take behavior changes
            indices = maybe_convert_indices(indices, len(self._get_axis(axis)))
            kwargs = {"allow_fill": False}
        else:
            kwargs = {}
        new_values = self._values.take(indices, **kwargs)

        return self._constructor(
            new_values, index=new_index, fastpath=True
        ).__finalize__(self)

    def _take_with_is_copy(self, indices, axis=0, **kwargs):
        """
        Internal version of the `take` method that sets the `_is_copy`
        attribute to keep track of the parent dataframe (using in indexing
        for the SettingWithCopyWarning). For Series this does the same
        as the public take (it never sets `_is_copy`).

        See the docstring of `take` for full explanation of the parameters.
        """
        return self.take(indices=indices, axis=axis, **kwargs)

    def _ixs(self, i: int, axis: int = 0):
        """
        Return the i-th value or values in the Series by location.

        Parameters
        ----------
        i : int

        Returns
        -------
        scalar (int) or Series (slice, sequence)
        """
        return self._values[i]

    def _slice(self, slobj: slice, axis: int = 0, kind: str = "getitem") -> "Series":
        assert kind in ["getitem", "iloc"]
        if kind == "getitem":
            # If called from getitem, we need to determine whether
            #  this slice is positional or label-based.
            slobj = self.index._convert_slice_indexer(slobj, kind="getitem")
        return self._get_values(slobj)

    def __getitem__(self, key):
        key = com.apply_if_callable(key, self)

        if key is Ellipsis:
            return self

        key_is_scalar = is_scalar(key)
        if key_is_scalar:
            key = self.index._convert_scalar_indexer(key, kind="getitem")

        if key_is_scalar or isinstance(self.index, MultiIndex):
            # Otherwise index.get_value will raise InvalidIndexError
            try:
                result = self.index.get_value(self, key)

                return result
            except InvalidIndexError:
                pass
            except (KeyError, ValueError):
                if isinstance(key, tuple) and isinstance(self.index, MultiIndex):
                    # kludge
                    pass
                else:
                    raise

        if not key_is_scalar:
            # avoid expensive checks if we know we have a scalar
            if is_iterator(key):
                key = list(key)

            if com.is_bool_indexer(key):
                key = check_bool_indexer(self.index, key)
                return self._get_values(key)

        return self._get_with(key)

    def _get_with(self, key):
        # other: fancy integer or otherwise
        if isinstance(key, slice):
            return self._slice(key, kind="getitem")
        elif isinstance(key, ABCDataFrame):
            raise TypeError(
                "Indexing a Series with DataFrame is not "
                "supported, use the appropriate DataFrame column"
            )
        elif isinstance(key, tuple):
            try:
                return self._get_values_tuple(key)
            except ValueError:
                # if we don't have a MultiIndex, we may still be able to handle
                #  a 1-tuple.  see test_1tuple_without_multiindex
                if len(key) == 1:
                    key = key[0]
                    if isinstance(key, slice):
                        return self._get_values(key)
                raise

        if not isinstance(key, (list, np.ndarray, ExtensionArray, Series, Index)):
            key = list(key)

        if isinstance(key, Index):
            key_type = key.inferred_type
        else:
            key_type = lib.infer_dtype(key, skipna=False)

        # Note: The key_type == "boolean" case should be caught by the
        #  com.is_bool_indexer check in __getitem__
        if key_type == "integer":
            # We need to decide whether to treat this as a positional indexer
            #  (i.e. self.iloc) or label-based (i.e. self.loc)
            if self.index.is_integer() or self.index.is_floating():
                return self.loc[key]
            elif isinstance(self.index, IntervalIndex):
                return self.loc[key]
            else:
                return self.iloc[key]

        if isinstance(key, (list, tuple)):
            # TODO: de-dup with tuple case handled above?
            # handle the dup indexing case GH#4246
            if len(key) == 1 and isinstance(key[0], slice):
                # [slice(0, 5, None)] will break if you convert to ndarray,
                # e.g. as requested by np.median
                # FIXME: hack
                if isinstance(key, list):
                    # GH#31299
                    warnings.warn(
                        "Indexing with a single-item list containing a "
                        "slice is deprecated and will raise in a future "
                        "version.  Pass a tuple instead.",
                        FutureWarning,
                        stacklevel=3,
                    )
                    # TODO: use a message more like numpy's?
                    key = tuple(key)
                return self._get_values(key)

            return self.loc[key]

        return self.reindex(key)

    def _get_values_tuple(self, key):
        # mpl hackaround
        if com.any_none(*key):
            # suppress warning from slicing the index with a 2d indexer.
            # eventually we'll want Series itself to warn.
            with warnings.catch_warnings():
                warnings.filterwarnings(
                    "ignore", "Support for multi-dim", DeprecationWarning
                )
                return self._get_values(key)

        if not isinstance(self.index, MultiIndex):
            raise ValueError("Can only tuple-index with a MultiIndex")

        # If key is contained, would have returned by now
        indexer, new_index = self.index.get_loc_level(key)
        return self._constructor(self._values[indexer], index=new_index).__finalize__(
            self
        )

    def _get_values(self, indexer):
        try:
            return self._constructor(
                self._data.get_slice(indexer), fastpath=True
            ).__finalize__(self)
        except ValueError:
            # mpl compat if we look up e.g. ser[:, np.newaxis];
            #  see tests.series.timeseries.test_mpl_compat_hack
            return self._values[indexer]

    def _get_value(self, label, takeable: bool = False):
        """
        Quickly retrieve single value at passed index label.

        Parameters
        ----------
        label : object
        takeable : interpret the index as indexers, default False

        Returns
        -------
        scalar value
        """
        if takeable:
            return self._values[label]

        # We assume that _convert_scalar_indexer has already been called,
        #  with kind="loc", if necessary, by the time we get here
        return self.index.get_value(self, label)

    def __setitem__(self, key, value):
        key = com.apply_if_callable(key, self)
        cacher_needs_updating = self._check_is_chained_assignment_possible()

        try:
            self._set_with_engine(key, value)
        except (KeyError, ValueError):
            values = self._values
            if is_integer(key) and not self.index.inferred_type == "integer":
                values[key] = value
            elif key is Ellipsis:
                self[:] = value
            else:
                self.loc[key] = value

        except TypeError as e:
            if isinstance(key, tuple) and not isinstance(self.index, MultiIndex):
                raise ValueError("Can only tuple-index with a MultiIndex")

            # python 3 type errors should be raised
            if _is_unorderable_exception(e):
                raise IndexError(key)

            if com.is_bool_indexer(key):
                key = check_bool_indexer(self.index, key)
                try:
                    self._where(~key, value, inplace=True)
                    return
                except InvalidIndexError:
                    pass

            self._set_with(key, value)

        if cacher_needs_updating:
            self._maybe_update_cacher()

    def _set_with_engine(self, key, value):
        # fails with AttributeError for IntervalIndex
        loc = self.index._engine.get_loc(key)
        validate_numeric_casting(self.dtype, value)
        self._values[loc] = value

    def _set_with(self, key, value):
        # other: fancy integer or otherwise
        if isinstance(key, slice):
            indexer = self.index._convert_slice_indexer(key, kind="getitem")
            return self._set_values(indexer, value)

        elif is_scalar(key) and not is_integer(key) and key not in self.index:
            # GH#12862 adding an new key to the Series
            # Note: have to exclude integers because that is ambiguously
            #  position-based
            self.loc[key] = value
            return

        else:
            if isinstance(key, tuple):
                try:
                    # TODO: no test cases that get here
                    self._set_values(key, value)
                except Exception:
                    pass

            if is_scalar(key):
                key = [key]

            if isinstance(key, Index):
                key_type = key.inferred_type
                key = key._values
            else:
                key_type = lib.infer_dtype(key, skipna=False)

            if key_type == "integer":
                if self.index.inferred_type == "integer":
                    self._set_labels(key, value)
                else:
                    return self._set_values(key, value)
            elif key_type == "boolean":
                self._set_values(key.astype(np.bool_), value)
            else:
                self._set_labels(key, value)

    def _set_labels(self, key, value):
        key = com.asarray_tuplesafe(key)
        indexer: np.ndarray = self.index.get_indexer(key)
        mask = indexer == -1
        if mask.any():
            raise ValueError(f"{key[mask]} not contained in the index")
        self._set_values(indexer, value)

    def _set_values(self, key, value):
        if isinstance(key, Series):
            key = key._values
        self._data = self._data.setitem(indexer=key, value=value)
        self._maybe_update_cacher()

    def _set_value(self, label, value, takeable: bool = False):
        """
        Quickly set single value at passed label.

        If label is not contained, a new object is created with the label
        placed at the end of the result index.

        Parameters
        ----------
        label : object
            Partial indexing with MultiIndex not allowed.
        value : object
            Scalar value.
        takeable : interpret the index as indexers, default False
        """
        try:
            if takeable:
                self._values[label] = value
            else:
                loc = self.index.get_loc(label)
                validate_numeric_casting(self.dtype, value)
                self._values[loc] = value
        except KeyError:

            # set using a non-recursive method
            self.loc[label] = value

    # ----------------------------------------------------------------------
    # Unsorted

    @property
    def _is_mixed_type(self):
        return False

    def repeat(self, repeats, axis=None) -> "Series":
        """
        Repeat elements of a Series.

        Returns a new Series where each element of the current Series
        is repeated consecutively a given number of times.

        Parameters
        ----------
        repeats : int or array of ints
            The number of repetitions for each element. This should be a
            non-negative integer. Repeating 0 times will return an empty
            Series.
        axis : None
            Must be ``None``. Has no effect but is accepted for compatibility
            with numpy.

        Returns
        -------
        Series
            Newly created Series with repeated elements.

        See Also
        --------
        Index.repeat : Equivalent function for Index.
        numpy.repeat : Similar method for :class:`numpy.ndarray`.

        Examples
        --------
        >>> s = pd.Series(['a', 'b', 'c'])
        >>> s
        0    a
        1    b
        2    c
        dtype: object
        >>> s.repeat(2)
        0    a
        0    a
        1    b
        1    b
        2    c
        2    c
        dtype: object
        >>> s.repeat([1, 2, 3])
        0    a
        1    b
        1    b
        2    c
        2    c
        2    c
        dtype: object
        """
        nv.validate_repeat(tuple(), dict(axis=axis))
        new_index = self.index.repeat(repeats)
        new_values = self._values.repeat(repeats)
        return self._constructor(new_values, index=new_index).__finalize__(self)

    def reset_index(self, level=None, drop=False, name=None, inplace=False):
        """
        Generate a new DataFrame or Series with the index reset.

        This is useful when the index needs to be treated as a column, or
        when the index is meaningless and needs to be reset to the default
        before another operation.

        Parameters
        ----------
        level : int, str, tuple, or list, default optional
            For a Series with a MultiIndex, only remove the specified levels
            from the index. Removes all levels by default.
        drop : bool, default False
            Just reset the index, without inserting it as a column in
            the new DataFrame.
        name : object, optional
            The name to use for the column containing the original Series
            values. Uses ``self.name`` by default. This argument is ignored
            when `drop` is True.
        inplace : bool, default False
            Modify the Series in place (do not create a new object).

        Returns
        -------
        Series or DataFrame
            When `drop` is False (the default), a DataFrame is returned.
            The newly created columns will come first in the DataFrame,
            followed by the original Series values.
            When `drop` is True, a `Series` is returned.
            In either case, if ``inplace=True``, no value is returned.

        See Also
        --------
        DataFrame.reset_index: Analogous function for DataFrame.

        Examples
        --------
        >>> s = pd.Series([1, 2, 3, 4], name='foo',
        ...               index=pd.Index(['a', 'b', 'c', 'd'], name='idx'))

        Generate a DataFrame with default index.

        >>> s.reset_index()
          idx  foo
        0   a    1
        1   b    2
        2   c    3
        3   d    4

        To specify the name of the new column use `name`.

        >>> s.reset_index(name='values')
          idx  values
        0   a       1
        1   b       2
        2   c       3
        3   d       4

        To generate a new Series with the default set `drop` to True.

        >>> s.reset_index(drop=True)
        0    1
        1    2
        2    3
        3    4
        Name: foo, dtype: int64

        To update the Series in place, without generating a new one
        set `inplace` to True. Note that it also requires ``drop=True``.

        >>> s.reset_index(inplace=True, drop=True)
        >>> s
        0    1
        1    2
        2    3
        3    4
        Name: foo, dtype: int64

        The `level` parameter is interesting for Series with a multi-level
        index.

        >>> arrays = [np.array(['bar', 'bar', 'baz', 'baz']),
        ...           np.array(['one', 'two', 'one', 'two'])]
        >>> s2 = pd.Series(
        ...     range(4), name='foo',
        ...     index=pd.MultiIndex.from_arrays(arrays,
        ...                                     names=['a', 'b']))

        To remove a specific level from the Index, use `level`.

        >>> s2.reset_index(level='a')
               a  foo
        b
        one  bar    0
        two  bar    1
        one  baz    2
        two  baz    3

        If `level` is not set, all levels are removed from the Index.

        >>> s2.reset_index()
             a    b  foo
        0  bar  one    0
        1  bar  two    1
        2  baz  one    2
        3  baz  two    3
        """
        inplace = validate_bool_kwarg(inplace, "inplace")
        if drop:
            new_index = ibase.default_index(len(self))
            if level is not None:
                if not isinstance(level, (tuple, list)):
                    level = [level]
                level = [self.index._get_level_number(lev) for lev in level]
                if len(level) < self.index.nlevels:
                    new_index = self.index.droplevel(level)

            if inplace:
                self.index = new_index
                # set name if it was passed, otherwise, keep the previous name
                self.name = name or self.name
            else:
                return self._constructor(
                    self._values.copy(), index=new_index
                ).__finalize__(self)
        elif inplace:
            raise TypeError(
                "Cannot reset_index inplace on a Series to create a DataFrame"
            )
        else:
            df = self.to_frame(name)
            return df.reset_index(level=level, drop=drop)

    # ----------------------------------------------------------------------
    # Rendering Methods

    def __repr__(self) -> str:
        """
        Return a string representation for a particular Series.
        """
        buf = StringIO("")
        width, height = get_terminal_size()
        max_rows = (
            height
            if get_option("display.max_rows") == 0
            else get_option("display.max_rows")
        )
        min_rows = (
            height
            if get_option("display.max_rows") == 0
            else get_option("display.min_rows")
        )
        show_dimensions = get_option("display.show_dimensions")

        self.to_string(
            buf=buf,
            name=self.name,
            dtype=self.dtype,
            min_rows=min_rows,
            max_rows=max_rows,
            length=show_dimensions,
        )
        result = buf.getvalue()

        return result

    def to_string(
        self,
        buf=None,
        na_rep="NaN",
        float_format=None,
        header=True,
        index=True,
        length=False,
        dtype=False,
        name=False,
        max_rows=None,
        min_rows=None,
    ):
        """
        Render a string representation of the Series.

        Parameters
        ----------
        buf : StringIO-like, optional
            Buffer to write to.
        na_rep : str, optional
            String representation of NaN to use, default 'NaN'.
        float_format : one-parameter function, optional
            Formatter function to apply to columns' elements if they are
            floats, default None.
        header : bool, default True
            Add the Series header (index name).
        index : bool, optional
            Add index (row) labels, default True.
        length : bool, default False
            Add the Series length.
        dtype : bool, default False
            Add the Series dtype.
        name : bool, default False
            Add the Series name if not None.
        max_rows : int, optional
            Maximum number of rows to show before truncating. If None, show
            all.
        min_rows : int, optional
            The number of rows to display in a truncated repr (when number
            of rows is above `max_rows`).

        Returns
        -------
        str or None
            String representation of Series if ``buf=None``, otherwise None.
        """

        formatter = fmt.SeriesFormatter(
            self,
            name=name,
            length=length,
            header=header,
            index=index,
            dtype=dtype,
            na_rep=na_rep,
            float_format=float_format,
            min_rows=min_rows,
            max_rows=max_rows,
        )
        result = formatter.to_string()

        # catch contract violations
        if not isinstance(result, str):
            raise AssertionError(
                "result must be of type str, type "
                f"of result is {repr(type(result).__name__)}"
            )

        if buf is None:
            return result
        else:
            try:
                buf.write(result)
            except AttributeError:
                with open(buf, "w") as f:
                    f.write(result)

    @Appender(
        """
        Examples
        --------
        >>> s = pd.Series(["elk", "pig", "dog", "quetzal"], name="animal")
        >>> print(s.to_markdown())
        |    | animal   |
        |---:|:---------|
        |  0 | elk      |
        |  1 | pig      |
        |  2 | dog      |
        |  3 | quetzal  |
        """
    )
    @Substitution(klass="Series")
    @Appender(generic._shared_docs["to_markdown"])
    def to_markdown(
        self, buf: Optional[IO[str]] = None, mode: Optional[str] = None, **kwargs
    ) -> Optional[str]:
        return self.to_frame().to_markdown(buf, mode, **kwargs)

    # ----------------------------------------------------------------------

    def items(self) -> Iterable[Tuple[Label, Any]]:
        """
        Lazily iterate over (index, value) tuples.

        This method returns an iterable tuple (index, value). This is
        convenient if you want to create a lazy iterator.

        Returns
        -------
        iterable
            Iterable of tuples containing the (index, value) pairs from a
            Series.

        See Also
        --------
        DataFrame.items : Iterate over (column name, Series) pairs.
        DataFrame.iterrows : Iterate over DataFrame rows as (index, Series) pairs.

        Examples
        --------
        >>> s = pd.Series(['A', 'B', 'C'])
        >>> for index, value in s.items():
        ...     print(f"Index : {index}, Value : {value}")
        Index : 0, Value : A
        Index : 1, Value : B
        Index : 2, Value : C
        """
        return zip(iter(self.index), iter(self))

    @Appender(items.__doc__)
    def iteritems(self) -> Iterable[Tuple[Label, Any]]:
        return self.items()

    # ----------------------------------------------------------------------
    # Misc public methods

    def keys(self) -> Index:
        """
        Return alias for index.

        Returns
        -------
        Index
            Index of the Series.
        """
        return self.index

    def to_dict(self, into=dict):
        """
        Convert Series to {label -> value} dict or dict-like object.

        Parameters
        ----------
        into : class, default dict
            The collections.abc.Mapping subclass to use as the return
            object. Can be the actual class or an empty
            instance of the mapping type you want.  If you want a
            collections.defaultdict, you must pass it initialized.

            .. versionadded:: 0.21.0

        Returns
        -------
        collections.abc.Mapping
            Key-value representation of Series.

        Examples
        --------
        >>> s = pd.Series([1, 2, 3, 4])
        >>> s.to_dict()
        {0: 1, 1: 2, 2: 3, 3: 4}
        >>> from collections import OrderedDict, defaultdict
        >>> s.to_dict(OrderedDict)
        OrderedDict([(0, 1), (1, 2), (2, 3), (3, 4)])
        >>> dd = defaultdict(list)
        >>> s.to_dict(dd)
        defaultdict(<class 'list'>, {0: 1, 1: 2, 2: 3, 3: 4})
        """
        # GH16122
        into_c = com.standardize_mapping(into)
        return into_c(self.items())

    def to_frame(self, name=None) -> "DataFrame":
        """
        Convert Series to DataFrame.

        Parameters
        ----------
        name : object, default None
            The passed name should substitute for the series name (if it has
            one).

        Returns
        -------
        DataFrame
            DataFrame representation of Series.

        Examples
        --------
        >>> s = pd.Series(["a", "b", "c"],
        ...               name="vals")
        >>> s.to_frame()
          vals
        0    a
        1    b
        2    c
        """
        if name is None:
            df = self._constructor_expanddim(self)
        else:
            df = self._constructor_expanddim({name: self})

        return df

    def _set_name(self, name, inplace=False) -> "Series":
        """
        Set the Series name.

        Parameters
        ----------
        name : str
        inplace : bool
            Whether to modify `self` directly or return a copy.
        """
        inplace = validate_bool_kwarg(inplace, "inplace")
        ser = self if inplace else self.copy()
        ser.name = name
        return ser

    @Appender(
        """
Examples
--------
>>> ser = pd.Series([390., 350., 30., 20.],
...                 index=['Falcon', 'Falcon', 'Parrot', 'Parrot'], name="Max Speed")
>>> ser
Falcon    390.0
Falcon    350.0
Parrot     30.0
Parrot     20.0
Name: Max Speed, dtype: float64
>>> ser.groupby(["a", "b", "a", "b"]).mean()
a    210.0
b    185.0
Name: Max Speed, dtype: float64
>>> ser.groupby(level=0).mean()
Falcon    370.0
Parrot     25.0
Name: Max Speed, dtype: float64
>>> ser.groupby(ser > 100).mean()
Max Speed
False     25.0
True     370.0
Name: Max Speed, dtype: float64

**Grouping by Indexes**

We can groupby different levels of a hierarchical index
using the `level` parameter:

>>> arrays = [['Falcon', 'Falcon', 'Parrot', 'Parrot'],
...           ['Captive', 'Wild', 'Captive', 'Wild']]
>>> index = pd.MultiIndex.from_arrays(arrays, names=('Animal', 'Type'))
>>> ser = pd.Series([390., 350., 30., 20.], index=index, name="Max Speed")
>>> ser
Animal  Type
Falcon  Captive    390.0
        Wild       350.0
Parrot  Captive     30.0
        Wild        20.0
Name: Max Speed, dtype: float64
>>> ser.groupby(level=0).mean()
Animal
Falcon    370.0
Parrot     25.0
Name: Max Speed, dtype: float64
>>> ser.groupby(level="Type").mean()
Type
Captive    210.0
Wild       185.0
Name: Max Speed, dtype: float64
"""
    )
    @Appender(generic._shared_docs["groupby"] % _shared_doc_kwargs)
    def groupby(
        self,
        by=None,
        axis=0,
        level=None,
        as_index: bool = True,
        sort: bool = True,
        group_keys: bool = True,
        squeeze: bool = False,
        observed: bool = False,
    ) -> "SeriesGroupBy":
        from pandas.core.groupby.generic import SeriesGroupBy

        if level is None and by is None:
            raise TypeError("You have to supply one of 'by' and 'level'")
        axis = self._get_axis_number(axis)

        return SeriesGroupBy(
            obj=self,
            keys=by,
            axis=axis,
            level=level,
            as_index=as_index,
            sort=sort,
            group_keys=group_keys,
            squeeze=squeeze,
            observed=observed,
        )

    # ----------------------------------------------------------------------
    # Statistics, overridden ndarray methods

    # TODO: integrate bottleneck

    def count(self, level=None):
        """
        Return number of non-NA/null observations in the Series.

        Parameters
        ----------
        level : int or level name, default None
            If the axis is a MultiIndex (hierarchical), count along a
            particular level, collapsing into a smaller Series.

        Returns
        -------
        int or Series (if level specified)
            Number of non-null values in the Series.

        Examples
        --------
        >>> s = pd.Series([0.0, 1.0, np.nan])
        >>> s.count()
        2
        """
        if level is None:
            return notna(self.array).sum()

        if isinstance(level, str):
            level = self.index._get_level_number(level)

        lev = self.index.levels[level]
        level_codes = np.array(self.index.codes[level], subok=False, copy=True)

        mask = level_codes == -1
        if mask.any():
            level_codes[mask] = cnt = len(lev)
            lev = lev.insert(cnt, lev._na_value)

        obs = level_codes[notna(self.values)]
        out = np.bincount(obs, minlength=len(lev) or None)
        return self._constructor(out, index=lev, dtype="int64").__finalize__(self)

    def mode(self, dropna=True) -> "Series":
        """
        Return the mode(s) of the dataset.

        Always returns Series even if only one value is returned.

        Parameters
        ----------
        dropna : bool, default True
            Don't consider counts of NaN/NaT.

            .. versionadded:: 0.24.0

        Returns
        -------
        Series
            Modes of the Series in sorted order.
        """
        # TODO: Add option for bins like value_counts()
        return algorithms.mode(self, dropna=dropna)

    def unique(self):
        """
        Return unique values of Series object.

        Uniques are returned in order of appearance. Hash table-based unique,
        therefore does NOT sort.

        Returns
        -------
        ndarray or ExtensionArray
            The unique values returned as a NumPy array. See Notes.

        See Also
        --------
        unique : Top-level unique method for any 1-d array-like object.
        Index.unique : Return Index with unique values from an Index object.

        Notes
        -----
        Returns the unique values as a NumPy array. In case of an
        extension-array backed Series, a new
        :class:`~api.extensions.ExtensionArray` of that type with just
        the unique values is returned. This includes

            * Categorical
            * Period
            * Datetime with Timezone
            * Interval
            * Sparse
            * IntegerNA

        See Examples section.

        Examples
        --------
        >>> pd.Series([2, 1, 3, 3], name='A').unique()
        array([2, 1, 3])

        >>> pd.Series([pd.Timestamp('2016-01-01') for _ in range(3)]).unique()
        array(['2016-01-01T00:00:00.000000000'], dtype='datetime64[ns]')

        >>> pd.Series([pd.Timestamp('2016-01-01', tz='US/Eastern')
        ...            for _ in range(3)]).unique()
        <DatetimeArray>
        ['2016-01-01 00:00:00-05:00']
        Length: 1, dtype: datetime64[ns, US/Eastern]

        An unordered Categorical will return categories in the order of
        appearance.

        >>> pd.Series(pd.Categorical(list('baabc'))).unique()
        [b, a, c]
        Categories (3, object): [b, a, c]

        An ordered Categorical preserves the category ordering.

        >>> pd.Series(pd.Categorical(list('baabc'), categories=list('abc'),
        ...                          ordered=True)).unique()
        [b, a, c]
        Categories (3, object): [a < b < c]
        """
        result = super().unique()
        return result

    def drop_duplicates(self, keep="first", inplace=False) -> "Series":
        """
        Return Series with duplicate values removed.

        Parameters
        ----------
        keep : {'first', 'last', ``False``}, default 'first'
            Method to handle dropping duplicates:

            - 'first' : Drop duplicates except for the first occurrence.
            - 'last' : Drop duplicates except for the last occurrence.
            - ``False`` : Drop all duplicates.

        inplace : bool, default ``False``
            If ``True``, performs operation inplace and returns None.

        Returns
        -------
        Series
            Series with duplicates dropped.

        See Also
        --------
        Index.drop_duplicates : Equivalent method on Index.
        DataFrame.drop_duplicates : Equivalent method on DataFrame.
        Series.duplicated : Related method on Series, indicating duplicate
            Series values.

        Examples
        --------
        Generate a Series with duplicated entries.

        >>> s = pd.Series(['lama', 'cow', 'lama', 'beetle', 'lama', 'hippo'],
        ...               name='animal')
        >>> s
        0      lama
        1       cow
        2      lama
        3    beetle
        4      lama
        5     hippo
        Name: animal, dtype: object

        With the 'keep' parameter, the selection behaviour of duplicated values
        can be changed. The value 'first' keeps the first occurrence for each
        set of duplicated entries. The default value of keep is 'first'.

        >>> s.drop_duplicates()
        0      lama
        1       cow
        3    beetle
        5     hippo
        Name: animal, dtype: object

        The value 'last' for parameter 'keep' keeps the last occurrence for
        each set of duplicated entries.

        >>> s.drop_duplicates(keep='last')
        1       cow
        3    beetle
        4      lama
        5     hippo
        Name: animal, dtype: object

        The value ``False`` for parameter 'keep' discards all sets of
        duplicated entries. Setting the value of 'inplace' to ``True`` performs
        the operation inplace and returns ``None``.

        >>> s.drop_duplicates(keep=False, inplace=True)
        >>> s
        1       cow
        3    beetle
        5     hippo
        Name: animal, dtype: object
        """
        return super().drop_duplicates(keep=keep, inplace=inplace)

    def duplicated(self, keep="first") -> "Series":
        """
        Indicate duplicate Series values.

        Duplicated values are indicated as ``True`` values in the resulting
        Series. Either all duplicates, all except the first or all except the
        last occurrence of duplicates can be indicated.

        Parameters
        ----------
        keep : {'first', 'last', False}, default 'first'
            Method to handle dropping duplicates:

            - 'first' : Mark duplicates as ``True`` except for the first
              occurrence.
            - 'last' : Mark duplicates as ``True`` except for the last
              occurrence.
            - ``False`` : Mark all duplicates as ``True``.

        Returns
        -------
        Series
            Series indicating whether each value has occurred in the
            preceding values.

        See Also
        --------
        Index.duplicated : Equivalent method on pandas.Index.
        DataFrame.duplicated : Equivalent method on pandas.DataFrame.
        Series.drop_duplicates : Remove duplicate values from Series.

        Examples
        --------
        By default, for each set of duplicated values, the first occurrence is
        set on False and all others on True:

        >>> animals = pd.Series(['lama', 'cow', 'lama', 'beetle', 'lama'])
        >>> animals.duplicated()
        0    False
        1    False
        2     True
        3    False
        4     True
        dtype: bool

        which is equivalent to

        >>> animals.duplicated(keep='first')
        0    False
        1    False
        2     True
        3    False
        4     True
        dtype: bool

        By using 'last', the last occurrence of each set of duplicated values
        is set on False and all others on True:

        >>> animals.duplicated(keep='last')
        0     True
        1    False
        2     True
        3    False
        4    False
        dtype: bool

        By setting keep on ``False``, all duplicates are True:

        >>> animals.duplicated(keep=False)
        0     True
        1    False
        2     True
        3    False
        4     True
        dtype: bool
        """
        return super().duplicated(keep=keep)

    def idxmin(self, axis=0, skipna=True, *args, **kwargs):
        """
        Return the row label of the minimum value.

        If multiple values equal the minimum, the first row label with that
        value is returned.

        Parameters
        ----------
        axis : int, default 0
            For compatibility with DataFrame.idxmin. Redundant for application
            on Series.
        skipna : bool, default True
            Exclude NA/null values. If the entire Series is NA, the result
            will be NA.
        *args, **kwargs
            Additional arguments and keywords have no effect but might be
            accepted for compatibility with NumPy.

        Returns
        -------
        Index
            Label of the minimum value.

        Raises
        ------
        ValueError
            If the Series is empty.

        See Also
        --------
        numpy.argmin : Return indices of the minimum values
            along the given axis.
        DataFrame.idxmin : Return index of first occurrence of minimum
            over requested axis.
        Series.idxmax : Return index *label* of the first occurrence
            of maximum of values.

        Notes
        -----
        This method is the Series version of ``ndarray.argmin``. This method
        returns the label of the minimum, while ``ndarray.argmin`` returns
        the position. To get the position, use ``series.values.argmin()``.

        Examples
        --------
        >>> s = pd.Series(data=[1, None, 4, 1],
        ...               index=['A', 'B', 'C', 'D'])
        >>> s
        A    1.0
        B    NaN
        C    4.0
        D    1.0
        dtype: float64

        >>> s.idxmin()
        'A'

        If `skipna` is False and there is an NA value in the data,
        the function returns ``nan``.

        >>> s.idxmin(skipna=False)
        nan
        """
        skipna = nv.validate_argmin_with_skipna(skipna, args, kwargs)
        i = nanops.nanargmin(com.values_from_object(self), skipna=skipna)
        if i == -1:
            return np.nan
        return self.index[i]

    def idxmax(self, axis=0, skipna=True, *args, **kwargs):
        """
        Return the row label of the maximum value.

        If multiple values equal the maximum, the first row label with that
        value is returned.

        Parameters
        ----------
        axis : int, default 0
            For compatibility with DataFrame.idxmax. Redundant for application
            on Series.
        skipna : bool, default True
            Exclude NA/null values. If the entire Series is NA, the result
            will be NA.
        *args, **kwargs
            Additional arguments and keywords have no effect but might be
            accepted for compatibility with NumPy.

        Returns
        -------
        Index
            Label of the maximum value.

        Raises
        ------
        ValueError
            If the Series is empty.

        See Also
        --------
        numpy.argmax : Return indices of the maximum values
            along the given axis.
        DataFrame.idxmax : Return index of first occurrence of maximum
            over requested axis.
        Series.idxmin : Return index *label* of the first occurrence
            of minimum of values.

        Notes
        -----
        This method is the Series version of ``ndarray.argmax``. This method
        returns the label of the maximum, while ``ndarray.argmax`` returns
        the position. To get the position, use ``series.values.argmax()``.

        Examples
        --------
        >>> s = pd.Series(data=[1, None, 4, 3, 4],
        ...               index=['A', 'B', 'C', 'D', 'E'])
        >>> s
        A    1.0
        B    NaN
        C    4.0
        D    3.0
        E    4.0
        dtype: float64

        >>> s.idxmax()
        'C'

        If `skipna` is False and there is an NA value in the data,
        the function returns ``nan``.

        >>> s.idxmax(skipna=False)
        nan
        """
        skipna = nv.validate_argmax_with_skipna(skipna, args, kwargs)
        i = nanops.nanargmax(com.values_from_object(self), skipna=skipna)
        if i == -1:
            return np.nan
        return self.index[i]

    def round(self, decimals=0, *args, **kwargs) -> "Series":
        """
        Round each value in a Series to the given number of decimals.

        Parameters
        ----------
        decimals : int, default 0
            Number of decimal places to round to. If decimals is negative,
            it specifies the number of positions to the left of the decimal point.

        Returns
        -------
        Series
            Rounded values of the Series.

        See Also
        --------
        numpy.around : Round values of an np.array.
        DataFrame.round : Round values of a DataFrame.

        Examples
        --------
        >>> s = pd.Series([0.1, 1.3, 2.7])
        >>> s.round()
        0    0.0
        1    1.0
        2    3.0
        dtype: float64
        """
        nv.validate_round(args, kwargs)
        result = com.values_from_object(self).round(decimals)
        result = self._constructor(result, index=self.index).__finalize__(self)

        return result

    def quantile(self, q=0.5, interpolation="linear"):
        """
        Return value at the given quantile.

        Parameters
        ----------
        q : float or array-like, default 0.5 (50% quantile)
            The quantile(s) to compute, which can lie in range: 0 <= q <= 1.
        interpolation : {'linear', 'lower', 'higher', 'midpoint', 'nearest'}
            This optional parameter specifies the interpolation method to use,
            when the desired quantile lies between two data points `i` and `j`:

                * linear: `i + (j - i) * fraction`, where `fraction` is the
                  fractional part of the index surrounded by `i` and `j`.
                * lower: `i`.
                * higher: `j`.
                * nearest: `i` or `j` whichever is nearest.
                * midpoint: (`i` + `j`) / 2.

        Returns
        -------
        float or Series
            If ``q`` is an array, a Series will be returned where the
            index is ``q`` and the values are the quantiles, otherwise
            a float will be returned.

        See Also
        --------
        core.window.Rolling.quantile
        numpy.percentile

        Examples
        --------
        >>> s = pd.Series([1, 2, 3, 4])
        >>> s.quantile(.5)
        2.5
        >>> s.quantile([.25, .5, .75])
        0.25    1.75
        0.50    2.50
        0.75    3.25
        dtype: float64
        """

        validate_percentile(q)

        # We dispatch to DataFrame so that core.internals only has to worry
        #  about 2D cases.
        df = self.to_frame()

        result = df.quantile(q=q, interpolation=interpolation, numeric_only=False)
        if result.ndim == 2:
            result = result.iloc[:, 0]

        if is_list_like(q):
            result.name = self.name
            return self._constructor(result, index=Float64Index(q), name=self.name)
        else:
            # scalar
            return result.iloc[0]

    def corr(self, other, method="pearson", min_periods=None) -> float:
        """
        Compute correlation with `other` Series, excluding missing values.

        Parameters
        ----------
        other : Series
            Series with which to compute the correlation.
        method : {'pearson', 'kendall', 'spearman'} or callable
            Method used to compute correlation:

            - pearson : Standard correlation coefficient
            - kendall : Kendall Tau correlation coefficient
            - spearman : Spearman rank correlation
            - callable: Callable with input two 1d ndarrays and returning a float.

            .. versionadded:: 0.24.0
                Note that the returned matrix from corr will have 1 along the
                diagonals and will be symmetric regardless of the callable's
                behavior.
        min_periods : int, optional
            Minimum number of observations needed to have a valid result.

        Returns
        -------
        float
            Correlation with other.

        Examples
        --------
        >>> def histogram_intersection(a, b):
        ...     v = np.minimum(a, b).sum().round(decimals=1)
        ...     return v
        >>> s1 = pd.Series([.2, .0, .6, .2])
        >>> s2 = pd.Series([.3, .6, .0, .1])
        >>> s1.corr(s2, method=histogram_intersection)
        0.3
        """
        this, other = self.align(other, join="inner", copy=False)
        if len(this) == 0:
            return np.nan

        if method in ["pearson", "spearman", "kendall"] or callable(method):
            return nanops.nancorr(
                this.values, other.values, method=method, min_periods=min_periods
            )

        raise ValueError(
            "method must be either 'pearson', "
            "'spearman', 'kendall', or a callable, "
            f"'{method}' was supplied"
        )

    def cov(self, other, min_periods=None) -> float:
        """
        Compute covariance with Series, excluding missing values.

        Parameters
        ----------
        other : Series
            Series with which to compute the covariance.
        min_periods : int, optional
            Minimum number of observations needed to have a valid result.

        Returns
        -------
        float
            Covariance between Series and other normalized by N-1
            (unbiased estimator).

        Examples
        --------
        >>> s1 = pd.Series([0.90010907, 0.13484424, 0.62036035])
        >>> s2 = pd.Series([0.12528585, 0.26962463, 0.51111198])
        >>> s1.cov(s2)
        -0.01685762652715874
        """
        this, other = self.align(other, join="inner", copy=False)
        if len(this) == 0:
            return np.nan
        return nanops.nancov(this.values, other.values, min_periods=min_periods)

    def diff(self, periods=1) -> "Series":
        """
        First discrete difference of element.

        Calculates the difference of a Series element compared with another
        element in the Series (default is element in previous row).

        Parameters
        ----------
        periods : int, default 1
            Periods to shift for calculating difference, accepts negative
            values.

        Returns
        -------
        Series
            First differences of the Series.

        See Also
        --------
        Series.pct_change: Percent change over given number of periods.
        Series.shift: Shift index by desired number of periods with an
            optional time freq.
        DataFrame.diff: First discrete difference of object.

        Notes
        -----
        For boolean dtypes, this uses :meth:`operator.xor` rather than
        :meth:`operator.sub`.

        Examples
        --------
        Difference with previous row

        >>> s = pd.Series([1, 1, 2, 3, 5, 8])
        >>> s.diff()
        0    NaN
        1    0.0
        2    1.0
        3    1.0
        4    2.0
        5    3.0
        dtype: float64

        Difference with 3rd previous row

        >>> s.diff(periods=3)
        0    NaN
        1    NaN
        2    NaN
        3    2.0
        4    4.0
        5    6.0
        dtype: float64

        Difference with following row

        >>> s.diff(periods=-1)
        0    0.0
        1   -1.0
        2   -1.0
        3   -2.0
        4   -3.0
        5    NaN
        dtype: float64
        """
        result = algorithms.diff(self.array, periods)
        return self._constructor(result, index=self.index).__finalize__(self)

    def autocorr(self, lag=1) -> float:
        """
        Compute the lag-N autocorrelation.

        This method computes the Pearson correlation between
        the Series and its shifted self.

        Parameters
        ----------
        lag : int, default 1
            Number of lags to apply before performing autocorrelation.

        Returns
        -------
        float
            The Pearson correlation between self and self.shift(lag).

        See Also
        --------
        Series.corr : Compute the correlation between two Series.
        Series.shift : Shift index by desired number of periods.
        DataFrame.corr : Compute pairwise correlation of columns.
        DataFrame.corrwith : Compute pairwise correlation between rows or
            columns of two DataFrame objects.

        Notes
        -----
        If the Pearson correlation is not well defined return 'NaN'.

        Examples
        --------
        >>> s = pd.Series([0.25, 0.5, 0.2, -0.05])
        >>> s.autocorr()  # doctest: +ELLIPSIS
        0.10355...
        >>> s.autocorr(lag=2)  # doctest: +ELLIPSIS
        -0.99999...

        If the Pearson correlation is not well defined, then 'NaN' is returned.

        >>> s = pd.Series([1, 0, 0, 0])
        >>> s.autocorr()
        nan
        """
        return self.corr(self.shift(lag))

    def dot(self, other):
        """
        Compute the dot product between the Series and the columns of other.

        This method computes the dot product between the Series and another
        one, or the Series and each columns of a DataFrame, or the Series and
        each columns of an array.

        It can also be called using `self @ other` in Python >= 3.5.

        Parameters
        ----------
        other : Series, DataFrame or array-like
            The other object to compute the dot product with its columns.

        Returns
        -------
        scalar, Series or numpy.ndarray
            Return the dot product of the Series and other if other is a
            Series, the Series of the dot product of Series and each rows of
            other if other is a DataFrame or a numpy.ndarray between the Series
            and each columns of the numpy array.

        See Also
        --------
        DataFrame.dot: Compute the matrix product with the DataFrame.
        Series.mul: Multiplication of series and other, element-wise.

        Notes
        -----
        The Series and other has to share the same index if other is a Series
        or a DataFrame.

        Examples
        --------
        >>> s = pd.Series([0, 1, 2, 3])
        >>> other = pd.Series([-1, 2, -3, 4])
        >>> s.dot(other)
        8
        >>> s @ other
        8
        >>> df = pd.DataFrame([[0, 1], [-2, 3], [4, -5], [6, 7]])
        >>> s.dot(df)
        0    24
        1    14
        dtype: int64
        >>> arr = np.array([[0, 1], [-2, 3], [4, -5], [6, 7]])
        >>> s.dot(arr)
        array([24, 14])
        """
        if isinstance(other, (Series, ABCDataFrame)):
            common = self.index.union(other.index)
            if len(common) > len(self.index) or len(common) > len(other.index):
                raise ValueError("matrices are not aligned")

            left = self.reindex(index=common, copy=False)
            right = other.reindex(index=common, copy=False)
            lvals = left.values
            rvals = right.values
        else:
            lvals = self.values
            rvals = np.asarray(other)
            if lvals.shape[0] != rvals.shape[0]:
                raise Exception(
                    f"Dot product shape mismatch, {lvals.shape} vs {rvals.shape}"
                )

        if isinstance(other, ABCDataFrame):
            return self._constructor(
                np.dot(lvals, rvals), index=other.columns
            ).__finalize__(self)
        elif isinstance(other, Series):
            return np.dot(lvals, rvals)
        elif isinstance(rvals, np.ndarray):
            return np.dot(lvals, rvals)
        else:  # pragma: no cover
            raise TypeError(f"unsupported type: {type(other)}")

    def __matmul__(self, other):
        """
        Matrix multiplication using binary `@` operator in Python>=3.5.
        """
        return self.dot(other)

    def __rmatmul__(self, other):
        """
        Matrix multiplication using binary `@` operator in Python>=3.5.
        """
        return self.dot(np.transpose(other))

    @Substitution(klass="Series")
    @Appender(base._shared_docs["searchsorted"])
    def searchsorted(self, value, side="left", sorter=None):
        return algorithms.searchsorted(self._values, value, side=side, sorter=sorter)

    # -------------------------------------------------------------------
    # Combination

    def append(self, to_append, ignore_index=False, verify_integrity=False):
        """
        Concatenate two or more Series.

        Parameters
        ----------
        to_append : Series or list/tuple of Series
            Series to append with self.
        ignore_index : bool, default False
            If True, do not use the index labels.
        verify_integrity : bool, default False
            If True, raise Exception on creating index with duplicates.

        Returns
        -------
        Series
            Concatenated Series.

        See Also
        --------
        concat : General function to concatenate DataFrame or Series objects.

        Notes
        -----
        Iteratively appending to a Series can be more computationally intensive
        than a single concatenate. A better solution is to append values to a
        list and then concatenate the list with the original Series all at
        once.

        Examples
        --------
        >>> s1 = pd.Series([1, 2, 3])
        >>> s2 = pd.Series([4, 5, 6])
        >>> s3 = pd.Series([4, 5, 6], index=[3, 4, 5])
        >>> s1.append(s2)
        0    1
        1    2
        2    3
        0    4
        1    5
        2    6
        dtype: int64

        >>> s1.append(s3)
        0    1
        1    2
        2    3
        3    4
        4    5
        5    6
        dtype: int64

        With `ignore_index` set to True:

        >>> s1.append(s2, ignore_index=True)
        0    1
        1    2
        2    3
        3    4
        4    5
        5    6
        dtype: int64

        With `verify_integrity` set to True:

        >>> s1.append(s2, verify_integrity=True)
        Traceback (most recent call last):
        ...
        ValueError: Indexes have overlapping values: [0, 1, 2]
        """
        from pandas.core.reshape.concat import concat

        if isinstance(to_append, (list, tuple)):
            to_concat = [self]
            to_concat.extend(to_append)
        else:
            to_concat = [self, to_append]
        return concat(
            to_concat, ignore_index=ignore_index, verify_integrity=verify_integrity
        )

    def _binop(self, other, func, level=None, fill_value=None):
        """
        Perform generic binary operation with optional fill value.

        Parameters
        ----------
        other : Series
        func : binary operator
        fill_value : float or object
            Value to substitute for NA/null values. If both Series are NA in a
            location, the result will be NA regardless of the passed fill value.
        level : int or level name, default None
            Broadcast across a level, matching Index values on the
            passed MultiIndex level.

        Returns
        -------
        Series
        """

        if not isinstance(other, Series):
            raise AssertionError("Other operand must be Series")

        new_index = self.index
        this = self

        if not self.index.equals(other.index):
            this, other = self.align(other, level=level, join="outer", copy=False)
            new_index = this.index

        this_vals, other_vals = ops.fill_binop(this.values, other.values, fill_value)

        with np.errstate(all="ignore"):
            result = func(this_vals, other_vals)

        name = ops.get_op_result_name(self, other)
        ret = ops._construct_result(self, result, new_index, name)
        return ret

    @Appender(
        """
Returns
-------
Series or DataFrame
    If axis is 0 or 'index' the result will be a Series.
    If axis is 1 or 'columns' the result will be a DataFrame.

See Also
--------
DataFrame.differences: Show differences.

Examples
--------
>>> s1 = pd.Series(["a", "b", "c", "d", "e"])
>>> s2 = pd.Series(["a", "a", "c", "b", "e"])

Stack the differences on columns

>>> s1.differences(s2)
  self other
1    b     a
3    d     b

Stack the differences on indices

>>> s1.differences(s2, axis=0)
1  self     b
   other    a
3  self     d
   other    b
dtype: object

Keep all the original indices

>>> s1.differences(s2, keep_indices=True)
  self other
0  NaN   NaN
1    b     a
2  NaN   NaN
3    d     b
4  NaN   NaN

Keep all original indices and data

>>> s1.differences(s2, keep_indices=True, keep_values=True)
  self other
0    a     a
1    b     a
2    c     c
3    d     b
4    e     e
"""
    )
    @Appender(generic._shared_docs["differences"] % _shared_doc_kwargs)
    def differences(
        self, other: "Series", axis=1, keep_indices=False, keep_values=False
    ) -> FrameOrSeries:
        return super().differences(
            other=other, axis=axis, keep_indices=keep_indices, keep_values=keep_values
        )

    def combine(self, other, func, fill_value=None) -> "Series":

        """
        Combine the Series with a Series or scalar according to `func`.

        Combine the Series and `other` using `func` to perform elementwise
        selection for combined Series.
        `fill_value` is assumed when value is missing at some index
        from one of the two objects being combined.

        Parameters
        ----------
        other : Series or scalar
            The value(s) to be combined with the `Series`.
        func : function
            Function that takes two scalars as inputs and returns an element.
        fill_value : scalar, optional
            The value to assume when an index is missing from
            one Series or the other. The default specifies to use the
            appropriate NaN value for the underlying dtype of the Series.

        Returns
        -------
        Series
            The result of combining the Series with the other object.

        See Also
        --------
        Series.combine_first : Combine Series values, choosing the calling
            Series' values first.

        Examples
        --------
        Consider 2 Datasets ``s1`` and ``s2`` containing
        highest clocked speeds of different birds.

        >>> s1 = pd.Series({'falcon': 330.0, 'eagle': 160.0})
        >>> s1
        falcon    330.0
        eagle     160.0
        dtype: float64
        >>> s2 = pd.Series({'falcon': 345.0, 'eagle': 200.0, 'duck': 30.0})
        >>> s2
        falcon    345.0
        eagle     200.0
        duck       30.0
        dtype: float64

        Now, to combine the two datasets and view the highest speeds
        of the birds across the two datasets

        >>> s1.combine(s2, max)
        duck        NaN
        eagle     200.0
        falcon    345.0
        dtype: float64

        In the previous example, the resulting value for duck is missing,
        because the maximum of a NaN and a float is a NaN.
        So, in the example, we set ``fill_value=0``,
        so the maximum value returned will be the value from some dataset.

        >>> s1.combine(s2, max, fill_value=0)
        duck       30.0
        eagle     200.0
        falcon    345.0
        dtype: float64
        """
        if fill_value is None:
            fill_value = na_value_for_dtype(self.dtype, compat=False)

        if isinstance(other, Series):
            # If other is a Series, result is based on union of Series,
            # so do this element by element
            new_index = self.index.union(other.index)
            new_name = ops.get_op_result_name(self, other)
            new_values = []
            for idx in new_index:
                lv = self.get(idx, fill_value)
                rv = other.get(idx, fill_value)
                with np.errstate(all="ignore"):
                    new_values.append(func(lv, rv))
        else:
            # Assume that other is a scalar, so apply the function for
            # each element in the Series
            new_index = self.index
            with np.errstate(all="ignore"):
                new_values = [func(lv, other) for lv in self._values]
            new_name = self.name

        if is_categorical_dtype(self.values):
            pass
        elif is_extension_array_dtype(self.values):
            # The function can return something of any type, so check
            # if the type is compatible with the calling EA.
            new_values = try_cast_to_ea(self._values, new_values)
        return self._constructor(new_values, index=new_index, name=new_name)

    def combine_first(self, other) -> "Series":
        """
        Combine Series values, choosing the calling Series's values first.

        Parameters
        ----------
        other : Series
            The value(s) to be combined with the `Series`.

        Returns
        -------
        Series
            The result of combining the Series with the other object.

        See Also
        --------
        Series.combine : Perform elementwise operation on two Series
            using a given function.

        Notes
        -----
        Result index will be the union of the two indexes.

        Examples
        --------
        >>> s1 = pd.Series([1, np.nan])
        >>> s2 = pd.Series([3, 4])
        >>> s1.combine_first(s2)
        0    1.0
        1    4.0
        dtype: float64
        """
        new_index = self.index.union(other.index)
        this = self.reindex(new_index, copy=False)
        other = other.reindex(new_index, copy=False)
        if this.dtype.kind == "M" and other.dtype.kind != "M":
            other = to_datetime(other)

        return this.where(notna(this), other)

    def update(self, other) -> None:
        """
        Modify Series in place using non-NA values from passed
        Series. Aligns on index.

        Parameters
        ----------
        other : Series

        Examples
        --------
        >>> s = pd.Series([1, 2, 3])
        >>> s.update(pd.Series([4, 5, 6]))
        >>> s
        0    4
        1    5
        2    6
        dtype: int64

        >>> s = pd.Series(['a', 'b', 'c'])
        >>> s.update(pd.Series(['d', 'e'], index=[0, 2]))
        >>> s
        0    d
        1    b
        2    e
        dtype: object

        >>> s = pd.Series([1, 2, 3])
        >>> s.update(pd.Series([4, 5, 6, 7, 8]))
        >>> s
        0    4
        1    5
        2    6
        dtype: int64

        If ``other`` contains NaNs the corresponding values are not updated
        in the original Series.

        >>> s = pd.Series([1, 2, 3])
        >>> s.update(pd.Series([4, np.nan, 6]))
        >>> s
        0    4
        1    2
        2    6
        dtype: int64
        """
        other = other.reindex_like(self)
        mask = notna(other)

        self._data = self._data.putmask(mask=mask, new=other, inplace=True)
        self._maybe_update_cacher()

    # ----------------------------------------------------------------------
    # Reindexing, sorting

    def sort_values(
        self,
        axis=0,
        ascending=True,
        inplace: bool = False,
        kind: str = "quicksort",
        na_position: str = "last",
        ignore_index: bool = False,
    ):
        """
        Sort by the values.

        Sort a Series in ascending or descending order by some
        criterion.

        Parameters
        ----------
        axis : {0 or 'index'}, default 0
            Axis to direct sorting. The value 'index' is accepted for
            compatibility with DataFrame.sort_values.
        ascending : bool, default True
            If True, sort values in ascending order, otherwise descending.
        inplace : bool, default False
            If True, perform operation in-place.
        kind : {'quicksort', 'mergesort' or 'heapsort'}, default 'quicksort'
            Choice of sorting algorithm. See also :func:`numpy.sort` for more
            information. 'mergesort' is the only stable  algorithm.
        na_position : {'first' or 'last'}, default 'last'
            Argument 'first' puts NaNs at the beginning, 'last' puts NaNs at
            the end.
        ignore_index : bool, default False
             If True, the resulting axis will be labeled 0, 1, …, n - 1.

             .. versionadded:: 1.0.0

        Returns
        -------
        Series
            Series ordered by values.

        See Also
        --------
        Series.sort_index : Sort by the Series indices.
        DataFrame.sort_values : Sort DataFrame by the values along either axis.
        DataFrame.sort_index : Sort DataFrame by indices.

        Examples
        --------
        >>> s = pd.Series([np.nan, 1, 3, 10, 5])
        >>> s
        0     NaN
        1     1.0
        2     3.0
        3     10.0
        4     5.0
        dtype: float64

        Sort values ascending order (default behaviour)

        >>> s.sort_values(ascending=True)
        1     1.0
        2     3.0
        4     5.0
        3    10.0
        0     NaN
        dtype: float64

        Sort values descending order

        >>> s.sort_values(ascending=False)
        3    10.0
        4     5.0
        2     3.0
        1     1.0
        0     NaN
        dtype: float64

        Sort values inplace

        >>> s.sort_values(ascending=False, inplace=True)
        >>> s
        3    10.0
        4     5.0
        2     3.0
        1     1.0
        0     NaN
        dtype: float64

        Sort values putting NAs first

        >>> s.sort_values(na_position='first')
        0     NaN
        1     1.0
        2     3.0
        4     5.0
        3    10.0
        dtype: float64

        Sort a series of strings

        >>> s = pd.Series(['z', 'b', 'd', 'a', 'c'])
        >>> s
        0    z
        1    b
        2    d
        3    a
        4    c
        dtype: object

        >>> s.sort_values()
        3    a
        1    b
        4    c
        2    d
        0    z
        dtype: object
        """
        inplace = validate_bool_kwarg(inplace, "inplace")
        # Validate the axis parameter
        self._get_axis_number(axis)

        # GH 5856/5853
        if inplace and self._is_cached:
            raise ValueError(
                "This Series is a view of some other array, to "
                "sort in-place you must create a copy"
            )

        def _try_kind_sort(arr):
            # easier to ask forgiveness than permission
            try:
                # if kind==mergesort, it can fail for object dtype
                return arr.argsort(kind=kind)
            except TypeError:
                # stable sort not available for object dtype
                # uses the argsort default quicksort
                return arr.argsort(kind="quicksort")

        arr = self._values
        sorted_index = np.empty(len(self), dtype=np.int32)

        bad = isna(arr)

        good = ~bad
        idx = ibase.default_index(len(self))

        argsorted = _try_kind_sort(arr[good])

        if is_list_like(ascending):
            if len(ascending) != 1:
                raise ValueError(
                    f"Length of ascending ({len(ascending)}) must be 1 for Series"
                )
            ascending = ascending[0]

        if not is_bool(ascending):
            raise ValueError("ascending must be boolean")

        if not ascending:
            argsorted = argsorted[::-1]

        if na_position == "last":
            n = good.sum()
            sorted_index[:n] = idx[good][argsorted]
            sorted_index[n:] = idx[bad]
        elif na_position == "first":
            n = bad.sum()
            sorted_index[n:] = idx[good][argsorted]
            sorted_index[:n] = idx[bad]
        else:
            raise ValueError(f"invalid na_position: {na_position}")

        result = self._constructor(arr[sorted_index], index=self.index[sorted_index])

        if ignore_index:
            result.index = ibase.default_index(len(sorted_index))

        if inplace:
            self._update_inplace(result)
        else:
            return result.__finalize__(self)

    def sort_index(
        self,
        axis=0,
        level=None,
        ascending=True,
        inplace=False,
        kind="quicksort",
        na_position="last",
        sort_remaining=True,
        ignore_index: bool = False,
    ):
        """
        Sort Series by index labels.

        Returns a new Series sorted by label if `inplace` argument is
        ``False``, otherwise updates the original series and returns None.

        Parameters
        ----------
        axis : int, default 0
            Axis to direct sorting. This can only be 0 for Series.
        level : int, optional
            If not None, sort on values in specified index level(s).
        ascending : bool, default true
            Sort ascending vs. descending.
        inplace : bool, default False
            If True, perform operation in-place.
        kind : {'quicksort', 'mergesort', 'heapsort'}, default 'quicksort'
            Choice of sorting algorithm. See also :func:`numpy.sort` for more
            information.  'mergesort' is the only stable algorithm. For
            DataFrames, this option is only applied when sorting on a single
            column or label.
        na_position : {'first', 'last'}, default 'last'
            If 'first' puts NaNs at the beginning, 'last' puts NaNs at the end.
            Not implemented for MultiIndex.
        sort_remaining : bool, default True
            If True and sorting by level and index is multilevel, sort by other
            levels too (in order) after sorting by specified level.
        ignore_index : bool, default False
            If True, the resulting axis will be labeled 0, 1, …, n - 1.

            .. versionadded:: 1.0.0

        Returns
        -------
        Series
            The original Series sorted by the labels.

        See Also
        --------
        DataFrame.sort_index: Sort DataFrame by the index.
        DataFrame.sort_values: Sort DataFrame by the value.
        Series.sort_values : Sort Series by the value.

        Examples
        --------
        >>> s = pd.Series(['a', 'b', 'c', 'd'], index=[3, 2, 1, 4])
        >>> s.sort_index()
        1    c
        2    b
        3    a
        4    d
        dtype: object

        Sort Descending

        >>> s.sort_index(ascending=False)
        4    d
        3    a
        2    b
        1    c
        dtype: object

        Sort Inplace

        >>> s.sort_index(inplace=True)
        >>> s
        1    c
        2    b
        3    a
        4    d
        dtype: object

        By default NaNs are put at the end, but use `na_position` to place
        them at the beginning

        >>> s = pd.Series(['a', 'b', 'c', 'd'], index=[3, 2, 1, np.nan])
        >>> s.sort_index(na_position='first')
        NaN     d
         1.0    c
         2.0    b
         3.0    a
        dtype: object

        Specify index level to sort

        >>> arrays = [np.array(['qux', 'qux', 'foo', 'foo',
        ...                     'baz', 'baz', 'bar', 'bar']),
        ...           np.array(['two', 'one', 'two', 'one',
        ...                     'two', 'one', 'two', 'one'])]
        >>> s = pd.Series([1, 2, 3, 4, 5, 6, 7, 8], index=arrays)
        >>> s.sort_index(level=1)
        bar  one    8
        baz  one    6
        foo  one    4
        qux  one    2
        bar  two    7
        baz  two    5
        foo  two    3
        qux  two    1
        dtype: int64

        Does not sort by remaining levels when sorting by levels

        >>> s.sort_index(level=1, sort_remaining=False)
        qux  one    2
        foo  one    4
        baz  one    6
        bar  one    8
        qux  two    1
        foo  two    3
        baz  two    5
        bar  two    7
        dtype: int64
        """
        # TODO: this can be combined with DataFrame.sort_index impl as
        # almost identical
        inplace = validate_bool_kwarg(inplace, "inplace")
        # Validate the axis parameter
        self._get_axis_number(axis)
        index = self.index

        if level is not None:
            new_index, indexer = index.sortlevel(
                level, ascending=ascending, sort_remaining=sort_remaining
            )
        elif isinstance(index, MultiIndex):
            from pandas.core.sorting import lexsort_indexer

            labels = index._sort_levels_monotonic()
            indexer = lexsort_indexer(
                labels._get_codes_for_sorting(),
                orders=ascending,
                na_position=na_position,
            )
        else:
            from pandas.core.sorting import nargsort

            # Check monotonic-ness before sort an index
            # GH11080
            if (ascending and index.is_monotonic_increasing) or (
                not ascending and index.is_monotonic_decreasing
            ):
                if inplace:
                    return
                else:
                    return self.copy()

            indexer = nargsort(
                index, kind=kind, ascending=ascending, na_position=na_position
            )

        indexer = ensure_platform_int(indexer)
        new_index = index.take(indexer)
        new_index = new_index._sort_levels_monotonic()

        new_values = self._values.take(indexer)
        result = self._constructor(new_values, index=new_index)

        if ignore_index:
            result.index = ibase.default_index(len(result))

        if inplace:
            self._update_inplace(result)
        else:
            return result.__finalize__(self)

    def argsort(self, axis=0, kind="quicksort", order=None) -> "Series":
        """
        Override ndarray.argsort. Argsorts the value, omitting NA/null values,
        and places the result in the same locations as the non-NA values.

        Parameters
        ----------
        axis : {0 or "index"}
            Has no effect but is accepted for compatibility with numpy.
        kind : {'mergesort', 'quicksort', 'heapsort'}, default 'quicksort'
            Choice of sorting algorithm. See np.sort for more
            information. 'mergesort' is the only stable algorithm.
        order : None
            Has no effect but is accepted for compatibility with numpy.

        Returns
        -------
        Series
            Positions of values within the sort order with -1 indicating
            nan values.

        See Also
        --------
        numpy.ndarray.argsort
        """
        values = self._values
        mask = isna(values)

        if mask.any():
            result = Series(-1, index=self.index, name=self.name, dtype="int64")
            notmask = ~mask
            result[notmask] = np.argsort(values[notmask], kind=kind)
            return self._constructor(result, index=self.index).__finalize__(self)
        else:
            return self._constructor(
                np.argsort(values, kind=kind), index=self.index, dtype="int64"
            ).__finalize__(self)

    def nlargest(self, n=5, keep="first") -> "Series":
        """
        Return the largest `n` elements.

        Parameters
        ----------
        n : int, default 5
            Return this many descending sorted values.
        keep : {'first', 'last', 'all'}, default 'first'
            When there are duplicate values that cannot all fit in a
            Series of `n` elements:

            - ``first`` : return the first `n` occurrences in order
                of appearance.
            - ``last`` : return the last `n` occurrences in reverse
                order of appearance.
            - ``all`` : keep all occurrences. This can result in a Series of
                size larger than `n`.

        Returns
        -------
        Series
            The `n` largest values in the Series, sorted in decreasing order.

        See Also
        --------
        Series.nsmallest: Get the `n` smallest elements.
        Series.sort_values: Sort Series by values.
        Series.head: Return the first `n` rows.

        Notes
        -----
        Faster than ``.sort_values(ascending=False).head(n)`` for small `n`
        relative to the size of the ``Series`` object.

        Examples
        --------
        >>> countries_population = {"Italy": 59000000, "France": 65000000,
        ...                         "Malta": 434000, "Maldives": 434000,
        ...                         "Brunei": 434000, "Iceland": 337000,
        ...                         "Nauru": 11300, "Tuvalu": 11300,
        ...                         "Anguilla": 11300, "Monserat": 5200}
        >>> s = pd.Series(countries_population)
        >>> s
        Italy       59000000
        France      65000000
        Malta         434000
        Maldives      434000
        Brunei        434000
        Iceland       337000
        Nauru          11300
        Tuvalu         11300
        Anguilla       11300
        Monserat        5200
        dtype: int64

        The `n` largest elements where ``n=5`` by default.

        >>> s.nlargest()
        France      65000000
        Italy       59000000
        Malta         434000
        Maldives      434000
        Brunei        434000
        dtype: int64

        The `n` largest elements where ``n=3``. Default `keep` value is 'first'
        so Malta will be kept.

        >>> s.nlargest(3)
        France    65000000
        Italy     59000000
        Malta       434000
        dtype: int64

        The `n` largest elements where ``n=3`` and keeping the last duplicates.
        Brunei will be kept since it is the last with value 434000 based on
        the index order.

        >>> s.nlargest(3, keep='last')
        France      65000000
        Italy       59000000
        Brunei        434000
        dtype: int64

        The `n` largest elements where ``n=3`` with all duplicates kept. Note
        that the returned Series has five elements due to the three duplicates.

        >>> s.nlargest(3, keep='all')
        France      65000000
        Italy       59000000
        Malta         434000
        Maldives      434000
        Brunei        434000
        dtype: int64
        """
        return algorithms.SelectNSeries(self, n=n, keep=keep).nlargest()

    def nsmallest(self, n=5, keep="first") -> "Series":
        """
        Return the smallest `n` elements.

        Parameters
        ----------
        n : int, default 5
            Return this many ascending sorted values.
        keep : {'first', 'last', 'all'}, default 'first'
            When there are duplicate values that cannot all fit in a
            Series of `n` elements:

            - ``first`` : return the first `n` occurrences in order
                of appearance.
            - ``last`` : return the last `n` occurrences in reverse
                order of appearance.
            - ``all`` : keep all occurrences. This can result in a Series of
                size larger than `n`.

        Returns
        -------
        Series
            The `n` smallest values in the Series, sorted in increasing order.

        See Also
        --------
        Series.nlargest: Get the `n` largest elements.
        Series.sort_values: Sort Series by values.
        Series.head: Return the first `n` rows.

        Notes
        -----
        Faster than ``.sort_values().head(n)`` for small `n` relative to
        the size of the ``Series`` object.

        Examples
        --------
        >>> countries_population = {"Italy": 59000000, "France": 65000000,
        ...                         "Brunei": 434000, "Malta": 434000,
        ...                         "Maldives": 434000, "Iceland": 337000,
        ...                         "Nauru": 11300, "Tuvalu": 11300,
        ...                         "Anguilla": 11300, "Monserat": 5200}
        >>> s = pd.Series(countries_population)
        >>> s
        Italy       59000000
        France      65000000
        Brunei        434000
        Malta         434000
        Maldives      434000
        Iceland       337000
        Nauru          11300
        Tuvalu         11300
        Anguilla       11300
        Monserat        5200
        dtype: int64

        The `n` smallest elements where ``n=5`` by default.

        >>> s.nsmallest()
        Monserat      5200
        Nauru        11300
        Tuvalu       11300
        Anguilla     11300
        Iceland     337000
        dtype: int64

        The `n` smallest elements where ``n=3``. Default `keep` value is
        'first' so Nauru and Tuvalu will be kept.

        >>> s.nsmallest(3)
        Monserat     5200
        Nauru       11300
        Tuvalu      11300
        dtype: int64

        The `n` smallest elements where ``n=3`` and keeping the last
        duplicates. Anguilla and Tuvalu will be kept since they are the last
        with value 11300 based on the index order.

        >>> s.nsmallest(3, keep='last')
        Monserat     5200
        Anguilla    11300
        Tuvalu      11300
        dtype: int64

        The `n` smallest elements where ``n=3`` with all duplicates kept. Note
        that the returned Series has four elements due to the three duplicates.

        >>> s.nsmallest(3, keep='all')
        Monserat     5200
        Nauru       11300
        Tuvalu      11300
        Anguilla    11300
        dtype: int64
        """
        return algorithms.SelectNSeries(self, n=n, keep=keep).nsmallest()

    def swaplevel(self, i=-2, j=-1, copy=True) -> "Series":
        """
        Swap levels i and j in a :class:`MultiIndex`.

        Default is to swap the two innermost levels of the index.

        Parameters
        ----------
        i, j : int, str
            Level of the indices to be swapped. Can pass level name as string.
        copy : bool, default True
            Whether to copy underlying data.

        Returns
        -------
        Series
            Series with levels swapped in MultiIndex.
        """
        assert isinstance(self.index, ABCMultiIndex)
        new_index = self.index.swaplevel(i, j)
        return self._constructor(self._values, index=new_index, copy=copy).__finalize__(
            self
        )

    def reorder_levels(self, order) -> "Series":
        """
        Rearrange index levels using input order.

        May not drop or duplicate levels.

        Parameters
        ----------
        order : list of int representing new level order
            Reference level by number or key.

        Returns
        -------
        type of caller (new object)
        """
        if not isinstance(self.index, MultiIndex):  # pragma: no cover
            raise Exception("Can only reorder levels on a hierarchical axis.")

        result = self.copy()
        assert isinstance(result.index, ABCMultiIndex)
        result.index = result.index.reorder_levels(order)
        return result

    def explode(self) -> "Series":
        """
        Transform each element of a list-like to a row, replicating the
        index values.

        .. versionadded:: 0.25.0

        Returns
        -------
        Series
            Exploded lists to rows; index will be duplicated for these rows.

        See Also
        --------
        Series.str.split : Split string values on specified separator.
        Series.unstack : Unstack, a.k.a. pivot, Series with MultiIndex
            to produce DataFrame.
        DataFrame.melt : Unpivot a DataFrame from wide format to long format.
        DataFrame.explode : Explode a DataFrame from list-like
            columns to long format.

        Notes
        -----
        This routine will explode list-likes including lists, tuples,
        Series, and np.ndarray. The result dtype of the subset rows will
        be object. Scalars will be returned unchanged. Empty list-likes will
        result in a np.nan for that row.

        Examples
        --------
        >>> s = pd.Series([[1, 2, 3], 'foo', [], [3, 4]])
        >>> s
        0    [1, 2, 3]
        1          foo
        2           []
        3       [3, 4]
        dtype: object

        >>> s.explode()
        0      1
        0      2
        0      3
        1    foo
        2    NaN
        3      3
        3      4
        dtype: object
        """
        if not len(self) or not is_object_dtype(self):
            return self.copy()

        values, counts = reshape.explode(np.asarray(self.array))

        result = Series(values, index=self.index.repeat(counts), name=self.name)
        return result

    def unstack(self, level=-1, fill_value=None):
        """
        Unstack, also known as pivot, Series with MultiIndex to produce DataFrame.
        The level involved will automatically get sorted.

        Parameters
        ----------
        level : int, str, or list of these, default last level
            Level(s) to unstack, can pass level name.
        fill_value : scalar value, default None
            Value to use when replacing NaN values.

        Returns
        -------
        DataFrame
            Unstacked Series.

        Examples
        --------
        >>> s = pd.Series([1, 2, 3, 4],
        ...               index=pd.MultiIndex.from_product([['one', 'two'],
        ...                                                 ['a', 'b']]))
        >>> s
        one  a    1
             b    2
        two  a    3
             b    4
        dtype: int64

        >>> s.unstack(level=-1)
             a  b
        one  1  2
        two  3  4

        >>> s.unstack(level=0)
           one  two
        a    1    3
        b    2    4
        """
        from pandas.core.reshape.reshape import unstack

        return unstack(self, level, fill_value)

    # ----------------------------------------------------------------------
    # function application

    def map(self, arg, na_action=None) -> "Series":
        """
        Map values of Series according to input correspondence.

        Used for substituting each value in a Series with another value,
        that may be derived from a function, a ``dict`` or
        a :class:`Series`.

        Parameters
        ----------
        arg : function, collections.abc.Mapping subclass or Series
            Mapping correspondence.
        na_action : {None, 'ignore'}, default None
            If 'ignore', propagate NaN values, without passing them to the
            mapping correspondence.

        Returns
        -------
        Series
            Same index as caller.

        See Also
        --------
        Series.apply : For applying more complex functions on a Series.
        DataFrame.apply : Apply a function row-/column-wise.
        DataFrame.applymap : Apply a function elementwise on a whole DataFrame.

        Notes
        -----
        When ``arg`` is a dictionary, values in Series that are not in the
        dictionary (as keys) are converted to ``NaN``. However, if the
        dictionary is a ``dict`` subclass that defines ``__missing__`` (i.e.
        provides a method for default values), then this default is used
        rather than ``NaN``.

        Examples
        --------
        >>> s = pd.Series(['cat', 'dog', np.nan, 'rabbit'])
        >>> s
        0      cat
        1      dog
        2      NaN
        3   rabbit
        dtype: object

        ``map`` accepts a ``dict`` or a ``Series``. Values that are not found
        in the ``dict`` are converted to ``NaN``, unless the dict has a default
        value (e.g. ``defaultdict``):

        >>> s.map({'cat': 'kitten', 'dog': 'puppy'})
        0   kitten
        1    puppy
        2      NaN
        3      NaN
        dtype: object

        It also accepts a function:

        >>> s.map('I am a {}'.format)
        0       I am a cat
        1       I am a dog
        2       I am a nan
        3    I am a rabbit
        dtype: object

        To avoid applying the function to missing values (and keep them as
        ``NaN``) ``na_action='ignore'`` can be used:

        >>> s.map('I am a {}'.format, na_action='ignore')
        0     I am a cat
        1     I am a dog
        2            NaN
        3  I am a rabbit
        dtype: object
        """
        new_values = super()._map_values(arg, na_action=na_action)
        return self._constructor(new_values, index=self.index).__finalize__(self)

    def _gotitem(self, key, ndim, subset=None) -> "Series":
        """
        Sub-classes to define. Return a sliced object.

        Parameters
        ----------
        key : string / list of selections
        ndim : 1,2
            Requested ndim of result.
        subset : object, default None
            Subset to act on.
        """
        return self

    _agg_see_also_doc = dedent(
        """
    See Also
    --------
    Series.apply : Invoke function on a Series.
    Series.transform : Transform function producing a Series with like indexes.
    """
    )

    _agg_examples_doc = dedent(
        """
    Examples
    --------
    >>> s = pd.Series([1, 2, 3, 4])
    >>> s
    0    1
    1    2
    2    3
    3    4
    dtype: int64

    >>> s.agg('min')
    1

    >>> s.agg(['min', 'max'])
    min   1
    max   4
    dtype: int64
    """
    )

    @Substitution(
        see_also=_agg_see_also_doc,
        examples=_agg_examples_doc,
        versionadded="\n.. versionadded:: 0.20.0\n",
        **_shared_doc_kwargs,
    )
    @Appender(generic._shared_docs["aggregate"])
    def aggregate(self, func, axis=0, *args, **kwargs):
        # Validate the axis parameter
        self._get_axis_number(axis)
        result, how = self._aggregate(func, *args, **kwargs)
        if result is None:

            # we can be called from an inner function which
            # passes this meta-data
            kwargs.pop("_axis", None)
            kwargs.pop("_level", None)

            # try a regular apply, this evaluates lambdas
            # row-by-row; however if the lambda is expected a Series
            # expression, e.g.: lambda x: x-x.quantile(0.25)
            # this will fail, so we can try a vectorized evaluation

            # we cannot FIRST try the vectorized evaluation, because
            # then .agg and .apply would have different semantics if the
            # operation is actually defined on the Series, e.g. str
            try:
                result = self.apply(func, *args, **kwargs)
            except (ValueError, AttributeError, TypeError):
                result = func(self, *args, **kwargs)

        return result

    agg = aggregate

    @Appender(generic._shared_docs["transform"] % _shared_doc_kwargs)
    def transform(self, func, axis=0, *args, **kwargs):
        # Validate the axis parameter
        self._get_axis_number(axis)
        return super().transform(func, *args, **kwargs)

    def apply(self, func, convert_dtype=True, args=(), **kwds):
        """
        Invoke function on values of Series.

        Can be ufunc (a NumPy function that applies to the entire Series)
        or a Python function that only works on single values.

        Parameters
        ----------
        func : function
            Python function or NumPy ufunc to apply.
        convert_dtype : bool, default True
            Try to find better dtype for elementwise function results. If
            False, leave as dtype=object.
        args : tuple
            Positional arguments passed to func after the series value.
        **kwds
            Additional keyword arguments passed to func.

        Returns
        -------
        Series or DataFrame
            If func returns a Series object the result will be a DataFrame.

        See Also
        --------
        Series.map: For element-wise operations.
        Series.agg: Only perform aggregating type operations.
        Series.transform: Only perform transforming type operations.

        Examples
        --------
        Create a series with typical summer temperatures for each city.

        >>> s = pd.Series([20, 21, 12],
        ...               index=['London', 'New York', 'Helsinki'])
        >>> s
        London      20
        New York    21
        Helsinki    12
        dtype: int64

        Square the values by defining a function and passing it as an
        argument to ``apply()``.

        >>> def square(x):
        ...     return x ** 2
        >>> s.apply(square)
        London      400
        New York    441
        Helsinki    144
        dtype: int64

        Square the values by passing an anonymous function as an
        argument to ``apply()``.

        >>> s.apply(lambda x: x ** 2)
        London      400
        New York    441
        Helsinki    144
        dtype: int64

        Define a custom function that needs additional positional
        arguments and pass these additional arguments using the
        ``args`` keyword.

        >>> def subtract_custom_value(x, custom_value):
        ...     return x - custom_value

        >>> s.apply(subtract_custom_value, args=(5,))
        London      15
        New York    16
        Helsinki     7
        dtype: int64

        Define a custom function that takes keyword arguments
        and pass these arguments to ``apply``.

        >>> def add_custom_values(x, **kwargs):
        ...     for month in kwargs:
        ...         x += kwargs[month]
        ...     return x

        >>> s.apply(add_custom_values, june=30, july=20, august=25)
        London      95
        New York    96
        Helsinki    87
        dtype: int64

        Use a function from the Numpy library.

        >>> s.apply(np.log)
        London      2.995732
        New York    3.044522
        Helsinki    2.484907
        dtype: float64
        """
        if len(self) == 0:
            return self._constructor(dtype=self.dtype, index=self.index).__finalize__(
                self
            )

        # dispatch to agg
        if isinstance(func, (list, dict)):
            return self.aggregate(func, *args, **kwds)

        # if we are a string, try to dispatch
        if isinstance(func, str):
            return self._try_aggregate_string_function(func, *args, **kwds)

        # handle ufuncs and lambdas
        if kwds or args and not isinstance(func, np.ufunc):

            def f(x):
                return func(x, *args, **kwds)

        else:
            f = func

        with np.errstate(all="ignore"):
            if isinstance(f, np.ufunc):
                return f(self)

            # row-wise access
            if is_extension_array_dtype(self.dtype) and hasattr(self._values, "map"):
                # GH#23179 some EAs do not have `map`
                mapped = self._values.map(f)
            else:
                values = self.astype(object).values
                mapped = lib.map_infer(values, f, convert=convert_dtype)

        if len(mapped) and isinstance(mapped[0], Series):
            # GH 25959 use pd.array instead of tolist
            # so extension arrays can be used
            return self._constructor_expanddim(pd.array(mapped), index=self.index)
        else:
            return self._constructor(mapped, index=self.index).__finalize__(self)

    def _reduce(
        self, op, name, axis=0, skipna=True, numeric_only=None, filter_type=None, **kwds
    ):
        """
        Perform a reduction operation.

        If we have an ndarray as a value, then simply perform the operation,
        otherwise delegate to the object.
        """
        delegate = self._values

        if axis is not None:
            self._get_axis_number(axis)

        if isinstance(delegate, Categorical):
            return delegate._reduce(name, skipna=skipna, **kwds)
        elif isinstance(delegate, ExtensionArray):
            # dispatch to ExtensionArray interface
            return delegate._reduce(name, skipna=skipna, **kwds)
        elif is_datetime64_dtype(delegate):
            # use DatetimeIndex implementation to handle skipna correctly
            delegate = DatetimeIndex(delegate)
        elif is_timedelta64_dtype(delegate) and hasattr(TimedeltaIndex, name):
            # use TimedeltaIndex to handle skipna correctly
            # TODO: remove hasattr check after TimedeltaIndex has `std` method
            delegate = TimedeltaIndex(delegate)

        # dispatch to numpy arrays
        elif isinstance(delegate, np.ndarray):
            if numeric_only:
                raise NotImplementedError(
                    f"Series.{name} does not implement numeric_only."
                )
            with np.errstate(all="ignore"):
                return op(delegate, skipna=skipna, **kwds)

        # TODO(EA) dispatch to Index
        # remove once all internals extension types are
        # moved to ExtensionArrays
        return delegate._reduce(
            op=op,
            name=name,
            axis=axis,
            skipna=skipna,
            numeric_only=numeric_only,
            filter_type=filter_type,
            **kwds,
        )

    def _reindex_indexer(self, new_index, indexer, copy):
        if indexer is None:
            if copy:
                return self.copy()
            return self

        new_values = algorithms.take_1d(
            self._values, indexer, allow_fill=True, fill_value=None
        )
        return self._constructor(new_values, index=new_index)

    def _needs_reindex_multi(self, axes, method, level):
        """
        Check if we do need a multi reindex; this is for compat with
        higher dims.
        """
        return False

    @Appender(generic._shared_docs["align"] % _shared_doc_kwargs)
    def align(
        self,
        other,
        join="outer",
        axis=None,
        level=None,
        copy=True,
        fill_value=None,
        method=None,
        limit=None,
        fill_axis=0,
        broadcast_axis=None,
    ):
        return super().align(
            other,
            join=join,
            axis=axis,
            level=level,
            copy=copy,
            fill_value=fill_value,
            method=method,
            limit=limit,
            fill_axis=fill_axis,
            broadcast_axis=broadcast_axis,
        )

    def rename(
        self,
        index=None,
        *,
        axis=None,
        copy=True,
        inplace=False,
        level=None,
        errors="ignore",
    ):
        """
        Alter Series index labels or name.

        Function / dict values must be unique (1-to-1). Labels not contained in
        a dict / Series will be left as-is. Extra labels listed don't throw an
        error.

        Alternatively, change ``Series.name`` with a scalar value.

        See the :ref:`user guide <basics.rename>` for more.

        Parameters
        ----------
        axis : {0 or "index"}
            Unused. Accepted for compatability with DataFrame method only.
        index : scalar, hashable sequence, dict-like or function, optional
            Functions or dict-like are transformations to apply to
            the index.
            Scalar or hashable sequence-like will alter the ``Series.name``
            attribute.

        **kwargs
            Additional keyword arguments passed to the function. Only the
            "inplace" keyword is used.

        Returns
        -------
        Series
            Series with index labels or name altered.

        See Also
        --------
        DataFrame.rename : Corresponding DataFrame method.
        Series.rename_axis : Set the name of the axis.

        Examples
        --------
        >>> s = pd.Series([1, 2, 3])
        >>> s
        0    1
        1    2
        2    3
        dtype: int64
        >>> s.rename("my_name")  # scalar, changes Series.name
        0    1
        1    2
        2    3
        Name: my_name, dtype: int64
        >>> s.rename(lambda x: x ** 2)  # function, changes labels
        0    1
        1    2
        4    3
        dtype: int64
        >>> s.rename({1: 3, 2: 5})  # mapping, changes labels
        0    1
        3    2
        5    3
        dtype: int64
        """
        if callable(index) or is_dict_like(index):
            return super().rename(
                index, copy=copy, inplace=inplace, level=level, errors=errors
            )
        else:
            return self._set_name(index, inplace=inplace)

    @Appender(
        """
        >>> s = pd.Series([1, 2, 3])
        >>> s
        0    1
        1    2
        2    3
        dtype: int64

        >>> s.set_axis(['a', 'b', 'c'], axis=0)
        a    1
        b    2
        c    3
        dtype: int64
    """
    )
    @Substitution(
        **_shared_doc_kwargs,
        extended_summary_sub="",
        axis_description_sub="",
        see_also_sub="",
    )
    @Appender(generic.NDFrame.set_axis.__doc__)
    def set_axis(self, labels, axis=0, inplace=False):
        return super().set_axis(labels, axis=axis, inplace=inplace)

    @Substitution(**_shared_doc_kwargs)
    @Appender(generic.NDFrame.reindex.__doc__)
    def reindex(self, index=None, **kwargs):
        return super().reindex(index=index, **kwargs)

    def drop(
        self,
        labels=None,
        axis=0,
        index=None,
        columns=None,
        level=None,
        inplace=False,
        errors="raise",
    ) -> "Series":
        """
        Return Series with specified index labels removed.

        Remove elements of a Series based on specifying the index labels.
        When using a multi-index, labels on different levels can be removed
        by specifying the level.

        Parameters
        ----------
        labels : single label or list-like
            Index labels to drop.
        axis : 0, default 0
            Redundant for application on Series.
        index : single label or list-like
            Redundant for application on Series, but 'index' can be used instead
            of 'labels'.

            .. versionadded:: 0.21.0
        columns : single label or list-like
            No change is made to the Series; use 'index' or 'labels' instead.

            .. versionadded:: 0.21.0
        level : int or level name, optional
            For MultiIndex, level for which the labels will be removed.
        inplace : bool, default False
            If True, do operation inplace and return None.
        errors : {'ignore', 'raise'}, default 'raise'
            If 'ignore', suppress error and only existing labels are dropped.

        Returns
        -------
        Series
            Series with specified index labels removed.

        Raises
        ------
        KeyError
            If none of the labels are found in the index.

        See Also
        --------
        Series.reindex : Return only specified index labels of Series.
        Series.dropna : Return series without null values.
        Series.drop_duplicates : Return Series with duplicate values removed.
        DataFrame.drop : Drop specified labels from rows or columns.

        Examples
        --------
        >>> s = pd.Series(data=np.arange(3), index=['A', 'B', 'C'])
        >>> s
        A  0
        B  1
        C  2
        dtype: int64

        Drop labels B en C

        >>> s.drop(labels=['B', 'C'])
        A  0
        dtype: int64

        Drop 2nd level label in MultiIndex Series

        >>> midx = pd.MultiIndex(levels=[['lama', 'cow', 'falcon'],
        ...                              ['speed', 'weight', 'length']],
        ...                      codes=[[0, 0, 0, 1, 1, 1, 2, 2, 2],
        ...                             [0, 1, 2, 0, 1, 2, 0, 1, 2]])
        >>> s = pd.Series([45, 200, 1.2, 30, 250, 1.5, 320, 1, 0.3],
        ...               index=midx)
        >>> s
        lama    speed      45.0
                weight    200.0
                length      1.2
        cow     speed      30.0
                weight    250.0
                length      1.5
        falcon  speed     320.0
                weight      1.0
                length      0.3
        dtype: float64

        >>> s.drop(labels='weight', level=1)
        lama    speed      45.0
                length      1.2
        cow     speed      30.0
                length      1.5
        falcon  speed     320.0
                length      0.3
        dtype: float64
        """
        return super().drop(
            labels=labels,
            axis=axis,
            index=index,
            columns=columns,
            level=level,
            inplace=inplace,
            errors=errors,
        )

    @Substitution(**_shared_doc_kwargs)
    @Appender(generic.NDFrame.fillna.__doc__)
    def fillna(
        self,
        value=None,
        method=None,
        axis=None,
        inplace=False,
        limit=None,
        downcast=None,
    ) -> Optional["Series"]:
        return super().fillna(
            value=value,
            method=method,
            axis=axis,
            inplace=inplace,
            limit=limit,
            downcast=downcast,
        )

    @Appender(generic._shared_docs["replace"] % _shared_doc_kwargs)
    def replace(
        self,
        to_replace=None,
        value=None,
        inplace=False,
        limit=None,
        regex=False,
        method="pad",
    ):
        return super().replace(
            to_replace=to_replace,
            value=value,
            inplace=inplace,
            limit=limit,
            regex=regex,
            method=method,
        )

    @Appender(generic._shared_docs["shift"] % _shared_doc_kwargs)
    def shift(self, periods=1, freq=None, axis=0, fill_value=None) -> "Series":
        return super().shift(
            periods=periods, freq=freq, axis=axis, fill_value=fill_value
        )

    def memory_usage(self, index=True, deep=False):
        """
        Return the memory usage of the Series.

        The memory usage can optionally include the contribution of
        the index and of elements of `object` dtype.

        Parameters
        ----------
        index : bool, default True
            Specifies whether to include the memory usage of the Series index.
        deep : bool, default False
            If True, introspect the data deeply by interrogating
            `object` dtypes for system-level memory consumption, and include
            it in the returned value.

        Returns
        -------
        int
            Bytes of memory consumed.

        See Also
        --------
        numpy.ndarray.nbytes : Total bytes consumed by the elements of the
            array.
        DataFrame.memory_usage : Bytes consumed by a DataFrame.

        Examples
        --------
        >>> s = pd.Series(range(3))
        >>> s.memory_usage()
        152

        Not including the index gives the size of the rest of the data, which
        is necessarily smaller:

        >>> s.memory_usage(index=False)
        24

        The memory footprint of `object` values is ignored by default:

        >>> s = pd.Series(["a", "b"])
        >>> s.values
        array(['a', 'b'], dtype=object)
        >>> s.memory_usage()
        144
        >>> s.memory_usage(deep=True)
        260
        """
        v = super().memory_usage(deep=deep)
        if index:
            v += self.index.memory_usage(deep=deep)
        return v

    def isin(self, values) -> "Series":
        """
        Check whether `values` are contained in Series.

        Return a boolean Series showing whether each element in the Series
        matches an element in the passed sequence of `values` exactly.

        Parameters
        ----------
        values : set or list-like
            The sequence of values to test. Passing in a single string will
            raise a ``TypeError``. Instead, turn a single string into a
            list of one element.

        Returns
        -------
        Series
            Series of booleans indicating if each element is in values.

        Raises
        ------
        TypeError
          * If `values` is a string

        See Also
        --------
        DataFrame.isin : Equivalent method on DataFrame.

        Examples
        --------
        >>> s = pd.Series(['lama', 'cow', 'lama', 'beetle', 'lama',
        ...                'hippo'], name='animal')
        >>> s.isin(['cow', 'lama'])
        0     True
        1     True
        2     True
        3    False
        4     True
        5    False
        Name: animal, dtype: bool

        Passing a single string as ``s.isin('lama')`` will raise an error. Use
        a list of one element instead:

        >>> s.isin(['lama'])
        0     True
        1    False
        2     True
        3    False
        4     True
        5    False
        Name: animal, dtype: bool
        """
        result = algorithms.isin(self, values)
        return self._constructor(result, index=self.index).__finalize__(self)

    def between(self, left, right, inclusive=True) -> "Series":
        """
        Return boolean Series equivalent to left <= series <= right.

        This function returns a boolean vector containing `True` wherever the
        corresponding Series element is between the boundary values `left` and
        `right`. NA values are treated as `False`.

        Parameters
        ----------
        left : scalar or list-like
            Left boundary.
        right : scalar or list-like
            Right boundary.
        inclusive : bool, default True
            Include boundaries.

        Returns
        -------
        Series
            Series representing whether each element is between left and
            right (inclusive).

        See Also
        --------
        Series.gt : Greater than of series and other.
        Series.lt : Less than of series and other.

        Notes
        -----
        This function is equivalent to ``(left <= ser) & (ser <= right)``

        Examples
        --------
        >>> s = pd.Series([2, 0, 4, 8, np.nan])

        Boundary values are included by default:

        >>> s.between(1, 4)
        0     True
        1    False
        2     True
        3    False
        4    False
        dtype: bool

        With `inclusive` set to ``False`` boundary values are excluded:

        >>> s.between(1, 4, inclusive=False)
        0     True
        1    False
        2    False
        3    False
        4    False
        dtype: bool

        `left` and `right` can be any scalar value:

        >>> s = pd.Series(['Alice', 'Bob', 'Carol', 'Eve'])
        >>> s.between('Anna', 'Daniel')
        0    False
        1     True
        2     True
        3    False
        dtype: bool
        """
        if inclusive:
            lmask = self >= left
            rmask = self <= right
        else:
            lmask = self > left
            rmask = self < right

        return lmask & rmask

    # ----------------------------------------------------------------------
    # Convert to types that support pd.NA

    def _convert_dtypes(
        self: ABCSeries,
        infer_objects: bool = True,
        convert_string: bool = True,
        convert_integer: bool = True,
        convert_boolean: bool = True,
    ) -> "Series":
        input_series = self
        if infer_objects:
            input_series = input_series.infer_objects()
            if is_object_dtype(input_series):
                input_series = input_series.copy()

        if convert_string or convert_integer or convert_boolean:
            inferred_dtype = convert_dtypes(
                input_series._values, convert_string, convert_integer, convert_boolean
            )
            try:
                result = input_series.astype(inferred_dtype)
            except TypeError:
                result = input_series.copy()
        else:
            result = input_series.copy()
        return result

    @Appender(generic._shared_docs["isna"] % _shared_doc_kwargs)
    def isna(self) -> "Series":
        return super().isna()

    @Appender(generic._shared_docs["isna"] % _shared_doc_kwargs)
    def isnull(self) -> "Series":
        return super().isnull()

    @Appender(generic._shared_docs["notna"] % _shared_doc_kwargs)
    def notna(self) -> "Series":
        return super().notna()

    @Appender(generic._shared_docs["notna"] % _shared_doc_kwargs)
    def notnull(self) -> "Series":
        return super().notnull()

    def dropna(self, axis=0, inplace=False, how=None):
        """
        Return a new Series with missing values removed.

        See the :ref:`User Guide <missing_data>` for more on which values are
        considered missing, and how to work with missing data.

        Parameters
        ----------
        axis : {0 or 'index'}, default 0
            There is only one axis to drop values from.
        inplace : bool, default False
            If True, do operation inplace and return None.
        how : str, optional
            Not in use. Kept for compatibility.

        Returns
        -------
        Series
            Series with NA entries dropped from it.

        See Also
        --------
        Series.isna: Indicate missing values.
        Series.notna : Indicate existing (non-missing) values.
        Series.fillna : Replace missing values.
        DataFrame.dropna : Drop rows or columns which contain NA values.
        Index.dropna : Drop missing indices.

        Examples
        --------
        >>> ser = pd.Series([1., 2., np.nan])
        >>> ser
        0    1.0
        1    2.0
        2    NaN
        dtype: float64

        Drop NA values from a Series.

        >>> ser.dropna()
        0    1.0
        1    2.0
        dtype: float64

        Keep the Series with valid entries in the same variable.

        >>> ser.dropna(inplace=True)
        >>> ser
        0    1.0
        1    2.0
        dtype: float64

        Empty strings are not considered NA values. ``None`` is considered an
        NA value.

        >>> ser = pd.Series([np.NaN, 2, pd.NaT, '', None, 'I stay'])
        >>> ser
        0       NaN
        1         2
        2       NaT
        3
        4      None
        5    I stay
        dtype: object
        >>> ser.dropna()
        1         2
        3
        5    I stay
        dtype: object
        """
        inplace = validate_bool_kwarg(inplace, "inplace")
        # Validate the axis parameter
        self._get_axis_number(axis or 0)

        if self._can_hold_na:
            result = remove_na_arraylike(self)
            if inplace:
                self._update_inplace(result)
            else:
                return result
        else:
            if inplace:
                # do nothing
                pass
            else:
                return self.copy()

    # ----------------------------------------------------------------------
    # Time series-oriented methods

    def to_timestamp(self, freq=None, how="start", copy=True) -> "Series":
        """
        Cast to DatetimeIndex of Timestamps, at *beginning* of period.

        Parameters
        ----------
        freq : str, default frequency of PeriodIndex
            Desired frequency.
        how : {'s', 'e', 'start', 'end'}
            Convention for converting period to timestamp; start of period
            vs. end.
        copy : bool, default True
            Whether or not to return a copy.

        Returns
        -------
        Series with DatetimeIndex
        """
        new_values = self._values
        if copy:
            new_values = new_values.copy()

        assert isinstance(self.index, (ABCDatetimeIndex, ABCPeriodIndex))
        new_index = self.index.to_timestamp(freq=freq, how=how)
        return self._constructor(new_values, index=new_index).__finalize__(self)

    def to_period(self, freq=None, copy=True) -> "Series":
        """
        Convert Series from DatetimeIndex to PeriodIndex with desired
        frequency (inferred from index if not passed).

        Parameters
        ----------
        freq : str, default None
            Frequency associated with the PeriodIndex.
        copy : bool, default True
            Whether or not to return a copy.

        Returns
        -------
        Series
            Series with index converted to PeriodIndex.
        """
        new_values = self._values
        if copy:
            new_values = new_values.copy()

        assert isinstance(self.index, ABCDatetimeIndex)
        new_index = self.index.to_period(freq=freq)
        return self._constructor(new_values, index=new_index).__finalize__(self)

    # ----------------------------------------------------------------------
    # Add index
    index: "Index" = properties.AxisProperty(
        axis=0, doc="The index (axis labels) of the Series."
    )

    # ----------------------------------------------------------------------
    # Accessor Methods
    # ----------------------------------------------------------------------
    str = CachedAccessor("str", StringMethods)
    dt = CachedAccessor("dt", CombinedDatetimelikeProperties)
    cat = CachedAccessor("cat", CategoricalAccessor)
    plot = CachedAccessor("plot", pandas.plotting.PlotAccessor)
    sparse = CachedAccessor("sparse", SparseAccessor)

    # ----------------------------------------------------------------------
    # Add plotting methods to Series
    hist = pandas.plotting.hist_series


Series._setup_axes(["index"], docs={"index": "The index (axis labels) of the Series."})
Series._add_numeric_operations()
Series._add_series_or_dataframe_operations()

# Add arithmetic!
ops.add_flex_arithmetic_methods(Series)
ops.add_special_arithmetic_methods(Series)<|MERGE_RESOLUTION|>--- conflicted
+++ resolved
@@ -22,13 +22,8 @@
 
 from pandas._config import get_option
 
-<<<<<<< HEAD
-from pandas._libs import index as libindex, lib, properties, reshape, tslibs
+from pandas._libs import lib, properties, reshape, tslibs
 from pandas._typing import FrameOrSeries, Label
-=======
-from pandas._libs import lib, properties, reshape, tslibs
-from pandas._typing import Label
->>>>>>> 625441b3
 from pandas.compat.numpy import function as nv
 from pandas.util._decorators import Appender, Substitution
 from pandas.util._validators import validate_bool_kwarg, validate_percentile
