--- conflicted
+++ resolved
@@ -1063,11 +1063,7 @@
 
     def _get_values(self, indexer: slice | npt.NDArray[np.bool_]) -> Series:
         new_mgr = self._mgr.getitem_mgr(indexer)
-<<<<<<< HEAD
         return self._from_mgr(new_mgr, axes=new_mgr.axes).__finalize__(self)
-=======
-        return self._constructor(new_mgr, fastpath=True).__finalize__(self)
->>>>>>> 246a9dd8
 
     def _get_value(self, label, takeable: bool = False):
         """
