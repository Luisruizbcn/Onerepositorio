--- conflicted
+++ resolved
@@ -140,7 +140,10 @@
 from pandas.core.tools.datetimes import to_datetime
 
 import pandas.io.formats.format as fmt
-from pandas.io.formats.info import BaseInfo, SeriesInfo
+from pandas.io.formats.info import (
+    BaseInfo,
+    SeriesInfo,
+)
 import pandas.plotting
 
 if TYPE_CHECKING:
@@ -4886,14 +4889,13 @@
             method=method,
         )
 
-<<<<<<< HEAD
     @Substitution(
         klass="Series",
         type_sub="",
         max_cols_sub="",
-        null_counts_sub=dedent(
+        show_counts_sub=dedent(
             """\
-            null_counts : bool, default True
+            show_counts : bool, default True
                 Whether to show the non-null counts."""
         ),
         examples_sub=dedent(
@@ -4966,23 +4968,20 @@
     @doc(BaseInfo.render)
     def info(
         self,
-        verbose: Optional[bool] = None,
-        buf: Optional[IO[str]] = None,
-        max_cols: Optional[int] = None,
-        memory_usage: Optional[Union[bool, str]] = None,
-        null_counts: bool = True,
+        verbose: bool | None = None,
+        buf: IO[str] | None = None,
+        max_cols: int | None = None,
+        memory_usage: bool | str | None = None,
+        show_counts: bool = True,
     ) -> None:
         return SeriesInfo(self, memory_usage).render(
             buf=buf,
             max_cols=max_cols,
             verbose=verbose,
-            show_counts=null_counts,
+            show_counts=show_counts,
         )
 
-    def _replace_single(self, to_replace, method, inplace, limit):
-=======
     def _replace_single(self, to_replace, method: str, inplace: bool, limit):
->>>>>>> 0eeda645
         """
         Replaces values in a Series using the fill method specified when no
         replacement value is given in the replace method
