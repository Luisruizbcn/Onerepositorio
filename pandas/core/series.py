--- conflicted
+++ resolved
@@ -1423,7 +1423,11 @@
         ),
     )
     def to_markdown(
-        self, buf: Optional[IO[str]] = None, mode: Optional[str] = None, **kwargs
+        self,
+        buf: Optional[IO[str]] = None,
+        mode: Optional[str] = None,
+        index: Optional[bool] = True,
+        **kwargs,
     ) -> Optional[str]:
         """
         Print {klass} in Markdown-friendly format.
@@ -1471,21 +1475,7 @@
         |  3 | quetzal  |
         +----+----------+
         """
-<<<<<<< HEAD
-    )
-    @Substitution(klass="Series")
-    @Appender(generic._shared_docs["to_markdown"])
-    def to_markdown(
-        self,
-        buf: Optional[IO[str]] = None,
-        mode: Optional[str] = None,
-        index: Optional[bool] = True,
-        **kwargs,
-    ) -> Optional[str]:
         return self.to_frame().to_markdown(buf, mode, index, **kwargs)
-=======
-        return self.to_frame().to_markdown(buf, mode, **kwargs)
->>>>>>> bf12604c
 
     # ----------------------------------------------------------------------
 
