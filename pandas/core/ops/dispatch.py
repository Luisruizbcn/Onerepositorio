"""
Functions for defining unary operations.
"""
from typing import Any, Callable, Union
import warnings

import numpy as np

from pandas.core.dtypes.common import (
    is_datetime64_dtype,
    is_extension_array_dtype,
    is_integer_dtype,
    is_object_dtype,
    is_scalar,
    is_timedelta64_dtype,
)
from pandas.core.dtypes.generic import ABCExtensionArray, ABCSeries

from pandas._typing import ArrayLike
from pandas.core.construction import array


def should_extension_dispatch(left: ABCSeries, right: Any) -> bool:
    """
    Identify cases where Series operation should use dispatch_to_extension_op.

    Parameters
    ----------
    left : Series
    right : object

    Returns
    -------
    bool
    """
    if (
        is_extension_array_dtype(left.dtype)
        or is_datetime64_dtype(left.dtype)
        or is_timedelta64_dtype(left.dtype)
    ):
        return True

    if not is_scalar(right) and is_extension_array_dtype(right):
        # GH#22378 disallow scalar to exclude e.g. "category", "Int64"
        return True

    return False


def should_series_dispatch(left, right, op):
    """
    Identify cases where a DataFrame operation should dispatch to its
    Series counterpart.

    Parameters
    ----------
    left : DataFrame
    right : DataFrame or Series
    op : binary operator

    Returns
    -------
    override : bool
    """
    if left._is_mixed_type or right._is_mixed_type:
        return True

    if op.__name__.strip("_") in ["and", "or", "xor", "rand", "ror", "rxor"]:
        # TODO: GH references for what this fixes
        # Note: this check must come before the check for nonempty columns.
        return True

    if right.ndim == 1:
        # operating with Series, short-circuit checks that would fail
        #  with AttributeError.
        return False

    if not len(left.columns) or not len(right.columns):
        # ensure obj.dtypes[0] exists for each obj
        return False

    ldtype = left.dtypes.iloc[0]
    rdtype = right.dtypes.iloc[0]

    if (is_timedelta64_dtype(ldtype) and is_integer_dtype(rdtype)) or (
        is_timedelta64_dtype(rdtype) and is_integer_dtype(ldtype)
    ):
        # numpy integer dtypes as timedelta64 dtypes in this scenario
        return True

    if is_datetime64_dtype(ldtype) and is_object_dtype(rdtype):
        # in particular case where right is an array of DateOffsets
        return True

    return False


def dispatch_to_extension_op(
    op, left: Union[ABCExtensionArray, np.ndarray], right: Any,
):
    """
    Assume that left or right is a Series backed by an ExtensionArray,
    apply the operator defined by op.

    Parameters
    ----------
    op : binary operator
    left : ExtensionArray or np.ndarray
    right : object

    Returns
    -------
    ExtensionArray or np.ndarray
        2-tuple of these if op is divmod or rdivmod
    """
    # NB: left and right should already be unboxed, so neither should be
    #  a Series or Index.

    if left.dtype.kind in "mM" and isinstance(left, np.ndarray):
        # We need to cast datetime64 and timedelta64 ndarrays to
        #  DatetimeArray/TimedeltaArray.  But we avoid wrapping others in
        #  PandasArray as that behaves poorly with e.g. IntegerArray.
        left = array(left)

    # The op calls will raise TypeError if the op is not defined
    # on the ExtensionArray
<<<<<<< HEAD

    with warnings.catch_warnings():
        # See https://github.com/numpy/numpy/issues/15041
        warnings.filterwarnings("ignore", ".*with automatic object dtype.*")

        try:
            res_values = op(left, right)
        except NullFrequencyError:
            # DatetimeIndex and TimedeltaIndex with freq == None raise ValueError
            # on add/sub of integers (or int-like).  We re-raise as a TypeError.
            if keep_null_freq:
                # TODO: remove keep_null_freq after Timestamp+int deprecation
                #  GH#22535 is enforced
                raise
            raise TypeError(
                "incompatible type for a datetime/timedelta "
                "operation [{name}]".format(name=op.__name__)
            )

=======
    res_values = op(left, right)
>>>>>>> 37dfcc1a
    return res_values


def maybe_dispatch_ufunc_to_dunder_op(
    self: ArrayLike, ufunc: Callable, method: str, *inputs: ArrayLike, **kwargs: Any
):
    """
    Dispatch a ufunc to the equivalent dunder method.

    Parameters
    ----------
    self : ArrayLike
        The array whose dunder method we dispatch to
    ufunc : Callable
        A NumPy ufunc
    method : {'reduce', 'accumulate', 'reduceat', 'outer', 'at', '__call__'}
    inputs : ArrayLike
        The input arrays.
    kwargs : Any
        The additional keyword arguments, e.g. ``out``.

    Returns
    -------
    result : Any
        The result of applying the ufunc
    """
    # special has the ufuncs we dispatch to the dunder op on
    special = {
        "add",
        "sub",
        "mul",
        "pow",
        "mod",
        "floordiv",
        "truediv",
        "divmod",
        "eq",
        "ne",
        "lt",
        "gt",
        "le",
        "ge",
        "remainder",
        "matmul",
        "or",
        "xor",
        "and",
    }
    aliases = {
        "subtract": "sub",
        "multiply": "mul",
        "floor_divide": "floordiv",
        "true_divide": "truediv",
        "power": "pow",
        "remainder": "mod",
        "divide": "div",
        "equal": "eq",
        "not_equal": "ne",
        "less": "lt",
        "less_equal": "le",
        "greater": "gt",
        "greater_equal": "ge",
        "bitwise_or": "or",
        "bitwise_and": "and",
        "bitwise_xor": "xor",
    }

    # For op(., Array) -> Array.__r{op}__
    flipped = {
        "lt": "__gt__",
        "le": "__ge__",
        "gt": "__lt__",
        "ge": "__le__",
        "eq": "__eq__",
        "ne": "__ne__",
    }

    op_name = ufunc.__name__
    op_name = aliases.get(op_name, op_name)

    def not_implemented(*args, **kwargs):
        return NotImplemented

    if method == "__call__" and op_name in special and kwargs.get("out") is None:
        if isinstance(inputs[0], type(self)):
            name = "__{}__".format(op_name)
            return getattr(self, name, not_implemented)(inputs[1])
        else:
            name = flipped.get(op_name, "__r{}__".format(op_name))
            return getattr(self, name, not_implemented)(inputs[0])
    else:
        return NotImplemented<|MERGE_RESOLUTION|>--- conflicted
+++ resolved
@@ -124,29 +124,7 @@
 
     # The op calls will raise TypeError if the op is not defined
     # on the ExtensionArray
-<<<<<<< HEAD
-
-    with warnings.catch_warnings():
-        # See https://github.com/numpy/numpy/issues/15041
-        warnings.filterwarnings("ignore", ".*with automatic object dtype.*")
-
-        try:
-            res_values = op(left, right)
-        except NullFrequencyError:
-            # DatetimeIndex and TimedeltaIndex with freq == None raise ValueError
-            # on add/sub of integers (or int-like).  We re-raise as a TypeError.
-            if keep_null_freq:
-                # TODO: remove keep_null_freq after Timestamp+int deprecation
-                #  GH#22535 is enforced
-                raise
-            raise TypeError(
-                "incompatible type for a datetime/timedelta "
-                "operation [{name}]".format(name=op.__name__)
-            )
-
-=======
     res_values = op(left, right)
->>>>>>> 37dfcc1a
     return res_values
 
 
