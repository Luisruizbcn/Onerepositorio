--- conflicted
+++ resolved
@@ -851,13 +851,9 @@
                 raise ValueError(
                     "Can only compare identically-labeled DataFrame objects"
                 )
-<<<<<<< HEAD
             new_data = dispatch_to_series(
-                self, other, func, str_rep=str_rep, eval_kwargs={}
+                self, other, op, str_rep=str_rep, eval_kwargs={}
             )
-=======
-            new_data = dispatch_to_series(self, other, op, str_rep)
->>>>>>> 93183bab
             return self._construct_result(new_data)
 
         elif isinstance(other, ABCSeries):
