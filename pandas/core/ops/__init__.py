"""
Arithmetic operations for PandasObjects

This is not a public API.
"""
import operator
from typing import TYPE_CHECKING, Optional, Set, Type

import numpy as np

from pandas._libs import lib
from pandas._libs.ops_dispatch import maybe_dispatch_ufunc_to_dunder_op  # noqa:F401
from pandas._typing import Level
from pandas.util._decorators import Appender

from pandas.core.dtypes.common import is_list_like
from pandas.core.dtypes.generic import ABCDataFrame, ABCIndexClass, ABCSeries
from pandas.core.dtypes.missing import isna

from pandas.core.construction import extract_array
from pandas.core.ops.array_ops import (
    arithmetic_op,
    comparison_op,
    get_array_op,
    logical_op,
)
from pandas.core.ops.array_ops import comp_method_OBJECT_ARRAY  # noqa:F401
from pandas.core.ops.common import unpack_zerodim_and_defer
from pandas.core.ops.docstrings import (
    _arith_doc_FRAME,
    _flex_comp_doc_FRAME,
    _make_flex_doc,
    _op_descriptions,
)
from pandas.core.ops.invalid import invalid_comparison  # noqa:F401
from pandas.core.ops.mask_ops import kleene_and, kleene_or, kleene_xor  # noqa: F401
from pandas.core.ops.methods import (  # noqa:F401
    add_flex_arithmetic_methods,
    add_special_arithmetic_methods,
)
from pandas.core.ops.roperator import (  # noqa:F401
    radd,
    rand_,
    rdiv,
    rdivmod,
    rfloordiv,
    rmod,
    rmul,
    ror_,
    rpow,
    rsub,
    rtruediv,
    rxor,
)

if TYPE_CHECKING:
    from pandas import DataFrame, Series  # noqa:F401

# -----------------------------------------------------------------------------
# constants
ARITHMETIC_BINOPS: Set[str] = {
    "add",
    "sub",
    "mul",
    "pow",
    "mod",
    "floordiv",
    "truediv",
    "divmod",
    "radd",
    "rsub",
    "rmul",
    "rpow",
    "rmod",
    "rfloordiv",
    "rtruediv",
    "rdivmod",
}


COMPARISON_BINOPS: Set[str] = {
    "eq",
    "ne",
    "lt",
    "gt",
    "le",
    "ge",
}

# -----------------------------------------------------------------------------
# Ops Wrapping Utilities


def get_op_result_name(left, right):
    """
    Find the appropriate name to pin to an operation result.  This result
    should always be either an Index or a Series.

    Parameters
    ----------
    left : {Series, Index}
    right : object

    Returns
    -------
    name : object
        Usually a string
    """
    # `left` is always a Series when called from within ops
    if isinstance(right, (ABCSeries, ABCIndexClass)):
        name = _maybe_match_name(left, right)
    else:
        name = left.name
    return name


def _maybe_match_name(a, b):
    """
    Try to find a name to attach to the result of an operation between
    a and b.  If only one of these has a `name` attribute, return that
    name.  Otherwise return a consensus name if they match of None if
    they have different names.

    Parameters
    ----------
    a : object
    b : object

    Returns
    -------
    name : str or None

    See Also
    --------
    pandas.core.common.consensus_name_attr
    """
    a_has = hasattr(a, "name")
    b_has = hasattr(b, "name")
    if a_has and b_has:
        if a.name == b.name:
            return a.name
        else:
            # TODO: what if they both have np.nan for their names?
            return None
    elif a_has:
        return a.name
    elif b_has:
        return b.name
    return None


# -----------------------------------------------------------------------------


def _get_frame_op_default_axis(name: str) -> Optional[str]:
    """
    Only DataFrame cares about default_axis, specifically:
    special methods have default_axis=None and flex methods
    have default_axis='columns'.

    Parameters
    ----------
    name : str

    Returns
    -------
    default_axis: str or None
    """
    if name.replace("__r", "__") in ["__and__", "__or__", "__xor__"]:
        # bool methods
        return "columns"
    elif name.startswith("__"):
        # __add__, __mul__, ...
        return None
    else:
        # add, mul, ...
        return "columns"


def _get_op_name(op, special: bool) -> str:
    """
    Find the name to attach to this method according to conventions
    for special and non-special methods.

    Parameters
    ----------
    op : binary operator
    special : bool

    Returns
    -------
    op_name : str
    """
    opname = op.__name__.strip("_")
    if special:
        opname = f"__{opname}__"
    return opname


# -----------------------------------------------------------------------------
# Masking NA values and fallbacks for operations numpy does not support


def fill_binop(left, right, fill_value):
    """
    If a non-None fill_value is given, replace null entries in left and right
    with this value, but only in positions where _one_ of left/right is null,
    not both.

    Parameters
    ----------
    left : array-like
    right : array-like
    fill_value : object

    Returns
    -------
    left : array-like
    right : array-like

    Notes
    -----
    Makes copies if fill_value is not None and NAs are present.
    """
    if fill_value is not None:
        left_mask = isna(left)
        right_mask = isna(right)

        # one but not both
        mask = left_mask ^ right_mask

        if left_mask.any():
            # Avoid making a copy if we can
            left = left.copy()
            left[left_mask & mask] = fill_value

        if right_mask.any():
            # Avoid making a copy if we can
            right = right.copy()
            right[right_mask & mask] = fill_value

    return left, right


# -----------------------------------------------------------------------------
# Dispatch logic


def dispatch_to_series(left, right, func, axis=None):
    """
    Evaluate the frame operation func(left, right) by evaluating
    column-by-column, dispatching to the Series implementation.

    Parameters
    ----------
    left : DataFrame
    right : scalar or DataFrame
    func : arithmetic or comparison operator
    axis : {None, 0, 1, "index", "columns"}

    Returns
    -------
    DataFrame
    """
    # Note: we use iloc to access columns for compat with cases
    #       with non-unique columns.
    import pandas.core.computation.expressions as expressions

    right = lib.item_from_zerodim(right)
    if lib.is_scalar(right) or np.ndim(right) == 0:

        # Get the appropriate array-op to apply to each block's values.
        array_op = get_array_op(func)
        bm = left._mgr.apply(array_op, right=right)
        return type(left)(bm)

    elif isinstance(right, ABCDataFrame):
        assert left.index.equals(right.index)
        assert left.columns.equals(right.columns)
        # TODO: The previous assertion `assert right._indexed_same(left)`
        #  fails in cases with empty columns reached via
        #  _frame_arith_method_with_reindex

        array_op = get_array_op(func)
        bm = left._mgr.operate_blockwise(right._mgr, array_op)
        return type(left)(bm)

    elif isinstance(right, ABCSeries) and axis == "columns":
        # We only get here if called via _combine_series_frame,
        # in which case we specifically want to operate row-by-row
        assert right.index.equals(left.columns)

        if right.dtype == "timedelta64[ns]":
            # ensure we treat NaT values as the correct dtype
            # Note: we do not do this unconditionally as it may be lossy or
            #  expensive for EA dtypes.
            right = np.asarray(right)

            def column_op(a, b):
                return {i: func(a.iloc[:, i], b[i]) for i in range(len(a.columns))}

        else:

            def column_op(a, b):
                return {i: func(a.iloc[:, i], b.iloc[i]) for i in range(len(a.columns))}

    elif isinstance(right, ABCSeries):
        assert right.index.equals(left.index)  # Handle other cases later

        def column_op(a, b):
            return {i: func(a.iloc[:, i], b) for i in range(len(a.columns))}

    else:
        # Remaining cases have less-obvious dispatch rules
        raise NotImplementedError(right)

    new_data = expressions.evaluate(column_op, left, right)
    return new_data


# -----------------------------------------------------------------------------
# Series


def _align_method_SERIES(left, right, align_asobject=False):
    """ align lhs and rhs Series """
    # ToDo: Different from _align_method_FRAME, list, tuple and ndarray
    # are not coerced here
    # because Series has inconsistencies described in #13637

    if isinstance(right, ABCSeries):
        # avoid repeated alignment
        if not left.index.equals(right.index):

            if align_asobject:
                # to keep original value's dtype for bool ops
                left = left.astype(object)
                right = right.astype(object)

            left, right = left.align(right, copy=False)

    return left, right


def _arith_method_SERIES(cls, op, special):
    """
    Wrapper function for Series arithmetic operations, to avoid
    code duplication.
    """
    assert special  # non-special uses _flex_method_SERIES
    op_name = _get_op_name(op, special)

    @unpack_zerodim_and_defer(op_name)
    def wrapper(left, right):

        left, right = _align_method_SERIES(left, right)
        res_name = get_op_result_name(left, right)

        lvalues = extract_array(left, extract_numpy=True)
        rvalues = extract_array(right, extract_numpy=True)
        result = arithmetic_op(lvalues, rvalues, op)

        return left._construct_result(result, name=res_name)

    wrapper.__name__ = op_name
    return wrapper


def _comp_method_SERIES(cls, op, special):
    """
    Wrapper function for Series arithmetic operations, to avoid
    code duplication.
    """
    assert special  # non-special uses _flex_method_SERIES
    op_name = _get_op_name(op, special)

    @unpack_zerodim_and_defer(op_name)
    def wrapper(self, other):

        res_name = get_op_result_name(self, other)

        if isinstance(other, ABCSeries) and not self._indexed_same(other):
            raise ValueError("Can only compare identically-labeled Series objects")

        lvalues = extract_array(self, extract_numpy=True)
        rvalues = extract_array(other, extract_numpy=True)

        res_values = comparison_op(lvalues, rvalues, op)

        return self._construct_result(res_values, name=res_name)

    wrapper.__name__ = op_name
    return wrapper


def _bool_method_SERIES(cls, op, special):
    """
    Wrapper function for Series arithmetic operations, to avoid
    code duplication.
    """
    assert special  # non-special uses _flex_method_SERIES
    op_name = _get_op_name(op, special)

    @unpack_zerodim_and_defer(op_name)
    def wrapper(self, other):
        self, other = _align_method_SERIES(self, other, align_asobject=True)
        res_name = get_op_result_name(self, other)

        lvalues = extract_array(self, extract_numpy=True)
        rvalues = extract_array(other, extract_numpy=True)

        res_values = logical_op(lvalues, rvalues, op)
        return self._construct_result(res_values, name=res_name)

    wrapper.__name__ = op_name
    return wrapper


def _flex_method_SERIES(cls, op, special):
    assert not special  # "special" also means "not flex"
    name = _get_op_name(op, special)
    doc = _make_flex_doc(name, "series")

    @Appender(doc)
    def flex_wrapper(self, other, level=None, fill_value=None, axis=0):
        # validate axis
        if axis is not None:
            self._get_axis_number(axis)

        if isinstance(other, ABCSeries):
            return self._binop(other, op, level=level, fill_value=fill_value)
        elif isinstance(other, (np.ndarray, list, tuple)):
            if len(other) != len(self):
                raise ValueError("Lengths must be equal")
            other = self._constructor(other, self.index)
            return self._binop(other, op, level=level, fill_value=fill_value)
        else:
            if fill_value is not None:
                self = self.fillna(fill_value)

            return op(self, other)

    flex_wrapper.__name__ = name
    return flex_wrapper


# -----------------------------------------------------------------------------
# DataFrame


def _combine_series_frame(left, right, func, axis: int):
    """
    Apply binary operator `func` to self, other using alignment and fill
    conventions determined by the axis argument.

    Parameters
    ----------
    left : DataFrame
    right : Series
    func : binary operator
    axis : {0, 1}

    Returns
    -------
    result : DataFrame or Dict[int, Series[]]
    """
    # We assume that self.align(other, ...) has already been called

    rvalues = right._values
    assert not isinstance(rvalues, np.ndarray)  # handled by align_series_as_frame

    if axis == 0:
        new_data = dispatch_to_series(left, right, func)
    else:
        new_data = dispatch_to_series(left, right, func, axis="columns")

    return new_data


def _align_method_FRAME(
    left, right, axis, flex: Optional[bool] = False, level: Level = None
):
    """
    Convert rhs to meet lhs dims if input is list, tuple or np.ndarray.

    Parameters
    ----------
    left : DataFrame
    right : Any
    axis: int, str, or None
    flex: bool or None, default False
        Whether this is a flex op, in which case we reindex.
        None indicates not to check for alignment.
    level : int or level name, default None

    Returns
    -------
    left : DataFrame
    right : Any
    """

    def to_series(right):
        msg = "Unable to coerce to Series, length must be {req_len}: given {given_len}"
        if axis is not None and left._get_axis_name(axis) == "index":
            if len(left.index) != len(right):
                raise ValueError(
                    msg.format(req_len=len(left.index), given_len=len(right))
                )
            right = left._constructor_sliced(right, index=left.index)
        else:
            if len(left.columns) != len(right):
                raise ValueError(
                    msg.format(req_len=len(left.columns), given_len=len(right))
                )
            right = left._constructor_sliced(right, index=left.columns)
        return right

    if isinstance(right, np.ndarray):

        if right.ndim == 1:
            right = to_series(right)

        elif right.ndim == 2:
            if right.shape == left.shape:
                right = left._constructor(right, index=left.index, columns=left.columns)

            elif right.shape[0] == left.shape[0] and right.shape[1] == 1:
                # Broadcast across columns
                right = np.broadcast_to(right, left.shape)
                right = left._constructor(right, index=left.index, columns=left.columns)

            elif right.shape[1] == left.shape[1] and right.shape[0] == 1:
                # Broadcast along rows
                right = to_series(right[0, :])

            else:
                raise ValueError(
                    "Unable to coerce to DataFrame, shape "
                    f"must be {left.shape}: given {right.shape}"
                )

        elif right.ndim > 2:
            raise ValueError(
                "Unable to coerce to Series/DataFrame, "
                f"dimension must be <= 2: {right.shape}"
            )

    elif is_list_like(right) and not isinstance(right, (ABCSeries, ABCDataFrame)):
        # GH17901
        right = to_series(right)

    if flex is not None and isinstance(right, ABCDataFrame):
        if not left._indexed_same(right):
            if flex:
                left, right = left.align(right, join="outer", level=level, copy=False)
            else:
                raise ValueError(
                    "Can only compare identically-labeled DataFrame objects"
                )
    elif isinstance(right, ABCSeries):
        # axis=1 is default for DataFrame-with-Series op
        axis = left._get_axis_number(axis) if axis is not None else 1
        left, right = left.align(
            right, join="outer", axis=axis, level=level, copy=False
        )
        right = _align_series_as_frame(left, right, axis)

    return left, right


def _should_reindex_frame_op(
    left: "DataFrame", right, op, axis, default_axis, fill_value, level
) -> bool:
    """
    Check if this is an operation between DataFrames that will need to reindex.
    """
    assert isinstance(left, ABCDataFrame)

    if op is operator.pow or op is rpow:
        # GH#32685 pow has special semantics for operating with null values
        return False

    if not isinstance(right, ABCDataFrame):
        return False

    if fill_value is None and level is None and axis is default_axis:
        # TODO: any other cases we should handle here?
        cols = left.columns.intersection(right.columns)
        if not (cols.equals(left.columns) and cols.equals(right.columns)):
            return True

    return False


def _frame_arith_method_with_reindex(
    left: "DataFrame", right: "DataFrame", op
) -> "DataFrame":
    """
    For DataFrame-with-DataFrame operations that require reindexing,
    operate only on shared columns, then reindex.

    Parameters
    ----------
    left : DataFrame
    right : DataFrame
    op : binary operator

    Returns
    -------
    DataFrame
    """
    # GH#31623, only operate on shared columns
    cols = left.columns.intersection(right.columns)

    new_left = left[cols]
    new_right = right[cols]
    result = op(new_left, new_right)

    # Do the join on the columns instead of using _align_method_FRAME
    #  to avoid constructing two potentially large/sparse DataFrames
    join_columns, _, _ = left.columns.join(
        right.columns, how="outer", level=None, return_indexers=True
    )
    return result.reindex(join_columns, axis=1)


def _align_series_as_frame(frame: "DataFrame", series: "Series", axis: int):
    """
    If the Series operand is not EA-dtype, we can broadcast to 2D and operate
    blockwise.
    """
    rvalues = series._values
    if not isinstance(rvalues, np.ndarray):
        # TODO(EA2D): no need to special-case with 2D EAs
        return series

    if axis == 0:
        rvalues = rvalues.reshape(-1, 1)
    else:
        rvalues = rvalues.reshape(1, -1)

    rvalues = np.broadcast_to(rvalues, frame.shape)
    return type(frame)(rvalues, index=frame.index, columns=frame.columns)


def _arith_method_FRAME(cls: Type["DataFrame"], op, special: bool):
    # This is the only function where `special` can be either True or False
    op_name = _get_op_name(op, special)
    default_axis = _get_frame_op_default_axis(op_name)

    na_op = get_array_op(op)

    if op_name in _op_descriptions:
        # i.e. include "add" but not "__add__"
        doc = _make_flex_doc(op_name, "dataframe")
    else:
        doc = _arith_doc_FRAME % op_name

    @Appender(doc)
    def f(self, other, axis=default_axis, level=None, fill_value=None):

        if _should_reindex_frame_op(
            self, other, op, axis, default_axis, fill_value, level
        ):
            return _frame_arith_method_with_reindex(self, other, op)

        if isinstance(other, ABCSeries) and fill_value is not None:
            # TODO: We could allow this in cases where we end up going
            #  through the DataFrame path
            raise NotImplementedError(f"fill_value {fill_value} not supported.")

        # TODO: why are we passing flex=True instead of flex=not special?
        #  15 tests fail if we pass flex=not special instead
        self, other = _align_method_FRAME(self, other, axis, flex=True, level=level)

        if isinstance(other, ABCDataFrame):
            # Another DataFrame
            new_data = self._combine_frame(other, na_op, fill_value)

        elif isinstance(other, ABCSeries):
<<<<<<< HEAD
            # For these values of `axis`, we end up dispatching to Series op,
            # so do not want the masked op.
            # TODO: the above comment is no longer accurate since we now
            #  operate blockwise if other._values is an ndarray
            pass_op = op if axis in [0, "columns", None] else na_op
            pass_op = pass_op if not is_logical else op
=======
            if fill_value is not None:
                raise NotImplementedError(f"fill_value {fill_value} not supported.")
>>>>>>> 9b4ea440

            axis = self._get_axis_number(axis) if axis is not None else 1
            new_data = _combine_series_frame(self, other, op, axis=axis)
        else:
            # in this case we always have `np.ndim(other) == 0`
            if fill_value is not None:
                self = self.fillna(fill_value)

            new_data = dispatch_to_series(self, other, op)

        return self._construct_result(new_data)

    f.__name__ = op_name

    return f


def _flex_comp_method_FRAME(cls: Type["DataFrame"], op, special: bool):
    assert not special  # "special" also means "not flex"
    op_name = _get_op_name(op, special)
    default_axis = _get_frame_op_default_axis(op_name)
    assert default_axis == "columns", default_axis  # because we are not "special"

    doc = _flex_comp_doc_FRAME.format(
        op_name=op_name, desc=_op_descriptions[op_name]["desc"]
    )

    @Appender(doc)
    def f(self, other, axis=default_axis, level=None):

        self, other = _align_method_FRAME(self, other, axis, flex=True, level=level)

        if isinstance(other, ABCDataFrame):
            # Another DataFrame
            new_data = dispatch_to_series(self, other, op)

        elif isinstance(other, ABCSeries):
            axis = self._get_axis_number(axis) if axis is not None else 1
            new_data = _combine_series_frame(self, other, op, axis=axis)
        else:
            # in this case we always have `np.ndim(other) == 0`
            new_data = dispatch_to_series(self, other, op)

        return self._construct_result(new_data)

    f.__name__ = op_name

    return f


def _comp_method_FRAME(cls: Type["DataFrame"], op, special: bool):
    assert special  # "special" also means "not flex"
    op_name = _get_op_name(op, special)

    @Appender(f"Wrapper for comparison method {op_name}")
    def f(self, other):

        self, other = _align_method_FRAME(
            self, other, axis=None, level=None, flex=False
        )

        axis = "columns"  # only relevant for Series other case
        # See GH#4537 for discussion of scalar op behavior
        new_data = dispatch_to_series(self, other, op, axis=axis)
        return self._construct_result(new_data)

    f.__name__ = op_name

    return f<|MERGE_RESOLUTION|>--- conflicted
+++ resolved
@@ -678,18 +678,6 @@
             new_data = self._combine_frame(other, na_op, fill_value)
 
         elif isinstance(other, ABCSeries):
-<<<<<<< HEAD
-            # For these values of `axis`, we end up dispatching to Series op,
-            # so do not want the masked op.
-            # TODO: the above comment is no longer accurate since we now
-            #  operate blockwise if other._values is an ndarray
-            pass_op = op if axis in [0, "columns", None] else na_op
-            pass_op = pass_op if not is_logical else op
-=======
-            if fill_value is not None:
-                raise NotImplementedError(f"fill_value {fill_value} not supported.")
->>>>>>> 9b4ea440
-
             axis = self._get_axis_number(axis) if axis is not None else 1
             new_data = _combine_series_frame(self, other, op, axis=axis)
         else:
