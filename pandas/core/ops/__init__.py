--- conflicted
+++ resolved
@@ -12,7 +12,11 @@
 from pandas._libs import Timedelta, Timestamp, lib
 from pandas.util._decorators import Appender
 
-from pandas.core.dtypes.common import is_list_like, is_timedelta64_dtype
+from pandas.core.dtypes.common import (
+    is_extension_array_dtype,
+    is_list_like,
+    is_timedelta64_dtype,
+)
 from pandas.core.dtypes.generic import ABCDataFrame, ABCIndexClass, ABCSeries
 from pandas.core.dtypes.missing import isna
 
@@ -345,77 +349,7 @@
 # -----------------------------------------------------------------------------
 # Dispatch logic
 
-
-<<<<<<< HEAD
-def should_extension_dispatch(left: ABCSeries, right: Any) -> bool:
-    """
-    Identify cases where Series operation should use dispatch_to_extension_op.
-
-    Parameters
-    ----------
-    left : Series
-    right : object
-
-    Returns
-    -------
-    bool
-    """
-    if (
-        is_extension_array_dtype(left.dtype)
-        or is_datetime64_dtype(left.dtype)
-        or is_timedelta64_dtype(left.dtype)
-    ):
-        return True
-
-    if not is_scalar(right) and is_extension_array_dtype(right):
-        # GH#22378 disallow scalar to exclude e.g. "category", "Int64"
-        return True
-
-    return False
-
-
-def should_series_dispatch(left, right, op):
-    """
-    Identify cases where a DataFrame operation should dispatch to its
-    Series counterpart.
-
-    Parameters
-    ----------
-    left : DataFrame
-    right : DataFrame
-    op : binary operator
-
-    Returns
-    -------
-    override : bool
-    """
-    if left._is_mixed_type or right._is_mixed_type:
-        return True
-
-    if not len(left.columns) or not len(right.columns):
-        # ensure obj.dtypes[0] exists for each obj
-        return False
-
-    ldtype = left.dtypes.iloc[0]
-    rdtype = right.dtypes.iloc[0]
-
-    if (is_timedelta64_dtype(ldtype) and is_integer_dtype(rdtype)) or (
-        is_timedelta64_dtype(rdtype) and is_integer_dtype(ldtype)
-    ):
-        # numpy integer dtypes as timedelta64 dtypes in this scenario
-        return True
-
-    if is_datetime64_dtype(ldtype) and is_object_dtype(rdtype):
-        # in particular case where right is an array of DateOffsets
-        return True
-
-    return False
-
-
 def dispatch_to_series(left, right, func, str_rep=None, axis=None, eval_kwargs=None):
-=======
-def dispatch_to_series(left, right, func, str_rep=None, axis=None):
->>>>>>> 2988afb3
     """
     Evaluate the frame operation func(left, right) by evaluating
     column-by-column, dispatching to the Series implementation.
@@ -653,14 +587,8 @@
         lvalues = extract_array(self, extract_numpy=True)
         rvalues = extract_array(other, extract_numpy=True)
 
-<<<<<<< HEAD
         res_values = logical_op(lvalues, rvalues, op, None, {})
-        result = self._constructor(res_values, index=self.index, name=res_name)
-        return finalizer(result)
-=======
-        res_values = logical_op(lvalues, rvalues, op)
         return _construct_result(self, res_values, index=self.index, name=res_name)
->>>>>>> 2988afb3
 
     wrapper.__name__ = op_name
     return wrapper
@@ -823,12 +751,8 @@
             if fill_value is not None:
                 self = self.fillna(fill_value)
 
-<<<<<<< HEAD
-            return self._combine_const(other, op, str_rep, eval_kwargs)
-=======
-            new_data = dispatch_to_series(self, other, op)
+            new_data = dispatch_to_series(self, other, op, str_rep=str_rep, eval_kwargs=eval_kwargs)
             return self._construct_result(new_data)
->>>>>>> 2988afb3
 
     f.__name__ = op_name
 
@@ -853,13 +777,8 @@
             # Another DataFrame
             if not self._indexed_same(other):
                 self, other = self.align(other, "outer", level=level, copy=False)
-<<<<<<< HEAD
-            new_data = dispatch_to_series(self, other, na_op, str_rep, {})
-            return self._construct_result(other, new_data, na_op)
-=======
-            new_data = dispatch_to_series(self, other, op, str_rep)
+            new_data = dispatch_to_series(self, other, op, str_rep=str_rep, eval_kwargs={})
             return self._construct_result(new_data)
->>>>>>> 2988afb3
 
         elif isinstance(other, ABCSeries):
             return _combine_series_frame(
@@ -890,13 +809,8 @@
                 raise ValueError(
                     "Can only compare identically-labeled DataFrame objects"
                 )
-<<<<<<< HEAD
-            new_data = dispatch_to_series(self, other, func, str_rep, {})
-            return self._construct_result(other, new_data, func)
-=======
-            new_data = dispatch_to_series(self, other, func, str_rep)
+            new_data = dispatch_to_series(self, other, func, str_rep=str_rep, eval_kwargs={})
             return self._construct_result(new_data)
->>>>>>> 2988afb3
 
         elif isinstance(other, ABCSeries):
             return _combine_series_frame(
