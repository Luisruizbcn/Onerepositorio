"""
Arithmetic operations for PandasObjects

This is not a public API.
"""
import datetime
import operator
from typing import Any, Callable, Tuple
import warnings

import numpy as np

from pandas._libs import Timedelta, lib, ops as libops
from pandas.errors import NullFrequencyError
from pandas.util._decorators import Appender

from pandas.core.dtypes.cast import (
    construct_1d_object_array_from_listlike,
    find_common_type,
    maybe_upcast_putmask,
)
from pandas.core.dtypes.common import (
    ensure_object,
    is_bool_dtype,
    is_categorical_dtype,
    is_datetime64_dtype,
    is_datetimelike_v_numeric,
    is_extension_array_dtype,
    is_integer_dtype,
    is_list_like,
    is_object_dtype,
    is_period_dtype,
    is_scalar,
    is_timedelta64_dtype,
)
from pandas.core.dtypes.generic import (
    ABCDataFrame,
    ABCDatetimeArray,
    ABCDatetimeIndex,
    ABCIndex,
    ABCIndexClass,
    ABCSeries,
    ABCSparseSeries,
)
from pandas.core.dtypes.missing import isna, notna

import pandas as pd
from pandas._typing import ArrayLike
from pandas.core.construction import array, extract_array
from pandas.core.ops import missing
from pandas.core.ops.docstrings import (
    _arith_doc_FRAME,
    _flex_comp_doc_FRAME,
    _make_flex_doc,
    _op_descriptions,
)
from pandas.core.ops.invalid import invalid_comparison
from pandas.core.ops.methods import (  # noqa:F401
    add_flex_arithmetic_methods,
    add_special_arithmetic_methods,
)
from pandas.core.ops.roperator import (  # noqa:F401
    radd,
    rand_,
    rdiv,
    rdivmod,
    rfloordiv,
    rmod,
    rmul,
    ror_,
    rpow,
    rsub,
    rtruediv,
    rxor,
)

# -----------------------------------------------------------------------------
# Ops Wrapping Utilities


def get_op_result_name(left, right):
    """
    Find the appropriate name to pin to an operation result.  This result
    should always be either an Index or a Series.

    Parameters
    ----------
    left : {Series, Index}
    right : object

    Returns
    -------
    name : object
        Usually a string
    """
    # `left` is always a Series when called from within ops
    if isinstance(right, (ABCSeries, ABCIndexClass)):
        name = _maybe_match_name(left, right)
    else:
        name = left.name
    return name


def _maybe_match_name(a, b):
    """
    Try to find a name to attach to the result of an operation between
    a and b.  If only one of these has a `name` attribute, return that
    name.  Otherwise return a consensus name if they match of None if
    they have different names.

    Parameters
    ----------
    a : object
    b : object

    Returns
    -------
    name : str or None

    See Also
    --------
    pandas.core.common.consensus_name_attr
    """
    a_has = hasattr(a, "name")
    b_has = hasattr(b, "name")
    if a_has and b_has:
        if a.name == b.name:
            return a.name
        else:
            # TODO: what if they both have np.nan for their names?
            return None
    elif a_has:
        return a.name
    elif b_has:
        return b.name
    return None


def maybe_upcast_for_op(obj, shape: Tuple[int, ...]):
    """
    Cast non-pandas objects to pandas types to unify behavior of arithmetic
    and comparison operations.

    Parameters
    ----------
    obj: object
    shape : tuple[int]

    Returns
    -------
    out : object

    Notes
    -----
    Be careful to call this *after* determining the `name` attribute to be
    attached to the result of the arithmetic operation.
    """
    if type(obj) is datetime.timedelta:
        # GH#22390  cast up to Timedelta to rely on Timedelta
        # implementation; otherwise operation against numeric-dtype
        # raises TypeError
        return Timedelta(obj)
    elif isinstance(obj, np.timedelta64):
        if isna(obj):
            # wrapping timedelta64("NaT") in Timedelta returns NaT,
            #  which would incorrectly be treated as a datetime-NaT, so
            #  we broadcast and wrap in a Series
            right = np.broadcast_to(obj, shape)

            # Note: we use Series instead of TimedeltaIndex to avoid having
            #  to worry about catching NullFrequencyError.
            return pd.Series(right)

        # In particular non-nanosecond timedelta64 needs to be cast to
        #  nanoseconds, or else we get undesired behavior like
        #  np.timedelta64(3, 'D') / 2 == np.timedelta64(1, 'D')
        return Timedelta(obj)

    elif isinstance(obj, np.ndarray) and is_timedelta64_dtype(obj):
        # GH#22390 Unfortunately we need to special-case right-hand
        # timedelta64 dtypes because numpy casts integer dtypes to
        # timedelta64 when operating with timedelta64
        return pd.TimedeltaIndex(obj)
    return obj


# -----------------------------------------------------------------------------


def _gen_eval_kwargs(name):
    """
    Find the keyword arguments to pass to numexpr for the given operation.

    Parameters
    ----------
    name : str

    Returns
    -------
    eval_kwargs : dict

    Examples
    --------
    >>> _gen_eval_kwargs("__add__")
    {}

    >>> _gen_eval_kwargs("rtruediv")
    {'reversed': True, 'truediv': True}
    """
    kwargs = {}

    # Series appear to only pass __add__, __radd__, ...
    # but DataFrame gets both these dunder names _and_ non-dunder names
    # add, radd, ...
    name = name.replace("__", "")

    if name.startswith("r"):
        if name not in ["radd", "rand", "ror", "rxor"]:
            # Exclude commutative operations
            kwargs["reversed"] = True

    if name in ["truediv", "rtruediv"]:
        kwargs["truediv"] = True

    if name in ["ne"]:
        kwargs["masker"] = True

    return kwargs


def _get_frame_op_default_axis(name):
    """
    Only DataFrame cares about default_axis, specifically:
    special methods have default_axis=None and flex methods
    have default_axis='columns'.

    Parameters
    ----------
    name : str

    Returns
    -------
    default_axis: str or None
    """
    if name.replace("__r", "__") in ["__and__", "__or__", "__xor__"]:
        # bool methods
        return "columns"
    elif name.startswith("__"):
        # __add__, __mul__, ...
        return None
    else:
        # add, mul, ...
        return "columns"


def _get_opstr(op, cls):
    """
    Find the operation string, if any, to pass to numexpr for this
    operation.

    Parameters
    ----------
    op : binary operator
    cls : class

    Returns
    -------
    op_str : string or None
    """
    # numexpr is available for non-sparse classes
    subtyp = getattr(cls, "_subtyp", "")
    use_numexpr = "sparse" not in subtyp

    if not use_numexpr:
        # if we're not using numexpr, then don't pass a str_rep
        return None

    return {
        operator.add: "+",
        radd: "+",
        operator.mul: "*",
        rmul: "*",
        operator.sub: "-",
        rsub: "-",
        operator.truediv: "/",
        rtruediv: "/",
        operator.floordiv: "//",
        rfloordiv: "//",
        operator.mod: None,  # TODO: Why None for mod but '%' for rmod?
        rmod: "%",
        operator.pow: "**",
        rpow: "**",
        operator.eq: "==",
        operator.ne: "!=",
        operator.le: "<=",
        operator.lt: "<",
        operator.ge: ">=",
        operator.gt: ">",
        operator.and_: "&",
        rand_: "&",
        operator.or_: "|",
        ror_: "|",
        operator.xor: "^",
        rxor: "^",
        divmod: None,
        rdivmod: None,
    }[op]


def _get_op_name(op, special):
    """
    Find the name to attach to this method according to conventions
    for special and non-special methods.

    Parameters
    ----------
    op : binary operator
    special : bool

    Returns
    -------
    op_name : str
    """
    opname = op.__name__.strip("_")
    if special:
        opname = "__{opname}__".format(opname=opname)
    return opname


# -----------------------------------------------------------------------------
# Masking NA values and fallbacks for operations numpy does not support


def fill_binop(left, right, fill_value):
    """
    If a non-None fill_value is given, replace null entries in left and right
    with this value, but only in positions where _one_ of left/right is null,
    not both.

    Parameters
    ----------
    left : array-like
    right : array-like
    fill_value : object

    Returns
    -------
    left : array-like
    right : array-like

    Notes
    -----
    Makes copies if fill_value is not None
    """
    # TODO: can we make a no-copy implementation?
    if fill_value is not None:
        left_mask = isna(left)
        right_mask = isna(right)
        left = left.copy()
        right = right.copy()

        # one but not both
        mask = left_mask ^ right_mask
        left[left_mask & mask] = fill_value
        right[right_mask & mask] = fill_value
    return left, right


def mask_cmp_op(x, y, op):
    """
    Apply the function `op` to only non-null points in x and y.

    Parameters
    ----------
    x : array-like
    y : array-like
    op : binary operation

    Returns
    -------
    result : ndarray[bool]
    """
    xrav = x.ravel()
    result = np.empty(x.size, dtype=bool)
    if isinstance(y, (np.ndarray, ABCSeries)):
        yrav = y.ravel()
        mask = notna(xrav) & notna(yrav)
        result[mask] = op(np.array(list(xrav[mask])), np.array(list(yrav[mask])))
    else:
        mask = notna(xrav)
        result[mask] = op(np.array(list(xrav[mask])), y)

    if op == operator.ne:  # pragma: no cover
        np.putmask(result, ~mask, True)
    else:
        np.putmask(result, ~mask, False)
    result = result.reshape(x.shape)
    return result


def masked_arith_op(x, y, op):
    """
    If the given arithmetic operation fails, attempt it again on
    only the non-null elements of the input array(s).

    Parameters
    ----------
    x : np.ndarray
    y : np.ndarray, Series, Index
    op : binary operator
    """
    # For Series `x` is 1D so ravel() is a no-op; calling it anyway makes
    # the logic valid for both Series and DataFrame ops.
    xrav = x.ravel()
    assert isinstance(x, np.ndarray), type(x)
    if isinstance(y, np.ndarray):
        dtype = find_common_type([x.dtype, y.dtype])
        result = np.empty(x.size, dtype=dtype)

        # PeriodIndex.ravel() returns int64 dtype, so we have
        # to work around that case.  See GH#19956
        yrav = y if is_period_dtype(y) else y.ravel()
        mask = notna(xrav) & notna(yrav)

        if yrav.shape != mask.shape:
            # FIXME: GH#5284, GH#5035, GH#19448
            # Without specifically raising here we get mismatched
            # errors in Py3 (TypeError) vs Py2 (ValueError)
            # Note: Only = an issue in DataFrame case
            raise ValueError("Cannot broadcast operands together.")

        if mask.any():
            with np.errstate(all="ignore"):
                result[mask] = op(xrav[mask], yrav[mask])

    else:
        assert is_scalar(y), type(y)
        assert isinstance(x, np.ndarray), type(x)
        # mask is only meaningful for x
        result = np.empty(x.size, dtype=x.dtype)
        mask = notna(xrav)

        # 1 ** np.nan is 1. So we have to unmask those.
        if op == pow:
            mask = np.where(x == 1, False, mask)
        elif op == rpow:
            mask = np.where(y == 1, False, mask)

        if mask.any():
            with np.errstate(all="ignore"):
                result[mask] = op(xrav[mask], y)

    result, changed = maybe_upcast_putmask(result, ~mask, np.nan)
    result = result.reshape(x.shape)  # 2D compat
    return result


# -----------------------------------------------------------------------------
# Dispatch logic


def should_extension_dispatch(left: ABCSeries, right: Any) -> bool:
    """
    Identify cases where Series operation should use dispatch_to_extension_op.

    Parameters
    ----------
    left : Series
    right : object

    Returns
    -------
    bool
    """
    if (
        is_extension_array_dtype(left.dtype)
        or is_datetime64_dtype(left.dtype)
        or is_timedelta64_dtype(left.dtype)
    ):
        return True

    if is_extension_array_dtype(right) and not is_scalar(right):
        # GH#22378 disallow scalar to exclude e.g. "category", "Int64"
        return True

    return False


def should_series_dispatch(left, right, op):
    """
    Identify cases where a DataFrame operation should dispatch to its
    Series counterpart.

    Parameters
    ----------
    left : DataFrame
    right : DataFrame
    op : binary operator

    Returns
    -------
    override : bool
    """
    if left._is_mixed_type or right._is_mixed_type:
        return True

    if not len(left.columns) or not len(right.columns):
        # ensure obj.dtypes[0] exists for each obj
        return False

    ldtype = left.dtypes.iloc[0]
    rdtype = right.dtypes.iloc[0]

    if (is_timedelta64_dtype(ldtype) and is_integer_dtype(rdtype)) or (
        is_timedelta64_dtype(rdtype) and is_integer_dtype(ldtype)
    ):
        # numpy integer dtypes as timedelta64 dtypes in this scenario
        return True

    if is_datetime64_dtype(ldtype) and is_object_dtype(rdtype):
        # in particular case where right is an array of DateOffsets
        return True

    return False


def dispatch_to_series(left, right, func, str_rep=None, axis=None):
    """
    Evaluate the frame operation func(left, right) by evaluating
    column-by-column, dispatching to the Series implementation.

    Parameters
    ----------
    left : DataFrame
    right : scalar or DataFrame
    func : arithmetic or comparison operator
    str_rep : str or None, default None
    axis : {None, 0, 1, "index", "columns"}

    Returns
    -------
    DataFrame
    """
    # Note: we use iloc to access columns for compat with cases
    #       with non-unique columns.
    import pandas.core.computation.expressions as expressions

    right = lib.item_from_zerodim(right)
    if lib.is_scalar(right) or np.ndim(right) == 0:

        def column_op(a, b):
            return {i: func(a.iloc[:, i], b) for i in range(len(a.columns))}

    elif isinstance(right, ABCDataFrame):
        assert right._indexed_same(left)

        def column_op(a, b):
            return {i: func(a.iloc[:, i], b.iloc[:, i]) for i in range(len(a.columns))}

    elif isinstance(right, ABCSeries) and axis == "columns":
        # We only get here if called via left._combine_match_columns,
        # in which case we specifically want to operate row-by-row
        assert right.index.equals(left.columns)

        def column_op(a, b):
            return {i: func(a.iloc[:, i], b.iloc[i]) for i in range(len(a.columns))}

    elif isinstance(right, ABCSeries):
        assert right.index.equals(left.index)  # Handle other cases later

        def column_op(a, b):
            return {i: func(a.iloc[:, i], b) for i in range(len(a.columns))}

    else:
        # Remaining cases have less-obvious dispatch rules
        raise NotImplementedError(right)

    new_data = expressions.evaluate(column_op, str_rep, left, right)

    result = left._constructor(new_data, index=left.index, copy=False)
    # Pin columns instead of passing to constructor for compat with
    # non-unique columns case
    result.columns = left.columns
    return result


def dispatch_to_extension_op(op, left, right):
    """
    Assume that left or right is a Series backed by an ExtensionArray,
    apply the operator defined by op.
    """

    if left.dtype.kind in "mM":
        # We need to cast datetime64 and timedelta64 ndarrays to
        #  DatetimeArray/TimedeltaArray.  But we avoid wrapping others in
        #  PandasArray as that behaves poorly with e.g. IntegerArray.
        left = array(left)

    # The op calls will raise TypeError if the op is not defined
    # on the ExtensionArray

    # unbox Series and Index to arrays
    new_left = extract_array(left, extract_numpy=True)
    new_right = extract_array(right, extract_numpy=True)

    try:
        with warnings.catch_warnings():
            warnings.filterwarnings("ignore", category=DeprecationWarning)
            res_values = op(new_left, new_right)
    except NullFrequencyError:
        # DatetimeIndex and TimedeltaIndex with freq == None raise ValueError
        # on add/sub of integers (or int-like).  We re-raise as a TypeError.
        raise TypeError(
            "incompatible type for a datetime/timedelta "
            "operation [{name}]".format(name=op.__name__)
        )
    if isinstance(res_values, bool):
        # numpy returned False instead of operating pointwise
        assert op.__name__ in ["eq", "ne", "ge", "gt", "le", "lt"], op
        return invalid_comparison(new_left, new_right, op)
    return res_values


# -----------------------------------------------------------------------------
# Series


def _align_method_SERIES(left, right, align_asobject=False):
    """ align lhs and rhs Series """

    # ToDo: Different from _align_method_FRAME, list, tuple and ndarray
    # are not coerced here
    # because Series has inconsistencies described in #13637

    if isinstance(right, ABCSeries):
        # avoid repeated alignment
        if not left.index.equals(right.index):

            if align_asobject:
                # to keep original value's dtype for bool ops
                left = left.astype(object)
                right = right.astype(object)

            left, right = left.align(right, copy=False)

    return left, right


def _construct_result(left, result, index, name, dtype=None):
    """
    If the raw op result has a non-None name (e.g. it is an Index object) and
    the name argument is None, then passing name to the constructor will
    not be enough; we still need to override the name attribute.
    """
    out = left._constructor(result, index=index, dtype=dtype)
    out = out.__finalize__(left)
    out.name = name
    return out


def _construct_divmod_result(left, result, index, name, dtype=None):
    """divmod returns a tuple of like indexed series instead of a single series.
    """
    return (
        _construct_result(left, result[0], index=index, name=name, dtype=dtype),
        _construct_result(left, result[1], index=index, name=name, dtype=dtype),
    )


def _arith_method_SERIES(cls, op, special):
    """
    Wrapper function for Series arithmetic operations, to avoid
    code duplication.
    """
    str_rep = _get_opstr(op, cls)
    op_name = _get_op_name(op, special)
    eval_kwargs = _gen_eval_kwargs(op_name)
    construct_result = (
        _construct_divmod_result if op in [divmod, rdivmod] else _construct_result
    )

    def na_op(x, y):
        """
        Return the result of evaluating op on the passed in values.

        If native types are not compatible, try coersion to object dtype.

        Parameters
        ----------
        x : array-like
        y : array-like or scalar

        Returns
        -------
        array-like

        Raises
        ------
        TypeError : invalid operation
        """
        import pandas.core.computation.expressions as expressions

        try:
            result = expressions.evaluate(op, str_rep, x, y, **eval_kwargs)
        except TypeError:
            result = masked_arith_op(x, y, op)

        return missing.dispatch_fill_zeros(op, x, y, result)

    def wrapper(left, right):
        if isinstance(right, ABCDataFrame):
            return NotImplemented

        left, right = _align_method_SERIES(left, right)
        res_name = get_op_result_name(left, right)
        right = maybe_upcast_for_op(right, left.shape)

        if should_extension_dispatch(left, right):
            result = dispatch_to_extension_op(op, left, right)

        elif is_timedelta64_dtype(right) or isinstance(
            right, (ABCDatetimeArray, ABCDatetimeIndex)
        ):
            # We should only get here with td64 right with non-scalar values
            #  for right upcast by maybe_upcast_for_op
            assert not isinstance(right, (np.timedelta64, np.ndarray))
            result = op(left._values, right)

        else:
            lvalues = extract_array(left, extract_numpy=True)
            rvalues = extract_array(right, extract_numpy=True)

            with np.errstate(all="ignore"):
                result = na_op(lvalues, rvalues)

        # We do not pass dtype to ensure that the Series constructor
        #  does inference in the case where `result` has object-dtype.
        return construct_result(left, result, index=left.index, name=res_name)

    wrapper.__name__ = op_name
    return wrapper


def _comp_method_OBJECT_ARRAY(op, x, y):
    if isinstance(y, list):
        y = construct_1d_object_array_from_listlike(y)
    if isinstance(y, (np.ndarray, ABCSeries, ABCIndex)):
        if not is_object_dtype(y.dtype):
            y = y.astype(np.object_)

        if isinstance(y, (ABCSeries, ABCIndex)):
            y = y.values

        result = libops.vec_compare(x, y, op)
    else:
        result = libops.scalar_compare(x, y, op)
    return result


def _comp_method_SERIES(cls, op, special):
    """
    Wrapper function for Series arithmetic operations, to avoid
    code duplication.
    """
    op_name = _get_op_name(op, special)

    def na_op(x, y):
        # TODO:
        # should have guarantees on what x, y can be type-wise
        # Extension Dtypes are not called here

        if is_object_dtype(x.dtype):
            result = _comp_method_OBJECT_ARRAY(op, x, y)

        elif is_datetimelike_v_numeric(x, y):
            return invalid_comparison(x, y, op)

        else:
<<<<<<< HEAD

            method = getattr(x, op_name, None)
=======
            method = getattr(x, op_name)
>>>>>>> 9d7a282b
            with np.errstate(all="ignore"):
                result = method(y)
            if result is NotImplemented:
                return invalid_comparison(x, y, op)

        return result

    def wrapper(self, other, axis=None):
        # Validate the axis parameter
        if axis is not None:
            self._get_axis_number(axis)

        res_name = get_op_result_name(self, other)
        other = lib.item_from_zerodim(other)

        # TODO: shouldn't we be applying finalize whenever
        #  not isinstance(other, ABCSeries)?
        finalizer = (
            lambda x: x.__finalize__(self)
            if isinstance(other, (np.ndarray, ABCIndexClass))
            else x
        )

        if isinstance(other, list):
            # TODO: same for tuples?
            other = np.asarray(other)

        if isinstance(other, ABCDataFrame):  # pragma: no cover
            # Defer to DataFrame implementation; fail early
            return NotImplemented

        if isinstance(other, ABCSeries) and not self._indexed_same(other):
            raise ValueError("Can only compare identically-labeled Series objects")

        elif isinstance(other, (np.ndarray, ABCIndexClass, ABCSeries)):
            # TODO: make this treatment consistent across ops and classes.
            #  We are not catching all listlikes here (e.g. frozenset, tuple)
            #  The ambiguous case is object-dtype.  See GH#27803
            if len(self) != len(other):
                raise ValueError("Lengths must match to compare")

        if should_extension_dispatch(self, other):
            res_values = dispatch_to_extension_op(op, self, other)

        elif is_scalar(other) and isna(other):
            # numpy does not like comparisons vs None
            if op is operator.ne:
                res_values = np.ones(len(self), dtype=bool)
            else:
                res_values = np.zeros(len(self), dtype=bool)

        else:
            lvalues = extract_array(self, extract_numpy=True)
            rvalues = extract_array(other, extract_numpy=True)

            with np.errstate(all="ignore"):
                res_values = na_op(lvalues, rvalues)
            if is_scalar(res_values):
                raise TypeError(
                    "Could not compare {typ} type with Series".format(typ=type(other))
                )

        result = self._constructor(res_values, index=self.index)
        # rename is needed in case res_name is None and result.name
        #  is not.
        return finalizer(result).rename(res_name)

    wrapper.__name__ = op_name
    return wrapper


def _bool_method_SERIES(cls, op, special):
    """
    Wrapper function for Series arithmetic operations, to avoid
    code duplication.
    """
    op_name = _get_op_name(op, special)

    def na_op(x, y):
        try:
            result = op(x, y)
        except TypeError:
            assert not isinstance(y, (list, ABCSeries, ABCIndexClass))
            if isinstance(y, np.ndarray):
                # bool-bool dtype operations should be OK, should not get here
                assert not (is_bool_dtype(x) and is_bool_dtype(y))
                x = ensure_object(x)
                y = ensure_object(y)
                result = libops.vec_binop(x, y, op)
            else:
                # let null fall thru
                assert lib.is_scalar(y)
                if not isna(y):
                    y = bool(y)
                try:
                    result = libops.scalar_binop(x, y, op)
                except (
                    TypeError,
                    ValueError,
                    AttributeError,
                    OverflowError,
                    NotImplementedError,
                ):
                    raise TypeError(
                        "cannot compare a dtyped [{dtype}] array "
                        "with a scalar of type [{typ}]".format(
                            dtype=x.dtype, typ=type(y).__name__
                        )
                    )

        return result

    fill_int = lambda x: x.fillna(0)
    fill_bool = lambda x: x.fillna(False).astype(bool)

    def wrapper(self, other):
        is_self_int_dtype = is_integer_dtype(self.dtype)

        self, other = _align_method_SERIES(self, other, align_asobject=True)
        res_name = get_op_result_name(self, other)

        if isinstance(other, ABCDataFrame):
            # Defer to DataFrame implementation; fail early
            return NotImplemented

        elif isinstance(other, (ABCSeries, ABCIndexClass)):
            is_other_int_dtype = is_integer_dtype(other.dtype)
            other = fill_int(other) if is_other_int_dtype else fill_bool(other)

            ovalues = other.values
            finalizer = lambda x: x

        else:
            # scalars, list, tuple, np.array
            is_other_int_dtype = is_integer_dtype(np.asarray(other))
            if is_list_like(other) and not isinstance(other, np.ndarray):
                # TODO: Can we do this before the is_integer_dtype check?
                # could the is_integer_dtype check be checking the wrong
                # thing?  e.g. other = [[0, 1], [2, 3], [4, 5]]?
                other = construct_1d_object_array_from_listlike(other)

            ovalues = other
            finalizer = lambda x: x.__finalize__(self)

        # For int vs int `^`, `|`, `&` are bitwise operators and return
        #   integer dtypes.  Otherwise these are boolean ops
        filler = fill_int if is_self_int_dtype and is_other_int_dtype else fill_bool
        res_values = na_op(self.values, ovalues)
        unfilled = self._constructor(res_values, index=self.index, name=res_name)
        filled = filler(unfilled)
        return finalizer(filled)

    wrapper.__name__ = op_name
    return wrapper


def _flex_method_SERIES(cls, op, special):
    name = _get_op_name(op, special)
    doc = _make_flex_doc(name, "series")

    @Appender(doc)
    def flex_wrapper(self, other, level=None, fill_value=None, axis=0):
        # validate axis
        if axis is not None:
            self._get_axis_number(axis)
        if isinstance(other, ABCSeries):
            return self._binop(other, op, level=level, fill_value=fill_value)
        elif isinstance(other, (np.ndarray, list, tuple)):
            if len(other) != len(self):
                raise ValueError("Lengths must be equal")
            other = self._constructor(other, self.index)
            return self._binop(other, op, level=level, fill_value=fill_value)
        else:
            if fill_value is not None:
                self = self.fillna(fill_value)

            return self._constructor(op(self, other), self.index).__finalize__(self)

    flex_wrapper.__name__ = name
    return flex_wrapper


# -----------------------------------------------------------------------------
# DataFrame


def _combine_series_frame(self, other, func, fill_value=None, axis=None, level=None):
    """
    Apply binary operator `func` to self, other using alignment and fill
    conventions determined by the fill_value, axis, and level kwargs.

    Parameters
    ----------
    self : DataFrame
    other : Series
    func : binary operator
    fill_value : object, default None
    axis : {0, 1, 'columns', 'index', None}, default None
    level : int or None, default None

    Returns
    -------
    result : DataFrame
    """
    if fill_value is not None:
        raise NotImplementedError(
            "fill_value {fill} not supported.".format(fill=fill_value)
        )

    if axis is not None:
        axis = self._get_axis_number(axis)
        if axis == 0:
            return self._combine_match_index(other, func, level=level)
        else:
            return self._combine_match_columns(other, func, level=level)
    else:
        if not len(other):
            return self * np.nan

        if not len(self):
            # Ambiguous case, use _series so works with DataFrame
            return self._constructor(
                data=self._series, index=self.index, columns=self.columns
            )

        # default axis is columns
        return self._combine_match_columns(other, func, level=level)


def _align_method_FRAME(left, right, axis):
    """ convert rhs to meet lhs dims if input is list, tuple or np.ndarray """

    def to_series(right):
        msg = "Unable to coerce to Series, length must be {req_len}: given {given_len}"
        if axis is not None and left._get_axis_name(axis) == "index":
            if len(left.index) != len(right):
                raise ValueError(
                    msg.format(req_len=len(left.index), given_len=len(right))
                )
            right = left._constructor_sliced(right, index=left.index)
        else:
            if len(left.columns) != len(right):
                raise ValueError(
                    msg.format(req_len=len(left.columns), given_len=len(right))
                )
            right = left._constructor_sliced(right, index=left.columns)
        return right

    if isinstance(right, np.ndarray):

        if right.ndim == 1:
            right = to_series(right)

        elif right.ndim == 2:
            if right.shape == left.shape:
                right = left._constructor(right, index=left.index, columns=left.columns)

            elif right.shape[0] == left.shape[0] and right.shape[1] == 1:
                # Broadcast across columns
                right = np.broadcast_to(right, left.shape)
                right = left._constructor(right, index=left.index, columns=left.columns)

            elif right.shape[1] == left.shape[1] and right.shape[0] == 1:
                # Broadcast along rows
                right = to_series(right[0, :])

            else:
                raise ValueError(
                    "Unable to coerce to DataFrame, shape "
                    "must be {req_shape}: given {given_shape}".format(
                        req_shape=left.shape, given_shape=right.shape
                    )
                )

        elif right.ndim > 2:
            raise ValueError(
                "Unable to coerce to Series/DataFrame, dim "
                "must be <= 2: {dim}".format(dim=right.shape)
            )

    elif is_list_like(right) and not isinstance(right, (ABCSeries, ABCDataFrame)):
        # GH17901
        right = to_series(right)

    return right


def _arith_method_FRAME(cls, op, special):
    str_rep = _get_opstr(op, cls)
    op_name = _get_op_name(op, special)
    eval_kwargs = _gen_eval_kwargs(op_name)
    default_axis = _get_frame_op_default_axis(op_name)

    def na_op(x, y):
        import pandas.core.computation.expressions as expressions

        try:
            result = expressions.evaluate(op, str_rep, x, y, **eval_kwargs)
        except TypeError:
            result = masked_arith_op(x, y, op)

        return missing.dispatch_fill_zeros(op, x, y, result)

    if op_name in _op_descriptions:
        # i.e. include "add" but not "__add__"
        doc = _make_flex_doc(op_name, "dataframe")
    else:
        doc = _arith_doc_FRAME % op_name

    @Appender(doc)
    def f(self, other, axis=default_axis, level=None, fill_value=None):

        other = _align_method_FRAME(self, other, axis)

        if isinstance(other, ABCDataFrame):
            # Another DataFrame
            pass_op = op if should_series_dispatch(self, other, op) else na_op
            return self._combine_frame(other, pass_op, fill_value, level)
        elif isinstance(other, ABCSeries):
            # For these values of `axis`, we end up dispatching to Series op,
            # so do not want the masked op.
            pass_op = op if axis in [0, "columns", None] else na_op
            return _combine_series_frame(
                self, other, pass_op, fill_value=fill_value, axis=axis, level=level
            )
        else:
            if fill_value is not None:
                self = self.fillna(fill_value)

            assert np.ndim(other) == 0
            return self._combine_const(other, op)

    f.__name__ = op_name

    return f


def _flex_comp_method_FRAME(cls, op, special):
    str_rep = _get_opstr(op, cls)
    op_name = _get_op_name(op, special)
    default_axis = _get_frame_op_default_axis(op_name)

    def na_op(x, y):
        try:
            with np.errstate(invalid="ignore"):
                result = op(x, y)
        except TypeError:
            result = mask_cmp_op(x, y, op)
        return result

    doc = _flex_comp_doc_FRAME.format(
        op_name=op_name, desc=_op_descriptions[op_name]["desc"]
    )

    @Appender(doc)
    def f(self, other, axis=default_axis, level=None):

        other = _align_method_FRAME(self, other, axis)

        if isinstance(other, ABCDataFrame):
            # Another DataFrame
            if not self._indexed_same(other):
                self, other = self.align(other, "outer", level=level, copy=False)
            return dispatch_to_series(self, other, na_op, str_rep)

        elif isinstance(other, ABCSeries):
            return _combine_series_frame(
                self, other, na_op, fill_value=None, axis=axis, level=level
            )
        else:
            assert np.ndim(other) == 0, other
            return self._combine_const(other, na_op)

    f.__name__ = op_name

    return f


def _comp_method_FRAME(cls, func, special):
    str_rep = _get_opstr(func, cls)
    op_name = _get_op_name(func, special)

    @Appender("Wrapper for comparison method {name}".format(name=op_name))
    def f(self, other):

        other = _align_method_FRAME(self, other, axis=None)

        if isinstance(other, ABCDataFrame):
            # Another DataFrame
            if not self._indexed_same(other):
                raise ValueError(
                    "Can only compare identically-labeled DataFrame objects"
                )
            return dispatch_to_series(self, other, func, str_rep)

        elif isinstance(other, ABCSeries):
            return _combine_series_frame(
                self, other, func, fill_value=None, axis=None, level=None
            )
        else:

            # straight boolean comparisons we want to allow all columns
            # (regardless of dtype to pass thru) See #4537 for discussion.
            res = self._combine_const(other, func)
            return res.fillna(True).astype(bool)

    f.__name__ = op_name

    return f


# -----------------------------------------------------------------------------
# Sparse


def _cast_sparse_series_op(left, right, opname):
    """
    For SparseSeries operation, coerce to float64 if the result is expected
    to have NaN or inf values

    Parameters
    ----------
    left : SparseArray
    right : SparseArray
    opname : str

    Returns
    -------
    left : SparseArray
    right : SparseArray
    """
    from pandas.core.sparse.api import SparseDtype

    opname = opname.strip("_")

    # TODO: This should be moved to the array?
    if is_integer_dtype(left) and is_integer_dtype(right):
        # series coerces to float64 if result should have NaN/inf
        if opname in ("floordiv", "mod") and (right.to_dense() == 0).any():
            left = left.astype(SparseDtype(np.float64, left.fill_value))
            right = right.astype(SparseDtype(np.float64, right.fill_value))
        elif opname in ("rfloordiv", "rmod") and (left.to_dense() == 0).any():
            left = left.astype(SparseDtype(np.float64, left.fill_value))
            right = right.astype(SparseDtype(np.float64, right.fill_value))

    return left, right


def _arith_method_SPARSE_SERIES(cls, op, special):
    """
    Wrapper function for Series arithmetic operations, to avoid
    code duplication.
    """
    op_name = _get_op_name(op, special)

    def wrapper(self, other):
        if isinstance(other, ABCDataFrame):
            return NotImplemented
        elif isinstance(other, ABCSeries):
            if not isinstance(other, ABCSparseSeries):
                other = other.to_sparse(fill_value=self.fill_value)
            return _sparse_series_op(self, other, op, op_name)
        elif is_scalar(other):
            with np.errstate(all="ignore"):
                new_values = op(self.values, other)
            return self._constructor(new_values, index=self.index, name=self.name)
        else:  # pragma: no cover
            raise TypeError(
                "operation with {other} not supported".format(other=type(other))
            )

    wrapper.__name__ = op_name
    return wrapper


def _sparse_series_op(left, right, op, name):
    left, right = left.align(right, join="outer", copy=False)
    new_index = left.index
    new_name = get_op_result_name(left, right)

    from pandas.core.arrays.sparse import _sparse_array_op

    lvalues, rvalues = _cast_sparse_series_op(left.values, right.values, name)
    result = _sparse_array_op(lvalues, rvalues, op, name)
    return left._constructor(result, index=new_index, name=new_name)


def maybe_dispatch_ufunc_to_dunder_op(
    self: ArrayLike, ufunc: Callable, method: str, *inputs: ArrayLike, **kwargs: Any
):
    """
    Dispatch a ufunc to the equivalent dunder method.

    Parameters
    ----------
    self : ArrayLike
        The array whose dunder method we dispatch to
    ufunc : Callable
        A NumPy ufunc
    method : {'reduce', 'accumulate', 'reduceat', 'outer', 'at', '__call__'}
    inputs : ArrayLike
        The input arrays.
    kwargs : Any
        The additional keyword arguments, e.g. ``out``.

    Returns
    -------
    result : Any
        The result of applying the ufunc
    """
    # special has the ufuncs we dispatch to the dunder op on
    special = {
        "add",
        "sub",
        "mul",
        "pow",
        "mod",
        "floordiv",
        "truediv",
        "divmod",
        "eq",
        "ne",
        "lt",
        "gt",
        "le",
        "ge",
        "remainder",
        "matmul",
    }
    aliases = {
        "subtract": "sub",
        "multiply": "mul",
        "floor_divide": "floordiv",
        "true_divide": "truediv",
        "power": "pow",
        "remainder": "mod",
        "divide": "div",
        "equal": "eq",
        "not_equal": "ne",
        "less": "lt",
        "less_equal": "le",
        "greater": "gt",
        "greater_equal": "ge",
    }

    # For op(., Array) -> Array.__r{op}__
    flipped = {
        "lt": "__gt__",
        "le": "__ge__",
        "gt": "__lt__",
        "ge": "__le__",
        "eq": "__eq__",
        "ne": "__ne__",
    }

    op_name = ufunc.__name__
    op_name = aliases.get(op_name, op_name)

    def not_implemented(*args, **kwargs):
        return NotImplemented

    if method == "__call__" and op_name in special and kwargs.get("out") is None:
        if isinstance(inputs[0], type(self)):
            name = "__{}__".format(op_name)
            return getattr(self, name, not_implemented)(inputs[1])
        else:
            name = flipped.get(op_name, "__r{}__".format(op_name))
            return getattr(self, name, not_implemented)(inputs[0])
    else:
        return NotImplemented<|MERGE_RESOLUTION|>--- conflicted
+++ resolved
@@ -776,12 +776,7 @@
             return invalid_comparison(x, y, op)
 
         else:
-<<<<<<< HEAD
-
-            method = getattr(x, op_name, None)
-=======
             method = getattr(x, op_name)
->>>>>>> 9d7a282b
             with np.errstate(all="ignore"):
                 result = method(y)
             if result is NotImplemented:
