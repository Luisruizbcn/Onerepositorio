--- conflicted
+++ resolved
@@ -473,11 +473,7 @@
         validator=is_one_of_factory([None, "warn", "raise"]),
     )
 
-<<<<<<< HEAD
-performance_warning = """
-=======
 performance_warnings = """
->>>>>>> 1c4f7976
 : boolean
     Whether to show or hide PerformanceWarnings.
 """
@@ -486,11 +482,7 @@
     cf.register_option(
         "performance_warnings",
         True,
-<<<<<<< HEAD
-        performance_warning,
-=======
         performance_warnings,
->>>>>>> 1c4f7976
         validator=is_bool,
     )
 
