--- conflicted
+++ resolved
@@ -2,11 +2,7 @@
 data hash pandas / numpy objects
 """
 import itertools
-<<<<<<< HEAD
-from typing import Iterator
-=======
-from typing import Optional
->>>>>>> 15bacea8
+from typing import Iterator, Optional
 
 import numpy as np
 
