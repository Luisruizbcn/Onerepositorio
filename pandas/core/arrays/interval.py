--- conflicted
+++ resolved
@@ -376,16 +376,10 @@
             left, right, closed, copy=copy, dtype=dtype, verify_integrity=True
         )
 
-<<<<<<< HEAD
-    _interval_shared_docs["from_tuples"] = textwrap.dedent(
-        """
-    Construct an %(klass)s from an array-like of tuples
-=======
     _interval_shared_docs[
         "from_tuples"
     ] = """
     Construct an %(klass)s from an array-like of tuples.
->>>>>>> 03b3c8fc
 
     Parameters
     ----------
@@ -415,7 +409,6 @@
 
     %(examples)s\
     """
-    )
 
     @classmethod
     @Appender(
