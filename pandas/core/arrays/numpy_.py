from __future__ import annotations

from typing import (
    TYPE_CHECKING,
    Literal,
)

import numpy as np

from pandas._libs import lib
from pandas._libs.tslibs import (
    get_unit_from_dtype,
    is_supported_unit,
)
from pandas.compat.numpy import function as nv

from pandas.core.dtypes.astype import astype_array
from pandas.core.dtypes.cast import construct_1d_object_array_from_listlike
from pandas.core.dtypes.common import pandas_dtype
from pandas.core.dtypes.dtypes import PandasDtype
from pandas.core.dtypes.missing import isna

from pandas.core import (
    arraylike,
    missing,
    nanops,
    ops,
)
from pandas.core.arraylike import OpsMixin
from pandas.core.arrays._mixins import NDArrayBackedExtensionArray
from pandas.core.construction import ensure_wrapped_if_datetimelike
from pandas.core.strings.object_array import ObjectStringArrayMixin

if TYPE_CHECKING:
    from pandas._typing import (
        AxisInt,
        Dtype,
<<<<<<< HEAD
        InterpolateOptions,
=======
        FillnaOptions,
>>>>>>> a784fd8b
        NpDtype,
        Scalar,
        Self,
        npt,
    )

    from pandas import Index


# error: Definition of "_concat_same_type" in base class "NDArrayBacked" is
# incompatible with definition in base class "ExtensionArray"
class PandasArray(  # type: ignore[misc]
    OpsMixin,
    NDArrayBackedExtensionArray,
    ObjectStringArrayMixin,
):
    """
    A pandas ExtensionArray for NumPy data.

    This is mostly for internal compatibility, and is not especially
    useful on its own.

    Parameters
    ----------
    values : ndarray
        The NumPy ndarray to wrap. Must be 1-dimensional.
    copy : bool, default False
        Whether to copy `values`.

    Attributes
    ----------
    None

    Methods
    -------
    None
    """

    # If you're wondering why pd.Series(cls) doesn't put the array in an
    # ExtensionBlock, search for `ABCPandasArray`. We check for
    # that _typ to ensure that users don't unnecessarily use EAs inside
    # pandas internals, which turns off things like block consolidation.
    _typ = "npy_extension"
    __array_priority__ = 1000
    _ndarray: np.ndarray
    _dtype: PandasDtype
    _internal_fill_value = np.nan

    # ------------------------------------------------------------------------
    # Constructors

    def __init__(self, values: np.ndarray | PandasArray, copy: bool = False) -> None:
        if isinstance(values, type(self)):
            values = values._ndarray
        if not isinstance(values, np.ndarray):
            raise ValueError(
                f"'values' must be a NumPy array, not {type(values).__name__}"
            )

        if values.ndim == 0:
            # Technically we support 2, but do not advertise that fact.
            raise ValueError("PandasArray must be 1-dimensional.")

        if copy:
            values = values.copy()

        dtype = PandasDtype(values.dtype)
        super().__init__(values, dtype)

    @classmethod
    def _from_sequence(
        cls, scalars, *, dtype: Dtype | None = None, copy: bool = False
    ) -> PandasArray:
        if isinstance(dtype, PandasDtype):
            dtype = dtype._dtype

        # error: Argument "dtype" to "asarray" has incompatible type
        # "Union[ExtensionDtype, str, dtype[Any], dtype[floating[_64Bit]], Type[object],
        # None]"; expected "Union[dtype[Any], None, type, _SupportsDType, str,
        # Union[Tuple[Any, int], Tuple[Any, Union[int, Sequence[int]]], List[Any],
        # _DTypeDict, Tuple[Any, Any]]]"
        result = np.asarray(scalars, dtype=dtype)  # type: ignore[arg-type]
        if (
            result.ndim > 1
            and not hasattr(scalars, "dtype")
            and (dtype is None or dtype == object)
        ):
            # e.g. list-of-tuples
            result = construct_1d_object_array_from_listlike(scalars)

        if copy and result is scalars:
            result = result.copy()
        return cls(result)

    def _from_backing_data(self, arr: np.ndarray) -> PandasArray:
        return type(self)(arr)

    # ------------------------------------------------------------------------
    # Data

    @property
    def dtype(self) -> PandasDtype:
        return self._dtype

    # ------------------------------------------------------------------------
    # NumPy Array Interface

    def __array__(self, dtype: NpDtype | None = None) -> np.ndarray:
        return np.asarray(self._ndarray, dtype=dtype)

    def __array_ufunc__(self, ufunc: np.ufunc, method: str, *inputs, **kwargs):
        # Lightly modified version of
        # https://numpy.org/doc/stable/reference/generated/numpy.lib.mixins.NDArrayOperatorsMixin.html
        # The primary modification is not boxing scalar return values
        # in PandasArray, since pandas' ExtensionArrays are 1-d.
        out = kwargs.get("out", ())

        result = arraylike.maybe_dispatch_ufunc_to_dunder_op(
            self, ufunc, method, *inputs, **kwargs
        )
        if result is not NotImplemented:
            return result

        if "out" in kwargs:
            # e.g. test_ufunc_unary
            return arraylike.dispatch_ufunc_with_out(
                self, ufunc, method, *inputs, **kwargs
            )

        if method == "reduce":
            result = arraylike.dispatch_reduction_ufunc(
                self, ufunc, method, *inputs, **kwargs
            )
            if result is not NotImplemented:
                # e.g. tests.series.test_ufunc.TestNumpyReductions
                return result

        # Defer to the implementation of the ufunc on unwrapped values.
        inputs = tuple(x._ndarray if isinstance(x, PandasArray) else x for x in inputs)
        if out:
            kwargs["out"] = tuple(
                x._ndarray if isinstance(x, PandasArray) else x for x in out
            )
        result = getattr(ufunc, method)(*inputs, **kwargs)

        if ufunc.nout > 1:
            # multiple return values; re-box array-like results
            return tuple(type(self)(x) for x in result)
        elif method == "at":
            # no return value
            return None
        elif method == "reduce":
            if isinstance(result, np.ndarray):
                # e.g. test_np_reduce_2d
                return type(self)(result)

            # e.g. test_np_max_nested_tuples
            return result
        else:
            # one return value; re-box array-like results
            return type(self)(result)

    # ------------------------------------------------------------------------
    # Pandas ExtensionArray Interface

    def astype(self, dtype, copy: bool = True):
        dtype = pandas_dtype(dtype)

        if dtype == self.dtype:
            if copy:
                return self.copy()
            return self

        result = astype_array(self._ndarray, dtype=dtype, copy=copy)
        return result

    def isna(self) -> np.ndarray:
        return isna(self._ndarray)

    def _validate_scalar(self, fill_value):
        if fill_value is None:
            # Primarily for subclasses
            fill_value = self.dtype.na_value
        return fill_value

    def _values_for_factorize(self) -> tuple[np.ndarray, float | None]:
        if self.dtype.kind in "iub":
            fv = None
        else:
            fv = np.nan
        return self._ndarray, fv

    def pad_or_backfill(
        self,
        *,
        method: FillnaOptions,
        axis: int,
        limit: int | None,
        limit_area: Literal["inside", "outside"] | None = None,
        copy: bool = True,
    ) -> Self:
        """
        ffill or bfill
        """
        if copy:
            out_data = self._ndarray.copy()
        else:
            out_data = self._ndarray

        meth = missing.clean_fill_method(method)
        missing.pad_or_backfill_inplace(
            out_data,
            method=meth,
            axis=axis,
            limit=limit,
            limit_area=limit_area,
        )

        if not copy:
            return self
        return type(self)._simple_new(out_data, dtype=self.dtype)

    def interpolate(
        self,
        *,
        method: InterpolateOptions,
        axis: int,
        index: Index,
        limit,
        limit_direction,
        limit_area,
        fill_value,
        copy: bool,
        **kwargs,
    ) -> Self:
        """
        See NDFrame.interpolate.__doc__.
        """
        # NB: we return type(self) even if copy=False
        if not copy:
            out_data = self._ndarray
        else:
            out_data = self._ndarray.copy()

        # TODO: assert we have floating dtype?
        missing.interpolate_2d_inplace(
            out_data,
            method=method,
            axis=axis,
            index=index,
            limit=limit,
            limit_direction=limit_direction,
            limit_area=limit_area,
            fill_value=fill_value,
            **kwargs,
        )
        if not copy:
            return self
        return type(self)._simple_new(out_data, dtype=self.dtype)

    # ------------------------------------------------------------------------
    # Reductions

    def any(
        self,
        *,
        axis: AxisInt | None = None,
        out=None,
        keepdims: bool = False,
        skipna: bool = True,
    ):
        nv.validate_any((), {"out": out, "keepdims": keepdims})
        result = nanops.nanany(self._ndarray, axis=axis, skipna=skipna)
        return self._wrap_reduction_result(axis, result)

    def all(
        self,
        *,
        axis: AxisInt | None = None,
        out=None,
        keepdims: bool = False,
        skipna: bool = True,
    ):
        nv.validate_all((), {"out": out, "keepdims": keepdims})
        result = nanops.nanall(self._ndarray, axis=axis, skipna=skipna)
        return self._wrap_reduction_result(axis, result)

    def min(
        self, *, axis: AxisInt | None = None, skipna: bool = True, **kwargs
    ) -> Scalar:
        nv.validate_min((), kwargs)
        result = nanops.nanmin(
            values=self._ndarray, axis=axis, mask=self.isna(), skipna=skipna
        )
        return self._wrap_reduction_result(axis, result)

    def max(
        self, *, axis: AxisInt | None = None, skipna: bool = True, **kwargs
    ) -> Scalar:
        nv.validate_max((), kwargs)
        result = nanops.nanmax(
            values=self._ndarray, axis=axis, mask=self.isna(), skipna=skipna
        )
        return self._wrap_reduction_result(axis, result)

    def sum(
        self,
        *,
        axis: AxisInt | None = None,
        skipna: bool = True,
        min_count: int = 0,
        **kwargs,
    ) -> Scalar:
        nv.validate_sum((), kwargs)
        result = nanops.nansum(
            self._ndarray, axis=axis, skipna=skipna, min_count=min_count
        )
        return self._wrap_reduction_result(axis, result)

    def prod(
        self,
        *,
        axis: AxisInt | None = None,
        skipna: bool = True,
        min_count: int = 0,
        **kwargs,
    ) -> Scalar:
        nv.validate_prod((), kwargs)
        result = nanops.nanprod(
            self._ndarray, axis=axis, skipna=skipna, min_count=min_count
        )
        return self._wrap_reduction_result(axis, result)

    def mean(
        self,
        *,
        axis: AxisInt | None = None,
        dtype: NpDtype | None = None,
        out=None,
        keepdims: bool = False,
        skipna: bool = True,
    ):
        nv.validate_mean((), {"dtype": dtype, "out": out, "keepdims": keepdims})
        result = nanops.nanmean(self._ndarray, axis=axis, skipna=skipna)
        return self._wrap_reduction_result(axis, result)

    def median(
        self,
        *,
        axis: AxisInt | None = None,
        out=None,
        overwrite_input: bool = False,
        keepdims: bool = False,
        skipna: bool = True,
    ):
        nv.validate_median(
            (), {"out": out, "overwrite_input": overwrite_input, "keepdims": keepdims}
        )
        result = nanops.nanmedian(self._ndarray, axis=axis, skipna=skipna)
        return self._wrap_reduction_result(axis, result)

    def std(
        self,
        *,
        axis: AxisInt | None = None,
        dtype: NpDtype | None = None,
        out=None,
        ddof: int = 1,
        keepdims: bool = False,
        skipna: bool = True,
    ):
        nv.validate_stat_ddof_func(
            (), {"dtype": dtype, "out": out, "keepdims": keepdims}, fname="std"
        )
        result = nanops.nanstd(self._ndarray, axis=axis, skipna=skipna, ddof=ddof)
        return self._wrap_reduction_result(axis, result)

    def var(
        self,
        *,
        axis: AxisInt | None = None,
        dtype: NpDtype | None = None,
        out=None,
        ddof: int = 1,
        keepdims: bool = False,
        skipna: bool = True,
    ):
        nv.validate_stat_ddof_func(
            (), {"dtype": dtype, "out": out, "keepdims": keepdims}, fname="var"
        )
        result = nanops.nanvar(self._ndarray, axis=axis, skipna=skipna, ddof=ddof)
        return self._wrap_reduction_result(axis, result)

    def sem(
        self,
        *,
        axis: AxisInt | None = None,
        dtype: NpDtype | None = None,
        out=None,
        ddof: int = 1,
        keepdims: bool = False,
        skipna: bool = True,
    ):
        nv.validate_stat_ddof_func(
            (), {"dtype": dtype, "out": out, "keepdims": keepdims}, fname="sem"
        )
        result = nanops.nansem(self._ndarray, axis=axis, skipna=skipna, ddof=ddof)
        return self._wrap_reduction_result(axis, result)

    def kurt(
        self,
        *,
        axis: AxisInt | None = None,
        dtype: NpDtype | None = None,
        out=None,
        keepdims: bool = False,
        skipna: bool = True,
    ):
        nv.validate_stat_ddof_func(
            (), {"dtype": dtype, "out": out, "keepdims": keepdims}, fname="kurt"
        )
        result = nanops.nankurt(self._ndarray, axis=axis, skipna=skipna)
        return self._wrap_reduction_result(axis, result)

    def skew(
        self,
        *,
        axis: AxisInt | None = None,
        dtype: NpDtype | None = None,
        out=None,
        keepdims: bool = False,
        skipna: bool = True,
    ):
        nv.validate_stat_ddof_func(
            (), {"dtype": dtype, "out": out, "keepdims": keepdims}, fname="skew"
        )
        result = nanops.nanskew(self._ndarray, axis=axis, skipna=skipna)
        return self._wrap_reduction_result(axis, result)

    # ------------------------------------------------------------------------
    # Additional Methods

    def to_numpy(
        self,
        dtype: npt.DTypeLike | None = None,
        copy: bool = False,
        na_value: object = lib.no_default,
    ) -> np.ndarray:
        mask = self.isna()
        if na_value is not lib.no_default and mask.any():
            result = self._ndarray.copy()
            result[mask] = na_value
        else:
            result = self._ndarray

        result = np.asarray(result, dtype=dtype)

        if copy and result is self._ndarray:
            result = result.copy()

        return result

    # ------------------------------------------------------------------------
    # Ops

    def __invert__(self) -> PandasArray:
        return type(self)(~self._ndarray)

    def __neg__(self) -> PandasArray:
        return type(self)(-self._ndarray)

    def __pos__(self) -> PandasArray:
        return type(self)(+self._ndarray)

    def __abs__(self) -> PandasArray:
        return type(self)(abs(self._ndarray))

    def _cmp_method(self, other, op):
        if isinstance(other, PandasArray):
            other = other._ndarray

        other = ops.maybe_prepare_scalar_for_op(other, (len(self),))
        pd_op = ops.get_array_op(op)
        other = ensure_wrapped_if_datetimelike(other)
        result = pd_op(self._ndarray, other)

        if op is divmod or op is ops.rdivmod:
            a, b = result
            if isinstance(a, np.ndarray):
                # for e.g. op vs TimedeltaArray, we may already
                #  have an ExtensionArray, in which case we do not wrap
                return self._wrap_ndarray_result(a), self._wrap_ndarray_result(b)
            return a, b

        if isinstance(result, np.ndarray):
            # for e.g. multiplication vs TimedeltaArray, we may already
            #  have an ExtensionArray, in which case we do not wrap
            return self._wrap_ndarray_result(result)
        return result

    _arith_method = _cmp_method

    def _wrap_ndarray_result(self, result: np.ndarray):
        # If we have timedelta64[ns] result, return a TimedeltaArray instead
        #  of a PandasArray
        if result.dtype.kind == "m" and is_supported_unit(
            get_unit_from_dtype(result.dtype)
        ):
            from pandas.core.arrays import TimedeltaArray

            return TimedeltaArray._simple_new(result, dtype=result.dtype)
        return type(self)(result)

    # ------------------------------------------------------------------------
    # String methods interface
    _str_na_value = np.nan<|MERGE_RESOLUTION|>--- conflicted
+++ resolved
@@ -35,11 +35,8 @@
     from pandas._typing import (
         AxisInt,
         Dtype,
-<<<<<<< HEAD
+        FillnaOptions,
         InterpolateOptions,
-=======
-        FillnaOptions,
->>>>>>> a784fd8b
         NpDtype,
         Scalar,
         Self,
