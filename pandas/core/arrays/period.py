# -*- coding: utf-8 -*-
from datetime import timedelta
<<<<<<< HEAD
=======
import operator
import warnings
>>>>>>> cf11f71e

import numpy as np

from pandas import compat
from pandas.compat.numpy import function as nv
from pandas._libs import lib
from pandas._libs.tslib import NaT, iNaT
from pandas._libs.tslibs.period import (
    Period, IncompatibleFrequency, DIFFERENT_FREQ_INDEX,
    get_period_field_arr, period_asfreq_arr,
)
from pandas._libs.tslibs import period as libperiod
from pandas._libs.tslibs.timedeltas import delta_to_nanoseconds, Timedelta
from pandas._libs.tslibs.fields import isleapyear_arr
from pandas.util._decorators import cache_readonly
from pandas.core.dtypes.common import (
<<<<<<< HEAD
    is_integer_dtype, is_float_dtype, is_period_dtype,
    is_float, is_integer, pandas_dtype, is_scalar,
    is_datetime64_dtype,
    is_categorical_dtype,
    is_object_dtype,
    is_string_dtype,
    is_datetime_or_timedelta_dtype,
    is_dtype_equal,
    ensure_object
)

=======
    is_integer_dtype, is_float_dtype, is_period_dtype, is_timedelta64_dtype,
    is_datetime64_dtype, _TD_DTYPE)
>>>>>>> cf11f71e
from pandas.core.dtypes.dtypes import PeriodDtype
from pandas.core.dtypes.generic import (
    ABCSeries, ABCPeriodIndex, ABCIndexClass,
)

import pandas.core.common as com

from pandas.tseries import frequencies
from pandas.tseries.frequencies import get_freq_code as _gfc
from pandas.tseries.offsets import Tick, DateOffset

<<<<<<< HEAD
from pandas.core.arrays import ExtensionArray
=======
from pandas.core.arrays import datetimelike as dtl
>>>>>>> cf11f71e
from pandas.core.arrays.datetimelike import DatetimeLikeArrayMixin
from pandas.core.arrays import datetimelike as dtl


def _field_accessor(name, alias, docstring=None):
    def f(self):
        base, mult = frequencies.get_freq_code(self.freq)
        result = get_period_field_arr(alias, self._ndarray_values, base)
        return result

    f.__name__ = name
    f.__doc__ = docstring
    return property(f)


def _period_array_cmp(cls, op):
    """
    Wrap comparison operations to convert Period-like to PeriodDtype
    """
    opname = '__{name}__'.format(name=op.__name__)
    nat_result = True if opname == '__ne__' else False

    def wrapper(self, other):
        op = getattr(self._ndarray_values, opname)
        if isinstance(other, (ABCSeries, ABCIndexClass)):
            other = other.values

        if isinstance(other, Period):
            if other.freq != self.freq:
                msg = DIFFERENT_FREQ_INDEX.format(self.freqstr, other.freqstr)
                raise IncompatibleFrequency(msg)

            result = op(other.ordinal)
        elif isinstance(other, cls):
            if other.freq != self.freq:
                msg = DIFFERENT_FREQ_INDEX.format(self.freqstr, other.freqstr)
                raise IncompatibleFrequency(msg)

            result = op(other._ndarray_values)

            mask = self._isnan | other._isnan
            if mask.any():
                result[mask] = nat_result

            return result
        elif other is NaT:
            result = np.empty(len(self._ndarray_values), dtype=bool)
            result.fill(nat_result)
        elif isinstance(other, (list, np.ndarray)):
            # XXX: is this correct? Why not convert the
            # sequence to a PeriodArray?
            return NotImplemented
        else:
            other = Period(other, freq=self.freq)
            result = op(other.ordinal)

        if self.hasnans:
            result[self._isnan] = nat_result

        return result

    return compat.set_function_name(wrapper, opname, cls)


class PeriodArray(DatetimeLikeArrayMixin, ExtensionArray):
    """
    Pandas ExtensionArray for storing Period data.

    Users should use the :func:`period_array` function to create
    new instances of PeriodArray.

    Notes
    -----
    There are two components to a PeriodArray

    - ordinals : integer ndarray
    - freq : pd.tseries.offsets.Tick

    The values are physically stored as a 1-D ndarray of integers. These are
    called "ordinals" and represent some kind of offset from a base.

    The `freq` indicates the span covered by each element of the array.
    All elements in the PeriodArray have the same `freq`.

    See Also
    --------
    period_array : Create a new PeriodArray
    pandas.PeriodIndex : Immutable Index for period data
    """
    _attributes = ["freq"]
    _typ = "periodarray"  # ABCPeriodArray

    # Names others delegate to us
    _other_ops = []
    _bool_ops = ['is_leap_year']
    _object_ops = ['start_time', 'end_time', 'freq']
    _field_ops = ['year', 'month', 'day', 'hour', 'minute', 'second',
                  'weekofyear', 'weekday', 'week', 'dayofweek',
                  'dayofyear', 'quarter', 'qyear',
                  'days_in_month', 'daysinmonth']
    _datetimelike_ops = _field_ops + _object_ops + _bool_ops
    _datetimelike_methods = ['strftime', 'to_timestamp', 'asfreq']

    # --------------------------------------------------------------------
    # Constructors
    def __init__(self, values, freq=None):
        # type: (Union[PeriodArray, np.ndarray], Union[str, Tick]) -> None
        if isinstance(values, type(self)):
            values, freq = values._data, values.freq

        values = np.array(values, dtype='int64', copy=False)
        self._data = values
        if freq is None:
            raise ValueError('freq is not specified and cannot be inferred')
        freq = Period._maybe_convert_freq(freq)
        self._dtype = PeriodDtype(freq)

    @classmethod
    def _complex_new(cls, data=None, ordinal=None, freq=None, start=None,
                     end=None, periods=None, tz=None, dtype=None, copy=False,
                     **fields):
        from pandas import PeriodIndex, DatetimeIndex, Int64Index

        # copy-pase from PeriodIndex.__new__ with slight adjustments.
        #
        # - removed all uses of name
        # - refactored to smaller, more dedicated constructors.

        # TODO: move fields validation to range init
        valid_field_set = {'year', 'month', 'day', 'quarter',
                           'hour', 'minute', 'second'}

        if not set(fields).issubset(valid_field_set):
            raise TypeError('__new__() got an unexpected keyword argument {}'.
                            format(list(set(fields) - valid_field_set)[0]))

        if periods is not None:
            if is_float(periods):
                periods = int(periods)
            elif not is_integer(periods):
                msg = 'periods must be a number, got {periods}'
                raise TypeError(msg.format(periods=periods))

            periods = dtl.validate_periods(periods)

        if dtype is not None:
            dtype = pandas_dtype(dtype)
            if not is_period_dtype(dtype):
                raise ValueError('dtype must be PeriodDtype')
            if freq is None:
                freq = dtype.freq
            elif freq != dtype.freq:
                msg = 'specified freq and dtype are different'
                raise IncompatibleFrequency(msg)

        # coerce freq to freq object, otherwise it can be coerced elementwise
        # which is slow
        if freq:
            freq = Period._maybe_convert_freq(freq)

<<<<<<< HEAD
        if data is None:
            if ordinal is not None:
                data = np.asarray(ordinal, dtype=np.int64)
            else:
                data, freq = cls._generate_range(start, end, periods,
                                                 freq, fields)
            return cls._from_ordinals(data, freq=freq)

        if isinstance(data, (cls, PeriodIndex)):
            if freq is None or freq == data.freq:  # no freq change
                freq = data.freq
                data = data._ndarray_values
            else:
                base1, _ = _gfc(data.freq)
                base2, _ = _gfc(freq)
                data = libperiod.period_asfreq_arr(data._ndarray_values,
                                                   base1, base2, 1)
            if copy:
                data = data.copy()
            return cls._simple_new(data, freq=freq)

        # not array / index
        if not isinstance(data, (np.ndarray, PeriodIndex,
                                 DatetimeIndex, Int64Index)):
            if is_scalar(data):
                raise TypeError('{0}(...) must be called with a '
                                'collection of some '
                                'kind, {1} was passed'.format(cls.__name__,
                                                              repr(data)))

            # other iterable of some kind
            if not isinstance(data, (list, tuple)):
                data = list(data)

            data = np.asarray(data)

        # datetime other than period
        if is_datetime64_dtype(data.dtype):
            data = dt64arr_to_periodarr(data, freq, tz)
            return cls._from_ordinals(data, freq=freq)

        # check not floats
        if lib.infer_dtype(data) == 'floating' and len(data) > 0:
            raise TypeError("PeriodIndex does not allow "
                            "floating point in construction")

        # anything else, likely an array of strings or periods
        data = ensure_object(data)
        return cls._from_periods(data, freq=freq)
=======
        return cls._simple_new(values, freq=freq, **kwargs)
>>>>>>> cf11f71e

    @classmethod
    def _simple_new(cls, values, freq=None, **kwargs):
        """
        Values can be any type that can be coerced to Periods.
        Ordinals in an ndarray are fastpath-ed to `_from_ordinals`
        """
<<<<<<< HEAD
=======

        if is_period_dtype(values):
            freq = dtl.validate_dtype_freq(values.dtype, freq)
            values = values.asi8

>>>>>>> cf11f71e
        if not is_integer_dtype(values):
            values = np.array(values, copy=False)
            if len(values) > 0 and is_float_dtype(values):
                raise TypeError("{cls} can't take floats"
                                .format(cls=cls.__name__))
            return cls(values, freq=freq, **kwargs)

<<<<<<< HEAD
        return cls(values, freq=freq)

    @classmethod
    def _from_sequence(cls, scalars, dtype=None, copy=False):
        # type: (Sequence[Optional[Period]], Dtype, bool) -> PeriodArray
        if dtype:
            freq = dtype.freq
        else:
            freq = None
        scalars = np.asarray(scalars, dtype=object)
        return cls._from_periods(scalars, freq=freq)

    def _values_for_factorize(self):
        return self.values, iNaT

    @classmethod
    def _from_factorized(cls, values, original):
        # type: (Sequence[Optional[Period]], PeriodArray) -> PeriodArray
        return cls._simple_new(values, freq=original.freq)

    @classmethod
    def _from_ordinals(cls, values, freq=None):
        # type: (ndarray[int], Optional[Tick]) -> PeriodArray
=======
        return cls._from_ordinals(values, freq=freq, **kwargs)

    @classmethod
    def _from_ordinals(cls, values, freq=None, **kwargs):
>>>>>>> cf11f71e
        """
        Values should be int ordinals
        `__new__` & `_simple_new` coerce to ordinals and call this method
        """
<<<<<<< HEAD
        return cls(values, freq=freq)
=======
        # **kwargs are included so that the signature matches PeriodIndex,
        #  letting us share _simple_new
>>>>>>> cf11f71e

    @classmethod
    def _from_periods(cls, periods, freq=None):
        # type: (np.ndarray[Optional[Period]], Optional[Tick]) -> PeriodArray
        periods = np.asarray(periods, dtype=object)
        freq = freq or libperiod.extract_freq(periods)
        ordinals = libperiod.extract_ordinals(periods, freq)
        return cls._from_ordinals(ordinals, freq=freq)

    @classmethod
    def _from_datetime64(cls, data, freq, tz=None):
        """Construct a PeriodArray from a datetime64 array

        Parameters
        ----------
        data : ndarray[datetime64[ns], datetime64[ns, tz]]
        freq : str or Tick
        tz : tzinfo, optional

        Returns
        -------
        PeriodArray[freq]
        """
        data = dt64arr_to_periodarr(data, freq, tz)
        return cls._simple_new(data, freq=freq)

    @classmethod
    def _generate_range(cls, start, end, periods, freq, fields):
        if freq is not None:
            freq = Period._maybe_convert_freq(freq)

        field_count = len(fields)
        if com.count_not_none(start, end) > 0:
            if field_count > 0:
                raise ValueError('Can either instantiate from fields '
                                 'or endpoints, but not both')
            subarr, freq = _get_ordinal_range(start, end, periods, freq)
        elif field_count > 0:
            subarr, freq = _range_from_fields(freq=freq, **fields)
        else:
            raise ValueError('Not enough parameters to construct '
                             'Period range')

        return subarr, freq

    @classmethod
    def _concat_same_type(cls, to_concat):
        freq = {x.freq for x in to_concat}
        assert len(freq) == 1
        freq = list(freq)[0]
        values = np.concatenate([x._data for x in to_concat])
        return cls._from_ordinals(values, freq=freq)

    @property
    def asi8(self):
        return self._ndarray_values.view('i8')

    # --------------------------------------------------------------------
    # Data / Attributes
    @property
    def nbytes(self):
        # TODO(DatetimeArray): remove
        return self._data.nbytes

    @cache_readonly
    def dtype(self):
        return self._dtype

    @property
    def _ndarray_values(self):
        # Ordinals
        return self._data

    @property
    def freq(self):
        """Return the frequency object for this PeriodArray."""
        return self.dtype.freq

    @property
    def flags(self):
        """Deprecated"""
        # Just here to support Index.flags deprecation.
        # could also override PeriodIndex.flags if we don't want a
        # version with PeriodArray.flags
        return self.values.flags

    @property
    def base(self):
        return self.values.base

    @property
    def data(self):
        return self.astype(object).data

    # --------------------------------------------------------------------
    # Vectorized analogues of Period properties

    year = _field_accessor('year', 0, "The year of the period")
    month = _field_accessor('month', 3, "The month as January=1, December=12")
    day = _field_accessor('day', 4, "The days of the period")
    hour = _field_accessor('hour', 5, "The hour of the period")
    minute = _field_accessor('minute', 6, "The minute of the period")
    second = _field_accessor('second', 7, "The second of the period")
    weekofyear = _field_accessor('week', 8, "The week ordinal of the year")
    week = weekofyear
    dayofweek = _field_accessor('dayofweek', 10,
                                "The day of the week with Monday=0, Sunday=6")
    weekday = dayofweek
    dayofyear = day_of_year = _field_accessor('dayofyear', 9,
                                              "The ordinal day of the year")
    quarter = _field_accessor('quarter', 2, "The quarter of the date")
    qyear = _field_accessor('qyear', 1)
    days_in_month = _field_accessor('days_in_month', 11,
                                    "The number of days in the month")
    daysinmonth = days_in_month

    @property
    def is_leap_year(self):
        """ Logical indicating if the date belongs to a leap year """
        return isleapyear_arr(np.asarray(self.year))

    @property
    def start_time(self):
        return self.to_timestamp(how='start')

    @property
    def end_time(self):
        return self.to_timestamp(how='end')

    def __repr__(self):
        return '<{}>\n{}\nLength: {}, dtype: {}'.format(
            self.__class__.__name__,
            [str(s) for s in self],
            len(self),
            self.dtype
        )

    def __len__(self):
        return len(self._data)

    def __setitem__(self, key, value):
        from pandas.core.dtypes.missing import isna

        if isinstance(value, (compat.Sequence, type(self))):
            if len(key) != len(value) and not com.is_bool_indexer(key):
                msg = ("shape mismatch: value array of length '{}' does not "
                       "match indexing result of length '{}'.")
                raise ValueError(msg.format(len(key), len(value)))
            if len(key) == 0:
                return

            value = type(self)._complex_new(value)
            if self.freqstr != value.freqstr:
                msg = DIFFERENT_FREQ_INDEX.format(self.freqstr, value.freqstr)
                raise IncompatibleFrequency(msg)

            value = value.asi8
        elif isinstance(value, Period):

            if self.freqstr != value.freqstr:
                msg = DIFFERENT_FREQ_INDEX.format(self.freqstr, value.freqstr)
                raise IncompatibleFrequency(msg)

            value = value.ordinal
        elif isna(value):
            # Previously we allowed setting np.nan on a Series[object]
            # do we still want to allow that, or should we require None / NaT?
            value = iNaT
        else:
            msg = ("'value' should be a 'Period', 'NaT', or array of those. "
                   "Got '{}' instead.".format(type(value).__name__))
            raise TypeError(msg)
        self._data[key] = value

    def take(self, indices, allow_fill=False, fill_value=None):
        from pandas.core.algorithms import take
        from pandas import isna

        if allow_fill:
            if isna(fill_value):
                fill_value = iNaT
            elif isinstance(fill_value, Period):
                fill_value = fill_value.ordinal
            else:
                msg = "'fill_value' should be a Period. Got '{}'."
                raise ValueError(msg.format(fill_value))

        new_values = take(self._data,
                          indices,
                          allow_fill=allow_fill,
                          fill_value=fill_value)

        return self._from_ordinals(new_values, self.freq)

    def isna(self):
        return self._data == iNaT

    def fillna(self, value=None, method=None, limit=None):
        # TODO(#20300)
        # To avoid converting to object, we re-implement here with the changes
        # 1. Passing `_ndarray_values` to func instead of self.astype(object)
        # 2. Re-boxing with `_from_ordinals`
        # #20300 should let us do this kind of logic on ExtensionArray.fillna
        # and we can use it.
        from pandas.api.types import is_array_like
        from pandas.util._validators import validate_fillna_kwargs
        from pandas.core.missing import pad_1d, backfill_1d

        if isinstance(value, ABCSeries):
            value = value.values

        value, method = validate_fillna_kwargs(value, method)

        mask = self.isna()

        if is_array_like(value):
            if len(value) != len(self):
                raise ValueError("Length of 'value' does not match. Got ({}) "
                                 " expected {}".format(len(value), len(self)))
            value = value[mask]

        if mask.any():
            if method is not None:
                func = pad_1d if method == 'pad' else backfill_1d
                new_values = func(self._ndarray_values, limit=limit,
                                  mask=mask)
                new_values = self._from_ordinals(new_values, freq=self.freq)
            else:
                # fill with value
                new_values = self.copy()
                new_values[mask] = value
        else:
            new_values = self.copy()
        return new_values

    def copy(self, deep=False):
        return self._from_ordinals(self._data.copy(), freq=self.freq)

    def value_counts(self, dropna=False):
        from pandas.core.algorithms import value_counts
        from pandas.core.indexes.period import PeriodIndex

        if dropna:
            values = self[~self.isna()]._data
        else:
            values = self._data

        result = value_counts(values, sort=False)
        index = PeriodIndex._from_ordinals(result.index,
                                           name=result.index.name,
                                           freq=self.freq)
        return type(result)(result.values,
                            index=index,
                            name=result.name)

    def shift(self, periods=1):
        """
        Shift values by desired number.

        Newly introduced missing values are filled with
        ``self.dtype.na_value``.

        .. versionadded:: 0.24.0

        Parameters
        ----------
        periods : int, default 1
            The number of periods to shift. Negative values are allowed
            for shifting backwards.

        Returns
        -------
        shifted : PeriodArray
        """
        # TODO(DatetimeArray): remove
        # The semantics for Index.shift differ from EA.shift
        # then just call super.
        return ExtensionArray.shift(self, periods)

    def _time_shift(self, n, freq=None):
        """
        Shift each value by `periods`.

        Note this is different from ExtensionArray.shift, which
        shifts the *position* of each element, padding the end with
        missing values.

        Parameters
        ----------
        periods : int
            Number of periods to shift by.
        freq : pandas.DateOffset, pandas.Timedelta, or string
            Frequency increment to shift by.
        """
        values = self.values + n * self.freq.n
        if self.hasnans:
            values[self._isnan] = iNaT
        return self._simple_new(values, freq=self.freq)

    @property
    def _box_func(self):
        # Used in DatelikeArray.__iter__
        return lambda x: Period._from_ordinal(ordinal=x, freq=self.freq)

    def asfreq(self, freq=None, how='E'):
        """
        Convert the Period Array/Index to the specified frequency `freq`.

        Parameters
        ----------
        freq : str
            a frequency
        how : str {'E', 'S'}
            'E', 'END', or 'FINISH' for end,
            'S', 'START', or 'BEGIN' for start.
            Whether the elements should be aligned to the end
            or start within pa period. January 31st ('END') vs.
            January 1st ('START') for example.

        Returns
        -------
        new : Period Array/Index with the new frequency

        Examples
        --------
        >>> pidx = pd.period_range('2010-01-01', '2015-01-01', freq='A')
        >>> pidx
        <class 'pandas.core.indexes.period.PeriodIndex'>
        [2010, ..., 2015]
        Length: 6, Freq: A-DEC

        >>> pidx.asfreq('M')
        <class 'pandas.core.indexes.period.PeriodIndex'>
        [2010-12, ..., 2015-12]
        Length: 6, Freq: M

        >>> pidx.asfreq('M', how='S')
        <class 'pandas.core.indexes.period.PeriodIndex'>
        [2010-01, ..., 2015-01]
        Length: 6, Freq: M
        """
        how = libperiod._validate_end_alias(how)

        freq = Period._maybe_convert_freq(freq)

        base1, mult1 = frequencies.get_freq_code(self.freq)
        base2, mult2 = frequencies.get_freq_code(freq)

        asi8 = self.asi8
        # mult1 can't be negative or 0
        end = how == 'E'
        if end:
            ordinal = asi8 + mult1 - 1
        else:
            ordinal = asi8

        new_data = period_asfreq_arr(ordinal, base1, base2, end)

        if self.hasnans:
            new_data[self._isnan] = iNaT

        return self._shallow_copy(new_data, freq=freq)

    def to_timestamp(self, freq=None, how='start'):
        """
        Cast to DatetimeArray/Index

        Parameters
        ----------
        freq : string or DateOffset, optional
            Target frequency. The default is 'D' for week or longer,
            'S' otherwise
        how : {'s', 'e', 'start', 'end'}

        Returns
        -------
        DatetimeArray/Index
        """
        from pandas.core.arrays.datetimes import DatetimeArrayMixin

        how = libperiod._validate_end_alias(how)

        end = how == 'E'
        if end:
            if freq == 'B':
                # roll forward to ensure we land on B date
                adjust = Timedelta(1, 'D') - Timedelta(1, 'ns')
                return self.to_timestamp(how='start') + adjust
            else:
                adjust = Timedelta(1, 'ns')
                return (self + 1).to_timestamp(how='start') - adjust

        if freq is None:
            base, mult = frequencies.get_freq_code(self.freq)
            freq = frequencies.get_to_timestamp_base(base)
        else:
            freq = Period._maybe_convert_freq(freq)

        base, mult = frequencies.get_freq_code(freq)
        new_data = self.asfreq(freq, how=how)

        new_data = libperiod.periodarr_to_dt64arr(new_data._ndarray_values,
                                                  base)
        return DatetimeArrayMixin(new_data, freq='infer')

    # ------------------------------------------------------------------
    # Arithmetic Methods
    _create_comparison_method = classmethod(_period_array_cmp)

    def _sub_datelike(self, other):
        assert other is not NaT
        return NotImplemented

    def _sub_period(self, other):
        # If the operation is well-defined, we return an object-Index
        # of DateOffsets.  Null entries are filled with pd.NaT
        if self.freq != other.freq:
            msg = DIFFERENT_FREQ_INDEX.format(self.freqstr, other.freqstr)
            raise IncompatibleFrequency(msg)

        asi8 = self.asi8
        new_data = asi8 - other.ordinal
        new_data = np.array([self.freq * x for x in new_data])

        if self.hasnans:
            new_data[self._isnan] = NaT

        return new_data

    def _add_offset(self, other):
        assert not isinstance(other, Tick)
        base = frequencies.get_base_alias(other.rule_code)
        if base != self.freq.rule_code:
            msg = DIFFERENT_FREQ_INDEX.format(self.freqstr, other.freqstr)
            raise IncompatibleFrequency(msg)
        return self._time_shift(other.n)

    def _add_delta_td(self, other):
        assert isinstance(self.freq, Tick)  # checked by calling function
        assert isinstance(other, (timedelta, np.timedelta64, Tick))

        delta = self._check_timedeltalike_freq_compat(other)

        # Note: when calling parent class's _add_delta_td, it will call
        #  delta_to_nanoseconds(delta).  Because delta here is an integer,
        #  delta_to_nanoseconds will return it unchanged.
        return DatetimeLikeArrayMixin._add_delta_td(self, delta)

    def _add_delta_tdi(self, other):
        assert isinstance(self.freq, Tick)  # checked by calling function

        delta = self._check_timedeltalike_freq_compat(other)
        return self._addsub_int_array(delta, operator.add)

    def _add_delta(self, other):
        """
        Add a timedelta-like, Tick, or TimedeltaIndex-like object
        to self.

        Parameters
        ----------
        other : {timedelta, np.timedelta64, Tick,
                 TimedeltaIndex, ndarray[timedelta64]}

        Returns
        -------
        result : same type as self
        """
        if not isinstance(self.freq, Tick):
            # We cannot add timedelta-like to non-tick PeriodArray
            raise IncompatibleFrequency("Input has different freq from "
                                        "{cls}(freq={freqstr})"
                                        .format(cls=type(self).__name__,
                                                freqstr=self.freqstr))

        # TODO: standardize across datetimelike subclasses whether to return
        #  i8 view or _shallow_copy
        if isinstance(other, (Tick, timedelta, np.timedelta64)):
            new_values = self._add_delta_td(other)
            return self._shallow_copy(new_values)
        elif is_timedelta64_dtype(other):
            # ndarray[timedelta64] or TimedeltaArray/index
            new_values = self._add_delta_tdi(other)
            return self._shallow_copy(new_values)
        else:  # pragma: no cover
            raise TypeError(type(other).__name__)

    def _maybe_convert_timedelta(self, other):
        """
        Convert timedelta-like input to an integer multiple of self.freq

        Parameters
        ----------
        other : timedelta, np.timedelta64, DateOffset, int, np.ndarray

        Returns
        -------
        converted : int, np.ndarray[int64]

        Raises
        ------
        IncompatibleFrequency : if the input cannot be written as a multiple
            of self.freq.  Note IncompatibleFrequency subclasses ValueError.
        """
        if isinstance(
                other, (timedelta, np.timedelta64, Tick, np.ndarray)):
            offset = frequencies.to_offset(self.freq.rule_code)
            if isinstance(offset, Tick):
                # _check_timedeltalike_freq_compat will raise if incompatible
                delta = self._check_timedeltalike_freq_compat(other)
                return delta
        elif isinstance(other, DateOffset):
            freqstr = other.rule_code
            base = frequencies.get_base_alias(freqstr)
            if base == self.freq.rule_code:
                return other.n
            msg = DIFFERENT_FREQ_INDEX.format(self.freqstr, other.freqstr)
            raise IncompatibleFrequency(msg)
        elif lib.is_integer(other):
            # integer is passed to .shift via
            # _add_datetimelike_methods basically
            # but ufunc may pass integer to _add_delta
            return other

        # raise when input doesn't have freq
        msg = "Input has different freq from {cls}(freq={freqstr})"
        raise IncompatibleFrequency(msg.format(cls=type(self).__name__,
                                               freqstr=self.freqstr))

<<<<<<< HEAD
    # ------------------------------------------------------------------
    # Formatting
    def _format_native_types(self, na_rep=u'NaT', date_format=None,
                             **kwargs):
        # TODO(DatetimeArray): remove
        values = self.astype(object)

        if date_format:
            formatter = lambda dt: dt.strftime(date_format)
        else:
            formatter = lambda dt: u'%s' % dt

        if self.hasnans:
            mask = self._isnan
            values[mask] = na_rep
            imask = ~mask
            values[imask] = np.array([formatter(dt) for dt
                                      in values[imask]])
        else:
            values = np.array([formatter(dt) for dt in values])
        return values
=======
    def _check_timedeltalike_freq_compat(self, other):
        """
        Arithmetic operations with timedelta-like scalars or array `other`
        are only valid if `other` is an integer multiple of `self.freq`.
        If the operation is valid, find that integer multiple.  Otherwise,
        raise because the operation is invalid.

        Parameters
        ----------
        other : timedelta, np.timedelta64, Tick,
                ndarray[timedelta64], TimedeltaArray, TimedeltaIndex

        Returns
        -------
        multiple : int or ndarray[int64]

        Raises
        ------
        IncompatibleFrequency
        """
        assert isinstance(self.freq, Tick)  # checked by calling function
        own_offset = frequencies.to_offset(self.freq.rule_code)
        base_nanos = delta_to_nanoseconds(own_offset)

        if isinstance(other, (timedelta, np.timedelta64, Tick)):
            nanos = delta_to_nanoseconds(other)

        elif isinstance(other, np.ndarray):
            # numpy timedelta64 array; all entries must be compatible
            assert other.dtype.kind == 'm'
            if other.dtype != _TD_DTYPE:
                # i.e. non-nano unit
                # TODO: disallow unit-less timedelta64
                other = other.astype(_TD_DTYPE)
            nanos = other.view('i8')
        else:
            # TimedeltaArray/Index
            nanos = other.asi8

        if np.all(nanos % base_nanos == 0):
            # nanos being added is an integer multiple of the
            #  base-frequency to self.freq
            delta = nanos // base_nanos
            # delta is the integer (or integer-array) number of periods
            # by which will be added to self.
            return delta

        raise IncompatibleFrequency("Input has different freq from "
                                    "{cls}(freq={freqstr})"
                                    .format(cls=type(self).__name__,
                                            freqstr=self.freqstr))

>>>>>>> cf11f71e

    def view(self, dtype=None, type=None):
        # This is to support things like `.asi8`
        # PeriodIndex's parent does .values.view('i8').
        # I don't like adding this,
        return self._data.view(dtype=dtype)

    def repeat(self, repeats, *args, **kwargs):
        """
        Repeat elements of a Categorical.

        See also
        --------
        numpy.ndarray.repeat
        """
        # TODO: Share with Categorical.repeat?
        # need to use ndarray_values in Categorical
        # and some kind of _constructor (from_ordinals, from_codes).
        nv.validate_repeat(args, kwargs)
        values = self._ndarray_values.repeat(repeats)
        return self._from_ordinals(values, self.freq)

    # Delegation...
    def strftime(self, date_format):
        return self._format_native_types(date_format=date_format)

    def astype(self, dtype, copy=True):
        # TODO: Figure out something better here...
        # We have DatetimeLikeArrayMixin ->
        #     super(...), which ends up being... DatetimeIndexOpsMixin?
        # this is complicated.
        # need a pandas_astype(arr, dtype).
        from pandas import Categorical

        dtype = pandas_dtype(dtype)

        if is_object_dtype(dtype):
            return np.asarray(self, dtype=object)
        elif is_string_dtype(dtype) and not is_categorical_dtype(dtype):
            return self._format_native_types()
        elif is_integer_dtype(dtype):
            return self.values.astype("i8", copy=copy)
        elif (is_datetime_or_timedelta_dtype(dtype) and
              not is_dtype_equal(self.dtype, dtype)) or is_float_dtype(dtype):
            # disallow conversion between datetime/timedelta,
            # and conversions for any datetimelike to float
            msg = 'Cannot cast {name} to dtype {dtype}'
            raise TypeError(msg.format(name=type(self).__name__, dtype=dtype))
        elif is_categorical_dtype(dtype):
            return Categorical(self, dtype=dtype)
        elif is_period_dtype(dtype):
            return self.asfreq(dtype.freq)
        else:
            return np.asarray(self, dtype=dtype)

    def item(self):
        if len(self) == 1:
            return Period._from_ordinal(self.values[0], self.freq)
        else:
            raise ValueError('can only convert an array of size 1 to a '
                             'Python scalar')


PeriodArray._add_comparison_ops()
PeriodArray._add_datetimelike_methods()


# -------------------------------------------------------------------
# Constructor Helpers

def period_array(data, freq=None):
    # type: (Sequence[Optional[Period]], Optional[Tick]) -> PeriodArray
    """
    Construct a new PeriodArray from a sequence of Period scalars.

    Parameters
    ----------
    data : Sequence of Period objects
        A sequence of Period objects. These are required to all have
        the same ``freq.`` Missing values can be indicated by ``None``
        or ``pandas.NaT``.
    freq : str, Tick, or Offset
        The frequency of every element of the array. This can be specified
        to avoid inferring the `freq` from `data`.

    Returns
    -------
    PeriodArray

    See Also
    --------
    PeriodArray
    pandas.PeriodIndex

    Examples
    --------
    >>> period_array([pd.Period('2017', freq='A'),
    ...               pd.Period('2018', freq='A')])
    <PeriodArray>
    ['2017', '2018']
    Length: 2, dtype: period[A-DEC]

    >>> period_array([pd.Period('2017', freq='A'),
    ...               pd.Period('2018', freq='A'),
    ...               pd.NaT])
    <PeriodArray>
    ['2017', '2018', 'NaT']
    Length: 3, dtype: period[A-DEC]
    """
    return PeriodArray._from_periods(data, freq=freq)


def dt64arr_to_periodarr(data, freq, tz=None):
    if data.dtype != np.dtype('M8[ns]'):
        raise ValueError('Wrong dtype: %s' % data.dtype)

    freq = Period._maybe_convert_freq(freq)
    base, mult = frequencies.get_freq_code(freq)
    return libperiod.dt64arr_to_periodarr(data.view('i8'), base, tz)


def _get_ordinal_range(start, end, periods, freq, mult=1):
    if com.count_not_none(start, end, periods) != 2:
        raise ValueError('Of the three parameters: start, end, and periods, '
                         'exactly two must be specified')

    if freq is not None:
        _, mult = frequencies.get_freq_code(freq)

    if start is not None:
        start = Period(start, freq)
    if end is not None:
        end = Period(end, freq)

    is_start_per = isinstance(start, Period)
    is_end_per = isinstance(end, Period)

    if is_start_per and is_end_per and start.freq != end.freq:
        raise ValueError('start and end must have same freq')
    if (start is NaT or end is NaT):
        raise ValueError('start and end must not be NaT')

    if freq is None:
        if is_start_per:
            freq = start.freq
        elif is_end_per:
            freq = end.freq
        else:  # pragma: no cover
            raise ValueError('Could not infer freq from start/end')

    if periods is not None:
        periods = periods * mult
        if start is None:
            data = np.arange(end.ordinal - periods + mult,
                             end.ordinal + 1, mult,
                             dtype=np.int64)
        else:
            data = np.arange(start.ordinal, start.ordinal + periods, mult,
                             dtype=np.int64)
    else:
        data = np.arange(start.ordinal, end.ordinal + 1, mult, dtype=np.int64)

    return data, freq


def _range_from_fields(year=None, month=None, quarter=None, day=None,
                       hour=None, minute=None, second=None, freq=None):
    if hour is None:
        hour = 0
    if minute is None:
        minute = 0
    if second is None:
        second = 0
    if day is None:
        day = 1

    ordinals = []

    if quarter is not None:
        if freq is None:
            freq = 'Q'
            base = frequencies.FreqGroup.FR_QTR
        else:
            base, mult = frequencies.get_freq_code(freq)
            if base != frequencies.FreqGroup.FR_QTR:
                raise AssertionError("base must equal FR_QTR")

        year, quarter = _make_field_arrays(year, quarter)
        for y, q in compat.zip(year, quarter):
            y, m = libperiod.quarter_to_myear(y, q, freq)
            val = libperiod.period_ordinal(y, m, 1, 1, 1, 1, 0, 0, base)
            ordinals.append(val)
    else:
        base, mult = frequencies.get_freq_code(freq)
        arrays = _make_field_arrays(year, month, day, hour, minute, second)
        for y, mth, d, h, mn, s in compat.zip(*arrays):
            ordinals.append(libperiod.period_ordinal(
                y, mth, d, h, mn, s, 0, 0, base))

    return np.array(ordinals, dtype=np.int64), freq


def _make_field_arrays(*fields):
    length = None
    for x in fields:
        if isinstance(x, (list, np.ndarray, ABCSeries)):
            if length is not None and len(x) != length:
                raise ValueError('Mismatched Period array lengths')
            elif length is None:
                length = len(x)

    arrays = [np.asarray(x) if isinstance(x, (np.ndarray, list, ABCSeries))
              else np.repeat(x, length) for x in fields]

    return arrays<|MERGE_RESOLUTION|>--- conflicted
+++ resolved
@@ -1,10 +1,6 @@
 # -*- coding: utf-8 -*-
 from datetime import timedelta
-<<<<<<< HEAD
-=======
 import operator
-import warnings
->>>>>>> cf11f71e
 
 import numpy as np
 
@@ -21,25 +17,22 @@
 from pandas._libs.tslibs.fields import isleapyear_arr
 from pandas.util._decorators import cache_readonly
 from pandas.core.dtypes.common import (
-<<<<<<< HEAD
     is_integer_dtype, is_float_dtype, is_period_dtype,
     is_float, is_integer, pandas_dtype, is_scalar,
     is_datetime64_dtype,
     is_categorical_dtype,
+    is_timedelta64_dtype,
     is_object_dtype,
     is_string_dtype,
     is_datetime_or_timedelta_dtype,
     is_dtype_equal,
-    ensure_object
+    ensure_object,
+    _TD_DTYPE,
 )
 
-=======
-    is_integer_dtype, is_float_dtype, is_period_dtype, is_timedelta64_dtype,
-    is_datetime64_dtype, _TD_DTYPE)
->>>>>>> cf11f71e
 from pandas.core.dtypes.dtypes import PeriodDtype
 from pandas.core.dtypes.generic import (
-    ABCSeries, ABCPeriodIndex, ABCIndexClass,
+    ABCSeries, ABCIndexClass,
 )
 
 import pandas.core.common as com
@@ -48,12 +41,7 @@
 from pandas.tseries.frequencies import get_freq_code as _gfc
 from pandas.tseries.offsets import Tick, DateOffset
 
-<<<<<<< HEAD
 from pandas.core.arrays import ExtensionArray
-=======
-from pandas.core.arrays import datetimelike as dtl
->>>>>>> cf11f71e
-from pandas.core.arrays.datetimelike import DatetimeLikeArrayMixin
 from pandas.core.arrays import datetimelike as dtl
 
 
@@ -117,7 +105,7 @@
     return compat.set_function_name(wrapper, opname, cls)
 
 
-class PeriodArray(DatetimeLikeArrayMixin, ExtensionArray):
+class PeriodArray(dtl.DatetimeLikeArrayMixin, ExtensionArray):
     """
     Pandas ExtensionArray for storing Period data.
 
@@ -213,7 +201,6 @@
         if freq:
             freq = Period._maybe_convert_freq(freq)
 
-<<<<<<< HEAD
         if data is None:
             if ordinal is not None:
                 data = np.asarray(ordinal, dtype=np.int64)
@@ -263,9 +250,6 @@
         # anything else, likely an array of strings or periods
         data = ensure_object(data)
         return cls._from_periods(data, freq=freq)
-=======
-        return cls._simple_new(values, freq=freq, **kwargs)
->>>>>>> cf11f71e
 
     @classmethod
     def _simple_new(cls, values, freq=None, **kwargs):
@@ -273,14 +257,6 @@
         Values can be any type that can be coerced to Periods.
         Ordinals in an ndarray are fastpath-ed to `_from_ordinals`
         """
-<<<<<<< HEAD
-=======
-
-        if is_period_dtype(values):
-            freq = dtl.validate_dtype_freq(values.dtype, freq)
-            values = values.asi8
-
->>>>>>> cf11f71e
         if not is_integer_dtype(values):
             values = np.array(values, copy=False)
             if len(values) > 0 and is_float_dtype(values):
@@ -288,7 +264,6 @@
                                 .format(cls=cls.__name__))
             return cls(values, freq=freq, **kwargs)
 
-<<<<<<< HEAD
         return cls(values, freq=freq)
 
     @classmethod
@@ -312,22 +287,11 @@
     @classmethod
     def _from_ordinals(cls, values, freq=None):
         # type: (ndarray[int], Optional[Tick]) -> PeriodArray
-=======
-        return cls._from_ordinals(values, freq=freq, **kwargs)
-
-    @classmethod
-    def _from_ordinals(cls, values, freq=None, **kwargs):
->>>>>>> cf11f71e
         """
         Values should be int ordinals
         `__new__` & `_simple_new` coerce to ordinals and call this method
         """
-<<<<<<< HEAD
         return cls(values, freq=freq)
-=======
-        # **kwargs are included so that the signature matches PeriodIndex,
-        #  letting us share _simple_new
->>>>>>> cf11f71e
 
     @classmethod
     def _from_periods(cls, periods, freq=None):
@@ -774,7 +738,7 @@
         # Note: when calling parent class's _add_delta_td, it will call
         #  delta_to_nanoseconds(delta).  Because delta here is an integer,
         #  delta_to_nanoseconds will return it unchanged.
-        return DatetimeLikeArrayMixin._add_delta_td(self, delta)
+        return type(self)._add_delta_td(self, delta)
 
     def _add_delta_tdi(self, other):
         assert isinstance(self.freq, Tick)  # checked by calling function
@@ -857,7 +821,6 @@
         raise IncompatibleFrequency(msg.format(cls=type(self).__name__,
                                                freqstr=self.freqstr))
 
-<<<<<<< HEAD
     # ------------------------------------------------------------------
     # Formatting
     def _format_native_types(self, na_rep=u'NaT', date_format=None,
@@ -879,7 +842,7 @@
         else:
             values = np.array([formatter(dt) for dt in values])
         return values
-=======
+
     def _check_timedeltalike_freq_compat(self, other):
         """
         Arithmetic operations with timedelta-like scalars or array `other`
@@ -931,8 +894,6 @@
                                     "{cls}(freq={freqstr})"
                                     .format(cls=type(self).__name__,
                                             freqstr=self.freqstr))
-
->>>>>>> cf11f71e
 
     def view(self, dtype=None, type=None):
         # This is to support things like `.asi8`
