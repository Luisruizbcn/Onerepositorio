--- conflicted
+++ resolved
@@ -261,15 +261,6 @@
     # -----------------------------------------------------------------
     # DatetimeLike Interface
 
-<<<<<<< HEAD
-    @classmethod
-    # error: Return type "int64" of "_rebox_native" incompatible with return
-    # type "Union[int, datetime64, timedelta64]" in supertype "AttributesMixin"
-    def _rebox_native(cls, value: int) -> np.int64:  # type: ignore[override]
-        return np.int64(value)
-
-=======
->>>>>>> 07559156
     def _unbox_scalar(
         self, value: Union[Period, NaTType], setitem: bool = False
     ) -> int:
@@ -1104,21 +1095,9 @@
             elif length is None:
                 length = len(x)
 
-<<<<<<< HEAD
-    arrays = [
-        np.asarray(x) if isinstance(x, (np.ndarray, list, ABCSeries))
-        # error: Argument 2 to "repeat" has incompatible type "Optional[int]";
-        # expected "Union[Union[Union[int, integer], Union[bool, bool_]],
-        # ndarray, Sequence[Union[Union[int, integer], Union[bool, bool_]]],
-        # Sequence[Union[bool, int, float, complex, _SupportsArray,
-        # Sequence[Any]]], Sequence[Union[bool, int, float, complex,
-        # _SupportsArray, Sequence[Any]]]]"
-        else np.repeat(x, length)  # type: ignore[arg-type]
-=======
     return [
         np.asarray(x)
         if isinstance(x, (np.ndarray, list, ABCSeries))
         else np.repeat(x, length)
->>>>>>> 07559156
         for x in fields
     ]