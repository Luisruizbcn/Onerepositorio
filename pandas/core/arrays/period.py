--- conflicted
+++ resolved
@@ -648,7 +648,6 @@
 
         # Create the formatter function
         if date_format:
-<<<<<<< HEAD
             if fast_strftime:
                 try:
                     # Try to get the string formatting template for this format
@@ -661,34 +660,22 @@
 
             if fast_strftime:
                 # Faster: python old-style string formatting
-                formatter = lambda p: p.fast_strftime(str_format, loc_s)
+                formatter = lambda per: per.fast_strftime(str_format, loc_s)
             else:
                 # Slower: strftime
-                formatter = lambda p: p.strftime(date_format)
+                formatter = lambda per: per.strftime(date_format)
         else:
             # Uses `_Period.str>format_period` that is faster than strftime too
-            formatter = lambda p: str(p)
-=======
-            formatter = lambda per: per.strftime(date_format)
-        else:
             formatter = lambda per: str(per)
->>>>>>> dbc3afa7
 
         # Apply the formatter to all values in the array, possibly with a mask
         if self._hasna:
             mask = self._isnan
             values[mask] = na_rep
             imask = ~mask
-<<<<<<< HEAD
-            values[imask] = np.array([formatter(p) for p in values[imask]])
-        else:
-            values = np.array([formatter(p) for p in values])
-
-=======
             values[imask] = np.array([formatter(per) for per in values[imask]])
         else:
             values = np.array([formatter(per) for per in values])
->>>>>>> dbc3afa7
         return values
 
     # ------------------------------------------------------------------
