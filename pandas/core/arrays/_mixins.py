--- conflicted
+++ resolved
@@ -298,17 +298,12 @@
 
         if mask.any():
             if method is not None:
-<<<<<<< HEAD
-                func = missing.get_fill_func(method, ndim=self.ndim)
-                new_values, _ = func(self._ndarray.copy(), limit=limit, mask=mask)
-=======
                 # TODO: check value is None
                 # (for now) when self.ndim == 2, we assume axis=0
                 func = missing.get_fill_func(method, ndim=self.ndim)
                 new_values, _ = func(self._ndarray.T.copy(), limit=limit, mask=mask.T)
                 new_values = new_values.T
 
->>>>>>> 84613c78
                 # TODO: PandasArray didn't used to copy, need tests for this
                 new_values = self._from_backing_data(new_values)
             else:
