from __future__ import annotations

from datetime import timedelta
from typing import (
    TYPE_CHECKING,
    cast,
)

import numpy as np

from pandas._libs import (
    lib,
    tslibs,
)
from pandas._libs.tslibs import (
    BaseOffset,
    NaT,
    NaTType,
    Tick,
    Timedelta,
    astype_overflowsafe,
    iNaT,
    periods_per_second,
    to_offset,
)
from pandas._libs.tslibs.conversion import precision_from_unit
from pandas._libs.tslibs.fields import get_timedelta_field
from pandas._libs.tslibs.timedeltas import (
    array_to_timedelta64,
    ints_to_pytimedelta,
    parse_timedelta_unit,
)
from pandas._typing import (
    DtypeObj,
    NpDtype,
    npt,
)
from pandas.compat.numpy import function as nv
from pandas.util._validators import validate_endpoints

from pandas.core.dtypes.astype import astype_td64_unit_conversion
from pandas.core.dtypes.common import (
    TD64NS_DTYPE,
    is_dtype_equal,
    is_float_dtype,
    is_integer_dtype,
    is_object_dtype,
    is_scalar,
    is_string_dtype,
    is_timedelta64_dtype,
    pandas_dtype,
)
from pandas.core.dtypes.missing import isna

from pandas.core import nanops
<<<<<<< HEAD
from pandas.core.algorithms import checked_add_with_arr
from pandas.core.array_algos import datetimelike_accumulations
from pandas.core.arrays import (
    IntegerArray,
    datetimelike as dtl,
)
=======
from pandas.core.arrays import datetimelike as dtl
>>>>>>> 8b72297c
from pandas.core.arrays._ranges import generate_regular_range
import pandas.core.common as com
from pandas.core.ops.common import unpack_zerodim_and_defer

if TYPE_CHECKING:
    from pandas import DataFrame


def _field_accessor(name: str, alias: str, docstring: str):
    def f(self) -> np.ndarray:
        values = self.asi8
        result = get_timedelta_field(values, alias, reso=self._reso)
        if self._hasna:
            result = self._maybe_mask_results(
                result, fill_value=None, convert="float64"
            )

        return result

    f.__name__ = name
    f.__doc__ = f"\n{docstring}\n"
    return property(f)


class TimedeltaArray(dtl.TimelikeOps):
    """
    Pandas ExtensionArray for timedelta data.

    .. warning::

       TimedeltaArray is currently experimental, and its API may change
       without warning. In particular, :attr:`TimedeltaArray.dtype` is
       expected to change to be an instance of an ``ExtensionDtype``
       subclass.

    Parameters
    ----------
    values : array-like
        The timedelta data.

    dtype : numpy.dtype
        Currently, only ``numpy.dtype("timedelta64[ns]")`` is accepted.
    freq : Offset, optional
    copy : bool, default False
        Whether to copy the underlying array of data.

    Attributes
    ----------
    None

    Methods
    -------
    None
    """

    _typ = "timedeltaarray"
    _internal_fill_value = np.timedelta64("NaT", "ns")
    _recognized_scalars = (timedelta, np.timedelta64, Tick)
    _is_recognized_dtype = is_timedelta64_dtype
    _infer_matches = ("timedelta", "timedelta64")

    @property
    def _scalar_type(self) -> type[Timedelta]:
        return Timedelta

    __array_priority__ = 1000
    # define my properties & methods for delegation
    _other_ops: list[str] = []
    _bool_ops: list[str] = []
    _object_ops: list[str] = ["freq"]
    _field_ops: list[str] = ["days", "seconds", "microseconds", "nanoseconds"]
    _datetimelike_ops: list[str] = _field_ops + _object_ops + _bool_ops
    _datetimelike_methods: list[str] = [
        "to_pytimedelta",
        "total_seconds",
        "round",
        "floor",
        "ceil",
    ]

    # Note: ndim must be defined to ensure NaT.__richcmp__(TimedeltaArray)
    #  operates pointwise.

    def _box_func(self, x: np.timedelta64) -> Timedelta | NaTType:
        y = x.view("i8")
        if y == NaT.value:
            return NaT
        return Timedelta._from_value_and_reso(y, reso=self._reso)

    @property
    # error: Return type "dtype" of "dtype" incompatible with return type
    # "ExtensionDtype" in supertype "ExtensionArray"
    def dtype(self) -> np.dtype:  # type: ignore[override]
        """
        The dtype for the TimedeltaArray.

        .. warning::

           A future version of pandas will change dtype to be an instance
           of a :class:`pandas.api.extensions.ExtensionDtype` subclass,
           not a ``numpy.dtype``.

        Returns
        -------
        numpy.dtype
        """
        return self._ndarray.dtype

    # ----------------------------------------------------------------
    # Constructors

    _freq = None
    _default_dtype = TD64NS_DTYPE  # used in TimeLikeOps.__init__

    @classmethod
    def _validate_dtype(cls, values, dtype):
        # used in TimeLikeOps.__init__
        _validate_td64_dtype(values.dtype)
        dtype = _validate_td64_dtype(dtype)
        return dtype

    # error: Signature of "_simple_new" incompatible with supertype "NDArrayBacked"
    @classmethod
    def _simple_new(  # type: ignore[override]
        cls, values: np.ndarray, freq: BaseOffset | None = None, dtype=TD64NS_DTYPE
    ) -> TimedeltaArray:
        # Require td64 dtype, not unit-less, matching values.dtype
        assert isinstance(dtype, np.dtype) and dtype.kind == "m"
        assert not tslibs.is_unitless(dtype)
        assert isinstance(values, np.ndarray), type(values)
        assert dtype == values.dtype

        result = super()._simple_new(values=values, dtype=dtype)
        result._freq = freq
        return result

    @classmethod
    def _from_sequence(
        cls, data, *, dtype=TD64NS_DTYPE, copy: bool = False
    ) -> TimedeltaArray:
        if dtype:
            _validate_td64_dtype(dtype)

        data, inferred_freq = sequence_to_td64ns(data, copy=copy, unit=None)
        freq, _ = dtl.validate_inferred_freq(None, inferred_freq, False)

        return cls._simple_new(data, dtype=data.dtype, freq=freq)

    @classmethod
    def _from_sequence_not_strict(
        cls,
        data,
        dtype=TD64NS_DTYPE,
        copy: bool = False,
        freq=lib.no_default,
        unit=None,
    ) -> TimedeltaArray:
        if dtype:
            _validate_td64_dtype(dtype)

        assert unit not in ["Y", "y", "M"]  # caller is responsible for checking

        explicit_none = freq is None
        freq = freq if freq is not lib.no_default else None

        freq, freq_infer = dtl.maybe_infer_freq(freq)

        data, inferred_freq = sequence_to_td64ns(data, copy=copy, unit=unit)
        freq, freq_infer = dtl.validate_inferred_freq(freq, inferred_freq, freq_infer)
        if explicit_none:
            freq = None

        result = cls._simple_new(data, dtype=data.dtype, freq=freq)

        if inferred_freq is None and freq is not None:
            # this condition precludes `freq_infer`
            cls._validate_frequency(result, freq)

        elif freq_infer:
            # Set _freq directly to bypass duplicative _validate_frequency
            # check.
            result._freq = to_offset(result.inferred_freq)

        return result

    @classmethod
    def _generate_range(cls, start, end, periods, freq, closed=None):

        periods = dtl.validate_periods(periods)
        if freq is None and any(x is None for x in [periods, start, end]):
            raise ValueError("Must provide freq argument if no data is supplied")

        if com.count_not_none(start, end, periods, freq) != 3:
            raise ValueError(
                "Of the four parameters: start, end, periods, "
                "and freq, exactly three must be specified"
            )

        if start is not None:
            start = Timedelta(start)

        if end is not None:
            end = Timedelta(end)

        left_closed, right_closed = validate_endpoints(closed)

        if freq is not None:
            index = generate_regular_range(start, end, periods, freq)
        else:
            index = np.linspace(start.value, end.value, periods).astype("i8")

        if not left_closed:
            index = index[1:]
        if not right_closed:
            index = index[:-1]

        td64values = index.view("m8[ns]")
        return cls._simple_new(td64values, dtype=td64values.dtype, freq=freq)

    # ----------------------------------------------------------------
    # DatetimeLike Interface

    def _unbox_scalar(self, value, setitem: bool = False) -> np.timedelta64:
        if not isinstance(value, self._scalar_type) and value is not NaT:
            raise ValueError("'value' should be a Timedelta.")
        self._check_compatible_with(value, setitem=setitem)
        return np.timedelta64(value.value, "ns")

    def _scalar_from_string(self, value) -> Timedelta | NaTType:
        return Timedelta(value)

    def _check_compatible_with(self, other, setitem: bool = False) -> None:
        # we don't have anything to validate.
        pass

    # ----------------------------------------------------------------
    # Array-Like / EA-Interface Methods

    def astype(self, dtype, copy: bool = True):
        # We handle
        #   --> timedelta64[ns]
        #   --> timedelta64
        # DatetimeLikeArrayMixin super call handles other cases
        dtype = pandas_dtype(dtype)

        if dtype.kind == "m":
            return astype_td64_unit_conversion(self._ndarray, dtype, copy=copy)

        return dtl.DatetimeLikeArrayMixin.astype(self, dtype, copy=copy)

    def __iter__(self):
        if self.ndim > 1:
            for i in range(len(self)):
                yield self[i]
        else:
            # convert in chunks of 10k for efficiency
            data = self._ndarray
            length = len(self)
            chunksize = 10000
            chunks = (length // chunksize) + 1
            for i in range(chunks):
                start_i = i * chunksize
                end_i = min((i + 1) * chunksize, length)
                converted = ints_to_pytimedelta(data[start_i:end_i], box=True)
                yield from converted

    # ----------------------------------------------------------------
    # Reductions

    def sum(
        self,
        *,
        axis: int | None = None,
        dtype: NpDtype | None = None,
        out=None,
        keepdims: bool = False,
        initial=None,
        skipna: bool = True,
        min_count: int = 0,
    ):
        nv.validate_sum(
            (), {"dtype": dtype, "out": out, "keepdims": keepdims, "initial": initial}
        )

        result = nanops.nansum(
            self._ndarray, axis=axis, skipna=skipna, min_count=min_count
        )
        return self._wrap_reduction_result(axis, result)

    def std(
        self,
        *,
        axis: int | None = None,
        dtype: NpDtype | None = None,
        out=None,
        ddof: int = 1,
        keepdims: bool = False,
        skipna: bool = True,
    ):
        nv.validate_stat_ddof_func(
            (), {"dtype": dtype, "out": out, "keepdims": keepdims}, fname="std"
        )

        result = nanops.nanstd(self._ndarray, axis=axis, skipna=skipna, ddof=ddof)
        if axis is None or self.ndim == 1:
            return self._box_func(result)
        return self._from_backing_data(result)

    # ----------------------------------------------------------------
    # Accumulations

    def _accumulate(
        self, name: str, *, skipna: bool = True, **kwargs
    ) -> TimedeltaArray:

        data = self._data.copy()

        if name in {"cumsum", "cumsum"}:
            op = getattr(datetimelike_accumulations, name)
            data = op(data, skipna=skipna, **kwargs)

            return type(self)._simple_new(data, freq=None, dtype=self.dtype)

        else:
            return super()._accumulate(name, skipna=skipna, **kwargs)

    # ----------------------------------------------------------------
    # Rendering Methods

    def _formatter(self, boxed: bool = False):
        from pandas.io.formats.format import get_format_timedelta64

        return get_format_timedelta64(self, box=True)

    def _format_native_types(
        self, *, na_rep="NaT", date_format=None, **kwargs
    ) -> npt.NDArray[np.object_]:
        from pandas.io.formats.format import get_format_timedelta64

        # Relies on TimeDelta._repr_base
        formatter = get_format_timedelta64(self._ndarray, na_rep)
        # equiv: np.array([formatter(x) for x in self._ndarray])
        #  but independent of dimension
        return np.frompyfunc(formatter, 1, 1)(self._ndarray)

    # ----------------------------------------------------------------
    # Arithmetic Methods

    def _add_offset(self, other):
        assert not isinstance(other, Tick)
        raise TypeError(
            f"cannot add the type {type(other).__name__} to a {type(self).__name__}"
        )

    @unpack_zerodim_and_defer("__mul__")
    def __mul__(self, other) -> TimedeltaArray:
        if is_scalar(other):
            # numpy will accept float and int, raise TypeError for others
            result = self._ndarray * other
            freq = None
            if self.freq is not None and not isna(other):
                freq = self.freq * other
            return type(self)._simple_new(result, dtype=result.dtype, freq=freq)

        if not hasattr(other, "dtype"):
            # list, tuple
            other = np.array(other)
        if len(other) != len(self) and not is_timedelta64_dtype(other.dtype):
            # Exclude timedelta64 here so we correctly raise TypeError
            #  for that instead of ValueError
            raise ValueError("Cannot multiply with unequal lengths")

        if is_object_dtype(other.dtype):
            # this multiplication will succeed only if all elements of other
            #  are int or float scalars, so we will end up with
            #  timedelta64[ns]-dtyped result
            arr = self._ndarray
            result = [arr[n] * other[n] for n in range(len(self))]
            result = np.array(result)
            return type(self)._simple_new(result, dtype=result.dtype)

        # numpy will accept float or int dtype, raise TypeError for others
        result = self._ndarray * other
        return type(self)._simple_new(result, dtype=result.dtype)

    __rmul__ = __mul__

    @unpack_zerodim_and_defer("__truediv__")
    def __truediv__(self, other):
        # timedelta / X is well-defined for timedelta-like or numeric X

        if isinstance(other, self._recognized_scalars):
            other = Timedelta(other)
            # mypy assumes that __new__ returns an instance of the class
            # github.com/python/mypy/issues/1020
            if cast("Timedelta | NaTType", other) is NaT:
                # specifically timedelta64-NaT
                result = np.empty(self.shape, dtype=np.float64)
                result.fill(np.nan)
                return result

            # otherwise, dispatch to Timedelta implementation
            return self._ndarray / other

        elif lib.is_scalar(other):
            # assume it is numeric
            result = self._ndarray / other
            freq = None
            if self.freq is not None:
                # Tick division is not implemented, so operate on Timedelta
                freq = self.freq.delta / other
                freq = to_offset(freq)
            return type(self)._simple_new(result, dtype=result.dtype, freq=freq)

        if not hasattr(other, "dtype"):
            # e.g. list, tuple
            other = np.array(other)

        if len(other) != len(self):
            raise ValueError("Cannot divide vectors with unequal lengths")

        elif is_timedelta64_dtype(other.dtype):
            # let numpy handle it
            return self._ndarray / other

        elif is_object_dtype(other.dtype):
            # We operate on raveled arrays to avoid problems in inference
            #  on NaT
            # TODO: tests with non-nano
            srav = self.ravel()
            orav = other.ravel()
            result_list = [srav[n] / orav[n] for n in range(len(srav))]
            result = np.array(result_list).reshape(self.shape)

            # We need to do dtype inference in order to keep DataFrame ops
            #  behavior consistent with Series behavior
            inferred = lib.infer_dtype(result, skipna=False)
            if inferred == "timedelta":
                flat = result.ravel()
                result = type(self)._from_sequence(flat).reshape(result.shape)
            elif inferred == "floating":
                result = result.astype(float)
            elif inferred == "datetime":
                # GH#39750 this occurs when result is all-NaT, in which case
                #  we want to interpret these NaTs as td64.
                #  We construct an all-td64NaT result.
                # error: Incompatible types in assignment (expression has type
                # "TimedeltaArray", variable has type "ndarray[Any,
                # dtype[floating[_64Bit]]]")
                result = self * np.nan  # type: ignore[assignment]

            return result

        else:
            result = self._ndarray / other
            return type(self)._simple_new(result, dtype=result.dtype)

    @unpack_zerodim_and_defer("__rtruediv__")
    def __rtruediv__(self, other):
        # X / timedelta is defined only for timedelta-like X
        if isinstance(other, self._recognized_scalars):
            other = Timedelta(other)
            # mypy assumes that __new__ returns an instance of the class
            # github.com/python/mypy/issues/1020
            if cast("Timedelta | NaTType", other) is NaT:
                # specifically timedelta64-NaT
                result = np.empty(self.shape, dtype=np.float64)
                result.fill(np.nan)
                return result

            # otherwise, dispatch to Timedelta implementation
            return other / self._ndarray

        elif lib.is_scalar(other):
            raise TypeError(
                f"Cannot divide {type(other).__name__} by {type(self).__name__}"
            )

        if not hasattr(other, "dtype"):
            # e.g. list, tuple
            other = np.array(other)

        if len(other) != len(self):
            raise ValueError("Cannot divide vectors with unequal lengths")

        elif is_timedelta64_dtype(other.dtype):
            # let numpy handle it
            return other / self._ndarray

        elif is_object_dtype(other.dtype):
            # Note: unlike in __truediv__, we do not _need_ to do type
            #  inference on the result.  It does not raise, a numeric array
            #  is returned.  GH#23829
            result_list = [other[n] / self[n] for n in range(len(self))]
            return np.array(result_list)

        else:
            raise TypeError(
                f"Cannot divide {other.dtype} data by {type(self).__name__}"
            )

    @unpack_zerodim_and_defer("__floordiv__")
    def __floordiv__(self, other):

        if is_scalar(other):
            if isinstance(other, self._recognized_scalars):
                other = Timedelta(other)
                # mypy assumes that __new__ returns an instance of the class
                # github.com/python/mypy/issues/1020
                if cast("Timedelta | NaTType", other) is NaT:
                    # treat this specifically as timedelta-NaT
                    result = np.empty(self.shape, dtype=np.float64)
                    result.fill(np.nan)
                    return result

                # dispatch to Timedelta implementation
                return other.__rfloordiv__(self._ndarray)

            # at this point we should only have numeric scalars; anything
            #  else will raise
            result = self._ndarray // other
            freq = None
            if self.freq is not None:
                # Note: freq gets division, not floor-division
                freq = self.freq / other
                if freq.nanos == 0 and self.freq.nanos != 0:
                    # e.g. if self.freq is Nano(1) then dividing by 2
                    #  rounds down to zero
                    freq = None
            return type(self)(result, freq=freq)

        if not hasattr(other, "dtype"):
            # list, tuple
            other = np.array(other)
        if len(other) != len(self):
            raise ValueError("Cannot divide with unequal lengths")

        elif is_timedelta64_dtype(other.dtype):
            other = type(self)(other)

            # numpy timedelta64 does not natively support floordiv, so operate
            #  on the i8 values
            result = self.asi8 // other.asi8
            mask = self._isnan | other._isnan
            if mask.any():
                result = result.astype(np.float64)
                np.putmask(result, mask, np.nan)
            return result

        elif is_object_dtype(other.dtype):
            # error: Incompatible types in assignment (expression has type
            # "List[Any]", variable has type "ndarray")
            srav = self.ravel()
            orav = other.ravel()
            res_list = [srav[n] // orav[n] for n in range(len(srav))]
            result_flat = np.asarray(res_list)
            inferred = lib.infer_dtype(result_flat, skipna=False)

            result = result_flat.reshape(self.shape)

            if inferred == "timedelta":
                result, _ = sequence_to_td64ns(result)
                return type(self)(result)
            if inferred == "datetime":
                # GH#39750 occurs when result is all-NaT, which in this
                #  case should be interpreted as td64nat. This can only
                #  occur when self is all-td64nat
                return self * np.nan
            return result

        elif is_integer_dtype(other.dtype) or is_float_dtype(other.dtype):
            result = self._ndarray // other
            return type(self)(result)

        else:
            dtype = getattr(other, "dtype", type(other).__name__)
            raise TypeError(f"Cannot divide {dtype} by {type(self).__name__}")

    @unpack_zerodim_and_defer("__rfloordiv__")
    def __rfloordiv__(self, other):

        if is_scalar(other):
            if isinstance(other, self._recognized_scalars):
                other = Timedelta(other)
                # mypy assumes that __new__ returns an instance of the class
                # github.com/python/mypy/issues/1020
                if cast("Timedelta | NaTType", other) is NaT:
                    # treat this specifically as timedelta-NaT
                    result = np.empty(self.shape, dtype=np.float64)
                    result.fill(np.nan)
                    return result

                # dispatch to Timedelta implementation
                return other.__floordiv__(self._ndarray)

            raise TypeError(
                f"Cannot divide {type(other).__name__} by {type(self).__name__}"
            )

        if not hasattr(other, "dtype"):
            # list, tuple
            other = np.array(other)

        if len(other) != len(self):
            raise ValueError("Cannot divide with unequal lengths")

        elif is_timedelta64_dtype(other.dtype):
            other = type(self)(other)
            # numpy timedelta64 does not natively support floordiv, so operate
            #  on the i8 values
            result = other.asi8 // self.asi8
            mask = self._isnan | other._isnan
            if mask.any():
                result = result.astype(np.float64)
                np.putmask(result, mask, np.nan)
            return result

        elif is_object_dtype(other.dtype):
            result_list = [other[n] // self[n] for n in range(len(self))]
            result = np.array(result_list)
            return result

        else:
            dtype = getattr(other, "dtype", type(other).__name__)
            raise TypeError(f"Cannot divide {dtype} by {type(self).__name__}")

    @unpack_zerodim_and_defer("__mod__")
    def __mod__(self, other):
        # Note: This is a naive implementation, can likely be optimized
        if isinstance(other, self._recognized_scalars):
            other = Timedelta(other)
        return self - (self // other) * other

    @unpack_zerodim_and_defer("__rmod__")
    def __rmod__(self, other):
        # Note: This is a naive implementation, can likely be optimized
        if isinstance(other, self._recognized_scalars):
            other = Timedelta(other)
        return other - (other // self) * self

    @unpack_zerodim_and_defer("__divmod__")
    def __divmod__(self, other):
        # Note: This is a naive implementation, can likely be optimized
        if isinstance(other, self._recognized_scalars):
            other = Timedelta(other)

        res1 = self // other
        res2 = self - res1 * other
        return res1, res2

    @unpack_zerodim_and_defer("__rdivmod__")
    def __rdivmod__(self, other):
        # Note: This is a naive implementation, can likely be optimized
        if isinstance(other, self._recognized_scalars):
            other = Timedelta(other)

        res1 = other // self
        res2 = other - res1 * self
        return res1, res2

    def __neg__(self) -> TimedeltaArray:
        if self.freq is not None:
            return type(self)(-self._ndarray, freq=-self.freq)
        return type(self)(-self._ndarray)

    def __pos__(self) -> TimedeltaArray:
        return type(self)(self._ndarray.copy(), freq=self.freq)

    def __abs__(self) -> TimedeltaArray:
        # Note: freq is not preserved
        return type(self)(np.abs(self._ndarray))

    # ----------------------------------------------------------------
    # Conversion Methods - Vectorized analogues of Timedelta methods

    def total_seconds(self) -> npt.NDArray[np.float64]:
        """
        Return total duration of each element expressed in seconds.

        This method is available directly on TimedeltaArray, TimedeltaIndex
        and on Series containing timedelta values under the ``.dt`` namespace.

        Returns
        -------
        seconds : [ndarray, Float64Index, Series]
            When the calling object is a TimedeltaArray, the return type
            is ndarray.  When the calling object is a TimedeltaIndex,
            the return type is a Float64Index. When the calling object
            is a Series, the return type is Series of type `float64` whose
            index is the same as the original.

        See Also
        --------
        datetime.timedelta.total_seconds : Standard library version
            of this method.
        TimedeltaIndex.components : Return a DataFrame with components of
            each Timedelta.

        Examples
        --------
        **Series**

        >>> s = pd.Series(pd.to_timedelta(np.arange(5), unit='d'))
        >>> s
        0   0 days
        1   1 days
        2   2 days
        3   3 days
        4   4 days
        dtype: timedelta64[ns]

        >>> s.dt.total_seconds()
        0         0.0
        1     86400.0
        2    172800.0
        3    259200.0
        4    345600.0
        dtype: float64

        **TimedeltaIndex**

        >>> idx = pd.to_timedelta(np.arange(5), unit='d')
        >>> idx
        TimedeltaIndex(['0 days', '1 days', '2 days', '3 days', '4 days'],
                       dtype='timedelta64[ns]', freq=None)

        >>> idx.total_seconds()
        Float64Index([0.0, 86400.0, 172800.0, 259200.0, 345600.0],
                     dtype='float64')
        """
        pps = periods_per_second(self._reso)
        return self._maybe_mask_results(self.asi8 / pps, fill_value=None)

    def to_pytimedelta(self) -> npt.NDArray[np.object_]:
        """
        Return an ndarray of datetime.timedelta objects.

        Returns
        -------
        timedeltas : ndarray[object]
        """
        return ints_to_pytimedelta(self._ndarray)

    days = _field_accessor("days", "days", "Number of days for each element.")
    seconds = _field_accessor(
        "seconds",
        "seconds",
        "Number of seconds (>= 0 and less than 1 day) for each element.",
    )
    microseconds = _field_accessor(
        "microseconds",
        "microseconds",
        "Number of microseconds (>= 0 and less than 1 second) for each element.",
    )
    nanoseconds = _field_accessor(
        "nanoseconds",
        "nanoseconds",
        "Number of nanoseconds (>= 0 and less than 1 microsecond) for each element.",
    )

    @property
    def components(self) -> DataFrame:
        """
        Return a DataFrame of the individual resolution components of the Timedeltas.

        The components (days, hours, minutes seconds, milliseconds, microseconds,
        nanoseconds) are returned as columns in a DataFrame.

        Returns
        -------
        DataFrame
        """
        from pandas import DataFrame

        columns = [
            "days",
            "hours",
            "minutes",
            "seconds",
            "milliseconds",
            "microseconds",
            "nanoseconds",
        ]
        hasnans = self._hasna
        if hasnans:

            def f(x):
                if isna(x):
                    return [np.nan] * len(columns)
                return x.components

        else:

            def f(x):
                return x.components

        result = DataFrame([f(x) for x in self], columns=columns)
        if not hasnans:
            result = result.astype("int64")
        return result


# ---------------------------------------------------------------------
# Constructor Helpers


def sequence_to_td64ns(
    data, copy: bool = False, unit=None, errors="raise"
) -> tuple[np.ndarray, Tick | None]:
    """
    Parameters
    ----------
    data : list-like
    copy : bool, default False
    unit : str, optional
        The timedelta unit to treat integers as multiples of. For numeric
        data this defaults to ``'ns'``.
        Must be un-specified if the data contains a str and ``errors=="raise"``.
    errors : {"raise", "coerce", "ignore"}, default "raise"
        How to handle elements that cannot be converted to timedelta64[ns].
        See ``pandas.to_timedelta`` for details.

    Returns
    -------
    converted : numpy.ndarray
        The sequence converted to a numpy array with dtype ``timedelta64[ns]``.
    inferred_freq : Tick or None
        The inferred frequency of the sequence.

    Raises
    ------
    ValueError : Data cannot be converted to timedelta64[ns].

    Notes
    -----
    Unlike `pandas.to_timedelta`, if setting ``errors=ignore`` will not cause
    errors to be ignored; they are caught and subsequently ignored at a
    higher level.
    """
    assert unit not in ["Y", "y", "M"]  # caller is responsible for checking

    inferred_freq = None
    if unit is not None:
        unit = parse_timedelta_unit(unit)

    data, copy = dtl.ensure_arraylike_for_datetimelike(
        data, copy, cls_name="TimedeltaArray"
    )

    if isinstance(data, TimedeltaArray):
        inferred_freq = data.freq

    # Convert whatever we have into timedelta64[ns] dtype
    if is_object_dtype(data.dtype) or is_string_dtype(data.dtype):
        # no need to make a copy, need to convert if string-dtyped
        data = _objects_to_td64ns(data, unit=unit, errors=errors)
        copy = False

    elif is_integer_dtype(data.dtype):
        # treat as multiples of the given unit
        data, copy_made = ints_to_td64ns(data, unit=unit)
        copy = copy and not copy_made

    elif is_float_dtype(data.dtype):
        # cast the unit, multiply base/frac separately
        # to avoid precision issues from float -> int
        mask = np.isnan(data)
        # The next few lines are effectively a vectorized 'cast_from_unit'
        m, p = precision_from_unit(unit or "ns")
        base = data.astype(np.int64)
        frac = data - base
        if p:
            frac = np.round(frac, p)
        data = (base * m + (frac * m).astype(np.int64)).view("timedelta64[ns]")
        data[mask] = iNaT
        copy = False

    elif is_timedelta64_dtype(data.dtype):
        if data.dtype != TD64NS_DTYPE:
            # non-nano unit
            data = astype_overflowsafe(data, dtype=TD64NS_DTYPE)
            copy = False

    else:
        # This includes datetime64-dtype, see GH#23539, GH#29794
        raise TypeError(f"dtype {data.dtype} cannot be converted to timedelta64[ns]")

    data = np.array(data, copy=copy)

    assert data.dtype == "m8[ns]", data
    return data, inferred_freq


def ints_to_td64ns(data, unit="ns"):
    """
    Convert an ndarray with integer-dtype to timedelta64[ns] dtype, treating
    the integers as multiples of the given timedelta unit.

    Parameters
    ----------
    data : numpy.ndarray with integer-dtype
    unit : str, default "ns"
        The timedelta unit to treat integers as multiples of.

    Returns
    -------
    numpy.ndarray : timedelta64[ns] array converted from data
    bool : whether a copy was made
    """
    copy_made = False
    unit = unit if unit is not None else "ns"

    if data.dtype != np.int64:
        # converting to int64 makes a copy, so we can avoid
        # re-copying later
        data = data.astype(np.int64)
        copy_made = True

    if unit != "ns":
        dtype_str = f"timedelta64[{unit}]"
        data = data.view(dtype_str)

        data = astype_overflowsafe(data, dtype=TD64NS_DTYPE)

        # the astype conversion makes a copy, so we can avoid re-copying later
        copy_made = True

    else:
        data = data.view("timedelta64[ns]")

    return data, copy_made


def _objects_to_td64ns(data, unit=None, errors="raise"):
    """
    Convert a object-dtyped or string-dtyped array into an
    timedelta64[ns]-dtyped array.

    Parameters
    ----------
    data : ndarray or Index
    unit : str, default "ns"
        The timedelta unit to treat integers as multiples of.
        Must not be specified if the data contains a str.
    errors : {"raise", "coerce", "ignore"}, default "raise"
        How to handle elements that cannot be converted to timedelta64[ns].
        See ``pandas.to_timedelta`` for details.

    Returns
    -------
    numpy.ndarray : timedelta64[ns] array converted from data

    Raises
    ------
    ValueError : Data cannot be converted to timedelta64[ns].

    Notes
    -----
    Unlike `pandas.to_timedelta`, if setting `errors=ignore` will not cause
    errors to be ignored; they are caught and subsequently ignored at a
    higher level.
    """
    # coerce Index to np.ndarray, converting string-dtype if necessary
    values = np.array(data, dtype=np.object_, copy=False)

    result = array_to_timedelta64(values, unit=unit, errors=errors)
    return result.view("timedelta64[ns]")


def _validate_td64_dtype(dtype) -> DtypeObj:
    dtype = pandas_dtype(dtype)
    if is_dtype_equal(dtype, np.dtype("timedelta64")):
        # no precision disallowed GH#24806
        msg = (
            "Passing in 'timedelta' dtype with no precision is not allowed. "
            "Please pass in 'timedelta64[ns]' instead."
        )
        raise ValueError(msg)

    if not is_dtype_equal(dtype, TD64NS_DTYPE):
        raise ValueError(f"dtype {dtype} cannot be converted to timedelta64[ns]")

    return dtype<|MERGE_RESOLUTION|>--- conflicted
+++ resolved
@@ -53,16 +53,8 @@
 from pandas.core.dtypes.missing import isna
 
 from pandas.core import nanops
-<<<<<<< HEAD
-from pandas.core.algorithms import checked_add_with_arr
 from pandas.core.array_algos import datetimelike_accumulations
-from pandas.core.arrays import (
-    IntegerArray,
-    datetimelike as dtl,
-)
-=======
 from pandas.core.arrays import datetimelike as dtl
->>>>>>> 8b72297c
 from pandas.core.arrays._ranges import generate_regular_range
 import pandas.core.common as com
 from pandas.core.ops.common import unpack_zerodim_and_defer
