# -*- coding: utf-8 -*-
from datetime import timedelta
import warnings

import numpy as np

<<<<<<< HEAD
from pandas._libs import algos, tslibs
from pandas._libs.tslibs import Timedelta, Timestamp, NaT, iNaT
=======
from pandas._libs import tslibs
from pandas._libs.tslibs import NaT, Timedelta, Timestamp, iNaT
>>>>>>> 2af56d4e
from pandas._libs.tslibs.fields import get_timedelta_field
from pandas._libs.tslibs.timedeltas import (
    array_to_timedelta64, parse_timedelta_unit)
import pandas.compat as compat
from pandas.util._decorators import Appender

from pandas.core.dtypes.common import (
    _TD_DTYPE, ensure_int64, is_datetime64_dtype, is_float_dtype,
    is_integer_dtype, is_list_like, is_object_dtype, is_string_dtype,
    is_timedelta64_dtype)
from pandas.core.dtypes.generic import ABCSeries, ABCTimedeltaIndex
from pandas.core.dtypes.missing import isna

<<<<<<< HEAD
import pandas.core.common as com
from pandas.core.algorithms import checked_add_with_arr, unique1d
=======
from pandas.core.algorithms import checked_add_with_arr
import pandas.core.common as com
>>>>>>> 2af56d4e

from pandas.tseries.frequencies import to_offset
from pandas.tseries.offsets import Tick

from . import datetimelike as dtl


def _to_m8(key):
    """
    Timedelta-like => dt64
    """
    if not isinstance(key, Timedelta):
        # this also converts strings
        key = Timedelta(key)

    # return an type that can be compared
    return np.int64(key.value).view(_TD_DTYPE)


def _is_convertible_to_td(key):
    return isinstance(key, (Tick, timedelta,
                            np.timedelta64, compat.string_types))


def _field_accessor(name, alias, docstring=None):
    def f(self):
        values = self.asi8
        result = get_timedelta_field(values, alias)
        if self.hasnans:
            result = self._maybe_mask_results(result, fill_value=None,
                                              convert='float64')

        return result

    f.__name__ = name
    f.__doc__ = docstring
    return property(f)


def _td_array_cmp(cls, op):
    """
    Wrap comparison operations to convert timedelta-like to timedelta64
    """
    opname = '__{name}__'.format(name=op.__name__)
    nat_result = True if opname == '__ne__' else False

    def wrapper(self, other):
        msg = "cannot compare a {cls} with type {typ}"
        meth = getattr(dtl.DatetimeLikeArrayMixin, opname)
        if _is_convertible_to_td(other) or other is NaT:
            try:
                other = _to_m8(other)
            except ValueError:
                # failed to parse as timedelta
                raise TypeError(msg.format(cls=type(self).__name__,
                                           typ=type(other).__name__))
            result = meth(self, other)
            if isna(other):
                result.fill(nat_result)

        elif not is_list_like(other):
            raise TypeError(msg.format(cls=type(self).__name__,
                                       typ=type(other).__name__))
        else:
            other = type(self)(other)._data
            result = meth(self, other)
            result = com.values_from_object(result)

            o_mask = np.array(isna(other))
            if o_mask.any():
                result[o_mask] = nat_result

        if self.hasnans:
            result[self._isnan] = nat_result

        return result

    return compat.set_function_name(wrapper, opname, cls)


class TimedeltaArrayMixin(dtl.DatetimeLikeArrayMixin):
    _typ = "timedeltaarray"

    @property
    def _box_func(self):
        return lambda x: Timedelta(x, unit='ns')

    @property
    def dtype(self):
        return _TD_DTYPE

    # ----------------------------------------------------------------
    # Constructors
    _attributes = ["freq"]

    @classmethod
    def _simple_new(cls, values, freq=None, dtype=_TD_DTYPE):
        # `dtype` is passed by _shallow_copy in corner cases, should always
        #  be timedelta64[ns] if present
        assert dtype == _TD_DTYPE
        assert isinstance(values, np.ndarray), type(values)

        if values.dtype == 'i8':
            values = values.view('m8[ns]')

        assert values.dtype == 'm8[ns]'

        result = object.__new__(cls)
        result._data = values
        result._freq = freq
        return result

    def __new__(cls, values, freq=None, dtype=_TD_DTYPE, copy=False):
        verify_integrity = True

        freq, freq_infer = dtl.maybe_infer_freq(freq)

        values, inferred_freq = sequence_to_td64ns(values, copy=copy,
                                                   unit=None)
        if inferred_freq is not None:
            if freq is not None and freq != inferred_freq:
                raise ValueError('Inferred frequency {inferred} from passed '
                                 'values does not conform to passed frequency '
                                 '{passed}'
                                 .format(inferred=inferred_freq,
                                         passed=freq.freqstr))
            elif freq_infer:
                freq = inferred_freq
                freq_infer = False
            verify_integrity = False

        result = cls._simple_new(values, freq=freq)
        # check that we are matching freqs
        if verify_integrity and len(result) > 0:
            if freq is not None and not freq_infer:
                cls._validate_frequency(result, freq)

        if freq_infer:
            result.freq = to_offset(result.inferred_freq)

        return result

    @classmethod
    def _generate_range(cls, start, end, periods, freq, closed=None):

        periods = dtl.validate_periods(periods)
        if freq is None and any(x is None for x in [periods, start, end]):
            raise ValueError('Must provide freq argument if no data is '
                             'supplied')

        if com.count_not_none(start, end, periods, freq) != 3:
            raise ValueError('Of the four parameters: start, end, periods, '
                             'and freq, exactly three must be specified')

        if start is not None:
            start = Timedelta(start)

        if end is not None:
            end = Timedelta(end)

        if start is None and end is None:
            if closed is not None:
                raise ValueError("Closed has to be None if not both of start"
                                 "and end are defined")

        left_closed, right_closed = dtl.validate_endpoints(closed)

        if freq is not None:
            index = _generate_regular_range(start, end, periods, freq)
        else:
            index = np.linspace(start.value, end.value, periods).astype('i8')

        if not left_closed:
            index = index[1:]
        if not right_closed:
            index = index[:-1]

        return cls._simple_new(index, freq=freq)

    # ----------------------------------------------------------------
    # Array-Like / EA-Interface Methods

    @Appender(dtl.DatetimeLikeArrayMixin._validate_fill_value.__doc__)
    def _validate_fill_value(self, fill_value):
        if isna(fill_value):
            fill_value = iNaT
        elif isinstance(fill_value, (timedelta, np.timedelta64, Tick)):
            fill_value = Timedelta(fill_value).value
        else:
            raise ValueError("'fill_value' should be a Timedelta. "
                             "Got '{got}'.".format(got=fill_value))
        return fill_value

    @property
    def is_monotonic_increasing(self):
        return algos.is_monotonic(self.asi8, timelike=True)[0]

    @property
    def is_monotonic_decreasing(self):
        return algos.is_monotonic(self.asi8, timelike=True)[1]

    @property
    def is_unique(self):
        return len(unique1d(self.asi8)) == len(self)

    # ----------------------------------------------------------------
    # Arithmetic Methods

    _create_comparison_method = classmethod(_td_array_cmp)

    def _add_offset(self, other):
        assert not isinstance(other, Tick)
        raise TypeError("cannot add the type {typ} to a {cls}"
                        .format(typ=type(other).__name__,
                                cls=type(self).__name__))

    def _add_delta(self, delta):
        """
        Add a timedelta-like, Tick, or TimedeltaIndex-like object
        to self, yielding a new TimedeltaArray

        Parameters
        ----------
        other : {timedelta, np.timedelta64, Tick,
                 TimedeltaIndex, ndarray[timedelta64]}

        Returns
        -------
        result : TimedeltaArray
        """
        new_values = dtl.DatetimeLikeArrayMixin._add_delta(self, delta)
        return type(self)(new_values, freq='infer')

    def _add_datetime_arraylike(self, other):
        """Add DatetimeArray/Index or ndarray[datetime64] to TimedeltaArray"""
        if isinstance(other, np.ndarray):
            # At this point we have already checked that dtype is datetime64
            from pandas.core.arrays import DatetimeArrayMixin
            other = DatetimeArrayMixin(other)

        # defer to implementation in DatetimeArray
        return other + self

    def _add_datetimelike_scalar(self, other):
        # adding a timedeltaindex to a datetimelike
        from pandas.core.arrays import DatetimeArrayMixin

        assert other is not NaT
        other = Timestamp(other)
        if other is NaT:
            # In this case we specifically interpret NaT as a datetime, not
            # the timedelta interpretation we would get by returning self + NaT
            result = self.asi8.view('m8[ms]') + NaT.to_datetime64()
            return DatetimeArrayMixin(result)

        i8 = self.asi8
        result = checked_add_with_arr(i8, other.value,
                                      arr_mask=self._isnan)
        result = self._maybe_mask_results(result)
        return DatetimeArrayMixin(result, tz=other.tz)

    def _addsub_offset_array(self, other, op):
        # Add or subtract Array-like of DateOffset objects
        try:
            # TimedeltaIndex can only operate with a subset of DateOffset
            # subclasses.  Incompatible classes will raise AttributeError,
            # which we re-raise as TypeError
            return dtl.DatetimeLikeArrayMixin._addsub_offset_array(self, other,
                                                                   op)
        except AttributeError:
            raise TypeError("Cannot add/subtract non-tick DateOffset to {cls}"
                            .format(cls=type(self).__name__))

    def _evaluate_with_timedelta_like(self, other, op):
        if isinstance(other, ABCSeries):
            # GH#19042
            return NotImplemented

        opstr = '__{opname}__'.format(opname=op.__name__).replace('__r', '__')
        # allow division by a timedelta
        if opstr in ['__div__', '__truediv__', '__floordiv__']:
            if _is_convertible_to_td(other):
                other = Timedelta(other)
                if isna(other):
                    raise NotImplementedError(
                        "division by pd.NaT not implemented")

                i8 = self.asi8
                left, right = i8, other.value

                if opstr in ['__floordiv__']:
                    result = op(left, right)
                else:
                    result = op(left, np.float64(right))
                result = self._maybe_mask_results(result, fill_value=None,
                                                  convert='float64')
                return result

        return NotImplemented

    def __neg__(self):
        if self.freq is not None:
            return type(self)(-self._data, freq=-self.freq)
        return type(self)(-self._data)

    # ----------------------------------------------------------------
    # Conversion Methods - Vectorized analogues of Timedelta methods

    def total_seconds(self):
        """
        Return total duration of each element expressed in seconds.

        This method is available directly on TimedeltaArray, TimedeltaIndex
        and on Series containing timedelta values under the ``.dt`` namespace.

        Returns
        -------
        seconds : [ndarray, Float64Index, Series]
            When the calling object is a TimedeltaArray, the return type
            is ndarray.  When the calling object is a TimedeltaIndex,
            the return type is a Float64Index. When the calling object
            is a Series, the return type is Series of type `float64` whose
            index is the same as the original.

        See Also
        --------
        datetime.timedelta.total_seconds : Standard library version
            of this method.
        TimedeltaIndex.components : Return a DataFrame with components of
            each Timedelta.

        Examples
        --------
        **Series**

        >>> s = pd.Series(pd.to_timedelta(np.arange(5), unit='d'))
        >>> s
        0   0 days
        1   1 days
        2   2 days
        3   3 days
        4   4 days
        dtype: timedelta64[ns]

        >>> s.dt.total_seconds()
        0         0.0
        1     86400.0
        2    172800.0
        3    259200.0
        4    345600.0
        dtype: float64

        **TimedeltaIndex**

        >>> idx = pd.to_timedelta(np.arange(5), unit='d')
        >>> idx
        TimedeltaIndex(['0 days', '1 days', '2 days', '3 days', '4 days'],
                       dtype='timedelta64[ns]', freq=None)

        >>> idx.total_seconds()
        Float64Index([0.0, 86400.0, 172800.0, 259200.00000000003, 345600.0],
                     dtype='float64')
        """
        return self._maybe_mask_results(1e-9 * self.asi8, fill_value=None)

    def to_pytimedelta(self):
        """
        Return Timedelta Array/Index as object ndarray of datetime.timedelta
        objects

        Returns
        -------
        datetimes : ndarray
        """
        return tslibs.ints_to_pytimedelta(self.asi8)

    days = _field_accessor("days", "days",
                           " Number of days for each element. ")
    seconds = _field_accessor("seconds", "seconds",
                              " Number of seconds (>= 0 and less than 1 day) "
                              "for each element. ")
    microseconds = _field_accessor("microseconds", "microseconds",
                                   "\nNumber of microseconds (>= 0 and less "
                                   "than 1 second) for each\nelement. ")
    nanoseconds = _field_accessor("nanoseconds", "nanoseconds",
                                  "\nNumber of nanoseconds (>= 0 and less "
                                  "than 1 microsecond) for each\nelement.\n")

    @property
    def components(self):
        """
        Return a dataframe of the components (days, hours, minutes,
        seconds, milliseconds, microseconds, nanoseconds) of the Timedeltas.

        Returns
        -------
        a DataFrame
        """
        from pandas import DataFrame

        columns = ['days', 'hours', 'minutes', 'seconds',
                   'milliseconds', 'microseconds', 'nanoseconds']
        hasnans = self.hasnans
        if hasnans:
            def f(x):
                if isna(x):
                    return [np.nan] * len(columns)
                return x.components
        else:
            def f(x):
                return x.components

        result = DataFrame([f(x) for x in self], columns=columns)
        if not hasnans:
            result = result.astype('int64')
        return result


TimedeltaArrayMixin._add_comparison_ops()
TimedeltaArrayMixin._add_datetimelike_methods()


# ---------------------------------------------------------------------
# Constructor Helpers

def sequence_to_td64ns(data, copy=False, unit="ns", errors="raise"):
    """
    Parameters
    ----------
    array : list-like
    copy : bool, default False
    unit : str, default "ns"
        The timedelta unit to treat integers as multiples of.
    errors : {"raise", "coerce", "ignore"}, default "raise"
        How to handle elements that cannot be converted to timedelta64[ns].
        See ``pandas.to_timedelta`` for details.

    Returns
    -------
    converted : numpy.ndarray
        The sequence converted to a numpy array with dtype ``timedelta64[ns]``.
    inferred_freq : Tick or None
        The inferred frequency of the sequence.

    Raises
    ------
    ValueError : Data cannot be converted to timedelta64[ns].

    Notes
    -----
    Unlike `pandas.to_timedelta`, if setting ``errors=ignore`` will not cause
    errors to be ignored; they are caught and subsequently ignored at a
    higher level.
    """
    inferred_freq = None
    unit = parse_timedelta_unit(unit)

    # Unwrap whatever we have into a np.ndarray
    if not hasattr(data, 'dtype'):
        # e.g. list, tuple
        if np.ndim(data) == 0:
            # i.e. generator
            data = list(data)
        data = np.array(data, copy=False)
    elif isinstance(data, ABCSeries):
        data = data._values
    elif isinstance(data, (ABCTimedeltaIndex, TimedeltaArrayMixin)):
        inferred_freq = data.freq
        data = data._data

    # Convert whatever we have into timedelta64[ns] dtype
    if is_object_dtype(data) or is_string_dtype(data):
        # no need to make a copy, need to convert if string-dtyped
        data = objects_to_td64ns(data, unit=unit, errors=errors)
        copy = False

    elif is_integer_dtype(data):
        # treat as multiples of the given unit
        data, copy_made = ints_to_td64ns(data, unit=unit)
        copy = copy and not copy_made

    elif is_float_dtype(data):
        # treat as multiples of the given unit.  If after converting to nanos,
        #  there are fractional components left, these are truncated
        #  (i.e. NOT rounded)
        mask = np.isnan(data)
        coeff = np.timedelta64(1, unit) / np.timedelta64(1, 'ns')
        data = (coeff * data).astype(np.int64).view('timedelta64[ns]')
        data[mask] = iNaT
        copy = False

    elif is_timedelta64_dtype(data):
        if data.dtype != _TD_DTYPE:
            # non-nano unit
            # TODO: watch out for overflows
            data = data.astype(_TD_DTYPE)
            copy = False

    elif is_datetime64_dtype(data):
        # GH#23539
        warnings.warn("Passing datetime64-dtype data to TimedeltaIndex is "
                      "deprecated, will raise a TypeError in a future "
                      "version",
                      FutureWarning, stacklevel=3)
        data = ensure_int64(data).view(_TD_DTYPE)

    else:
        raise TypeError("dtype {dtype} cannot be converted to timedelta64[ns]"
                        .format(dtype=data.dtype))

    data = np.array(data, copy=copy)
    assert data.dtype == 'm8[ns]', data
    return data, inferred_freq


def ints_to_td64ns(data, unit="ns"):
    """
    Convert an ndarray with integer-dtype to timedelta64[ns] dtype, treating
    the integers as multiples of the given timedelta unit.

    Parameters
    ----------
    data : numpy.ndarray with integer-dtype
    unit : str, default "ns"
        The timedelta unit to treat integers as multiples of.

    Returns
    -------
    numpy.ndarray : timedelta64[ns] array converted from data
    bool : whether a copy was made
    """
    copy_made = False
    unit = unit if unit is not None else "ns"

    if data.dtype != np.int64:
        # converting to int64 makes a copy, so we can avoid
        # re-copying later
        data = data.astype(np.int64)
        copy_made = True

    if unit != "ns":
        dtype_str = "timedelta64[{unit}]".format(unit=unit)
        data = data.view(dtype_str)

        # TODO: watch out for overflows when converting from lower-resolution
        data = data.astype("timedelta64[ns]")
        # the astype conversion makes a copy, so we can avoid re-copying later
        copy_made = True

    else:
        data = data.view("timedelta64[ns]")

    return data, copy_made


def objects_to_td64ns(data, unit="ns", errors="raise"):
    """
    Convert a object-dtyped or string-dtyped array into an
    timedelta64[ns]-dtyped array.

    Parameters
    ----------
    data : ndarray or Index
    unit : str, default "ns"
        The timedelta unit to treat integers as multiples of.
    errors : {"raise", "coerce", "ignore"}, default "raise"
        How to handle elements that cannot be converted to timedelta64[ns].
        See ``pandas.to_timedelta`` for details.

    Returns
    -------
    numpy.ndarray : timedelta64[ns] array converted from data

    Raises
    ------
    ValueError : Data cannot be converted to timedelta64[ns].

    Notes
    -----
    Unlike `pandas.to_timedelta`, if setting `errors=ignore` will not cause
    errors to be ignored; they are caught and subsequently ignored at a
    higher level.
    """
    # coerce Index to np.ndarray, converting string-dtype if necessary
    values = np.array(data, dtype=np.object_, copy=False)

    result = array_to_timedelta64(values,
                                  unit=unit, errors=errors)
    return result.view('timedelta64[ns]')


def _generate_regular_range(start, end, periods, offset):
    stride = offset.nanos
    if periods is None:
        b = Timedelta(start).value
        e = Timedelta(end).value
        e += stride - e % stride
    elif start is not None:
        b = Timedelta(start).value
        e = b + periods * stride
    elif end is not None:
        e = Timedelta(end).value + stride
        b = e - periods * stride
    else:
        raise ValueError("at least 'start' or 'end' should be specified "
                         "if a 'period' is given.")

    data = np.arange(b, e, stride, dtype=np.int64)
    return data<|MERGE_RESOLUTION|>--- conflicted
+++ resolved
@@ -4,13 +4,8 @@
 
 import numpy as np
 
-<<<<<<< HEAD
 from pandas._libs import algos, tslibs
-from pandas._libs.tslibs import Timedelta, Timestamp, NaT, iNaT
-=======
-from pandas._libs import tslibs
 from pandas._libs.tslibs import NaT, Timedelta, Timestamp, iNaT
->>>>>>> 2af56d4e
 from pandas._libs.tslibs.fields import get_timedelta_field
 from pandas._libs.tslibs.timedeltas import (
     array_to_timedelta64, parse_timedelta_unit)
@@ -24,13 +19,8 @@
 from pandas.core.dtypes.generic import ABCSeries, ABCTimedeltaIndex
 from pandas.core.dtypes.missing import isna
 
-<<<<<<< HEAD
+from pandas.core.algorithms import checked_add_with_arr, unique1d
 import pandas.core.common as com
-from pandas.core.algorithms import checked_add_with_arr, unique1d
-=======
-from pandas.core.algorithms import checked_add_with_arr
-import pandas.core.common as com
->>>>>>> 2af56d4e
 
 from pandas.tseries.frequencies import to_offset
 from pandas.tseries.offsets import Tick
