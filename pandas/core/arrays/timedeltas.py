--- conflicted
+++ resolved
@@ -213,8 +213,9 @@
         return result
 
     @classmethod
-<<<<<<< HEAD
-    def _from_sequence(cls, data, dtype=TD64NS_DTYPE, copy: bool = False):
+    def _from_sequence(
+        cls, data, dtype=TD64NS_DTYPE, copy: bool = False
+    ) -> "TimedeltaArray":
         if dtype:
             _validate_td64_dtype(dtype)
 
@@ -226,20 +227,13 @@
 
     @classmethod
     def _from_sequence_not_strict(
-=======
-    def _from_sequence(
->>>>>>> a3da05a4
         cls,
         data,
         dtype=TD64NS_DTYPE,
         copy: bool = False,
         freq=lib.no_default,
         unit=None,
-<<<<<<< HEAD
-    ):
-=======
     ) -> "TimedeltaArray":
->>>>>>> a3da05a4
         if dtype:
             _validate_td64_dtype(dtype)
 
