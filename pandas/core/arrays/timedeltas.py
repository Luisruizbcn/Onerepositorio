--- conflicted
+++ resolved
@@ -156,23 +156,15 @@
     # Note: ndim must be defined to ensure NaT.__richcmp__(TimedeltaArray)
     #  operates pointwise.
 
-<<<<<<< HEAD
     @cache_readonly
     def _reso(self):
         return py_get_unit_from_dtype(self.dtype)
 
-    def _box_func(self, x) -> Timedelta | NaTType:
-        if isinstance(x, np.timedelta64):
-            x = x.view("i8")
-        if x == NaT.value:
+    def _box_func(self, x: np.timedelta64) -> Timedelta | NaTType:
+        y = x.view("i8")
+        if y == NaT.value:
             return NaT
-        if x is NaT or isinstance(x, Timedelta):
-            return x
-        return Timedelta._from_value_and_reso(x, reso=self._reso)
-=======
-    def _box_func(self, x: np.timedelta64) -> Timedelta | NaTType:
-        return Timedelta(x, unit="ns")
->>>>>>> 422e92ab
+        return Timedelta._from_value_and_reso(y, reso=self._reso)
 
     @property
     # error: Return type "dtype" of "dtype" incompatible with return type
