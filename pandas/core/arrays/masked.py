from __future__ import annotations

from typing import (
    TYPE_CHECKING,
    Any,
    Literal,
    Sequence,
    TypeVar,
    overload,
)
import warnings

import numpy as np

from pandas._libs import (
    lib,
    missing as libmissing,
)
from pandas._typing import (
    ArrayLike,
    AstypeArg,
    DtypeObj,
    NpDtype,
    PositionalIndexer,
    Scalar,
    ScalarIndexer,
    SequenceIndexer,
    Shape,
    npt,
)
from pandas.errors import AbstractMethodError
from pandas.util._decorators import doc
from pandas.util._validators import validate_fillna_kwargs

from pandas.core.dtypes.astype import astype_nansafe
from pandas.core.dtypes.base import ExtensionDtype
from pandas.core.dtypes.common import (
    is_bool,
    is_bool_dtype,
    is_datetime64_dtype,
    is_dtype_equal,
    is_float_dtype,
    is_integer_dtype,
    is_list_like,
    is_object_dtype,
    is_scalar,
    is_string_dtype,
    pandas_dtype,
)
from pandas.core.dtypes.dtypes import BaseMaskedDtype
from pandas.core.dtypes.inference import is_array_like
from pandas.core.dtypes.missing import (
    array_equivalent,
    is_valid_na_for_dtype,
    isna,
    notna,
)

from pandas.core import (
    algorithms as algos,
    arraylike,
    missing,
    nanops,
    ops,
)
from pandas.core.algorithms import (
    factorize_array,
    isin,
    take,
)
from pandas.core.array_algos import masked_reductions
from pandas.core.array_algos.quantile import quantile_with_mask
from pandas.core.arraylike import OpsMixin
from pandas.core.arrays import ExtensionArray
from pandas.core.construction import ensure_wrapped_if_datetimelike
from pandas.core.indexers import check_array_indexer
from pandas.core.ops import invalid_comparison

if TYPE_CHECKING:
    from pandas import Series
    from pandas.core.arrays import BooleanArray
    from pandas._typing import (
        NumpySorter,
        NumpyValueArrayLike,
    )

from pandas.compat.numpy import function as nv

BaseMaskedArrayT = TypeVar("BaseMaskedArrayT", bound="BaseMaskedArray")


class BaseMaskedArray(OpsMixin, ExtensionArray):
    """
    Base class for masked arrays (which use _data and _mask to store the data).

    numpy based
    """

    # The value used to fill '_data' to avoid upcasting
    _internal_fill_value: Scalar
    # our underlying data and mask are each ndarrays
    _data: np.ndarray
    _mask: npt.NDArray[np.bool_]

    # Fill values used for any/all
    _truthy_value = Scalar  # bool(_truthy_value) = True
    _falsey_value = Scalar  # bool(_falsey_value) = False

    def __init__(
        self, values: np.ndarray, mask: npt.NDArray[np.bool_], copy: bool = False
    ) -> None:
        # values is supposed to already be validated in the subclass
        if not (isinstance(mask, np.ndarray) and mask.dtype == np.bool_):
            raise TypeError(
                "mask should be boolean numpy array. Use "
                "the 'pd.array' function instead"
            )
        if values.shape != mask.shape:
            raise ValueError("values.shape must match mask.shape")

        if copy:
            values = values.copy()
            mask = mask.copy()

        self._data = values
        self._mask = mask

    @classmethod
    def _from_sequence(
        cls: type[BaseMaskedArrayT], scalars, *, dtype=None, copy: bool = False
    ) -> BaseMaskedArrayT:
        values, mask = cls._coerce_to_array(scalars, dtype=dtype, copy=copy)
        return cls(values, mask)

    @property
    def dtype(self) -> BaseMaskedDtype:
        raise AbstractMethodError(self)

    @overload
    def __getitem__(self, item: ScalarIndexer) -> Any:
        ...

    @overload
    def __getitem__(self: BaseMaskedArrayT, item: SequenceIndexer) -> BaseMaskedArrayT:
        ...

    def __getitem__(
        self: BaseMaskedArrayT, item: PositionalIndexer
    ) -> BaseMaskedArrayT | Any:
        item = check_array_indexer(self, item)

        newmask = self._mask[item]
        if is_bool(newmask):
            # This is a scalar indexing
            if newmask:
                return self.dtype.na_value
            return self._data[item]

        return type(self)(self._data[item], newmask)

    @doc(ExtensionArray.fillna)
    def fillna(
        self: BaseMaskedArrayT, value=None, method=None, limit=None
    ) -> BaseMaskedArrayT:
        value, method = validate_fillna_kwargs(value, method)

        mask = self._mask

        if is_array_like(value):
            if len(value) != len(self):
                raise ValueError(
                    f"Length of 'value' does not match. Got ({len(value)}) "
                    f" expected {len(self)}"
                )
            value = value[mask]

        if mask.any():
            if method is not None:
                func = missing.get_fill_func(method, ndim=self.ndim)
                npvalues = self._data.copy().T
                new_mask = mask.copy().T
                func(npvalues, limit=limit, mask=new_mask)
                return type(self)(npvalues.T, new_mask.T)
            else:
                # fill with value
                new_values = self.copy()
                new_values[mask] = value
        else:
            new_values = self.copy()
        return new_values

    @classmethod
    def _coerce_to_array(
        cls, values, *, dtype: DtypeObj, copy: bool = False
    ) -> tuple[np.ndarray, np.ndarray]:
        raise AbstractMethodError(cls)

    def _validate_setitem_value(self, value):
        """
        Check if we have a scalar that we can cast losslessly.

        Raises
        ------
        TypeError
        """
        kind = self.dtype.kind
        # TODO: get this all from np_can_hold_element?
        if kind == "b":
            if lib.is_bool(value):
                return value

        elif kind == "f":
            if lib.is_integer(value) or lib.is_float(value):
                return value

        else:
            if lib.is_integer(value) or (lib.is_float(value) and value.is_integer()):
                return value
            # TODO: unsigned checks

        # Note: without the "str" here, the f-string rendering raises in
        #  py38 builds.
        raise TypeError(f"Invalid value '{str(value)}' for dtype {self.dtype}")

    def __setitem__(self, key, value) -> None:
        key = check_array_indexer(self, key)

        if is_scalar(value):
            if is_valid_na_for_dtype(value, self.dtype):
                self._mask[key] = True
            else:
                value = self._validate_setitem_value(value)
                self._data[key] = value
                self._mask[key] = False
            return

        value, mask = self._coerce_to_array(value, dtype=self.dtype)

        self._data[key] = value
        self._mask[key] = mask

    def __iter__(self):
        if self.ndim == 1:
            for i in range(len(self)):
                if self._mask[i]:
                    yield self.dtype.na_value
                else:
                    yield self._data[i]
        else:
            for i in range(len(self)):
                yield self[i]

    def __len__(self) -> int:
        return len(self._data)

    @property
    def shape(self) -> Shape:
        return self._data.shape

    @property
    def ndim(self) -> int:
        return self._data.ndim

    def swapaxes(self: BaseMaskedArrayT, axis1, axis2) -> BaseMaskedArrayT:
        data = self._data.swapaxes(axis1, axis2)
        mask = self._mask.swapaxes(axis1, axis2)
        return type(self)(data, mask)

    def delete(self: BaseMaskedArrayT, loc, axis: int = 0) -> BaseMaskedArrayT:
        data = np.delete(self._data, loc, axis=axis)
        mask = np.delete(self._mask, loc, axis=axis)
        return type(self)(data, mask)

    def reshape(self: BaseMaskedArrayT, *args, **kwargs) -> BaseMaskedArrayT:
        data = self._data.reshape(*args, **kwargs)
        mask = self._mask.reshape(*args, **kwargs)
        return type(self)(data, mask)

    def ravel(self: BaseMaskedArrayT, *args, **kwargs) -> BaseMaskedArrayT:
        # TODO: need to make sure we have the same order for data/mask
        data = self._data.ravel(*args, **kwargs)
        mask = self._mask.ravel(*args, **kwargs)
        return type(self)(data, mask)

    @property
    def T(self: BaseMaskedArrayT) -> BaseMaskedArrayT:
        return type(self)(self._data.T, self._mask.T)

    def round(self, decimals: int = 0, *args, **kwargs):
        """
        Round each value in the array a to the given number of decimals.

        Parameters
        ----------
        decimals : int, default 0
            Number of decimal places to round to. If decimals is negative,
            it specifies the number of positions to the left of the decimal point.
        *args, **kwargs
            Additional arguments and keywords have no effect but might be
            accepted for compatibility with NumPy.

        Returns
        -------
        NumericArray
            Rounded values of the NumericArray.

        See Also
        --------
        numpy.around : Round values of an np.array.
        DataFrame.round : Round values of a DataFrame.
        Series.round : Round values of a Series.
        """
        nv.validate_round(args, kwargs)
        values = np.round(self._data, decimals=decimals, **kwargs)

        # Usually we'll get same type as self, but ndarray[bool] casts to float
        return self._maybe_mask_result(values, self._mask.copy())

    # ------------------------------------------------------------------
    # Unary Methods

    def __invert__(self: BaseMaskedArrayT) -> BaseMaskedArrayT:
        return type(self)(~self._data, self._mask.copy())

    def __neg__(self):
        return type(self)(-self._data, self._mask.copy())

    def __pos__(self):
        return self.copy()

    def __abs__(self):
        return type(self)(abs(self._data), self._mask.copy())

    # ------------------------------------------------------------------

    def to_numpy(
        self,
        dtype: npt.DTypeLike | None = None,
        copy: bool = False,
        na_value: object = lib.no_default,
    ) -> np.ndarray:
        """
        Convert to a NumPy Array.

        By default converts to an object-dtype NumPy array. Specify the `dtype` and
        `na_value` keywords to customize the conversion.

        Parameters
        ----------
        dtype : dtype, default object
            The numpy dtype to convert to.
        copy : bool, default False
            Whether to ensure that the returned value is a not a view on
            the array. Note that ``copy=False`` does not *ensure* that
            ``to_numpy()`` is no-copy. Rather, ``copy=True`` ensure that
            a copy is made, even if not strictly necessary. This is typically
            only possible when no missing values are present and `dtype`
            is the equivalent numpy dtype.
        na_value : scalar, optional
             Scalar missing value indicator to use in numpy array. Defaults
             to the native missing value indicator of this array (pd.NA).

        Returns
        -------
        numpy.ndarray

        Examples
        --------
        An object-dtype is the default result

        >>> a = pd.array([True, False, pd.NA], dtype="boolean")
        >>> a.to_numpy()
        array([True, False, <NA>], dtype=object)

        When no missing values are present, an equivalent dtype can be used.

        >>> pd.array([True, False], dtype="boolean").to_numpy(dtype="bool")
        array([ True, False])
        >>> pd.array([1, 2], dtype="Int64").to_numpy("int64")
        array([1, 2])

        However, requesting such dtype will raise a ValueError if
        missing values are present and the default missing value :attr:`NA`
        is used.

        >>> a = pd.array([True, False, pd.NA], dtype="boolean")
        >>> a
        <BooleanArray>
        [True, False, <NA>]
        Length: 3, dtype: boolean

        >>> a.to_numpy(dtype="bool")
        Traceback (most recent call last):
        ...
        ValueError: cannot convert to bool numpy array in presence of missing values

        Specify a valid `na_value` instead

        >>> a.to_numpy(dtype="bool", na_value=False)
        array([ True, False, False])
        """
        if na_value is lib.no_default:
            na_value = libmissing.NA
        if dtype is None:
            dtype = object
        if self._hasna:
            if (
                not is_object_dtype(dtype)
                and not is_string_dtype(dtype)
                and na_value is libmissing.NA
            ):
                raise ValueError(
                    f"cannot convert to '{dtype}'-dtype NumPy array "
                    "with missing values. Specify an appropriate 'na_value' "
                    "for this dtype."
                )
            # don't pass copy to astype -> always need a copy since we are mutating
            data = self._data.astype(dtype)
            data[self._mask] = na_value
        else:
            data = self._data.astype(dtype, copy=copy)
        return data

    @overload
    def astype(self, dtype: npt.DTypeLike, copy: bool = ...) -> np.ndarray:
        ...

    @overload
    def astype(self, dtype: ExtensionDtype, copy: bool = ...) -> ExtensionArray:
        ...

    @overload
    def astype(self, dtype: AstypeArg, copy: bool = ...) -> ArrayLike:
        ...

    def astype(self, dtype: AstypeArg, copy: bool = True) -> ArrayLike:
        dtype = pandas_dtype(dtype)

        if is_dtype_equal(dtype, self.dtype):
            if copy:
                return self.copy()
            return self

        # if we are astyping to another nullable masked dtype, we can fastpath
        if isinstance(dtype, BaseMaskedDtype):
            # TODO deal with NaNs for FloatingArray case
            data = self._data.astype(dtype.numpy_dtype, copy=copy)
            # mask is copied depending on whether the data was copied, and
            # not directly depending on the `copy` keyword
            mask = self._mask if data is self._data else self._mask.copy()
            cls = dtype.construct_array_type()
            return cls(data, mask, copy=False)

        if isinstance(dtype, ExtensionDtype):
            eacls = dtype.construct_array_type()
            return eacls._from_sequence(self, dtype=dtype, copy=copy)

        na_value: float | np.datetime64 | lib.NoDefault

        # coerce
        if is_float_dtype(dtype):
            # In astype, we consider dtype=float to also mean na_value=np.nan
            na_value = np.nan
        elif is_datetime64_dtype(dtype):
            na_value = np.datetime64("NaT")
        else:
            na_value = lib.no_default

        # to_numpy will also raise, but we get somewhat nicer exception messages here
        if is_integer_dtype(dtype) and self._hasna:
            raise ValueError("cannot convert NA to integer")
        if is_bool_dtype(dtype) and self._hasna:
            # careful: astype_nansafe converts np.nan to True
            raise ValueError("cannot convert float NaN to bool")

        data = self.to_numpy(dtype=dtype, na_value=na_value, copy=copy)
        if self.dtype.kind == "f":
            # TODO: make this consistent between IntegerArray/FloatingArray,
            #  see test_astype_str
            return astype_nansafe(data, dtype, copy=False)
        return data

    __array_priority__ = 1000  # higher than ndarray so ops dispatch to us

    def __array__(self, dtype: NpDtype | None = None) -> np.ndarray:
        """
        the array interface, return my values
        We return an object array here to preserve our scalar values
        """
        return self.to_numpy(dtype=dtype)

    _HANDLED_TYPES: tuple[type, ...]

    def __array_ufunc__(self, ufunc: np.ufunc, method: str, *inputs, **kwargs):
        # For MaskedArray inputs, we apply the ufunc to ._data
        # and mask the result.

        out = kwargs.get("out", ())

        for x in inputs + out:
            if not isinstance(x, self._HANDLED_TYPES + (BaseMaskedArray,)):
                return NotImplemented

        # for binary ops, use our custom dunder methods
        result = ops.maybe_dispatch_ufunc_to_dunder_op(
            self, ufunc, method, *inputs, **kwargs
        )
        if result is not NotImplemented:
            return result

        if "out" in kwargs:
            # e.g. test_ufunc_with_out
            return arraylike.dispatch_ufunc_with_out(
                self, ufunc, method, *inputs, **kwargs
            )

        if method == "reduce":
            result = arraylike.dispatch_reduction_ufunc(
                self, ufunc, method, *inputs, **kwargs
            )
            if result is not NotImplemented:
                return result

        mask = np.zeros(len(self), dtype=bool)
        inputs2 = []
        for x in inputs:
            if isinstance(x, BaseMaskedArray):
                mask |= x._mask
                inputs2.append(x._data)
            else:
                inputs2.append(x)

        def reconstruct(x):
            # we don't worry about scalar `x` here, since we
            # raise for reduce up above.
            from pandas.core.arrays import (
                BooleanArray,
                FloatingArray,
                IntegerArray,
            )

            if is_bool_dtype(x.dtype):
                m = mask.copy()
                return BooleanArray(x, m)
            elif is_integer_dtype(x.dtype):
                m = mask.copy()
                return IntegerArray(x, m)
            elif is_float_dtype(x.dtype):
                m = mask.copy()
                if x.dtype == np.float16:
                    # reached in e.g. np.sqrt on BooleanArray
                    # we don't support float16
                    x = x.astype(np.float32)
                return FloatingArray(x, m)
            else:
                x[mask] = np.nan
            return x

        result = getattr(ufunc, method)(*inputs2, **kwargs)
        if ufunc.nout > 1:
            # e.g. np.divmod
            return tuple(reconstruct(x) for x in result)
        elif method == "reduce":
            # e.g. np.add.reduce; test_ufunc_reduce_raises
            if self._mask.any():
                return self._na_value
            return result
        else:
            return reconstruct(result)

    def __arrow_array__(self, type=None):
        """
        Convert myself into a pyarrow Array.
        """
        import pyarrow as pa

        return pa.array(self._data, mask=self._mask, type=type)

    @property
    def _hasna(self) -> bool:
        # Note: this is expensive right now! The hope is that we can
        # make this faster by having an optional mask, but not have to change
        # source code using it..

        # error: Incompatible return value type (got "bool_", expected "bool")
        return self._mask.any()  # type: ignore[return-value]

    def _propagate_mask(
        self, mask: npt.NDArray[np.bool_] | None, other
    ) -> npt.NDArray[np.bool_]:
        if mask is None:
            mask = self._mask.copy()  # TODO: need test for BooleanArray needing a copy
            if other is libmissing.NA:
                # GH#45421 don't alter inplace
                mask = mask | True
        else:
            mask = self._mask | mask
        return mask

    def _arith_method(self, other, op):
        op_name = op.__name__
        omask = None

        if isinstance(other, BaseMaskedArray):
            other, omask = other._data, other._mask

        elif is_list_like(other):
            if not isinstance(other, ExtensionArray):
                other = np.asarray(other)
            if other.ndim > 1:
                raise NotImplementedError("can only perform ops with 1-d structures")

        # We wrap the non-masked arithmetic logic used for numpy dtypes
        #  in Series/Index arithmetic ops.
        other = ops.maybe_prepare_scalar_for_op(other, (len(self),))
        pd_op = ops.get_array_op(op)
        other = ensure_wrapped_if_datetimelike(other)

        if op_name in {"pow", "rpow"} and isinstance(other, np.bool_):
            # Avoid DeprecationWarning: In future, it will be an error
            #  for 'np.bool_' scalars to be interpreted as an index
            #  e.g. test_array_scalar_like_equivalence
            other = bool(other)

        mask = self._propagate_mask(omask, other)

        if other is libmissing.NA:
            result = np.ones_like(self._data)
            if self.dtype.kind == "b":
                if op_name in {
                    "floordiv",
                    "rfloordiv",
                    "pow",
                    "rpow",
                    "truediv",
                    "rtruediv",
                }:
                    # GH#41165 Try to match non-masked Series behavior
                    #  This is still imperfect GH#46043
                    raise NotImplementedError(
                        f"operator '{op_name}' not implemented for bool dtypes"
                    )
                elif op_name in {"mod", "rmod"}:
                    dtype = "int8"
                else:
                    dtype = "bool"
                result = result.astype(dtype)
            elif "truediv" in op_name and self.dtype.kind != "f":
                # The actual data here doesn't matter since the mask
                #  will be all-True, but since this is division, we want
                #  to end up with floating dtype.
                result = result.astype(np.float64)
        else:
            # Make sure we do this before the "pow" mask checks
            #  to get an expected exception message on shape mismatch.
            if self.dtype.kind in ["i", "u"] and op_name in ["floordiv", "mod"]:
                # TODO(GH#30188) ATM we don't match the behavior of non-masked
                #  types with respect to floordiv-by-zero
                pd_op = op

            with np.errstate(all="ignore"):
                result = pd_op(self._data, other)

        if op_name == "pow":
            # 1 ** x is 1.
            mask = np.where((self._data == 1) & ~self._mask, False, mask)
            # x ** 0 is 1.
            if omask is not None:
                mask = np.where((other == 0) & ~omask, False, mask)
            elif other is not libmissing.NA:
                mask = np.where(other == 0, False, mask)

        elif op_name == "rpow":
            # 1 ** x is 1.
            if omask is not None:
                mask = np.where((other == 1) & ~omask, False, mask)
            elif other is not libmissing.NA:
                mask = np.where(other == 1, False, mask)
            # x ** 0 is 1.
            mask = np.where((self._data == 0) & ~self._mask, False, mask)

        return self._maybe_mask_result(result, mask)

    _logical_method = _arith_method

    def _cmp_method(self, other, op) -> BooleanArray:
        from pandas.core.arrays import BooleanArray

        mask = None

        if isinstance(other, BaseMaskedArray):
            other, mask = other._data, other._mask

        elif is_list_like(other):
            other = np.asarray(other)
            if other.ndim > 1:
                raise NotImplementedError("can only perform ops with 1-d structures")
            if len(self) != len(other):
                raise ValueError("Lengths must match to compare")

        if other is libmissing.NA:
            # numpy does not handle pd.NA well as "other" scalar (it returns
            # a scalar False instead of an array)
            # This may be fixed by NA.__array_ufunc__. Revisit this check
            # once that's implemented.
            result = np.zeros(self._data.shape, dtype="bool")
            mask = np.ones(self._data.shape, dtype="bool")
        else:
            with warnings.catch_warnings():
                # numpy may show a FutureWarning:
                #     elementwise comparison failed; returning scalar instead,
                #     but in the future will perform elementwise comparison
                # before returning NotImplemented. We fall back to the correct
                # behavior today, so that should be fine to ignore.
                warnings.filterwarnings("ignore", "elementwise", FutureWarning)
                with np.errstate(all="ignore"):
                    method = getattr(self._data, f"__{op.__name__}__")
                    result = method(other)

                if result is NotImplemented:
                    result = invalid_comparison(self._data, other, op)

        mask = self._propagate_mask(mask, other)
        return BooleanArray(result, mask, copy=False)

    def _maybe_mask_result(self, result, mask):
        """
        Parameters
        ----------
        result : array-like or tuple[array-like]
        mask : array-like bool
        """
        if isinstance(result, tuple):
            # i.e. divmod
            div, mod = result
            return (
                self._maybe_mask_result(div, mask),
                self._maybe_mask_result(mod, mask),
            )

        if is_float_dtype(result.dtype):
            from pandas.core.arrays import FloatingArray

            return FloatingArray(result, mask, copy=False)

        elif is_bool_dtype(result.dtype):
            from pandas.core.arrays import BooleanArray

            return BooleanArray(result, mask, copy=False)

        elif result.dtype == "timedelta64[ns]":
            # e.g. test_numeric_arr_mul_tdscalar_numexpr_path
            from pandas.core.arrays import TimedeltaArray

            if not isinstance(result, TimedeltaArray):
                result = TimedeltaArray._simple_new(result)

            result[mask] = result.dtype.type("NaT")
            return result

        elif is_integer_dtype(result.dtype):
            from pandas.core.arrays import IntegerArray

            return IntegerArray(result, mask, copy=False)

        else:
            result[mask] = np.nan
            return result

    def isna(self) -> np.ndarray:
        return self._mask.copy()

    @property
    def _na_value(self):
        return self.dtype.na_value

    @property
    def nbytes(self) -> int:
        return self._data.nbytes + self._mask.nbytes

    @classmethod
    def _concat_same_type(
        cls: type[BaseMaskedArrayT],
        to_concat: Sequence[BaseMaskedArrayT],
        axis: int = 0,
    ) -> BaseMaskedArrayT:
        data = np.concatenate([x._data for x in to_concat], axis=axis)
        mask = np.concatenate([x._mask for x in to_concat], axis=axis)
        return cls(data, mask)

    def take(
        self: BaseMaskedArrayT,
        indexer,
        *,
        allow_fill: bool = False,
        fill_value: Scalar | None = None,
        axis: int = 0,
    ) -> BaseMaskedArrayT:
        # we always fill with 1 internally
        # to avoid upcasting
        data_fill_value = self._internal_fill_value if isna(fill_value) else fill_value
        result = take(
            self._data,
            indexer,
            fill_value=data_fill_value,
            allow_fill=allow_fill,
            axis=axis,
        )

        mask = take(
            self._mask, indexer, fill_value=True, allow_fill=allow_fill, axis=axis
        )

        # if we are filling
        # we only fill where the indexer is null
        # not existing missing values
        # TODO(jreback) what if we have a non-na float as a fill value?
        if allow_fill and notna(fill_value):
            fill_mask = np.asarray(indexer) == -1
            result[fill_mask] = fill_value
            mask = mask ^ fill_mask

        return type(self)(result, mask, copy=False)

    # error: Return type "BooleanArray" of "isin" incompatible with return type
    # "ndarray" in supertype "ExtensionArray"
    def isin(self, values) -> BooleanArray:  # type: ignore[override]

        from pandas.core.arrays import BooleanArray

        # algorithms.isin will eventually convert values to an ndarray, so no extra
        # cost to doing it here first
        values_arr = np.asarray(values)
        result = isin(self._data, values_arr)

        if self._hasna:
            values_have_NA = is_object_dtype(values_arr.dtype) and any(
                val is self.dtype.na_value for val in values_arr
            )

            # For now, NA does not propagate so set result according to presence of NA,
            # see https://github.com/pandas-dev/pandas/pull/38379 for some discussion
            result[self._mask] = values_have_NA

        mask = np.zeros(self._data.shape, dtype=bool)
        return BooleanArray(result, mask, copy=False)

    def copy(self: BaseMaskedArrayT) -> BaseMaskedArrayT:
        data, mask = self._data, self._mask
        data = data.copy()
        mask = mask.copy()
        return type(self)(data, mask, copy=False)

    @doc(ExtensionArray.searchsorted)
    def searchsorted(
        self,
        value: NumpyValueArrayLike | ExtensionArray,
        side: Literal["left", "right"] = "left",
        sorter: NumpySorter = None,
    ) -> npt.NDArray[np.intp] | np.intp:
        if self._hasna:
            raise ValueError(
                "searchsorted requires array to be sorted, which is impossible "
                "with NAs present."
            )
        if isinstance(value, ExtensionArray):
            value = value.astype(object)
        # Base class searchsorted would cast to object, which is *much* slower.
        return self._data.searchsorted(value, side=side, sorter=sorter)

    @doc(ExtensionArray.factorize)
    def factorize(
<<<<<<< HEAD
        self, na_sentinel: int | None = -1
    ) -> tuple[np.ndarray, ExtensionArray]:
=======
        self,
        na_sentinel: int | lib.NoDefault = lib.no_default,
        use_na_sentinel: bool | lib.NoDefault = lib.no_default,
    ) -> tuple[np.ndarray, ExtensionArray]:
        resolved_na_sentinel = algos.resolve_na_sentinel(na_sentinel, use_na_sentinel)
        if resolved_na_sentinel is None:
            raise NotImplementedError("Encoding NaN values is not yet implemented")
        else:
            na_sentinel = resolved_na_sentinel
>>>>>>> 7d2f9b8d
        arr = self._data
        mask = self._mask

        # Pass non-None na_sentinel; recode and add NA to uniques if necessary below
        na_sentinel_arg = -1 if na_sentinel is None else na_sentinel
        codes, uniques = factorize_array(arr, na_sentinel=na_sentinel_arg, mask=mask)

        # check that factorize_array correctly preserves dtype.
        assert uniques.dtype == self.dtype.numpy_dtype, (uniques.dtype, self.dtype)

        has_na = mask.any()
        if na_sentinel is not None or not has_na:
            size = len(uniques)
        else:
            # Make room for an NA value
            size = len(uniques) + 1
        uniques_mask = np.zeros(size, dtype=bool)
        if na_sentinel is None and has_na:
            na_index = mask.argmax()
            # Insert na with the proper code
            if na_index == 0:
                na_code = np.intp(0)
            else:
                # mypy error: Slice index must be an integer or None
                # https://github.com/python/mypy/issues/2410
                na_code = codes[:na_index].argmax() + 1  # type: ignore[misc]
            codes[codes >= na_code] += 1
            codes[codes == -1] = na_code
            # dummy value for uniques; not used since uniques_mask will be True
            uniques = np.insert(uniques, na_code, 0)
            uniques_mask[na_code] = True
        uniques_ea = type(self)(uniques, uniques_mask)

        return codes, uniques_ea

    @doc(ExtensionArray._values_for_argsort)
    def _values_for_argsort(self) -> np.ndarray:
        return self._data

    def value_counts(self, dropna: bool = True) -> Series:
        """
        Returns a Series containing counts of each unique value.

        Parameters
        ----------
        dropna : bool, default True
            Don't include counts of missing values.

        Returns
        -------
        counts : Series

        See Also
        --------
        Series.value_counts
        """
        from pandas import (
            Index,
            Series,
        )
        from pandas.arrays import IntegerArray

        if dropna:
            keys, counts = algos.value_counts_arraylike(
                self._data, dropna=True, mask=self._mask
            )
            res = Series(counts, index=keys)
            res.index = res.index.astype(self.dtype)
            res = res.astype("Int64")
            return res

        # compute counts on the data with no nans
        data = self._data[~self._mask]
        value_counts = Index(data).value_counts()

        index = value_counts.index

        # if we want nans, count the mask
        if dropna:
            counts = value_counts._values
        else:
            counts = np.empty(len(value_counts) + 1, dtype="int64")
            counts[:-1] = value_counts
            counts[-1] = self._mask.sum()

            index = index.insert(len(index), self.dtype.na_value)

        index = index.astype(self.dtype)

        mask = np.zeros(len(counts), dtype="bool")
        counts = IntegerArray(counts, mask)

        return Series(counts, index=index)

    @doc(ExtensionArray.equals)
    def equals(self, other) -> bool:
        if type(self) != type(other):
            return False
        if other.dtype != self.dtype:
            return False

        # GH#44382 if e.g. self[1] is np.nan and other[1] is pd.NA, we are NOT
        #  equal.
        if not np.array_equal(self._mask, other._mask):
            return False

        left = self._data[~self._mask]
        right = other._data[~other._mask]
        return array_equivalent(left, right, dtype_equal=True)

    def _quantile(
        self, qs: npt.NDArray[np.float64], interpolation: str
    ) -> BaseMaskedArray:
        """
        Dispatch to quantile_with_mask, needed because we do not have
        _from_factorized.

        Notes
        -----
        We assume that all impacted cases are 1D-only.
        """
        res = quantile_with_mask(
            self._data,
            mask=self._mask,
            # TODO(GH#40932): na_value_for_dtype(self.dtype.numpy_dtype)
            #  instead of np.nan
            fill_value=np.nan,
            qs=qs,
            interpolation=interpolation,
        )

        if self._hasna:
            # Our result mask is all-False unless we are all-NA, in which
            #  case it is all-True.
            if self.ndim == 2:
                # I think this should be out_mask=self.isna().all(axis=1)
                #  but am holding off until we have tests
                raise NotImplementedError
            elif self.isna().all():
                out_mask = np.ones(res.shape, dtype=bool)
            else:
                out_mask = np.zeros(res.shape, dtype=bool)
        else:
            out_mask = np.zeros(res.shape, dtype=bool)
        return self._maybe_mask_result(res, mask=out_mask)

    # ------------------------------------------------------------------
    # Reductions

    def _reduce(self, name: str, *, skipna: bool = True, **kwargs):
        if name in {"any", "all", "min", "max", "sum", "prod"}:
            return getattr(self, name)(skipna=skipna, **kwargs)

        data = self._data
        mask = self._mask

        if name in {"mean"}:
            op = getattr(masked_reductions, name)
            result = op(data, mask, skipna=skipna, **kwargs)
            return result

        # coerce to a nan-aware float if needed
        # (we explicitly use NaN within reductions)
        if self._hasna:
            data = self.to_numpy("float64", na_value=np.nan)

        # median, var, std, skew, kurt, idxmin, idxmax
        op = getattr(nanops, "nan" + name)
        result = op(data, axis=0, skipna=skipna, mask=mask, **kwargs)

        if np.isnan(result):
            return libmissing.NA

        return result

    def _wrap_reduction_result(self, name: str, result, skipna, **kwargs):
        if isinstance(result, np.ndarray):
            axis = kwargs["axis"]
            if skipna:
                # we only retain mask for all-NA rows/columns
                mask = self._mask.all(axis=axis)
            else:
                mask = self._mask.any(axis=axis)

            return self._maybe_mask_result(result, mask)
        return result

    def sum(self, *, skipna=True, min_count=0, axis: int | None = 0, **kwargs):
        nv.validate_sum((), kwargs)

        # TODO: do this in validate_sum?
        if "out" in kwargs:
            # np.sum; test_floating_array_numpy_sum
            if kwargs["out"] is not None:
                raise NotImplementedError
            kwargs.pop("out")

        result = masked_reductions.sum(
            self._data,
            self._mask,
            skipna=skipna,
            min_count=min_count,
            axis=axis,
        )
        return self._wrap_reduction_result(
            "sum", result, skipna=skipna, axis=axis, **kwargs
        )

    def prod(self, *, skipna=True, min_count=0, axis: int | None = 0, **kwargs):
        nv.validate_prod((), kwargs)
        result = masked_reductions.prod(
            self._data,
            self._mask,
            skipna=skipna,
            min_count=min_count,
            axis=axis,
        )
        return self._wrap_reduction_result(
            "prod", result, skipna=skipna, axis=axis, **kwargs
        )

    def min(self, *, skipna=True, axis: int | None = 0, **kwargs):
        nv.validate_min((), kwargs)
        return masked_reductions.min(
            self._data,
            self._mask,
            skipna=skipna,
            axis=axis,
        )

    def max(self, *, skipna=True, axis: int | None = 0, **kwargs):
        nv.validate_max((), kwargs)
        return masked_reductions.max(
            self._data,
            self._mask,
            skipna=skipna,
            axis=axis,
        )

    def any(self, *, skipna: bool = True, **kwargs):
        """
        Return whether any element is truthy.

        Returns False unless there is at least one element that is truthy.
        By default, NAs are skipped. If ``skipna=False`` is specified and
        missing values are present, similar :ref:`Kleene logic <boolean.kleene>`
        is used as for logical operations.

        .. versionchanged:: 1.4.0

        Parameters
        ----------
        skipna : bool, default True
            Exclude NA values. If the entire array is NA and `skipna` is
            True, then the result will be False, as for an empty array.
            If `skipna` is False, the result will still be True if there is
            at least one element that is truthy, otherwise NA will be returned
            if there are NA's present.
        **kwargs : any, default None
            Additional keywords have no effect but might be accepted for
            compatibility with NumPy.

        Returns
        -------
        bool or :attr:`pandas.NA`

        See Also
        --------
        numpy.any : Numpy version of this method.
        BaseMaskedArray.all : Return whether all elements are truthy.

        Examples
        --------
        The result indicates whether any element is truthy (and by default
        skips NAs):

        >>> pd.array([True, False, True]).any()
        True
        >>> pd.array([True, False, pd.NA]).any()
        True
        >>> pd.array([False, False, pd.NA]).any()
        False
        >>> pd.array([], dtype="boolean").any()
        False
        >>> pd.array([pd.NA], dtype="boolean").any()
        False
        >>> pd.array([pd.NA], dtype="Float64").any()
        False

        With ``skipna=False``, the result can be NA if this is logically
        required (whether ``pd.NA`` is True or False influences the result):

        >>> pd.array([True, False, pd.NA]).any(skipna=False)
        True
        >>> pd.array([1, 0, pd.NA]).any(skipna=False)
        True
        >>> pd.array([False, False, pd.NA]).any(skipna=False)
        <NA>
        >>> pd.array([0, 0, pd.NA]).any(skipna=False)
        <NA>
        """
        kwargs.pop("axis", None)
        nv.validate_any((), kwargs)

        values = self._data.copy()
        # error: Argument 3 to "putmask" has incompatible type "object";
        # expected "Union[_SupportsArray[dtype[Any]],
        # _NestedSequence[_SupportsArray[dtype[Any]]],
        # bool, int, float, complex, str, bytes,
        # _NestedSequence[Union[bool, int, float, complex, str, bytes]]]"
        np.putmask(values, self._mask, self._falsey_value)  # type: ignore[arg-type]
        result = values.any()
        if skipna:
            return result
        else:
            if result or len(self) == 0 or not self._mask.any():
                return result
            else:
                return self.dtype.na_value

    def all(self, *, skipna: bool = True, **kwargs):
        """
        Return whether all elements are truthy.

        Returns True unless there is at least one element that is falsey.
        By default, NAs are skipped. If ``skipna=False`` is specified and
        missing values are present, similar :ref:`Kleene logic <boolean.kleene>`
        is used as for logical operations.

        .. versionchanged:: 1.4.0

        Parameters
        ----------
        skipna : bool, default True
            Exclude NA values. If the entire array is NA and `skipna` is
            True, then the result will be True, as for an empty array.
            If `skipna` is False, the result will still be False if there is
            at least one element that is falsey, otherwise NA will be returned
            if there are NA's present.
        **kwargs : any, default None
            Additional keywords have no effect but might be accepted for
            compatibility with NumPy.

        Returns
        -------
        bool or :attr:`pandas.NA`

        See Also
        --------
        numpy.all : Numpy version of this method.
        BooleanArray.any : Return whether any element is truthy.

        Examples
        --------
        The result indicates whether all elements are truthy (and by default
        skips NAs):

        >>> pd.array([True, True, pd.NA]).all()
        True
        >>> pd.array([1, 1, pd.NA]).all()
        True
        >>> pd.array([True, False, pd.NA]).all()
        False
        >>> pd.array([], dtype="boolean").all()
        True
        >>> pd.array([pd.NA], dtype="boolean").all()
        True
        >>> pd.array([pd.NA], dtype="Float64").all()
        True

        With ``skipna=False``, the result can be NA if this is logically
        required (whether ``pd.NA`` is True or False influences the result):

        >>> pd.array([True, True, pd.NA]).all(skipna=False)
        <NA>
        >>> pd.array([1, 1, pd.NA]).all(skipna=False)
        <NA>
        >>> pd.array([True, False, pd.NA]).all(skipna=False)
        False
        >>> pd.array([1, 0, pd.NA]).all(skipna=False)
        False
        """
        kwargs.pop("axis", None)
        nv.validate_all((), kwargs)

        values = self._data.copy()
        # error: Argument 3 to "putmask" has incompatible type "object";
        # expected "Union[_SupportsArray[dtype[Any]],
        # _NestedSequence[_SupportsArray[dtype[Any]]],
        # bool, int, float, complex, str, bytes,
        # _NestedSequence[Union[bool, int, float, complex, str, bytes]]]"
        np.putmask(values, self._mask, self._truthy_value)  # type: ignore[arg-type]
        result = values.all()

        if skipna:
            return result
        else:
            if not result or len(self) == 0 or not self._mask.any():
                return result
            else:
                return self.dtype.na_value<|MERGE_RESOLUTION|>--- conflicted
+++ resolved
@@ -870,10 +870,6 @@
 
     @doc(ExtensionArray.factorize)
     def factorize(
-<<<<<<< HEAD
-        self, na_sentinel: int | None = -1
-    ) -> tuple[np.ndarray, ExtensionArray]:
-=======
         self,
         na_sentinel: int | lib.NoDefault = lib.no_default,
         use_na_sentinel: bool | lib.NoDefault = lib.no_default,
@@ -883,7 +879,6 @@
             raise NotImplementedError("Encoding NaN values is not yet implemented")
         else:
             na_sentinel = resolved_na_sentinel
->>>>>>> 7d2f9b8d
         arr = self._data
         mask = self._mask
 
