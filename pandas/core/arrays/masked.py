from __future__ import annotations

from typing import (
    TYPE_CHECKING,
    Any,
    Literal,
    Sequence,
    TypeVar,
    overload,
)
import warnings

import numpy as np

from pandas._libs import (
    lib,
    missing as libmissing,
)
from pandas._typing import (
    ArrayLike,
    AstypeArg,
    DtypeObj,
    NpDtype,
    PositionalIndexer,
    Scalar,
    ScalarIndexer,
    SequenceIndexer,
    Shape,
    npt,
)
from pandas.errors import AbstractMethodError
from pandas.util._decorators import doc
from pandas.util._validators import validate_fillna_kwargs

from pandas.core.dtypes.astype import astype_nansafe
from pandas.core.dtypes.base import ExtensionDtype
from pandas.core.dtypes.common import (
    is_bool,
    is_bool_dtype,
    is_datetime64_dtype,
    is_dtype_equal,
    is_float_dtype,
    is_integer_dtype,
    is_list_like,
    is_object_dtype,
    is_scalar,
    is_string_dtype,
    pandas_dtype,
)
from pandas.core.dtypes.dtypes import BaseMaskedDtype
from pandas.core.dtypes.inference import is_array_like
from pandas.core.dtypes.missing import (
    array_equivalent,
    is_valid_na_for_dtype,
    isna,
    notna,
)

from pandas.core import (
    algorithms as algos,
    arraylike,
    missing,
    nanops,
    ops,
)
from pandas.core.algorithms import (
    factorize_array,
    isin,
    take,
)
from pandas.core.array_algos import masked_reductions
from pandas.core.array_algos.quantile import quantile_with_mask
from pandas.core.arraylike import OpsMixin
from pandas.core.arrays import ExtensionArray
from pandas.core.construction import ensure_wrapped_if_datetimelike
from pandas.core.indexers import check_array_indexer
from pandas.core.ops import invalid_comparison

if TYPE_CHECKING:
    from pandas import Series
    from pandas.core.arrays import BooleanArray
    from pandas._typing import (
        NumpySorter,
        NumpyValueArrayLike,
    )

from pandas.compat.numpy import function as nv

BaseMaskedArrayT = TypeVar("BaseMaskedArrayT", bound="BaseMaskedArray")


class BaseMaskedArray(OpsMixin, ExtensionArray):
    """
    Base class for masked arrays (which use _data and _mask to store the data).

    numpy based
    """

    # The value used to fill '_data' to avoid upcasting
    _internal_fill_value: Scalar
    # our underlying data and mask are each ndarrays
    _data: np.ndarray
    _mask: npt.NDArray[np.bool_]

    # Fill values used for any/all
    _truthy_value = Scalar  # bool(_truthy_value) = True
    _falsey_value = Scalar  # bool(_falsey_value) = False

    def __init__(
        self, values: np.ndarray, mask: npt.NDArray[np.bool_], copy: bool = False
    ) -> None:
        # values is supposed to already be validated in the subclass
        if not (isinstance(mask, np.ndarray) and mask.dtype == np.bool_):
            raise TypeError(
                "mask should be boolean numpy array. Use "
                "the 'pd.array' function instead"
            )
        if values.shape != mask.shape:
            raise ValueError("values.shape must match mask.shape")

        if copy:
            values = values.copy()
            mask = mask.copy()

        self._data = values
        self._mask = mask

    @classmethod
    def _from_sequence(
        cls: type[BaseMaskedArrayT], scalars, *, dtype=None, copy: bool = False
    ) -> BaseMaskedArrayT:
        values, mask = cls._coerce_to_array(scalars, dtype=dtype, copy=copy)
        return cls(values, mask)

    @property
    def dtype(self) -> BaseMaskedDtype:
        raise AbstractMethodError(self)

    @overload
    def __getitem__(self, item: ScalarIndexer) -> Any:
        ...

    @overload
    def __getitem__(self: BaseMaskedArrayT, item: SequenceIndexer) -> BaseMaskedArrayT:
        ...

    def __getitem__(
        self: BaseMaskedArrayT, item: PositionalIndexer
    ) -> BaseMaskedArrayT | Any:
        item = check_array_indexer(self, item)

        newmask = self._mask[item]
        if is_bool(newmask):
            # This is a scalar indexing
            if newmask:
                return self.dtype.na_value
            return self._data[item]

        return type(self)(self._data[item], newmask)

    @doc(ExtensionArray.fillna)
    def fillna(
        self: BaseMaskedArrayT, value=None, method=None, limit=None
    ) -> BaseMaskedArrayT:
        value, method = validate_fillna_kwargs(value, method)

        mask = self._mask

        if is_array_like(value):
            if len(value) != len(self):
                raise ValueError(
                    f"Length of 'value' does not match. Got ({len(value)}) "
                    f" expected {len(self)}"
                )
            value = value[mask]

        if mask.any():
            if method is not None:
                func = missing.get_fill_func(method, ndim=self.ndim)
                npvalues = self._data.copy().T
                new_mask = mask.copy().T
                func(npvalues, limit=limit, mask=new_mask)
                return type(self)(npvalues.T, new_mask.T)
            else:
                # fill with value
                new_values = self.copy()
                new_values[mask] = value
        else:
            new_values = self.copy()
        return new_values

    @classmethod
    def _coerce_to_array(
        cls, values, *, dtype: DtypeObj, copy: bool = False
    ) -> tuple[np.ndarray, np.ndarray]:
        raise AbstractMethodError(cls)

    def _validate_setitem_value(self, value):
        """
        Check if we have a scalar that we can cast losslessly.

        Raises
        ------
        TypeError
        """
        kind = self.dtype.kind
        # TODO: get this all from np_can_hold_element?
        if kind == "b":
            if lib.is_bool(value):
                return value

        elif kind == "f":
            if lib.is_integer(value) or lib.is_float(value):
                return value

        else:
            if lib.is_integer(value) or (lib.is_float(value) and value.is_integer()):
                return value
            # TODO: unsigned checks

        # Note: without the "str" here, the f-string rendering raises in
        #  py38 builds.
        raise TypeError(f"Invalid value '{str(value)}' for dtype {self.dtype}")

    def __setitem__(self, key, value) -> None:
        key = check_array_indexer(self, key)

        if is_scalar(value):
            if is_valid_na_for_dtype(value, self.dtype):
                self._mask[key] = True
            else:
                value = self._validate_setitem_value(value)
                self._data[key] = value
                self._mask[key] = False
            return

        value, mask = self._coerce_to_array(value, dtype=self.dtype)

        self._data[key] = value
        self._mask[key] = mask

    def __iter__(self):
        if self.ndim == 1:
            for i in range(len(self)):
                if self._mask[i]:
                    yield self.dtype.na_value
                else:
                    yield self._data[i]
        else:
            for i in range(len(self)):
                yield self[i]

    def __len__(self) -> int:
        return len(self._data)

    @property
    def shape(self) -> Shape:
        return self._data.shape

    @property
    def ndim(self) -> int:
        return self._data.ndim

    def swapaxes(self: BaseMaskedArrayT, axis1, axis2) -> BaseMaskedArrayT:
        data = self._data.swapaxes(axis1, axis2)
        mask = self._mask.swapaxes(axis1, axis2)
        return type(self)(data, mask)

    def delete(self: BaseMaskedArrayT, loc, axis: int = 0) -> BaseMaskedArrayT:
        data = np.delete(self._data, loc, axis=axis)
        mask = np.delete(self._mask, loc, axis=axis)
        return type(self)(data, mask)

    def reshape(self: BaseMaskedArrayT, *args, **kwargs) -> BaseMaskedArrayT:
        data = self._data.reshape(*args, **kwargs)
        mask = self._mask.reshape(*args, **kwargs)
        return type(self)(data, mask)

    def ravel(self: BaseMaskedArrayT, *args, **kwargs) -> BaseMaskedArrayT:
        # TODO: need to make sure we have the same order for data/mask
        data = self._data.ravel(*args, **kwargs)
        mask = self._mask.ravel(*args, **kwargs)
        return type(self)(data, mask)

    @property
    def T(self: BaseMaskedArrayT) -> BaseMaskedArrayT:
        return type(self)(self._data.T, self._mask.T)

    def round(self, decimals: int = 0, *args, **kwargs):
        """
        Round each value in the array a to the given number of decimals.

        Parameters
        ----------
        decimals : int, default 0
            Number of decimal places to round to. If decimals is negative,
            it specifies the number of positions to the left of the decimal point.
        *args, **kwargs
            Additional arguments and keywords have no effect but might be
            accepted for compatibility with NumPy.

        Returns
        -------
        NumericArray
            Rounded values of the NumericArray.

        See Also
        --------
        numpy.around : Round values of an np.array.
        DataFrame.round : Round values of a DataFrame.
        Series.round : Round values of a Series.
        """
        nv.validate_round(args, kwargs)
        values = np.round(self._data, decimals=decimals, **kwargs)

        # Usually we'll get same type as self, but ndarray[bool] casts to float
        return self._maybe_mask_result(values, self._mask.copy())

    # ------------------------------------------------------------------
    # Unary Methods

    def __invert__(self: BaseMaskedArrayT) -> BaseMaskedArrayT:
        return type(self)(~self._data, self._mask.copy())

    def __neg__(self: BaseMaskedArrayT) -> BaseMaskedArrayT:
        return type(self)(-self._data, self._mask.copy())

    def __pos__(self: BaseMaskedArrayT) -> BaseMaskedArrayT:
        return self.copy()

    def __abs__(self: BaseMaskedArrayT) -> BaseMaskedArrayT:
        return type(self)(abs(self._data), self._mask.copy())

    # ------------------------------------------------------------------

    def to_numpy(
        self,
        dtype: npt.DTypeLike | None = None,
        copy: bool = False,
        na_value: object = lib.no_default,
    ) -> np.ndarray:
        """
        Convert to a NumPy Array.

        By default converts to an object-dtype NumPy array. Specify the `dtype` and
        `na_value` keywords to customize the conversion.

        Parameters
        ----------
        dtype : dtype, default object
            The numpy dtype to convert to.
        copy : bool, default False
            Whether to ensure that the returned value is a not a view on
            the array. Note that ``copy=False`` does not *ensure* that
            ``to_numpy()`` is no-copy. Rather, ``copy=True`` ensure that
            a copy is made, even if not strictly necessary. This is typically
            only possible when no missing values are present and `dtype`
            is the equivalent numpy dtype.
        na_value : scalar, optional
             Scalar missing value indicator to use in numpy array. Defaults
             to the native missing value indicator of this array (pd.NA).

        Returns
        -------
        numpy.ndarray

        Examples
        --------
        An object-dtype is the default result

        >>> a = pd.array([True, False, pd.NA], dtype="boolean")
        >>> a.to_numpy()
        array([True, False, <NA>], dtype=object)

        When no missing values are present, an equivalent dtype can be used.

        >>> pd.array([True, False], dtype="boolean").to_numpy(dtype="bool")
        array([ True, False])
        >>> pd.array([1, 2], dtype="Int64").to_numpy("int64")
        array([1, 2])

        However, requesting such dtype will raise a ValueError if
        missing values are present and the default missing value :attr:`NA`
        is used.

        >>> a = pd.array([True, False, pd.NA], dtype="boolean")
        >>> a
        <BooleanArray>
        [True, False, <NA>]
        Length: 3, dtype: boolean

        >>> a.to_numpy(dtype="bool")
        Traceback (most recent call last):
        ...
        ValueError: cannot convert to bool numpy array in presence of missing values

        Specify a valid `na_value` instead

        >>> a.to_numpy(dtype="bool", na_value=False)
        array([ True, False, False])
        """
        if na_value is lib.no_default:
            na_value = libmissing.NA
        if dtype is None:
            dtype = object
        if self._hasna:
            if (
                not is_object_dtype(dtype)
                and not is_string_dtype(dtype)
                and na_value is libmissing.NA
            ):
                raise ValueError(
                    f"cannot convert to '{dtype}'-dtype NumPy array "
                    "with missing values. Specify an appropriate 'na_value' "
                    "for this dtype."
                )
            # don't pass copy to astype -> always need a copy since we are mutating
            data = self._data.astype(dtype)
            data[self._mask] = na_value
        else:
            data = self._data.astype(dtype, copy=copy)
        return data

    @overload
    def astype(self, dtype: npt.DTypeLike, copy: bool = ...) -> np.ndarray:
        ...

    @overload
    def astype(self, dtype: ExtensionDtype, copy: bool = ...) -> ExtensionArray:
        ...

    @overload
    def astype(self, dtype: AstypeArg, copy: bool = ...) -> ArrayLike:
        ...

    def astype(self, dtype: AstypeArg, copy: bool = True) -> ArrayLike:
        dtype = pandas_dtype(dtype)

        if is_dtype_equal(dtype, self.dtype):
            if copy:
                return self.copy()
            return self

        # if we are astyping to another nullable masked dtype, we can fastpath
        if isinstance(dtype, BaseMaskedDtype):
            # TODO deal with NaNs for FloatingArray case
            data = self._data.astype(dtype.numpy_dtype, copy=copy)
            # mask is copied depending on whether the data was copied, and
            # not directly depending on the `copy` keyword
            mask = self._mask if data is self._data else self._mask.copy()
            cls = dtype.construct_array_type()
            return cls(data, mask, copy=False)

        if isinstance(dtype, ExtensionDtype):
            eacls = dtype.construct_array_type()
            return eacls._from_sequence(self, dtype=dtype, copy=copy)

        na_value: float | np.datetime64 | lib.NoDefault

        # coerce
        if is_float_dtype(dtype):
            # In astype, we consider dtype=float to also mean na_value=np.nan
            na_value = np.nan
        elif is_datetime64_dtype(dtype):
            na_value = np.datetime64("NaT")
        else:
            na_value = lib.no_default

        # to_numpy will also raise, but we get somewhat nicer exception messages here
        if is_integer_dtype(dtype) and self._hasna:
            raise ValueError("cannot convert NA to integer")
        if is_bool_dtype(dtype) and self._hasna:
            # careful: astype_nansafe converts np.nan to True
            raise ValueError("cannot convert float NaN to bool")

        data = self.to_numpy(dtype=dtype, na_value=na_value, copy=copy)
        if self.dtype.kind == "f":
            # TODO: make this consistent between IntegerArray/FloatingArray,
            #  see test_astype_str
            return astype_nansafe(data, dtype, copy=False)
        return data

    __array_priority__ = 1000  # higher than ndarray so ops dispatch to us

    def __array__(self, dtype: NpDtype | None = None) -> np.ndarray:
        """
        the array interface, return my values
        We return an object array here to preserve our scalar values
        """
        return self.to_numpy(dtype=dtype)

    _HANDLED_TYPES: tuple[type, ...]

    def __array_ufunc__(self, ufunc: np.ufunc, method: str, *inputs, **kwargs):
        # For MaskedArray inputs, we apply the ufunc to ._data
        # and mask the result.

        out = kwargs.get("out", ())

        for x in inputs + out:
            if not isinstance(x, self._HANDLED_TYPES + (BaseMaskedArray,)):
                return NotImplemented

        # for binary ops, use our custom dunder methods
        result = ops.maybe_dispatch_ufunc_to_dunder_op(
            self, ufunc, method, *inputs, **kwargs
        )
        if result is not NotImplemented:
            return result

        if "out" in kwargs:
            # e.g. test_ufunc_with_out
            return arraylike.dispatch_ufunc_with_out(
                self, ufunc, method, *inputs, **kwargs
            )

        if method == "reduce":
            result = arraylike.dispatch_reduction_ufunc(
                self, ufunc, method, *inputs, **kwargs
            )
            if result is not NotImplemented:
                return result

        mask = np.zeros(len(self), dtype=bool)
        inputs2 = []
        for x in inputs:
            if isinstance(x, BaseMaskedArray):
                mask |= x._mask
                inputs2.append(x._data)
            else:
                inputs2.append(x)

        def reconstruct(x):
            # we don't worry about scalar `x` here, since we
            # raise for reduce up above.
            from pandas.core.arrays import (
                BooleanArray,
                FloatingArray,
                IntegerArray,
            )

            if is_bool_dtype(x.dtype):
                m = mask.copy()
                return BooleanArray(x, m)
            elif is_integer_dtype(x.dtype):
                m = mask.copy()
                return IntegerArray(x, m)
            elif is_float_dtype(x.dtype):
                m = mask.copy()
                if x.dtype == np.float16:
                    # reached in e.g. np.sqrt on BooleanArray
                    # we don't support float16
                    x = x.astype(np.float32)
                return FloatingArray(x, m)
            else:
                x[mask] = np.nan
            return x

        result = getattr(ufunc, method)(*inputs2, **kwargs)
        if ufunc.nout > 1:
            # e.g. np.divmod
            return tuple(reconstruct(x) for x in result)
        elif method == "reduce":
            # e.g. np.add.reduce; test_ufunc_reduce_raises
            if self._mask.any():
                return self._na_value
            return result
        else:
            return reconstruct(result)

    def __arrow_array__(self, type=None):
        """
        Convert myself into a pyarrow Array.
        """
        import pyarrow as pa

        return pa.array(self._data, mask=self._mask, type=type)

    @property
    def _hasna(self) -> bool:
        # Note: this is expensive right now! The hope is that we can
        # make this faster by having an optional mask, but not have to change
        # source code using it..

        # error: Incompatible return value type (got "bool_", expected "bool")
        return self._mask.any()  # type: ignore[return-value]

    def _propagate_mask(
        self, mask: npt.NDArray[np.bool_] | None, other
    ) -> npt.NDArray[np.bool_]:
        if mask is None:
            mask = self._mask.copy()  # TODO: need test for BooleanArray needing a copy
            if other is libmissing.NA:
                # GH#45421 don't alter inplace
                mask = mask | True
        else:
            mask = self._mask | mask
        return mask

    def _arith_method(self, other, op):
        op_name = op.__name__
        omask = None

        if isinstance(other, BaseMaskedArray):
            other, omask = other._data, other._mask

        elif is_list_like(other):
            if not isinstance(other, ExtensionArray):
                other = np.asarray(other)
            if other.ndim > 1:
                raise NotImplementedError("can only perform ops with 1-d structures")

        # We wrap the non-masked arithmetic logic used for numpy dtypes
        #  in Series/Index arithmetic ops.
        other = ops.maybe_prepare_scalar_for_op(other, (len(self),))
        pd_op = ops.get_array_op(op)
        other = ensure_wrapped_if_datetimelike(other)

        if op_name in {"pow", "rpow"} and isinstance(other, np.bool_):
            # Avoid DeprecationWarning: In future, it will be an error
            #  for 'np.bool_' scalars to be interpreted as an index
            #  e.g. test_array_scalar_like_equivalence
            other = bool(other)

        mask = self._propagate_mask(omask, other)

        if other is libmissing.NA:
            result = np.ones_like(self._data)
            if self.dtype.kind == "b":
                if op_name in {
                    "floordiv",
                    "rfloordiv",
                    "pow",
                    "rpow",
                    "truediv",
                    "rtruediv",
                }:
                    # GH#41165 Try to match non-masked Series behavior
                    #  This is still imperfect GH#46043
                    raise NotImplementedError(
                        f"operator '{op_name}' not implemented for bool dtypes"
                    )
                elif op_name in {"mod", "rmod"}:
                    dtype = "int8"
                else:
                    dtype = "bool"
                result = result.astype(dtype)
            elif "truediv" in op_name and self.dtype.kind != "f":
                # The actual data here doesn't matter since the mask
                #  will be all-True, but since this is division, we want
                #  to end up with floating dtype.
                result = result.astype(np.float64)
        else:
            # Make sure we do this before the "pow" mask checks
            #  to get an expected exception message on shape mismatch.
            if self.dtype.kind in ["i", "u"] and op_name in ["floordiv", "mod"]:
                # TODO(GH#30188) ATM we don't match the behavior of non-masked
                #  types with respect to floordiv-by-zero
                pd_op = op

            with np.errstate(all="ignore"):
                result = pd_op(self._data, other)

        if op_name == "pow":
            # 1 ** x is 1.
            mask = np.where((self._data == 1) & ~self._mask, False, mask)
            # x ** 0 is 1.
            if omask is not None:
                mask = np.where((other == 0) & ~omask, False, mask)
            elif other is not libmissing.NA:
                mask = np.where(other == 0, False, mask)

        elif op_name == "rpow":
            # 1 ** x is 1.
            if omask is not None:
                mask = np.where((other == 1) & ~omask, False, mask)
            elif other is not libmissing.NA:
                mask = np.where(other == 1, False, mask)
            # x ** 0 is 1.
            mask = np.where((self._data == 0) & ~self._mask, False, mask)

        return self._maybe_mask_result(result, mask)

    _logical_method = _arith_method

    def _cmp_method(self, other, op) -> BooleanArray:
        from pandas.core.arrays import BooleanArray

        mask = None

        if isinstance(other, BaseMaskedArray):
            other, mask = other._data, other._mask

        elif is_list_like(other):
            other = np.asarray(other)
            if other.ndim > 1:
                raise NotImplementedError("can only perform ops with 1-d structures")
            if len(self) != len(other):
                raise ValueError("Lengths must match to compare")

        if other is libmissing.NA:
            # numpy does not handle pd.NA well as "other" scalar (it returns
            # a scalar False instead of an array)
            # This may be fixed by NA.__array_ufunc__. Revisit this check
            # once that's implemented.
            result = np.zeros(self._data.shape, dtype="bool")
            mask = np.ones(self._data.shape, dtype="bool")
        else:
            with warnings.catch_warnings():
                # numpy may show a FutureWarning:
                #     elementwise comparison failed; returning scalar instead,
                #     but in the future will perform elementwise comparison
                # before returning NotImplemented. We fall back to the correct
                # behavior today, so that should be fine to ignore.
                warnings.filterwarnings("ignore", "elementwise", FutureWarning)
                with np.errstate(all="ignore"):
                    method = getattr(self._data, f"__{op.__name__}__")
                    result = method(other)

                if result is NotImplemented:
                    result = invalid_comparison(self._data, other, op)

        mask = self._propagate_mask(mask, other)
        return BooleanArray(result, mask, copy=False)

    def _maybe_mask_result(self, result, mask):
        """
        Parameters
        ----------
        result : array-like or tuple[array-like]
        mask : array-like bool
        """
        if isinstance(result, tuple):
            # i.e. divmod
            div, mod = result
            return (
                self._maybe_mask_result(div, mask),
                self._maybe_mask_result(mod, mask),
            )

        if is_float_dtype(result.dtype):
            from pandas.core.arrays import FloatingArray

            return FloatingArray(result, mask, copy=False)

        elif is_bool_dtype(result.dtype):
            from pandas.core.arrays import BooleanArray

            return BooleanArray(result, mask, copy=False)

        elif result.dtype == "timedelta64[ns]":
            # e.g. test_numeric_arr_mul_tdscalar_numexpr_path
            from pandas.core.arrays import TimedeltaArray

            if not isinstance(result, TimedeltaArray):
                result = TimedeltaArray._simple_new(result)

            result[mask] = result.dtype.type("NaT")
            return result

        elif is_integer_dtype(result.dtype):
            from pandas.core.arrays import IntegerArray

            return IntegerArray(result, mask, copy=False)

        else:
            result[mask] = np.nan
            return result

    def isna(self) -> np.ndarray:
        return self._mask.copy()

    @property
    def _na_value(self):
        return self.dtype.na_value

    @property
    def nbytes(self) -> int:
        return self._data.nbytes + self._mask.nbytes

    @classmethod
    def _concat_same_type(
        cls: type[BaseMaskedArrayT],
        to_concat: Sequence[BaseMaskedArrayT],
        axis: int = 0,
    ) -> BaseMaskedArrayT:
        data = np.concatenate([x._data for x in to_concat], axis=axis)
        mask = np.concatenate([x._mask for x in to_concat], axis=axis)
        return cls(data, mask)

    def take(
        self: BaseMaskedArrayT,
        indexer,
        *,
        allow_fill: bool = False,
        fill_value: Scalar | None = None,
        axis: int = 0,
    ) -> BaseMaskedArrayT:
        # we always fill with 1 internally
        # to avoid upcasting
        data_fill_value = self._internal_fill_value if isna(fill_value) else fill_value
        result = take(
            self._data,
            indexer,
            fill_value=data_fill_value,
            allow_fill=allow_fill,
            axis=axis,
        )

        mask = take(
            self._mask, indexer, fill_value=True, allow_fill=allow_fill, axis=axis
        )

        # if we are filling
        # we only fill where the indexer is null
        # not existing missing values
        # TODO(jreback) what if we have a non-na float as a fill value?
        if allow_fill and notna(fill_value):
            fill_mask = np.asarray(indexer) == -1
            result[fill_mask] = fill_value
            mask = mask ^ fill_mask

        return type(self)(result, mask, copy=False)

    # error: Return type "BooleanArray" of "isin" incompatible with return type
    # "ndarray" in supertype "ExtensionArray"
    def isin(self, values) -> BooleanArray:  # type: ignore[override]

        from pandas.core.arrays import BooleanArray

        # algorithms.isin will eventually convert values to an ndarray, so no extra
        # cost to doing it here first
        values_arr = np.asarray(values)
        result = isin(self._data, values_arr)

        if self._hasna:
            values_have_NA = is_object_dtype(values_arr.dtype) and any(
                val is self.dtype.na_value for val in values_arr
            )

            # For now, NA does not propagate so set result according to presence of NA,
            # see https://github.com/pandas-dev/pandas/pull/38379 for some discussion
            result[self._mask] = values_have_NA

        mask = np.zeros(self._data.shape, dtype=bool)
        return BooleanArray(result, mask, copy=False)

    def copy(self: BaseMaskedArrayT) -> BaseMaskedArrayT:
        data, mask = self._data, self._mask
        data = data.copy()
        mask = mask.copy()
        return type(self)(data, mask, copy=False)

    def unique(self: BaseMaskedArrayT) -> BaseMaskedArrayT:
        """
        Compute the BaseMaskedArray of unique values.

        Returns
        -------
        uniques : BaseMaskedArray
        """
        uniques, mask = algos.unique_with_mask(self._data, self._mask)
        return type(self)(uniques, mask, copy=False)

    @doc(ExtensionArray.searchsorted)
    def searchsorted(
        self,
        value: NumpyValueArrayLike | ExtensionArray,
        side: Literal["left", "right"] = "left",
        sorter: NumpySorter = None,
    ) -> npt.NDArray[np.intp] | np.intp:
        if self._hasna:
            raise ValueError(
                "searchsorted requires array to be sorted, which is impossible "
                "with NAs present."
            )
        if isinstance(value, ExtensionArray):
            value = value.astype(object)
        # Base class searchsorted would cast to object, which is *much* slower.
        return self._data.searchsorted(value, side=side, sorter=sorter)

    @doc(ExtensionArray.factorize)
    def factorize(
        self,
        na_sentinel: int | lib.NoDefault = lib.no_default,
        use_na_sentinel: bool | lib.NoDefault = lib.no_default,
    ) -> tuple[np.ndarray, ExtensionArray]:
        resolved_na_sentinel = algos.resolve_na_sentinel(na_sentinel, use_na_sentinel)
        arr = self._data
        mask = self._mask

        # Pass non-None na_sentinel; recode and add NA to uniques if necessary below
        na_sentinel_arg = -1 if resolved_na_sentinel is None else resolved_na_sentinel
        codes, uniques = factorize_array(arr, na_sentinel=na_sentinel_arg, mask=mask)

        # check that factorize_array correctly preserves dtype.
        assert uniques.dtype == self.dtype.numpy_dtype, (uniques.dtype, self.dtype)

        has_na = mask.any()
        if resolved_na_sentinel is not None or not has_na:
            size = len(uniques)
        else:
            # Make room for an NA value
            size = len(uniques) + 1
        uniques_mask = np.zeros(size, dtype=bool)
        if resolved_na_sentinel is None and has_na:
            na_index = mask.argmax()
            # Insert na with the proper code
            if na_index == 0:
                na_code = np.intp(0)
            else:
                # mypy error: Slice index must be an integer or None
                # https://github.com/python/mypy/issues/2410
                na_code = codes[:na_index].argmax() + 1  # type: ignore[misc]
            codes[codes >= na_code] += 1
            codes[codes == -1] = na_code
            # dummy value for uniques; not used since uniques_mask will be True
            uniques = np.insert(uniques, na_code, 0)
            uniques_mask[na_code] = True
        uniques_ea = type(self)(uniques, uniques_mask)

        return codes, uniques_ea

    @doc(ExtensionArray._values_for_argsort)
    def _values_for_argsort(self) -> np.ndarray:
        return self._data

    def value_counts(self, dropna: bool = True) -> Series:
        """
        Returns a Series containing counts of each unique value.

        Parameters
        ----------
        dropna : bool, default True
            Don't include counts of missing values.

        Returns
        -------
        counts : Series

        See Also
        --------
        Series.value_counts
        """
        from pandas import (
            Index,
            Series,
        )
        from pandas.arrays import IntegerArray

        if dropna:
            keys, counts = algos.value_counts_arraylike(
                self._data, dropna=True, mask=self._mask
            )
            res = Series(counts, index=keys)
            res.index = res.index.astype(self.dtype)
            res = res.astype("Int64")
            return res

        # compute counts on the data with no nans
        data = self._data[~self._mask]
        value_counts = Index(data).value_counts()

        index = value_counts.index

        # if we want nans, count the mask
        if dropna:
            counts = value_counts._values
        else:
            counts = np.empty(len(value_counts) + 1, dtype="int64")
            counts[:-1] = value_counts
            counts[-1] = self._mask.sum()

            index = index.insert(len(index), self.dtype.na_value)

        index = index.astype(self.dtype)

        mask = np.zeros(len(counts), dtype="bool")
        counts_array = IntegerArray(counts, mask)

        return Series(counts_array, index=index)

    @doc(ExtensionArray.equals)
    def equals(self, other) -> bool:
        if type(self) != type(other):
            return False
        if other.dtype != self.dtype:
            return False

        # GH#44382 if e.g. self[1] is np.nan and other[1] is pd.NA, we are NOT
        #  equal.
        if not np.array_equal(self._mask, other._mask):
            return False

        left = self._data[~self._mask]
        right = other._data[~other._mask]
        return array_equivalent(left, right, dtype_equal=True)

    def _quantile(
        self, qs: npt.NDArray[np.float64], interpolation: str
    ) -> BaseMaskedArray:
        """
        Dispatch to quantile_with_mask, needed because we do not have
        _from_factorized.

        Notes
        -----
        We assume that all impacted cases are 1D-only.
        """
        res = quantile_with_mask(
            self._data,
            mask=self._mask,
            # TODO(GH#40932): na_value_for_dtype(self.dtype.numpy_dtype)
            #  instead of np.nan
            fill_value=np.nan,
            qs=qs,
            interpolation=interpolation,
        )

        if self._hasna:
            # Our result mask is all-False unless we are all-NA, in which
            #  case it is all-True.
            if self.ndim == 2:
                # I think this should be out_mask=self.isna().all(axis=1)
                #  but am holding off until we have tests
                raise NotImplementedError
            elif self.isna().all():
                out_mask = np.ones(res.shape, dtype=bool)
            else:
                out_mask = np.zeros(res.shape, dtype=bool)
        else:
            out_mask = np.zeros(res.shape, dtype=bool)
        return self._maybe_mask_result(res, mask=out_mask)

    # ------------------------------------------------------------------
    # Reductions

    def _reduce(self, name: str, *, skipna: bool = True, **kwargs):
<<<<<<< HEAD
        if name in {"any", "all", "min", "max", "sum", "prod", "var"}:
=======
        if name in {"any", "all", "min", "max", "sum", "prod", "mean"}:
>>>>>>> b8ae9bba
            return getattr(self, name)(skipna=skipna, **kwargs)

        data = self._data
        mask = self._mask

        # coerce to a nan-aware float if needed
        # (we explicitly use NaN within reductions)
        if self._hasna:
            data = self.to_numpy("float64", na_value=np.nan)

        # median, var, std, skew, kurt, idxmin, idxmax
        op = getattr(nanops, "nan" + name)
        result = op(data, axis=0, skipna=skipna, mask=mask, **kwargs)

        if np.isnan(result):
            return libmissing.NA

        return result

    def _wrap_reduction_result(self, name: str, result, skipna, **kwargs):
        if isinstance(result, np.ndarray):
            axis = kwargs["axis"]
            if skipna:
                # we only retain mask for all-NA rows/columns
                mask = self._mask.all(axis=axis)
            else:
                mask = self._mask.any(axis=axis)

            return self._maybe_mask_result(result, mask)
        return result

    def sum(self, *, skipna=True, min_count=0, axis: int | None = 0, **kwargs):
        nv.validate_sum((), kwargs)

        # TODO: do this in validate_sum?
        if "out" in kwargs:
            # np.sum; test_floating_array_numpy_sum
            if kwargs["out"] is not None:
                raise NotImplementedError
            kwargs.pop("out")

        result = masked_reductions.sum(
            self._data,
            self._mask,
            skipna=skipna,
            min_count=min_count,
            axis=axis,
        )
        return self._wrap_reduction_result(
            "sum", result, skipna=skipna, axis=axis, **kwargs
        )

    def prod(self, *, skipna=True, min_count=0, axis: int | None = 0, **kwargs):
        nv.validate_prod((), kwargs)
        result = masked_reductions.prod(
            self._data,
            self._mask,
            skipna=skipna,
            min_count=min_count,
            axis=axis,
        )
        return self._wrap_reduction_result(
            "prod", result, skipna=skipna, axis=axis, **kwargs
        )

<<<<<<< HEAD
    def var(self, *, skipna=True, axis: int | None = 0, ddof: int = 1, **kwargs):
        nv.validate_stat_ddof_func((), kwargs, fname="var")
        result = masked_reductions.var(
=======
    def mean(self, *, skipna=True, axis: int | None = 0, **kwargs):
        nv.validate_mean((), kwargs)
        result = masked_reductions.mean(
>>>>>>> b8ae9bba
            self._data,
            self._mask,
            skipna=skipna,
            axis=axis,
<<<<<<< HEAD
            ddof=ddof,
        )
        return self._wrap_reduction_result(
            "var", result, skipna=skipna, axis=axis, **kwargs
=======
        )
        return self._wrap_reduction_result(
            "mean", result, skipna=skipna, axis=axis, **kwargs
>>>>>>> b8ae9bba
        )

    def min(self, *, skipna=True, axis: int | None = 0, **kwargs):
        nv.validate_min((), kwargs)
        return masked_reductions.min(
            self._data,
            self._mask,
            skipna=skipna,
            axis=axis,
        )

    def max(self, *, skipna=True, axis: int | None = 0, **kwargs):
        nv.validate_max((), kwargs)
        return masked_reductions.max(
            self._data,
            self._mask,
            skipna=skipna,
            axis=axis,
        )

    def any(self, *, skipna: bool = True, **kwargs):
        """
        Return whether any element is truthy.

        Returns False unless there is at least one element that is truthy.
        By default, NAs are skipped. If ``skipna=False`` is specified and
        missing values are present, similar :ref:`Kleene logic <boolean.kleene>`
        is used as for logical operations.

        .. versionchanged:: 1.4.0

        Parameters
        ----------
        skipna : bool, default True
            Exclude NA values. If the entire array is NA and `skipna` is
            True, then the result will be False, as for an empty array.
            If `skipna` is False, the result will still be True if there is
            at least one element that is truthy, otherwise NA will be returned
            if there are NA's present.
        **kwargs : any, default None
            Additional keywords have no effect but might be accepted for
            compatibility with NumPy.

        Returns
        -------
        bool or :attr:`pandas.NA`

        See Also
        --------
        numpy.any : Numpy version of this method.
        BaseMaskedArray.all : Return whether all elements are truthy.

        Examples
        --------
        The result indicates whether any element is truthy (and by default
        skips NAs):

        >>> pd.array([True, False, True]).any()
        True
        >>> pd.array([True, False, pd.NA]).any()
        True
        >>> pd.array([False, False, pd.NA]).any()
        False
        >>> pd.array([], dtype="boolean").any()
        False
        >>> pd.array([pd.NA], dtype="boolean").any()
        False
        >>> pd.array([pd.NA], dtype="Float64").any()
        False

        With ``skipna=False``, the result can be NA if this is logically
        required (whether ``pd.NA`` is True or False influences the result):

        >>> pd.array([True, False, pd.NA]).any(skipna=False)
        True
        >>> pd.array([1, 0, pd.NA]).any(skipna=False)
        True
        >>> pd.array([False, False, pd.NA]).any(skipna=False)
        <NA>
        >>> pd.array([0, 0, pd.NA]).any(skipna=False)
        <NA>
        """
        kwargs.pop("axis", None)
        nv.validate_any((), kwargs)

        values = self._data.copy()
        # error: Argument 3 to "putmask" has incompatible type "object";
        # expected "Union[_SupportsArray[dtype[Any]],
        # _NestedSequence[_SupportsArray[dtype[Any]]],
        # bool, int, float, complex, str, bytes,
        # _NestedSequence[Union[bool, int, float, complex, str, bytes]]]"
        np.putmask(values, self._mask, self._falsey_value)  # type: ignore[arg-type]
        result = values.any()
        if skipna:
            return result
        else:
            if result or len(self) == 0 or not self._mask.any():
                return result
            else:
                return self.dtype.na_value

    def all(self, *, skipna: bool = True, **kwargs):
        """
        Return whether all elements are truthy.

        Returns True unless there is at least one element that is falsey.
        By default, NAs are skipped. If ``skipna=False`` is specified and
        missing values are present, similar :ref:`Kleene logic <boolean.kleene>`
        is used as for logical operations.

        .. versionchanged:: 1.4.0

        Parameters
        ----------
        skipna : bool, default True
            Exclude NA values. If the entire array is NA and `skipna` is
            True, then the result will be True, as for an empty array.
            If `skipna` is False, the result will still be False if there is
            at least one element that is falsey, otherwise NA will be returned
            if there are NA's present.
        **kwargs : any, default None
            Additional keywords have no effect but might be accepted for
            compatibility with NumPy.

        Returns
        -------
        bool or :attr:`pandas.NA`

        See Also
        --------
        numpy.all : Numpy version of this method.
        BooleanArray.any : Return whether any element is truthy.

        Examples
        --------
        The result indicates whether all elements are truthy (and by default
        skips NAs):

        >>> pd.array([True, True, pd.NA]).all()
        True
        >>> pd.array([1, 1, pd.NA]).all()
        True
        >>> pd.array([True, False, pd.NA]).all()
        False
        >>> pd.array([], dtype="boolean").all()
        True
        >>> pd.array([pd.NA], dtype="boolean").all()
        True
        >>> pd.array([pd.NA], dtype="Float64").all()
        True

        With ``skipna=False``, the result can be NA if this is logically
        required (whether ``pd.NA`` is True or False influences the result):

        >>> pd.array([True, True, pd.NA]).all(skipna=False)
        <NA>
        >>> pd.array([1, 1, pd.NA]).all(skipna=False)
        <NA>
        >>> pd.array([True, False, pd.NA]).all(skipna=False)
        False
        >>> pd.array([1, 0, pd.NA]).all(skipna=False)
        False
        """
        kwargs.pop("axis", None)
        nv.validate_all((), kwargs)

        values = self._data.copy()
        # error: Argument 3 to "putmask" has incompatible type "object";
        # expected "Union[_SupportsArray[dtype[Any]],
        # _NestedSequence[_SupportsArray[dtype[Any]]],
        # bool, int, float, complex, str, bytes,
        # _NestedSequence[Union[bool, int, float, complex, str, bytes]]]"
        np.putmask(values, self._mask, self._truthy_value)  # type: ignore[arg-type]
        result = values.all()

        if skipna:
            return result
        else:
            if not result or len(self) == 0 or not self._mask.any():
                return result
            else:
                return self.dtype.na_value<|MERGE_RESOLUTION|>--- conflicted
+++ resolved
@@ -1036,11 +1036,7 @@
     # Reductions
 
     def _reduce(self, name: str, *, skipna: bool = True, **kwargs):
-<<<<<<< HEAD
-        if name in {"any", "all", "min", "max", "sum", "prod", "var"}:
-=======
-        if name in {"any", "all", "min", "max", "sum", "prod", "mean"}:
->>>>>>> b8ae9bba
+        if name in {"any", "all", "min", "max", "sum", "prod", "mean", "var"}:
             return getattr(self, name)(skipna=skipna, **kwargs)
 
         data = self._data
@@ -1106,29 +1102,29 @@
             "prod", result, skipna=skipna, axis=axis, **kwargs
         )
 
-<<<<<<< HEAD
-    def var(self, *, skipna=True, axis: int | None = 0, ddof: int = 1, **kwargs):
-        nv.validate_stat_ddof_func((), kwargs, fname="var")
-        result = masked_reductions.var(
-=======
     def mean(self, *, skipna=True, axis: int | None = 0, **kwargs):
         nv.validate_mean((), kwargs)
         result = masked_reductions.mean(
->>>>>>> b8ae9bba
             self._data,
             self._mask,
             skipna=skipna,
             axis=axis,
-<<<<<<< HEAD
+        )
+        return self._wrap_reduction_result(
+            "mean", result, skipna=skipna, axis=axis, **kwargs
+        )
+
+    def var(self, *, skipna=True, axis: int | None = 0, ddof: int = 1, **kwargs):
+        nv.validate_stat_ddof_func((), kwargs, fname="var")
+        result = masked_reductions.var(
+            self._data,
+            self._mask,
+            skipna=skipna,
+            axis=axis,
             ddof=ddof,
         )
         return self._wrap_reduction_result(
             "var", result, skipna=skipna, axis=axis, **kwargs
-=======
-        )
-        return self._wrap_reduction_result(
-            "mean", result, skipna=skipna, axis=axis, **kwargs
->>>>>>> b8ae9bba
         )
 
     def min(self, *, skipna=True, axis: int | None = 0, **kwargs):
