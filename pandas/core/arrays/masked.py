--- conflicted
+++ resolved
@@ -1061,11 +1061,9 @@
             return self._maybe_mask_result(result, mask)
         return result
 
-<<<<<<< HEAD
-    def sum(self, *, skipna=True, min_count=0, axis: AxisInt | None = 0, **kwargs):
-=======
-    def sum(self, *, skipna: bool = True, min_count=0, axis: int | None = 0, **kwargs):
->>>>>>> 5de24481
+    def sum(
+        self, *, skipna: bool = True, min_count=0, axis: AxisInt | None = 0, **kwargs
+    ):
         nv.validate_sum((), kwargs)
 
         # TODO: do this in validate_sum?
@@ -1086,11 +1084,9 @@
             "sum", result, skipna=skipna, axis=axis, **kwargs
         )
 
-<<<<<<< HEAD
-    def prod(self, *, skipna=True, min_count=0, axis: AxisInt | None = 0, **kwargs):
-=======
-    def prod(self, *, skipna: bool = True, min_count=0, axis: int | None = 0, **kwargs):
->>>>>>> 5de24481
+    def prod(
+        self, *, skipna: bool = True, min_count=0, axis: AxisInt | None = 0, **kwargs
+    ):
         nv.validate_prod((), kwargs)
         result = masked_reductions.prod(
             self._data,
@@ -1103,11 +1099,7 @@
             "prod", result, skipna=skipna, axis=axis, **kwargs
         )
 
-<<<<<<< HEAD
-    def mean(self, *, skipna=True, axis: AxisInt | None = 0, **kwargs):
-=======
-    def mean(self, *, skipna: bool = True, axis: int | None = 0, **kwargs):
->>>>>>> 5de24481
+    def mean(self, *, skipna: bool = True, axis: AxisInt | None = 0, **kwargs):
         nv.validate_mean((), kwargs)
         result = masked_reductions.mean(
             self._data,
@@ -1119,13 +1111,9 @@
             "mean", result, skipna=skipna, axis=axis, **kwargs
         )
 
-<<<<<<< HEAD
-    def var(self, *, skipna=True, axis: AxisInt | None = 0, ddof: int = 1, **kwargs):
-=======
     def var(
-        self, *, skipna: bool = True, axis: int | None = 0, ddof: int = 1, **kwargs
+        self, *, skipna: bool = True, axis: AxisInt | None = 0, ddof: int = 1, **kwargs
     ):
->>>>>>> 5de24481
         nv.validate_stat_ddof_func((), kwargs, fname="var")
         result = masked_reductions.var(
             self._data,
@@ -1138,11 +1126,7 @@
             "var", result, skipna=skipna, axis=axis, **kwargs
         )
 
-<<<<<<< HEAD
-    def min(self, *, skipna=True, axis: AxisInt | None = 0, **kwargs):
-=======
-    def min(self, *, skipna: bool = True, axis: int | None = 0, **kwargs):
->>>>>>> 5de24481
+    def min(self, *, skipna: bool = True, axis: AxisInt | None = 0, **kwargs):
         nv.validate_min((), kwargs)
         return masked_reductions.min(
             self._data,
@@ -1151,11 +1135,7 @@
             axis=axis,
         )
 
-<<<<<<< HEAD
-    def max(self, *, skipna=True, axis: AxisInt | None = 0, **kwargs):
-=======
-    def max(self, *, skipna: bool = True, axis: int | None = 0, **kwargs):
->>>>>>> 5de24481
+    def max(self, *, skipna: bool = True, axis: AxisInt | None = 0, **kwargs):
         nv.validate_max((), kwargs)
         return masked_reductions.max(
             self._data,
