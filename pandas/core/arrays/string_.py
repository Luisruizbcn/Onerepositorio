--- conflicted
+++ resolved
@@ -328,13 +328,6 @@
 
     def _validate(self):
         """Validate that we only store NA or strings."""
-<<<<<<< HEAD
-=======
-        if len(self._ndarray) and not lib.is_string_array(
-            self._ndarray.ravel("K"), skipna=True
-        ):
-            raise ValueError("StringArray requires a sequence of strings or pandas.NA")
->>>>>>> 776329fd
         if self._ndarray.dtype != "object":
             raise ValueError(
                 "StringArray requires a sequence of strings or pandas.NA. Got "
@@ -342,7 +335,7 @@
             )
         try:
             lib.ensure_string_array(
-                self._ndarray,
+                self._ndarray.ravel("K"),
                 na_value=StringDtype.na_value,
                 coerce="strict-null",
                 copy=False,
