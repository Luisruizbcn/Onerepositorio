from __future__ import annotations

import numbers
from typing import (
    TYPE_CHECKING,
    overload,
)
import warnings

import numpy as np

from pandas._libs import (
    lib,
    missing as libmissing,
)
from pandas._typing import (
    ArrayLike,
    AstypeArg,
    Dtype,
    DtypeObj,
    npt,
    type_t,
)

from pandas.core.dtypes.common import (
    is_bool_dtype,
    is_float,
    is_float_dtype,
    is_integer_dtype,
    is_list_like,
    is_numeric_dtype,
    pandas_dtype,
)
from pandas.core.dtypes.dtypes import (
    ExtensionDtype,
    register_extension_dtype,
)
from pandas.core.dtypes.missing import isna

from pandas.core import ops
from pandas.core.arrays import ExtensionArray
from pandas.core.arrays.masked import (
    BaseMaskedArray,
    BaseMaskedDtype,
)

if TYPE_CHECKING:
    import pyarrow


@register_extension_dtype
class BooleanDtype(BaseMaskedDtype):
    """
    Extension dtype for boolean data.

    .. versionadded:: 1.0.0

    .. warning::

       BooleanDtype is considered experimental. The implementation and
       parts of the API may change without warning.

    Attributes
    ----------
    None

    Methods
    -------
    None

    Examples
    --------
    >>> pd.BooleanDtype()
    BooleanDtype
    """

    name = "boolean"

    # https://github.com/python/mypy/issues/4125
    # error: Signature of "type" incompatible with supertype "BaseMaskedDtype"
    @property
    def type(self) -> type:  # type: ignore[override]
        return np.bool_

    @property
    def kind(self) -> str:
        return "b"

    @property
    def numpy_dtype(self) -> np.dtype:
        return np.dtype("bool")

    @classmethod
    def construct_array_type(cls) -> type_t[BooleanArray]:
        """
        Return the array type associated with this dtype.

        Returns
        -------
        type
        """
        return BooleanArray

    def __repr__(self) -> str:
        return "BooleanDtype"

    @property
    def _is_boolean(self) -> bool:
        return True

    @property
    def _is_numeric(self) -> bool:
        return True

    def __from_arrow__(
        self, array: pyarrow.Array | pyarrow.ChunkedArray
    ) -> BooleanArray:
        """
        Construct BooleanArray from pyarrow Array/ChunkedArray.
        """
        import pyarrow

        if array.type != pyarrow.bool_():
            raise TypeError(f"Expected array of boolean type, got {array.type} instead")

        if isinstance(array, pyarrow.Array):
            chunks = [array]
        else:
            # pyarrow.ChunkedArray
            chunks = array.chunks

        results = []
        for arr in chunks:
            buflist = arr.buffers()
            data = pyarrow.BooleanArray.from_buffers(
                arr.type, len(arr), [None, buflist[1]], offset=arr.offset
            ).to_numpy(zero_copy_only=False)
            if arr.null_count != 0:
                mask = pyarrow.BooleanArray.from_buffers(
                    arr.type, len(arr), [None, buflist[0]], offset=arr.offset
                ).to_numpy(zero_copy_only=False)
                mask = ~mask
            else:
                mask = np.zeros(len(arr), dtype=bool)

            bool_arr = BooleanArray(data, mask)
            results.append(bool_arr)

        if not results:
            return BooleanArray(
                np.array([], dtype=np.bool_), np.array([], dtype=np.bool_)
            )
        else:
            return BooleanArray._concat_same_type(results)

    def _get_common_dtype(self, dtypes: list[DtypeObj]) -> DtypeObj | None:
        # Handle only boolean + np.bool_ -> boolean, since other cases like
        # Int64 + boolean -> Int64 will be handled by the other type
        if all(
            isinstance(t, BooleanDtype)
            or (isinstance(t, np.dtype) and (np.issubdtype(t, np.bool_)))
            for t in dtypes
        ):
            return BooleanDtype()
        else:
            return None


def coerce_to_array(
    values, mask=None, copy: bool = False
) -> tuple[np.ndarray, np.ndarray]:
    """
    Coerce the input values array to numpy arrays with a mask.

    Parameters
    ----------
    values : 1D list-like
    mask : bool 1D array, optional
    copy : bool, default False
        if True, copy the input

    Returns
    -------
    tuple of (values, mask)
    """
    if isinstance(values, BooleanArray):
        if mask is not None:
            raise ValueError("cannot pass mask for BooleanArray input")
        values, mask = values._data, values._mask
        if copy:
            values = values.copy()
            mask = mask.copy()
        return values, mask

    mask_values = None
    if isinstance(values, np.ndarray) and values.dtype == np.bool_:
        if copy:
            values = values.copy()
    elif isinstance(values, np.ndarray) and is_numeric_dtype(values.dtype):
        mask_values = isna(values)

        values_bool = np.zeros(len(values), dtype=bool)
        values_bool[~mask_values] = values[~mask_values].astype(bool)

        if not np.all(
            values_bool[~mask_values].astype(values.dtype) == values[~mask_values]
        ):
            raise TypeError("Need to pass bool-like values")

        values = values_bool
    else:
        values_object = np.asarray(values, dtype=object)

        inferred_dtype = lib.infer_dtype(values_object, skipna=True)
        integer_like = ("floating", "integer", "mixed-integer-float")
        if inferred_dtype not in ("boolean", "empty") + integer_like:
            raise TypeError("Need to pass bool-like values")

        mask_values = isna(values_object)
        values = np.zeros(len(values), dtype=bool)
        values[~mask_values] = values_object[~mask_values].astype(bool)

        # if the values were integer-like, validate it were actually 0/1's
        if (inferred_dtype in integer_like) and not (
            np.all(
                values[~mask_values].astype(float)
                == values_object[~mask_values].astype(float)
            )
        ):
            raise TypeError("Need to pass bool-like values")

    if mask is None and mask_values is None:
        mask = np.zeros(len(values), dtype=bool)
    elif mask is None:
        mask = mask_values
    else:
        if isinstance(mask, np.ndarray) and mask.dtype == np.bool_:
            if mask_values is not None:
                mask = mask | mask_values
            else:
                if copy:
                    mask = mask.copy()
        else:
            mask = np.array(mask, dtype=bool)
            if mask_values is not None:
                mask = mask | mask_values

    if values.shape != mask.shape:
        raise ValueError("values.shape and mask.shape must match")

    return values, mask


class BooleanArray(BaseMaskedArray):
    """
    Array of boolean (True/False) data with missing values.

    This is a pandas Extension array for boolean data, under the hood
    represented by 2 numpy arrays: a boolean array with the data and
    a boolean array with the mask (True indicating missing).

    BooleanArray implements Kleene logic (sometimes called three-value
    logic) for logical operations. See :ref:`boolean.kleene` for more.

    To construct an BooleanArray from generic array-like input, use
    :func:`pandas.array` specifying ``dtype="boolean"`` (see examples
    below).

    .. versionadded:: 1.0.0

    .. warning::

       BooleanArray is considered experimental. The implementation and
       parts of the API may change without warning.

    Parameters
    ----------
    values : numpy.ndarray
        A 1-d boolean-dtype array with the data.
    mask : numpy.ndarray
        A 1-d boolean-dtype array indicating missing values (True
        indicates missing).
    copy : bool, default False
        Whether to copy the `values` and `mask` arrays.

    Attributes
    ----------
    None

    Methods
    -------
    None

    Returns
    -------
    BooleanArray

    Examples
    --------
    Create an BooleanArray with :func:`pandas.array`:

    >>> pd.array([True, False, None], dtype="boolean")
    <BooleanArray>
    [True, False, <NA>]
    Length: 3, dtype: boolean
    """

    # The value used to fill '_data' to avoid upcasting
    _internal_fill_value = False
    # Fill values used for any/all
    _truthy_value = True
    _falsey_value = False
    _TRUE_VALUES = {"True", "TRUE", "true", "1", "1.0"}
    _FALSE_VALUES = {"False", "FALSE", "false", "0", "0.0"}

    def __init__(self, values: np.ndarray, mask: np.ndarray, copy: bool = False):
        if not (isinstance(values, np.ndarray) and values.dtype == np.bool_):
            raise TypeError(
                "values should be boolean numpy array. Use "
                "the 'pd.array' function instead"
            )
        self._dtype = BooleanDtype()
        super().__init__(values, mask, copy=copy)

    @property
    def dtype(self) -> BooleanDtype:
        return self._dtype

    @classmethod
    def _from_sequence(
        cls, scalars, *, dtype: Dtype | None = None, copy: bool = False
    ) -> BooleanArray:
        if dtype:
            assert dtype == "boolean"
        values, mask = coerce_to_array(scalars, copy=copy)
        return BooleanArray(values, mask)

    @classmethod
    def _from_sequence_of_strings(
        cls,
        strings: list[str],
        *,
        dtype: Dtype | None = None,
        copy: bool = False,
        true_values: list[str] | None = None,
        false_values: list[str] | None = None,
    ) -> BooleanArray:
        true_values_union = cls._TRUE_VALUES.union(true_values or [])
        false_values_union = cls._FALSE_VALUES.union(false_values or [])

        def map_string(s):
            if isna(s):
                return s
            elif s in true_values_union:
                return True
            elif s in false_values_union:
                return False
            else:
                raise ValueError(f"{s} cannot be cast to bool")

        scalars = [map_string(x) for x in strings]
        return cls._from_sequence(scalars, dtype=dtype, copy=copy)

    _HANDLED_TYPES = (np.ndarray, numbers.Number, bool, np.bool_)

    def __array_ufunc__(self, ufunc: np.ufunc, method: str, *inputs, **kwargs):
        # For BooleanArray inputs, we apply the ufunc to ._data
        # and mask the result.
        if method == "reduce":
            # Not clear how to handle missing values in reductions. Raise.
            raise NotImplementedError("The 'reduce' method is not supported.")
        out = kwargs.get("out", ())

        for x in inputs + out:
            if not isinstance(x, self._HANDLED_TYPES + (BooleanArray,)):
                return NotImplemented

        # for binary ops, use our custom dunder methods
        result = ops.maybe_dispatch_ufunc_to_dunder_op(
            self, ufunc, method, *inputs, **kwargs
        )
        if result is not NotImplemented:
            return result

        mask = np.zeros(len(self), dtype=bool)
        inputs2 = []
        for x in inputs:
            if isinstance(x, BooleanArray):
                mask |= x._mask
                inputs2.append(x._data)
            else:
                inputs2.append(x)

        def reconstruct(x):
            # we don't worry about scalar `x` here, since we
            # raise for reduce up above.

            if is_bool_dtype(x.dtype):
                m = mask.copy()
                return BooleanArray(x, m)
            else:
                x[mask] = np.nan
            return x

        result = getattr(ufunc, method)(*inputs2, **kwargs)
        if isinstance(result, tuple):
            tuple(reconstruct(x) for x in result)
        else:
            return reconstruct(result)

    def _coerce_to_array(self, value) -> tuple[np.ndarray, np.ndarray]:
        return coerce_to_array(value)

    @overload
    def astype(self, dtype: npt.DTypeLike, copy: bool = ...) -> np.ndarray:
        ...

    @overload
    def astype(self, dtype: ExtensionDtype, copy: bool = ...) -> ExtensionArray:
        ...

    @overload
    def astype(self, dtype: AstypeArg, copy: bool = ...) -> ArrayLike:
        ...

    def astype(self, dtype: AstypeArg, copy: bool = True) -> ArrayLike:

        """
        Cast to a NumPy array or ExtensionArray with 'dtype'.

        Parameters
        ----------
        dtype : str or dtype
            Typecode or data-type to which the array is cast.
        copy : bool, default True
            Whether to copy the data, even if not necessary. If False,
            a copy is made only if the old dtype does not match the
            new dtype.

        Returns
        -------
        ndarray or ExtensionArray
            NumPy ndarray, BooleanArray or IntegerArray with 'dtype' for its dtype.

        Raises
        ------
        TypeError
            if incompatible type with an BooleanDtype, equivalent of same_kind
            casting
        """
        dtype = pandas_dtype(dtype)

        if isinstance(dtype, ExtensionDtype):
            return super().astype(dtype, copy)

        if is_bool_dtype(dtype):
            # astype_nansafe converts np.nan to True
            if self._hasna:
                raise ValueError("cannot convert float NaN to bool")
            else:
                return self._data.astype(dtype, copy=copy)

        # for integer, error if there are missing values
        if is_integer_dtype(dtype) and self._hasna:
            raise ValueError("cannot convert NA to integer")

        # for float dtype, ensure we use np.nan before casting (numpy cannot
        # deal with pd.NA)
        na_value = self._na_value
        if is_float_dtype(dtype):
            na_value = np.nan
        # coerce
        return self.to_numpy(dtype=dtype, na_value=na_value, copy=False)

    def _values_for_argsort(self) -> np.ndarray:
        """
        Return values for sorting.

        Returns
        -------
        ndarray
            The transformed values should maintain the ordering between values
            within the array.

        See Also
        --------
        ExtensionArray.argsort : Return the indices that would sort this array.
        """
        data = self._data.copy()
        data[self._mask] = -1
        return data

<<<<<<< HEAD
    def any(self, *, skipna: bool = True, axis: int | None = 0, **kwargs):
        """
        Return whether any element is True.

        Returns False unless there is at least one element that is True.
        By default, NAs are skipped. If ``skipna=False`` is specified and
        missing values are present, similar :ref:`Kleene logic <boolean.kleene>`
        is used as for logical operations.

        Parameters
        ----------
        skipna : bool, default True
            Exclude NA values. If the entire array is NA and `skipna` is
            True, then the result will be False, as for an empty array.
            If `skipna` is False, the result will still be True if there is
            at least one element that is True, otherwise NA will be returned
            if there are NA's present.
        axis : int or None, default 0
        **kwargs : any, default None
            Additional keywords have no effect but might be accepted for
            compatibility with NumPy.

        Returns
        -------
        bool or :attr:`pandas.NA`

        See Also
        --------
        numpy.any : Numpy version of this method.
        BooleanArray.all : Return whether all elements are True.

        Examples
        --------
        The result indicates whether any element is True (and by default
        skips NAs):

        >>> pd.array([True, False, True]).any()
        True
        >>> pd.array([True, False, pd.NA]).any()
        True
        >>> pd.array([False, False, pd.NA]).any()
        False
        >>> pd.array([], dtype="boolean").any()
        False
        >>> pd.array([pd.NA], dtype="boolean").any()
        False

        With ``skipna=False``, the result can be NA if this is logically
        required (whether ``pd.NA`` is True or False influences the result):

        >>> pd.array([True, False, pd.NA]).any(skipna=False)
        True
        >>> pd.array([False, False, pd.NA]).any(skipna=False)
        <NA>
        """
        kwargs.pop("axis", None)
        nv.validate_any((), kwargs)

        values = self._data.copy()
        np.putmask(values, self._mask, False)
        result = values.any(axis=axis)

        if skipna:
            return result
        else:
            if result or self.size == 0 or not self._mask.any():
                return result
            else:
                return self.dtype.na_value

    def all(self, *, skipna: bool = True, axis: int | None = 0, **kwargs):
        """
        Return whether all elements are True.

        Returns True unless there is at least one element that is False.
        By default, NAs are skipped. If ``skipna=False`` is specified and
        missing values are present, similar :ref:`Kleene logic <boolean.kleene>`
        is used as for logical operations.

        Parameters
        ----------
        skipna : bool, default True
            Exclude NA values. If the entire array is NA and `skipna` is
            True, then the result will be True, as for an empty array.
            If `skipna` is False, the result will still be False if there is
            at least one element that is False, otherwise NA will be returned
            if there are NA's present.
        axis : int or None, default 0
        **kwargs : any, default None
            Additional keywords have no effect but might be accepted for
            compatibility with NumPy.

        Returns
        -------
        bool or :attr:`pandas.NA`

        See Also
        --------
        numpy.all : Numpy version of this method.
        BooleanArray.any : Return whether any element is True.

        Examples
        --------
        The result indicates whether any element is True (and by default
        skips NAs):

        >>> pd.array([True, True, pd.NA]).all()
        True
        >>> pd.array([True, False, pd.NA]).all()
        False
        >>> pd.array([], dtype="boolean").all()
        True
        >>> pd.array([pd.NA], dtype="boolean").all()
        True

        With ``skipna=False``, the result can be NA if this is logically
        required (whether ``pd.NA`` is True or False influences the result):

        >>> pd.array([True, True, pd.NA]).all(skipna=False)
        <NA>
        >>> pd.array([True, False, pd.NA]).all(skipna=False)
        False
        """
        kwargs.pop("axis", None)
        nv.validate_all((), kwargs)

        values = self._data.copy()
        np.putmask(values, self._mask, True)
        result = values.all(axis=axis)

        if skipna:
            return result
        else:
            if not result or self.size == 0 or not self._mask.any():
                return result
            else:
                return self.dtype.na_value

=======
>>>>>>> 6b75ed60
    def _logical_method(self, other, op):

        assert op.__name__ in {"or_", "ror_", "and_", "rand_", "xor", "rxor"}
        other_is_booleanarray = isinstance(other, BooleanArray)
        other_is_scalar = lib.is_scalar(other)
        mask = None

        if other_is_booleanarray:
            other, mask = other._data, other._mask
        elif is_list_like(other):
            other = np.asarray(other, dtype="bool")
            if other.ndim > 1:
                raise NotImplementedError("can only perform ops with 1-d structures")
            other, mask = coerce_to_array(other, copy=False)
        elif isinstance(other, np.bool_):
            other = other.item()

        if other_is_scalar and other is not libmissing.NA and not lib.is_bool(other):
            raise TypeError(
                "'other' should be pandas.NA or a bool. "
                f"Got {type(other).__name__} instead."
            )

        if not other_is_scalar and len(self) != len(other):
            raise ValueError("Lengths must match to compare")

        if op.__name__ in {"or_", "ror_"}:
            result, mask = ops.kleene_or(self._data, other, self._mask, mask)
        elif op.__name__ in {"and_", "rand_"}:
            result, mask = ops.kleene_and(self._data, other, self._mask, mask)
        elif op.__name__ in {"xor", "rxor"}:
            result, mask = ops.kleene_xor(self._data, other, self._mask, mask)

        # error: Argument 2 to "BooleanArray" has incompatible type "Optional[Any]";
        # expected "ndarray"
        return BooleanArray(result, mask)  # type: ignore[arg-type]

    def _cmp_method(self, other, op):
        from pandas.arrays import (
            FloatingArray,
            IntegerArray,
        )

        if isinstance(other, (IntegerArray, FloatingArray)):
            return NotImplemented

        mask = None

        if isinstance(other, BooleanArray):
            other, mask = other._data, other._mask

        elif is_list_like(other):
            other = np.asarray(other)
            if other.ndim > 1:
                raise NotImplementedError("can only perform ops with 1-d structures")
            if len(self) != len(other):
                raise ValueError("Lengths must match to compare")

        if other is libmissing.NA:
            # numpy does not handle pd.NA well as "other" scalar (it returns
            # a scalar False instead of an array)
            result = np.zeros_like(self._data)
            mask = np.ones_like(self._data)
        else:
            # numpy will show a DeprecationWarning on invalid elementwise
            # comparisons, this will raise in the future
            with warnings.catch_warnings():
                warnings.filterwarnings("ignore", "elementwise", FutureWarning)
                with np.errstate(all="ignore"):
                    result = op(self._data, other)

            # nans propagate
            if mask is None:
                mask = self._mask.copy()
            else:
                mask = self._mask | mask

        return BooleanArray(result, mask, copy=False)

    def _arith_method(self, other, op):
        mask = None
        op_name = op.__name__

        if isinstance(other, BooleanArray):
            other, mask = other._data, other._mask

        elif is_list_like(other):
            other = np.asarray(other)
            if other.ndim > 1:
                raise NotImplementedError("can only perform ops with 1-d structures")
            if len(self) != len(other):
                raise ValueError("Lengths must match")

        # nans propagate
        if mask is None:
            mask = self._mask
            if other is libmissing.NA:
                mask |= True
        else:
            mask = self._mask | mask

        if other is libmissing.NA:
            # if other is NA, the result will be all NA and we can't run the
            # actual op, so we need to choose the resulting dtype manually
            if op_name in {"floordiv", "rfloordiv", "mod", "rmod", "pow", "rpow"}:
                dtype = "int8"
            else:
                dtype = "bool"
            result = np.zeros(len(self._data), dtype=dtype)
        else:
            if op_name in {"pow", "rpow"} and isinstance(other, np.bool_):
                # Avoid DeprecationWarning: In future, it will be an error
                #  for 'np.bool_' scalars to be interpreted as an index
                other = bool(other)

            with np.errstate(all="ignore"):
                result = op(self._data, other)

        # divmod returns a tuple
        if op_name == "divmod":
            div, mod = result
            return (
                self._maybe_mask_result(div, mask, other, "floordiv"),
                self._maybe_mask_result(mod, mask, other, "mod"),
            )

        return self._maybe_mask_result(result, mask, other, op_name)

    def _maybe_mask_result(self, result, mask, other, op_name: str):
        """
        Parameters
        ----------
        result : array-like
        mask : array-like bool
        other : scalar or array-like
        op_name : str
        """
        # if we have a float operand we are by-definition
        # a float result
        # or our op is a divide
        if (is_float_dtype(other) or is_float(other)) or (
            op_name in ["rtruediv", "truediv"]
        ):
            from pandas.core.arrays import FloatingArray

            return FloatingArray(result, mask, copy=False)

        elif is_bool_dtype(result):
            return BooleanArray(result, mask, copy=False)

        elif is_integer_dtype(result):
            from pandas.core.arrays import IntegerArray

            return IntegerArray(result, mask, copy=False)
        else:
            result[mask] = np.nan
            return result<|MERGE_RESOLUTION|>--- conflicted
+++ resolved
@@ -21,6 +21,7 @@
     npt,
     type_t,
 )
+from pandas.compat.numpy import function as nv
 
 from pandas.core.dtypes.common import (
     is_bool_dtype,
@@ -490,7 +491,6 @@
         data[self._mask] = -1
         return data
 
-<<<<<<< HEAD
     def any(self, *, skipna: bool = True, axis: int | None = 0, **kwargs):
         """
         Return whether any element is True.
@@ -629,8 +629,6 @@
             else:
                 return self.dtype.na_value
 
-=======
->>>>>>> 6b75ed60
     def _logical_method(self, other, op):
 
         assert op.__name__ in {"or_", "ror_", "and_", "rand_", "xor", "rxor"}
