from datetime import datetime, timedelta
import operator
from typing import Any, Sequence, Type, Union, cast
import warnings

import numpy as np

from pandas._libs import NaT, NaTType, Timestamp, algos, iNaT, lib
from pandas._libs.tslibs.c_timestamp import integer_op_not_supported
from pandas._libs.tslibs.period import DIFFERENT_FREQ, IncompatibleFrequency, Period
from pandas._libs.tslibs.timedeltas import Timedelta, delta_to_nanoseconds
from pandas._libs.tslibs.timestamps import RoundTo, round_nsint64
from pandas._typing import DatetimeLikeScalar
from pandas.compat import set_function_name
from pandas.compat.numpy import function as nv
from pandas.errors import AbstractMethodError, NullFrequencyError, PerformanceWarning
from pandas.util._decorators import Appender, Substitution
from pandas.util._validators import validate_fillna_kwargs

from pandas.core.dtypes.common import (
    is_categorical_dtype,
    is_datetime64_any_dtype,
    is_datetime64_dtype,
    is_datetime64tz_dtype,
    is_datetime_or_timedelta_dtype,
    is_dtype_equal,
    is_float_dtype,
    is_integer_dtype,
    is_list_like,
    is_object_dtype,
    is_period_dtype,
    is_string_dtype,
    is_timedelta64_dtype,
    is_unsigned_integer_dtype,
    pandas_dtype,
)
from pandas.core.dtypes.generic import ABCSeries
from pandas.core.dtypes.inference import is_array_like
from pandas.core.dtypes.missing import is_valid_nat_for_dtype, isna

from pandas.core import missing, nanops, ops
from pandas.core.algorithms import checked_add_with_arr, take, unique1d, value_counts
from pandas.core.array_algos.transforms import shift
from pandas.core.arrays.base import ExtensionArray, ExtensionOpsMixin
import pandas.core.common as com
from pandas.core.construction import array, extract_array
from pandas.core.indexers import check_array_indexer
from pandas.core.ops.common import unpack_zerodim_and_defer
from pandas.core.ops.invalid import invalid_comparison, make_invalid_op

from pandas.tseries import frequencies
from pandas.tseries.offsets import DateOffset, Tick


def _datetimelike_array_cmp(cls, op):
    """
    Wrap comparison operations to convert Timestamp/Timedelta/Period-like to
    boxed scalars/arrays.
    """
    opname = f"__{op.__name__}__"
    nat_result = opname == "__ne__"

    @unpack_zerodim_and_defer(opname)
    def wrapper(self, other):

        if isinstance(other, str):
            try:
                # GH#18435 strings get a pass from tzawareness compat
                other = self._scalar_from_string(other)
            except ValueError:
                # failed to parse as Timestamp/Timedelta/Period
                return invalid_comparison(self, other, op)

        if isinstance(other, self._recognized_scalars) or other is NaT:
            other = self._scalar_type(other)
            self._check_compatible_with(other)

            other_i8 = self._unbox_scalar(other)

            result = op(self.view("i8"), other_i8)
            if isna(other):
                result.fill(nat_result)

        elif not is_list_like(other):
            return invalid_comparison(self, other, op)

        elif len(other) != len(self):
            raise ValueError("Lengths must match")

        else:
            if isinstance(other, list):
                # TODO: could use pd.Index to do inference?
                other = np.array(other)

            if not isinstance(other, (np.ndarray, type(self))):
                return invalid_comparison(self, other, op)

            if is_object_dtype(other):
                # We have to use comp_method_OBJECT_ARRAY instead of numpy
                #  comparison otherwise it would fail to raise when
                #  comparing tz-aware and tz-naive
                with np.errstate(all="ignore"):
                    result = ops.comp_method_OBJECT_ARRAY(
                        op, self.astype(object), other
                    )
                o_mask = isna(other)

            elif not type(self)._is_recognized_dtype(other.dtype):
                return invalid_comparison(self, other, op)

            else:
                # For PeriodDType this casting is unnecessary
                other = type(self)._from_sequence(other)
                self._check_compatible_with(other)

                result = op(self.view("i8"), other.view("i8"))
                o_mask = other._isnan

            if o_mask.any():
                result[o_mask] = nat_result

        if self._hasnans:
            result[self._isnan] = nat_result

        return result

    return set_function_name(wrapper, opname, cls)


class AttributesMixin:
    _data: np.ndarray

    @classmethod
    def _simple_new(cls, values: np.ndarray, **kwargs):
        raise AbstractMethodError(cls)

    @property
    def _scalar_type(self) -> Type[DatetimeLikeScalar]:
        """
        The scalar associated with this datelike

        * PeriodArray : Period
        * DatetimeArray : Timestamp
        * TimedeltaArray : Timedelta
        """
        raise AbstractMethodError(self)

    def _scalar_from_string(
        self, value: str
    ) -> Union[Period, Timestamp, Timedelta, NaTType]:
        """
        Construct a scalar type from a string.

        Parameters
        ----------
        value : str

        Returns
        -------
        Period, Timestamp, or Timedelta, or NaT
            Whatever the type of ``self._scalar_type`` is.

        Notes
        -----
        This should call ``self._check_compatible_with`` before
        unboxing the result.
        """
        raise AbstractMethodError(self)

    def _unbox_scalar(self, value: Union[Period, Timestamp, Timedelta, NaTType]) -> int:
        """
        Unbox the integer value of a scalar `value`.

        Parameters
        ----------
        value : Union[Period, Timestamp, Timedelta]

        Returns
        -------
        int

        Examples
        --------
        >>> self._unbox_scalar(Timedelta("10s"))  # doctest: +SKIP
        10000000000
        """
        raise AbstractMethodError(self)

    def _check_compatible_with(
        self, other: Union[Period, Timestamp, Timedelta, NaTType], setitem: bool = False
    ) -> None:
        """
        Verify that `self` and `other` are compatible.

        * DatetimeArray verifies that the timezones (if any) match
        * PeriodArray verifies that the freq matches
        * Timedelta has no verification

        In each case, NaT is considered compatible.

        Parameters
        ----------
        other
        setitem : bool, default False
            For __setitem__ we may have stricter compatibility resrictions than
            for comparisons.

        Raises
        ------
        Exception
        """
        raise AbstractMethodError(self)


class DatelikeOps:
    """
    Common ops for DatetimeIndex/PeriodIndex, but not TimedeltaIndex.
    """

    @Substitution(
        URL="https://docs.python.org/3/library/datetime.html"
        "#strftime-and-strptime-behavior"
    )
    def strftime(self, date_format):
        """
        Convert to Index using specified date_format.

        Return an Index of formatted strings specified by date_format, which
        supports the same string format as the python standard library. Details
        of the string format can be found in `python string format
        doc <%(URL)s>`__.

        Parameters
        ----------
        date_format : str
            Date format string (e.g. "%%Y-%%m-%%d").

        Returns
        -------
        ndarray
            NumPy ndarray of formatted strings.

        See Also
        --------
        to_datetime : Convert the given argument to datetime.
        DatetimeIndex.normalize : Return DatetimeIndex with times to midnight.
        DatetimeIndex.round : Round the DatetimeIndex to the specified freq.
        DatetimeIndex.floor : Floor the DatetimeIndex to the specified freq.

        Examples
        --------
        >>> rng = pd.date_range(pd.Timestamp("2018-03-10 09:00"),
        ...                     periods=3, freq='s')
        >>> rng.strftime('%%B %%d, %%Y, %%r')
        Index(['March 10, 2018, 09:00:00 AM', 'March 10, 2018, 09:00:01 AM',
               'March 10, 2018, 09:00:02 AM'],
              dtype='object')
        """
        result = self._format_native_types(date_format=date_format, na_rep=np.nan)
        return result.astype(object)


class TimelikeOps:
    """
    Common ops for TimedeltaIndex/DatetimeIndex, but not PeriodIndex.
    """

    _round_doc = """
        Perform {op} operation on the data to the specified `freq`.

        Parameters
        ----------
        freq : str or Offset
            The frequency level to {op} the index to. Must be a fixed
            frequency like 'S' (second) not 'ME' (month end). See
            :ref:`frequency aliases <timeseries.offset_aliases>` for
            a list of possible `freq` values.
        ambiguous : 'infer', bool-ndarray, 'NaT', default 'raise'
            Only relevant for DatetimeIndex:

            - 'infer' will attempt to infer fall dst-transition hours based on
              order
            - bool-ndarray where True signifies a DST time, False designates
              a non-DST time (note that this flag is only applicable for
              ambiguous times)
            - 'NaT' will return NaT where there are ambiguous times
            - 'raise' will raise an AmbiguousTimeError if there are ambiguous
              times.

            .. versionadded:: 0.24.0

        nonexistent : 'shift_forward', 'shift_backward', 'NaT', timedelta, \
default 'raise'
            A nonexistent time does not exist in a particular timezone
            where clocks moved forward due to DST.

            - 'shift_forward' will shift the nonexistent time forward to the
              closest existing time
            - 'shift_backward' will shift the nonexistent time backward to the
              closest existing time
            - 'NaT' will return NaT where there are nonexistent times
            - timedelta objects will shift nonexistent times by the timedelta
            - 'raise' will raise an NonExistentTimeError if there are
              nonexistent times.

            .. versionadded:: 0.24.0

        Returns
        -------
        DatetimeIndex, TimedeltaIndex, or Series
            Index of the same type for a DatetimeIndex or TimedeltaIndex,
            or a Series with the same index for a Series.

        Raises
        ------
        ValueError if the `freq` cannot be converted.

        Examples
        --------
        **DatetimeIndex**

        >>> rng = pd.date_range('1/1/2018 11:59:00', periods=3, freq='min')
        >>> rng
        DatetimeIndex(['2018-01-01 11:59:00', '2018-01-01 12:00:00',
                       '2018-01-01 12:01:00'],
                      dtype='datetime64[ns]', freq='T')
        """

    _round_example = """>>> rng.round('H')
        DatetimeIndex(['2018-01-01 12:00:00', '2018-01-01 12:00:00',
                       '2018-01-01 12:00:00'],
                      dtype='datetime64[ns]', freq=None)

        **Series**

        >>> pd.Series(rng).dt.round("H")
        0   2018-01-01 12:00:00
        1   2018-01-01 12:00:00
        2   2018-01-01 12:00:00
        dtype: datetime64[ns]
        """

    _floor_example = """>>> rng.floor('H')
        DatetimeIndex(['2018-01-01 11:00:00', '2018-01-01 12:00:00',
                       '2018-01-01 12:00:00'],
                      dtype='datetime64[ns]', freq=None)

        **Series**

        >>> pd.Series(rng).dt.floor("H")
        0   2018-01-01 11:00:00
        1   2018-01-01 12:00:00
        2   2018-01-01 12:00:00
        dtype: datetime64[ns]
        """

    _ceil_example = """>>> rng.ceil('H')
        DatetimeIndex(['2018-01-01 12:00:00', '2018-01-01 12:00:00',
                       '2018-01-01 13:00:00'],
                      dtype='datetime64[ns]', freq=None)

        **Series**

        >>> pd.Series(rng).dt.ceil("H")
        0   2018-01-01 12:00:00
        1   2018-01-01 12:00:00
        2   2018-01-01 13:00:00
        dtype: datetime64[ns]
        """

    def _round(self, freq, mode, ambiguous, nonexistent):
        # round the local times
        if is_datetime64tz_dtype(self):
            # operate on naive timestamps, then convert back to aware
            naive = self.tz_localize(None)
            result = naive._round(freq, mode, ambiguous, nonexistent)
            aware = result.tz_localize(
                self.tz, ambiguous=ambiguous, nonexistent=nonexistent
            )
            return aware

        values = self.view("i8")
        result = round_nsint64(values, mode, freq)
        result = self._maybe_mask_results(result, fill_value=NaT)
        return self._simple_new(result, dtype=self.dtype)

    @Appender((_round_doc + _round_example).format(op="round"))
    def round(self, freq, ambiguous="raise", nonexistent="raise"):
        return self._round(freq, RoundTo.NEAREST_HALF_EVEN, ambiguous, nonexistent)

    @Appender((_round_doc + _floor_example).format(op="floor"))
    def floor(self, freq, ambiguous="raise", nonexistent="raise"):
        return self._round(freq, RoundTo.MINUS_INFTY, ambiguous, nonexistent)

    @Appender((_round_doc + _ceil_example).format(op="ceil"))
    def ceil(self, freq, ambiguous="raise", nonexistent="raise"):
        return self._round(freq, RoundTo.PLUS_INFTY, ambiguous, nonexistent)

    def _with_freq(self, freq):
        """
        Helper to set our freq in-place, returning self to allow method chaining.

        Parameters
        ----------
        freq : DateOffset, None, or "infer"

        Returns
        -------
        self
        """
        # GH#29843
        if freq is None:
            # Always valid
            pass
        elif len(self) == 0 and isinstance(freq, DateOffset):
            # Always valid.  In the TimedeltaArray case, we assume this
            #  is a Tick offset.
            pass
        else:
            # As an internal method, we can ensure this assertion always holds
            assert freq == "infer"
            freq = frequencies.to_offset(self.inferred_freq)

        self._freq = freq
        return self


class DatetimeLikeArrayMixin(ExtensionOpsMixin, AttributesMixin, ExtensionArray):
    """
    Shared Base/Mixin class for DatetimeArray, TimedeltaArray, PeriodArray

    Assumes that __new__/__init__ defines:
        _data
        _freq

    and that the inheriting class has methods:
        _generate_range
    """

    @property
    def ndim(self) -> int:
        return self._data.ndim

    @property
    def shape(self):
        return self._data.shape

    def reshape(self, *args, **kwargs):
        # Note: we drop any freq
        data = self._data.reshape(*args, **kwargs)
        return type(self)(data, dtype=self.dtype)

    def ravel(self, *args, **kwargs):
        # Note: we drop any freq
        data = self._data.ravel(*args, **kwargs)
        return type(self)(data, dtype=self.dtype)

    @property
    def _box_func(self):
        """
        box function to get object from internal representation
        """
        raise AbstractMethodError(self)

    def _box_values(self, values):
        """
        apply box func to passed values
        """
        return lib.map_infer(values, self._box_func)

    def __iter__(self):
        return (self._box_func(v) for v in self.asi8)

    @property
    def asi8(self) -> np.ndarray:
        """
        Integer representation of the values.

        Returns
        -------
        ndarray
            An ndarray with int64 dtype.
        """
        # do not cache or you'll create a memory leak
        return self._data.view("i8")

    # ----------------------------------------------------------------
    # Rendering Methods

    def _format_native_types(self, na_rep="NaT", date_format=None):
        """
        Helper method for astype when converting to strings.

        Returns
        -------
        ndarray[str]
        """
        raise AbstractMethodError(self)

    def _formatter(self, boxed=False):
        # TODO: Remove Datetime & DatetimeTZ formatters.
        return "'{}'".format

    # ----------------------------------------------------------------
    # Array-Like / EA-Interface Methods

    @property
    def nbytes(self):
        return self._data.nbytes

    def __array__(self, dtype=None) -> np.ndarray:
        # used for Timedelta/DatetimeArray, overwritten by PeriodArray
        if is_object_dtype(dtype):
            return np.array(list(self), dtype=object)
        return self._data

    @property
    def size(self) -> int:
        """The number of elements in this array."""
        return np.prod(self.shape)

    def __len__(self) -> int:
        return len(self._data)

    def __getitem__(self, key):
        """
        This getitem defers to the underlying array, which by-definition can
        only handle list-likes, slices, and integer scalars
        """
        is_int = lib.is_integer(key)
        if lib.is_scalar(key) and not is_int:
            raise IndexError(
                "only integers, slices (`:`), ellipsis (`...`), "
                "numpy.newaxis (`None`) and integer or boolean "
                "arrays are valid indices"
            )

        getitem = self._data.__getitem__
        if is_int:
            val = getitem(key)
            if lib.is_scalar(val):
                # i.e. self.ndim == 1
                return self._box_func(val)
            return type(self)(val, dtype=self.dtype)

        if com.is_bool_indexer(key):
            # first convert to boolean, because check_array_indexer doesn't
            # allow object dtype
            if is_object_dtype(key):
                key = np.asarray(key, dtype=bool)

            key = check_array_indexer(self, key)
            key = lib.maybe_booleans_to_slice(key.view(np.uint8))
        elif isinstance(key, list) and len(key) == 1 and isinstance(key[0], slice):
            # see https://github.com/pandas-dev/pandas/issues/31299, need to allow
            # this for now (would otherwise raise in check_array_indexer)
            pass
        else:
            key = check_array_indexer(self, key)

        is_period = is_period_dtype(self.dtype)
        if is_period:
            freq = self.freq
        else:
            freq = None
            if isinstance(key, slice):
                if self.freq is not None and key.step is not None:
                    freq = key.step * self.freq
                else:
                    freq = self.freq
            elif key is Ellipsis:
                # GH#21282 indexing with Ellipsis is similar to a full slice,
                #  should preserve `freq` attribute
                freq = self.freq

        result = getitem(key)
        if lib.is_scalar(result):
            return self._box_func(result)
        return self._simple_new(result, dtype=self.dtype, freq=freq)

    def __setitem__(
        self,
        key: Union[int, Sequence[int], Sequence[bool], slice],
        value: Union[NaTType, Any, Sequence[Any]],
    ) -> None:
        # I'm fudging the types a bit here. "Any" above really depends
        # on type(self). For PeriodArray, it's Period (or stuff coercible
        # to a period in from_sequence). For DatetimeArray, it's Timestamp...
        # I don't know if mypy can do that, possibly with Generics.
        # https://mypy.readthedocs.io/en/latest/generics.html
        if is_list_like(value):
            is_slice = isinstance(key, slice)

            if lib.is_scalar(key):
                raise ValueError("setting an array element with a sequence.")

            if not is_slice:
                key = cast(Sequence, key)
                if len(key) != len(value) and not com.is_bool_indexer(key):
                    msg = (
                        f"shape mismatch: value array of length '{len(key)}' "
                        "does not match indexing result of length "
                        f"'{len(value)}'."
                    )
                    raise ValueError(msg)
                elif not len(key):
                    return

        value = self._validate_setitem_value(value)
        key = check_array_indexer(self, key)
        self._data[key] = value
        self._maybe_clear_freq()

    def _maybe_clear_freq(self):
        # inplace operations like __setitem__ may invalidate the freq of
        # DatetimeArray and TimedeltaArray
        pass

    def astype(self, dtype, copy=True):
        # Some notes on cases we don't have to handle here in the base class:
        #   1. PeriodArray.astype handles period -> period
        #   2. DatetimeArray.astype handles conversion between tz.
        #   3. DatetimeArray.astype handles datetime -> period
        dtype = pandas_dtype(dtype)

        if is_object_dtype(dtype):
            return self._box_values(self.asi8.ravel()).reshape(self.shape)
        elif is_string_dtype(dtype) and not is_categorical_dtype(dtype):
            return self._format_native_types()
        elif is_integer_dtype(dtype):
            # we deliberately ignore int32 vs. int64 here.
            # See https://github.com/pandas-dev/pandas/issues/24381 for more.
            values = self.asi8

            if is_unsigned_integer_dtype(dtype):
                # Again, we ignore int32 vs. int64
                values = values.view("uint64")

            if copy:
                values = values.copy()
            return values
        elif (
            is_datetime_or_timedelta_dtype(dtype)
            and not is_dtype_equal(self.dtype, dtype)
        ) or is_float_dtype(dtype):
            # disallow conversion between datetime/timedelta,
            # and conversions for any datetimelike to float
            msg = f"Cannot cast {type(self).__name__} to dtype {dtype}"
            raise TypeError(msg)
        elif is_categorical_dtype(dtype):
            arr_cls = dtype.construct_array_type()
            return arr_cls(self, dtype=dtype)
        else:
            return np.asarray(self, dtype=dtype)

    def view(self, dtype=None):
        if dtype is None or dtype is self.dtype:
            return type(self)(self._data, dtype=self.dtype)
        return self._data.view(dtype=dtype)

    # ------------------------------------------------------------------
    # ExtensionArray Interface

    def unique(self):
        result = unique1d(self.asi8)
        return type(self)(result, dtype=self.dtype)

    def take(self, indices, allow_fill=False, fill_value=None):
        if allow_fill:
            fill_value = self._validate_fill_value(fill_value)

        new_values = take(
            self.asi8, indices, allow_fill=allow_fill, fill_value=fill_value
        )

        return type(self)(new_values, dtype=self.dtype)

    @classmethod
    def _concat_same_type(cls, to_concat, axis: int = 0):

        # do not pass tz to set because tzlocal cannot be hashed
        dtypes = {str(x.dtype) for x in to_concat}
        if len(dtypes) != 1:
            raise ValueError("to_concat must have the same dtype (tz)", dtypes)

        obj = to_concat[0]
        dtype = obj.dtype

        i8values = [x.asi8 for x in to_concat]
        values = np.concatenate(i8values, axis=axis)

        new_freq = None
        if is_period_dtype(dtype):
            new_freq = obj.freq
        elif axis == 0:
            # GH 3232: If the concat result is evenly spaced, we can retain the
            # original frequency
            to_concat = [x for x in to_concat if len(x)]

            if obj.freq is not None and all(x.freq == obj.freq for x in to_concat):
                pairs = zip(to_concat[:-1], to_concat[1:])
                if all(pair[0][-1] + obj.freq == pair[1][0] for pair in pairs):
                    new_freq = obj.freq

        return cls._simple_new(values, dtype=dtype, freq=new_freq)

    def copy(self):
        values = self.asi8.copy()
        return type(self)._simple_new(values, dtype=self.dtype, freq=self.freq)

    def _values_for_factorize(self):
        return self.asi8, iNaT

    @classmethod
    def _from_factorized(cls, values, original):
        return cls(values, dtype=original.dtype)

    def _values_for_argsort(self):
        return self._data

    @Appender(ExtensionArray.shift.__doc__)
    def shift(self, periods=1, fill_value=None, axis=0):
        if not self.size or periods == 0:
            return self.copy()

        fill_value = self._validate_shift_value(fill_value)
        new_values = shift(self._data, periods, axis, fill_value)

        return type(self)._simple_new(new_values, dtype=self.dtype)

    # ------------------------------------------------------------------
    # Validation Methods
    # TODO: try to de-duplicate these, ensure identical behavior

    def _validate_fill_value(self, fill_value):
        """
        If a fill_value is passed to `take` convert it to an i8 representation,
        raising ValueError if this is not possible.

        Parameters
        ----------
        fill_value : object

        Returns
        -------
        fill_value : np.int64

        Raises
        ------
        ValueError
        """
        if isna(fill_value):
            fill_value = iNaT
        elif isinstance(fill_value, self._recognized_scalars):
            self._check_compatible_with(fill_value)
            fill_value = self._scalar_type(fill_value)
            fill_value = self._unbox_scalar(fill_value)
        else:
            raise ValueError(
                f"'fill_value' should be a {self._scalar_type}. Got '{fill_value}'."
            )
        return fill_value

    def _validate_shift_value(self, fill_value):
        # TODO(2.0): once this deprecation is enforced, used _validate_fill_value
        if is_valid_nat_for_dtype(fill_value, self.dtype):
            fill_value = NaT
        elif not isinstance(fill_value, self._recognized_scalars):
            # only warn if we're not going to raise
            if self._scalar_type is Period and lib.is_integer(fill_value):
                # kludge for #31971 since Period(integer) tries to cast to str
                new_fill = Period._from_ordinal(fill_value, freq=self.freq)
            else:
                new_fill = self._scalar_type(fill_value)

            # stacklevel here is chosen to be correct when called from
            #  DataFrame.shift or Series.shift
            warnings.warn(
                f"Passing {type(fill_value)} to shift is deprecated and "
                "will raise in a future version, pass "
                f"{self._scalar_type.__name__} instead.",
                FutureWarning,
<<<<<<< HEAD
                stacklevel=7,
=======
                stacklevel=10,
>>>>>>> 0fb892d9
            )
            fill_value = new_fill

        fill_value = self._unbox_scalar(fill_value)
        return fill_value

    def _validate_searchsorted_value(self, value):
        if isinstance(value, str):
            try:
                value = self._scalar_from_string(value)
            except ValueError as err:
                raise TypeError(
                    "searchsorted requires compatible dtype or scalar"
                ) from err

        elif is_valid_nat_for_dtype(value, self.dtype):
            value = NaT

        elif isinstance(value, self._recognized_scalars):
            value = self._scalar_type(value)

        elif is_list_like(value) and not isinstance(value, type(self)):
            value = array(value)

            if not type(self)._is_recognized_dtype(value):
                raise TypeError(
                    "searchsorted requires compatible dtype or scalar, "
                    f"not {type(value).__name__}"
                )

        if not (isinstance(value, (self._scalar_type, type(self))) or (value is NaT)):
            raise TypeError(f"Unexpected type for 'value': {type(value)}")

        if isinstance(value, type(self)):
            self._check_compatible_with(value)
            value = value.asi8
        else:
            value = self._unbox_scalar(value)

        return value

    def _validate_setitem_value(self, value):
        if lib.is_scalar(value) and not isna(value):
            value = com.maybe_box_datetimelike(value)

        if is_list_like(value):
            value = type(self)._from_sequence(value, dtype=self.dtype)
            self._check_compatible_with(value, setitem=True)
            value = value.asi8
        elif isinstance(value, self._scalar_type):
            self._check_compatible_with(value, setitem=True)
            value = self._unbox_scalar(value)
        elif is_valid_nat_for_dtype(value, self.dtype):
            value = iNaT
        else:
            msg = (
                f"'value' should be a '{self._scalar_type.__name__}', 'NaT', "
                f"or array of those. Got '{type(value).__name__}' instead."
            )
            raise TypeError(msg)

        return value

    def _validate_insert_value(self, value):
        if isinstance(value, self._recognized_scalars):
            value = self._scalar_type(value)
        elif is_valid_nat_for_dtype(value, self.dtype):
            # GH#18295
            value = NaT
        elif lib.is_scalar(value) and isna(value):
            raise TypeError(
                f"cannot insert {type(self).__name__} with incompatible label"
            )

        return value

    def _validate_where_value(self, other):
        if lib.is_scalar(other) and isna(other):
            other = NaT.value

        else:
            # Do type inference if necessary up front
            # e.g. we passed PeriodIndex.values and got an ndarray of Periods
            from pandas import Index

            other = Index(other)

            if is_categorical_dtype(other):
                # e.g. we have a Categorical holding self.dtype
                if is_dtype_equal(other.categories.dtype, self.dtype):
                    other = other._internal_get_values()

            if not is_dtype_equal(self.dtype, other.dtype):
                raise TypeError(f"Where requires matching dtype, not {other.dtype}")

            other = other.view("i8")
        return other

    # ------------------------------------------------------------------
    # Additional array methods
    #  These are not part of the EA API, but we implement them because
    #  pandas assumes they're there.

    def searchsorted(self, value, side="left", sorter=None):
        """
        Find indices where elements should be inserted to maintain order.

        Find the indices into a sorted array `self` such that, if the
        corresponding elements in `value` were inserted before the indices,
        the order of `self` would be preserved.

        Parameters
        ----------
        value : array_like
            Values to insert into `self`.
        side : {'left', 'right'}, optional
            If 'left', the index of the first suitable location found is given.
            If 'right', return the last such index.  If there is no suitable
            index, return either 0 or N (where N is the length of `self`).
        sorter : 1-D array_like, optional
            Optional array of integer indices that sort `self` into ascending
            order. They are typically the result of ``np.argsort``.

        Returns
        -------
        indices : array of ints
            Array of insertion points with the same shape as `value`.
        """
        value = self._validate_searchsorted_value(value)

        # TODO: Use datetime64 semantics for sorting, xref GH#29844
        return self.asi8.searchsorted(value, side=side, sorter=sorter)

    def repeat(self, repeats, *args, **kwargs):
        """
        Repeat elements of an array.

        See Also
        --------
        numpy.ndarray.repeat
        """
        nv.validate_repeat(args, kwargs)
        values = self._data.repeat(repeats)
        return type(self)(values.view("i8"), dtype=self.dtype)

    def value_counts(self, dropna=False):
        """
        Return a Series containing counts of unique values.

        Parameters
        ----------
        dropna : bool, default True
            Don't include counts of NaT values.

        Returns
        -------
        Series
        """
        from pandas import Series, Index

        if dropna:
            values = self[~self.isna()]._data
        else:
            values = self._data

        cls = type(self)

        result = value_counts(values, sort=False, dropna=dropna)
        index = Index(
            cls(result.index.view("i8"), dtype=self.dtype), name=result.index.name
        )
        return Series(result._values, index=index, name=result.name)

    def map(self, mapper):
        # TODO(GH-23179): Add ExtensionArray.map
        # Need to figure out if we want ExtensionArray.map first.
        # If so, then we can refactor IndexOpsMixin._map_values to
        # a standalone function and call from here..
        # Else, just rewrite _map_infer_values to do the right thing.
        from pandas import Index

        return Index(self).map(mapper).array

    # ------------------------------------------------------------------
    # Null Handling

    def isna(self):
        return self._isnan

    @property  # NB: override with cache_readonly in immutable subclasses
    def _isnan(self):
        """
        return if each value is nan
        """
        return self.asi8 == iNaT

    @property  # NB: override with cache_readonly in immutable subclasses
    def _hasnans(self):
        """
        return if I have any nans; enables various perf speedups
        """
        return bool(self._isnan.any())

    def _maybe_mask_results(self, result, fill_value=iNaT, convert=None):
        """
        Parameters
        ----------
        result : a ndarray
        fill_value : object, default iNaT
        convert : str, dtype or None

        Returns
        -------
        result : ndarray with values replace by the fill_value

        mask the result if needed, convert to the provided dtype if its not
        None

        This is an internal routine.
        """
        if self._hasnans:
            if convert:
                result = result.astype(convert)
            if fill_value is None:
                fill_value = np.nan
            result[self._isnan] = fill_value
        return result

    def fillna(self, value=None, method=None, limit=None):
        # TODO(GH-20300): remove this
        # Just overriding to ensure that we avoid an astype(object).
        # Either 20300 or a `_values_for_fillna` would avoid this duplication.
        if isinstance(value, ABCSeries):
            value = value.array

        value, method = validate_fillna_kwargs(value, method)

        mask = self.isna()

        if is_array_like(value):
            if len(value) != len(self):
                raise ValueError(
                    f"Length of 'value' does not match. Got ({len(value)}) "
                    f" expected {len(self)}"
                )
            value = value[mask]

        if mask.any():
            if method is not None:
                if method == "pad":
                    func = missing.pad_1d
                else:
                    func = missing.backfill_1d

                values = self._data
                if not is_period_dtype(self):
                    # For PeriodArray self._data is i8, which gets copied
                    #  by `func`.  Otherwise we need to make a copy manually
                    # to avoid modifying `self` in-place.
                    values = values.copy()

                new_values = func(values, limit=limit, mask=mask)
                if is_datetime64tz_dtype(self):
                    # we need to pass int64 values to the constructor to avoid
                    #  re-localizing incorrectly
                    new_values = new_values.view("i8")
                new_values = type(self)(new_values, dtype=self.dtype)
            else:
                # fill with value
                new_values = self.copy()
                new_values[mask] = value
        else:
            new_values = self.copy()
        return new_values

    # ------------------------------------------------------------------
    # Frequency Properties/Methods

    @property
    def freq(self):
        """
        Return the frequency object if it is set, otherwise None.
        """
        return self._freq

    @freq.setter
    def freq(self, value):
        if value is not None:
            value = frequencies.to_offset(value)
            self._validate_frequency(self, value)

        self._freq = value

    @property
    def freqstr(self):
        """
        Return the frequency object as a string if its set, otherwise None.
        """
        if self.freq is None:
            return None
        return self.freq.freqstr

    @property  # NB: override with cache_readonly in immutable subclasses
    def inferred_freq(self):
        """
        Tryies to return a string representing a frequency guess,
        generated by infer_freq.  Returns None if it can't autodetect the
        frequency.
        """
        if self.ndim != 1:
            return None
        try:
            return frequencies.infer_freq(self)
        except ValueError:
            return None

    @property  # NB: override with cache_readonly in immutable subclasses
    def _resolution(self):
        return frequencies.Resolution.get_reso_from_freq(self.freqstr)

    @property  # NB: override with cache_readonly in immutable subclasses
    def resolution(self):
        """
        Returns day, hour, minute, second, millisecond or microsecond
        """
        return frequencies.Resolution.get_str(self._resolution)

    @classmethod
    def _validate_frequency(cls, index, freq, **kwargs):
        """
        Validate that a frequency is compatible with the values of a given
        Datetime Array/Index or Timedelta Array/Index

        Parameters
        ----------
        index : DatetimeIndex or TimedeltaIndex
            The index on which to determine if the given frequency is valid
        freq : DateOffset
            The frequency to validate
        """
        if is_period_dtype(cls):
            # Frequency validation is not meaningful for Period Array/Index
            return None

        inferred = index.inferred_freq
        if index.size == 0 or inferred == freq.freqstr:
            return None

        try:
            on_freq = cls._generate_range(
                start=index[0], end=None, periods=len(index), freq=freq, **kwargs
            )
            if not np.array_equal(index.asi8, on_freq.asi8):
                raise ValueError
        except ValueError as e:
            if "non-fixed" in str(e):
                # non-fixed frequencies are not meaningful for timedelta64;
                #  we retain that error message
                raise e
            # GH#11587 the main way this is reached is if the `np.array_equal`
            #  check above is False.  This can also be reached if index[0]
            #  is `NaT`, in which case the call to `cls._generate_range` will
            #  raise a ValueError, which we re-raise with a more targeted
            #  message.
            raise ValueError(
                f"Inferred frequency {inferred} from passed values "
                f"does not conform to passed frequency {freq.freqstr}"
            ) from e

    # monotonicity/uniqueness properties are called via frequencies.infer_freq,
    #  see GH#23789

    @property
    def _is_monotonic_increasing(self):
        return algos.is_monotonic(self.asi8, timelike=True)[0]

    @property
    def _is_monotonic_decreasing(self):
        return algos.is_monotonic(self.asi8, timelike=True)[1]

    @property
    def _is_unique(self):
        return len(unique1d(self.asi8)) == len(self)

    # ------------------------------------------------------------------
    # Arithmetic Methods
    _create_comparison_method = classmethod(_datetimelike_array_cmp)

    # pow is invalid for all three subclasses; TimedeltaArray will override
    #  the multiplication and division ops
    __pow__ = make_invalid_op("__pow__")
    __rpow__ = make_invalid_op("__rpow__")
    __mul__ = make_invalid_op("__mul__")
    __rmul__ = make_invalid_op("__rmul__")
    __truediv__ = make_invalid_op("__truediv__")
    __rtruediv__ = make_invalid_op("__rtruediv__")
    __floordiv__ = make_invalid_op("__floordiv__")
    __rfloordiv__ = make_invalid_op("__rfloordiv__")
    __mod__ = make_invalid_op("__mod__")
    __rmod__ = make_invalid_op("__rmod__")
    __divmod__ = make_invalid_op("__divmod__")
    __rdivmod__ = make_invalid_op("__rdivmod__")

    def _add_datetimelike_scalar(self, other):
        # Overridden by TimedeltaArray
        raise TypeError(f"cannot add {type(self).__name__} and {type(other).__name__}")

    _add_datetime_arraylike = _add_datetimelike_scalar

    def _sub_datetimelike_scalar(self, other):
        # Overridden by DatetimeArray
        assert other is not NaT
        raise TypeError(f"cannot subtract a datelike from a {type(self).__name__}")

    _sub_datetime_arraylike = _sub_datetimelike_scalar

    def _sub_period(self, other):
        # Overridden by PeriodArray
        raise TypeError(f"cannot subtract Period from a {type(self).__name__}")

    def _add_offset(self, offset):
        raise AbstractMethodError(self)

    def _add_timedeltalike_scalar(self, other):
        """
        Add a delta of a timedeltalike

        Returns
        -------
        Same type as self
        """
        if isna(other):
            # i.e np.timedelta64("NaT"), not recognized by delta_to_nanoseconds
            new_values = np.empty(self.shape, dtype="i8")
            new_values[:] = iNaT
            return type(self)(new_values, dtype=self.dtype)

        inc = delta_to_nanoseconds(other)
        new_values = checked_add_with_arr(self.asi8, inc, arr_mask=self._isnan).view(
            "i8"
        )
        new_values = self._maybe_mask_results(new_values)

        new_freq = None
        if isinstance(self.freq, Tick) or is_period_dtype(self.dtype):
            # adding a scalar preserves freq
            new_freq = self.freq

        return type(self)(new_values, dtype=self.dtype, freq=new_freq)

    def _add_timedelta_arraylike(self, other):
        """
        Add a delta of a TimedeltaIndex

        Returns
        -------
        Same type as self
        """
        # overridden by PeriodArray

        if len(self) != len(other):
            raise ValueError("cannot add indices of unequal length")

        if isinstance(other, np.ndarray):
            # ndarray[timedelta64]; wrap in TimedeltaIndex for op
            from pandas.core.arrays import TimedeltaArray

            other = TimedeltaArray._from_sequence(other)

        self_i8 = self.asi8
        other_i8 = other.asi8
        new_values = checked_add_with_arr(
            self_i8, other_i8, arr_mask=self._isnan, b_mask=other._isnan
        )
        if self._hasnans or other._hasnans:
            mask = (self._isnan) | (other._isnan)
            new_values[mask] = iNaT

        return type(self)(new_values, dtype=self.dtype)

    def _add_nat(self):
        """
        Add pd.NaT to self
        """
        if is_period_dtype(self):
            raise TypeError(
                f"Cannot add {type(self).__name__} and {type(NaT).__name__}"
            )

        # GH#19124 pd.NaT is treated like a timedelta for both timedelta
        # and datetime dtypes
        result = np.zeros(self.shape, dtype=np.int64)
        result.fill(iNaT)
        return type(self)(result, dtype=self.dtype, freq=None)

    def _sub_nat(self):
        """
        Subtract pd.NaT from self
        """
        # GH#19124 Timedelta - datetime is not in general well-defined.
        # We make an exception for pd.NaT, which in this case quacks
        # like a timedelta.
        # For datetime64 dtypes by convention we treat NaT as a datetime, so
        # this subtraction returns a timedelta64 dtype.
        # For period dtype, timedelta64 is a close-enough return dtype.
        result = np.zeros(self.shape, dtype=np.int64)
        result.fill(iNaT)
        return result.view("timedelta64[ns]")

    def _sub_period_array(self, other):
        """
        Subtract a Period Array/Index from self.  This is only valid if self
        is itself a Period Array/Index, raises otherwise.  Both objects must
        have the same frequency.

        Parameters
        ----------
        other : PeriodIndex or PeriodArray

        Returns
        -------
        result : np.ndarray[object]
            Array of DateOffset objects; nulls represented by NaT.
        """
        if not is_period_dtype(self):
            raise TypeError(
                f"cannot subtract {other.dtype}-dtype from {type(self).__name__}"
            )

        if self.freq != other.freq:
            msg = DIFFERENT_FREQ.format(
                cls=type(self).__name__, own_freq=self.freqstr, other_freq=other.freqstr
            )
            raise IncompatibleFrequency(msg)

        new_values = checked_add_with_arr(
            self.asi8, -other.asi8, arr_mask=self._isnan, b_mask=other._isnan
        )

        new_values = np.array([self.freq.base * x for x in new_values])
        if self._hasnans or other._hasnans:
            mask = (self._isnan) | (other._isnan)
            new_values[mask] = NaT
        return new_values

    def _addsub_object_array(self, other: np.ndarray, op):
        """
        Add or subtract array-like of DateOffset objects

        Parameters
        ----------
        other : np.ndarray[object]
        op : {operator.add, operator.sub}

        Returns
        -------
        result : same class as self
        """
        assert op in [operator.add, operator.sub]
        if len(other) == 1:
            return op(self, other[0])

        warnings.warn(
            "Adding/subtracting array of DateOffsets to "
            f"{type(self).__name__} not vectorized",
            PerformanceWarning,
        )

        # Caller is responsible for broadcasting if necessary
        assert self.shape == other.shape, (self.shape, other.shape)

        res_values = op(self.astype("O"), np.array(other))
        result = array(res_values.ravel())
        result = extract_array(result, extract_numpy=True).reshape(self.shape)
        return result

    def _time_shift(self, periods, freq=None):
        """
        Shift each value by `periods`.

        Note this is different from ExtensionArray.shift, which
        shifts the *position* of each element, padding the end with
        missing values.

        Parameters
        ----------
        periods : int
            Number of periods to shift by.
        freq : pandas.DateOffset, pandas.Timedelta, or str
            Frequency increment to shift by.
        """
        if freq is not None and freq != self.freq:
            if isinstance(freq, str):
                freq = frequencies.to_offset(freq)
            offset = periods * freq
            result = self + offset
            return result

        if periods == 0:
            # immutable so OK
            return self.copy()

        if self.freq is None:
            raise NullFrequencyError("Cannot shift with no freq")

        start = self[0] + periods * self.freq
        end = self[-1] + periods * self.freq

        # Note: in the DatetimeTZ case, _generate_range will infer the
        #  appropriate timezone from `start` and `end`, so tz does not need
        #  to be passed explicitly.
        return self._generate_range(start=start, end=end, periods=None, freq=self.freq)

    @unpack_zerodim_and_defer("__add__")
    def __add__(self, other):

        # scalar others
        if other is NaT:
            result = self._add_nat()
        elif isinstance(other, (Tick, timedelta, np.timedelta64)):
            result = self._add_timedeltalike_scalar(other)
        elif isinstance(other, DateOffset):
            # specifically _not_ a Tick
            result = self._add_offset(other)
        elif isinstance(other, (datetime, np.datetime64)):
            result = self._add_datetimelike_scalar(other)
        elif lib.is_integer(other):
            # This check must come after the check for np.timedelta64
            # as is_integer returns True for these
            if not is_period_dtype(self):
                raise integer_op_not_supported(self)
            result = self._time_shift(other)

        # array-like others
        elif is_timedelta64_dtype(other):
            # TimedeltaIndex, ndarray[timedelta64]
            result = self._add_timedelta_arraylike(other)
        elif is_object_dtype(other):
            # e.g. Array/Index of DateOffset objects
            result = self._addsub_object_array(other, operator.add)
        elif is_datetime64_dtype(other) or is_datetime64tz_dtype(other):
            # DatetimeIndex, ndarray[datetime64]
            return self._add_datetime_arraylike(other)
        elif is_integer_dtype(other):
            if not is_period_dtype(self):
                raise integer_op_not_supported(self)
            result = self._addsub_int_array(other, operator.add)
        else:
            # Includes Categorical, other ExtensionArrays
            # For PeriodDtype, if self is a TimedeltaArray and other is a
            #  PeriodArray with  a timedelta-like (i.e. Tick) freq, this
            #  operation is valid.  Defer to the PeriodArray implementation.
            #  In remaining cases, this will end up raising TypeError.
            return NotImplemented

        if is_timedelta64_dtype(result) and isinstance(result, np.ndarray):
            from pandas.core.arrays import TimedeltaArray

            return TimedeltaArray(result)
        return result

    def __radd__(self, other):
        # alias for __add__
        return self.__add__(other)

    @unpack_zerodim_and_defer("__sub__")
    def __sub__(self, other):

        # scalar others
        if other is NaT:
            result = self._sub_nat()
        elif isinstance(other, (Tick, timedelta, np.timedelta64)):
            result = self._add_timedeltalike_scalar(-other)
        elif isinstance(other, DateOffset):
            # specifically _not_ a Tick
            result = self._add_offset(-other)
        elif isinstance(other, (datetime, np.datetime64)):
            result = self._sub_datetimelike_scalar(other)
        elif lib.is_integer(other):
            # This check must come after the check for np.timedelta64
            # as is_integer returns True for these
            if not is_period_dtype(self):
                raise integer_op_not_supported(self)
            result = self._time_shift(-other)

        elif isinstance(other, Period):
            result = self._sub_period(other)

        # array-like others
        elif is_timedelta64_dtype(other):
            # TimedeltaIndex, ndarray[timedelta64]
            result = self._add_timedelta_arraylike(-other)
        elif is_object_dtype(other):
            # e.g. Array/Index of DateOffset objects
            result = self._addsub_object_array(other, operator.sub)
        elif is_datetime64_dtype(other) or is_datetime64tz_dtype(other):
            # DatetimeIndex, ndarray[datetime64]
            result = self._sub_datetime_arraylike(other)
        elif is_period_dtype(other):
            # PeriodIndex
            result = self._sub_period_array(other)
        elif is_integer_dtype(other):
            if not is_period_dtype(self):
                raise integer_op_not_supported(self)
            result = self._addsub_int_array(other, operator.sub)
        else:
            # Includes ExtensionArrays, float_dtype
            return NotImplemented

        if is_timedelta64_dtype(result) and isinstance(result, np.ndarray):
            from pandas.core.arrays import TimedeltaArray

            return TimedeltaArray(result)
        return result

    def __rsub__(self, other):
        if is_datetime64_any_dtype(other) and is_timedelta64_dtype(self.dtype):
            # ndarray[datetime64] cannot be subtracted from self, so
            # we need to wrap in DatetimeArray/Index and flip the operation
            if lib.is_scalar(other):
                # i.e. np.datetime64 object
                return Timestamp(other) - self
            if not isinstance(other, DatetimeLikeArrayMixin):
                # Avoid down-casting DatetimeIndex
                from pandas.core.arrays import DatetimeArray

                other = DatetimeArray(other)
            return other - self
        elif (
            is_datetime64_any_dtype(self.dtype)
            and hasattr(other, "dtype")
            and not is_datetime64_any_dtype(other.dtype)
        ):
            # GH#19959 datetime - datetime is well-defined as timedelta,
            # but any other type - datetime is not well-defined.
            raise TypeError(
                f"cannot subtract {type(self).__name__} from {type(other).__name__}"
            )
        elif is_period_dtype(self.dtype) and is_timedelta64_dtype(other):
            # TODO: Can we simplify/generalize these cases at all?
            raise TypeError(f"cannot subtract {type(self).__name__} from {other.dtype}")
        elif is_timedelta64_dtype(self.dtype):
            if lib.is_integer(other) or is_integer_dtype(other):
                # need to subtract before negating, since that flips freq
                # -self flips self.freq, messing up results
                return -(self - other)

            return (-self) + other

        return -(self - other)

    def __iadd__(self, other):
        result = self + other
        self[:] = result[:]

        if not is_period_dtype(self):
            # restore freq, which is invalidated by setitem
            self._freq = result._freq
        return self

    def __isub__(self, other):
        result = self - other
        self[:] = result[:]

        if not is_period_dtype(self):
            # restore freq, which is invalidated by setitem
            self._freq = result._freq
        return self

    # --------------------------------------------------------------
    # Reductions

    def _reduce(self, name, axis=0, skipna=True, **kwargs):
        op = getattr(self, name, None)
        if op:
            return op(skipna=skipna, **kwargs)
        else:
            return super()._reduce(name, skipna, **kwargs)

    def min(self, axis=None, skipna=True, *args, **kwargs):
        """
        Return the minimum value of the Array or minimum along
        an axis.

        See Also
        --------
        numpy.ndarray.min
        Index.min : Return the minimum value in an Index.
        Series.min : Return the minimum value in a Series.
        """
        nv.validate_min(args, kwargs)
        nv.validate_minmax_axis(axis)

        result = nanops.nanmin(self.asi8, skipna=skipna, mask=self.isna())
        if isna(result):
            # Period._from_ordinal does not handle np.nan gracefully
            return NaT
        return self._box_func(result)

    def max(self, axis=None, skipna=True, *args, **kwargs):
        """
        Return the maximum value of the Array or maximum along
        an axis.

        See Also
        --------
        numpy.ndarray.max
        Index.max : Return the maximum value in an Index.
        Series.max : Return the maximum value in a Series.
        """
        # TODO: skipna is broken with max.
        # See https://github.com/pandas-dev/pandas/issues/24265
        nv.validate_max(args, kwargs)
        nv.validate_minmax_axis(axis)

        mask = self.isna()
        if skipna:
            values = self[~mask].asi8
        elif mask.any():
            return NaT
        else:
            values = self.asi8

        if not len(values):
            # short-circuit for empty max / min
            return NaT

        result = nanops.nanmax(values, skipna=skipna)
        # Don't have to worry about NA `result`, since no NA went in.
        return self._box_func(result)

    def mean(self, skipna=True):
        """
        Return the mean value of the Array.

        .. versionadded:: 0.25.0

        Parameters
        ----------
        skipna : bool, default True
            Whether to ignore any NaT elements.

        Returns
        -------
        scalar
            Timestamp or Timedelta.

        See Also
        --------
        numpy.ndarray.mean : Returns the average of array elements along a given axis.
        Series.mean : Return the mean value in a Series.

        Notes
        -----
        mean is only defined for Datetime and Timedelta dtypes, not for Period.
        """
        if is_period_dtype(self):
            # See discussion in GH#24757
            raise TypeError(
                f"mean is not implemented for {type(self).__name__} since the "
                "meaning is ambiguous.  An alternative is "
                "obj.to_timestamp(how='start').mean()"
            )

        mask = self.isna()
        if skipna:
            values = self[~mask]
        elif mask.any():
            return NaT
        else:
            values = self

        if not len(values):
            # short-circuit for empty max / min
            return NaT

        result = nanops.nanmean(values.view("i8"), skipna=skipna)
        # Don't have to worry about NA `result`, since no NA went in.
        return self._box_func(result)


DatetimeLikeArrayMixin._add_comparison_ops()

# -------------------------------------------------------------------
# Shared Constructor Helpers


def validate_periods(periods):
    """
    If a `periods` argument is passed to the Datetime/Timedelta Array/Index
    constructor, cast it to an integer.

    Parameters
    ----------
    periods : None, float, int

    Returns
    -------
    periods : None or int

    Raises
    ------
    TypeError
        if periods is None, float, or int
    """
    if periods is not None:
        if lib.is_float(periods):
            periods = int(periods)
        elif not lib.is_integer(periods):
            raise TypeError(f"periods must be a number, got {periods}")
    return periods


def validate_endpoints(closed):
    """
    Check that the `closed` argument is among [None, "left", "right"]

    Parameters
    ----------
    closed : {None, "left", "right"}

    Returns
    -------
    left_closed : bool
    right_closed : bool

    Raises
    ------
    ValueError : if argument is not among valid values
    """
    left_closed = False
    right_closed = False

    if closed is None:
        left_closed = True
        right_closed = True
    elif closed == "left":
        left_closed = True
    elif closed == "right":
        right_closed = True
    else:
        raise ValueError("Closed has to be either 'left', 'right' or None")

    return left_closed, right_closed


def validate_inferred_freq(freq, inferred_freq, freq_infer):
    """
    If the user passes a freq and another freq is inferred from passed data,
    require that they match.

    Parameters
    ----------
    freq : DateOffset or None
    inferred_freq : DateOffset or None
    freq_infer : bool

    Returns
    -------
    freq : DateOffset or None
    freq_infer : bool

    Notes
    -----
    We assume at this point that `maybe_infer_freq` has been called, so
    `freq` is either a DateOffset object or None.
    """
    if inferred_freq is not None:
        if freq is not None and freq != inferred_freq:
            raise ValueError(
                f"Inferred frequency {inferred_freq} from passed "
                "values does not conform to passed frequency "
                f"{freq.freqstr}"
            )
        elif freq is None:
            freq = inferred_freq
        freq_infer = False

    return freq, freq_infer


def maybe_infer_freq(freq):
    """
    Comparing a DateOffset to the string "infer" raises, so we need to
    be careful about comparisons.  Make a dummy variable `freq_infer` to
    signify the case where the given freq is "infer" and set freq to None
    to avoid comparison trouble later on.

    Parameters
    ----------
    freq : {DateOffset, None, str}

    Returns
    -------
    freq : {DateOffset, None}
    freq_infer : bool
    """
    freq_infer = False
    if not isinstance(freq, DateOffset):
        # if a passed freq is None, don't infer automatically
        if freq != "infer":
            freq = frequencies.to_offset(freq)
        else:
            freq_infer = True
            freq = None
    return freq, freq_infer<|MERGE_RESOLUTION|>--- conflicted
+++ resolved
@@ -780,11 +780,7 @@
                 "will raise in a future version, pass "
                 f"{self._scalar_type.__name__} instead.",
                 FutureWarning,
-<<<<<<< HEAD
-                stacklevel=7,
-=======
-                stacklevel=10,
->>>>>>> 0fb892d9
+                stacklevel=8,
             )
             fill_value = new_fill
 
