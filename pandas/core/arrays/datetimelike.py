from __future__ import annotations

from datetime import (
    datetime,
    timedelta,
)
import inspect
import operator
from typing import (
    TYPE_CHECKING,
    Any,
    Callable,
    Iterator,
    Literal,
    Sequence,
    TypeVar,
    Union,
    cast,
    final,
    overload,
)
import warnings

import numpy as np

from pandas._libs import (
    algos,
    lib,
)
from pandas._libs.arrays import NDArrayBacked
from pandas._libs.tslibs import (
    BaseOffset,
    IncompatibleFrequency,
    NaT,
    NaTType,
    Period,
    Resolution,
    Tick,
    Timedelta,
    Timestamp,
    astype_overflowsafe,
    delta_to_nanoseconds,
    get_unit_from_dtype,
    iNaT,
    ints_to_pydatetime,
    ints_to_pytimedelta,
    npy_unit_to_abbrev,
    to_offset,
)
from pandas._libs.tslibs.fields import (
    RoundTo,
    round_nsint64,
)
from pandas._libs.tslibs.np_datetime import compare_mismatched_resolutions
from pandas._libs.tslibs.timestamps import integer_op_not_supported
from pandas._typing import (
    ArrayLike,
    AxisInt,
    DatetimeLikeScalar,
    Dtype,
    DtypeObj,
    NpDtype,
    PositionalIndexer2D,
    PositionalIndexerTuple,
    ScalarIndexer,
    SequenceIndexer,
    TimeAmbiguous,
    TimeNonexistent,
    npt,
)
from pandas.compat.numpy import function as nv
from pandas.errors import (
    AbstractMethodError,
    InvalidComparison,
    NullFrequencyError,
    PerformanceWarning,
)
from pandas.util._decorators import (
    Appender,
    Substitution,
    cache_readonly,
)
from pandas.util._exceptions import find_stack_level

from pandas.core.dtypes.common import (
    is_all_strings,
    is_categorical_dtype,
    is_datetime64_any_dtype,
    is_datetime64_dtype,
    is_datetime64tz_dtype,
    is_datetime_or_timedelta_dtype,
    is_dtype_equal,
    is_float_dtype,
    is_integer_dtype,
    is_list_like,
    is_object_dtype,
    is_period_dtype,
    is_string_dtype,
    is_timedelta64_dtype,
    is_unsigned_integer_dtype,
    pandas_dtype,
)
from pandas.core.dtypes.dtypes import (
    DatetimeTZDtype,
    ExtensionDtype,
)
from pandas.core.dtypes.generic import (
    ABCCategorical,
    ABCMultiIndex,
)
from pandas.core.dtypes.missing import (
    is_valid_na_for_dtype,
    isna,
)

from pandas.core import (
    nanops,
    ops,
)
from pandas.core.algorithms import (
    checked_add_with_arr,
    isin,
    mode,
    unique1d,
)
from pandas.core.arraylike import OpsMixin
from pandas.core.arrays._mixins import (
    NDArrayBackedExtensionArray,
    ravel_compat,
)
from pandas.core.arrays.base import ExtensionArray
from pandas.core.arrays.integer import IntegerArray
import pandas.core.common as com
from pandas.core.construction import (
    array as pd_array,
    ensure_wrapped_if_datetimelike,
    extract_array,
)
from pandas.core.indexers import (
    check_array_indexer,
    check_setitem_lengths,
)
from pandas.core.ops.common import unpack_zerodim_and_defer
from pandas.core.ops.invalid import (
    invalid_comparison,
    make_invalid_op,
)

from pandas.tseries import frequencies

if TYPE_CHECKING:

    from pandas.core.arrays import (
        DatetimeArray,
        PeriodArray,
        TimedeltaArray,
    )

DTScalarOrNaT = Union[DatetimeLikeScalar, NaTType]
DatetimeLikeArrayT = TypeVar("DatetimeLikeArrayT", bound="DatetimeLikeArrayMixin")


class DatetimeLikeArrayMixin(OpsMixin, NDArrayBackedExtensionArray):
    """
    Shared Base/Mixin class for DatetimeArray, TimedeltaArray, PeriodArray

    Assumes that __new__/__init__ defines:
        _data
        _freq

    and that the inheriting class has methods:
        _generate_range
    """

    # _infer_matches -> which infer_dtype strings are close enough to our own
    _infer_matches: tuple[str, ...]
    _is_recognized_dtype: Callable[[DtypeObj], bool]
    _recognized_scalars: tuple[type, ...]
    _ndarray: np.ndarray

    @cache_readonly
    def _can_hold_na(self) -> bool:
        return True

    def __init__(
        self, data, dtype: Dtype | None = None, freq=None, copy: bool = False
    ) -> None:
        raise AbstractMethodError(self)

    @property
    def _scalar_type(self) -> type[DatetimeLikeScalar]:
        """
        The scalar associated with this datelike

        * PeriodArray : Period
        * DatetimeArray : Timestamp
        * TimedeltaArray : Timedelta
        """
        raise AbstractMethodError(self)

    def _scalar_from_string(self, value: str) -> DTScalarOrNaT:
        """
        Construct a scalar type from a string.

        Parameters
        ----------
        value : str

        Returns
        -------
        Period, Timestamp, or Timedelta, or NaT
            Whatever the type of ``self._scalar_type`` is.

        Notes
        -----
        This should call ``self._check_compatible_with`` before
        unboxing the result.
        """
        raise AbstractMethodError(self)

    def _unbox_scalar(
        self, value: DTScalarOrNaT, setitem: bool = False
    ) -> np.int64 | np.datetime64 | np.timedelta64:
        """
        Unbox the integer value of a scalar `value`.

        Parameters
        ----------
        value : Period, Timestamp, Timedelta, or NaT
            Depending on subclass.
        setitem : bool, default False
            Whether to check compatibility with setitem strictness.

        Returns
        -------
        int

        Examples
        --------
        >>> self._unbox_scalar(Timedelta("10s"))  # doctest: +SKIP
        10000000000
        """
        raise AbstractMethodError(self)

    def _check_compatible_with(
        self, other: DTScalarOrNaT, setitem: bool = False
    ) -> None:
        """
        Verify that `self` and `other` are compatible.

        * DatetimeArray verifies that the timezones (if any) match
        * PeriodArray verifies that the freq matches
        * Timedelta has no verification

        In each case, NaT is considered compatible.

        Parameters
        ----------
        other
        setitem : bool, default False
            For __setitem__ we may have stricter compatibility restrictions than
            for comparisons.

        Raises
        ------
        Exception
        """
        raise AbstractMethodError(self)

    # ------------------------------------------------------------------
    # NDArrayBackedExtensionArray compat

    @cache_readonly
    def _data(self) -> np.ndarray:
        return self._ndarray

    # ------------------------------------------------------------------

    def _box_func(self, x):
        """
        box function to get object from internal representation
        """
        raise AbstractMethodError(self)

    def _box_values(self, values) -> np.ndarray:
        """
        apply box func to passed values
        """
        return lib.map_infer(values, self._box_func, convert=False)

    def __iter__(self) -> Iterator:
        if self.ndim > 1:
            return (self[n] for n in range(len(self)))
        else:
            return (self._box_func(v) for v in self.asi8)

    @property
    def asi8(self) -> npt.NDArray[np.int64]:
        """
        Integer representation of the values.

        Returns
        -------
        ndarray
            An ndarray with int64 dtype.
        """
        # do not cache or you'll create a memory leak
        return self._ndarray.view("i8")

    # ----------------------------------------------------------------
    # Rendering Methods

    def _format_native_types(
        self, *, na_rep: str | float = "NaT", date_format=None
    ) -> npt.NDArray[np.object_]:
        """
        Helper method for astype when converting to strings.

        Returns
        -------
        ndarray[str]
        """
        raise AbstractMethodError(self)

    def _formatter(self, boxed: bool = False):
        # TODO: Remove Datetime & DatetimeTZ formatters.
        return "'{}'".format

    # ----------------------------------------------------------------
    # Array-Like / EA-Interface Methods

    def __array__(self, dtype: NpDtype | None = None) -> np.ndarray:
        # used for Timedelta/DatetimeArray, overwritten by PeriodArray
        if is_object_dtype(dtype):
            return np.array(list(self), dtype=object)
        return self._ndarray

    @overload
    def __getitem__(self, item: ScalarIndexer) -> DTScalarOrNaT:
        ...

    @overload
    def __getitem__(
        self: DatetimeLikeArrayT,
        item: SequenceIndexer | PositionalIndexerTuple,
    ) -> DatetimeLikeArrayT:
        ...

    def __getitem__(
        self: DatetimeLikeArrayT, key: PositionalIndexer2D
    ) -> DatetimeLikeArrayT | DTScalarOrNaT:
        """
        This getitem defers to the underlying array, which by-definition can
        only handle list-likes, slices, and integer scalars
        """
        # Use cast as we know we will get back a DatetimeLikeArray or DTScalar,
        # but skip evaluating the Union at runtime for performance
        # (see https://github.com/pandas-dev/pandas/pull/44624)
        result = cast(
            "Union[DatetimeLikeArrayT, DTScalarOrNaT]", super().__getitem__(key)
        )
        if lib.is_scalar(result):
            return result
        else:
            # At this point we know the result is an array.
            result = cast(DatetimeLikeArrayT, result)
        result._freq = self._get_getitem_freq(key)
        return result

    def _get_getitem_freq(self, key) -> BaseOffset | None:
        """
        Find the `freq` attribute to assign to the result of a __getitem__ lookup.
        """
        is_period = is_period_dtype(self.dtype)
        if is_period:
            freq = self.freq
        elif self.ndim != 1:
            freq = None
        else:
            key = check_array_indexer(self, key)  # maybe ndarray[bool] -> slice
            freq = None
            if isinstance(key, slice):
                if self.freq is not None and key.step is not None:
                    freq = key.step * self.freq
                else:
                    freq = self.freq
            elif key is Ellipsis:
                # GH#21282 indexing with Ellipsis is similar to a full slice,
                #  should preserve `freq` attribute
                freq = self.freq
            elif com.is_bool_indexer(key):
                new_key = lib.maybe_booleans_to_slice(key.view(np.uint8))
                if isinstance(new_key, slice):
                    return self._get_getitem_freq(new_key)
        return freq

    # error: Argument 1 of "__setitem__" is incompatible with supertype
    # "ExtensionArray"; supertype defines the argument type as "Union[int,
    # ndarray]"
    def __setitem__(  # type: ignore[override]
        self,
        key: int | Sequence[int] | Sequence[bool] | slice,
        value: NaTType | Any | Sequence[Any],
    ) -> None:
        # I'm fudging the types a bit here. "Any" above really depends
        # on type(self). For PeriodArray, it's Period (or stuff coercible
        # to a period in from_sequence). For DatetimeArray, it's Timestamp...
        # I don't know if mypy can do that, possibly with Generics.
        # https://mypy.readthedocs.io/en/latest/generics.html

        no_op = check_setitem_lengths(key, value, self)

        # Calling super() before the no_op short-circuit means that we raise
        #  on invalid 'value' even if this is a no-op, e.g. wrong-dtype empty array.
        super().__setitem__(key, value)

        if no_op:
            return

        self._maybe_clear_freq()

    def _maybe_clear_freq(self) -> None:
        # inplace operations like __setitem__ may invalidate the freq of
        # DatetimeArray and TimedeltaArray
        pass

    def astype(self, dtype, copy: bool = True):
        # Some notes on cases we don't have to handle here in the base class:
        #   1. PeriodArray.astype handles period -> period
        #   2. DatetimeArray.astype handles conversion between tz.
        #   3. DatetimeArray.astype handles datetime -> period
        dtype = pandas_dtype(dtype)

        if is_object_dtype(dtype):
            if self.dtype.kind == "M":
                self = cast("DatetimeArray", self)
                # *much* faster than self._box_values
                #  for e.g. test_get_loc_tuple_monotonic_above_size_cutoff
                i8data = self.asi8
                converted = ints_to_pydatetime(
                    i8data,
                    tz=self.tz,
                    freq=self.freq,
                    box="timestamp",
                    reso=self._reso,
                )
                return converted

            elif self.dtype.kind == "m":
                return ints_to_pytimedelta(self._ndarray, box=True)

            return self._box_values(self.asi8.ravel()).reshape(self.shape)

        elif isinstance(dtype, ExtensionDtype):
            return super().astype(dtype, copy=copy)
        elif is_string_dtype(dtype):
            return self._format_native_types()
        elif is_integer_dtype(dtype):
            # we deliberately ignore int32 vs. int64 here.
            # See https://github.com/pandas-dev/pandas/issues/24381 for more.
            values = self.asi8

            if is_unsigned_integer_dtype(dtype):
                # Again, we ignore int32 vs. int64
                values = values.view("uint64")
                if dtype != np.uint64:
                    # GH#45034
                    warnings.warn(
                        f"The behavior of .astype from {self.dtype} to {dtype} is "
                        "deprecated. In a future version, this astype will return "
                        "exactly the specified dtype instead of uint64, and will "
                        "raise if that conversion overflows.",
                        FutureWarning,
                        stacklevel=find_stack_level(inspect.currentframe()),
                    )
                elif (self.asi8 < 0).any():
                    # GH#45034
                    warnings.warn(
                        f"The behavior of .astype from {self.dtype} to {dtype} is "
                        "deprecated. In a future version, this astype will "
                        "raise if the conversion overflows, as it did in this "
                        "case with negative int64 values.",
                        FutureWarning,
                        stacklevel=find_stack_level(inspect.currentframe()),
                    )
            elif dtype != np.int64:
                # GH#45034
                warnings.warn(
                    f"The behavior of .astype from {self.dtype} to {dtype} is "
                    "deprecated. In a future version, this astype will return "
                    "exactly the specified dtype instead of int64, and will "
                    "raise if that conversion overflows.",
                    FutureWarning,
                    stacklevel=find_stack_level(inspect.currentframe()),
                )

            if copy:
                values = values.copy()
            return values
        elif (
            is_datetime_or_timedelta_dtype(dtype)
            and not is_dtype_equal(self.dtype, dtype)
        ) or is_float_dtype(dtype):
            # disallow conversion between datetime/timedelta,
            # and conversions for any datetimelike to float
            msg = f"Cannot cast {type(self).__name__} to dtype {dtype}"
            raise TypeError(msg)
        else:
            return np.asarray(self, dtype=dtype)

    @overload
    def view(self: DatetimeLikeArrayT) -> DatetimeLikeArrayT:
        ...

    @overload
    def view(self, dtype: Literal["M8[ns]"]) -> DatetimeArray:
        ...

    @overload
    def view(self, dtype: Literal["m8[ns]"]) -> TimedeltaArray:
        ...

    @overload
    def view(self, dtype: Dtype | None = ...) -> ArrayLike:
        ...

    def view(self, dtype: Dtype | None = None) -> ArrayLike:
        # we need to explicitly call super() method as long as the `@overload`s
        #  are present in this file.
        return super().view(dtype)

    # ------------------------------------------------------------------
    # ExtensionArray Interface

    @classmethod
    def _concat_same_type(
        cls: type[DatetimeLikeArrayT],
        to_concat: Sequence[DatetimeLikeArrayT],
        axis: AxisInt = 0,
    ) -> DatetimeLikeArrayT:
        new_obj = super()._concat_same_type(to_concat, axis)

        obj = to_concat[0]
        dtype = obj.dtype

        new_freq = None
        if is_period_dtype(dtype):
            new_freq = obj.freq
        elif axis == 0:
            # GH 3232: If the concat result is evenly spaced, we can retain the
            # original frequency
            to_concat = [x for x in to_concat if len(x)]

            if obj.freq is not None and all(x.freq == obj.freq for x in to_concat):
                pairs = zip(to_concat[:-1], to_concat[1:])
                if all(pair[0][-1] + obj.freq == pair[1][0] for pair in pairs):
                    new_freq = obj.freq

        new_obj._freq = new_freq
        return new_obj

    def copy(self: DatetimeLikeArrayT, order: str = "C") -> DatetimeLikeArrayT:
        # error: Unexpected keyword argument "order" for "copy"
        new_obj = super().copy(order=order)  # type: ignore[call-arg]
        new_obj._freq = self.freq
        return new_obj

    # ------------------------------------------------------------------
    # Validation Methods
    # TODO: try to de-duplicate these, ensure identical behavior

    def _validate_comparison_value(self, other):
        if isinstance(other, str):
            try:
                # GH#18435 strings get a pass from tzawareness compat
                other = self._scalar_from_string(other)
            except (ValueError, IncompatibleFrequency):
                # failed to parse as Timestamp/Timedelta/Period
                raise InvalidComparison(other)

        if isinstance(other, self._recognized_scalars) or other is NaT:
            other = self._scalar_type(other)
            try:
                self._check_compatible_with(other)
            except (TypeError, IncompatibleFrequency) as err:
                # e.g. tzawareness mismatch
                raise InvalidComparison(other) from err

        elif not is_list_like(other):
            raise InvalidComparison(other)

        elif len(other) != len(self):
            raise ValueError("Lengths must match")

        else:
            try:
                other = self._validate_listlike(other, allow_object=True)
                self._check_compatible_with(other)
            except (TypeError, IncompatibleFrequency) as err:
                if is_object_dtype(getattr(other, "dtype", None)):
                    # We will have to operate element-wise
                    pass
                else:
                    raise InvalidComparison(other) from err

        return other

    def _validate_shift_value(self, fill_value):
        # TODO(2.0): once this deprecation is enforced, use _validate_scalar
        if is_valid_na_for_dtype(fill_value, self.dtype):
            fill_value = NaT
        elif isinstance(fill_value, self._recognized_scalars):
            fill_value = self._scalar_type(fill_value)
        else:
            new_fill: DatetimeLikeScalar

            # only warn if we're not going to raise
            if self._scalar_type is Period and lib.is_integer(fill_value):
                # kludge for #31971 since Period(integer) tries to cast to str
                new_fill = Period._from_ordinal(fill_value, freq=self.freq)
            else:
                new_fill = self._scalar_type(fill_value)

            # stacklevel here is chosen to be correct when called from
            #  DataFrame.shift or Series.shift
            warnings.warn(
                f"Passing {type(fill_value)} to shift is deprecated and "
                "will raise in a future version, pass "
                f"{self._scalar_type.__name__} instead.",
                FutureWarning,
                # There is no way to hard-code the level since this might be
                #  reached directly or called from the Index or Block method
                stacklevel=find_stack_level(inspect.currentframe()),
            )
            fill_value = new_fill

        return self._unbox(fill_value, setitem=True)

    def _validate_scalar(
        self,
        value,
        *,
        allow_listlike: bool = False,
        setitem: bool = True,
        unbox: bool = True,
    ):
        """
        Validate that the input value can be cast to our scalar_type.

        Parameters
        ----------
        value : object
        allow_listlike: bool, default False
            When raising an exception, whether the message should say
            listlike inputs are allowed.
        setitem : bool, default True
            Whether to check compatibility with setitem strictness.
        unbox : bool, default True
            Whether to unbox the result before returning.  Note: unbox=False
            skips the setitem compatibility check.

        Returns
        -------
        self._scalar_type or NaT
        """
        if isinstance(value, self._scalar_type):
            pass

        elif isinstance(value, str):
            # NB: Careful about tzawareness
            try:
                value = self._scalar_from_string(value)
            except ValueError as err:
                msg = self._validation_error_message(value, allow_listlike)
                raise TypeError(msg) from err

        elif is_valid_na_for_dtype(value, self.dtype):
            # GH#18295
            value = NaT

        elif isna(value):
            # if we are dt64tz and value is dt64("NaT"), dont cast to NaT,
            #  or else we'll fail to raise in _unbox_scalar
            msg = self._validation_error_message(value, allow_listlike)
            raise TypeError(msg)

        elif isinstance(value, self._recognized_scalars):
            value = self._scalar_type(value)

        else:
            msg = self._validation_error_message(value, allow_listlike)
            raise TypeError(msg)

        if not unbox:
            # NB: In general NDArrayBackedExtensionArray will unbox here;
            #  this option exists to prevent a performance hit in
            #  TimedeltaIndex.get_loc
            return value
        return self._unbox_scalar(value, setitem=setitem)

    def _validation_error_message(self, value, allow_listlike: bool = False) -> str:
        """
        Construct an exception message on validation error.

        Some methods allow only scalar inputs, while others allow either scalar
        or listlike.

        Parameters
        ----------
        allow_listlike: bool, default False

        Returns
        -------
        str
        """
        if allow_listlike:
            msg = (
                f"value should be a '{self._scalar_type.__name__}', 'NaT', "
                f"or array of those. Got '{type(value).__name__}' instead."
            )
        else:
            msg = (
                f"value should be a '{self._scalar_type.__name__}' or 'NaT'. "
                f"Got '{type(value).__name__}' instead."
            )
        return msg

    def _validate_listlike(self, value, allow_object: bool = False):
        if isinstance(value, type(self)):
            return value

        if isinstance(value, list) and len(value) == 0:
            # We treat empty list as our own dtype.
            return type(self)._from_sequence([], dtype=self.dtype)

        if hasattr(value, "dtype") and value.dtype == object:
            # `array` below won't do inference if value is an Index or Series.
            #  so do so here.  in the Index case, inferred_type may be cached.
            if lib.infer_dtype(value) in self._infer_matches:
                try:
                    value = type(self)._from_sequence(value)
                except (ValueError, TypeError):
                    if allow_object:
                        return value
                    msg = self._validation_error_message(value, True)
                    raise TypeError(msg)

        # Do type inference if necessary up front (after unpacking PandasArray)
        # e.g. we passed PeriodIndex.values and got an ndarray of Periods
        value = extract_array(value, extract_numpy=True)
        value = pd_array(value)
        value = extract_array(value, extract_numpy=True)

        if is_all_strings(value):
            # We got a StringArray
            try:
                # TODO: Could use from_sequence_of_strings if implemented
                # Note: passing dtype is necessary for PeriodArray tests
                value = type(self)._from_sequence(value, dtype=self.dtype)
            except ValueError:
                pass

        if is_categorical_dtype(value.dtype):
            # e.g. we have a Categorical holding self.dtype
            if is_dtype_equal(value.categories.dtype, self.dtype):
                # TODO: do we need equal dtype or just comparable?
                value = value._internal_get_values()
                value = extract_array(value, extract_numpy=True)

        if allow_object and is_object_dtype(value.dtype):
            pass

        elif not type(self)._is_recognized_dtype(value.dtype):
            msg = self._validation_error_message(value, True)
            raise TypeError(msg)

        return value

    def _validate_searchsorted_value(self, value):
        if not is_list_like(value):
            return self._validate_scalar(value, allow_listlike=True, setitem=False)
        else:
            value = self._validate_listlike(value)

        return self._unbox(value)

    def _validate_setitem_value(self, value):
        if is_list_like(value):
            value = self._validate_listlike(value)
        else:
            return self._validate_scalar(value, allow_listlike=True)

        return self._unbox(value, setitem=True)

    def _unbox(
        self, other, setitem: bool = False
    ) -> np.int64 | np.datetime64 | np.timedelta64 | np.ndarray:
        """
        Unbox either a scalar with _unbox_scalar or an instance of our own type.
        """
        if lib.is_scalar(other):
            other = self._unbox_scalar(other, setitem=setitem)
        else:
            # same type as self
            self._check_compatible_with(other, setitem=setitem)
            other = other._ndarray
        return other

    # ------------------------------------------------------------------
    # Additional array methods
    #  These are not part of the EA API, but we implement them because
    #  pandas assumes they're there.

    @ravel_compat
    def map(self, mapper):
        # TODO(GH-23179): Add ExtensionArray.map
        # Need to figure out if we want ExtensionArray.map first.
        # If so, then we can refactor IndexOpsMixin._map_values to
        # a standalone function and call from here..
        # Else, just rewrite _map_infer_values to do the right thing.
        from pandas import Index

        return Index(self).map(mapper).array

    def isin(self, values) -> npt.NDArray[np.bool_]:
        """
        Compute boolean array of whether each value is found in the
        passed set of values.

        Parameters
        ----------
        values : set or sequence of values

        Returns
        -------
        ndarray[bool]
        """
        if not hasattr(values, "dtype"):
            values = np.asarray(values)

        if values.dtype.kind in ["f", "i", "u", "c"]:
            # TODO: de-duplicate with equals, validate_comparison_value
            return np.zeros(self.shape, dtype=bool)

        if not isinstance(values, type(self)):
            inferable = [
                "timedelta",
                "timedelta64",
                "datetime",
                "datetime64",
                "date",
                "period",
            ]
            if values.dtype == object:
                inferred = lib.infer_dtype(values, skipna=False)
                if inferred not in inferable:
                    if inferred == "string":
                        pass

                    elif "mixed" in inferred:
                        return isin(self.astype(object), values)
                    else:
                        return np.zeros(self.shape, dtype=bool)

            try:
                values = type(self)._from_sequence(values)
            except ValueError:
                return isin(self.astype(object), values)

        try:
            self._check_compatible_with(values)
        except (TypeError, ValueError):
            # Includes tzawareness mismatch and IncompatibleFrequencyError
            return np.zeros(self.shape, dtype=bool)

        return isin(self.asi8, values.asi8)

    # ------------------------------------------------------------------
    # Null Handling

    def isna(self) -> npt.NDArray[np.bool_]:
        return self._isnan

    @property  # NB: override with cache_readonly in immutable subclasses
    def _isnan(self) -> npt.NDArray[np.bool_]:
        """
        return if each value is nan
        """
        return self.asi8 == iNaT

    @property  # NB: override with cache_readonly in immutable subclasses
    def _hasna(self) -> bool:
        """
        return if I have any nans; enables various perf speedups
        """
        return bool(self._isnan.any())

    def _maybe_mask_results(
        self, result: np.ndarray, fill_value=iNaT, convert=None
    ) -> np.ndarray:
        """
        Parameters
        ----------
        result : np.ndarray
        fill_value : object, default iNaT
        convert : str, dtype or None

        Returns
        -------
        result : ndarray with values replace by the fill_value

        mask the result if needed, convert to the provided dtype if its not
        None

        This is an internal routine.
        """
        if self._hasna:
            if convert:
                result = result.astype(convert)
            if fill_value is None:
                fill_value = np.nan
            np.putmask(result, self._isnan, fill_value)
        return result

    # ------------------------------------------------------------------
    # Frequency Properties/Methods

    @property
    def freq(self):
        """
        Return the frequency object if it is set, otherwise None.
        """
        return self._freq

    @freq.setter
    def freq(self, value) -> None:
        if value is not None:
            value = to_offset(value)
            self._validate_frequency(self, value)

            if self.ndim > 1:
                raise ValueError("Cannot set freq with ndim > 1")

        self._freq = value

    @property
    def freqstr(self) -> str | None:
        """
        Return the frequency object as a string if its set, otherwise None.
        """
        if self.freq is None:
            return None
        return self.freq.freqstr

    @property  # NB: override with cache_readonly in immutable subclasses
    def inferred_freq(self) -> str | None:
        """
        Tries to return a string representing a frequency generated by infer_freq.

        Returns None if it can't autodetect the frequency.
        """
        if self.ndim != 1:
            return None
        try:
            return frequencies.infer_freq(self)
        except ValueError:
            return None

    @property  # NB: override with cache_readonly in immutable subclasses
    def _resolution_obj(self) -> Resolution | None:
        freqstr = self.freqstr
        if freqstr is None:
            return None
        try:
            return Resolution.get_reso_from_freqstr(freqstr)
        except KeyError:
            return None

    @property  # NB: override with cache_readonly in immutable subclasses
    def resolution(self) -> str:
        """
        Returns day, hour, minute, second, millisecond or microsecond
        """
        # error: Item "None" of "Optional[Any]" has no attribute "attrname"
        return self._resolution_obj.attrname  # type: ignore[union-attr]

    @classmethod
    def _validate_frequency(cls, index, freq, **kwargs):
        """
        Validate that a frequency is compatible with the values of a given
        Datetime Array/Index or Timedelta Array/Index

        Parameters
        ----------
        index : DatetimeIndex or TimedeltaIndex
            The index on which to determine if the given frequency is valid
        freq : DateOffset
            The frequency to validate
        """
        # TODO: this is not applicable to PeriodArray, move to correct Mixin
        inferred = index.inferred_freq
        if index.size == 0 or inferred == freq.freqstr:
            return None

        try:
            on_freq = cls._generate_range(
                start=index[0], end=None, periods=len(index), freq=freq, **kwargs
            )
            if not np.array_equal(index.asi8, on_freq.asi8):
                raise ValueError
        except ValueError as e:
            if "non-fixed" in str(e):
                # non-fixed frequencies are not meaningful for timedelta64;
                #  we retain that error message
                raise e
            # GH#11587 the main way this is reached is if the `np.array_equal`
            #  check above is False.  This can also be reached if index[0]
            #  is `NaT`, in which case the call to `cls._generate_range` will
            #  raise a ValueError, which we re-raise with a more targeted
            #  message.
            raise ValueError(
                f"Inferred frequency {inferred} from passed values "
                f"does not conform to passed frequency {freq.freqstr}"
            ) from e

    @classmethod
    def _generate_range(
        cls: type[DatetimeLikeArrayT], start, end, periods, freq, *args, **kwargs
    ) -> DatetimeLikeArrayT:
        raise AbstractMethodError(cls)

    # monotonicity/uniqueness properties are called via frequencies.infer_freq,
    #  see GH#23789

    @property
    def _is_monotonic_increasing(self) -> bool:
        return algos.is_monotonic(self.asi8, timelike=True)[0]

    @property
    def _is_monotonic_decreasing(self) -> bool:
        return algos.is_monotonic(self.asi8, timelike=True)[1]

    @property
    def _is_unique(self) -> bool:
        return len(unique1d(self.asi8.ravel("K"))) == self.size

    # ------------------------------------------------------------------
    # Arithmetic Methods

    def _cmp_method(self, other, op):
        if self.ndim > 1 and getattr(other, "shape", None) == self.shape:
            # TODO: handle 2D-like listlikes
            return op(self.ravel(), other.ravel()).reshape(self.shape)

        try:
            other = self._validate_comparison_value(other)
        except InvalidComparison:
            return invalid_comparison(self, other, op)

        dtype = getattr(other, "dtype", None)
        if is_object_dtype(dtype):
            # We have to use comp_method_OBJECT_ARRAY instead of numpy
            #  comparison otherwise it would fail to raise when
            #  comparing tz-aware and tz-naive
            with np.errstate(all="ignore"):
                result = ops.comp_method_OBJECT_ARRAY(
                    op, np.asarray(self.astype(object)), other
                )
            return result

        if other is NaT:
            if op is operator.ne:
                result = np.ones(self.shape, dtype=bool)
            else:
                result = np.zeros(self.shape, dtype=bool)
            return result

        if not is_period_dtype(self.dtype):
            self = cast(TimelikeOps, self)
            if self._reso != other._reso:
                if not isinstance(other, type(self)):
                    # i.e. Timedelta/Timestamp, cast to ndarray and let
                    #  compare_mismatched_resolutions handle broadcasting
                    other_arr = np.array(other.asm8)
                else:
                    other_arr = other._ndarray
                return compare_mismatched_resolutions(self._ndarray, other_arr, op)

        other_vals = self._unbox(other)
        # GH#37462 comparison on i8 values is almost 2x faster than M8/m8
        result = op(self._ndarray.view("i8"), other_vals.view("i8"))

        o_mask = isna(other)
        mask = self._isnan | o_mask
        if mask.any():
            nat_result = op is operator.ne
            np.putmask(result, mask, nat_result)

        return result

    # pow is invalid for all three subclasses; TimedeltaArray will override
    #  the multiplication and division ops
    __pow__ = make_invalid_op("__pow__")
    __rpow__ = make_invalid_op("__rpow__")
    __mul__ = make_invalid_op("__mul__")
    __rmul__ = make_invalid_op("__rmul__")
    __truediv__ = make_invalid_op("__truediv__")
    __rtruediv__ = make_invalid_op("__rtruediv__")
    __floordiv__ = make_invalid_op("__floordiv__")
    __rfloordiv__ = make_invalid_op("__rfloordiv__")
    __mod__ = make_invalid_op("__mod__")
    __rmod__ = make_invalid_op("__rmod__")
    __divmod__ = make_invalid_op("__divmod__")
    __rdivmod__ = make_invalid_op("__rdivmod__")

    @final
    def _get_i8_values_and_mask(
        self, other
    ) -> tuple[int | npt.NDArray[np.int64], None | npt.NDArray[np.bool_]]:
        """
        Get the int64 values and b_mask to pass to checked_add_with_arr.
        """
        if isinstance(other, Period):
            i8values = other.ordinal
            mask = None
        elif isinstance(other, (Timestamp, Timedelta)):
            i8values = other.value
            mask = None
        else:
            # PeriodArray, DatetimeArray, TimedeltaArray
            mask = other._isnan
            i8values = other.asi8
        return i8values, mask

    @final
    def _get_arithmetic_result_freq(self, other) -> BaseOffset | None:
        """
        Check if we can preserve self.freq in addition or subtraction.
        """
        # Adding or subtracting a Timedelta/Timestamp scalar is freq-preserving
        #  whenever self.freq is a Tick
        if is_period_dtype(self.dtype):
            return self.freq
        elif not lib.is_scalar(other):
            return None
        elif isinstance(self.freq, Tick):
            # In these cases
            return self.freq
        return None

    @final
    def _add_datetimelike_scalar(self, other) -> DatetimeArray:
        if not is_timedelta64_dtype(self.dtype):
            raise TypeError(
                f"cannot add {type(self).__name__} and {type(other).__name__}"
            )

        self = cast("TimedeltaArray", self)

        from pandas.core.arrays import DatetimeArray
        from pandas.core.arrays.datetimes import tz_to_dtype

        assert other is not NaT
        other = Timestamp(other)
        if other is NaT:
            # In this case we specifically interpret NaT as a datetime, not
            # the timedelta interpretation we would get by returning self + NaT
            result = self._ndarray + NaT.to_datetime64().astype(f"M8[{self._unit}]")
            # Preserve our resolution
            return DatetimeArray._simple_new(result, dtype=result.dtype)

        if self._reso != other._reso:
            # Just as with Timestamp/Timedelta, we cast to the higher resolution
            if self._reso < other._reso:
                unit = npy_unit_to_abbrev(other._reso)
                self = self._as_unit(unit)
            else:
                other = other._as_unit(self._unit)

        i8 = self.asi8
        result = checked_add_with_arr(i8, other.value, arr_mask=self._isnan)

        dtype = tz_to_dtype(tz=other.tz, unit=self._unit)
        res_values = result.view(f"M8[{self._unit}]")
        return DatetimeArray._simple_new(res_values, dtype=dtype, freq=self.freq)

    @final
    def _add_datetime_arraylike(self, other) -> DatetimeArray:
        if not is_timedelta64_dtype(self.dtype):
            raise TypeError(
                f"cannot add {type(self).__name__} and {type(other).__name__}"
            )

        # At this point we have already checked that other.dtype is datetime64
        other = ensure_wrapped_if_datetimelike(other)
        # defer to DatetimeArray.__add__
        return other + self

    @final
    def _sub_datetimelike_scalar(self, other: datetime | np.datetime64):
        if self.dtype.kind != "M":
            raise TypeError(f"cannot subtract a datelike from a {type(self).__name__}")

        self = cast("DatetimeArray", self)
        # subtract a datetime from myself, yielding a ndarray[timedelta64[ns]]

        if isna(other):
            # i.e. np.datetime64("NaT")
            return self - NaT

<<<<<<< HEAD
        try:
            self._assert_tzawareness_compat(other)
        except TypeError as err:
            new_message = str(err).replace("compare", "subtract")
            raise type(err)(new_message) from err

        if other._reso != self._reso:
            if other._reso < self._reso:
                other = other._as_unit(self._unit)
            else:
                unit = npy_unit_to_abbrev(other._reso)
                self = self._as_unit(unit)

        i8 = self.asi8
        result = checked_add_with_arr(i8, -other.value, arr_mask=self._isnan)
        res_m8 = result.view(f"timedelta64[{self._unit}]")

        new_freq = None
        if isinstance(self.freq, Tick):
            # adding a scalar preserves freq
            new_freq = self.freq

        from pandas.core.arrays import TimedeltaArray

        return TimedeltaArray._simple_new(res_m8, dtype=res_m8.dtype, freq=new_freq)
=======
        other = Timestamp(other)
        return self._sub_datetimelike(other)
>>>>>>> b116c103

    @final
    def _sub_datetime_arraylike(self, other):
        if self.dtype.kind != "M":
            raise TypeError(f"cannot subtract a datelike from a {type(self).__name__}")

        if len(self) != len(other):
            raise ValueError("cannot add indices of unequal length")

        self = cast("DatetimeArray", self)
        other = ensure_wrapped_if_datetimelike(other)
        return self._sub_datetimelike(other)

    @final
    def _sub_datetimelike(self, other: Timestamp | DatetimeArray) -> TimedeltaArray:
        self = cast("DatetimeArray", self)

        from pandas.core.arrays import TimedeltaArray

        try:
            self._assert_tzawareness_compat(other)
        except TypeError as err:
            new_message = str(err).replace("compare", "subtract")
            raise type(err)(new_message) from err

<<<<<<< HEAD
        if other._reso != self._reso:
            if other._reso < self._reso:
                other = other._as_unit(self._unit)
            else:
                self = self._as_unit(other._unit)

        self_i8 = self.asi8
        other_i8 = other.asi8
        new_values = checked_add_with_arr(
            self_i8, -other_i8, arr_mask=self._isnan, b_mask=other._isnan
        )
        res_m8 = new_values.view(f"timedelta64[{self._unit}]")

        from pandas.core.arrays import TimedeltaArray
=======
        other_i8, o_mask = self._get_i8_values_and_mask(other)
        res_values = checked_add_with_arr(
            self.asi8, -other_i8, arr_mask=self._isnan, b_mask=o_mask
        )
        res_m8 = res_values.view(f"timedelta64[{self._unit}]")
>>>>>>> b116c103

        new_freq = self._get_arithmetic_result_freq(other)
        return TimedeltaArray._simple_new(res_m8, dtype=res_m8.dtype, freq=new_freq)

    @final
    def _sub_period(self, other: Period) -> npt.NDArray[np.object_]:
        if not is_period_dtype(self.dtype):
            raise TypeError(f"cannot subtract Period from a {type(self).__name__}")

        # If the operation is well-defined, we return an object-dtype ndarray
        # of DateOffsets.  Null entries are filled with pd.NaT
        self._check_compatible_with(other)
        return self._sub_periodlike(other)

    @final
    def _add_period(self, other: Period) -> PeriodArray:
        if not is_timedelta64_dtype(self.dtype):
            raise TypeError(f"cannot add Period to a {type(self).__name__}")

        # We will wrap in a PeriodArray and defer to the reversed operation
        from pandas.core.arrays.period import PeriodArray

        i8vals = np.broadcast_to(other.ordinal, self.shape)
        parr = PeriodArray(i8vals, freq=other.freq)
        return parr + self

    def _add_offset(self, offset):
        raise AbstractMethodError(self)

    def _add_timedeltalike_scalar(self, other):
        """
        Add a delta of a timedeltalike

        Returns
        -------
        Same type as self
        """
        if isna(other):
            # i.e np.timedelta64("NaT")
            new_values = np.empty(self.shape, dtype="i8").view(self._ndarray.dtype)
            new_values.fill(iNaT)
            return type(self)._simple_new(new_values, dtype=self.dtype)

        # PeriodArray overrides, so we only get here with DTA/TDA
        self = cast("DatetimeArray | TimedeltaArray", self)
        other = Timedelta(other)._as_unit(self._unit)
        return self._add_timedeltalike(other)

    def _add_timedelta_arraylike(
        self, other: TimedeltaArray | npt.NDArray[np.timedelta64]
    ):
        """
        Add a delta of a TimedeltaIndex

        Returns
        -------
        Same type as self
        """
        # overridden by PeriodArray

        if len(self) != len(other):
            raise ValueError("cannot add indices of unequal length")

        other = ensure_wrapped_if_datetimelike(other)
        other = cast("TimedeltaArray", other)
        self = cast("DatetimeArray | TimedeltaArray", self)

        if self._reso != other._reso:
            # Just as with Timestamp/Timedelta, we cast to the higher resolution
            if self._reso < other._reso:
                self = self._as_unit(other._unit)
            else:
                other = other._as_unit(self._unit)

        return self._add_timedeltalike(other)

    @final
    def _add_timedeltalike(self, other: Timedelta | TimedeltaArray):
        self = cast("DatetimeArray | TimedeltaArray", self)

        other_i8, o_mask = self._get_i8_values_and_mask(other)
        new_values = checked_add_with_arr(
            self.asi8, other_i8, arr_mask=self._isnan, b_mask=o_mask
        )
        res_values = new_values.view(self._ndarray.dtype)

        new_freq = self._get_arithmetic_result_freq(other)

        return type(self)._simple_new(res_values, dtype=self.dtype, freq=new_freq)

    @final
    def _add_nat(self):
        """
        Add pd.NaT to self
        """
        if is_period_dtype(self.dtype):
            raise TypeError(
                f"Cannot add {type(self).__name__} and {type(NaT).__name__}"
            )
        self = cast("TimedeltaArray | DatetimeArray", self)

        # GH#19124 pd.NaT is treated like a timedelta for both timedelta
        # and datetime dtypes
        result = np.empty(self.shape, dtype=np.int64)
        result.fill(iNaT)
        result = result.view(self._ndarray.dtype)  # preserve reso
        return type(self)._simple_new(result, dtype=self.dtype, freq=None)

    @final
    def _sub_nat(self):
        """
        Subtract pd.NaT from self
        """
        # GH#19124 Timedelta - datetime is not in general well-defined.
        # We make an exception for pd.NaT, which in this case quacks
        # like a timedelta.
        # For datetime64 dtypes by convention we treat NaT as a datetime, so
        # this subtraction returns a timedelta64 dtype.
        # For period dtype, timedelta64 is a close-enough return dtype.
        result = np.empty(self.shape, dtype=np.int64)
        result.fill(iNaT)
        return result.view("timedelta64[ns]")

    @final
    def _sub_period_array(self, other: PeriodArray) -> npt.NDArray[np.object_]:
        if not is_period_dtype(self.dtype):
            raise TypeError(
                f"cannot subtract {other.dtype}-dtype from {type(self).__name__}"
            )

        self = cast("PeriodArray", self)
        self._require_matching_freq(other)

        return self._sub_periodlike(other)

    @final
    def _sub_periodlike(self, other: Period | PeriodArray) -> npt.NDArray[np.object_]:
        # caller is responsible for calling
        #  require_matching_freq/check_compatible_with
        other_i8, o_mask = self._get_i8_values_and_mask(other)
        new_i8_data = checked_add_with_arr(
            self.asi8, -other_i8, arr_mask=self._isnan, b_mask=o_mask
        )
        new_data = np.array([self.freq.base * x for x in new_i8_data])

        if o_mask is None:
            # i.e. Period scalar
            mask = self._isnan
        else:
            # i.e. PeriodArray
            mask = self._isnan | o_mask
        new_data[mask] = NaT
        return new_data

    @final
    def _addsub_object_array(self, other: np.ndarray, op):
        """
        Add or subtract array-like of DateOffset objects

        Parameters
        ----------
        other : np.ndarray[object]
        op : {operator.add, operator.sub}

        Returns
        -------
        result : same class as self
        """
        assert op in [operator.add, operator.sub]
        if len(other) == 1 and self.ndim == 1:
            # If both 1D then broadcasting is unambiguous
            return op(self, other[0])

        warnings.warn(
            "Adding/subtracting object-dtype array to "
            f"{type(self).__name__} not vectorized.",
            PerformanceWarning,
            stacklevel=find_stack_level(inspect.currentframe()),
        )

        # Caller is responsible for broadcasting if necessary
        assert self.shape == other.shape, (self.shape, other.shape)

        with warnings.catch_warnings():
            # filter out warnings about Timestamp.freq
            warnings.filterwarnings("ignore", category=FutureWarning)
            res_values = op(self.astype("O"), np.asarray(other))

        result = pd_array(res_values.ravel())
        result = extract_array(result, extract_numpy=True).reshape(self.shape)
        return result

    def _time_shift(
        self: DatetimeLikeArrayT, periods: int, freq=None
    ) -> DatetimeLikeArrayT:
        """
        Shift each value by `periods`.

        Note this is different from ExtensionArray.shift, which
        shifts the *position* of each element, padding the end with
        missing values.

        Parameters
        ----------
        periods : int
            Number of periods to shift by.
        freq : pandas.DateOffset, pandas.Timedelta, or str
            Frequency increment to shift by.
        """
        if freq is not None and freq != self.freq:
            if isinstance(freq, str):
                freq = to_offset(freq)
            offset = periods * freq
            return self + offset

        if periods == 0 or len(self) == 0:
            # GH#14811 empty case
            return self.copy()

        if self.freq is None:
            raise NullFrequencyError("Cannot shift with no freq")

        start = self[0] + periods * self.freq
        end = self[-1] + periods * self.freq

        # Note: in the DatetimeTZ case, _generate_range will infer the
        #  appropriate timezone from `start` and `end`, so tz does not need
        #  to be passed explicitly.
        return self._generate_range(start=start, end=end, periods=None, freq=self.freq)

    @unpack_zerodim_and_defer("__add__")
    def __add__(self, other):
        other_dtype = getattr(other, "dtype", None)

        # scalar others
        if other is NaT:
            result = self._add_nat()
        elif isinstance(other, (Tick, timedelta, np.timedelta64)):
            result = self._add_timedeltalike_scalar(other)
        elif isinstance(other, BaseOffset):
            # specifically _not_ a Tick
            result = self._add_offset(other)
        elif isinstance(other, (datetime, np.datetime64)):
            result = self._add_datetimelike_scalar(other)
        elif isinstance(other, Period) and is_timedelta64_dtype(self.dtype):
            result = self._add_period(other)
        elif lib.is_integer(other):
            # This check must come after the check for np.timedelta64
            # as is_integer returns True for these
            if not is_period_dtype(self.dtype):
                raise integer_op_not_supported(self)
            result = cast("PeriodArray", self)._addsub_int_array_or_scalar(
                other * self.freq.n, operator.add
            )

        # array-like others
        elif is_timedelta64_dtype(other_dtype):
            # TimedeltaIndex, ndarray[timedelta64]
            result = self._add_timedelta_arraylike(other)
        elif is_object_dtype(other_dtype):
            # e.g. Array/Index of DateOffset objects
            result = self._addsub_object_array(other, operator.add)
        elif is_datetime64_dtype(other_dtype) or is_datetime64tz_dtype(other_dtype):
            # DatetimeIndex, ndarray[datetime64]
            return self._add_datetime_arraylike(other)
        elif is_integer_dtype(other_dtype):
            if not is_period_dtype(self.dtype):
                raise integer_op_not_supported(self)
            result = cast("PeriodArray", self)._addsub_int_array_or_scalar(
                other * self.freq.n, operator.add
            )
        else:
            # Includes Categorical, other ExtensionArrays
            # For PeriodDtype, if self is a TimedeltaArray and other is a
            #  PeriodArray with  a timedelta-like (i.e. Tick) freq, this
            #  operation is valid.  Defer to the PeriodArray implementation.
            #  In remaining cases, this will end up raising TypeError.
            return NotImplemented

        if isinstance(result, np.ndarray) and is_timedelta64_dtype(result.dtype):
            from pandas.core.arrays import TimedeltaArray

            return TimedeltaArray(result)
        return result

    def __radd__(self, other):
        # alias for __add__
        return self.__add__(other)

    @unpack_zerodim_and_defer("__sub__")
    def __sub__(self, other):

        other_dtype = getattr(other, "dtype", None)

        # scalar others
        if other is NaT:
            result = self._sub_nat()
        elif isinstance(other, (Tick, timedelta, np.timedelta64)):
            result = self._add_timedeltalike_scalar(-other)
        elif isinstance(other, BaseOffset):
            # specifically _not_ a Tick
            result = self._add_offset(-other)
        elif isinstance(other, (datetime, np.datetime64)):
            result = self._sub_datetimelike_scalar(other)
        elif lib.is_integer(other):
            # This check must come after the check for np.timedelta64
            # as is_integer returns True for these
            if not is_period_dtype(self.dtype):
                raise integer_op_not_supported(self)
            result = cast("PeriodArray", self)._addsub_int_array_or_scalar(
                other * self.freq.n, operator.sub
            )

        elif isinstance(other, Period):
            result = self._sub_period(other)

        # array-like others
        elif is_timedelta64_dtype(other_dtype):
            # TimedeltaIndex, ndarray[timedelta64]
            result = self._add_timedelta_arraylike(-other)
        elif is_object_dtype(other_dtype):
            # e.g. Array/Index of DateOffset objects
            result = self._addsub_object_array(other, operator.sub)
        elif is_datetime64_dtype(other_dtype) or is_datetime64tz_dtype(other_dtype):
            # DatetimeIndex, ndarray[datetime64]
            result = self._sub_datetime_arraylike(other)
        elif is_period_dtype(other_dtype):
            # PeriodIndex
            result = self._sub_period_array(other)
        elif is_integer_dtype(other_dtype):
            if not is_period_dtype(self.dtype):
                raise integer_op_not_supported(self)
            result = cast("PeriodArray", self)._addsub_int_array_or_scalar(
                other * self.freq.n, operator.sub
            )
        else:
            # Includes ExtensionArrays, float_dtype
            return NotImplemented

        if isinstance(result, np.ndarray) and is_timedelta64_dtype(result.dtype):
            from pandas.core.arrays import TimedeltaArray

            return TimedeltaArray(result)
        return result

    def __rsub__(self, other):
        other_dtype = getattr(other, "dtype", None)

        if is_datetime64_any_dtype(other_dtype) and is_timedelta64_dtype(self.dtype):
            # ndarray[datetime64] cannot be subtracted from self, so
            # we need to wrap in DatetimeArray/Index and flip the operation
            if lib.is_scalar(other):
                # i.e. np.datetime64 object
                return Timestamp(other) - self
            if not isinstance(other, DatetimeLikeArrayMixin):
                # Avoid down-casting DatetimeIndex
                from pandas.core.arrays import DatetimeArray

                other = DatetimeArray(other)
            return other - self
        elif (
            is_datetime64_any_dtype(self.dtype)
            and hasattr(other, "dtype")
            and not is_datetime64_any_dtype(other.dtype)
        ):
            # GH#19959 datetime - datetime is well-defined as timedelta,
            # but any other type - datetime is not well-defined.
            raise TypeError(
                f"cannot subtract {type(self).__name__} from {type(other).__name__}"
            )
        elif is_period_dtype(self.dtype) and is_timedelta64_dtype(other_dtype):
            # TODO: Can we simplify/generalize these cases at all?
            raise TypeError(f"cannot subtract {type(self).__name__} from {other.dtype}")
        elif is_timedelta64_dtype(self.dtype):
            self = cast("TimedeltaArray", self)
            return (-self) + other

        # We get here with e.g. datetime objects
        return -(self - other)

    def __iadd__(self: DatetimeLikeArrayT, other) -> DatetimeLikeArrayT:
        result = self + other
        self[:] = result[:]

        if not is_period_dtype(self.dtype):
            # restore freq, which is invalidated by setitem
            self._freq = result.freq
        return self

    def __isub__(self: DatetimeLikeArrayT, other) -> DatetimeLikeArrayT:
        result = self - other
        self[:] = result[:]

        if not is_period_dtype(self.dtype):
            # restore freq, which is invalidated by setitem
            self._freq = result.freq
        return self

    # --------------------------------------------------------------
    # Reductions

    def min(self, *, axis: AxisInt | None = None, skipna: bool = True, **kwargs):
        """
        Return the minimum value of the Array or minimum along
        an axis.

        See Also
        --------
        numpy.ndarray.min
        Index.min : Return the minimum value in an Index.
        Series.min : Return the minimum value in a Series.
        """
        nv.validate_min((), kwargs)
        nv.validate_minmax_axis(axis, self.ndim)

        if is_period_dtype(self.dtype):
            # pass datetime64 values to nanops to get correct NaT semantics
            result = nanops.nanmin(
                self._ndarray.view("M8[ns]"), axis=axis, skipna=skipna
            )
            if result is NaT:
                return NaT
            result = result.view("i8")
            if axis is None or self.ndim == 1:
                return self._box_func(result)
            return self._from_backing_data(result)

        result = nanops.nanmin(self._ndarray, axis=axis, skipna=skipna)
        return self._wrap_reduction_result(axis, result)

    def max(self, *, axis: AxisInt | None = None, skipna: bool = True, **kwargs):
        """
        Return the maximum value of the Array or maximum along
        an axis.

        See Also
        --------
        numpy.ndarray.max
        Index.max : Return the maximum value in an Index.
        Series.max : Return the maximum value in a Series.
        """
        nv.validate_max((), kwargs)
        nv.validate_minmax_axis(axis, self.ndim)

        if is_period_dtype(self.dtype):
            # pass datetime64 values to nanops to get correct NaT semantics
            result = nanops.nanmax(
                self._ndarray.view("M8[ns]"), axis=axis, skipna=skipna
            )
            if result is NaT:
                return result
            result = result.view("i8")
            if axis is None or self.ndim == 1:
                return self._box_func(result)
            return self._from_backing_data(result)

        result = nanops.nanmax(self._ndarray, axis=axis, skipna=skipna)
        return self._wrap_reduction_result(axis, result)

    def mean(self, *, skipna: bool = True, axis: AxisInt | None = 0):
        """
        Return the mean value of the Array.

        .. versionadded:: 0.25.0

        Parameters
        ----------
        skipna : bool, default True
            Whether to ignore any NaT elements.
        axis : int, optional, default 0

        Returns
        -------
        scalar
            Timestamp or Timedelta.

        See Also
        --------
        numpy.ndarray.mean : Returns the average of array elements along a given axis.
        Series.mean : Return the mean value in a Series.

        Notes
        -----
        mean is only defined for Datetime and Timedelta dtypes, not for Period.
        """
        if is_period_dtype(self.dtype):
            # See discussion in GH#24757
            raise TypeError(
                f"mean is not implemented for {type(self).__name__} since the "
                "meaning is ambiguous.  An alternative is "
                "obj.to_timestamp(how='start').mean()"
            )

        result = nanops.nanmean(
            self._ndarray, axis=axis, skipna=skipna, mask=self.isna()
        )
        return self._wrap_reduction_result(axis, result)

    def median(self, *, axis: AxisInt | None = None, skipna: bool = True, **kwargs):
        nv.validate_median((), kwargs)

        if axis is not None and abs(axis) >= self.ndim:
            raise ValueError("abs(axis) must be less than ndim")

        if is_period_dtype(self.dtype):
            # pass datetime64 values to nanops to get correct NaT semantics
            result = nanops.nanmedian(
                self._ndarray.view("M8[ns]"), axis=axis, skipna=skipna
            )
            result = result.view("i8")
            if axis is None or self.ndim == 1:
                return self._box_func(result)
            return self._from_backing_data(result)

        result = nanops.nanmedian(self._ndarray, axis=axis, skipna=skipna)
        return self._wrap_reduction_result(axis, result)

    def _mode(self, dropna: bool = True):
        mask = None
        if dropna:
            mask = self.isna()

        i8modes = mode(self.view("i8"), mask=mask)
        npmodes = i8modes.view(self._ndarray.dtype)
        npmodes = cast(np.ndarray, npmodes)
        return self._from_backing_data(npmodes)


class DatelikeOps(DatetimeLikeArrayMixin):
    """
    Common ops for DatetimeIndex/PeriodIndex, but not TimedeltaIndex.
    """

    @Substitution(
        URL="https://docs.python.org/3/library/datetime.html"
        "#strftime-and-strptime-behavior"
    )
    def strftime(self, date_format: str) -> npt.NDArray[np.object_]:
        """
        Convert to Index using specified date_format.

        Return an Index of formatted strings specified by date_format, which
        supports the same string format as the python standard library. Details
        of the string format can be found in `python string format
        doc <%(URL)s>`__.

        Formats supported by the C `strftime` API but not by the python string format
        doc (such as `"%%R"`, `"%%r"`) are not officially supported and should be
        preferably replaced with their supported equivalents (such as `"%%H:%%M"`,
        `"%%I:%%M:%%S %%p"`).

        Note that `PeriodIndex` support additional directives, detailed in
        `Period.strftime`.

        Parameters
        ----------
        date_format : str
            Date format string (e.g. "%%Y-%%m-%%d").

        Returns
        -------
        ndarray[object]
            NumPy ndarray of formatted strings.

        See Also
        --------
        to_datetime : Convert the given argument to datetime.
        DatetimeIndex.normalize : Return DatetimeIndex with times to midnight.
        DatetimeIndex.round : Round the DatetimeIndex to the specified freq.
        DatetimeIndex.floor : Floor the DatetimeIndex to the specified freq.
        Timestamp.strftime : Format a single Timestamp.
        Period.strftime : Format a single Period.

        Examples
        --------
        >>> rng = pd.date_range(pd.Timestamp("2018-03-10 09:00"),
        ...                     periods=3, freq='s')
        >>> rng.strftime('%%B %%d, %%Y, %%r')
        Index(['March 10, 2018, 09:00:00 AM', 'March 10, 2018, 09:00:01 AM',
               'March 10, 2018, 09:00:02 AM'],
              dtype='object')
        """
        result = self._format_native_types(date_format=date_format, na_rep=np.nan)
        return result.astype(object, copy=False)


_round_doc = """
    Perform {op} operation on the data to the specified `freq`.

    Parameters
    ----------
    freq : str or Offset
        The frequency level to {op} the index to. Must be a fixed
        frequency like 'S' (second) not 'ME' (month end). See
        :ref:`frequency aliases <timeseries.offset_aliases>` for
        a list of possible `freq` values.
    ambiguous : 'infer', bool-ndarray, 'NaT', default 'raise'
        Only relevant for DatetimeIndex:

        - 'infer' will attempt to infer fall dst-transition hours based on
          order
        - bool-ndarray where True signifies a DST time, False designates
          a non-DST time (note that this flag is only applicable for
          ambiguous times)
        - 'NaT' will return NaT where there are ambiguous times
        - 'raise' will raise an AmbiguousTimeError if there are ambiguous
          times.

    nonexistent : 'shift_forward', 'shift_backward', 'NaT', timedelta, default 'raise'
        A nonexistent time does not exist in a particular timezone
        where clocks moved forward due to DST.

        - 'shift_forward' will shift the nonexistent time forward to the
          closest existing time
        - 'shift_backward' will shift the nonexistent time backward to the
          closest existing time
        - 'NaT' will return NaT where there are nonexistent times
        - timedelta objects will shift nonexistent times by the timedelta
        - 'raise' will raise an NonExistentTimeError if there are
          nonexistent times.

    Returns
    -------
    DatetimeIndex, TimedeltaIndex, or Series
        Index of the same type for a DatetimeIndex or TimedeltaIndex,
        or a Series with the same index for a Series.

    Raises
    ------
    ValueError if the `freq` cannot be converted.

    Notes
    -----
    If the timestamps have a timezone, {op}ing will take place relative to the
    local ("wall") time and re-localized to the same timezone. When {op}ing
    near daylight savings time, use ``nonexistent`` and ``ambiguous`` to
    control the re-localization behavior.

    Examples
    --------
    **DatetimeIndex**

    >>> rng = pd.date_range('1/1/2018 11:59:00', periods=3, freq='min')
    >>> rng
    DatetimeIndex(['2018-01-01 11:59:00', '2018-01-01 12:00:00',
                   '2018-01-01 12:01:00'],
                  dtype='datetime64[ns]', freq='T')
    """

_round_example = """>>> rng.round('H')
    DatetimeIndex(['2018-01-01 12:00:00', '2018-01-01 12:00:00',
                   '2018-01-01 12:00:00'],
                  dtype='datetime64[ns]', freq=None)

    **Series**

    >>> pd.Series(rng).dt.round("H")
    0   2018-01-01 12:00:00
    1   2018-01-01 12:00:00
    2   2018-01-01 12:00:00
    dtype: datetime64[ns]

    When rounding near a daylight savings time transition, use ``ambiguous`` or
    ``nonexistent`` to control how the timestamp should be re-localized.

    >>> rng_tz = pd.DatetimeIndex(["2021-10-31 03:30:00"], tz="Europe/Amsterdam")

    >>> rng_tz.floor("2H", ambiguous=False)
    DatetimeIndex(['2021-10-31 02:00:00+01:00'],
                  dtype='datetime64[ns, Europe/Amsterdam]', freq=None)

    >>> rng_tz.floor("2H", ambiguous=True)
    DatetimeIndex(['2021-10-31 02:00:00+02:00'],
                  dtype='datetime64[ns, Europe/Amsterdam]', freq=None)
    """

_floor_example = """>>> rng.floor('H')
    DatetimeIndex(['2018-01-01 11:00:00', '2018-01-01 12:00:00',
                   '2018-01-01 12:00:00'],
                  dtype='datetime64[ns]', freq=None)

    **Series**

    >>> pd.Series(rng).dt.floor("H")
    0   2018-01-01 11:00:00
    1   2018-01-01 12:00:00
    2   2018-01-01 12:00:00
    dtype: datetime64[ns]

    When rounding near a daylight savings time transition, use ``ambiguous`` or
    ``nonexistent`` to control how the timestamp should be re-localized.

    >>> rng_tz = pd.DatetimeIndex(["2021-10-31 03:30:00"], tz="Europe/Amsterdam")

    >>> rng_tz.floor("2H", ambiguous=False)
    DatetimeIndex(['2021-10-31 02:00:00+01:00'],
                 dtype='datetime64[ns, Europe/Amsterdam]', freq=None)

    >>> rng_tz.floor("2H", ambiguous=True)
    DatetimeIndex(['2021-10-31 02:00:00+02:00'],
                  dtype='datetime64[ns, Europe/Amsterdam]', freq=None)
    """

_ceil_example = """>>> rng.ceil('H')
    DatetimeIndex(['2018-01-01 12:00:00', '2018-01-01 12:00:00',
                   '2018-01-01 13:00:00'],
                  dtype='datetime64[ns]', freq=None)

    **Series**

    >>> pd.Series(rng).dt.ceil("H")
    0   2018-01-01 12:00:00
    1   2018-01-01 12:00:00
    2   2018-01-01 13:00:00
    dtype: datetime64[ns]

    When rounding near a daylight savings time transition, use ``ambiguous`` or
    ``nonexistent`` to control how the timestamp should be re-localized.

    >>> rng_tz = pd.DatetimeIndex(["2021-10-31 01:30:00"], tz="Europe/Amsterdam")

    >>> rng_tz.ceil("H", ambiguous=False)
    DatetimeIndex(['2021-10-31 02:00:00+01:00'],
                  dtype='datetime64[ns, Europe/Amsterdam]', freq=None)

    >>> rng_tz.ceil("H", ambiguous=True)
    DatetimeIndex(['2021-10-31 02:00:00+02:00'],
                  dtype='datetime64[ns, Europe/Amsterdam]', freq=None)
    """


TimelikeOpsT = TypeVar("TimelikeOpsT", bound="TimelikeOps")


class TimelikeOps(DatetimeLikeArrayMixin):
    """
    Common ops for TimedeltaIndex/DatetimeIndex, but not PeriodIndex.
    """

    _default_dtype: np.dtype

    def __init__(
        self, values, dtype=None, freq=lib.no_default, copy: bool = False
    ) -> None:
        values = extract_array(values, extract_numpy=True)
        if isinstance(values, IntegerArray):
            values = values.to_numpy("int64", na_value=iNaT)

        inferred_freq = getattr(values, "_freq", None)
        explicit_none = freq is None
        freq = freq if freq is not lib.no_default else None

        if isinstance(values, type(self)):
            if explicit_none:
                # don't inherit from values
                pass
            elif freq is None:
                freq = values.freq
            elif freq and values.freq:
                freq = to_offset(freq)
                freq, _ = validate_inferred_freq(freq, values.freq, False)

            if dtype is not None:
                dtype = pandas_dtype(dtype)
                if not is_dtype_equal(dtype, values.dtype):
                    # TODO: we only have tests for this for DTA, not TDA (2022-07-01)
                    raise TypeError(
                        f"dtype={dtype} does not match data dtype {values.dtype}"
                    )

            dtype = values.dtype
            values = values._ndarray

        elif dtype is None:
            dtype = self._default_dtype

        if not isinstance(values, np.ndarray):
            raise ValueError(
                f"Unexpected type '{type(values).__name__}'. 'values' must be a "
                f"{type(self).__name__}, ndarray, or Series or Index "
                "containing one of those."
            )
        if values.ndim not in [1, 2]:
            raise ValueError("Only 1-dimensional input arrays are supported.")

        if values.dtype == "i8":
            # for compat with datetime/timedelta/period shared methods,
            #  we can sometimes get here with int64 values.  These represent
            #  nanosecond UTC (or tz-naive) unix timestamps
            values = values.view(self._default_dtype)

        dtype = self._validate_dtype(values, dtype)

        if freq == "infer":
            raise ValueError(
                f"Frequency inference not allowed in {type(self).__name__}.__init__. "
                "Use 'pd.array()' instead."
            )

        if copy:
            values = values.copy()
        if freq:
            freq = to_offset(freq)

        NDArrayBacked.__init__(self, values=values, dtype=dtype)
        self._freq = freq

        if inferred_freq is None and freq is not None:
            type(self)._validate_frequency(self, freq)

    @classmethod
    def _validate_dtype(cls, values, dtype):
        raise AbstractMethodError(cls)

    # --------------------------------------------------------------

    @cache_readonly
    def _reso(self) -> int:
        return get_unit_from_dtype(self._ndarray.dtype)

    @cache_readonly
    def _unit(self) -> str:
        # e.g. "ns", "us", "ms"
        # error: Argument 1 to "dtype_to_unit" has incompatible type
        # "ExtensionDtype"; expected "Union[DatetimeTZDtype, dtype[Any]]"
        return dtype_to_unit(self.dtype)  # type: ignore[arg-type]

    def _as_unit(self: TimelikeOpsT, unit: str) -> TimelikeOpsT:
        dtype = np.dtype(f"{self.dtype.kind}8[{unit}]")
        new_values = astype_overflowsafe(self._ndarray, dtype, round_ok=True)

        if isinstance(self.dtype, np.dtype):
            new_dtype = new_values.dtype
        else:
            tz = cast("DatetimeArray", self).tz
            new_dtype = DatetimeTZDtype(tz=tz, unit=unit)

        # error: Unexpected keyword argument "freq" for "_simple_new" of
        # "NDArrayBacked"  [call-arg]
        return type(self)._simple_new(
            new_values, dtype=new_dtype, freq=self.freq  # type: ignore[call-arg]
        )

    # --------------------------------------------------------------

    def __array_ufunc__(self, ufunc: np.ufunc, method: str, *inputs, **kwargs):
        if (
            ufunc in [np.isnan, np.isinf, np.isfinite]
            and len(inputs) == 1
            and inputs[0] is self
        ):
            # numpy 1.18 changed isinf and isnan to not raise on dt64/td64
            return getattr(ufunc, method)(self._ndarray, **kwargs)

        return super().__array_ufunc__(ufunc, method, *inputs, **kwargs)

    def _round(self, freq, mode, ambiguous, nonexistent):
        # round the local times
        if is_datetime64tz_dtype(self.dtype):
            # operate on naive timestamps, then convert back to aware
            self = cast("DatetimeArray", self)
            naive = self.tz_localize(None)
            result = naive._round(freq, mode, ambiguous, nonexistent)
            return result.tz_localize(
                self.tz, ambiguous=ambiguous, nonexistent=nonexistent
            )

        values = self.view("i8")
        values = cast(np.ndarray, values)
        nanos = to_offset(freq).nanos  # raises on non-fixed frequencies
        nanos = delta_to_nanoseconds(to_offset(freq), self._reso)
        result_i8 = round_nsint64(values, mode, nanos)
        result = self._maybe_mask_results(result_i8, fill_value=iNaT)
        result = result.view(self._ndarray.dtype)
        return self._simple_new(result, dtype=self.dtype)

    @Appender((_round_doc + _round_example).format(op="round"))
    def round(
        self,
        freq,
        ambiguous: TimeAmbiguous = "raise",
        nonexistent: TimeNonexistent = "raise",
    ):
        return self._round(freq, RoundTo.NEAREST_HALF_EVEN, ambiguous, nonexistent)

    @Appender((_round_doc + _floor_example).format(op="floor"))
    def floor(
        self,
        freq,
        ambiguous: TimeAmbiguous = "raise",
        nonexistent: TimeNonexistent = "raise",
    ):
        return self._round(freq, RoundTo.MINUS_INFTY, ambiguous, nonexistent)

    @Appender((_round_doc + _ceil_example).format(op="ceil"))
    def ceil(
        self,
        freq,
        ambiguous: TimeAmbiguous = "raise",
        nonexistent: TimeNonexistent = "raise",
    ):
        return self._round(freq, RoundTo.PLUS_INFTY, ambiguous, nonexistent)

    # --------------------------------------------------------------
    # Reductions

    def any(self, *, axis: AxisInt | None = None, skipna: bool = True) -> bool:
        # GH#34479 discussion of desired behavior long-term
        return nanops.nanany(self._ndarray, axis=axis, skipna=skipna, mask=self.isna())

    def all(self, *, axis: AxisInt | None = None, skipna: bool = True) -> bool:
        # GH#34479 discussion of desired behavior long-term
        return nanops.nanall(self._ndarray, axis=axis, skipna=skipna, mask=self.isna())

    # --------------------------------------------------------------
    # Frequency Methods

    def _maybe_clear_freq(self) -> None:
        self._freq = None

    def _with_freq(self, freq):
        """
        Helper to get a view on the same data, with a new freq.

        Parameters
        ----------
        freq : DateOffset, None, or "infer"

        Returns
        -------
        Same type as self
        """
        # GH#29843
        if freq is None:
            # Always valid
            pass
        elif len(self) == 0 and isinstance(freq, BaseOffset):
            # Always valid.  In the TimedeltaArray case, we assume this
            #  is a Tick offset.
            pass
        else:
            # As an internal method, we can ensure this assertion always holds
            assert freq == "infer"
            freq = to_offset(self.inferred_freq)

        arr = self.view()
        arr._freq = freq
        return arr

    # --------------------------------------------------------------

    # GH#46910 - Keep old signature to test we don't break things for EA library authors
    def factorize(  # type:ignore[override]
        self,
        na_sentinel: int = -1,
        sort: bool = False,
    ):
        if self.freq is not None:
            # We must be unique, so can short-circuit (and retain freq)
            codes = np.arange(len(self), dtype=np.intp)
            uniques = self.copy()  # TODO: copy or view?
            if sort and self.freq.n < 0:
                codes = codes[::-1]
                uniques = uniques[::-1]
            return codes, uniques
        # FIXME: shouldn't get here; we are ignoring sort
        return super().factorize(na_sentinel=na_sentinel)


# -------------------------------------------------------------------
# Shared Constructor Helpers


def ensure_arraylike_for_datetimelike(data, copy: bool, cls_name: str):
    if not hasattr(data, "dtype"):
        # e.g. list, tuple
        if not isinstance(data, (list, tuple)) and np.ndim(data) == 0:
            # i.e. generator
            data = list(data)
        data = np.asarray(data)
        copy = False
    elif isinstance(data, ABCMultiIndex):
        raise TypeError(f"Cannot create a {cls_name} from a MultiIndex.")
    else:
        data = extract_array(data, extract_numpy=True)

    if isinstance(data, IntegerArray):
        data = data.to_numpy("int64", na_value=iNaT)
        copy = False
    elif not isinstance(data, (np.ndarray, ExtensionArray)):
        # GH#24539 e.g. xarray, dask object
        data = np.asarray(data)

    elif isinstance(data, ABCCategorical):
        # GH#18664 preserve tz in going DTI->Categorical->DTI
        # TODO: cases where we need to do another pass through maybe_convert_dtype,
        #  e.g. the categories are timedelta64s
        data = data.categories.take(data.codes, fill_value=NaT)._values
        copy = False

    return data, copy


@overload
def validate_periods(periods: None) -> None:
    ...


@overload
def validate_periods(periods: int | float) -> int:
    ...


def validate_periods(periods: int | float | None) -> int | None:
    """
    If a `periods` argument is passed to the Datetime/Timedelta Array/Index
    constructor, cast it to an integer.

    Parameters
    ----------
    periods : None, float, int

    Returns
    -------
    periods : None or int

    Raises
    ------
    TypeError
        if periods is None, float, or int
    """
    if periods is not None:
        if lib.is_float(periods):
            periods = int(periods)
        elif not lib.is_integer(periods):
            raise TypeError(f"periods must be a number, got {periods}")
        periods = cast(int, periods)
    return periods


def validate_inferred_freq(
    freq, inferred_freq, freq_infer
) -> tuple[BaseOffset | None, bool]:
    """
    If the user passes a freq and another freq is inferred from passed data,
    require that they match.

    Parameters
    ----------
    freq : DateOffset or None
    inferred_freq : DateOffset or None
    freq_infer : bool

    Returns
    -------
    freq : DateOffset or None
    freq_infer : bool

    Notes
    -----
    We assume at this point that `maybe_infer_freq` has been called, so
    `freq` is either a DateOffset object or None.
    """
    if inferred_freq is not None:
        if freq is not None and freq != inferred_freq:
            raise ValueError(
                f"Inferred frequency {inferred_freq} from passed "
                "values does not conform to passed frequency "
                f"{freq.freqstr}"
            )
        elif freq is None:
            freq = inferred_freq
        freq_infer = False

    return freq, freq_infer


def maybe_infer_freq(freq):
    """
    Comparing a DateOffset to the string "infer" raises, so we need to
    be careful about comparisons.  Make a dummy variable `freq_infer` to
    signify the case where the given freq is "infer" and set freq to None
    to avoid comparison trouble later on.

    Parameters
    ----------
    freq : {DateOffset, None, str}

    Returns
    -------
    freq : {DateOffset, None}
    freq_infer : bool
        Whether we should inherit the freq of passed data.
    """
    freq_infer = False
    if not isinstance(freq, BaseOffset):
        # if a passed freq is None, don't infer automatically
        if freq != "infer":
            freq = to_offset(freq)
        else:
            freq_infer = True
            freq = None
    return freq, freq_infer


def dtype_to_unit(dtype: DatetimeTZDtype | np.dtype) -> str:
    """
    Return the unit str corresponding to the dtype's resolution.

    Parameters
    ----------
    dtype : DatetimeTZDtype or np.dtype
        If np.dtype, we assume it is a datetime64 dtype.

    Returns
    -------
    str
    """
    if isinstance(dtype, DatetimeTZDtype):
        return dtype.unit
    return np.datetime_data(dtype)[0]<|MERGE_RESOLUTION|>--- conflicted
+++ resolved
@@ -1208,12 +1208,7 @@
             # i.e. np.datetime64("NaT")
             return self - NaT
 
-<<<<<<< HEAD
-        try:
-            self._assert_tzawareness_compat(other)
-        except TypeError as err:
-            new_message = str(err).replace("compare", "subtract")
-            raise type(err)(new_message) from err
+        other = Timestamp(other)
 
         if other._reso != self._reso:
             if other._reso < self._reso:
@@ -1222,22 +1217,7 @@
                 unit = npy_unit_to_abbrev(other._reso)
                 self = self._as_unit(unit)
 
-        i8 = self.asi8
-        result = checked_add_with_arr(i8, -other.value, arr_mask=self._isnan)
-        res_m8 = result.view(f"timedelta64[{self._unit}]")
-
-        new_freq = None
-        if isinstance(self.freq, Tick):
-            # adding a scalar preserves freq
-            new_freq = self.freq
-
-        from pandas.core.arrays import TimedeltaArray
-
-        return TimedeltaArray._simple_new(res_m8, dtype=res_m8.dtype, freq=new_freq)
-=======
-        other = Timestamp(other)
         return self._sub_datetimelike(other)
->>>>>>> b116c103
 
     @final
     def _sub_datetime_arraylike(self, other):
@@ -1249,6 +1229,13 @@
 
         self = cast("DatetimeArray", self)
         other = ensure_wrapped_if_datetimelike(other)
+
+        if other._reso != self._reso:
+            if other._reso < self._reso:
+                other = other._as_unit(self._unit)
+            else:
+                self = self._as_unit(other._unit)
+
         return self._sub_datetimelike(other)
 
     @final
@@ -1263,28 +1250,11 @@
             new_message = str(err).replace("compare", "subtract")
             raise type(err)(new_message) from err
 
-<<<<<<< HEAD
-        if other._reso != self._reso:
-            if other._reso < self._reso:
-                other = other._as_unit(self._unit)
-            else:
-                self = self._as_unit(other._unit)
-
-        self_i8 = self.asi8
-        other_i8 = other.asi8
-        new_values = checked_add_with_arr(
-            self_i8, -other_i8, arr_mask=self._isnan, b_mask=other._isnan
-        )
-        res_m8 = new_values.view(f"timedelta64[{self._unit}]")
-
-        from pandas.core.arrays import TimedeltaArray
-=======
         other_i8, o_mask = self._get_i8_values_and_mask(other)
         res_values = checked_add_with_arr(
             self.asi8, -other_i8, arr_mask=self._isnan, b_mask=o_mask
         )
         res_m8 = res_values.view(f"timedelta64[{self._unit}]")
->>>>>>> b116c103
 
         new_freq = self._get_arithmetic_result_freq(other)
         return TimedeltaArray._simple_new(res_m8, dtype=res_m8.dtype, freq=new_freq)
