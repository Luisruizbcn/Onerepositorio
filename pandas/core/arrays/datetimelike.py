# -*- coding: utf-8 -*-
from datetime import datetime, timedelta
import operator
import warnings

import numpy as np

from pandas._libs import lib, iNaT, NaT
from pandas._libs.tslibs import timezones
from pandas._libs.tslibs.timedeltas import delta_to_nanoseconds, Timedelta
from pandas._libs.tslibs.period import (
    Period, DIFFERENT_FREQ_INDEX, IncompatibleFrequency)

from pandas.errors import NullFrequencyError, PerformanceWarning
from pandas import compat

from pandas.tseries import frequencies
from pandas.tseries.offsets import Tick, DateOffset

from pandas.core.dtypes.common import (
    needs_i8_conversion,
    is_list_like,
    is_offsetlike,
    is_extension_array_dtype,
    is_datetime64_dtype,
    is_datetime64_any_dtype,
    is_datetime64tz_dtype,
    is_float_dtype,
    is_integer_dtype,
    is_bool_dtype,
    is_period_dtype,
    is_timedelta64_dtype,
    is_object_dtype)
from pandas.core.dtypes.generic import ABCSeries, ABCDataFrame, ABCIndexClass
from pandas.core.dtypes.dtypes import DatetimeTZDtype

import pandas.core.common as com
from pandas.core.algorithms import checked_add_with_arr

from .base import ExtensionOpsMixin
from pandas.util._decorators import deprecate_kwarg


def _make_comparison_op(op, cls):
    # TODO: share code with indexes.base version?  Main difference is that
    # the block for MultiIndex was removed here.
    def cmp_method(self, other):
        if isinstance(other, ABCDataFrame):
            return NotImplemented

        if isinstance(other, (np.ndarray, ABCIndexClass, ABCSeries)):
            if other.ndim > 0 and len(self) != len(other):
                raise ValueError('Lengths must match to compare')

        if needs_i8_conversion(self) and needs_i8_conversion(other):
            # we may need to directly compare underlying
            # representations
            return self._evaluate_compare(other, op)

        # numpy will show a DeprecationWarning on invalid elementwise
        # comparisons, this will raise in the future
        with warnings.catch_warnings(record=True):
            warnings.filterwarnings("ignore", "elementwise", FutureWarning)
            with np.errstate(all='ignore'):
                result = op(self.values, np.asarray(other))

        return result

    name = '__{name}__'.format(name=op.__name__)
    # TODO: docstring?
    return compat.set_function_name(cmp_method, name, cls)


class AttributesMixin(object):

    @property
    def _attributes(self):
        # Inheriting subclass should implement _attributes as a list of strings
        from pandas.errors import AbstractMethodError
        raise AbstractMethodError(self)

    @classmethod
    def _simple_new(cls, values, **kwargs):
        from pandas.errors import AbstractMethodError
        raise AbstractMethodError(cls)

    def _get_attributes_dict(self):
        """return an attributes dict for my class"""
        return {k: getattr(self, k, None) for k in self._attributes}

    def _shallow_copy(self, values=None, **kwargs):
        if values is None:
            # Note: slightly different from Index implementation which defaults
            # to self.values
            values = self._ndarray_values

        attributes = self._get_attributes_dict()
        attributes.update(kwargs)
        if not len(values) and 'dtype' not in kwargs:
            attributes['dtype'] = self.dtype
        return self._simple_new(values, **attributes)


class DatetimeLikeArrayMixin(ExtensionOpsMixin, AttributesMixin):
    """
    Shared Base/Mixin class for DatetimeArray, TimedeltaArray, PeriodArray

    Assumes that __new__/__init__ defines:
        _data
        _freq

    and that the inheriting class has methods:
        _generate_range
    """

    @property
    def _box_func(self):
        """
        box function to get object from internal representation
        """
        raise com.AbstractMethodError(self)

    def _box_values(self, values):
        """
        apply box func to passed values
        """
        return lib.map_infer(values, self._box_func)

    def __iter__(self):
        return (self._box_func(v) for v in self.asi8)

    @property
    def values(self):
        """ return the underlying data as an ndarray """
        return self._data.view(np.ndarray)

    @property
    def asi8(self):
        # do not cache or you'll create a memory leak
        return self.values.view('i8')

    # ------------------------------------------------------------------
    # Array-like Methods

    @property
    def shape(self):
        return (len(self),)

    @property
    def size(self):
        return np.prod(self.shape)

    def __len__(self):
        return len(self._data)

    def __getitem__(self, key):
        """
        This getitem defers to the underlying array, which by-definition can
        only handle list-likes, slices, and integer scalars
        """

        is_int = lib.is_integer(key)
        if lib.is_scalar(key) and not is_int:
            raise IndexError("only integers, slices (`:`), ellipsis (`...`), "
                             "numpy.newaxis (`None`) and integer or boolean "
                             "arrays are valid indices")

        getitem = self._data.__getitem__
        if is_int:
            val = getitem(key)
            return self._box_func(val)

        if com.is_bool_indexer(key):
            key = np.asarray(key)
            if key.all():
                key = slice(0, None, None)
            else:
                key = lib.maybe_booleans_to_slice(key.view(np.uint8))

        attribs = self._get_attributes_dict()

        is_period = is_period_dtype(self)
        if is_period:
            freq = self.freq
        else:
            freq = None
            if isinstance(key, slice):
                if self.freq is not None and key.step is not None:
                    freq = key.step * self.freq
                else:
                    freq = self.freq

        attribs['freq'] = freq

        result = getitem(key)
        if result.ndim > 1:
            # To support MPL which performs slicing with 2 dim
            # even though it only has 1 dim by definition
            if is_period:
                return self._simple_new(result, **attribs)
            return result

        return self._simple_new(result, **attribs)

    def astype(self, dtype, copy=True):
        if is_object_dtype(dtype):
            return self._box_values(self.asi8)
        return super(DatetimeLikeArrayMixin, self).astype(dtype, copy)

    # ------------------------------------------------------------------
    # Null Handling

    @property  # NB: override with cache_readonly in immutable subclasses
    def _isnan(self):
        """ return if each value is nan"""
        return (self.asi8 == iNaT)

    @property  # NB: override with cache_readonly in immutable subclasses
    def hasnans(self):
        """ return if I have any nans; enables various perf speedups """
        return self._isnan.any()

    def _maybe_mask_results(self, result, fill_value=None, convert=None):
        """
        Parameters
        ----------
        result : a ndarray
        convert : string/dtype or None

        Returns
        -------
        result : ndarray with values replace by the fill_value

        mask the result if needed, convert to the provided dtype if its not
        None

        This is an internal routine
        """

        if self.hasnans:
            if convert:
                result = result.astype(convert)
            if fill_value is None:
                fill_value = np.nan
            result[self._isnan] = fill_value
        return result

    def _nat_new(self, box=True):
        """
        Return Array/Index or ndarray filled with NaT which has the same
        length as the caller.

        Parameters
        ----------
        box : boolean, default True
            - If True returns a Array/Index as the same as caller.
            - If False returns ndarray of np.int64.
        """
        result = np.zeros(len(self), dtype=np.int64)
        result.fill(iNaT)
        if not box:
            return result

        attribs = self._get_attributes_dict()
        if not is_period_dtype(self):
            attribs['freq'] = None
        return self._simple_new(result, **attribs)

    # ------------------------------------------------------------------
    # Frequency Properties/Methods

    @property
    def freq(self):
        """Return the frequency object if it is set, otherwise None"""
        return self._freq

    @freq.setter
    def freq(self, value):
        if value is not None:
            value = frequencies.to_offset(value)
            self._validate_frequency(self, value)

        self._freq = value

    @property
    def freqstr(self):
        """
        Return the frequency object as a string if its set, otherwise None
        """
        if self.freq is None:
            return None
        return self.freq.freqstr

    @property  # NB: override with cache_readonly in immutable subclasses
    def inferred_freq(self):
        """
        Tryies to return a string representing a frequency guess,
        generated by infer_freq.  Returns None if it can't autodetect the
        frequency.
        """
        try:
            return frequencies.infer_freq(self)
        except ValueError:
            return None

    @property  # NB: override with cache_readonly in immutable subclasses
    def _resolution(self):
        return frequencies.Resolution.get_reso_from_freq(self.freqstr)

    @property  # NB: override with cache_readonly in immutable subclasses
    def resolution(self):
        """
        Returns day, hour, minute, second, millisecond or microsecond
        """
        return frequencies.Resolution.get_str(self._resolution)

    @classmethod
    def _validate_frequency(cls, index, freq, **kwargs):
        """
        Validate that a frequency is compatible with the values of a given
        Datetime Array/Index or Timedelta Array/Index

        Parameters
        ----------
        index : DatetimeIndex or TimedeltaIndex
            The index on which to determine if the given frequency is valid
        freq : DateOffset
            The frequency to validate
        """
        if is_period_dtype(cls):
            # Frequency validation is not meaningful for Period Array/Index
            return None

        inferred = index.inferred_freq
        if index.size == 0 or inferred == freq.freqstr:
            return None

        on_freq = cls._generate_range(start=index[0], end=None,
                                      periods=len(index), freq=freq, **kwargs)
        if not np.array_equal(index.asi8, on_freq.asi8):
            raise ValueError('Inferred frequency {infer} from passed values '
                             'does not conform to passed frequency {passed}'
                             .format(infer=inferred, passed=freq.freqstr))

    # ------------------------------------------------------------------
    # Arithmetic Methods

    def _add_datelike(self, other):
        raise TypeError("cannot add {cls} and {typ}"
                        .format(cls=type(self).__name__,
                                typ=type(other).__name__))

    def _sub_datelike(self, other):
        raise com.AbstractMethodError(self)

    def _sub_period(self, other):
        return NotImplemented

    def _add_offset(self, offset):
        raise com.AbstractMethodError(self)

    def _add_delta(self, other):
        return NotImplemented

    def _add_delta_td(self, other):
        """
        Add a delta of a timedeltalike
        return the i8 result view
        """
        inc = delta_to_nanoseconds(other)
        new_values = checked_add_with_arr(self.asi8, inc,
                                          arr_mask=self._isnan).view('i8')
        if self.hasnans:
            new_values[self._isnan] = iNaT
        return new_values.view('i8')

    def _add_delta_tdi(self, other):
        """
        Add a delta of a TimedeltaIndex
        return the i8 result view
        """
        if not len(self) == len(other):
            raise ValueError("cannot add indices of unequal length")

        self_i8 = self.asi8
        other_i8 = other.asi8
        new_values = checked_add_with_arr(self_i8, other_i8,
                                          arr_mask=self._isnan,
                                          b_mask=other._isnan)
        if self.hasnans or other.hasnans:
            mask = (self._isnan) | (other._isnan)
            new_values[mask] = iNaT
        return new_values.view('i8')

    def _add_nat(self):
        """Add pd.NaT to self"""
        if is_period_dtype(self):
            raise TypeError('Cannot add {cls} and {typ}'
                            .format(cls=type(self).__name__,
                                    typ=type(NaT).__name__))

        # GH#19124 pd.NaT is treated like a timedelta for both timedelta
        # and datetime dtypes
        return self._nat_new(box=True)

    def _sub_nat(self):
        """Subtract pd.NaT from self"""
        # GH#19124 Timedelta - datetime is not in general well-defined.
        # We make an exception for pd.NaT, which in this case quacks
        # like a timedelta.
        # For datetime64 dtypes by convention we treat NaT as a datetime, so
        # this subtraction returns a timedelta64 dtype.
        # For period dtype, timedelta64 is a close-enough return dtype.
        result = np.zeros(len(self), dtype=np.int64)
        result.fill(iNaT)
        return result.view('timedelta64[ns]')

    def _sub_period_array(self, other):
        """
        Subtract a Period Array/Index from self.  This is only valid if self
        is itself a Period Array/Index, raises otherwise.  Both objects must
        have the same frequency.

        Parameters
        ----------
        other : PeriodIndex or PeriodArray

        Returns
        -------
        result : np.ndarray[object]
            Array of DateOffset objects; nulls represented by NaT
        """
        if not is_period_dtype(self):
            raise TypeError("cannot subtract {dtype}-dtype to {cls}"
                            .format(dtype=other.dtype,
                                    cls=type(self).__name__))

        if not len(self) == len(other):
            raise ValueError("cannot subtract arrays/indices of "
                             "unequal length")
        if self.freq != other.freq:
            msg = DIFFERENT_FREQ_INDEX.format(self.freqstr, other.freqstr)
            raise IncompatibleFrequency(msg)

        new_values = checked_add_with_arr(self.asi8, -other.asi8,
                                          arr_mask=self._isnan,
                                          b_mask=other._isnan)

        new_values = np.array([self.freq * x for x in new_values])
        if self.hasnans or other.hasnans:
            mask = (self._isnan) | (other._isnan)
            new_values[mask] = NaT
        return new_values

    def _addsub_int_array(self, other, op):
        """
        Add or subtract array-like of integers equivalent to applying
        `_time_shift` pointwise.

        Parameters
        ----------
        other : Index, ExtensionArray, np.ndarray
            integer-dtype
        op : {operator.add, operator.sub}

        Returns
        -------
        result : same class as self
        """
        assert op in [operator.add, operator.sub]

        if self.freq is not None:
            # case with freq of None will raise
            # we need to use a different stacklevel for Index vs Array
            lvl = 3 + 1 * isinstance(self, ABCIndexClass)
            warnings.warn("Addition/subtraction of integer array from {cls} "
                          "is deprecated, will be removed in a future "
                          "version.  Instead of adding `arr`, "
                          "add `arr * self.freq`"
                          .format(cls=type(self).__name__),
                          FutureWarning, stacklevel=lvl)

        if is_period_dtype(self):
            # easy case for PeriodIndex
            if op is operator.sub:
                other = -other
            res_values = checked_add_with_arr(self.asi8, other,
                                              arr_mask=self._isnan)
            res_values = res_values.view('i8')
            res_values[self._isnan] = iNaT
            return self._from_ordinals(res_values, freq=self.freq)

        elif self.freq is None:
            # GH#19123
            raise NullFrequencyError("Cannot shift with no freq")

        elif isinstance(self.freq, Tick):
            # easy case where we can convert to timedelta64 operation
            td = Timedelta(self.freq)
            return op(self, td * other)

        # We should only get here with DatetimeIndex; dispatch
        # to _addsub_offset_array
        assert not is_timedelta64_dtype(self)
        return op(self, np.array(other) * self.freq)

    def _addsub_offset_array(self, other, op):
        """
        Add or subtract array-like of DateOffset objects

        Parameters
        ----------
        other : Index, np.ndarray
            object-dtype containing pd.DateOffset objects
        op : {operator.add, operator.sub}

        Returns
        -------
        result : same class as self
        """
        assert op in [operator.add, operator.sub]
        if len(other) == 1:
            return op(self, other[0])

        warnings.warn("Adding/subtracting array of DateOffsets to "
                      "{cls} not vectorized"
                      .format(cls=type(self).__name__), PerformanceWarning)

        # For EA self.astype('O') returns a numpy array, not an Index
        left = lib.values_from_object(self.astype('O'))

        res_values = op(left, np.array(other))
        kwargs = {}
        if not is_period_dtype(self):
            kwargs['freq'] = 'infer'
        return type(self)(res_values, **kwargs)

    @deprecate_kwarg(old_arg_name='n', new_arg_name='periods')
    def shift(self, periods, freq=None):
        """
        Shift index by desired number of time frequency increments.

        This method is for shifting the values of datetime-like indexes
        by a specified time increment a given number of times.

        Parameters
        ----------
        periods : int
            Number of periods (or increments) to shift by,
            can be positive or negative.

            .. versionchanged:: 0.24.0

        freq : pandas.DateOffset, pandas.Timedelta or string, optional
            Frequency increment to shift by.
            If None, the index is shifted by its own `freq` attribute.
            Offset aliases are valid strings, e.g., 'D', 'W', 'M' etc.

        Returns
        -------
        pandas.DatetimeIndex
            Shifted index.

        See Also
        --------
        Index.shift : Shift values of Index.
        """
        return self._time_shift(periods=periods, freq=freq)

    def _time_shift(self, periods, freq=None):
        """
        Shift each value by `periods`.

        Note this is different from ExtensionArray.shift, which
        shifts the *position* of each element, padding the end with
        missing values.

        Parameters
        ----------
        periods : int
            Number of periods to shift by.
        freq : pandas.DateOffset, pandas.Timedelta, or string
            Frequency increment to shift by.
        """
        if freq is not None and freq != self.freq:
            if isinstance(freq, compat.string_types):
                freq = frequencies.to_offset(freq)
            offset = periods * freq
            result = self + offset
            if hasattr(self, 'tz'):
                result._tz = self.tz
            return result

        if periods == 0:
            # immutable so OK
            return self.copy()

        if self.freq is None:
            raise NullFrequencyError("Cannot shift with no freq")

        start = self[0] + periods * self.freq
        end = self[-1] + periods * self.freq
        attribs = self._get_attributes_dict()
        return self._generate_range(start=start, end=end, periods=None,
                                    **attribs)

    @classmethod
    def _add_datetimelike_methods(cls):
        """
        add in the datetimelike methods (as we may have to override the
        superclass)
        """

        def __add__(self, other):
            other = lib.item_from_zerodim(other)
            if isinstance(other, (ABCSeries, ABCDataFrame)):
                return NotImplemented

            # scalar others
            elif other is NaT:
                result = self._add_nat()
            elif isinstance(other, (Tick, timedelta, np.timedelta64)):
                result = self._add_delta(other)
            elif isinstance(other, DateOffset):
                # specifically _not_ a Tick
                result = self._add_offset(other)
            elif isinstance(other, (datetime, np.datetime64)):
                result = self._add_datelike(other)
            elif lib.is_integer(other):
                # This check must come after the check for np.timedelta64
                # as is_integer returns True for these
<<<<<<< HEAD
                if self.freq is not None:
                    # case with freq of None will raise
                    # we need to use a different stacklevel for Index vs Array
                    lvl = 2 + 1 * isinstance(self, ABCIndexClass)
                    warnings.warn("Addition of integers to {cls} is "
                                  "deprecated, will be removed in a future "
                                  "version.  Instead of adding `n`, "
                                  "add `n * self.freq`"
                                  .format(cls=type(self).__name__),
                                  FutureWarning, stacklevel=lvl)
                result = self.shift(other)
=======
                result = self._time_shift(other)
>>>>>>> d523d9fe

            # array-like others
            elif is_timedelta64_dtype(other):
                # TimedeltaIndex, ndarray[timedelta64]
                result = self._add_delta(other)
            elif is_offsetlike(other):
                # Array/Index of DateOffset objects
                result = self._addsub_offset_array(other, operator.add)
            elif is_datetime64_dtype(other) or is_datetime64tz_dtype(other):
                # DatetimeIndex, ndarray[datetime64]
                return self._add_datelike(other)
            elif is_integer_dtype(other):
                result = self._addsub_int_array(other, operator.add)
            elif is_float_dtype(other) or is_period_dtype(other):
                # Explicitly catch invalid dtypes
                raise TypeError("cannot add {dtype}-dtype to {cls}"
                                .format(dtype=other.dtype,
                                        cls=type(self).__name__))
            elif is_extension_array_dtype(other):
                # Categorical op will raise; defer explicitly
                return NotImplemented
            else:  # pragma: no cover
                return NotImplemented

            return result

        cls.__add__ = __add__

        def __radd__(self, other):
            # alias for __add__
            return self.__add__(other)
        cls.__radd__ = __radd__

        def __sub__(self, other):
            other = lib.item_from_zerodim(other)
            if isinstance(other, (ABCSeries, ABCDataFrame)):
                return NotImplemented

            # scalar others
            elif other is NaT:
                result = self._sub_nat()
            elif isinstance(other, (Tick, timedelta, np.timedelta64)):
                result = self._add_delta(-other)
            elif isinstance(other, DateOffset):
                # specifically _not_ a Tick
                result = self._add_offset(-other)
            elif isinstance(other, (datetime, np.datetime64)):
                result = self._sub_datelike(other)
            elif lib.is_integer(other):
                # This check must come after the check for np.timedelta64
                # as is_integer returns True for these
<<<<<<< HEAD
                if self.freq is not None:
                    # case with freq of None will raise
                    # we need to use a different stacklevel for Index vs Array
                    lvl = 2 + 1 * isinstance(self, ABCIndexClass)
                    warnings.warn("Subtraction of integers from {cls} is "
                                  "deprecated, will be removed in a future "
                                  "version.  Instead of subtracting `n`, "
                                  "subtract `n * self.freq`"
                                  .format(cls=type(self).__name__),
                                  FutureWarning, stacklevel=lvl)
                result = self.shift(-other)
=======
                result = self._time_shift(-other)
>>>>>>> d523d9fe
            elif isinstance(other, Period):
                result = self._sub_period(other)

            # array-like others
            elif is_timedelta64_dtype(other):
                # TimedeltaIndex, ndarray[timedelta64]
                result = self._add_delta(-other)
            elif is_offsetlike(other):
                # Array/Index of DateOffset objects
                result = self._addsub_offset_array(other, operator.sub)
            elif is_datetime64_dtype(other) or is_datetime64tz_dtype(other):
                # DatetimeIndex, ndarray[datetime64]
                result = self._sub_datelike(other)
            elif is_period_dtype(other):
                # PeriodIndex
                result = self._sub_period_array(other)
            elif is_integer_dtype(other):
                result = self._addsub_int_array(other, operator.sub)
            elif isinstance(other, ABCIndexClass):
                raise TypeError("cannot subtract {cls} and {typ}"
                                .format(cls=type(self).__name__,
                                        typ=type(other).__name__))
            elif is_float_dtype(other):
                # Explicitly catch invalid dtypes
                raise TypeError("cannot subtract {dtype}-dtype from {cls}"
                                .format(dtype=other.dtype,
                                        cls=type(self).__name__))
            elif is_extension_array_dtype(other):
                # Categorical op will raise; defer explicitly
                return NotImplemented
            else:  # pragma: no cover
                return NotImplemented

            return result

        cls.__sub__ = __sub__

        def __rsub__(self, other):
            if is_datetime64_dtype(other) and is_timedelta64_dtype(self):
                # ndarray[datetime64] cannot be subtracted from self, so
                # we need to wrap in DatetimeArray/Index and flip the operation
                if not isinstance(other, DatetimeLikeArrayMixin):
                    # Avoid down-casting DatetimeIndex
                    from pandas.core.arrays import DatetimeArrayMixin
                    other = DatetimeArrayMixin(other)
                return other - self
            elif (is_datetime64_any_dtype(self) and hasattr(other, 'dtype') and
                  not is_datetime64_any_dtype(other)):
                # GH#19959 datetime - datetime is well-defined as timedelta,
                # but any other type - datetime is not well-defined.
                raise TypeError("cannot subtract {cls} from {typ}"
                                .format(cls=type(self).__name__,
                                        typ=type(other).__name__))
            return -(self - other)
        cls.__rsub__ = __rsub__

        def __iadd__(self, other):
            # alias for __add__
            return self.__add__(other)
        cls.__iadd__ = __iadd__

        def __isub__(self, other):
            # alias for __sub__
            return self.__sub__(other)
        cls.__isub__ = __isub__

    # --------------------------------------------------------------
    # Comparison Methods

    def _evaluate_compare(self, other, op):
        """
        We have been called because a comparison between
        8 aware arrays. numpy >= 1.11 will
        now warn about NaT comparisons
        """
        # Called by comparison methods when comparing datetimelike
        # with datetimelike

        if not isinstance(other, type(self)):
            # coerce to a similar object
            if not is_list_like(other):
                # scalar
                other = [other]
            elif lib.is_scalar(lib.item_from_zerodim(other)):
                # ndarray scalar
                other = [other.item()]
            other = type(self)(other)

        # compare
        result = op(self.asi8, other.asi8)

        # technically we could support bool dtyped Index
        # for now just return the indexing array directly
        mask = (self._isnan) | (other._isnan)

        filler = iNaT
        if is_bool_dtype(result):
            filler = False

        result[mask] = filler
        return result

    # TODO: get this from ExtensionOpsMixin
    @classmethod
    def _add_comparison_methods(cls):
        """ add in comparison methods """
        # DatetimeArray and TimedeltaArray comparison methods will
        # call these as their super(...) methods
        cls.__eq__ = _make_comparison_op(operator.eq, cls)
        cls.__ne__ = _make_comparison_op(operator.ne, cls)
        cls.__lt__ = _make_comparison_op(operator.lt, cls)
        cls.__gt__ = _make_comparison_op(operator.gt, cls)
        cls.__le__ = _make_comparison_op(operator.le, cls)
        cls.__ge__ = _make_comparison_op(operator.ge, cls)


DatetimeLikeArrayMixin._add_comparison_methods()


# -------------------------------------------------------------------
# Shared Constructor Helpers

def validate_periods(periods):
    """
    If a `periods` argument is passed to the Datetime/Timedelta Array/Index
    constructor, cast it to an integer.

    Parameters
    ----------
    periods : None, float, int

    Returns
    -------
    periods : None or int

    Raises
    ------
    TypeError
        if periods is None, float, or int
    """
    if periods is not None:
        if lib.is_float(periods):
            periods = int(periods)
        elif not lib.is_integer(periods):
            raise TypeError('periods must be a number, got {periods}'
                            .format(periods=periods))
    return periods


def validate_endpoints(closed):
    """
    Check that the `closed` argument is among [None, "left", "right"]

    Parameters
    ----------
    closed : {None, "left", "right"}

    Returns
    -------
    left_closed : bool
    right_closed : bool

    Raises
    ------
    ValueError : if argument is not among valid values
    """
    left_closed = False
    right_closed = False

    if closed is None:
        left_closed = True
        right_closed = True
    elif closed == "left":
        left_closed = True
    elif closed == "right":
        right_closed = True
    else:
        raise ValueError("Closed has to be either 'left', 'right' or None")

    return left_closed, right_closed


def maybe_infer_freq(freq):
    """
    Comparing a DateOffset to the string "infer" raises, so we need to
    be careful about comparisons.  Make a dummy variable `freq_infer` to
    signify the case where the given freq is "infer" and set freq to None
    to avoid comparison trouble later on.

    Parameters
    ----------
    freq : {DateOffset, None, str}

    Returns
    -------
    freq : {DateOffset, None}
    freq_infer : bool
    """
    freq_infer = False
    if not isinstance(freq, DateOffset):
        # if a passed freq is None, don't infer automatically
        if freq != 'infer':
            freq = frequencies.to_offset(freq)
        else:
            freq_infer = True
            freq = None
    return freq, freq_infer


def validate_tz_from_dtype(dtype, tz):
    """
    If the given dtype is a DatetimeTZDtype, extract the implied
    tzinfo object from it and check that it does not conflict with the given
    tz.

    Parameters
    ----------
    dtype : dtype, str
    tz : None, tzinfo

    Returns
    -------
    tz : consensus tzinfo

    Raises
    ------
    ValueError : on tzinfo mismatch
    """
    if dtype is not None:
        try:
            dtype = DatetimeTZDtype.construct_from_string(dtype)
            dtz = getattr(dtype, 'tz', None)
            if dtz is not None:
                if tz is not None and not timezones.tz_compare(tz, dtz):
                    raise ValueError("cannot supply both a tz and a dtype"
                                     " with a tz")
                tz = dtz
        except TypeError:
            pass
    return tz<|MERGE_RESOLUTION|>--- conflicted
+++ resolved
@@ -629,7 +629,6 @@
             elif lib.is_integer(other):
                 # This check must come after the check for np.timedelta64
                 # as is_integer returns True for these
-<<<<<<< HEAD
                 if self.freq is not None:
                     # case with freq of None will raise
                     # we need to use a different stacklevel for Index vs Array
@@ -640,10 +639,8 @@
                                   "add `n * self.freq`"
                                   .format(cls=type(self).__name__),
                                   FutureWarning, stacklevel=lvl)
-                result = self.shift(other)
-=======
+
                 result = self._time_shift(other)
->>>>>>> d523d9fe
 
             # array-like others
             elif is_timedelta64_dtype(other):
@@ -695,7 +692,6 @@
             elif lib.is_integer(other):
                 # This check must come after the check for np.timedelta64
                 # as is_integer returns True for these
-<<<<<<< HEAD
                 if self.freq is not None:
                     # case with freq of None will raise
                     # we need to use a different stacklevel for Index vs Array
@@ -706,10 +702,9 @@
                                   "subtract `n * self.freq`"
                                   .format(cls=type(self).__name__),
                                   FutureWarning, stacklevel=lvl)
-                result = self.shift(-other)
-=======
+
                 result = self._time_shift(-other)
->>>>>>> d523d9fe
+
             elif isinstance(other, Period):
                 result = self._sub_period(other)
 
