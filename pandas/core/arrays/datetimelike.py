--- conflicted
+++ resolved
@@ -492,14 +492,10 @@
         elif isinstance(value, self._scalar_type):
             self._check_compatible_with(value)
             value = self._unbox_scalar(value)
-<<<<<<< HEAD
-        elif is_valid_na(value, self.dtype) or value == iNaT:
-=======
         elif is_valid_nat_for_dtype(value, self.dtype):
             value = iNaT
         elif not isna(value) and lib.is_integer(value) and value == iNaT:
             # exclude misc e.g. object() and any NAs not allowed above
->>>>>>> 76cca0ee
             value = iNaT
         else:
             msg = (
@@ -1525,30 +1521,6 @@
         return self._box_func(result)
 
 
-def is_valid_na(obj, dtype):
-    """
-    isna check that excludes incompatible dtypes
-
-    Parameters
-    ----------
-    obj : object
-    dtype : np.datetime64, np.timedelta64, DatetimeTZDtype, or PeriodDtype
-
-    Returns
-    -------
-    bool
-    """
-    if not isna(obj):
-        return False
-    if dtype.kind == "M":
-        return not isinstance(obj, np.timedelta64)
-    if dtype.kind == "m":
-        return not isinstance(obj, np.datetime64)
-
-    # must be PeriodDType
-    return not isinstance(obj, (np.datetime64, np.timedelta64))
-
-
 # -------------------------------------------------------------------
 # Shared Constructor Helpers
 
