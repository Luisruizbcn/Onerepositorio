"""
SparseArray data structure
"""
import numbers
import operator
import re
from typing import Any, Callable, Union
import warnings

import numpy as np

from pandas._libs import index as libindex, lib
import pandas._libs.sparse as splib
from pandas._libs.sparse import BlockIndex, IntIndex, SparseIndex
from pandas._libs.tslibs import NaT
import pandas.compat as compat
from pandas.compat.numpy import function as nv
from pandas.errors import PerformanceWarning

from pandas.core.dtypes.base import ExtensionDtype
from pandas.core.dtypes.cast import (
    astype_nansafe, construct_1d_arraylike_from_scalar, find_common_type,
    infer_dtype_from_scalar, maybe_convert_platform)
from pandas.core.dtypes.common import (
    is_array_like, is_bool_dtype, is_datetime64_any_dtype, is_dtype_equal,
    is_integer, is_list_like, is_object_dtype, is_scalar, is_string_dtype,
    pandas_dtype)
from pandas.core.dtypes.dtypes import register_extension_dtype
from pandas.core.dtypes.generic import (
    ABCIndexClass, ABCSeries, ABCSparseArray, ABCSparseSeries)
from pandas.core.dtypes.missing import isna, na_value_for_dtype, notna

from pandas.core.accessor import PandasDelegate, delegate_names
import pandas.core.algorithms as algos
from pandas.core.arrays import ExtensionArray, ExtensionOpsMixin
from pandas.core.base import PandasObject
import pandas.core.common as com
from pandas.core.missing import interpolate_2d

import pandas.io.formats.printing as printing


# ----------------------------------------------------------------------------
# Dtype
@register_extension_dtype
class SparseDtype(ExtensionDtype):
    """
    Dtype for data stored in :class:`SparseArray`.

    This dtype implements the pandas ExtensionDtype interface.

    .. versionadded:: 0.24.0

    Parameters
    ----------
    dtype : str, ExtensionDtype, numpy.dtype, type, default numpy.float64
        The dtype of the underlying array storing the non-fill value values.
    fill_value : scalar, optional
        The scalar value not stored in the SparseArray. By default, this
        depends on `dtype`.

        =========== ==========
        dtype       na_value
        =========== ==========
        float       ``np.nan``
        int         ``0``
        bool        ``False``
        datetime64  ``pd.NaT``
        timedelta64 ``pd.NaT``
        =========== ==========

        The default value may be overridden by specifying a `fill_value`.
    """
    # We include `_is_na_fill_value` in the metadata to avoid hash collisions
    # between SparseDtype(float, 0.0) and SparseDtype(float, nan).
    # Without is_na_fill_value in the comparison, those would be equal since
    # hash(nan) is (sometimes?) 0.
    _metadata = ('_dtype', '_fill_value', '_is_na_fill_value')

    def __init__(
            self,
            dtype: Union[str, np.dtype, 'ExtensionDtype', type] = np.float64,
            fill_value: Any = None
    ) -> None:
        from pandas.core.dtypes.missing import na_value_for_dtype
        from pandas.core.dtypes.common import (
            pandas_dtype, is_string_dtype, is_scalar
        )

        if isinstance(dtype, type(self)):
            if fill_value is None:
                fill_value = dtype.fill_value
            dtype = dtype.subtype

        dtype = pandas_dtype(dtype)
        if is_string_dtype(dtype):
            dtype = np.dtype('object')

        if fill_value is None:
            fill_value = na_value_for_dtype(dtype)

        if not is_scalar(fill_value):
            raise ValueError("fill_value must be a scalar. Got {} "
                             "instead".format(fill_value))
        self._dtype = dtype
        self._fill_value = fill_value

    def __hash__(self):
        # Python3 doesn't inherit __hash__ when a base class overrides
        # __eq__, so we explicitly do it here.
        return super(SparseDtype, self).__hash__()

    def __eq__(self, other):
        # We have to override __eq__ to handle NA values in _metadata.
        # The base class does simple == checks, which fail for NA.
        if isinstance(other, compat.string_types):
            try:
                other = self.construct_from_string(other)
            except TypeError:
                return False

        if isinstance(other, type(self)):
            subtype = self.subtype == other.subtype
            if self._is_na_fill_value:
                # this case is complicated by two things:
                # SparseDtype(float, float(nan)) == SparseDtype(float, np.nan)
                # SparseDtype(float, np.nan)     != SparseDtype(float, pd.NaT)
                # i.e. we want to treat any floating-point NaN as equal, but
                # not a floating-point NaN and a datetime NaT.
                fill_value = (
                    other._is_na_fill_value and
                    isinstance(self.fill_value, type(other.fill_value)) or
                    isinstance(other.fill_value, type(self.fill_value))
                )
            else:
                fill_value = self.fill_value == other.fill_value

            return subtype and fill_value
        return False

    @property
    def fill_value(self):
        """
        The fill value of the array.

        Converting the SparseArray to a dense ndarray will fill the
        array with this value.

        .. warning::

           It's possible to end up with a SparseArray that has ``fill_value``
           values in ``sp_values``. This can occur, for example, when setting
           ``SparseArray.fill_value`` directly.
        """
        return self._fill_value

    @property
    def _is_na_fill_value(self):
        from pandas.core.dtypes.missing import isna
        return isna(self.fill_value)

    @property
    def _is_numeric(self):
        from pandas.core.dtypes.common import is_object_dtype
        return not is_object_dtype(self.subtype)

    @property
    def _is_boolean(self):
        from pandas.core.dtypes.common import is_bool_dtype
        return is_bool_dtype(self.subtype)

    @property
    def kind(self):
        """
        The sparse kind. Either 'integer', or 'block'.
        """
        return self.subtype.kind

    @property
    def type(self):
        return self.subtype.type

    @property
    def subtype(self):
        return self._dtype

    @property
    def name(self):
        return 'Sparse[{}, {}]'.format(self.subtype.name, self.fill_value)

    def __repr__(self):
        return self.name

    @classmethod
    def construct_array_type(cls):
        return SparseArray

    @classmethod
    def construct_from_string(cls, string):
        """
        Construct a SparseDtype from a string form.

        Parameters
        ----------
        string : str
            Can take the following forms.

            string           dtype
            ================ ============================
            'int'            SparseDtype[np.int64, 0]
            'Sparse'         SparseDtype[np.float64, nan]
            'Sparse[int]'    SparseDtype[np.int64, 0]
            'Sparse[int, 0]' SparseDtype[np.int64, 0]
            ================ ============================

            It is not possible to specify non-default fill values
            with a string. An argument like ``'Sparse[int, 1]'``
            will raise a ``TypeError`` because the default fill value
            for integers is 0.

        Returns
        -------
        SparseDtype
        """
        msg = "Could not construct SparseDtype from '{}'".format(string)
        if string.startswith("Sparse"):
            try:
                sub_type, has_fill_value = cls._parse_subtype(string)
                result = SparseDtype(sub_type)
            except Exception:
                raise TypeError(msg)
            else:
                msg = ("Could not construct SparseDtype from '{}'.\n\nIt "
                       "looks like the fill_value in the string is not "
                       "the default for the dtype. Non-default fill_values "
                       "are not supported. Use the 'SparseDtype()' "
                       "constructor instead.")
                if has_fill_value and str(result) != string:
                    raise TypeError(msg.format(string))
                return result
        else:
            raise TypeError(msg)

    @staticmethod
    def _parse_subtype(dtype):
        """
        Parse a string to get the subtype

        Parameters
        ----------
        dtype : str
            A string like

            * Sparse[subtype]
            * Sparse[subtype, fill_value]

        Returns
        -------
        subtype : str

        Raises
        ------
        ValueError
            When the subtype cannot be extracted.
        """
        xpr = re.compile(
            r"Sparse\[(?P<subtype>[^,]*)(, )?(?P<fill_value>.*?)?\]$"
        )
        m = xpr.match(dtype)
        has_fill_value = False
        if m:
            subtype = m.groupdict()['subtype']
            has_fill_value = m.groupdict()['fill_value'] or has_fill_value
        elif dtype == "Sparse":
            subtype = 'float64'
        else:
            raise ValueError("Cannot parse {}".format(dtype))
        return subtype, has_fill_value

    @classmethod
    def is_dtype(cls, dtype):
        dtype = getattr(dtype, 'dtype', dtype)
        if (isinstance(dtype, compat.string_types) and
                dtype.startswith("Sparse")):
            sub_type, _ = cls._parse_subtype(dtype)
            dtype = np.dtype(sub_type)
        elif isinstance(dtype, cls):
            return True
        return isinstance(dtype, np.dtype) or dtype == 'Sparse'

    def update_dtype(self, dtype):
        """
        Convert the SparseDtype to a new dtype.

        This takes care of converting the ``fill_value``.

        Parameters
        ----------
        dtype : Union[str, numpy.dtype, SparseDtype]
            The new dtype to use.

            * For a SparseDtype, it is simply returned
            * For a NumPy dtype (or str), the current fill value
              is converted to the new dtype, and a SparseDtype
              with `dtype` and the new fill value is returned.

        Returns
        -------
        SparseDtype
            A new SparseDtype with the corret `dtype` and fill value
            for that `dtype`.

        Raises
        ------
        ValueError
            When the current fill value cannot be converted to the
            new `dtype` (e.g. trying to convert ``np.nan`` to an
            integer dtype).


        Examples
        --------
        >>> SparseDtype(int, 0).update_dtype(float)
        Sparse[float64, 0.0]

        >>> SparseDtype(int, 1).update_dtype(SparseDtype(float, np.nan))
        Sparse[float64, nan]
        """
        cls = type(self)
        dtype = pandas_dtype(dtype)

        if not isinstance(dtype, cls):
            fill_value = astype_nansafe(np.array(self.fill_value),
                                        dtype).item()
            dtype = cls(dtype, fill_value=fill_value)

        return dtype

    @property
    def _subtype_with_str(self):
        """
        Whether the SparseDtype's subtype should be considered ``str``.

        Typically, pandas will store string data in an object-dtype array.
        When converting values to a dtype, e.g. in ``.astype``, we need to
        be more specific, we need the actual underlying type.

        Returns
        -------

        >>> SparseDtype(int, 1)._subtype_with_str
        dtype('int64')

        >>> SparseDtype(object, 1)._subtype_with_str
        dtype('O')

        >>> dtype = SparseDtype(str, '')
        >>> dtype.subtype
        dtype('O')

        >>> dtype._subtype_with_str
        str
        """
        if isinstance(self.fill_value, compat.string_types):
            return type(self.fill_value)
        return self.subtype


# ----------------------------------------------------------------------------
# Array


_sparray_doc_kwargs = dict(klass='SparseArray')


def _get_fill(arr: 'SparseArray') -> np.ndarray:
    """
    Create a 0-dim ndarray containing the fill value

    Parameters
    ----------
    arr : SparseArray

    Returns
    -------
    fill_value : ndarray
        0-dim ndarray with just the fill value.

    Notes
    -----
    coerce fill_value to arr dtype if possible
    int64 SparseArray can have NaN as fill_value if there is no missing
    """
    try:
        return np.asarray(arr.fill_value, dtype=arr.dtype.subtype)
    except ValueError:
        return np.asarray(arr.fill_value)


def _sparse_array_op(
<<<<<<< HEAD
        left: 'SparseArray',
        right: 'SparseArray',
=======
        left: ABCSparseArray,
        right: ABCSparseArray,
>>>>>>> 50db8102
        op: Callable,
        name: str
) -> Any:
    """
    Perform a binary operation between two arrays.

    Parameters
    ----------
    left : Union[SparseArray, ndarray]
    right : Union[SparseArray, ndarray]
    op : Callable
        The binary operation to perform
    name str
        Name of the callable.

    Returns
    -------
    SparseArray
    """
    if name.startswith('__'):
        # For lookups in _libs.sparse we need non-dunder op name
        name = name[2:-2]

    # dtype used to find corresponding sparse method
    ltype = left.dtype.subtype
    rtype = right.dtype.subtype

    if not is_dtype_equal(ltype, rtype):
        subtype = find_common_type([ltype, rtype])
        ltype = SparseDtype(subtype, left.fill_value)
        rtype = SparseDtype(subtype, right.fill_value)

        # TODO(GH-23092): pass copy=False. Need to fix astype_nansafe
        left = left.astype(ltype)
        right = right.astype(rtype)
        dtype = ltype.subtype
    else:
        dtype = ltype

    # dtype the result must have
    result_dtype = None

    if left.sp_index.ngaps == 0 or right.sp_index.ngaps == 0:
        with np.errstate(all='ignore'):
            result = op(left.get_values(), right.get_values())
            fill = op(_get_fill(left), _get_fill(right))

        if left.sp_index.ngaps == 0:
            index = left.sp_index
        else:
            index = right.sp_index
    elif left.sp_index.equals(right.sp_index):
        with np.errstate(all='ignore'):
            result = op(left.sp_values, right.sp_values)
            fill = op(_get_fill(left), _get_fill(right))
        index = left.sp_index
    else:
        if name[0] == 'r':
            left, right = right, left
            name = name[1:]

        if name in ('and', 'or') and dtype == 'bool':
            opname = 'sparse_{name}_uint8'.format(name=name)
            # to make template simple, cast here
            left_sp_values = left.sp_values.view(np.uint8)
            right_sp_values = right.sp_values.view(np.uint8)
            result_dtype = np.bool
        else:
            opname = 'sparse_{name}_{dtype}'.format(name=name, dtype=dtype)
            left_sp_values = left.sp_values
            right_sp_values = right.sp_values

        sparse_op = getattr(splib, opname)

        with np.errstate(all='ignore'):
            result, index, fill = sparse_op(
                left_sp_values, left.sp_index, left.fill_value,
                right_sp_values, right.sp_index, right.fill_value)

    if result_dtype is None:
        result_dtype = result.dtype

    return _wrap_result(name, result, index, fill, dtype=result_dtype)


def _wrap_result(name, data, sparse_index, fill_value, dtype=None):
    """
    wrap op result to have correct dtype
    """
    if name.startswith('__'):
        # e.g. __eq__ --> eq
        name = name[2:-2]

    if name in ('eq', 'ne', 'lt', 'gt', 'le', 'ge'):
        dtype = np.bool

    fill_value = lib.item_from_zerodim(fill_value)

    if is_bool_dtype(dtype):
        # fill_value may be np.bool_
        fill_value = bool(fill_value)
    return SparseArray(data,
                       sparse_index=sparse_index,
                       fill_value=fill_value,
                       dtype=dtype)


class SparseArray(PandasObject, ExtensionArray, ExtensionOpsMixin):
    """
    An ExtensionArray for storing sparse data.

    .. versionchanged:: 0.24.0

       Implements the ExtensionArray interface.

    Parameters
    ----------
    data : array-like
        A dense array of values to store in the SparseArray. This may contain
        `fill_value`.
    sparse_index : SparseIndex, optional
    index : Index
    fill_value : scalar, optional
        Elements in `data` that are `fill_value` are not stored in the
        SparseArray. For memory savings, this should be the most common value
        in `data`. By default, `fill_value` depends on the dtype of `data`:

        =========== ==========
        data.dtype  na_value
        =========== ==========
        float       ``np.nan``
        int         ``0``
        bool        False
        datetime64  ``pd.NaT``
        timedelta64 ``pd.NaT``
        =========== ==========

        The fill value is potentiall specified in three ways. In order of
        precedence, these are

        1. The `fill_value` argument
        2. ``dtype.fill_value`` if `fill_value` is None and `dtype` is
           a ``SparseDtype``
        3. ``data.dtype.fill_value`` if `fill_value` is None and `dtype`
           is not a ``SparseDtype`` and `data` is a ``SparseArray``.

    kind : {'integer', 'block'}, default 'integer'
        The type of storage for sparse locations.

        * 'block': Stores a `block` and `block_length` for each
          contiguous *span* of sparse values. This is best when
          sparse data tends to be clumped together, with large
          regsions of ``fill-value`` values between sparse values.
        * 'integer': uses an integer to store the location of
          each sparse value.

    dtype : np.dtype or SparseDtype, optional
        The dtype to use for the SparseArray. For numpy dtypes, this
        determines the dtype of ``self.sp_values``. For SparseDtype,
        this determines ``self.sp_values`` and ``self.fill_value``.
    copy : bool, default False
        Whether to explicitly copy the incoming `data` array.
    """

    __array_priority__ = 15
    _pandas_ftype = 'sparse'
    _subtyp = 'sparse_array'  # register ABCSparseArray

    def __init__(self, data, sparse_index=None, index=None, fill_value=None,
                 kind='integer', dtype=None, copy=False):
        from pandas.core.internals import SingleBlockManager

        if isinstance(data, SingleBlockManager):
            data = data.internal_values()

        if fill_value is None and isinstance(dtype, SparseDtype):
            fill_value = dtype.fill_value

        if isinstance(data, (type(self), ABCSparseSeries)):
            # disable normal inference on dtype, sparse_index, & fill_value
            if sparse_index is None:
                sparse_index = data.sp_index
            if fill_value is None:
                fill_value = data.fill_value
            if dtype is None:
                dtype = data.dtype
            # TODO: make kind=None, and use data.kind?
            data = data.sp_values

        # Handle use-provided dtype
        if isinstance(dtype, compat.string_types):
            # Two options: dtype='int', regular numpy dtype
            # or dtype='Sparse[int]', a sparse dtype
            try:
                dtype = SparseDtype.construct_from_string(dtype)
            except TypeError:
                dtype = pandas_dtype(dtype)

        if isinstance(dtype, SparseDtype):
            if fill_value is None:
                fill_value = dtype.fill_value
            dtype = dtype.subtype

        if index is not None and not is_scalar(data):
            raise Exception("must only pass scalars with an index ")

        if is_scalar(data):
            if index is not None:
                if data is None:
                    data = np.nan

            if index is not None:
                npoints = len(index)
            elif sparse_index is None:
                npoints = 1
            else:
                npoints = sparse_index.length

            dtype = infer_dtype_from_scalar(data)[0]
            data = construct_1d_arraylike_from_scalar(
                data, npoints, dtype
            )

        if dtype is not None:
            dtype = pandas_dtype(dtype)

        # TODO: disentangle the fill_value dtype inference from
        # dtype inference
        if data is None:
            # XXX: What should the empty dtype be? Object or float?
            data = np.array([], dtype=dtype)

        if not is_array_like(data):
            try:
                # probably shared code in sanitize_series
                from pandas.core.internals.construction import sanitize_array
                data = sanitize_array(data, index=None)
            except ValueError:
                # NumPy may raise a ValueError on data like [1, []]
                # we retry with object dtype here.
                if dtype is None:
                    dtype = object
                    data = np.atleast_1d(np.asarray(data, dtype=dtype))
                else:
                    raise

        if copy:
            # TODO: avoid double copy when dtype forces cast.
            data = data.copy()

        if fill_value is None:
            fill_value_dtype = data.dtype if dtype is None else dtype
            if fill_value_dtype is None:
                fill_value = np.nan
            else:
                fill_value = na_value_for_dtype(fill_value_dtype)

        if isinstance(data, type(self)) and sparse_index is None:
            sparse_index = data._sparse_index
            sparse_values = np.asarray(data.sp_values, dtype=dtype)
        elif sparse_index is None:
            sparse_values, sparse_index, fill_value = make_sparse(
                data, kind=kind, fill_value=fill_value, dtype=dtype
            )
        else:
            sparse_values = np.asarray(data, dtype=dtype)
            if len(sparse_values) != sparse_index.npoints:
                raise AssertionError("Non array-like type {type} must "
                                     "have the same length as the index"
                                     .format(type=type(sparse_values)))
        self._sparse_index = sparse_index
        self._sparse_values = sparse_values
        self._dtype = SparseDtype(sparse_values.dtype, fill_value)

    @classmethod
    def _simple_new(
            cls,
            sparse_array: np.ndarray,
            sparse_index: SparseIndex,
            dtype: SparseDtype
    ) -> 'SparseArray':
        new = cls([])
        new._sparse_index = sparse_index
        new._sparse_values = sparse_array
        new._dtype = dtype
        return new

    def __array__(self, dtype=None, copy=True):
        fill_value = self.fill_value

        if self.sp_index.ngaps == 0:
            # Compat for na dtype and int values.
            return self.sp_values
        if dtype is None:
            # Can NumPy represent this type?
            # If not, `np.result_type` will raise. We catch that
            # and return object.
            if is_datetime64_any_dtype(self.sp_values.dtype):
                # However, we *do* special-case the common case of
                # a datetime64 with pandas NaT.
                if fill_value is NaT:
                    # Can't put pd.NaT in a datetime64[ns]
                    fill_value = np.datetime64('NaT')
            try:
                dtype = np.result_type(self.sp_values.dtype, type(fill_value))
            except TypeError:
                dtype = object

        out = np.full(self.shape, fill_value, dtype=dtype)
        out[self.sp_index.to_int_index().indices] = self.sp_values
        return out

    def __setitem__(self, key, value):
        # I suppose we could allow setting of non-fill_value elements.
        # TODO(SparseArray.__setitem__): remove special cases in
        # ExtensionBlock.where
        msg = "SparseArray does not support item assignment via setitem"
        raise TypeError(msg)

    @classmethod
    def _from_sequence(cls, scalars, dtype=None, copy=False):
        return cls(scalars, dtype=dtype)

    @classmethod
    def _from_factorized(cls, values, original):
        return cls(values, dtype=original.dtype)

    # ------------------------------------------------------------------------
    # Data
    # ------------------------------------------------------------------------
    @property
    def sp_index(self):
        """
        The SparseIndex containing the location of non- ``fill_value`` points.
        """
        return self._sparse_index

    @property
    def sp_values(self):
        """
        An ndarray containing the non- ``fill_value`` values.

        Examples
        --------
        >>> s = SparseArray([0, 0, 1, 0, 2], fill_value=0)
        >>> s.sp_values
        array([1, 2])
        """
        return self._sparse_values

    @property
    def dtype(self):
        return self._dtype

    @property
    def fill_value(self):
        """
        Elements in `data` that are `fill_value` are not stored.

        For memory savings, this should be the most common value in the array.
        """
        return self.dtype.fill_value

    @fill_value.setter
    def fill_value(self, value):
        self._dtype = SparseDtype(self.dtype.subtype, value)

    @property
    def kind(self):
        """
        The kind of sparse index for this array. One of {'integer', 'block'}.
        """
        if isinstance(self.sp_index, IntIndex):
            return 'integer'
        else:
            return 'block'

    @property
    def _valid_sp_values(self):
        sp_vals = self.sp_values
        mask = notna(sp_vals)
        return sp_vals[mask]

    def __len__(self):
        return self.sp_index.length

    @property
    def _null_fill_value(self):
        return self._dtype._is_na_fill_value

    def _fill_value_matches(self, fill_value):
        if self._null_fill_value:
            return isna(fill_value)
        else:
            return self.fill_value == fill_value

    @property
    def nbytes(self):
        return self.sp_values.nbytes + self.sp_index.nbytes

    @property
    def density(self):
        """
        The percent of non- ``fill_value`` points, as decimal.

        Examples
        --------
        >>> s = SparseArray([0, 0, 1, 1, 1], fill_value=0)
        >>> s.density
        0.6
        """
        r = float(self.sp_index.npoints) / float(self.sp_index.length)
        return r

    @property
    def npoints(self):
        """
        The number of non- ``fill_value`` points.

        Examples
        --------
        >>> s = SparseArray([0, 0, 1, 1, 1], fill_value=0)
        >>> s.npoints
        3
        """
        return self.sp_index.npoints

    @property
    def values(self):
        """
        Dense values
        """
        return self.to_dense()

    def isna(self):
        from pandas import isna
        # If null fill value, we want SparseDtype[bool, true]
        # to preserve the same memory usage.
        dtype = SparseDtype(bool, self._null_fill_value)
        return type(self)._simple_new(isna(self.sp_values),
                                      self.sp_index, dtype)

    def fillna(self, value=None, method=None, limit=None):
        """
        Fill missing values with `value`.

        Parameters
        ----------
        value : scalar, optional
        method : str, optional

            .. warning::

               Using 'method' will result in high memory use,
               as all `fill_value` methods will be converted to
               an in-memory ndarray

        limit : int, optional

        Returns
        -------
        SparseArray

        Notes
        -----
        When `value` is specified, the result's ``fill_value`` depends on
        ``self.fill_value``. The goal is to maintain low-memory use.

        If ``self.fill_value`` is NA, the result dtype will be
        ``SparseDtype(self.dtype, fill_value=value)``. This will preserve
        amount of memory used before and after filling.

        When ``self.fill_value`` is not NA, the result dtype will be
        ``self.dtype``. Again, this preserves the amount of memory used.
        """
        if ((method is None and value is None) or
                (method is not None and value is not None)):
            raise ValueError("Must specify one of 'method' or 'value'.")

        elif method is not None:
            msg = "fillna with 'method' requires high memory usage."
            warnings.warn(msg, PerformanceWarning)
            filled = interpolate_2d(np.asarray(self), method=method,
                                    limit=limit)
            return type(self)(filled, fill_value=self.fill_value)

        else:
            new_values = np.where(isna(self.sp_values), value, self.sp_values)

            if self._null_fill_value:
                # This is essentially just updating the dtype.
                new_dtype = SparseDtype(self.dtype.subtype, fill_value=value)
            else:
                new_dtype = self.dtype

        return self._simple_new(new_values, self._sparse_index, new_dtype)

    def shift(self, periods=1, fill_value=None):

        if not len(self) or periods == 0:
            return self.copy()

        if isna(fill_value):
            fill_value = self.dtype.na_value

        subtype = np.result_type(fill_value, self.dtype.subtype)

        if subtype != self.dtype.subtype:
            # just coerce up front
            arr = self.astype(SparseDtype(subtype, self.fill_value))
        else:
            arr = self

        empty = self._from_sequence(
            [fill_value] * min(abs(periods), len(self)),
            dtype=arr.dtype
        )

        if periods > 0:
            a = empty
            b = arr[:-periods]
        else:
            a = arr[abs(periods):]
            b = empty
        return arr._concat_same_type([a, b])

    def _first_fill_value_loc(self):
        """
        Get the location of the first missing value.

        Returns
        -------
        int
        """
        if len(self) == 0 or self.sp_index.npoints == len(self):
            return -1

        indices = self.sp_index.to_int_index().indices
        if not len(indices) or indices[0] > 0:
            return 0

        diff = indices[1:] - indices[:-1]
        return np.searchsorted(diff, 2) + 1

    def unique(self):
        uniques = list(algos.unique(self.sp_values))
        fill_loc = self._first_fill_value_loc()
        if fill_loc >= 0:
            uniques.insert(fill_loc, self.fill_value)
        return type(self)._from_sequence(uniques, dtype=self.dtype)

    def _values_for_factorize(self):
        # Still override this for hash_pandas_object
        return np.asarray(self), self.fill_value

    def factorize(self, na_sentinel=-1):
        # Currently, ExtensionArray.factorize -> Tuple[ndarray, EA]
        # The sparsity on this is backwards from what Sparse would want. Want
        # ExtensionArray.factorize -> Tuple[EA, EA]
        # Given that we have to return a dense array of labels, why bother
        # implementing an efficient factorize?
        labels, uniques = algos.factorize(np.asarray(self),
                                          na_sentinel=na_sentinel)
        uniques = SparseArray(uniques, dtype=self.dtype)
        return labels, uniques

    def value_counts(self, dropna=True):
        """
        Returns a Series containing counts of unique values.

        Parameters
        ----------
        dropna : boolean, default True
            Don't include counts of NaN, even if NaN is in sp_values.

        Returns
        -------
        counts : Series
        """
        from pandas import Index, Series

        keys, counts = algos._value_counts_arraylike(self.sp_values,
                                                     dropna=dropna)
        fcounts = self.sp_index.ngaps
        if fcounts > 0:
            if self._null_fill_value and dropna:
                pass
            else:
                if self._null_fill_value:
                    mask = isna(keys)
                else:
                    mask = keys == self.fill_value

                if mask.any():
                    counts[mask] += fcounts
                else:
                    keys = np.insert(keys, 0, self.fill_value)
                    counts = np.insert(counts, 0, fcounts)

        if not isinstance(keys, ABCIndexClass):
            keys = Index(keys)
        result = Series(counts, index=keys)
        return result

    # --------
    # Indexing
    # --------

    def __getitem__(self, key):
        if isinstance(key, tuple):
            if len(key) > 1:
                raise IndexError("too many indices for array.")
            key = key[0]

        if is_integer(key):
            return self._get_val_at(key)
        elif isinstance(key, tuple):
            data_slice = self.values[key]
        elif isinstance(key, slice):
            # special case to preserve dtypes
            if key == slice(None):
                return self.copy()
            # TODO: this logic is surely elsewhere
            # TODO: this could be more efficient
            indices = np.arange(len(self), dtype=np.int32)[key]
            return self.take(indices)
        else:
            # TODO: I think we can avoid densifying when masking a
            # boolean SparseArray with another. Need to look at the
            # key's fill_value for True / False, and then do an intersection
            # on the indicies of the sp_values.
            if isinstance(key, SparseArray):
                if is_bool_dtype(key):
                    key = key.to_dense()
                else:
                    key = np.asarray(key)

            if com.is_bool_indexer(key) and len(self) == len(key):
                return self.take(np.arange(len(key), dtype=np.int32)[key])
            elif hasattr(key, '__len__'):
                return self.take(key)
            else:
                raise ValueError("Cannot slice with '{}'".format(key))

        return type(self)(data_slice, kind=self.kind)

    def _get_val_at(self, loc):
        n = len(self)
        if loc < 0:
            loc += n

        if loc >= n or loc < 0:
            raise IndexError('Out of bounds access')

        sp_loc = self.sp_index.lookup(loc)
        if sp_loc == -1:
            return self.fill_value
        else:
            return libindex.get_value_at(self.sp_values, sp_loc)

    def take(self, indices, allow_fill=False, fill_value=None):
        if is_scalar(indices):
            raise ValueError("'indices' must be an array, not a "
                             "scalar '{}'.".format(indices))
        indices = np.asarray(indices, dtype=np.int32)

        if indices.size == 0:
            result = []
            kwargs = {'dtype': self.dtype}
        elif allow_fill:
            result = self._take_with_fill(indices, fill_value=fill_value)
            kwargs = {}
        else:
            result = self._take_without_fill(indices)
            kwargs = {'dtype': self.dtype}

        return type(self)(result, fill_value=self.fill_value, kind=self.kind,
                          **kwargs)

    def _take_with_fill(self, indices, fill_value=None):
        if fill_value is None:
            fill_value = self.dtype.na_value

        if indices.min() < -1:
            raise ValueError("Invalid value in 'indices'. Must be between -1 "
                             "and the length of the array.")

        if indices.max() >= len(self):
            raise IndexError("out of bounds value in 'indices'.")

        if len(self) == 0:
            # Empty... Allow taking only if all empty
            if (indices == -1).all():
                dtype = np.result_type(self.sp_values, type(fill_value))
                taken = np.empty_like(indices, dtype=dtype)
                taken.fill(fill_value)
                return taken
            else:
                raise IndexError('cannot do a non-empty take from an empty '
                                 'axes.')

        sp_indexer = self.sp_index.lookup_array(indices)

        if self.sp_index.npoints == 0:
            # Avoid taking from the empty self.sp_values
            taken = np.full(sp_indexer.shape, fill_value=fill_value,
                            dtype=np.result_type(type(fill_value)))
        else:
            taken = self.sp_values.take(sp_indexer)

            # sp_indexer may be -1 for two reasons
            # 1.) we took for an index of -1 (new)
            # 2.) we took a value that was self.fill_value (old)
            new_fill_indices = indices == -1
            old_fill_indices = (sp_indexer == -1) & ~new_fill_indices

            # Fill in two steps.
            # Old fill values
            # New fill values
            # potentially coercing to a new dtype at each stage.

            m0 = sp_indexer[old_fill_indices] < 0
            m1 = sp_indexer[new_fill_indices] < 0

            result_type = taken.dtype

            if m0.any():
                result_type = np.result_type(result_type,
                                             type(self.fill_value))
                taken = taken.astype(result_type)
                taken[old_fill_indices] = self.fill_value

            if m1.any():
                result_type = np.result_type(result_type, type(fill_value))
                taken = taken.astype(result_type)
                taken[new_fill_indices] = fill_value

        return taken

    def _take_without_fill(self, indices):
        to_shift = indices < 0
        indices = indices.copy()

        n = len(self)

        if (indices.max() >= n) or (indices.min() < -n):
            if n == 0:
                raise IndexError("cannot do a non-empty take from an "
                                 "empty axes.")
            else:
                raise IndexError("out of bounds value in 'indices'.")

        if to_shift.any():
            indices[to_shift] += n

        if self.sp_index.npoints == 0:
            # edge case in take...
            # I think just return
            out = np.full(indices.shape, self.fill_value,
                          dtype=np.result_type(type(self.fill_value)))
            arr, sp_index, fill_value = make_sparse(out,
                                                    fill_value=self.fill_value)
            return type(self)(arr, sparse_index=sp_index,
                              fill_value=fill_value)

        sp_indexer = self.sp_index.lookup_array(indices)
        taken = self.sp_values.take(sp_indexer)
        fillable = (sp_indexer < 0)

        if fillable.any():
            # TODO: may need to coerce array to fill value
            result_type = np.result_type(taken, type(self.fill_value))
            taken = taken.astype(result_type)
            taken[fillable] = self.fill_value

        return taken

    def searchsorted(self, v, side="left", sorter=None):
        msg = "searchsorted requires high memory usage."
        warnings.warn(msg, PerformanceWarning, stacklevel=2)
        if not is_scalar(v):
            v = np.asarray(v)
        v = np.asarray(v)
        return np.asarray(self, dtype=self.dtype.subtype).searchsorted(
            v, side, sorter
        )

    def copy(self, deep=False):
        if deep:
            values = self.sp_values.copy()
        else:
            values = self.sp_values

        return self._simple_new(values, self.sp_index, self.dtype)

    @classmethod
    def _concat_same_type(cls, to_concat):
        fill_values = [x.fill_value for x in to_concat]

        fill_value = fill_values[0]

        # np.nan isn't a singleton, so we may end up with multiple
        # NaNs here, so we ignore tha all NA case too.
        if not (len(set(fill_values)) == 1 or isna(fill_values).all()):
            warnings.warn("Concatenating sparse arrays with multiple fill "
                          "values: '{}'. Picking the first and "
                          "converting the rest.".format(fill_values),
                          PerformanceWarning,
                          stacklevel=6)
            keep = to_concat[0]
            to_concat2 = [keep]

            for arr in to_concat[1:]:
                to_concat2.append(cls(np.asarray(arr), fill_value=fill_value))

            to_concat = to_concat2

        values = []
        length = 0

        if to_concat:
            sp_kind = to_concat[0].kind
        else:
            sp_kind = 'integer'

        if sp_kind == 'integer':
            indices = []

            for arr in to_concat:
                idx = arr.sp_index.to_int_index().indices.copy()
                idx += length  # TODO: wraparound
                length += arr.sp_index.length

                values.append(arr.sp_values)
                indices.append(idx)

            data = np.concatenate(values)
            indices = np.concatenate(indices)
            sp_index = IntIndex(length, indices)

        else:
            # when concatentating block indices, we don't claim that you'll
            # get an identical index as concating the values and then
            # creating a new index. We don't want to spend the time trying
            # to merge blocks across arrays in `to_concat`, so the resulting
            # BlockIndex may have more blocs.
            blengths = []
            blocs = []

            for arr in to_concat:
                idx = arr.sp_index.to_block_index()

                values.append(arr.sp_values)
                blocs.append(idx.blocs.copy() + length)
                blengths.append(idx.blengths)
                length += arr.sp_index.length

            data = np.concatenate(values)
            blocs = np.concatenate(blocs)
            blengths = np.concatenate(blengths)

            sp_index = BlockIndex(length, blocs, blengths)

        return cls(data, sparse_index=sp_index, fill_value=fill_value)

    def astype(self, dtype=None, copy=True):
        """
        Change the dtype of a SparseArray.

        The output will always be a SparseArray. To convert to a dense
        ndarray with a certain dtype, use :meth:`numpy.asarray`.

        Parameters
        ----------
        dtype : np.dtype or ExtensionDtype
            For SparseDtype, this changes the dtype of
            ``self.sp_values`` and the ``self.fill_value``.

            For other dtypes, this only changes the dtype of
            ``self.sp_values``.

        copy : bool, default True
            Whether to ensure a copy is made, even if not necessary.

        Returns
        -------
        SparseArray

        Examples
        --------
        >>> arr = SparseArray([0, 0, 1, 2])
        >>> arr
        [0, 0, 1, 2]
        Fill: 0
        IntIndex
        Indices: array([2, 3], dtype=int32)

        >>> arr.astype(np.dtype('int32'))
        [0, 0, 1, 2]
        Fill: 0
        IntIndex
        Indices: array([2, 3], dtype=int32)

        Using a NumPy dtype with a different kind (e.g. float) will coerce
        just ``self.sp_values``.

        >>> arr.astype(np.dtype('float64'))
        ... # doctest: +NORMALIZE_WHITESPACE
        [0, 0, 1.0, 2.0]
        Fill: 0
        IntIndex
        Indices: array([2, 3], dtype=int32)

        Use a SparseDtype if you wish to be change the fill value as well.

        >>> arr.astype(SparseDtype("float64", fill_value=np.nan))
        ... # doctest: +NORMALIZE_WHITESPACE
        [nan, nan, 1.0, 2.0]
        Fill: nan
        IntIndex
        Indices: array([2, 3], dtype=int32)
        """
        dtype = self.dtype.update_dtype(dtype)
        subtype = dtype._subtype_with_str
        sp_values = astype_nansafe(self.sp_values,
                                   subtype,
                                   copy=copy)
        if sp_values is self.sp_values and copy:
            sp_values = sp_values.copy()

        return self._simple_new(sp_values,
                                self.sp_index,
                                dtype)

    def map(self, mapper):
        """
        Map categories using input correspondence (dict, Series, or function).

        Parameters
        ----------
        mapper : dict, Series, callable
            The correspondence from old values to new.

        Returns
        -------
        SparseArray
            The output array will have the same density as the input.
            The output fill value will be the result of applying the
            mapping to ``self.fill_value``

        Examples
        --------
        >>> arr = pd.SparseArray([0, 1, 2])
        >>> arr.apply(lambda x: x + 10)
        [10, 11, 12]
        Fill: 10
        IntIndex
        Indices: array([1, 2], dtype=int32)

        >>> arr.apply({0: 10, 1: 11, 2: 12})
        [10, 11, 12]
        Fill: 10
        IntIndex
        Indices: array([1, 2], dtype=int32)

        >>> arr.apply(pd.Series([10, 11, 12], index=[0, 1, 2]))
        [10, 11, 12]
        Fill: 10
        IntIndex
        Indices: array([1, 2], dtype=int32)
        """
        # this is used in apply.
        # We get hit since we're an "is_extension_type" but regular extension
        # types are not hit. This may be worth adding to the interface.
        if isinstance(mapper, ABCSeries):
            mapper = mapper.to_dict()

        if isinstance(mapper, compat.Mapping):
            fill_value = mapper.get(self.fill_value, self.fill_value)
            sp_values = [mapper.get(x, None) for x in self.sp_values]
        else:
            fill_value = mapper(self.fill_value)
            sp_values = [mapper(x) for x in self.sp_values]

        return type(self)(sp_values, sparse_index=self.sp_index,
                          fill_value=fill_value)

    def to_dense(self):
        """
        Convert SparseArray to a NumPy array.

        Returns
        -------
        arr : NumPy array
        """
        return np.asarray(self, dtype=self.sp_values.dtype)

    # TODO: Look into deprecating this in favor of `to_dense`.
    get_values = to_dense

    # ------------------------------------------------------------------------
    # IO
    # ------------------------------------------------------------------------
    def __setstate__(self, state):
        """Necessary for making this object picklable"""
        if isinstance(state, tuple):
            # Compat for pandas < 0.24.0
            nd_state, (fill_value, sp_index) = state
            sparse_values = np.array([])
            sparse_values.__setstate__(nd_state)

            self._sparse_values = sparse_values
            self._sparse_index = sp_index
            self._dtype = SparseDtype(sparse_values.dtype, fill_value)
        else:
            self.__dict__.update(state)

    def nonzero(self):
        if self.fill_value == 0:
            return self.sp_index.to_int_index().indices,
        else:
            return self.sp_index.to_int_index().indices[self.sp_values != 0],

    # ------------------------------------------------------------------------
    # Reductions
    # ------------------------------------------------------------------------

    def _reduce(self, name, skipna=True, **kwargs):
        method = getattr(self, name, None)

        if method is None:
            raise TypeError("cannot perform {name} with type {dtype}".format(
                name=name, dtype=self.dtype))

        if skipna:
            arr = self
        else:
            arr = self.dropna()

        # we don't support these kwargs.
        # They should only be present when called via pandas, so do it here.
        # instead of in `any` / `all` (which will raise if they're present,
        # thanks to nv.validate
        kwargs.pop('filter_type', None)
        kwargs.pop('numeric_only', None)
        kwargs.pop('op', None)
        return getattr(arr, name)(**kwargs)

    def all(self, axis=None, *args, **kwargs):
        """
        Tests whether all elements evaluate True

        Returns
        -------
        all : bool

        See Also
        --------
        numpy.all
        """
        nv.validate_all(args, kwargs)

        values = self.sp_values

        if len(values) != len(self) and not np.all(self.fill_value):
            return False

        return values.all()

    def any(self, axis=0, *args, **kwargs):
        """
        Tests whether at least one of elements evaluate True

        Returns
        -------
        any : bool

        See Also
        --------
        numpy.any
        """
        nv.validate_any(args, kwargs)

        values = self.sp_values

        if len(values) != len(self) and np.any(self.fill_value):
            return True

        return values.any().item()

    def sum(self, axis=0, *args, **kwargs):
        """
        Sum of non-NA/null values

        Returns
        -------
        sum : float
        """
        nv.validate_sum(args, kwargs)
        valid_vals = self._valid_sp_values
        sp_sum = valid_vals.sum()
        if self._null_fill_value:
            return sp_sum
        else:
            nsparse = self.sp_index.ngaps
            return sp_sum + self.fill_value * nsparse

    def cumsum(self, axis=0, *args, **kwargs):
        """
        Cumulative sum of non-NA/null values.

        When performing the cumulative summation, any non-NA/null values will
        be skipped. The resulting SparseArray will preserve the locations of
        NaN values, but the fill value will be `np.nan` regardless.

        Parameters
        ----------
        axis : int or None
            Axis over which to perform the cumulative summation. If None,
            perform cumulative summation over flattened array.

        Returns
        -------
        cumsum : SparseArray
        """
        nv.validate_cumsum(args, kwargs)

        if axis is not None and axis >= self.ndim:  # Mimic ndarray behaviour.
            raise ValueError("axis(={axis}) out of bounds".format(axis=axis))

        if not self._null_fill_value:
            return SparseArray(self.to_dense()).cumsum()

        return SparseArray(self.sp_values.cumsum(), sparse_index=self.sp_index,
                           fill_value=self.fill_value)

    def mean(self, axis=0, *args, **kwargs):
        """
        Mean of non-NA/null values

        Returns
        -------
        mean : float
        """
        nv.validate_mean(args, kwargs)
        valid_vals = self._valid_sp_values
        sp_sum = valid_vals.sum()
        ct = len(valid_vals)

        if self._null_fill_value:
            return sp_sum / ct
        else:
            nsparse = self.sp_index.ngaps
            return (sp_sum + self.fill_value * nsparse) / (ct + nsparse)

    def transpose(self, *axes):
        """
        Returns the SparseArray.
        """
        return self

    @property
    def T(self):
        """
        Returns the SparseArray.
        """
        return self

    # ------------------------------------------------------------------------
    # Ufuncs
    # ------------------------------------------------------------------------

    def __array_wrap__(self, array, context=None):
        from pandas.core.dtypes.generic import ABCSparseSeries

        ufunc, inputs, _ = context
        inputs = tuple(x.values if isinstance(x, ABCSparseSeries) else x
                       for x in inputs)
        return self.__array_ufunc__(ufunc, '__call__', *inputs)

    _HANDLED_TYPES = (np.ndarray, numbers.Number)

    def __array_ufunc__(self, ufunc, method, *inputs, **kwargs):
        out = kwargs.get('out', ())

        for x in inputs + out:
            if not isinstance(x, self._HANDLED_TYPES + (SparseArray,)):
                return NotImplemented

        special = {'add', 'sub', 'mul', 'pow', 'mod', 'floordiv', 'truediv',
                   'divmod', 'eq', 'ne', 'lt', 'gt', 'le', 'ge', 'remainder'}
        if compat.PY2:
            special.add('div')
        aliases = {
            'subtract': 'sub',
            'multiply': 'mul',
            'floor_divide': 'floordiv',
            'true_divide': 'truediv',
            'power': 'pow',
            'remainder': 'mod',
            'divide': 'div',
            'equal': 'eq',
            'not_equal': 'ne',
            'less': 'lt',
            'less_equal': 'le',
            'greater': 'gt',
            'greater_equal': 'ge',
        }

        flipped = {
            'lt': '__gt__',
            'le': '__ge__',
            'gt': '__lt__',
            'ge': '__le__',
            'eq': '__eq__',
            'ne': '__ne__',
        }

        op_name = ufunc.__name__
        op_name = aliases.get(op_name, op_name)

        if op_name in special and kwargs.get('out') is None:
            if isinstance(inputs[0], type(self)):
                return getattr(self, '__{}__'.format(op_name))(inputs[1])
            else:
                name = flipped.get(op_name, '__r{}__'.format(op_name))
                return getattr(self, name)(inputs[0])

        if len(inputs) == 1:
            # No alignment necessary.
            sp_values = getattr(ufunc, method)(self.sp_values, **kwargs)
            fill_value = getattr(ufunc, method)(self.fill_value, **kwargs)
            return self._simple_new(sp_values,
                                    self.sp_index,
                                    SparseDtype(sp_values.dtype, fill_value))

        result = getattr(ufunc, method)(*[np.asarray(x) for x in inputs],
                                        **kwargs)
        if out:
            if len(out) == 1:
                out = out[0]
            return out

        if type(result) is tuple:
            return tuple(type(self)(x) for x in result)
        elif method == 'at':
            # no return value
            return None
        else:
            return type(self)(result)

    def __abs__(self):
        return np.abs(self)

    # ------------------------------------------------------------------------
    # Ops
    # ------------------------------------------------------------------------

    @classmethod
    def _create_unary_method(cls, op):
        def sparse_unary_method(self):
            fill_value = op(np.array(self.fill_value)).item()
            values = op(self.sp_values)
            dtype = SparseDtype(values.dtype, fill_value)
            return cls._simple_new(values, self.sp_index, dtype)

        name = '__{name}__'.format(name=op.__name__)
        return compat.set_function_name(sparse_unary_method, name, cls)

    @classmethod
    def _create_arithmetic_method(cls, op):
        def sparse_arithmetic_method(self, other):
            op_name = op.__name__

            if isinstance(other, (ABCSeries, ABCIndexClass)):
                # Rely on pandas to dispatch to us.
                return NotImplemented

            if isinstance(other, SparseArray):
                return _sparse_array_op(self, other, op, op_name)

            elif is_scalar(other):
                with np.errstate(all='ignore'):
                    fill = op(_get_fill(self), np.asarray(other))
                    result = op(self.sp_values, other)

                if op_name == 'divmod':
                    left, right = result
                    lfill, rfill = fill
                    return (_wrap_result(op_name, left, self.sp_index, lfill),
                            _wrap_result(op_name, right, self.sp_index, rfill))

                return _wrap_result(op_name, result, self.sp_index, fill)

            else:
                other = np.asarray(other)
                with np.errstate(all='ignore'):
                    # TODO: delete sparse stuff in core/ops.py
                    # TODO: look into _wrap_result
                    if len(self) != len(other):
                        raise AssertionError(
                            ("length mismatch: {self} vs. {other}".format(
                                self=len(self), other=len(other))))
                    if not isinstance(other, SparseArray):
                        dtype = getattr(other, 'dtype', None)
                        other = SparseArray(other, fill_value=self.fill_value,
                                            dtype=dtype)
                    return _sparse_array_op(self, other, op, op_name)

        name = '__{name}__'.format(name=op.__name__)
        return compat.set_function_name(sparse_arithmetic_method, name, cls)

    @classmethod
    def _create_comparison_method(cls, op):
        def cmp_method(self, other):
            op_name = op.__name__

            if op_name in {'and_', 'or_'}:
                op_name = op_name[:-1]

            if isinstance(other, (ABCSeries, ABCIndexClass)):
                # Rely on pandas to unbox and dispatch to us.
                return NotImplemented

            if not is_scalar(other) and not isinstance(other, type(self)):
                # convert list-like to ndarray
                other = np.asarray(other)

            if isinstance(other, np.ndarray):
                # TODO: make this more flexible than just ndarray...
                if len(self) != len(other):
                    raise AssertionError("length mismatch: {self} vs. {other}"
                                         .format(self=len(self),
                                                 other=len(other)))
                other = SparseArray(other, fill_value=self.fill_value)

            if isinstance(other, SparseArray):
                return _sparse_array_op(self, other, op, op_name)
            else:
                with np.errstate(all='ignore'):
                    fill_value = op(self.fill_value, other)
                    result = op(self.sp_values, other)

                return type(self)(result,
                                  sparse_index=self.sp_index,
                                  fill_value=fill_value,
                                  dtype=np.bool_)

        name = '__{name}__'.format(name=op.__name__)
        return compat.set_function_name(cmp_method, name, cls)

    @classmethod
    def _add_unary_ops(cls):
        cls.__pos__ = cls._create_unary_method(operator.pos)
        cls.__neg__ = cls._create_unary_method(operator.neg)
        cls.__invert__ = cls._create_unary_method(operator.invert)

    @classmethod
    def _add_comparison_ops(cls):
        cls.__and__ = cls._create_comparison_method(operator.and_)
        cls.__or__ = cls._create_comparison_method(operator.or_)
        super(SparseArray, cls)._add_comparison_ops()

    # ----------
    # Formatting
    # -----------
    def __unicode__(self):
        return '{self}\nFill: {fill}\n{index}'.format(
            self=printing.pprint_thing(self),
            fill=printing.pprint_thing(self.fill_value),
            index=printing.pprint_thing(self.sp_index))

    def _formatter(self, boxed=False):
        # Defer to the formatter from the GenericArrayFormatter calling us.
        # This will infer the correct formatter from the dtype of the values.
        return None


SparseArray._add_arithmetic_ops()
SparseArray._add_comparison_ops()
SparseArray._add_unary_ops()


def _maybe_to_dense(obj):
    """
    try to convert to dense
    """
    if hasattr(obj, 'to_dense'):
        return obj.to_dense()
    return obj


def _maybe_to_sparse(array):
    """
    array must be SparseSeries or SparseArray
    """
    if isinstance(array, ABCSparseSeries):
        array = array.values.copy()
    return array


def _sanitize_values(arr):
    """
    return an ndarray for our input,
    in a platform independent manner
    """

    if hasattr(arr, 'values'):
        arr = arr.values
    else:

        # scalar
        if is_scalar(arr):
            arr = [arr]

        # ndarray
        if isinstance(arr, np.ndarray):
            pass

        elif is_list_like(arr) and len(arr) > 0:
            arr = maybe_convert_platform(arr)

        else:
            arr = np.asarray(arr)

    return arr


def make_sparse(arr, kind='block', fill_value=None, dtype=None, copy=False):
    """
    Convert ndarray to sparse format

    Parameters
    ----------
    arr : ndarray
    kind : {'block', 'integer'}
    fill_value : NaN or another value
    dtype : np.dtype, optional
    copy : bool, default False

    Returns
    -------
    (sparse_values, index, fill_value) : (ndarray, SparseIndex, Scalar)
    """

    arr = _sanitize_values(arr)

    if arr.ndim > 1:
        raise TypeError("expected dimension <= 1 data")

    if fill_value is None:
        fill_value = na_value_for_dtype(arr.dtype)

    if isna(fill_value):
        mask = notna(arr)
    else:
        # For str arrays in NumPy 1.12.0, operator!= below isn't
        # element-wise but just returns False if fill_value is not str,
        # so cast to object comparison to be safe
        if is_string_dtype(arr):
            arr = arr.astype(object)

        if is_object_dtype(arr.dtype):
            # element-wise equality check method in numpy doesn't treat
            # each element type, eg. 0, 0.0, and False are treated as
            # same. So we have to check the both of its type and value.
            mask = splib.make_mask_object_ndarray(arr, fill_value)
        else:
            mask = arr != fill_value

    length = len(arr)
    if length != len(mask):
        # the arr is a SparseArray
        indices = mask.sp_index.indices
    else:
        indices = mask.nonzero()[0].astype(np.int32)

    index = _make_index(length, indices, kind)
    sparsified_values = arr[mask]
    if dtype is not None:
        sparsified_values = astype_nansafe(sparsified_values, dtype=dtype)
    # TODO: copy
    return sparsified_values, index, fill_value


def _make_index(length, indices, kind):

    if kind == 'block' or isinstance(kind, BlockIndex):
        locs, lens = splib.get_blocks(indices)
        index = BlockIndex(length, locs, lens)
    elif kind == 'integer' or isinstance(kind, IntIndex):
        index = IntIndex(length, indices)
    else:  # pragma: no cover
        raise ValueError('must be block or integer type')
    return index


# ----------------------------------------------------------------------------
# Accessor

@delegate_names(SparseArray, ['npoints', 'density', 'fill_value',
                              'sp_values'],
                typ='property')
class SparseAccessor(PandasDelegate):
    """
    Accessor for SparseSparse from other sparse matrix data types.
    """

    def __init__(self, data=None):
        self._validate(data)
        # Store the Series since we need that for to_coo
        self._parent = data

    @staticmethod
    def _validate(data):
        if not isinstance(data.dtype, SparseDtype):
            msg = "Can only use the '.sparse' accessor with Sparse data."
            raise AttributeError(msg)

    def _delegate_property_get(self, name, *args, **kwargs):
        return getattr(self._parent.values, name)

    def _delegate_method(self, name, *args, **kwargs):
        if name == 'from_coo':
            return self.from_coo(*args, **kwargs)
        elif name == 'to_coo':
            return self.to_coo(*args, **kwargs)
        else:
            raise ValueError

    @classmethod
    def from_coo(cls, A, dense_index=False):
        """
        Create a SparseSeries from a scipy.sparse.coo_matrix.

        Parameters
        ----------
        A : scipy.sparse.coo_matrix
        dense_index : bool, default False
            If False (default), the SparseSeries index consists of only the
            coords of the non-null entries of the original coo_matrix.
            If True, the SparseSeries index consists of the full sorted
            (row, col) coordinates of the coo_matrix.

        Returns
        -------
        s : SparseSeries

        Examples
        ---------
        >>> from scipy import sparse
        >>> A = sparse.coo_matrix(([3.0, 1.0, 2.0], ([1, 0, 0], [0, 2, 3])),
                               shape=(3, 4))
        >>> A
        <3x4 sparse matrix of type '<class 'numpy.float64'>'
                with 3 stored elements in COOrdinate format>
        >>> A.todense()
        matrix([[ 0.,  0.,  1.,  2.],
                [ 3.,  0.,  0.,  0.],
                [ 0.,  0.,  0.,  0.]])
        >>> ss = pd.SparseSeries.from_coo(A)
        >>> ss
        0  2    1
           3    2
        1  0    3
        dtype: float64
        BlockIndex
        Block locations: array([0], dtype=int32)
        Block lengths: array([3], dtype=int32)
        """
        from pandas.core.sparse.scipy_sparse import _coo_to_sparse_series
        from pandas import Series

        result = _coo_to_sparse_series(A, dense_index=dense_index)
        # SparseSeries -> Series[sparse]
        result = Series(result.values, index=result.index, copy=False)

        return result

    def to_coo(self, row_levels=(0, ), column_levels=(1, ), sort_labels=False):
        """
        Create a scipy.sparse.coo_matrix from a SparseSeries with MultiIndex.

        Use row_levels and column_levels to determine the row and column
        coordinates respectively. row_levels and column_levels are the names
        (labels) or numbers of the levels. {row_levels, column_levels} must be
        a partition of the MultiIndex level names (or numbers).

        Parameters
        ----------
        row_levels : tuple/list
        column_levels : tuple/list
        sort_labels : bool, default False
            Sort the row and column labels before forming the sparse matrix.

        Returns
        -------
        y : scipy.sparse.coo_matrix
        rows : list (row labels)
        columns : list (column labels)

        Examples
        --------
        >>> s = pd.Series([3.0, np.nan, 1.0, 3.0, np.nan, np.nan])
        >>> s.index = pd.MultiIndex.from_tuples([(1, 2, 'a', 0),
                                                (1, 2, 'a', 1),
                                                (1, 1, 'b', 0),
                                                (1, 1, 'b', 1),
                                                (2, 1, 'b', 0),
                                                (2, 1, 'b', 1)],
                                                names=['A', 'B', 'C', 'D'])
        >>> ss = s.to_sparse()
        >>> A, rows, columns = ss.to_coo(row_levels=['A', 'B'],
                                         column_levels=['C', 'D'],
                                         sort_labels=True)
        >>> A
        <3x4 sparse matrix of type '<class 'numpy.float64'>'
                with 3 stored elements in COOrdinate format>
        >>> A.todense()
        matrix([[ 0.,  0.,  1.,  3.],
        [ 3.,  0.,  0.,  0.],
        [ 0.,  0.,  0.,  0.]])
        >>> rows
        [(1, 1), (1, 2), (2, 1)]
        >>> columns
        [('a', 0), ('a', 1), ('b', 0), ('b', 1)]
        """
        from pandas.core.sparse.scipy_sparse import _sparse_series_to_coo

        A, rows, columns = _sparse_series_to_coo(self._parent,
                                                 row_levels,
                                                 column_levels,
                                                 sort_labels=sort_labels)
        return A, rows, columns<|MERGE_RESOLUTION|>--- conflicted
+++ resolved
@@ -398,13 +398,8 @@
 
 
 def _sparse_array_op(
-<<<<<<< HEAD
-        left: 'SparseArray',
-        right: 'SparseArray',
-=======
         left: ABCSparseArray,
         right: ABCSparseArray,
->>>>>>> 50db8102
         op: Callable,
         name: str
 ) -> Any:
