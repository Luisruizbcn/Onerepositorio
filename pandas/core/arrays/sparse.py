--- conflicted
+++ resolved
@@ -1956,11 +1956,7 @@
 # Accessor
 
 
-<<<<<<< HEAD
 class BaseAccessor(object):
-=======
-class BaseAccessor:
->>>>>>> 612c2443
     _validation_msg = "Can only use the '.sparse' accessor with Sparse data."
 
     def __init__(self, data=None):
@@ -2182,15 +2178,10 @@
             SparseArray.from_spmatrix(data[:, i])
             for i in range(data.shape[1])
         ]
-<<<<<<< HEAD
-        data = dict(zip(columns, sparrays))
-        return DataFrame(data, index=index)
-=======
         data = dict(enumerate(sparrays))
         result = DataFrame(data, index=index)
         result.columns = columns
         return result
->>>>>>> 612c2443
 
     def to_dense(self):
         """
@@ -2215,11 +2206,7 @@
         from pandas import DataFrame
 
         data = {k: v.array.to_dense()
-<<<<<<< HEAD
-                for k, v in compat.iteritems(self._parent)}
-=======
                 for k, v in self._parent.items()}
->>>>>>> 612c2443
         return DataFrame(data,
                          index=self._parent.index,
                          columns=self._parent.columns)
@@ -2228,11 +2215,7 @@
         """
         Return the contents of the frame as a sparse SciPy COO matrix.
 
-<<<<<<< HEAD
-        .. versionadded:: 0.20.0
-=======
         .. versionadded:: 0.25.0
->>>>>>> 612c2443
 
         Returns
         -------
@@ -2273,21 +2256,13 @@
         return coo_matrix((datas, (rows, cols)), shape=self._parent.shape)
 
     @property
-<<<<<<< HEAD
-    def density(self):
-=======
     def density(self) -> float:
->>>>>>> 612c2443
         """
         Ratio of non-sparse points to total (dense) data points
         represented in the DataFrame.
         """
         return np.mean([column.array.density
-<<<<<<< HEAD
-                        for _, column in self._parent.iteritems()])
-=======
                         for _, column in self._parent.items()])
->>>>>>> 612c2443
 
     @staticmethod
     def _prep_index(data, index, columns):
