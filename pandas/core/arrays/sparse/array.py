--- conflicted
+++ resolved
@@ -1222,11 +1222,7 @@
 
         return values.any().item()
 
-<<<<<<< HEAD
-    def sum(self, axis=0, min_count=0, *args, **kwargs):
-=======
     def sum(self, axis: int = 0, min_count: int = 0, *args, **kwargs) -> Scalar:
->>>>>>> e71052cc
         """
         Sum of non-NA/null values
 
