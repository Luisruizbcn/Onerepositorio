--- conflicted
+++ resolved
@@ -237,7 +237,6 @@
         """
         raise AbstractMethodError(self)
 
-<<<<<<< HEAD
     def _values_for_argsort(self):
         # type: () -> ndarray
         """Get the ndarray to be passed to np.argsort.
@@ -283,7 +282,7 @@
         if not ascending:
             result = result[::-1]
         return result
-=======
+
     def unique(self):
         """Compute the ExtensionArray of unique values.
 
@@ -295,7 +294,6 @@
 
         uniques = unique(self.astype(object))
         return self._constructor_from_sequence(uniques)
->>>>>>> 0cd5c5ca
 
     # ------------------------------------------------------------------------
     # Indexing methods
