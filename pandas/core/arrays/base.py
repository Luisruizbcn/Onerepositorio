--- conflicted
+++ resolved
@@ -355,10 +355,6 @@
         for i in range(len(self)):
             yield self[i]
 
-<<<<<<< HEAD
-    # error: Signature of "__eq__" incompatible with supertype "object"
-    def __eq__(self, other: Any) -> ArrayLike:  # type: ignore[override]
-=======
     def __contains__(self, item) -> bool:
         """
         Return for `item in self`.
@@ -377,7 +373,6 @@
             return (item == self).any()
 
     def __eq__(self, other: Any) -> ArrayLike:
->>>>>>> d0db0098
         """
         Return for `self == other` (element-wise equality).
         """
