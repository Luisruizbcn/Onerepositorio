--- conflicted
+++ resolved
@@ -402,32 +402,8 @@
         """
         dtype = pandas_dtype(dtype)
 
-<<<<<<< HEAD
-        # if the dtype is exactly the same, we can fastpath
-        if self.dtype == dtype:
-            # return the same object for copy=False
-
-            # error: Incompatible return value type (got "IntegerArray",
-            # expected "ndarray")
-            return self.copy() if copy else self  # type: ignore[return-value]
-        # if we are astyping to another nullable masked dtype, we can fastpath
-        if isinstance(dtype, BaseMaskedDtype):
-            data = self._data.astype(dtype.numpy_dtype, copy=copy)
-            # mask is copied depending on whether the data was copied, and
-            # not directly depending on the `copy` keyword
-            mask = self._mask if data is self._data else self._mask.copy()
-
-            # error: Incompatible return value type (got "BaseMaskedArray",
-            # expected "ndarray")
-            return dtype.construct_array_type()(  # type: ignore[return-value]
-                data, mask, copy=False
-            )
-        elif isinstance(dtype, StringDtype):
-            return dtype.construct_array_type()._from_sequence(self, copy=False)
-=======
         if isinstance(dtype, ExtensionDtype):
             return super().astype(dtype, copy=copy)
->>>>>>> a3b651ae
 
         # coerce
         if is_float_dtype(dtype):
