<<<<<<< HEAD
from typing import TYPE_CHECKING, Dict, List, Optional, Tuple, Type, Union
=======
import numbers
from typing import Dict, List, Optional, Tuple, Type
>>>>>>> 6b3618de
import warnings

import numpy as np

from pandas._libs import iNaT, lib, missing as libmissing
from pandas._typing import ArrayLike, Dtype, DtypeObj
from pandas.compat.numpy import function as nv
from pandas.util._decorators import cache_readonly

from pandas.core.dtypes.base import ExtensionDtype, register_extension_dtype
from pandas.core.dtypes.common import (
    is_bool_dtype,
    is_datetime64_dtype,
    is_float,
    is_float_dtype,
    is_integer_dtype,
    is_list_like,
    is_object_dtype,
    pandas_dtype,
)
from pandas.core.dtypes.missing import isna

from pandas.core.ops import invalid_comparison
from pandas.core.tools.numeric import to_numeric

from .masked import BaseMaskedArray, BaseMaskedDtype
from .numeric import NumericArray, NumericDtype


class _IntegerDtype(NumericDtype):
    """
    An ExtensionDtype to hold a single size & kind of integer dtype.

    These specific implementations are subclasses of the non-public
    _IntegerDtype. For example we have Int8Dtype to represent signed int 8s.

    The attributes name & type are set when these subclasses are created.
    """

    def __repr__(self) -> str:
        sign = "U" if self.is_unsigned_integer else ""
        return f"{sign}Int{8 * self.itemsize}Dtype()"

    @cache_readonly
    def is_signed_integer(self) -> bool:
        return self.kind == "i"

    @cache_readonly
    def is_unsigned_integer(self) -> bool:
        return self.kind == "u"

    @property
    def _is_numeric(self) -> bool:
        return True

    @classmethod
    def construct_array_type(cls) -> Type["IntegerArray"]:
        """
        Return the array type associated with this dtype.

        Returns
        -------
        type
        """
        return IntegerArray

    def _get_common_dtype(self, dtypes: List[DtypeObj]) -> Optional[DtypeObj]:
        # we only handle nullable EA dtypes and numeric numpy dtypes
        if not all(
            isinstance(t, BaseMaskedDtype)
            or (
                isinstance(t, np.dtype)
                and (np.issubdtype(t, np.number) or np.issubdtype(t, np.bool_))
            )
            for t in dtypes
        ):
            return None
        np_dtype = np.find_common_type(
            [t.numpy_dtype if isinstance(t, BaseMaskedDtype) else t for t in dtypes], []
        )
        if np.issubdtype(np_dtype, np.integer):
            return INT_STR_TO_DTYPE[str(np_dtype)]
        elif np.issubdtype(np_dtype, np.floating):
            from pandas.core.arrays.floating import FLOAT_STR_TO_DTYPE

            return FLOAT_STR_TO_DTYPE[str(np_dtype)]
        return None


def safe_cast(values, dtype, copy: bool):
    """
    Safely cast the values to the dtype if they
    are equivalent, meaning floats must be equivalent to the
    ints.

    """
    try:
        return values.astype(dtype, casting="safe", copy=copy)
    except TypeError as err:

        casted = values.astype(dtype, copy=copy)
        if (casted == values).all():
            return casted

        raise TypeError(
            f"cannot safely cast non-equivalent {values.dtype} to {np.dtype(dtype)}"
        ) from err


def coerce_to_array(
    values, dtype, mask=None, copy: bool = False
) -> Tuple[np.ndarray, np.ndarray]:
    """
    Coerce the input values array to numpy arrays with a mask

    Parameters
    ----------
    values : 1D list-like
    dtype : integer dtype
    mask : bool 1D array, optional
    copy : bool, default False
        if True, copy the input

    Returns
    -------
    tuple of (values, mask)
    """
    # if values is integer numpy array, preserve its dtype
    if dtype is None and hasattr(values, "dtype"):
        if is_integer_dtype(values.dtype):
            dtype = values.dtype

    if dtype is not None:
        if isinstance(dtype, str) and (
            dtype.startswith("Int") or dtype.startswith("UInt")
        ):
            # Avoid DeprecationWarning from NumPy about np.dtype("Int64")
            # https://github.com/numpy/numpy/pull/7476
            dtype = dtype.lower()

        if not issubclass(type(dtype), _IntegerDtype):
            try:
                dtype = INT_STR_TO_DTYPE[str(np.dtype(dtype))]
            except KeyError as err:
                raise ValueError(f"invalid dtype specified {dtype}") from err

    if isinstance(values, IntegerArray):
        values, mask = values._data, values._mask
        if dtype is not None:
            values = values.astype(dtype.numpy_dtype, copy=False)

        if copy:
            values = values.copy()
            mask = mask.copy()
        return values, mask

    values = np.array(values, copy=copy)
    if is_object_dtype(values):
        inferred_type = lib.infer_dtype(values, skipna=True)
        if inferred_type == "empty":
            values = np.empty(len(values))
            values.fill(np.nan)
        elif inferred_type not in [
            "floating",
            "integer",
            "mixed-integer",
            "integer-na",
            "mixed-integer-float",
        ]:
            raise TypeError(f"{values.dtype} cannot be converted to an IntegerDtype")

    elif is_bool_dtype(values) and is_integer_dtype(dtype):
        values = np.array(values, dtype=int, copy=copy)

    elif not (is_integer_dtype(values) or is_float_dtype(values)):
        raise TypeError(f"{values.dtype} cannot be converted to an IntegerDtype")

    if mask is None:
        mask = isna(values)
    else:
        assert len(mask) == len(values)

    if not values.ndim == 1:
        raise TypeError("values must be a 1D list-like")
    if not mask.ndim == 1:
        raise TypeError("mask must be a 1D list-like")

    # infer dtype if needed
    if dtype is None:
        dtype = np.dtype("int64")
    else:
        dtype = dtype.type

    # if we are float, let's make sure that we can
    # safely cast

    # we copy as need to coerce here
    if mask.any():
        values = values.copy()
        values[mask] = 1
        values = safe_cast(values, dtype, copy=False)
    else:
        values = safe_cast(values, dtype, copy=False)

    return values, mask


class IntegerArray(NumericArray):
    """
    Array of integer (optional missing) values.

    .. versionadded:: 0.24.0

    .. versionchanged:: 1.0.0

       Now uses :attr:`pandas.NA` as the missing value rather
       than :attr:`numpy.nan`.

    .. warning::

       IntegerArray is currently experimental, and its API or internal
       implementation may change without warning.

    We represent an IntegerArray with 2 numpy arrays:

    - data: contains a numpy integer array of the appropriate dtype
    - mask: a boolean array holding a mask on the data, True is missing

    To construct an IntegerArray from generic array-like input, use
    :func:`pandas.array` with one of the integer dtypes (see examples).

    See :ref:`integer_na` for more.

    Parameters
    ----------
    values : numpy.ndarray
        A 1-d integer-dtype array.
    mask : numpy.ndarray
        A 1-d boolean-dtype array indicating missing values.
    copy : bool, default False
        Whether to copy the `values` and `mask`.

    Attributes
    ----------
    None

    Methods
    -------
    None

    Returns
    -------
    IntegerArray

    Examples
    --------
    Create an IntegerArray with :func:`pandas.array`.

    >>> int_array = pd.array([1, None, 3], dtype=pd.Int32Dtype())
    >>> int_array
    <IntegerArray>
    [1, <NA>, 3]
    Length: 3, dtype: Int32

    String aliases for the dtypes are also available. They are capitalized.

    >>> pd.array([1, None, 3], dtype='Int32')
    <IntegerArray>
    [1, <NA>, 3]
    Length: 3, dtype: Int32

    >>> pd.array([1, None, 3], dtype='UInt16')
    <IntegerArray>
    [1, <NA>, 3]
    Length: 3, dtype: UInt16
    """

    # The value used to fill '_data' to avoid upcasting
    _internal_fill_value = 1

    @cache_readonly
    def dtype(self) -> _IntegerDtype:
        return INT_STR_TO_DTYPE[str(self._data.dtype)]

    def __init__(self, values: np.ndarray, mask: np.ndarray, copy: bool = False):
        if not (isinstance(values, np.ndarray) and values.dtype.kind in ["i", "u"]):
            raise TypeError(
                "values should be integer numpy array. Use "
                "the 'pd.array' function instead"
            )
        super().__init__(values, mask, copy=copy)

    def __neg__(self):
        return type(self)(-self._data, self._mask)

    def __pos__(self):
        return self

    def __abs__(self):
        return type(self)(np.abs(self._data), self._mask)

    @classmethod
    def _from_sequence(
        cls, scalars, *, dtype: Optional[Dtype] = None, copy: bool = False
    ) -> "IntegerArray":
        values, mask = coerce_to_array(scalars, dtype=dtype, copy=copy)
        return IntegerArray(values, mask)

    @classmethod
    def _from_sequence_of_strings(
        cls, strings, *, dtype: Optional[Dtype] = None, copy: bool = False
    ) -> "IntegerArray":
        scalars = to_numeric(strings, errors="raise")
        return cls._from_sequence(scalars, dtype=dtype, copy=copy)

    def _coerce_to_array(self, value) -> Tuple[np.ndarray, np.ndarray]:
        return coerce_to_array(value, dtype=self.dtype)

    def astype(self, dtype, copy: bool = True) -> ArrayLike:
        """
        Cast to a NumPy array or ExtensionArray with 'dtype'.

        Parameters
        ----------
        dtype : str or dtype
            Typecode or data-type to which the array is cast.
        copy : bool, default True
            Whether to copy the data, even if not necessary. If False,
            a copy is made only if the old dtype does not match the
            new dtype.

        Returns
        -------
        ndarray or ExtensionArray
            NumPy ndarray, BooleanArray or IntegerArray with 'dtype' for its dtype.

        Raises
        ------
        TypeError
            if incompatible type with an IntegerDtype, equivalent of same_kind
            casting
        """
        dtype = pandas_dtype(dtype)

        if isinstance(dtype, ExtensionDtype):
            return super().astype(dtype, copy=copy)

        # coerce
        if is_float_dtype(dtype):
            # In astype, we consider dtype=float to also mean na_value=np.nan
            na_value = np.nan
        elif is_datetime64_dtype(dtype):
            na_value = np.datetime64("NaT")
        else:
            na_value = lib.no_default

        return self.to_numpy(dtype=dtype, na_value=na_value, copy=False)

    def _values_for_argsort(self) -> np.ndarray:
        """
        Return values for sorting.

        Returns
        -------
        ndarray
            The transformed values should maintain the ordering between values
            within the array.

        See Also
        --------
        ExtensionArray.argsort : Return the indices that would sort this array.
        """
        data = self._data.copy()
        if self._mask.any():
            data[self._mask] = data.min() - 1
        return data

    def _cmp_method(self, other, op):
        from pandas.core.arrays import BooleanArray

        mask = None

        if isinstance(other, BaseMaskedArray):
            other, mask = other._data, other._mask

        elif is_list_like(other):
            other = np.asarray(other)
            if other.ndim > 1:
                raise NotImplementedError("can only perform ops with 1-d structures")
            if len(self) != len(other):
                raise ValueError("Lengths must match to compare")

        if other is libmissing.NA:
            # numpy does not handle pd.NA well as "other" scalar (it returns
            # a scalar False instead of an array)
            # This may be fixed by NA.__array_ufunc__. Revisit this check
            # once that's implemented.
            result = np.zeros(self._data.shape, dtype="bool")
            mask = np.ones(self._data.shape, dtype="bool")
        else:
            with warnings.catch_warnings():
                # numpy may show a FutureWarning:
                #     elementwise comparison failed; returning scalar instead,
                #     but in the future will perform elementwise comparison
                # before returning NotImplemented. We fall back to the correct
                # behavior today, so that should be fine to ignore.
                warnings.filterwarnings("ignore", "elementwise", FutureWarning)
                with np.errstate(all="ignore"):
                    method = getattr(self._data, f"__{op.__name__}__")
                    result = method(other)

                if result is NotImplemented:
                    result = invalid_comparison(self._data, other, op)

        # nans propagate
        if mask is None:
            mask = self._mask.copy()
        else:
            mask = self._mask | mask

        return BooleanArray(result, mask)

    def sum(self, *, skipna=True, min_count=0, **kwargs):
        nv.validate_sum((), kwargs)
        return super()._reduce("sum", skipna=skipna, min_count=min_count)

    def prod(self, *, skipna=True, min_count=0, **kwargs):
        nv.validate_prod((), kwargs)
        return super()._reduce("prod", skipna=skipna, min_count=min_count)

    def min(self, *, skipna=True, **kwargs):
        nv.validate_min((), kwargs)
        return super()._reduce("min", skipna=skipna)

    def max(self, *, skipna=True, **kwargs):
        nv.validate_max((), kwargs)
        return super()._reduce("max", skipna=skipna)

    def _maybe_mask_result(self, result, mask, other, op_name: str):
        """
        Parameters
        ----------
        result : array-like
        mask : array-like bool
        other : scalar or array-like
        op_name : str
        """
        # if we have a float operand we are by-definition
        # a float result
        # or our op is a divide
        if (is_float_dtype(other) or is_float(other)) or (
            op_name in ["rtruediv", "truediv"]
        ):
            from pandas.core.arrays import FloatingArray

            return FloatingArray(result, mask, copy=False)

        if result.dtype == "timedelta64[ns]":
            from pandas.core.arrays import TimedeltaArray

            result[mask] = iNaT
            return TimedeltaArray._simple_new(result)

        return type(self)(result, mask, copy=False)


_dtype_docstring = """
An ExtensionDtype for {dtype} integer data.

.. versionchanged:: 1.0.0

   Now uses :attr:`pandas.NA` as its missing value,
   rather than :attr:`numpy.nan`.

Attributes
----------
None

Methods
-------
None
"""

# create the Dtype


@register_extension_dtype
class Int8Dtype(_IntegerDtype):
    type = np.int8
    name = "Int8"
    __doc__ = _dtype_docstring.format(dtype="int8")


@register_extension_dtype
class Int16Dtype(_IntegerDtype):
    type = np.int16
    name = "Int16"
    __doc__ = _dtype_docstring.format(dtype="int16")


@register_extension_dtype
class Int32Dtype(_IntegerDtype):
    type = np.int32
    name = "Int32"
    __doc__ = _dtype_docstring.format(dtype="int32")


@register_extension_dtype
class Int64Dtype(_IntegerDtype):
    type = np.int64
    name = "Int64"
    __doc__ = _dtype_docstring.format(dtype="int64")


@register_extension_dtype
class UInt8Dtype(_IntegerDtype):
    type = np.uint8
    name = "UInt8"
    __doc__ = _dtype_docstring.format(dtype="uint8")


@register_extension_dtype
class UInt16Dtype(_IntegerDtype):
    type = np.uint16
    name = "UInt16"
    __doc__ = _dtype_docstring.format(dtype="uint16")


@register_extension_dtype
class UInt32Dtype(_IntegerDtype):
    type = np.uint32
    name = "UInt32"
    __doc__ = _dtype_docstring.format(dtype="uint32")


@register_extension_dtype
class UInt64Dtype(_IntegerDtype):
    type = np.uint64
    name = "UInt64"
    __doc__ = _dtype_docstring.format(dtype="uint64")


INT_STR_TO_DTYPE: Dict[str, _IntegerDtype] = {
    "int8": Int8Dtype(),
    "int16": Int16Dtype(),
    "int32": Int32Dtype(),
    "int64": Int64Dtype(),
    "uint8": UInt8Dtype(),
    "uint16": UInt16Dtype(),
    "uint32": UInt32Dtype(),
    "uint64": UInt64Dtype(),
}<|MERGE_RESOLUTION|>--- conflicted
+++ resolved
@@ -1,9 +1,4 @@
-<<<<<<< HEAD
-from typing import TYPE_CHECKING, Dict, List, Optional, Tuple, Type, Union
-=======
-import numbers
 from typing import Dict, List, Optional, Tuple, Type
->>>>>>> 6b3618de
 import warnings
 
 import numpy as np
