from __future__ import annotations

from csv import QUOTE_NONNUMERIC
from functools import partial
import operator
from shutil import get_terminal_size
from typing import (
    TYPE_CHECKING,
    Literal,
    cast,
    overload,
)
import warnings

import numpy as np

from pandas._config import get_option

from pandas._libs import (
    NaT,
    algos as libalgos,
    lib,
)
from pandas._libs.arrays import NDArrayBacked
from pandas.compat.numpy import function as nv
from pandas.util._exceptions import find_stack_level
from pandas.util._validators import validate_bool_kwarg

from pandas.core.dtypes.cast import (
    coerce_indexer_dtype,
    find_common_type,
)
from pandas.core.dtypes.common import (
    ensure_int64,
    ensure_platform_int,
    is_any_real_numeric_dtype,
    is_bool_dtype,
    is_dict_like,
    is_hashable,
    is_integer_dtype,
    is_list_like,
    is_scalar,
    needs_i8_conversion,
    pandas_dtype,
)
from pandas.core.dtypes.dtypes import (
    ArrowDtype,
    CategoricalDtype,
    CategoricalDtypeType,
    ExtensionDtype,
)
from pandas.core.dtypes.generic import (
    ABCIndex,
    ABCSeries,
)
from pandas.core.dtypes.missing import (
    is_valid_na_for_dtype,
    isna,
)

from pandas.core import (
    algorithms,
    arraylike,
    ops,
)
from pandas.core.accessor import (
    PandasDelegate,
    delegate_names,
)
from pandas.core.algorithms import (
    factorize,
    take_nd,
)
from pandas.core.arrays._mixins import (
    NDArrayBackedExtensionArray,
    ravel_compat,
)
from pandas.core.base import (
    ExtensionArray,
    NoNewAttributesMixin,
    PandasObject,
)
import pandas.core.common as com
from pandas.core.construction import (
    extract_array,
    sanitize_array,
)
from pandas.core.ops.common import unpack_zerodim_and_defer
from pandas.core.sorting import nargsort
from pandas.core.strings.object_array import ObjectStringArrayMixin

from pandas.io.formats import console

if TYPE_CHECKING:
    from collections.abc import (
        Hashable,
        Iterator,
        Sequence,
    )

    from pandas._typing import (
        ArrayLike,
        AstypeArg,
        AxisInt,
        Dtype,
        DtypeObj,
        NpDtype,
        Ordered,
        Self,
        Shape,
        SortKind,
        npt,
    )

    from pandas import (
        DataFrame,
        Index,
        Series,
    )


def _cat_compare_op(op):
    opname = f"__{op.__name__}__"
    fill_value = op is operator.ne

    @unpack_zerodim_and_defer(opname)
    def func(self, other):
        hashable = is_hashable(other)
        if is_list_like(other) and len(other) != len(self) and not hashable:
            # in hashable case we may have a tuple that is itself a category
            raise ValueError("Lengths must match.")

        if not self.ordered:
            if opname in ["__lt__", "__gt__", "__le__", "__ge__"]:
                raise TypeError(
                    "Unordered Categoricals can only compare equality or not"
                )
        if isinstance(other, Categorical):
            # Two Categoricals can only be compared if the categories are
            # the same (maybe up to ordering, depending on ordered)

            msg = "Categoricals can only be compared if 'categories' are the same."
            if not self._categories_match_up_to_permutation(other):
                raise TypeError(msg)

            if not self.ordered and not self.categories.equals(other.categories):
                # both unordered and different order
                other_codes = recode_for_categories(
                    other.codes, other.categories, self.categories, copy=False
                )
            else:
                other_codes = other._codes

            ret = op(self._codes, other_codes)
            mask = (self._codes == -1) | (other_codes == -1)
            if mask.any():
                ret[mask] = fill_value
            return ret

        if hashable:
            if other in self.categories:
                i = self._unbox_scalar(other)
                ret = op(self._codes, i)

                if opname not in {"__eq__", "__ge__", "__gt__"}:
                    # GH#29820 performance trick; get_loc will always give i>=0,
                    #  so in the cases (__ne__, __le__, __lt__) the setting
                    #  here is a no-op, so can be skipped.
                    mask = self._codes == -1
                    ret[mask] = fill_value
                return ret
            else:
                return ops.invalid_comparison(self, other, op)
        else:
            # allow categorical vs object dtype array comparisons for equality
            # these are only positional comparisons
            if opname not in ["__eq__", "__ne__"]:
                raise TypeError(
                    f"Cannot compare a Categorical for op {opname} with "
                    f"type {type(other)}.\nIf you want to compare values, "
                    "use 'np.asarray(cat) <op> other'."
                )

            if isinstance(other, ExtensionArray) and needs_i8_conversion(other.dtype):
                # We would return NotImplemented here, but that messes up
                #  ExtensionIndex's wrapped methods
                return op(other, self)
            return getattr(np.array(self), opname)(np.array(other))

    func.__name__ = opname

    return func


def contains(cat, key, container) -> bool:
    """
    Helper for membership check for ``key`` in ``cat``.

    This is a helper method for :method:`__contains__`
    and :class:`CategoricalIndex.__contains__`.

    Returns True if ``key`` is in ``cat.categories`` and the
    location of ``key`` in ``categories`` is in ``container``.

    Parameters
    ----------
    cat : :class:`Categorical`or :class:`categoricalIndex`
    key : a hashable object
        The key to check membership for.
    container : Container (e.g. list-like or mapping)
        The container to check for membership in.

    Returns
    -------
    is_in : bool
        True if ``key`` is in ``self.categories`` and location of
        ``key`` in ``categories`` is in ``container``, else False.

    Notes
    -----
    This method does not check for NaN values. Do that separately
    before calling this method.
    """
    hash(key)

    # get location of key in categories.
    # If a KeyError, the key isn't in categories, so logically
    #  can't be in container either.
    try:
        loc = cat.categories.get_loc(key)
    except (KeyError, TypeError):
        return False

    # loc is the location of key in categories, but also the *value*
    # for key in container. So, `key` may be in categories,
    # but still not in `container`. Example ('b' in categories,
    # but not in values):
    # 'b' in Categorical(['a'], categories=['a', 'b'])  # False
    if is_scalar(loc):
        return loc in container
    else:
        # if categories is an IntervalIndex, loc is an array.
        return any(loc_ in container for loc_ in loc)


# error: Definition of "delete/ravel/T/repeat/copy" in base class "NDArrayBacked"
# is incompatible with definition in base class "ExtensionArray"
class Categorical(NDArrayBackedExtensionArray, PandasObject, ObjectStringArrayMixin):  # type: ignore[misc]
    """
    Represent a categorical variable in classic R / S-plus fashion.

    `Categoricals` can only take on a limited, and usually fixed, number
    of possible values (`categories`). In contrast to statistical categorical
    variables, a `Categorical` might have an order, but numerical operations
    (additions, divisions, ...) are not possible.

    All values of the `Categorical` are either in `categories` or `np.nan`.
    Assigning values outside of `categories` will raise a `ValueError`. Order
    is defined by the order of the `categories`, not lexical order of the
    values.

    Parameters
    ----------
    values : list-like
        The values of the categorical. If categories are given, values not in
        categories will be replaced with NaN.
    categories : Index-like (unique), optional
        The unique categories for this categorical. If not given, the
        categories are assumed to be the unique values of `values` (sorted, if
        possible, otherwise in the order in which they appear).
    ordered : bool, default False
        Whether or not this categorical is treated as a ordered categorical.
        If True, the resulting categorical will be ordered.
        An ordered categorical respects, when sorted, the order of its
        `categories` attribute (which in turn is the `categories` argument, if
        provided).
    dtype : CategoricalDtype
        An instance of ``CategoricalDtype`` to use for this categorical.
    fastpath : bool
        The 'fastpath' keyword in Categorical is deprecated and will be
        removed in a future version. Use Categorical.from_codes instead.
    copy : bool, default True
        Whether to copy if the codes are unchanged.

    Attributes
    ----------
    categories : Index
        The categories of this categorical.
    codes : ndarray
        The codes (integer positions, which point to the categories) of this
        categorical, read only.
    ordered : bool
        Whether or not this Categorical is ordered.
    dtype : CategoricalDtype
        The instance of ``CategoricalDtype`` storing the ``categories``
        and ``ordered``.

    Methods
    -------
    from_codes
    as_ordered
    as_unordered
    set_categories
    rename_categories
    reorder_categories
    add_categories
    remove_categories
    remove_unused_categories
    map
    __array__

    Raises
    ------
    ValueError
        If the categories do not validate.
    TypeError
        If an explicit ``ordered=True`` is given but no `categories` and the
        `values` are not sortable.

    See Also
    --------
    CategoricalDtype : Type for categorical data.
    CategoricalIndex : An Index with an underlying ``Categorical``.

    Notes
    -----
    See the `user guide
    <https://pandas.pydata.org/pandas-docs/stable/user_guide/categorical.html>`__
    for more.

    Examples
    --------
    >>> pd.Categorical([1, 2, 3, 1, 2, 3])
    [1, 2, 3, 1, 2, 3]
    Categories (3, int64): [1, 2, 3]

    >>> pd.Categorical(["a", "b", "c", "a", "b", "c"])
    ['a', 'b', 'c', 'a', 'b', 'c']
    Categories (3, object): ['a', 'b', 'c']

    Missing values are not included as a category.

    >>> c = pd.Categorical([1, 2, 3, 1, 2, 3, np.nan])
    >>> c
    [1, 2, 3, 1, 2, 3, NaN]
    Categories (3, int64): [1, 2, 3]

    However, their presence is indicated in the `codes` attribute
    by code `-1`.

    >>> c.codes
    array([ 0,  1,  2,  0,  1,  2, -1], dtype=int8)

    Ordered `Categoricals` can be sorted according to the custom order
    of the categories and can have a min and max value.

    >>> c = pd.Categorical(
    ...     ["a", "b", "c", "a", "b", "c"], ordered=True, categories=["c", "b", "a"]
    ... )
    >>> c
    ['a', 'b', 'c', 'a', 'b', 'c']
    Categories (3, object): ['c' < 'b' < 'a']
    >>> c.min()
    'c'
    """

    # For comparisons, so that numpy uses our implementation if the compare
    # ops, which raise
    __array_priority__ = 1000
    # tolist is not actually deprecated, just suppressed in the __dir__
    _hidden_attrs = PandasObject._hidden_attrs | frozenset(["tolist"])
    _typ = "categorical"

    _dtype: CategoricalDtype

    @classmethod
    # error: Argument 2 of "_simple_new" is incompatible with supertype
    # "NDArrayBacked"; supertype defines the argument type as
    # "Union[dtype[Any], ExtensionDtype]"
    def _simple_new(  # type: ignore[override]
        cls, codes: np.ndarray, dtype: CategoricalDtype
    ) -> Self:
        # NB: This is not _quite_ as simple as the "usual" _simple_new
        codes = coerce_indexer_dtype(codes, dtype.categories)
        dtype = CategoricalDtype(ordered=False).update_dtype(dtype)
        return super()._simple_new(codes, dtype)

    def __init__(
        self,
        values,
        categories=None,
        ordered=None,
        dtype: Dtype | None = None,
        fastpath: bool | lib.NoDefault = lib.no_default,
        copy: bool = True,
    ) -> None:
        if fastpath is not lib.no_default:
            # GH#20110
            warnings.warn(
                "The 'fastpath' keyword in Categorical is deprecated and will "
                "be removed in a future version. Use Categorical.from_codes instead",
                DeprecationWarning,
                stacklevel=find_stack_level(),
            )
        else:
            fastpath = False

        dtype = CategoricalDtype._from_values_or_dtype(
            values, categories, ordered, dtype
        )
        # At this point, dtype is always a CategoricalDtype, but
        # we may have dtype.categories be None, and we need to
        # infer categories in a factorization step further below

        if fastpath:
            codes = coerce_indexer_dtype(values, dtype.categories)
            dtype = CategoricalDtype(ordered=False).update_dtype(dtype)
            super().__init__(codes, dtype)
            return

        if not is_list_like(values):
            # GH#38433
            raise TypeError("Categorical input must be list-like")

        # null_mask indicates missing values we want to exclude from inference.
        # This means: only missing values in list-likes (not arrays/ndframes).
        null_mask = np.array(False)

        # sanitize input
        vdtype = getattr(values, "dtype", None)
        if isinstance(vdtype, CategoricalDtype):
            if dtype.categories is None:
                dtype = CategoricalDtype(values.categories, dtype.ordered)
        elif not isinstance(values, (ABCIndex, ABCSeries, ExtensionArray)):
            values = com.convert_to_list_like(values)
            if isinstance(values, list) and len(values) == 0:
                # By convention, empty lists result in object dtype:
                values = np.array([], dtype=object)
            elif isinstance(values, np.ndarray):
                if values.ndim > 1:
                    # preempt sanitize_array from raising ValueError
                    raise NotImplementedError(
                        "> 1 ndim Categorical are not supported at this time"
                    )
                values = sanitize_array(values, None)
            else:
                # i.e. must be a list
                arr = sanitize_array(values, None)
                null_mask = isna(arr)
                if null_mask.any():
                    # We remove null values here, then below will re-insert
                    #  them, grep "full_codes"
                    arr_list = [values[idx] for idx in np.where(~null_mask)[0]]

                    # GH#44900 Do not cast to float if we have only missing values
                    if arr_list or arr.dtype == "object":
                        sanitize_dtype = None
                    else:
                        sanitize_dtype = arr.dtype

                    arr = sanitize_array(arr_list, None, dtype=sanitize_dtype)
                values = arr

        if dtype.categories is None:
            if isinstance(values.dtype, ArrowDtype) and issubclass(
                values.dtype.type, CategoricalDtypeType
            ):
                arr = values._pa_array.combine_chunks()
                categories = arr.dictionary.to_pandas(types_mapper=ArrowDtype)
                codes = arr.indices.to_numpy()
                dtype = CategoricalDtype(categories, values.dtype.pyarrow_dtype.ordered)
            else:
                if not isinstance(values, ABCIndex):
                    # in particular RangeIndex xref test_index_equal_range_categories
                    values = sanitize_array(values, None)
                try:
                    codes, categories = factorize(values, sort=True)
                except TypeError as err:
                    codes, categories = factorize(values, sort=False)
                    if dtype.ordered:
                        # raise, as we don't have a sortable data structure and so
                        # the user should give us one by specifying categories
                        raise TypeError(
                            "'values' is not ordered, please "
                            "explicitly specify the categories order "
                            "by passing in a categories argument."
                        ) from err

                # we're inferring from values
                dtype = CategoricalDtype(categories, dtype.ordered)

        elif isinstance(values.dtype, CategoricalDtype):
            old_codes = extract_array(values)._codes
            codes = recode_for_categories(
                old_codes, values.dtype.categories, dtype.categories, copy=copy
            )

        else:
            codes = _get_codes_for_values(values, dtype.categories)

        if null_mask.any():
            # Reinsert -1 placeholders for previously removed missing values
            full_codes = -np.ones(null_mask.shape, dtype=codes.dtype)
            full_codes[~null_mask] = codes
            codes = full_codes

        dtype = CategoricalDtype(ordered=False).update_dtype(dtype)
        arr = coerce_indexer_dtype(codes, dtype.categories)
        super().__init__(arr, dtype)

    @property
    def dtype(self) -> CategoricalDtype:
        """
        The :class:`~pandas.api.types.CategoricalDtype` for this instance.

        Examples
        --------
        >>> cat = pd.Categorical(["a", "b"], ordered=True)
        >>> cat
        ['a', 'b']
        Categories (2, object): ['a' < 'b']
        >>> cat.dtype
        CategoricalDtype(categories=['a', 'b'], ordered=True, categories_dtype=object)
        """
        return self._dtype

    @property
    def _internal_fill_value(self) -> int:
        # using the specific numpy integer instead of python int to get
        #  the correct dtype back from _quantile in the all-NA case
        dtype = self._ndarray.dtype
        return dtype.type(-1)

    @classmethod
    def _from_sequence(
        cls, scalars, *, dtype: Dtype | None = None, copy: bool = False
    ) -> Self:
        return cls(scalars, dtype=dtype, copy=copy)

    @classmethod
    def _from_scalars(cls, scalars, *, dtype: DtypeObj) -> Self:
        if dtype is None:
            # The _from_scalars strictness doesn't make much sense in this case.
            raise NotImplementedError

        res = cls._from_sequence(scalars, dtype=dtype)

        # if there are any non-category elements in scalars, these will be
        #  converted to NAs in res.
        mask = isna(scalars)
        if not (mask == res.isna()).all():
            # Some non-category element in scalars got converted to NA in res.
            raise ValueError
        return res

    @overload
    def astype(self, dtype: npt.DTypeLike, copy: bool = ...) -> np.ndarray:
        ...

    @overload
    def astype(self, dtype: ExtensionDtype, copy: bool = ...) -> ExtensionArray:
        ...

    @overload
    def astype(self, dtype: AstypeArg, copy: bool = ...) -> ArrayLike:
        ...

    def astype(self, dtype: AstypeArg, copy: bool = True) -> ArrayLike:
        """
        Coerce this type to another dtype

        Parameters
        ----------
        dtype : numpy dtype or pandas type
        copy : bool, default True
            By default, astype always returns a newly allocated object.
            If copy is set to False and dtype is categorical, the original
            object is returned.
        """
        dtype = pandas_dtype(dtype)
        result: Categorical | np.ndarray
        if self.dtype is dtype:
            result = self.copy() if copy else self

        elif isinstance(dtype, CategoricalDtype):
            # GH 10696/18593/18630
            dtype = self.dtype.update_dtype(dtype)
            self = self.copy() if copy else self
            result = self._set_dtype(dtype)

        elif isinstance(dtype, ExtensionDtype):
            return super().astype(dtype, copy=copy)

        elif dtype.kind in "iu" and self.isna().any():
            raise ValueError("Cannot convert float NaN to integer")

        elif len(self.codes) == 0 or len(self.categories) == 0:
            result = np.array(
                self,
                dtype=dtype,
                copy=copy,
            )

        else:
            # GH8628 (PERF): astype category codes instead of astyping array
            new_cats = self.categories._values

            try:
                new_cats = new_cats.astype(dtype=dtype, copy=copy)
                fill_value = self.categories._na_value
                if not is_valid_na_for_dtype(fill_value, dtype):
                    fill_value = lib.item_from_zerodim(
                        np.array(self.categories._na_value).astype(dtype)
                    )
            except (
                TypeError,  # downstream error msg for CategoricalIndex is misleading
                ValueError,
            ) as err:
                msg = f"Cannot cast {self.categories.dtype} dtype to {dtype}"
                raise ValueError(msg) from err

            result = take_nd(
                new_cats, ensure_platform_int(self._codes), fill_value=fill_value
            )

        return result

    def to_list(self) -> list:
        """
        Alias for tolist.
        """
        # GH#51254
        warnings.warn(
            "Categorical.to_list is deprecated and will be removed in a future "
            "version. Use obj.tolist() instead",
            FutureWarning,
            stacklevel=find_stack_level(),
        )
        return self.tolist()

    @classmethod
    def _from_inferred_categories(
        cls, inferred_categories, inferred_codes, dtype, true_values=None
    ) -> Self:
        """
        Construct a Categorical from inferred values.

        For inferred categories (`dtype` is None) the categories are sorted.
        For explicit `dtype`, the `inferred_categories` are cast to the
        appropriate type.

        Parameters
        ----------
        inferred_categories : Index
        inferred_codes : Index
        dtype : CategoricalDtype or 'category'
        true_values : list, optional
            If none are provided, the default ones are
            "True", "TRUE", and "true."

        Returns
        -------
        Categorical
        """
        from pandas import (
            Index,
            to_datetime,
            to_numeric,
            to_timedelta,
        )

        cats = Index(inferred_categories)
        known_categories = (
            isinstance(dtype, CategoricalDtype) and dtype.categories is not None
        )

        if known_categories:
            # Convert to a specialized type with `dtype` if specified.
            if is_any_real_numeric_dtype(dtype.categories.dtype):
                cats = to_numeric(inferred_categories, errors="coerce")
            elif lib.is_np_dtype(dtype.categories.dtype, "M"):
                cats = to_datetime(inferred_categories, errors="coerce")
            elif lib.is_np_dtype(dtype.categories.dtype, "m"):
                cats = to_timedelta(inferred_categories, errors="coerce")
            elif is_bool_dtype(dtype.categories.dtype):
                if true_values is None:
                    true_values = ["True", "TRUE", "true"]

                # error: Incompatible types in assignment (expression has type
                # "ndarray", variable has type "Index")
                cats = cats.isin(true_values)  # type: ignore[assignment]

        if known_categories:
            # Recode from observation order to dtype.categories order.
            categories = dtype.categories
            codes = recode_for_categories(inferred_codes, cats, categories)
        elif not cats.is_monotonic_increasing:
            # Sort categories and recode for unknown categories.
            unsorted = cats.copy()
            categories = cats.sort_values()

            codes = recode_for_categories(inferred_codes, unsorted, categories)
            dtype = CategoricalDtype(categories, ordered=False)
        else:
            dtype = CategoricalDtype(cats, ordered=False)
            codes = inferred_codes

        return cls._simple_new(codes, dtype=dtype)

    @classmethod
    def from_codes(
        cls,
        codes,
        categories=None,
        ordered=None,
        dtype: Dtype | None = None,
        validate: bool = True,
    ) -> Self:
        """
        Make a Categorical type from codes and categories or dtype.

        This constructor is useful if you already have codes and
        categories/dtype and so do not need the (computation intensive)
        factorization step, which is usually done on the constructor.

        If your data does not follow this convention, please use the normal
        constructor.

        Parameters
        ----------
        codes : array-like of int
            An integer array, where each integer points to a category in
            categories or dtype.categories, or else is -1 for NaN.
        categories : index-like, optional
            The categories for the categorical. Items need to be unique.
            If the categories are not given here, then they must be provided
            in `dtype`.
        ordered : bool, optional
            Whether or not this categorical is treated as an ordered
            categorical. If not given here or in `dtype`, the resulting
            categorical will be unordered.
        dtype : CategoricalDtype or "category", optional
            If :class:`CategoricalDtype`, cannot be used together with
            `categories` or `ordered`.
        validate : bool, default True
            If True, validate that the codes are valid for the dtype.
            If False, don't validate that the codes are valid. Be careful about skipping
            validation, as invalid codes can lead to severe problems, such as segfaults.

            .. versionadded:: 2.1.0

        Returns
        -------
        Categorical

        Examples
        --------
        >>> dtype = pd.CategoricalDtype(["a", "b"], ordered=True)
        >>> pd.Categorical.from_codes(codes=[0, 1, 0, 1], dtype=dtype)
        ['a', 'b', 'a', 'b']
        Categories (2, object): ['a' < 'b']
        """
        dtype = CategoricalDtype._from_values_or_dtype(
            categories=categories, ordered=ordered, dtype=dtype
        )
        if dtype.categories is None:
            msg = (
                "The categories must be provided in 'categories' or "
                "'dtype'. Both were None."
            )
            raise ValueError(msg)

        if validate:
            # beware: non-valid codes may segfault
            codes = cls._validate_codes_for_dtype(codes, dtype=dtype)

        return cls._simple_new(codes, dtype=dtype)

    # ------------------------------------------------------------------
    # Categories/Codes/Ordered

    @property
    def categories(self) -> Index:
        """
        The categories of this categorical.

        Setting assigns new values to each category (effectively a rename of
        each individual category).

        The assigned value has to be a list-like object. All items must be
        unique and the number of items in the new categories must be the same
        as the number of items in the old categories.

        Raises
        ------
        ValueError
            If the new categories do not validate as categories or if the
            number of new categories is unequal the number of old categories

        See Also
        --------
        rename_categories : Rename categories.
        reorder_categories : Reorder categories.
        add_categories : Add new categories.
        remove_categories : Remove the specified categories.
        remove_unused_categories : Remove categories which are not used.
        set_categories : Set the categories to the specified ones.

        Examples
        --------
        For :class:`pandas.Series`:

        >>> ser = pd.Series(["a", "b", "c", "a"], dtype="category")
        >>> ser.cat.categories
        Index(['a', 'b', 'c'], dtype='object')

        >>> raw_cat = pd.Categorical(["a", "b", "c", "a"], categories=["b", "c", "d"])
        >>> ser = pd.Series(raw_cat)
        >>> ser.cat.categories
        Index(['b', 'c', 'd'], dtype='object')

        For :class:`pandas.Categorical`:

        >>> cat = pd.Categorical(["a", "b"], ordered=True)
        >>> cat.categories
        Index(['a', 'b'], dtype='object')

        For :class:`pandas.CategoricalIndex`:

        >>> ci = pd.CategoricalIndex(["a", "c", "b", "a", "c", "b"])
        >>> ci.categories
        Index(['a', 'b', 'c'], dtype='object')

        >>> ci = pd.CategoricalIndex(["a", "c"], categories=["c", "b", "a"])
        >>> ci.categories
        Index(['c', 'b', 'a'], dtype='object')
        """
        return self.dtype.categories

    @property
    def ordered(self) -> Ordered:
        """
        Whether the categories have an ordered relationship.

        Returns whether the categories can be ordered.
        Ordered categories can be sorted, and operations such
        as .min() and .max() make sense and do not raise a
        TypeError.

        Examples
        --------
        For :class:`pandas.Series`:

        >>> ser = pd.Series(["a", "b", "c", "a"], dtype="category")
        >>> ser.cat.ordered
        False

        >>> raw_cat = pd.Categorical(["a", "b", "c", "a"], ordered=True)
        >>> ser = pd.Series(raw_cat)
        >>> ser.cat.ordered
        True

        For :class:`pandas.Categorical`:

        >>> cat = pd.Categorical(["a", "b"], ordered=True)
        >>> cat.ordered
        True

        >>> cat = pd.Categorical(["a", "b"], ordered=False)
        >>> cat.ordered
        False

        For :class:`pandas.CategoricalIndex`:

        >>> ci = pd.CategoricalIndex(["a", "b"], ordered=True)
        >>> ci.ordered
        True

        >>> ci = pd.CategoricalIndex(["a", "b"], ordered=False)
        >>> ci.ordered
        False
        """
        return self.dtype.ordered

    @property
    def codes(self) -> np.ndarray:
        """
        The category codes of this categorical index.

        Codes are an array of integers which are the positions of the actual
        values in the categories array.

        There is no setter, use the other categorical methods and the normal item
        setter to change values in the categorical.

        Returns
        -------
        ndarray[int]
            A non-writable view of the ``codes`` array.

        Examples
        --------
        For :class:`pandas.Categorical`:

        >>> cat = pd.Categorical(["a", "b"], ordered=True)
        >>> cat.codes
        array([0, 1], dtype=int8)

        For :class:`pandas.CategoricalIndex`:

        >>> ci = pd.CategoricalIndex(["a", "b", "c", "a", "b", "c"])
        >>> ci.codes
        array([0, 1, 2, 0, 1, 2], dtype=int8)

        >>> ci = pd.CategoricalIndex(["a", "c"], categories=["c", "b", "a"])
        >>> ci.codes
        array([2, 0], dtype=int8)
        """
        v = self._codes.view()
        v.flags.writeable = False
        return v

    def _set_categories(self, categories, fastpath: bool = False) -> None:
        """
        Sets new categories inplace

        Parameters
        ----------
        fastpath : bool, default False
           Don't perform validation of the categories for uniqueness or nulls

        Examples
        --------
        >>> c = pd.Categorical(["a", "b"])
        >>> c
        ['a', 'b']
        Categories (2, object): ['a', 'b']

        >>> c._set_categories(pd.Index(["a", "c"]))
        >>> c
        ['a', 'c']
        Categories (2, object): ['a', 'c']
        """
        if fastpath:
            new_dtype = CategoricalDtype._from_fastpath(categories, self.ordered)
        else:
            new_dtype = CategoricalDtype(categories, ordered=self.ordered)
        if (
            not fastpath
            and self.dtype.categories is not None
            and len(new_dtype.categories) != len(self.dtype.categories)
        ):
            raise ValueError(
                "new categories need to have the same number of "
                "items as the old categories!"
            )

        super().__init__(self._ndarray, new_dtype)

    def _set_dtype(self, dtype: CategoricalDtype) -> Self:
        """
        Internal method for directly updating the CategoricalDtype

        Parameters
        ----------
        dtype : CategoricalDtype

        Notes
        -----
        We don't do any validation here. It's assumed that the dtype is
        a (valid) instance of `CategoricalDtype`.
        """
        codes = recode_for_categories(self.codes, self.categories, dtype.categories)
        return type(self)._simple_new(codes, dtype=dtype)

    def set_ordered(self, value: bool) -> Self:
        """
        Set the ordered attribute to the boolean value.

        Parameters
        ----------
        value : bool
           Set whether this categorical is ordered (True) or not (False).
        """
        new_dtype = CategoricalDtype(self.categories, ordered=value)
        cat = self.copy()
        NDArrayBacked.__init__(cat, cat._ndarray, new_dtype)
        return cat

    def as_ordered(self) -> Self:
        """
        Set the Categorical to be ordered.

        Creates a new object that contains the same categories
        as the input, but is ordered. This means that the
        categories can be sorted, and .min() and .max() operations
        do not raise a TypeError.

        Returns
        -------
        Categorical
            Ordered Categorical.

        Examples
        --------
        For :class:`pandas.Series`:

        >>> ser = pd.Series(["a", "b", "c", "a"], dtype="category")
        >>> ser.cat.ordered
        False
        >>> ser = ser.cat.as_ordered()
        >>> ser.cat.ordered
        True

        For :class:`pandas.CategoricalIndex`:

        >>> ci = pd.CategoricalIndex(["a", "b", "c", "a"])
        >>> ci.ordered
        False
        >>> ci = ci.as_ordered()
        >>> ci.ordered
        True
        """
        return self.set_ordered(True)

    def as_unordered(self) -> Self:
        """
        Set the Categorical to be unordered.

        Creates a new object that contains the same categories
        as the input, but is not ordered. This means that the
        categories cannot be sorted, and .min() and .max()
        operations raise a TypeError.

        Returns
        -------
        Categorical
            Unordered Categorical.

        Examples
        --------
        For :class:`pandas.Series`:

        >>> raw_cat = pd.Categorical(["a", "b", "c", "a"], ordered=True)
        >>> ser = pd.Series(raw_cat)
        >>> ser.cat.ordered
        True
        >>> ser = ser.cat.as_unordered()
        >>> ser.cat.ordered
        False

        For :class:`pandas.CategoricalIndex`:

        >>> ci = pd.CategoricalIndex(["a", "b", "c", "a"], ordered=True)
        >>> ci.ordered
        True
        >>> ci = ci.as_unordered()
        >>> ci.ordered
        False
        """
        return self.set_ordered(False)

    def set_categories(
        self, new_categories, ordered=None, rename: bool = False
    ) -> Self:
        """
        Set the categories to the specified new categories.

        ``new_categories`` can include new categories (which will result in
        unused categories) or remove old categories (which results in values
        set to ``NaN``). If ``rename=True``, the categories will simply be renamed
        (less or more items than in old categories will result in values set to
        ``NaN`` or in unused categories respectively).

        This method can be used to perform more than one action of adding,
        removing, and reordering simultaneously and is therefore faster than
        performing the individual steps via the more specialised methods.

        On the other hand this methods does not do checks (e.g., whether the
        old categories are included in the new categories on a reorder), which
        can result in surprising changes, for example when using special string
        dtypes, which do not consider a S1 string equal to a single char
        python string.

        Parameters
        ----------
        new_categories : Index-like
           The categories in new order.
        ordered : bool, default None
           Whether or not the categorical is treated as a ordered categorical.
           If not given, do not change the ordered information.
        rename : bool, default False
           Whether or not the new_categories should be considered as a rename
           of the old categories or as reordered categories.

        Returns
        -------
        Categorical
            New categories to be used, with optional ordering changes.

        Raises
        ------
        ValueError
            If new_categories does not validate as categories

        See Also
        --------
        rename_categories : Rename categories.
        reorder_categories : Reorder categories.
        add_categories : Add new categories.
        remove_categories : Remove the specified categories.
        remove_unused_categories : Remove categories which are not used.

        Examples
        --------
        For :class:`pandas.Series`:

        >>> raw_cat = pd.Categorical(
        ...     ["a", "b", "c", "A"], categories=["a", "b", "c"], ordered=True
        ... )
        >>> ser = pd.Series(raw_cat)
        >>> ser
        0   a
        1   b
        2   c
        3   NaN
        dtype: category
        Categories (3, object): ['a' < 'b' < 'c']

        >>> ser.cat.set_categories(["A", "B", "C"], rename=True)
        0   A
        1   B
        2   C
        3   NaN
        dtype: category
        Categories (3, object): ['A' < 'B' < 'C']

        For :class:`pandas.CategoricalIndex`:

        >>> ci = pd.CategoricalIndex(
        ...     ["a", "b", "c", "A"], categories=["a", "b", "c"], ordered=True
        ... )
        >>> ci
        CategoricalIndex(['a', 'b', 'c', nan], categories=['a', 'b', 'c'],
                         ordered=True, dtype='category')

        >>> ci.set_categories(["A", "b", "c"])
        CategoricalIndex([nan, 'b', 'c', nan], categories=['A', 'b', 'c'],
                         ordered=True, dtype='category')
        >>> ci.set_categories(["A", "b", "c"], rename=True)
        CategoricalIndex(['A', 'b', 'c', nan], categories=['A', 'b', 'c'],
                         ordered=True, dtype='category')
        """

        if ordered is None:
            ordered = self.dtype.ordered
        new_dtype = CategoricalDtype(new_categories, ordered=ordered)

        cat = self.copy()
        if rename:
            if cat.dtype.categories is not None and len(new_dtype.categories) < len(
                cat.dtype.categories
            ):
                # remove all _codes which are larger and set to -1/NaN
                cat._codes[cat._codes >= len(new_dtype.categories)] = -1
            codes = cat._codes
        else:
            codes = recode_for_categories(
                cat.codes, cat.categories, new_dtype.categories
            )
        NDArrayBacked.__init__(cat, codes, new_dtype)
        return cat

    def rename_categories(self, new_categories) -> Self:
        """
        Rename categories.

        Renames the categories using an array, a map, or
        a lambda function.

        Parameters
        ----------
        new_categories : list-like, dict-like or callable

            New categories which will replace old categories.

            * list-like: all items must be unique and the number of items in
              the new categories must match the existing number of categories.

            * dict-like: specifies a mapping from
              old categories to new. Categories not contained in the mapping
              are passed through and extra categories in the mapping are
              ignored.

            * callable : a callable that is called on all items in the old
              categories and whose return values comprise the new categories.

        Returns
        -------
        Categorical
            Categorical with renamed categories.

        Raises
        ------
        ValueError
            If new categories are list-like and do not have the same number of
            items than the current categories or do not validate as categories

        See Also
        --------
        reorder_categories : Reorder categories.
        add_categories : Add new categories.
        remove_categories : Remove the specified categories.
        remove_unused_categories : Remove categories which are not used.
        set_categories : Set the categories to the specified ones.

        Examples
        --------
        >>> c = pd.Categorical(["a", "a", "b"])
        >>> c.rename_categories([0, 1])
        [0, 0, 1]
        Categories (2, int64): [0, 1]

        For dict-like ``new_categories``, extra keys are ignored and
        categories not in the dictionary are passed through

        >>> c.rename_categories({"a": "A", "c": "C"})
        ['A', 'A', 'b']
        Categories (2, object): ['A', 'b']

        You may also provide a callable to create the new categories

        >>> c.rename_categories(lambda x: x.upper())
        ['A', 'A', 'B']
        Categories (2, object): ['A', 'B']
        """

        if is_dict_like(new_categories):
            new_categories = [
                new_categories.get(item, item) for item in self.categories
            ]
        elif callable(new_categories):
            new_categories = [new_categories(item) for item in self.categories]

        cat = self.copy()
        cat._set_categories(new_categories)
        return cat

    def reorder_categories(self, new_categories, ordered=None) -> Self:
        """
        Reorder categories as specified in new_categories.

        ``new_categories`` need to include all old categories and no new category
        items.

        Parameters
        ----------
        new_categories : Index-like
           The categories in new order.
        ordered : bool, optional
           Whether or not the categorical is treated as a ordered categorical.
           If not given, do not change the ordered information.

        Returns
        -------
        Categorical
            Categorical with reordered categories.

        Raises
        ------
        ValueError
            If the new categories do not contain all old category items or any
            new ones

        See Also
        --------
        rename_categories : Rename categories.
        add_categories : Add new categories.
        remove_categories : Remove the specified categories.
        remove_unused_categories : Remove categories which are not used.
        set_categories : Set the categories to the specified ones.

        Examples
        --------
        For :class:`pandas.Series`:

        >>> ser = pd.Series(["a", "b", "c", "a"], dtype="category")
        >>> ser = ser.cat.reorder_categories(["c", "b", "a"], ordered=True)
        >>> ser
        0   a
        1   b
        2   c
        3   a
        dtype: category
        Categories (3, object): ['c' < 'b' < 'a']

        >>> ser.sort_values()
        2   c
        1   b
        0   a
        3   a
        dtype: category
        Categories (3, object): ['c' < 'b' < 'a']

        For :class:`pandas.CategoricalIndex`:

        >>> ci = pd.CategoricalIndex(["a", "b", "c", "a"])
        >>> ci
        CategoricalIndex(['a', 'b', 'c', 'a'], categories=['a', 'b', 'c'],
                         ordered=False, dtype='category')
        >>> ci.reorder_categories(["c", "b", "a"], ordered=True)
        CategoricalIndex(['a', 'b', 'c', 'a'], categories=['c', 'b', 'a'],
                         ordered=True, dtype='category')
        """
        if (
            len(self.categories) != len(new_categories)
            or not self.categories.difference(new_categories).empty
        ):
            raise ValueError(
                "items in new_categories are not the same as in old categories"
            )
        return self.set_categories(new_categories, ordered=ordered)

    def add_categories(self, new_categories) -> Self:
        """
        Add new categories.

        `new_categories` will be included at the last/highest place in the
        categories and will be unused directly after this call.

        Parameters
        ----------
        new_categories : category or list-like of category
           The new categories to be included.

        Returns
        -------
        Categorical
            Categorical with new categories added.

        Raises
        ------
        ValueError
            If the new categories include old categories or do not validate as
            categories

        See Also
        --------
        rename_categories : Rename categories.
        reorder_categories : Reorder categories.
        remove_categories : Remove the specified categories.
        remove_unused_categories : Remove categories which are not used.
        set_categories : Set the categories to the specified ones.

        Examples
        --------
        >>> c = pd.Categorical(["c", "b", "c"])
        >>> c
        ['c', 'b', 'c']
        Categories (2, object): ['b', 'c']

        >>> c.add_categories(["d", "a"])
        ['c', 'b', 'c']
        Categories (4, object): ['b', 'c', 'd', 'a']
        """

        if not is_list_like(new_categories):
            new_categories = [new_categories]
        already_included = set(new_categories) & set(self.dtype.categories)
        if len(already_included) != 0:
            raise ValueError(
                f"new categories must not include old categories: {already_included}"
            )

        if hasattr(new_categories, "dtype"):
            from pandas import Series

            dtype = find_common_type(
                [self.dtype.categories.dtype, new_categories.dtype]
            )
            new_categories = Series(
                list(self.dtype.categories) + list(new_categories), dtype=dtype
            )
        else:
            new_categories = list(self.dtype.categories) + list(new_categories)

        new_dtype = CategoricalDtype(new_categories, self.ordered)
        cat = self.copy()
        codes = coerce_indexer_dtype(cat._ndarray, new_dtype.categories)
        NDArrayBacked.__init__(cat, codes, new_dtype)
        return cat

    def remove_categories(self, removals) -> Self:
        """
        Remove the specified categories.

        `removals` must be included in the old categories. Values which were in
        the removed categories will be set to NaN

        Parameters
        ----------
        removals : category or list of categories
           The categories which should be removed.

        Returns
        -------
        Categorical
            Categorical with removed categories.

        Raises
        ------
        ValueError
            If the removals are not contained in the categories

        See Also
        --------
        rename_categories : Rename categories.
        reorder_categories : Reorder categories.
        add_categories : Add new categories.
        remove_unused_categories : Remove categories which are not used.
        set_categories : Set the categories to the specified ones.

        Examples
        --------
        >>> c = pd.Categorical(["a", "c", "b", "c", "d"])
        >>> c
        ['a', 'c', 'b', 'c', 'd']
        Categories (4, object): ['a', 'b', 'c', 'd']

        >>> c.remove_categories(["d", "a"])
        [NaN, 'c', 'b', 'c', NaN]
        Categories (2, object): ['b', 'c']
        """
        from pandas import Index

        if not is_list_like(removals):
            removals = [removals]

        removals = Index(removals).unique().dropna()
        new_categories = (
            self.dtype.categories.difference(removals, sort=False)
            if self.dtype.ordered is True
            else self.dtype.categories.difference(removals)
        )
        not_included = removals.difference(self.dtype.categories)

        if len(not_included) != 0:
            not_included = set(not_included)
            raise ValueError(f"removals must all be in old categories: {not_included}")

        return self.set_categories(new_categories, ordered=self.ordered, rename=False)

    def remove_unused_categories(self) -> Self:
        """
        Remove categories which are not used.

        Categorical arrays are mutable, and as such
        it is possible that some of the initial categories
        are no longer used down the line. This removes
        original categories that are no longer in use.

        Returns
        -------
        Categorical
            Categorical with unused categories dropped.

        See Also
        --------
        rename_categories : Rename categories.
        reorder_categories : Reorder categories.
        add_categories : Add new categories.
        remove_categories : Remove the specified categories.
        set_categories : Set the categories to the specified ones.

        Examples
        --------
        >>> c = pd.Categorical(["a", "c", "b", "c", "d"])
        >>> c
        ['a', 'c', 'b', 'c', 'd']
        Categories (4, object): ['a', 'b', 'c', 'd']

        >>> c[2] = "a"
        >>> c[4] = "c"
        >>> c
        ['a', 'c', 'a', 'c', 'c']
        Categories (4, object): ['a', 'b', 'c', 'd']

        >>> c.remove_unused_categories()
        ['a', 'c', 'a', 'c', 'c']
        Categories (2, object): ['a', 'c']
        """
        idx, inv = np.unique(self._codes, return_inverse=True)

        if idx.size != 0 and idx[0] == -1:  # na sentinel
            idx, inv = idx[1:], inv - 1

        new_categories = self.dtype.categories.take(idx)
        new_dtype = CategoricalDtype._from_fastpath(
            new_categories, ordered=self.ordered
        )
        new_codes = coerce_indexer_dtype(inv, new_dtype.categories)

        cat = self.copy()
        NDArrayBacked.__init__(cat, new_codes, new_dtype)
        return cat

    # ------------------------------------------------------------------

    def map(
        self,
        mapper,
        na_action: Literal["ignore"] | None | lib.NoDefault = lib.no_default,
    ):
        """
        Map categories using an input mapping or function.

        Maps the categories to new categories. If the mapping correspondence is
        one-to-one the result is a :class:`~pandas.Categorical` which has the
        same order property as the original, otherwise a :class:`~pandas.Index`
        is returned. NaN values are unaffected.

        If a `dict` or :class:`~pandas.Series` is used any unmapped category is
        mapped to `NaN`. Note that if this happens an :class:`~pandas.Index`
        will be returned.

        Parameters
        ----------
        mapper : function, dict, or Series
            Mapping correspondence.
        na_action : {None, 'ignore'}, default 'ignore'
            If 'ignore', propagate NaN values, without passing them to the
            mapping correspondence.

            .. deprecated:: 2.1.0

               The default value of 'ignore' has been deprecated and will be changed to
               None in the future.

        Returns
        -------
        pandas.Categorical or pandas.Index
            Mapped categorical.

        See Also
        --------
        CategoricalIndex.map : Apply a mapping correspondence on a
            :class:`~pandas.CategoricalIndex`.
        Index.map : Apply a mapping correspondence on an
            :class:`~pandas.Index`.
        Series.map : Apply a mapping correspondence on a
            :class:`~pandas.Series`.
        Series.apply : Apply more complex functions on a
            :class:`~pandas.Series`.

        Examples
        --------
        >>> cat = pd.Categorical(["a", "b", "c"])
        >>> cat
        ['a', 'b', 'c']
        Categories (3, object): ['a', 'b', 'c']
        >>> cat.map(lambda x: x.upper(), na_action=None)
        ['A', 'B', 'C']
        Categories (3, object): ['A', 'B', 'C']
        >>> cat.map({"a": "first", "b": "second", "c": "third"}, na_action=None)
        ['first', 'second', 'third']
        Categories (3, object): ['first', 'second', 'third']

        If the mapping is one-to-one the ordering of the categories is
        preserved:

        >>> cat = pd.Categorical(["a", "b", "c"], ordered=True)
        >>> cat
        ['a', 'b', 'c']
        Categories (3, object): ['a' < 'b' < 'c']
        >>> cat.map({"a": 3, "b": 2, "c": 1}, na_action=None)
        [3, 2, 1]
        Categories (3, int64): [3 < 2 < 1]

        If the mapping is not one-to-one an :class:`~pandas.Index` is returned:

        >>> cat.map({"a": "first", "b": "second", "c": "first"}, na_action=None)
        Index(['first', 'second', 'first'], dtype='object')

        If a `dict` is used, all unmapped categories are mapped to `NaN` and
        the result is an :class:`~pandas.Index`:

        >>> cat.map({"a": "first", "b": "second"}, na_action=None)
        Index(['first', 'second', nan], dtype='object')
        """
        if na_action is lib.no_default:
            warnings.warn(
                "The default value of 'ignore' for the `na_action` parameter in "
                "pandas.Categorical.map is deprecated and will be "
                "changed to 'None' in a future version. Please set na_action to the "
                "desired value to avoid seeing this warning",
                FutureWarning,
                stacklevel=find_stack_level(),
            )
            na_action = "ignore"

        assert callable(mapper) or is_dict_like(mapper)

        new_categories = self.categories.map(mapper)

        has_nans = np.any(self._codes == -1)

        na_val = np.nan
        if na_action is None and has_nans:
            na_val = mapper(np.nan) if callable(mapper) else mapper.get(np.nan, np.nan)

        if new_categories.is_unique and not new_categories.hasnans and na_val is np.nan:
            new_dtype = CategoricalDtype(new_categories, ordered=self.ordered)
            return self.from_codes(self._codes.copy(), dtype=new_dtype, validate=False)

        if has_nans:
            new_categories = new_categories.insert(len(new_categories), na_val)

        return np.take(new_categories, self._codes)

    __eq__ = _cat_compare_op(operator.eq)
    __ne__ = _cat_compare_op(operator.ne)
    __lt__ = _cat_compare_op(operator.lt)
    __gt__ = _cat_compare_op(operator.gt)
    __le__ = _cat_compare_op(operator.le)
    __ge__ = _cat_compare_op(operator.ge)

    # -------------------------------------------------------------
    # Validators; ideally these can be de-duplicated

    def _validate_setitem_value(self, value):
        if not is_hashable(value):
            # wrap scalars and hashable-listlikes in list
            return self._validate_listlike(value)
        else:
            return self._validate_scalar(value)

    def _validate_scalar(self, fill_value):
        """
        Convert a user-facing fill_value to a representation to use with our
        underlying ndarray, raising TypeError if this is not possible.

        Parameters
        ----------
        fill_value : object

        Returns
        -------
        fill_value : int

        Raises
        ------
        TypeError
        """

        if is_valid_na_for_dtype(fill_value, self.categories.dtype):
            fill_value = -1
        elif fill_value in self.categories:
            fill_value = self._unbox_scalar(fill_value)
        else:
            raise TypeError(
                "Cannot setitem on a Categorical with a new "
                f"category ({fill_value}), set the categories first"
            ) from None
        return fill_value

    @classmethod
    def _validate_codes_for_dtype(cls, codes, *, dtype: CategoricalDtype) -> np.ndarray:
        if isinstance(codes, ExtensionArray) and is_integer_dtype(codes.dtype):
            # Avoid the implicit conversion of Int to object
            if isna(codes).any():
                raise ValueError("codes cannot contain NA values")
            codes = codes.to_numpy(dtype=np.int64)
        else:
            codes = np.asarray(codes)
        if len(codes) and codes.dtype.kind not in "iu":
            raise ValueError("codes need to be array-like integers")

        if len(codes) and (codes.max() >= len(dtype.categories) or codes.min() < -1):
            raise ValueError("codes need to be between -1 and len(categories)-1")
        return codes

    # -------------------------------------------------------------

    @ravel_compat
    def __array__(self, dtype: NpDtype | None = None) -> np.ndarray:
        """
        The numpy array interface.

<<<<<<< HEAD
        This defines the __array__ method within a Pandas Categorical
        class, making it compatible with numpy arrays.

        The method returns a numpy array representation of the categorical
        data. It accepts an optional dtype parameter, allowing the user
        to specify the data type of the resulting numpy array.
=======
        Parameters
        ----------
        dtype : np.dtype or None
            Specifies the the dtype for the array.
>>>>>>> edd45f68

        Returns
        -------
        numpy.array
            A numpy array of either the specified dtype or,
            if dtype==None (default), the same dtype as
            categorical.categories.dtype.

        Examples
        --------

        >>> cat = pd.Categorical(["a", "b"], ordered=True)

        The following calls ``cat.__array__``

        >>> np.asarray(cat)
        array(['a', 'b'], dtype=object)
        """
        ret = take_nd(self.categories._values, self._codes)
        if dtype and np.dtype(dtype) != self.categories.dtype:
            return np.asarray(ret, dtype)
        # When we're a Categorical[ExtensionArray], like Interval,
        # we need to ensure __array__ gets all the way to an
        # ndarray.
        return np.asarray(ret)

    def __array_ufunc__(self, ufunc: np.ufunc, method: str, *inputs, **kwargs):
        # for binary ops, use our custom dunder methods
        result = arraylike.maybe_dispatch_ufunc_to_dunder_op(
            self, ufunc, method, *inputs, **kwargs
        )
        if result is not NotImplemented:
            return result

        if "out" in kwargs:
            # e.g. test_numpy_ufuncs_out
            return arraylike.dispatch_ufunc_with_out(
                self, ufunc, method, *inputs, **kwargs
            )

        if method == "reduce":
            # e.g. TestCategoricalAnalytics::test_min_max_ordered
            result = arraylike.dispatch_reduction_ufunc(
                self, ufunc, method, *inputs, **kwargs
            )
            if result is not NotImplemented:
                return result

        # for all other cases, raise for now (similarly as what happens in
        # Series.__array_prepare__)
        raise TypeError(
            f"Object with dtype {self.dtype} cannot perform "
            f"the numpy op {ufunc.__name__}"
        )

    def __setstate__(self, state) -> None:
        """Necessary for making this object picklable"""
        if not isinstance(state, dict):
            return super().__setstate__(state)

        if "_dtype" not in state:
            state["_dtype"] = CategoricalDtype(state["_categories"], state["_ordered"])

        if "_codes" in state and "_ndarray" not in state:
            # backward compat, changed what is property vs attribute
            state["_ndarray"] = state.pop("_codes")

        super().__setstate__(state)

    @property
    def nbytes(self) -> int:
        return self._codes.nbytes + self.dtype.categories.values.nbytes

    def memory_usage(self, deep: bool = False) -> int:
        """
        Memory usage of my values

        Parameters
        ----------
        deep : bool
            Introspect the data deeply, interrogate
            `object` dtypes for system-level memory consumption

        Returns
        -------
        bytes used

        Notes
        -----
        Memory usage does not include memory consumed by elements that
        are not components of the array if deep=False

        See Also
        --------
        numpy.ndarray.nbytes
        """
        return self._codes.nbytes + self.dtype.categories.memory_usage(deep=deep)

    def isna(self) -> npt.NDArray[np.bool_]:
        """
        Detect missing values

        Missing values (-1 in .codes) are detected.

        Returns
        -------
        np.ndarray[bool] of whether my values are null

        See Also
        --------
        isna : Top-level isna.
        isnull : Alias of isna.
        Categorical.notna : Boolean inverse of Categorical.isna.

        """
        return self._codes == -1

    isnull = isna

    def notna(self) -> npt.NDArray[np.bool_]:
        """
        Inverse of isna

        Both missing values (-1 in .codes) and NA as a category are detected as
        null.

        Returns
        -------
        np.ndarray[bool] of whether my values are not null

        See Also
        --------
        notna : Top-level notna.
        notnull : Alias of notna.
        Categorical.isna : Boolean inverse of Categorical.notna.

        """
        return ~self.isna()

    notnull = notna

    def value_counts(self, dropna: bool = True) -> Series:
        """
        Return a Series containing counts of each category.

        Every category will have an entry, even those with a count of 0.

        Parameters
        ----------
        dropna : bool, default True
            Don't include counts of NaN.

        Returns
        -------
        counts : Series

        See Also
        --------
        Series.value_counts
        """
        from pandas import (
            CategoricalIndex,
            Series,
        )

        code, cat = self._codes, self.categories
        ncat, mask = (len(cat), code >= 0)
        ix, clean = np.arange(ncat), mask.all()

        if dropna or clean:
            obs = code if clean else code[mask]
            count = np.bincount(obs, minlength=ncat or 0)
        else:
            count = np.bincount(np.where(mask, code, ncat))
            ix = np.append(ix, -1)

        ix = coerce_indexer_dtype(ix, self.dtype.categories)
        ix_categorical = self._from_backing_data(ix)

        return Series(
            count,
            index=CategoricalIndex(ix_categorical),
            dtype="int64",
            name="count",
            copy=False,
        )

    # error: Argument 2 of "_empty" is incompatible with supertype
    # "NDArrayBackedExtensionArray"; supertype defines the argument type as
    # "ExtensionDtype"
    @classmethod
    def _empty(  # type: ignore[override]
        cls, shape: Shape, dtype: CategoricalDtype
    ) -> Self:
        """
        Analogous to np.empty(shape, dtype=dtype)

        Parameters
        ----------
        shape : tuple[int]
        dtype : CategoricalDtype
        """
        arr = cls._from_sequence([], dtype=dtype)

        # We have to use np.zeros instead of np.empty otherwise the resulting
        #  ndarray may contain codes not supported by this dtype, in which
        #  case repr(result) could segfault.
        backing = np.zeros(shape, dtype=arr._ndarray.dtype)

        return arr._from_backing_data(backing)

    def _internal_get_values(self) -> ArrayLike:
        """
        Return the values.

        For internal compatibility with pandas formatting.

        Returns
        -------
        np.ndarray or ExtensionArray
            A numpy array or ExtensionArray of the same dtype as
            categorical.categories.dtype.
        """
        # if we are a datetime and period index, return Index to keep metadata
        if needs_i8_conversion(self.categories.dtype):
            return self.categories.take(self._codes, fill_value=NaT)._values
        elif is_integer_dtype(self.categories.dtype) and -1 in self._codes:
            return (
                self.categories.astype("object")
                .take(self._codes, fill_value=np.nan)
                ._values
            )
        return np.array(self)

    def check_for_ordered(self, op) -> None:
        """assert that we are ordered"""
        if not self.ordered:
            raise TypeError(
                f"Categorical is not ordered for operation {op}\n"
                "you can use .as_ordered() to change the "
                "Categorical to an ordered one\n"
            )

    def argsort(
        self, *, ascending: bool = True, kind: SortKind = "quicksort", **kwargs
    ) -> npt.NDArray[np.intp]:
        """
        Return the indices that would sort the Categorical.

        Missing values are sorted at the end.

        Parameters
        ----------
        ascending : bool, default True
            Whether the indices should result in an ascending
            or descending sort.
        kind : {'quicksort', 'mergesort', 'heapsort', 'stable'}, optional
            Sorting algorithm.
        **kwargs:
            passed through to :func:`numpy.argsort`.

        Returns
        -------
        np.ndarray[np.intp]

        See Also
        --------
        numpy.ndarray.argsort

        Notes
        -----
        While an ordering is applied to the category values, arg-sorting
        in this context refers more to organizing and grouping together
        based on matching category values. Thus, this function can be
        called on an unordered Categorical instance unlike the functions
        'Categorical.min' and 'Categorical.max'.

        Examples
        --------
        >>> pd.Categorical(["b", "b", "a", "c"]).argsort()
        array([2, 0, 1, 3])

        >>> cat = pd.Categorical(
        ...     ["b", "b", "a", "c"], categories=["c", "b", "a"], ordered=True
        ... )
        >>> cat.argsort()
        array([3, 0, 1, 2])

        Missing values are placed at the end

        >>> cat = pd.Categorical([2, None, 1])
        >>> cat.argsort()
        array([2, 0, 1])
        """
        return super().argsort(ascending=ascending, kind=kind, **kwargs)

    @overload
    def sort_values(
        self,
        *,
        inplace: Literal[False] = ...,
        ascending: bool = ...,
        na_position: str = ...,
    ) -> Self:
        ...

    @overload
    def sort_values(
        self, *, inplace: Literal[True], ascending: bool = ..., na_position: str = ...
    ) -> None:
        ...

    def sort_values(
        self,
        *,
        inplace: bool = False,
        ascending: bool = True,
        na_position: str = "last",
    ) -> Self | None:
        """
        Sort the Categorical by category value returning a new
        Categorical by default.

        While an ordering is applied to the category values, sorting in this
        context refers more to organizing and grouping together based on
        matching category values. Thus, this function can be called on an
        unordered Categorical instance unlike the functions 'Categorical.min'
        and 'Categorical.max'.

        Parameters
        ----------
        inplace : bool, default False
            Do operation in place.
        ascending : bool, default True
            Order ascending. Passing False orders descending. The
            ordering parameter provides the method by which the
            category values are organized.
        na_position : {'first', 'last'} (optional, default='last')
            'first' puts NaNs at the beginning
            'last' puts NaNs at the end

        Returns
        -------
        Categorical or None

        See Also
        --------
        Categorical.sort
        Series.sort_values

        Examples
        --------
        >>> c = pd.Categorical([1, 2, 2, 1, 5])
        >>> c
        [1, 2, 2, 1, 5]
        Categories (3, int64): [1, 2, 5]
        >>> c.sort_values()
        [1, 1, 2, 2, 5]
        Categories (3, int64): [1, 2, 5]
        >>> c.sort_values(ascending=False)
        [5, 2, 2, 1, 1]
        Categories (3, int64): [1, 2, 5]

        >>> c = pd.Categorical([1, 2, 2, 1, 5])

        'sort_values' behaviour with NaNs. Note that 'na_position'
        is independent of the 'ascending' parameter:

        >>> c = pd.Categorical([np.nan, 2, 2, np.nan, 5])
        >>> c
        [NaN, 2, 2, NaN, 5]
        Categories (2, int64): [2, 5]
        >>> c.sort_values()
        [2, 2, 5, NaN, NaN]
        Categories (2, int64): [2, 5]
        >>> c.sort_values(ascending=False)
        [5, 2, 2, NaN, NaN]
        Categories (2, int64): [2, 5]
        >>> c.sort_values(na_position="first")
        [NaN, NaN, 2, 2, 5]
        Categories (2, int64): [2, 5]
        >>> c.sort_values(ascending=False, na_position="first")
        [NaN, NaN, 5, 2, 2]
        Categories (2, int64): [2, 5]
        """
        inplace = validate_bool_kwarg(inplace, "inplace")
        if na_position not in ["last", "first"]:
            raise ValueError(f"invalid na_position: {na_position!r}")

        sorted_idx = nargsort(self, ascending=ascending, na_position=na_position)

        if not inplace:
            codes = self._codes[sorted_idx]
            return self._from_backing_data(codes)
        self._codes[:] = self._codes[sorted_idx]
        return None

    def _rank(
        self,
        *,
        axis: AxisInt = 0,
        method: str = "average",
        na_option: str = "keep",
        ascending: bool = True,
        pct: bool = False,
    ):
        """
        See Series.rank.__doc__.
        """
        if axis != 0:
            raise NotImplementedError
        vff = self._values_for_rank()
        return algorithms.rank(
            vff,
            axis=axis,
            method=method,
            na_option=na_option,
            ascending=ascending,
            pct=pct,
        )

    def _values_for_rank(self) -> np.ndarray:
        """
        For correctly ranking ordered categorical data. See GH#15420

        Ordered categorical data should be ranked on the basis of
        codes with -1 translated to NaN.

        Returns
        -------
        numpy.array

        """
        from pandas import Series

        if self.ordered:
            values = self.codes
            mask = values == -1
            if mask.any():
                values = values.astype("float64")
                values[mask] = np.nan
        elif is_any_real_numeric_dtype(self.categories.dtype):
            values = np.array(self)
        else:
            #  reorder the categories (so rank can use the float codes)
            #  instead of passing an object array to rank
            values = np.array(
                self.rename_categories(
                    Series(self.categories, copy=False).rank().values
                )
            )
        return values

    def _hash_pandas_object(
        self, *, encoding: str, hash_key: str, categorize: bool
    ) -> npt.NDArray[np.uint64]:
        """
        Hash a Categorical by hashing its categories, and then mapping the codes
        to the hashes.

        Parameters
        ----------
        encoding : str
        hash_key : str
        categorize : bool
            Ignored for Categorical.

        Returns
        -------
        np.ndarray[uint64]
        """
        # Note we ignore categorize, as we are already Categorical.
        from pandas.core.util.hashing import hash_array

        # Convert ExtensionArrays to ndarrays
        values = np.asarray(self.categories._values)
        hashed = hash_array(values, encoding, hash_key, categorize=False)

        # we have uint64, as we don't directly support missing values
        # we don't want to use take_nd which will coerce to float
        # instead, directly construct the result with a
        # max(np.uint64) as the missing value indicator
        #
        # TODO: GH#15362

        mask = self.isna()
        if len(hashed):
            result = hashed.take(self._codes)
        else:
            result = np.zeros(len(mask), dtype="uint64")

        if mask.any():
            result[mask] = lib.u8max

        return result

    # ------------------------------------------------------------------
    # NDArrayBackedExtensionArray compat

    @property
    def _codes(self) -> np.ndarray:
        return self._ndarray

    def _box_func(self, i: int):
        if i == -1:
            return np.nan
        return self.categories[i]

    def _unbox_scalar(self, key) -> int:
        # searchsorted is very performance sensitive. By converting codes
        # to same dtype as self.codes, we get much faster performance.
        code = self.categories.get_loc(key)
        code = self._ndarray.dtype.type(code)
        return code

    # ------------------------------------------------------------------

    def __iter__(self) -> Iterator:
        """
        Returns an Iterator over the values of this Categorical.
        """
        if self.ndim == 1:
            return iter(self._internal_get_values().tolist())
        else:
            return (self[n] for n in range(len(self)))

    def __contains__(self, key) -> bool:
        """
        Returns True if `key` is in this Categorical.
        """
        # if key is a NaN, check if any NaN is in self.
        if is_valid_na_for_dtype(key, self.categories.dtype):
            return bool(self.isna().any())

        return contains(self, key, container=self._codes)

    # ------------------------------------------------------------------
    # Rendering Methods

    # error: Return type "None" of "_formatter" incompatible with return
    # type "Callable[[Any], str | None]" in supertype "ExtensionArray"
    def _formatter(self, boxed: bool = False) -> None:  # type: ignore[override]
        # Returning None here will cause format_array to do inference.
        return None

    def _repr_categories(self) -> list[str]:
        """
        return the base repr for the categories
        """
        max_categories = (
            10
            if get_option("display.max_categories") == 0
            else get_option("display.max_categories")
        )
        from pandas.io.formats import format as fmt

        format_array = partial(
            fmt.format_array, formatter=None, quoting=QUOTE_NONNUMERIC
        )
        if len(self.categories) > max_categories:
            num = max_categories // 2
            head = format_array(self.categories[:num]._values)
            tail = format_array(self.categories[-num:]._values)
            category_strs = head + ["..."] + tail
        else:
            category_strs = format_array(self.categories._values)

        # Strip all leading spaces, which format_array adds for columns...
        category_strs = [x.strip() for x in category_strs]
        return category_strs

    def _get_repr_footer(self) -> str:
        """
        Returns a string representation of the footer.
        """
        category_strs = self._repr_categories()
        dtype = str(self.categories.dtype)
        levheader = f"Categories ({len(self.categories)}, {dtype}): "
        width, _ = get_terminal_size()
        max_width = get_option("display.width") or width
        if console.in_ipython_frontend():
            # 0 = no breaks
            max_width = 0
        levstring = ""
        start = True
        cur_col_len = len(levheader)  # header
        sep_len, sep = (3, " < ") if self.ordered else (2, ", ")
        linesep = f"{sep.rstrip()}\n"  # remove whitespace
        for val in category_strs:
            if max_width != 0 and cur_col_len + sep_len + len(val) > max_width:
                levstring += linesep + (" " * (len(levheader) + 1))
                cur_col_len = len(levheader) + 1  # header + a whitespace
            elif not start:
                levstring += sep
                cur_col_len += len(val)
            levstring += val
            start = False
        # replace to simple save space by
        return f"{levheader}[{levstring.replace(' < ... < ', ' ... ')}]"

    def _get_values_repr(self) -> str:
        from pandas.io.formats import format as fmt

        assert len(self) > 0

        vals = self._internal_get_values()
        fmt_values = fmt.format_array(
            vals,
            None,
            float_format=None,
            na_rep="NaN",
            quoting=QUOTE_NONNUMERIC,
        )

        fmt_values = [i.strip() for i in fmt_values]
        joined = ", ".join(fmt_values)
        result = "[" + joined + "]"
        return result

    def __repr__(self) -> str:
        """
        String representation.
        """
        footer = self._get_repr_footer()
        length = len(self)
        max_len = 10
        if length > max_len:
            # In long cases we do not display all entries, so we add Length
            #  information to the __repr__.
            num = max_len // 2
            head = self[:num]._get_values_repr()
            tail = self[-(max_len - num) :]._get_values_repr()
            body = f"{head[:-1]}, ..., {tail[1:]}"
            length_info = f"Length: {len(self)}"
            result = f"{body}\n{length_info}\n{footer}"
        elif length > 0:
            body = self._get_values_repr()
            result = f"{body}\n{footer}"
        else:
            # In the empty case we use a comma instead of newline to get
            #  a more compact __repr__
            body = "[]"
            result = f"{body}, {footer}"

        return result

    # ------------------------------------------------------------------

    def _validate_listlike(self, value):
        # NB: here we assume scalar-like tuples have already been excluded
        value = extract_array(value, extract_numpy=True)

        # require identical categories set
        if isinstance(value, Categorical):
            if self.dtype != value.dtype:
                raise TypeError(
                    "Cannot set a Categorical with another, "
                    "without identical categories"
                )
            # dtype equality implies categories_match_up_to_permutation
            value = self._encode_with_my_categories(value)
            return value._codes

        from pandas import Index

        # tupleize_cols=False for e.g. test_fillna_iterable_category GH#41914
        to_add = Index._with_infer(value, tupleize_cols=False).difference(
            self.categories
        )

        # no assignments of values not in categories, but it's always ok to set
        # something to np.nan
        if len(to_add) and not isna(to_add).all():
            raise TypeError(
                "Cannot setitem on a Categorical with a new "
                "category, set the categories first"
            )

        codes = self.categories.get_indexer(value)
        return codes.astype(self._ndarray.dtype, copy=False)

    def _reverse_indexer(self) -> dict[Hashable, npt.NDArray[np.intp]]:
        """
        Compute the inverse of a categorical, returning
        a dict of categories -> indexers.

        *This is an internal function*

        Returns
        -------
        Dict[Hashable, np.ndarray[np.intp]]
            dict of categories -> indexers

        Examples
        --------
        >>> c = pd.Categorical(list("aabca"))
        >>> c
        ['a', 'a', 'b', 'c', 'a']
        Categories (3, object): ['a', 'b', 'c']
        >>> c.categories
        Index(['a', 'b', 'c'], dtype='object')
        >>> c.codes
        array([0, 0, 1, 2, 0], dtype=int8)
        >>> c._reverse_indexer()
        {'a': array([0, 1, 4]), 'b': array([2]), 'c': array([3])}

        """
        categories = self.categories
        r, counts = libalgos.groupsort_indexer(
            ensure_platform_int(self.codes), categories.size
        )
        counts = ensure_int64(counts).cumsum()
        _result = (r[start:end] for start, end in zip(counts, counts[1:]))
        return dict(zip(categories, _result))

    # ------------------------------------------------------------------
    # Reductions

    def _reduce(
        self, name: str, *, skipna: bool = True, keepdims: bool = False, **kwargs
    ):
        result = super()._reduce(name, skipna=skipna, keepdims=keepdims, **kwargs)
        if name in ["argmax", "argmin"]:
            # don't wrap in Categorical!
            return result
        if keepdims:
            return type(self)(result, dtype=self.dtype)
        else:
            return result

    def min(self, *, skipna: bool = True, **kwargs):
        """
        The minimum value of the object.

        Only ordered `Categoricals` have a minimum!

        Raises
        ------
        TypeError
            If the `Categorical` is not `ordered`.

        Returns
        -------
        min : the minimum of this `Categorical`, NA value if empty
        """
        nv.validate_minmax_axis(kwargs.get("axis", 0))
        nv.validate_min((), kwargs)
        self.check_for_ordered("min")

        if not len(self._codes):
            return self.dtype.na_value

        good = self._codes != -1
        if not good.all():
            if skipna and good.any():
                pointer = self._codes[good].min()
            else:
                return np.nan
        else:
            pointer = self._codes.min()
        return self._wrap_reduction_result(None, pointer)

    def max(self, *, skipna: bool = True, **kwargs):
        """
        The maximum value of the object.

        Only ordered `Categoricals` have a maximum!

        Raises
        ------
        TypeError
            If the `Categorical` is not `ordered`.

        Returns
        -------
        max : the maximum of this `Categorical`, NA if array is empty
        """
        nv.validate_minmax_axis(kwargs.get("axis", 0))
        nv.validate_max((), kwargs)
        self.check_for_ordered("max")

        if not len(self._codes):
            return self.dtype.na_value

        good = self._codes != -1
        if not good.all():
            if skipna and good.any():
                pointer = self._codes[good].max()
            else:
                return np.nan
        else:
            pointer = self._codes.max()
        return self._wrap_reduction_result(None, pointer)

    def _mode(self, dropna: bool = True) -> Categorical:
        codes = self._codes
        mask = None
        if dropna:
            mask = self.isna()

        res_codes = algorithms.mode(codes, mask=mask)
        res_codes = cast(np.ndarray, res_codes)
        assert res_codes.dtype == codes.dtype
        res = self._from_backing_data(res_codes)
        return res

    # ------------------------------------------------------------------
    # ExtensionArray Interface

    def unique(self) -> Self:
        """
        Return the ``Categorical`` which ``categories`` and ``codes`` are
        unique.

        .. versionchanged:: 1.3.0

            Previously, unused categories were dropped from the new categories.

        Returns
        -------
        Categorical

        See Also
        --------
        pandas.unique
        CategoricalIndex.unique
        Series.unique : Return unique values of Series object.

        Examples
        --------
        >>> pd.Categorical(list("baabc")).unique()
        ['b', 'a', 'c']
        Categories (3, object): ['a', 'b', 'c']
        >>> pd.Categorical(list("baab"), categories=list("abc"), ordered=True).unique()
        ['b', 'a']
        Categories (3, object): ['a' < 'b' < 'c']
        """
        # pylint: disable=useless-parent-delegation
        return super().unique()

    def _cast_quantile_result(self, res_values: np.ndarray) -> np.ndarray:
        # make sure we have correct itemsize for resulting codes
        assert res_values.dtype == self._ndarray.dtype
        return res_values

    def equals(self, other: object) -> bool:
        """
        Returns True if categorical arrays are equal.

        Parameters
        ----------
        other : `Categorical`

        Returns
        -------
        bool
        """
        if not isinstance(other, Categorical):
            return False
        elif self._categories_match_up_to_permutation(other):
            other = self._encode_with_my_categories(other)
            return np.array_equal(self._codes, other._codes)
        return False

    @classmethod
    def _concat_same_type(cls, to_concat: Sequence[Self], axis: AxisInt = 0) -> Self:
        from pandas.core.dtypes.concat import union_categoricals

        first = to_concat[0]
        if axis >= first.ndim:
            raise ValueError(
                f"axis {axis} is out of bounds for array of dimension {first.ndim}"
            )

        if axis == 1:
            # Flatten, concatenate then reshape
            if not all(x.ndim == 2 for x in to_concat):
                raise ValueError

            # pass correctly-shaped to union_categoricals
            tc_flat = []
            for obj in to_concat:
                tc_flat.extend([obj[:, i] for i in range(obj.shape[1])])

            res_flat = cls._concat_same_type(tc_flat, axis=0)

            result = res_flat.reshape(len(first), -1, order="F")
            return result

        # error: Incompatible types in assignment (expression has type "Categorical",
        # variable has type "Self")
        result = union_categoricals(to_concat)  # type: ignore[assignment]
        return result

    # ------------------------------------------------------------------

    def _encode_with_my_categories(self, other: Categorical) -> Categorical:
        """
        Re-encode another categorical using this Categorical's categories.

        Notes
        -----
        This assumes we have already checked
        self._categories_match_up_to_permutation(other).
        """
        # Indexing on codes is more efficient if categories are the same,
        #  so we can apply some optimizations based on the degree of
        #  dtype-matching.
        codes = recode_for_categories(
            other.codes, other.categories, self.categories, copy=False
        )
        return self._from_backing_data(codes)

    def _categories_match_up_to_permutation(self, other: Categorical) -> bool:
        """
        Returns True if categoricals are the same dtype
          same categories, and same ordered

        Parameters
        ----------
        other : Categorical

        Returns
        -------
        bool
        """
        return hash(self.dtype) == hash(other.dtype)

    def describe(self) -> DataFrame:
        """
        Describes this Categorical

        Returns
        -------
        description: `DataFrame`
            A dataframe with frequency and counts by category.
        """
        counts = self.value_counts(dropna=False)
        freqs = counts / counts.sum()

        from pandas import Index
        from pandas.core.reshape.concat import concat

        result = concat([counts, freqs], axis=1)
        result.columns = Index(["counts", "freqs"])
        result.index.name = "categories"

        return result

    def isin(self, values: ArrayLike) -> npt.NDArray[np.bool_]:
        """
        Check whether `values` are contained in Categorical.

        Return a boolean NumPy Array showing whether each element in
        the Categorical matches an element in the passed sequence of
        `values` exactly.

        Parameters
        ----------
        values : np.ndarray or ExtensionArray
            The sequence of values to test. Passing in a single string will
            raise a ``TypeError``. Instead, turn a single string into a
            list of one element.

        Returns
        -------
        np.ndarray[bool]

        Raises
        ------
        TypeError
          * If `values` is not a set or list-like

        See Also
        --------
        pandas.Series.isin : Equivalent method on Series.

        Examples
        --------
        >>> s = pd.Categorical(["llama", "cow", "llama", "beetle", "llama", "hippo"])
        >>> s.isin(["cow", "llama"])
        array([ True,  True,  True, False,  True, False])

        Passing a single string as ``s.isin('llama')`` will raise an error. Use
        a list of one element instead:

        >>> s.isin(["llama"])
        array([ True, False,  True, False,  True, False])
        """
        null_mask = np.asarray(isna(values))
        code_values = self.categories.get_indexer_for(values)
        code_values = code_values[null_mask | (code_values >= 0)]
        return algorithms.isin(self.codes, code_values)

    @overload
    def _replace(self, *, to_replace, value, inplace: Literal[False] = ...) -> Self:
        ...

    @overload
    def _replace(self, *, to_replace, value, inplace: Literal[True]) -> None:
        ...

    def _replace(self, *, to_replace, value, inplace: bool = False) -> Self | None:
        from pandas import Index

        orig_dtype = self.dtype

        inplace = validate_bool_kwarg(inplace, "inplace")
        cat = self if inplace else self.copy()

        mask = isna(np.asarray(value))
        if mask.any():
            removals = np.asarray(to_replace)[mask]
            removals = cat.categories[cat.categories.isin(removals)]
            new_cat = cat.remove_categories(removals)
            NDArrayBacked.__init__(cat, new_cat.codes, new_cat.dtype)

        ser = cat.categories.to_series()
        ser = ser.replace(to_replace=to_replace, value=value)

        all_values = Index(ser)

        # GH51016: maintain order of existing categories
        idxr = cat.categories.get_indexer_for(all_values)
        locs = np.arange(len(ser))
        locs = np.where(idxr == -1, locs, idxr)
        locs = locs.argsort()

        new_categories = ser.take(locs)
        new_categories = new_categories.drop_duplicates(keep="first")
        index_categories = Index(new_categories)
        new_codes = recode_for_categories(
            cat._codes, all_values, index_categories, copy=False
        )
        new_dtype = CategoricalDtype(index_categories, ordered=self.dtype.ordered)
        NDArrayBacked.__init__(cat, new_codes, new_dtype)

        if new_dtype != orig_dtype:
            warnings.warn(
                # GH#55147
                "The behavior of Series.replace (and DataFrame.replace) with "
                "CategoricalDtype is deprecated. In a future version, replace "
                "will only be used for cases that preserve the categories. "
                "To change the categories, use ser.cat.rename_categories "
                "instead.",
                FutureWarning,
                stacklevel=find_stack_level(),
            )
        if not inplace:
            return cat
        return None

    # ------------------------------------------------------------------------
    # String methods interface
    def _str_map(
        self, f, na_value=np.nan, dtype=np.dtype("object"), convert: bool = True
    ):
        # Optimization to apply the callable `f` to the categories once
        # and rebuild the result by `take`ing from the result with the codes.
        # Returns the same type as the object-dtype implementation though.
        from pandas.core.arrays import NumpyExtensionArray

        categories = self.categories
        codes = self.codes
        result = NumpyExtensionArray(categories.to_numpy())._str_map(f, na_value, dtype)
        return take_nd(result, codes, fill_value=na_value)

    def _str_get_dummies(self, sep: str = "|"):
        # sep may not be in categories. Just bail on this.
        from pandas.core.arrays import NumpyExtensionArray

        return NumpyExtensionArray(self.astype(str))._str_get_dummies(sep)

    # ------------------------------------------------------------------------
    # GroupBy Methods

    def _groupby_op(
        self,
        *,
        how: str,
        has_dropped_na: bool,
        min_count: int,
        ngroups: int,
        ids: npt.NDArray[np.intp],
        **kwargs,
    ):
        from pandas.core.groupby.ops import WrappedCythonOp

        kind = WrappedCythonOp.get_kind_from_how(how)
        op = WrappedCythonOp(how=how, kind=kind, has_dropped_na=has_dropped_na)

        dtype = self.dtype
        if how in ["sum", "prod", "cumsum", "cumprod", "skew"]:
            raise TypeError(f"{dtype} type does not support {how} operations")
        if how in ["min", "max", "rank", "idxmin", "idxmax"] and not dtype.ordered:
            # raise TypeError instead of NotImplementedError to ensure we
            #  don't go down a group-by-group path, since in the empty-groups
            #  case that would fail to raise
            raise TypeError(f"Cannot perform {how} with non-ordered Categorical")
        if how not in [
            "rank",
            "any",
            "all",
            "first",
            "last",
            "min",
            "max",
            "idxmin",
            "idxmax",
        ]:
            if kind == "transform":
                raise TypeError(f"{dtype} type does not support {how} operations")
            raise TypeError(f"{dtype} dtype does not support aggregation '{how}'")

        result_mask = None
        mask = self.isna()
        if how == "rank":
            assert self.ordered  # checked earlier
            npvalues = self._ndarray
        elif how in ["first", "last", "min", "max", "idxmin", "idxmax"]:
            npvalues = self._ndarray
            result_mask = np.zeros(ngroups, dtype=bool)
        else:
            # any/all
            npvalues = self.astype(bool)

        res_values = op._cython_op_ndim_compat(
            npvalues,
            min_count=min_count,
            ngroups=ngroups,
            comp_ids=ids,
            mask=mask,
            result_mask=result_mask,
            **kwargs,
        )

        if how in op.cast_blocklist:
            return res_values
        elif how in ["first", "last", "min", "max"]:
            res_values[result_mask == 1] = -1
        return self._from_backing_data(res_values)


# The Series.cat accessor


@delegate_names(
    delegate=Categorical, accessors=["categories", "ordered"], typ="property"
)
@delegate_names(
    delegate=Categorical,
    accessors=[
        "rename_categories",
        "reorder_categories",
        "add_categories",
        "remove_categories",
        "remove_unused_categories",
        "set_categories",
        "as_ordered",
        "as_unordered",
    ],
    typ="method",
)
class CategoricalAccessor(PandasDelegate, PandasObject, NoNewAttributesMixin):
    """
    Accessor object for categorical properties of the Series values.

    Parameters
    ----------
    data : Series or CategoricalIndex

    Examples
    --------
    >>> s = pd.Series(list("abbccc")).astype("category")
    >>> s
    0    a
    1    b
    2    b
    3    c
    4    c
    5    c
    dtype: category
    Categories (3, object): ['a', 'b', 'c']

    >>> s.cat.categories
    Index(['a', 'b', 'c'], dtype='object')

    >>> s.cat.rename_categories(list("cba"))
    0    c
    1    b
    2    b
    3    a
    4    a
    5    a
    dtype: category
    Categories (3, object): ['c', 'b', 'a']

    >>> s.cat.reorder_categories(list("cba"))
    0    a
    1    b
    2    b
    3    c
    4    c
    5    c
    dtype: category
    Categories (3, object): ['c', 'b', 'a']

    >>> s.cat.add_categories(["d", "e"])
    0    a
    1    b
    2    b
    3    c
    4    c
    5    c
    dtype: category
    Categories (5, object): ['a', 'b', 'c', 'd', 'e']

    >>> s.cat.remove_categories(["a", "c"])
    0    NaN
    1      b
    2      b
    3    NaN
    4    NaN
    5    NaN
    dtype: category
    Categories (1, object): ['b']

    >>> s1 = s.cat.add_categories(["d", "e"])
    >>> s1.cat.remove_unused_categories()
    0    a
    1    b
    2    b
    3    c
    4    c
    5    c
    dtype: category
    Categories (3, object): ['a', 'b', 'c']

    >>> s.cat.set_categories(list("abcde"))
    0    a
    1    b
    2    b
    3    c
    4    c
    5    c
    dtype: category
    Categories (5, object): ['a', 'b', 'c', 'd', 'e']

    >>> s.cat.as_ordered()
    0    a
    1    b
    2    b
    3    c
    4    c
    5    c
    dtype: category
    Categories (3, object): ['a' < 'b' < 'c']

    >>> s.cat.as_unordered()
    0    a
    1    b
    2    b
    3    c
    4    c
    5    c
    dtype: category
    Categories (3, object): ['a', 'b', 'c']
    """

    def __init__(self, data) -> None:
        self._validate(data)
        self._parent = data.values
        self._index = data.index
        self._name = data.name
        self._freeze()

    @staticmethod
    def _validate(data) -> None:
        if not isinstance(data.dtype, CategoricalDtype):
            raise AttributeError("Can only use .cat accessor with a 'category' dtype")

    def _delegate_property_get(self, name: str):
        return getattr(self._parent, name)

    # error: Signature of "_delegate_property_set" incompatible with supertype
    # "PandasDelegate"
    def _delegate_property_set(self, name: str, new_values) -> None:  # type: ignore[override]
        setattr(self._parent, name, new_values)

    @property
    def codes(self) -> Series:
        """
        Return Series of codes as well as the index.

        Examples
        --------
        >>> raw_cate = pd.Categorical(["a", "b", "c", "a"], categories=["a", "b"])
        >>> ser = pd.Series(raw_cate)
        >>> ser.cat.codes
        0   0
        1   1
        2  -1
        3   0
        dtype: int8
        """
        from pandas import Series

        return Series(self._parent.codes, index=self._index)

    def _delegate_method(self, name: str, *args, **kwargs):
        from pandas import Series

        method = getattr(self._parent, name)
        res = method(*args, **kwargs)
        if res is not None:
            return Series(res, index=self._index, name=self._name)


# utility routines


def _get_codes_for_values(
    values: Index | Series | ExtensionArray | np.ndarray,
    categories: Index,
) -> np.ndarray:
    """
    utility routine to turn values into codes given the specified categories

    If `values` is known to be a Categorical, use recode_for_categories instead.
    """
    codes = categories.get_indexer_for(values)
    return coerce_indexer_dtype(codes, categories)


def recode_for_categories(
    codes: np.ndarray, old_categories, new_categories, copy: bool = True
) -> np.ndarray:
    """
    Convert a set of codes for to a new set of categories

    Parameters
    ----------
    codes : np.ndarray
    old_categories, new_categories : Index
    copy: bool, default True
        Whether to copy if the codes are unchanged.

    Returns
    -------
    new_codes : np.ndarray[np.int64]

    Examples
    --------
    >>> old_cat = pd.Index(["b", "a", "c"])
    >>> new_cat = pd.Index(["a", "b"])
    >>> codes = np.array([0, 1, 1, 2])
    >>> recode_for_categories(codes, old_cat, new_cat)
    array([ 1,  0,  0, -1], dtype=int8)
    """
    if len(old_categories) == 0:
        # All null anyway, so just retain the nulls
        if copy:
            return codes.copy()
        return codes
    elif new_categories.equals(old_categories):
        # Same categories, so no need to actually recode
        if copy:
            return codes.copy()
        return codes

    indexer = coerce_indexer_dtype(
        new_categories.get_indexer_for(old_categories), new_categories
    )
    new_codes = take_nd(indexer, codes, fill_value=-1)
    return new_codes


def factorize_from_iterable(values) -> tuple[np.ndarray, Index]:
    """
    Factorize an input `values` into `categories` and `codes`. Preserves
    categorical dtype in `categories`.

    Parameters
    ----------
    values : list-like

    Returns
    -------
    codes : ndarray
    categories : Index
        If `values` has a categorical dtype, then `categories` is
        a CategoricalIndex keeping the categories and order of `values`.
    """
    from pandas import CategoricalIndex

    if not is_list_like(values):
        raise TypeError("Input must be list-like")

    categories: Index

    vdtype = getattr(values, "dtype", None)
    if isinstance(vdtype, CategoricalDtype):
        values = extract_array(values)
        # The Categorical we want to build has the same categories
        # as values but its codes are by def [0, ..., len(n_categories) - 1]
        cat_codes = np.arange(len(values.categories), dtype=values.codes.dtype)
        cat = Categorical.from_codes(cat_codes, dtype=values.dtype, validate=False)

        categories = CategoricalIndex(cat)
        codes = values.codes
    else:
        # The value of ordered is irrelevant since we don't use cat as such,
        # but only the resulting categories, the order of which is independent
        # from ordered. Set ordered to False as default. See GH #15457
        cat = Categorical(values, ordered=False)
        categories = cat.categories
        codes = cat.codes
    return codes, categories


def factorize_from_iterables(iterables) -> tuple[list[np.ndarray], list[Index]]:
    """
    A higher-level wrapper over `factorize_from_iterable`.

    Parameters
    ----------
    iterables : list-like of list-likes

    Returns
    -------
    codes : list of ndarrays
    categories : list of Indexes

    Notes
    -----
    See `factorize_from_iterable` for more info.
    """
    if len(iterables) == 0:
        # For consistency, it should return two empty lists.
        return [], []

    codes, categories = zip(*(factorize_from_iterable(it) for it in iterables))
    return list(codes), list(categories)<|MERGE_RESOLUTION|>--- conflicted
+++ resolved
@@ -1686,19 +1686,17 @@
         """
         The numpy array interface.
 
-<<<<<<< HEAD
         This defines the __array__ method within a Pandas Categorical
         class, making it compatible with numpy arrays.
 
         The method returns a numpy array representation of the categorical
         data. It accepts an optional dtype parameter, allowing the user
         to specify the data type of the resulting numpy array.
-=======
+        
         Parameters
         ----------
         dtype : np.dtype or None
             Specifies the the dtype for the array.
->>>>>>> edd45f68
 
         Returns
         -------
