from __future__ import annotations

from csv import QUOTE_NONNUMERIC
from functools import partial
import operator
from shutil import get_terminal_size
from typing import (
    TYPE_CHECKING,
    Dict,
    Hashable,
    List,
    Optional,
    Sequence,
    Type,
    TypeVar,
    Union,
    cast,
)
from warnings import warn

import numpy as np

from pandas._config import get_option

from pandas._libs import (
    NaT,
    algos as libalgos,
    hashtable as htable,
)
from pandas._libs.lib import no_default
from pandas._typing import (
    ArrayLike,
    Dtype,
    NpDtype,
    Ordered,
    Scalar,
)
from pandas.compat.numpy import function as nv
from pandas.util._decorators import (
    cache_readonly,
    deprecate_kwarg,
)
from pandas.util._validators import validate_bool_kwarg

from pandas.core.dtypes.cast import (
    coerce_indexer_dtype,
    maybe_cast_to_extension_array,
)
from pandas.core.dtypes.common import (
    ensure_int64,
    ensure_object,
    ensure_platform_int,
    is_categorical_dtype,
    is_datetime64_dtype,
    is_dict_like,
    is_dtype_equal,
    is_extension_array_dtype,
    is_hashable,
    is_integer_dtype,
    is_list_like,
    is_object_dtype,
    is_scalar,
    is_timedelta64_dtype,
    needs_i8_conversion,
    pandas_dtype,
)
from pandas.core.dtypes.dtypes import (
    CategoricalDtype,
    ExtensionDtype,
)
from pandas.core.dtypes.generic import (
    ABCIndex,
    ABCSeries,
)
from pandas.core.dtypes.missing import (
    is_valid_na_for_dtype,
    isna,
    notna,
)

from pandas.core import ops
from pandas.core.accessor import (
    PandasDelegate,
    delegate_names,
)
import pandas.core.algorithms as algorithms
from pandas.core.algorithms import (
    factorize,
    get_data_algo,
    take_nd,
    unique1d,
)
from pandas.core.arrays._mixins import NDArrayBackedExtensionArray
from pandas.core.base import (
    ExtensionArray,
    NoNewAttributesMixin,
    PandasObject,
)
import pandas.core.common as com
from pandas.core.construction import (
    array as pd_array,
    extract_array,
    sanitize_array,
)
from pandas.core.indexers import deprecate_ndim_indexing
from pandas.core.ops.common import unpack_zerodim_and_defer
from pandas.core.sorting import nargsort
from pandas.core.strings.object_array import ObjectStringArrayMixin

from pandas.io.formats import console

if TYPE_CHECKING:
    from pandas import Index


CategoricalT = TypeVar("CategoricalT", bound="Categorical")


def _cat_compare_op(op):
    opname = f"__{op.__name__}__"
    fill_value = True if op is operator.ne else False

    @unpack_zerodim_and_defer(opname)
    def func(self, other):
        hashable = is_hashable(other)
        if is_list_like(other) and len(other) != len(self) and not hashable:
            # in hashable case we may have a tuple that is itself a category
            raise ValueError("Lengths must match.")

        if not self.ordered:
            if opname in ["__lt__", "__gt__", "__le__", "__ge__"]:
                raise TypeError(
                    "Unordered Categoricals can only compare equality or not"
                )
        if isinstance(other, Categorical):
            # Two Categoricals can only be compared if the categories are
            # the same (maybe up to ordering, depending on ordered)

            msg = "Categoricals can only be compared if 'categories' are the same."
            if not self._categories_match_up_to_permutation(other):
                raise TypeError(msg)

            if not self.ordered and not self.categories.equals(other.categories):
                # both unordered and different order
                other_codes = recode_for_categories(
                    other.codes, other.categories, self.categories, copy=False
                )
            else:
                other_codes = other._codes

            ret = op(self._codes, other_codes)
            mask = (self._codes == -1) | (other_codes == -1)
            if mask.any():
                ret[mask] = fill_value
            return ret

        if hashable:
            if other in self.categories:
                i = self._unbox_scalar(other)
                ret = op(self._codes, i)

                if opname not in {"__eq__", "__ge__", "__gt__"}:
                    # GH#29820 performance trick; get_loc will always give i>=0,
                    #  so in the cases (__ne__, __le__, __lt__) the setting
                    #  here is a no-op, so can be skipped.
                    mask = self._codes == -1
                    ret[mask] = fill_value
                return ret
            else:
                return ops.invalid_comparison(self, other, op)
        else:
            # allow categorical vs object dtype array comparisons for equality
            # these are only positional comparisons
            if opname not in ["__eq__", "__ne__"]:
                raise TypeError(
                    f"Cannot compare a Categorical for op {opname} with "
                    f"type {type(other)}.\nIf you want to compare values, "
                    "use 'np.asarray(cat) <op> other'."
                )

            if isinstance(other, ExtensionArray) and needs_i8_conversion(other.dtype):
                # We would return NotImplemented here, but that messes up
                #  ExtensionIndex's wrapped methods
                return op(other, self)
            return getattr(np.array(self), opname)(np.array(other))

    func.__name__ = opname

    return func


def contains(cat, key, container):
    """
    Helper for membership check for ``key`` in ``cat``.

    This is a helper method for :method:`__contains__`
    and :class:`CategoricalIndex.__contains__`.

    Returns True if ``key`` is in ``cat.categories`` and the
    location of ``key`` in ``categories`` is in ``container``.

    Parameters
    ----------
    cat : :class:`Categorical`or :class:`categoricalIndex`
    key : a hashable object
        The key to check membership for.
    container : Container (e.g. list-like or mapping)
        The container to check for membership in.

    Returns
    -------
    is_in : bool
        True if ``key`` is in ``self.categories`` and location of
        ``key`` in ``categories`` is in ``container``, else False.

    Notes
    -----
    This method does not check for NaN values. Do that separately
    before calling this method.
    """
    hash(key)

    # get location of key in categories.
    # If a KeyError, the key isn't in categories, so logically
    #  can't be in container either.
    try:
        loc = cat.categories.get_loc(key)
    except (KeyError, TypeError):
        return False

    # loc is the location of key in categories, but also the *value*
    # for key in container. So, `key` may be in categories,
    # but still not in `container`. Example ('b' in categories,
    # but not in values):
    # 'b' in Categorical(['a'], categories=['a', 'b'])  # False
    if is_scalar(loc):
        return loc in container
    else:
        # if categories is an IntervalIndex, loc is an array.
        return any(loc_ in container for loc_ in loc)


class Categorical(NDArrayBackedExtensionArray, PandasObject, ObjectStringArrayMixin):
    """
    Represent a categorical variable in classic R / S-plus fashion.

    `Categoricals` can only take on only a limited, and usually fixed, number
    of possible values (`categories`). In contrast to statistical categorical
    variables, a `Categorical` might have an order, but numerical operations
    (additions, divisions, ...) are not possible.

    All values of the `Categorical` are either in `categories` or `np.nan`.
    Assigning values outside of `categories` will raise a `ValueError`. Order
    is defined by the order of the `categories`, not lexical order of the
    values.

    Parameters
    ----------
    values : list-like
        The values of the categorical. If categories are given, values not in
        categories will be replaced with NaN.
    categories : Index-like (unique), optional
        The unique categories for this categorical. If not given, the
        categories are assumed to be the unique values of `values` (sorted, if
        possible, otherwise in the order in which they appear).
    ordered : bool, default False
        Whether or not this categorical is treated as a ordered categorical.
        If True, the resulting categorical will be ordered.
        An ordered categorical respects, when sorted, the order of its
        `categories` attribute (which in turn is the `categories` argument, if
        provided).
    dtype : CategoricalDtype
        An instance of ``CategoricalDtype`` to use for this categorical.

    Attributes
    ----------
    categories : Index
        The categories of this categorical
    codes : ndarray
        The codes (integer positions, which point to the categories) of this
        categorical, read only.
    ordered : bool
        Whether or not this Categorical is ordered.
    dtype : CategoricalDtype
        The instance of ``CategoricalDtype`` storing the ``categories``
        and ``ordered``.

    Methods
    -------
    from_codes
    __array__

    Raises
    ------
    ValueError
        If the categories do not validate.
    TypeError
        If an explicit ``ordered=True`` is given but no `categories` and the
        `values` are not sortable.

    See Also
    --------
    CategoricalDtype : Type for categorical data.
    CategoricalIndex : An Index with an underlying ``Categorical``.

    Notes
    -----
    See the `user guide
    <https://pandas.pydata.org/pandas-docs/stable/user_guide/categorical.html>`__
    for more.

    Examples
    --------
    >>> pd.Categorical([1, 2, 3, 1, 2, 3])
    [1, 2, 3, 1, 2, 3]
    Categories (3, int64): [1, 2, 3]

    >>> pd.Categorical(['a', 'b', 'c', 'a', 'b', 'c'])
    ['a', 'b', 'c', 'a', 'b', 'c']
    Categories (3, object): ['a', 'b', 'c']

    Missing values are not included as a category.

    >>> c = pd.Categorical([1, 2, 3, 1, 2, 3, np.nan])
    >>> c
    [1, 2, 3, 1, 2, 3, NaN]
    Categories (3, int64): [1, 2, 3]

    However, their presence is indicated in the `codes` attribute
    by code `-1`.

    >>> c.codes
    array([ 0,  1,  2,  0,  1,  2, -1], dtype=int8)

    Ordered `Categoricals` can be sorted according to the custom order
    of the categories and can have a min and max value.

    >>> c = pd.Categorical(['a', 'b', 'c', 'a', 'b', 'c'], ordered=True,
    ...                    categories=['c', 'b', 'a'])
    >>> c
    ['a', 'b', 'c', 'a', 'b', 'c']
    Categories (3, object): ['c' < 'b' < 'a']
    >>> c.min()
    'c'
    """

    # For comparisons, so that numpy uses our implementation if the compare
    # ops, which raise
    __array_priority__ = 1000
    _dtype = CategoricalDtype(ordered=False)
    # tolist is not actually deprecated, just suppressed in the __dir__
    _hidden_attrs = PandasObject._hidden_attrs | frozenset(["tolist"])
    _typ = "categorical"
    _can_hold_na = True

    def __init__(
        self,
        values,
        categories=None,
        ordered=None,
        dtype: Optional[Dtype] = None,
        fastpath=False,
        copy: bool = True,
    ):

        dtype = CategoricalDtype._from_values_or_dtype(
            values, categories, ordered, dtype
        )
        # At this point, dtype is always a CategoricalDtype, but
        # we may have dtype.categories be None, and we need to
        # infer categories in a factorization step further below

        if fastpath:
            self._ndarray = coerce_indexer_dtype(values, dtype.categories)
            self._dtype = self._dtype.update_dtype(dtype)
            return

        if not is_list_like(values):
            # GH#38433
            warn(
                "Allowing scalars in the Categorical constructor is deprecated "
                "and will raise in a future version.  Use `[value]` instead",
                FutureWarning,
                stacklevel=2,
            )
            values = [values]

        # null_mask indicates missing values we want to exclude from inference.
        # This means: only missing values in list-likes (not arrays/ndframes).
        null_mask = np.array(False)

        # sanitize input
        if is_categorical_dtype(values):
            if dtype.categories is None:
                dtype = CategoricalDtype(values.categories, dtype.ordered)
        elif not isinstance(values, (ABCIndex, ABCSeries, ExtensionArray)):
            values = com.convert_to_list_like(values)
            if isinstance(values, list) and len(values) == 0:
                # By convention, empty lists result in object dtype:
                values = np.array([], dtype=object)
            elif isinstance(values, np.ndarray):
                if values.ndim > 1:
                    # preempt sanitize_array from raising ValueError
                    raise NotImplementedError(
                        "> 1 ndim Categorical are not supported at this time"
                    )
                values = sanitize_array(values, None)
            else:
                # i.e. must be a list
                arr = sanitize_array(values, None)
                null_mask = isna(arr)
                if null_mask.any():
                    # We remove null values here, then below will re-insert
                    #  them, grep "full_codes"

                    # error: Incompatible types in assignment (expression has type
                    # "List[Any]", variable has type "ExtensionArray")
                    arr = [  # type: ignore[assignment]
                        values[idx] for idx in np.where(~null_mask)[0]
                    ]
                    arr = sanitize_array(arr, None)
                values = arr

        if dtype.categories is None:
            try:
                codes, categories = factorize(values, sort=True)
            except TypeError as err:
                codes, categories = factorize(values, sort=False)
                if dtype.ordered:
                    # raise, as we don't have a sortable data structure and so
                    # the user should give us one by specifying categories
                    raise TypeError(
                        "'values' is not ordered, please "
                        "explicitly specify the categories order "
                        "by passing in a categories argument."
                    ) from err
            except ValueError as err:

                # TODO(EA2D)
                raise NotImplementedError(
                    "> 1 ndim Categorical are not supported at this time"
                ) from err

            # we're inferring from values
            dtype = CategoricalDtype(categories, dtype.ordered)

        elif is_categorical_dtype(values.dtype):
            # error: Item "ExtensionArray" of "Union[Any, ExtensionArray]" has no
            # attribute "_codes"
            old_codes = extract_array(values)._codes  # type: ignore[union-attr]
            codes = recode_for_categories(
                old_codes, values.dtype.categories, dtype.categories, copy=copy
            )

        else:
            codes = _get_codes_for_values(values, dtype.categories)

        if null_mask.any():
            # Reinsert -1 placeholders for previously removed missing values
            full_codes = -np.ones(null_mask.shape, dtype=codes.dtype)
            full_codes[~null_mask] = codes
            codes = full_codes

        self._dtype = self._dtype.update_dtype(dtype)
        self._ndarray = coerce_indexer_dtype(codes, dtype.categories)

    @property
    def dtype(self) -> CategoricalDtype:
        """
        The :class:`~pandas.api.types.CategoricalDtype` for this instance.
        """
        return self._dtype

    @property
    def _constructor(self) -> Type[Categorical]:
        return Categorical

    @classmethod
    def _from_sequence(cls, scalars, *, dtype: Optional[Dtype] = None, copy=False):
        return Categorical(scalars, dtype=dtype, copy=copy)

    def astype(self, dtype: Dtype, copy: bool = True) -> ArrayLike:
        """
        Coerce this type to another dtype

        Parameters
        ----------
        dtype : numpy dtype or pandas type
        copy : bool, default True
            By default, astype always returns a newly allocated object.
            If copy is set to False and dtype is categorical, the original
            object is returned.
        """
        dtype = pandas_dtype(dtype)
        if self.dtype is dtype:
            result = self.copy() if copy else self

        elif is_categorical_dtype(dtype):
            dtype = cast(Union[str, CategoricalDtype], dtype)

            # GH 10696/18593/18630
            dtype = self.dtype.update_dtype(dtype)
            self = self.copy() if copy else self
            result = self._set_dtype(dtype)

        # TODO: consolidate with ndarray case?
        elif isinstance(dtype, ExtensionDtype):
            result = pd_array(self, dtype=dtype, copy=copy)

        elif is_integer_dtype(dtype) and self.isna().any():
            raise ValueError("Cannot convert float NaN to integer")

        elif len(self.codes) == 0 or len(self.categories) == 0:
            # error: Incompatible types in assignment (expression has type "ndarray",
            # variable has type "Categorical")
            result = np.array(  # type: ignore[assignment]
                self,
                dtype=dtype,
                copy=copy,
            )

        else:
            # GH8628 (PERF): astype category codes instead of astyping array
            try:
                new_cats = np.asarray(self.categories)
                new_cats = new_cats.astype(dtype=dtype, copy=copy)
            except (
                TypeError,  # downstream error msg for CategoricalIndex is misleading
                ValueError,
            ):
                msg = f"Cannot cast {self.categories.dtype} dtype to {dtype}"
                raise ValueError(msg)

<<<<<<< HEAD
            result = take_nd(new_cats, ensure_platform_int(self._codes))
=======
            # error: Incompatible types in assignment (expression has type "ndarray",
            # variable has type "Categorical")
            result = take_nd(  # type: ignore[assignment]
                new_cats, libalgos.ensure_platform_int(self._codes)
            )
>>>>>>> b94a1eef

        return result

    @cache_readonly
    def itemsize(self) -> int:
        """
        return the size of a single category
        """
        return self.categories.itemsize

    def tolist(self) -> List[Scalar]:
        """
        Return a list of the values.

        These are each a scalar type, which is a Python scalar
        (for str, int, float) or a pandas scalar
        (for Timestamp/Timedelta/Interval/Period)
        """
        return list(self)

    to_list = tolist

    @classmethod
    def _from_inferred_categories(
        cls, inferred_categories, inferred_codes, dtype, true_values=None
    ):
        """
        Construct a Categorical from inferred values.

        For inferred categories (`dtype` is None) the categories are sorted.
        For explicit `dtype`, the `inferred_categories` are cast to the
        appropriate type.

        Parameters
        ----------
        inferred_categories : Index
        inferred_codes : Index
        dtype : CategoricalDtype or 'category'
        true_values : list, optional
            If none are provided, the default ones are
            "True", "TRUE", and "true."

        Returns
        -------
        Categorical
        """
        from pandas import (
            Index,
            to_datetime,
            to_numeric,
            to_timedelta,
        )

        cats = Index(inferred_categories)
        known_categories = (
            isinstance(dtype, CategoricalDtype) and dtype.categories is not None
        )

        if known_categories:
            # Convert to a specialized type with `dtype` if specified.
            if dtype.categories.is_numeric():
                cats = to_numeric(inferred_categories, errors="coerce")
            elif is_datetime64_dtype(dtype.categories):
                cats = to_datetime(inferred_categories, errors="coerce")
            elif is_timedelta64_dtype(dtype.categories):
                cats = to_timedelta(inferred_categories, errors="coerce")
            elif dtype.categories.is_boolean():
                if true_values is None:
                    true_values = ["True", "TRUE", "true"]

                cats = cats.isin(true_values)

        if known_categories:
            # Recode from observation order to dtype.categories order.
            categories = dtype.categories
            codes = recode_for_categories(inferred_codes, cats, categories)
        elif not cats.is_monotonic_increasing:
            # Sort categories and recode for unknown categories.
            unsorted = cats.copy()
            categories = cats.sort_values()

            codes = recode_for_categories(inferred_codes, unsorted, categories)
            dtype = CategoricalDtype(categories, ordered=False)
        else:
            dtype = CategoricalDtype(cats, ordered=False)
            codes = inferred_codes

        return cls(codes, dtype=dtype, fastpath=True)

    @classmethod
    def from_codes(
        cls, codes, categories=None, ordered=None, dtype: Optional[Dtype] = None
    ):
        """
        Make a Categorical type from codes and categories or dtype.

        This constructor is useful if you already have codes and
        categories/dtype and so do not need the (computation intensive)
        factorization step, which is usually done on the constructor.

        If your data does not follow this convention, please use the normal
        constructor.

        Parameters
        ----------
        codes : array-like of int
            An integer array, where each integer points to a category in
            categories or dtype.categories, or else is -1 for NaN.
        categories : index-like, optional
            The categories for the categorical. Items need to be unique.
            If the categories are not given here, then they must be provided
            in `dtype`.
        ordered : bool, optional
            Whether or not this categorical is treated as an ordered
            categorical. If not given here or in `dtype`, the resulting
            categorical will be unordered.
        dtype : CategoricalDtype or "category", optional
            If :class:`CategoricalDtype`, cannot be used together with
            `categories` or `ordered`.

            .. versionadded:: 0.24.0

               When `dtype` is provided, neither `categories` nor `ordered`
               should be provided.

        Returns
        -------
        Categorical

        Examples
        --------
        >>> dtype = pd.CategoricalDtype(['a', 'b'], ordered=True)
        >>> pd.Categorical.from_codes(codes=[0, 1, 0, 1], dtype=dtype)
        ['a', 'b', 'a', 'b']
        Categories (2, object): ['a' < 'b']
        """
        dtype = CategoricalDtype._from_values_or_dtype(
            categories=categories, ordered=ordered, dtype=dtype
        )
        if dtype.categories is None:
            msg = (
                "The categories must be provided in 'categories' or "
                "'dtype'. Both were None."
            )
            raise ValueError(msg)

        if is_extension_array_dtype(codes) and is_integer_dtype(codes):
            # Avoid the implicit conversion of Int to object
            if isna(codes).any():
                raise ValueError("codes cannot contain NA values")
            codes = codes.to_numpy(dtype=np.int64)
        else:
            codes = np.asarray(codes)
        if len(codes) and not is_integer_dtype(codes):
            raise ValueError("codes need to be array-like integers")

        if len(codes) and (codes.max() >= len(dtype.categories) or codes.min() < -1):
            raise ValueError("codes need to be between -1 and len(categories)-1")

        return cls(codes, dtype=dtype, fastpath=True)

    # ------------------------------------------------------------------
    # Categories/Codes/Ordered

    @property
    def categories(self):
        """
        The categories of this categorical.

        Setting assigns new values to each category (effectively a rename of
        each individual category).

        The assigned value has to be a list-like object. All items must be
        unique and the number of items in the new categories must be the same
        as the number of items in the old categories.

        Assigning to `categories` is a inplace operation!

        Raises
        ------
        ValueError
            If the new categories do not validate as categories or if the
            number of new categories is unequal the number of old categories

        See Also
        --------
        rename_categories : Rename categories.
        reorder_categories : Reorder categories.
        add_categories : Add new categories.
        remove_categories : Remove the specified categories.
        remove_unused_categories : Remove categories which are not used.
        set_categories : Set the categories to the specified ones.
        """
        return self.dtype.categories

    @categories.setter
    def categories(self, categories):
        new_dtype = CategoricalDtype(categories, ordered=self.ordered)
        if self.dtype.categories is not None and len(self.dtype.categories) != len(
            new_dtype.categories
        ):
            raise ValueError(
                "new categories need to have the same number of "
                "items as the old categories!"
            )
        self._dtype = new_dtype

    @property
    def ordered(self) -> Ordered:
        """
        Whether the categories have an ordered relationship.
        """
        return self.dtype.ordered

    @property
    def codes(self) -> np.ndarray:
        """
        The category codes of this categorical.

        Codes are an array of integers which are the positions of the actual
        values in the categories array.

        There is no setter, use the other categorical methods and the normal item
        setter to change values in the categorical.

        Returns
        -------
        ndarray[int]
            A non-writable view of the `codes` array.
        """
        v = self._codes.view()
        v.flags.writeable = False
        return v

    def _set_categories(self, categories, fastpath=False):
        """
        Sets new categories inplace

        Parameters
        ----------
        fastpath : bool, default False
           Don't perform validation of the categories for uniqueness or nulls

        Examples
        --------
        >>> c = pd.Categorical(['a', 'b'])
        >>> c
        ['a', 'b']
        Categories (2, object): ['a', 'b']

        >>> c._set_categories(pd.Index(['a', 'c']))
        >>> c
        ['a', 'c']
        Categories (2, object): ['a', 'c']
        """
        if fastpath:
            new_dtype = CategoricalDtype._from_fastpath(categories, self.ordered)
        else:
            new_dtype = CategoricalDtype(categories, ordered=self.ordered)
        if (
            not fastpath
            and self.dtype.categories is not None
            and len(new_dtype.categories) != len(self.dtype.categories)
        ):
            raise ValueError(
                "new categories need to have the same number of "
                "items than the old categories!"
            )

        self._dtype = new_dtype

    def _set_dtype(self, dtype: CategoricalDtype) -> Categorical:
        """
        Internal method for directly updating the CategoricalDtype

        Parameters
        ----------
        dtype : CategoricalDtype

        Notes
        -----
        We don't do any validation here. It's assumed that the dtype is
        a (valid) instance of `CategoricalDtype`.
        """
        codes = recode_for_categories(self.codes, self.categories, dtype.categories)
        return type(self)(codes, dtype=dtype, fastpath=True)

    def set_ordered(self, value, inplace=False):
        """
        Set the ordered attribute to the boolean value.

        Parameters
        ----------
        value : bool
           Set whether this categorical is ordered (True) or not (False).
        inplace : bool, default False
           Whether or not to set the ordered attribute in-place or return
           a copy of this categorical with ordered set to the value.
        """
        inplace = validate_bool_kwarg(inplace, "inplace")
        new_dtype = CategoricalDtype(self.categories, ordered=value)
        cat = self if inplace else self.copy()
        cat._dtype = new_dtype
        if not inplace:
            return cat

    def as_ordered(self, inplace=False):
        """
        Set the Categorical to be ordered.

        Parameters
        ----------
        inplace : bool, default False
           Whether or not to set the ordered attribute in-place or return
           a copy of this categorical with ordered set to True.

        Returns
        -------
        Categorical or None
            Ordered Categorical or None if ``inplace=True``.
        """
        inplace = validate_bool_kwarg(inplace, "inplace")
        return self.set_ordered(True, inplace=inplace)

    def as_unordered(self, inplace=False):
        """
        Set the Categorical to be unordered.

        Parameters
        ----------
        inplace : bool, default False
           Whether or not to set the ordered attribute in-place or return
           a copy of this categorical with ordered set to False.

        Returns
        -------
        Categorical or None
            Unordered Categorical or None if ``inplace=True``.
        """
        inplace = validate_bool_kwarg(inplace, "inplace")
        return self.set_ordered(False, inplace=inplace)

    def set_categories(self, new_categories, ordered=None, rename=False, inplace=False):
        """
        Set the categories to the specified new_categories.

        `new_categories` can include new categories (which will result in
        unused categories) or remove old categories (which results in values
        set to NaN). If `rename==True`, the categories will simple be renamed
        (less or more items than in old categories will result in values set to
        NaN or in unused categories respectively).

        This method can be used to perform more than one action of adding,
        removing, and reordering simultaneously and is therefore faster than
        performing the individual steps via the more specialised methods.

        On the other hand this methods does not do checks (e.g., whether the
        old categories are included in the new categories on a reorder), which
        can result in surprising changes, for example when using special string
        dtypes, which does not considers a S1 string equal to a single char
        python string.

        Parameters
        ----------
        new_categories : Index-like
           The categories in new order.
        ordered : bool, default False
           Whether or not the categorical is treated as a ordered categorical.
           If not given, do not change the ordered information.
        rename : bool, default False
           Whether or not the new_categories should be considered as a rename
           of the old categories or as reordered categories.
        inplace : bool, default False
           Whether or not to reorder the categories in-place or return a copy
           of this categorical with reordered categories.

        Returns
        -------
        Categorical with reordered categories or None if inplace.

        Raises
        ------
        ValueError
            If new_categories does not validate as categories

        See Also
        --------
        rename_categories : Rename categories.
        reorder_categories : Reorder categories.
        add_categories : Add new categories.
        remove_categories : Remove the specified categories.
        remove_unused_categories : Remove categories which are not used.
        """
        inplace = validate_bool_kwarg(inplace, "inplace")
        if ordered is None:
            ordered = self.dtype.ordered
        new_dtype = CategoricalDtype(new_categories, ordered=ordered)

        cat = self if inplace else self.copy()
        if rename:
            if cat.dtype.categories is not None and len(new_dtype.categories) < len(
                cat.dtype.categories
            ):
                # remove all _codes which are larger and set to -1/NaN
                cat._codes[cat._codes >= len(new_dtype.categories)] = -1
        else:
            codes = recode_for_categories(
                cat.codes, cat.categories, new_dtype.categories
            )
            cat._ndarray = codes
        cat._dtype = new_dtype

        if not inplace:
            return cat

    def rename_categories(self, new_categories, inplace=False):
        """
        Rename categories.

        Parameters
        ----------
        new_categories : list-like, dict-like or callable

            New categories which will replace old categories.

            * list-like: all items must be unique and the number of items in
              the new categories must match the existing number of categories.

            * dict-like: specifies a mapping from
              old categories to new. Categories not contained in the mapping
              are passed through and extra categories in the mapping are
              ignored.

            * callable : a callable that is called on all items in the old
              categories and whose return values comprise the new categories.

        inplace : bool, default False
            Whether or not to rename the categories inplace or return a copy of
            this categorical with renamed categories.

        Returns
        -------
        cat : Categorical or None
            Categorical with removed categories or None if ``inplace=True``.

        Raises
        ------
        ValueError
            If new categories are list-like and do not have the same number of
            items than the current categories or do not validate as categories

        See Also
        --------
        reorder_categories : Reorder categories.
        add_categories : Add new categories.
        remove_categories : Remove the specified categories.
        remove_unused_categories : Remove categories which are not used.
        set_categories : Set the categories to the specified ones.

        Examples
        --------
        >>> c = pd.Categorical(['a', 'a', 'b'])
        >>> c.rename_categories([0, 1])
        [0, 0, 1]
        Categories (2, int64): [0, 1]

        For dict-like ``new_categories``, extra keys are ignored and
        categories not in the dictionary are passed through

        >>> c.rename_categories({'a': 'A', 'c': 'C'})
        ['A', 'A', 'b']
        Categories (2, object): ['A', 'b']

        You may also provide a callable to create the new categories

        >>> c.rename_categories(lambda x: x.upper())
        ['A', 'A', 'B']
        Categories (2, object): ['A', 'B']
        """
        inplace = validate_bool_kwarg(inplace, "inplace")
        cat = self if inplace else self.copy()

        if is_dict_like(new_categories):
            cat.categories = [new_categories.get(item, item) for item in cat.categories]
        elif callable(new_categories):
            cat.categories = [new_categories(item) for item in cat.categories]
        else:
            cat.categories = new_categories
        if not inplace:
            return cat

    def reorder_categories(self, new_categories, ordered=None, inplace=False):
        """
        Reorder categories as specified in new_categories.

        `new_categories` need to include all old categories and no new category
        items.

        Parameters
        ----------
        new_categories : Index-like
           The categories in new order.
        ordered : bool, optional
           Whether or not the categorical is treated as a ordered categorical.
           If not given, do not change the ordered information.
        inplace : bool, default False
           Whether or not to reorder the categories inplace or return a copy of
           this categorical with reordered categories.

        Returns
        -------
        cat : Categorical or None
            Categorical with removed categories or None if ``inplace=True``.

        Raises
        ------
        ValueError
            If the new categories do not contain all old category items or any
            new ones

        See Also
        --------
        rename_categories : Rename categories.
        add_categories : Add new categories.
        remove_categories : Remove the specified categories.
        remove_unused_categories : Remove categories which are not used.
        set_categories : Set the categories to the specified ones.
        """
        inplace = validate_bool_kwarg(inplace, "inplace")
        if set(self.dtype.categories) != set(new_categories):
            raise ValueError(
                "items in new_categories are not the same as in old categories"
            )
        return self.set_categories(new_categories, ordered=ordered, inplace=inplace)

    def add_categories(self, new_categories, inplace=False):
        """
        Add new categories.

        `new_categories` will be included at the last/highest place in the
        categories and will be unused directly after this call.

        Parameters
        ----------
        new_categories : category or list-like of category
           The new categories to be included.
        inplace : bool, default False
           Whether or not to add the categories inplace or return a copy of
           this categorical with added categories.

        Returns
        -------
        cat : Categorical or None
            Categorical with new categories added or None if ``inplace=True``.

        Raises
        ------
        ValueError
            If the new categories include old categories or do not validate as
            categories

        See Also
        --------
        rename_categories : Rename categories.
        reorder_categories : Reorder categories.
        remove_categories : Remove the specified categories.
        remove_unused_categories : Remove categories which are not used.
        set_categories : Set the categories to the specified ones.
        """
        inplace = validate_bool_kwarg(inplace, "inplace")
        if not is_list_like(new_categories):
            new_categories = [new_categories]
        already_included = set(new_categories) & set(self.dtype.categories)
        if len(already_included) != 0:
            raise ValueError(
                f"new categories must not include old categories: {already_included}"
            )
        new_categories = list(self.dtype.categories) + list(new_categories)
        new_dtype = CategoricalDtype(new_categories, self.ordered)

        cat = self if inplace else self.copy()
        cat._dtype = new_dtype
        cat._ndarray = coerce_indexer_dtype(cat._ndarray, new_dtype.categories)
        if not inplace:
            return cat

    def remove_categories(self, removals, inplace=False):
        """
        Remove the specified categories.

        `removals` must be included in the old categories. Values which were in
        the removed categories will be set to NaN

        Parameters
        ----------
        removals : category or list of categories
           The categories which should be removed.
        inplace : bool, default False
           Whether or not to remove the categories inplace or return a copy of
           this categorical with removed categories.

        Returns
        -------
        cat : Categorical or None
            Categorical with removed categories or None if ``inplace=True``.

        Raises
        ------
        ValueError
            If the removals are not contained in the categories

        See Also
        --------
        rename_categories : Rename categories.
        reorder_categories : Reorder categories.
        add_categories : Add new categories.
        remove_unused_categories : Remove categories which are not used.
        set_categories : Set the categories to the specified ones.
        """
        inplace = validate_bool_kwarg(inplace, "inplace")
        if not is_list_like(removals):
            removals = [removals]

        removal_set = set(removals)
        not_included = removal_set - set(self.dtype.categories)
        new_categories = [c for c in self.dtype.categories if c not in removal_set]

        # GH 10156
        if any(isna(removals)):
            not_included = {x for x in not_included if notna(x)}
            new_categories = [x for x in new_categories if notna(x)]

        if len(not_included) != 0:
            raise ValueError(f"removals must all be in old categories: {not_included}")

        return self.set_categories(
            new_categories, ordered=self.ordered, rename=False, inplace=inplace
        )

    def remove_unused_categories(self, inplace=no_default):
        """
        Remove categories which are not used.

        Parameters
        ----------
        inplace : bool, default False
           Whether or not to drop unused categories inplace or return a copy of
           this categorical with unused categories dropped.

           .. deprecated:: 1.2.0

        Returns
        -------
        cat : Categorical or None
            Categorical with unused categories dropped or None if ``inplace=True``.

        See Also
        --------
        rename_categories : Rename categories.
        reorder_categories : Reorder categories.
        add_categories : Add new categories.
        remove_categories : Remove the specified categories.
        set_categories : Set the categories to the specified ones.
        """
        if inplace is not no_default:
            warn(
                "The `inplace` parameter in pandas.Categorical."
                "remove_unused_categories is deprecated and "
                "will be removed in a future version.",
                FutureWarning,
                stacklevel=2,
            )
        else:
            inplace = False

        inplace = validate_bool_kwarg(inplace, "inplace")
        cat = self if inplace else self.copy()
        idx, inv = np.unique(cat._codes, return_inverse=True)

        if idx.size != 0 and idx[0] == -1:  # na sentinel
            idx, inv = idx[1:], inv - 1

        new_categories = cat.dtype.categories.take(idx)
        new_dtype = CategoricalDtype._from_fastpath(
            new_categories, ordered=self.ordered
        )
        cat._dtype = new_dtype
        cat._ndarray = coerce_indexer_dtype(inv, new_dtype.categories)

        if not inplace:
            return cat

    # ------------------------------------------------------------------

    def map(self, mapper):
        """
        Map categories using input correspondence (dict, Series, or function).

        Maps the categories to new categories. If the mapping correspondence is
        one-to-one the result is a :class:`~pandas.Categorical` which has the
        same order property as the original, otherwise a :class:`~pandas.Index`
        is returned. NaN values are unaffected.

        If a `dict` or :class:`~pandas.Series` is used any unmapped category is
        mapped to `NaN`. Note that if this happens an :class:`~pandas.Index`
        will be returned.

        Parameters
        ----------
        mapper : function, dict, or Series
            Mapping correspondence.

        Returns
        -------
        pandas.Categorical or pandas.Index
            Mapped categorical.

        See Also
        --------
        CategoricalIndex.map : Apply a mapping correspondence on a
            :class:`~pandas.CategoricalIndex`.
        Index.map : Apply a mapping correspondence on an
            :class:`~pandas.Index`.
        Series.map : Apply a mapping correspondence on a
            :class:`~pandas.Series`.
        Series.apply : Apply more complex functions on a
            :class:`~pandas.Series`.

        Examples
        --------
        >>> cat = pd.Categorical(['a', 'b', 'c'])
        >>> cat
        ['a', 'b', 'c']
        Categories (3, object): ['a', 'b', 'c']
        >>> cat.map(lambda x: x.upper())
        ['A', 'B', 'C']
        Categories (3, object): ['A', 'B', 'C']
        >>> cat.map({'a': 'first', 'b': 'second', 'c': 'third'})
        ['first', 'second', 'third']
        Categories (3, object): ['first', 'second', 'third']

        If the mapping is one-to-one the ordering of the categories is
        preserved:

        >>> cat = pd.Categorical(['a', 'b', 'c'], ordered=True)
        >>> cat
        ['a', 'b', 'c']
        Categories (3, object): ['a' < 'b' < 'c']
        >>> cat.map({'a': 3, 'b': 2, 'c': 1})
        [3, 2, 1]
        Categories (3, int64): [3 < 2 < 1]

        If the mapping is not one-to-one an :class:`~pandas.Index` is returned:

        >>> cat.map({'a': 'first', 'b': 'second', 'c': 'first'})
        Index(['first', 'second', 'first'], dtype='object')

        If a `dict` is used, all unmapped categories are mapped to `NaN` and
        the result is an :class:`~pandas.Index`:

        >>> cat.map({'a': 'first', 'b': 'second'})
        Index(['first', 'second', nan], dtype='object')
        """
        new_categories = self.categories.map(mapper)
        try:
            return self.from_codes(
                self._codes.copy(), categories=new_categories, ordered=self.ordered
            )
        except ValueError:
            # NA values are represented in self._codes with -1
            # np.take causes NA values to take final element in new_categories
            if np.any(self._codes == -1):
                new_categories = new_categories.insert(len(new_categories), np.nan)
            return np.take(new_categories, self._codes)

    __eq__ = _cat_compare_op(operator.eq)
    __ne__ = _cat_compare_op(operator.ne)
    __lt__ = _cat_compare_op(operator.lt)
    __gt__ = _cat_compare_op(operator.gt)
    __le__ = _cat_compare_op(operator.le)
    __ge__ = _cat_compare_op(operator.ge)

    # -------------------------------------------------------------
    # Validators; ideally these can be de-duplicated

    def _validate_searchsorted_value(self, value):
        # searchsorted is very performance sensitive. By converting codes
        # to same dtype as self.codes, we get much faster performance.
        if is_scalar(value):
            codes = self._unbox_scalar(value)
        else:
            locs = [self.categories.get_loc(x) for x in value]
            # error: Incompatible types in assignment (expression has type
            # "ndarray", variable has type "int")
            codes = np.array(locs, dtype=self.codes.dtype)  # type: ignore[assignment]
        return codes

    def _validate_fill_value(self, fill_value):
        """
        Convert a user-facing fill_value to a representation to use with our
        underlying ndarray, raising TypeError if this is not possible.

        Parameters
        ----------
        fill_value : object

        Returns
        -------
        fill_value : int

        Raises
        ------
        TypeError
        """

        if is_valid_na_for_dtype(fill_value, self.categories.dtype):
            fill_value = -1
        elif fill_value in self.categories:
            fill_value = self._unbox_scalar(fill_value)
        else:
            raise TypeError(
                f"'fill_value={fill_value}' is not present "
                "in this Categorical's categories"
            )
        return fill_value

    _validate_scalar = _validate_fill_value

    # -------------------------------------------------------------

    def __array__(self, dtype: Optional[NpDtype] = None) -> np.ndarray:
        """
        The numpy array interface.

        Returns
        -------
        numpy.array
            A numpy array of either the specified dtype or,
            if dtype==None (default), the same dtype as
            categorical.categories.dtype.
        """
        ret = take_nd(self.categories._values, self._codes)
        if dtype and not is_dtype_equal(dtype, self.categories.dtype):
            return np.asarray(ret, dtype)
        # When we're a Categorical[ExtensionArray], like Interval,
        # we need to ensure __array__ gets all the way to an
        # ndarray.
        return np.asarray(ret)

    def __array_ufunc__(self, ufunc: np.ufunc, method: str, *inputs, **kwargs):
        # for binary ops, use our custom dunder methods
        result = ops.maybe_dispatch_ufunc_to_dunder_op(
            self, ufunc, method, *inputs, **kwargs
        )
        if result is not NotImplemented:
            return result

        # for all other cases, raise for now (similarly as what happens in
        # Series.__array_prepare__)
        raise TypeError(
            f"Object with dtype {self.dtype} cannot perform "
            f"the numpy op {ufunc.__name__}"
        )

    def __setstate__(self, state):
        """Necessary for making this object picklable"""
        if not isinstance(state, dict):
            raise Exception("invalid pickle state")

        if "_dtype" not in state:
            state["_dtype"] = CategoricalDtype(state["_categories"], state["_ordered"])

        if "_codes" in state and "_ndarray" not in state:
            # backward compat, changed what is property vs attribute
            state["_ndarray"] = state.pop("_codes")

        for k, v in state.items():
            setattr(self, k, v)

    @property
    def nbytes(self) -> int:
        return self._codes.nbytes + self.dtype.categories.values.nbytes

    def memory_usage(self, deep: bool = False) -> int:
        """
        Memory usage of my values

        Parameters
        ----------
        deep : bool
            Introspect the data deeply, interrogate
            `object` dtypes for system-level memory consumption

        Returns
        -------
        bytes used

        Notes
        -----
        Memory usage does not include memory consumed by elements that
        are not components of the array if deep=False

        See Also
        --------
        numpy.ndarray.nbytes
        """
        return self._codes.nbytes + self.dtype.categories.memory_usage(deep=deep)

    def isna(self):
        """
        Detect missing values

        Missing values (-1 in .codes) are detected.

        Returns
        -------
        a boolean array of whether my values are null

        See Also
        --------
        isna : Top-level isna.
        isnull : Alias of isna.
        Categorical.notna : Boolean inverse of Categorical.isna.

        """
        return self._codes == -1

    isnull = isna

    def notna(self):
        """
        Inverse of isna

        Both missing values (-1 in .codes) and NA as a category are detected as
        null.

        Returns
        -------
        a boolean array of whether my values are not null

        See Also
        --------
        notna : Top-level notna.
        notnull : Alias of notna.
        Categorical.isna : Boolean inverse of Categorical.notna.

        """
        return ~self.isna()

    notnull = notna

    def value_counts(self, dropna: bool = True):
        """
        Return a Series containing counts of each category.

        Every category will have an entry, even those with a count of 0.

        Parameters
        ----------
        dropna : bool, default True
            Don't include counts of NaN.

        Returns
        -------
        counts : Series

        See Also
        --------
        Series.value_counts
        """
        from pandas import (
            CategoricalIndex,
            Series,
        )

        code, cat = self._codes, self.categories
        ncat, mask = (len(cat), code >= 0)
        ix, clean = np.arange(ncat), mask.all()

        if dropna or clean:
            obs = code if clean else code[mask]
            count = np.bincount(obs, minlength=ncat or 0)
        else:
            count = np.bincount(np.where(mask, code, ncat))
            ix = np.append(ix, -1)

        ix = coerce_indexer_dtype(ix, self.dtype.categories)
        ix = self._from_backing_data(ix)

        return Series(count, index=CategoricalIndex(ix), dtype="int64")

    def _internal_get_values(self):
        """
        Return the values.

        For internal compatibility with pandas formatting.

        Returns
        -------
        np.ndarray or Index
            A numpy array of the same dtype as categorical.categories.dtype or
            Index if datetime / periods.
        """
        # if we are a datetime and period index, return Index to keep metadata
        if needs_i8_conversion(self.categories.dtype):
            return self.categories.take(self._codes, fill_value=NaT)
        elif is_integer_dtype(self.categories) and -1 in self._codes:
            return self.categories.astype("object").take(self._codes, fill_value=np.nan)
        return np.array(self)

    def check_for_ordered(self, op):
        """ assert that we are ordered """
        if not self.ordered:
            raise TypeError(
                f"Categorical is not ordered for operation {op}\n"
                "you can use .as_ordered() to change the "
                "Categorical to an ordered one\n"
            )

    def argsort(self, ascending=True, kind="quicksort", **kwargs):
        """
        Return the indices that would sort the Categorical.

        .. versionchanged:: 0.25.0

           Changed to sort missing values at the end.

        Parameters
        ----------
        ascending : bool, default True
            Whether the indices should result in an ascending
            or descending sort.
        kind : {'quicksort', 'mergesort', 'heapsort', 'stable'}, optional
            Sorting algorithm.
        **kwargs:
            passed through to :func:`numpy.argsort`.

        Returns
        -------
        numpy.array

        See Also
        --------
        numpy.ndarray.argsort

        Notes
        -----
        While an ordering is applied to the category values, arg-sorting
        in this context refers more to organizing and grouping together
        based on matching category values. Thus, this function can be
        called on an unordered Categorical instance unlike the functions
        'Categorical.min' and 'Categorical.max'.

        Examples
        --------
        >>> pd.Categorical(['b', 'b', 'a', 'c']).argsort()
        array([2, 0, 1, 3])

        >>> cat = pd.Categorical(['b', 'b', 'a', 'c'],
        ...                      categories=['c', 'b', 'a'],
        ...                      ordered=True)
        >>> cat.argsort()
        array([3, 0, 1, 2])

        Missing values are placed at the end

        >>> cat = pd.Categorical([2, None, 1])
        >>> cat.argsort()
        array([2, 0, 1])
        """
        return super().argsort(ascending=ascending, kind=kind, **kwargs)

    def sort_values(
        self, inplace: bool = False, ascending: bool = True, na_position: str = "last"
    ):
        """
        Sort the Categorical by category value returning a new
        Categorical by default.

        While an ordering is applied to the category values, sorting in this
        context refers more to organizing and grouping together based on
        matching category values. Thus, this function can be called on an
        unordered Categorical instance unlike the functions 'Categorical.min'
        and 'Categorical.max'.

        Parameters
        ----------
        inplace : bool, default False
            Do operation in place.
        ascending : bool, default True
            Order ascending. Passing False orders descending. The
            ordering parameter provides the method by which the
            category values are organized.
        na_position : {'first', 'last'} (optional, default='last')
            'first' puts NaNs at the beginning
            'last' puts NaNs at the end

        Returns
        -------
        Categorical or None

        See Also
        --------
        Categorical.sort
        Series.sort_values

        Examples
        --------
        >>> c = pd.Categorical([1, 2, 2, 1, 5])
        >>> c
        [1, 2, 2, 1, 5]
        Categories (3, int64): [1, 2, 5]
        >>> c.sort_values()
        [1, 1, 2, 2, 5]
        Categories (3, int64): [1, 2, 5]
        >>> c.sort_values(ascending=False)
        [5, 2, 2, 1, 1]
        Categories (3, int64): [1, 2, 5]

        Inplace sorting can be done as well:

        >>> c.sort_values(inplace=True)
        >>> c
        [1, 1, 2, 2, 5]
        Categories (3, int64): [1, 2, 5]
        >>>
        >>> c = pd.Categorical([1, 2, 2, 1, 5])

        'sort_values' behaviour with NaNs. Note that 'na_position'
        is independent of the 'ascending' parameter:

        >>> c = pd.Categorical([np.nan, 2, 2, np.nan, 5])
        >>> c
        [NaN, 2, 2, NaN, 5]
        Categories (2, int64): [2, 5]
        >>> c.sort_values()
        [2, 2, 5, NaN, NaN]
        Categories (2, int64): [2, 5]
        >>> c.sort_values(ascending=False)
        [5, 2, 2, NaN, NaN]
        Categories (2, int64): [2, 5]
        >>> c.sort_values(na_position='first')
        [NaN, NaN, 2, 2, 5]
        Categories (2, int64): [2, 5]
        >>> c.sort_values(ascending=False, na_position='first')
        [NaN, NaN, 5, 2, 2]
        Categories (2, int64): [2, 5]
        """
        inplace = validate_bool_kwarg(inplace, "inplace")
        if na_position not in ["last", "first"]:
            raise ValueError(f"invalid na_position: {repr(na_position)}")

        sorted_idx = nargsort(self, ascending=ascending, na_position=na_position)

        if inplace:
            self._codes[:] = self._codes[sorted_idx]
        else:
            codes = self._codes[sorted_idx]
            return self._from_backing_data(codes)

    def _values_for_rank(self):
        """
        For correctly ranking ordered categorical data. See GH#15420

        Ordered categorical data should be ranked on the basis of
        codes with -1 translated to NaN.

        Returns
        -------
        numpy.array

        """
        from pandas import Series

        if self.ordered:
            values = self.codes
            mask = values == -1
            if mask.any():
                values = values.astype("float64")
                values[mask] = np.nan
        elif self.categories.is_numeric():
            values = np.array(self)
        else:
            #  reorder the categories (so rank can use the float codes)
            #  instead of passing an object array to rank
            values = np.array(
                self.rename_categories(Series(self.categories).rank().values)
            )
        return values

    def view(self, dtype=None):
        if dtype is not None:
            raise NotImplementedError(dtype)
        return self._from_backing_data(self._ndarray)

    def to_dense(self):
        """
        Return my 'dense' representation

        For internal compatibility with numpy arrays.

        Returns
        -------
        dense : array
        """
        warn(
            "Categorical.to_dense is deprecated and will be removed in "
            "a future version.  Use np.asarray(cat) instead.",
            FutureWarning,
            stacklevel=2,
        )
        return np.asarray(self)

    # ------------------------------------------------------------------
    # NDArrayBackedExtensionArray compat

    @property
    def _codes(self) -> np.ndarray:
        return self._ndarray

    def _from_backing_data(self, arr: np.ndarray) -> Categorical:
        assert isinstance(arr, np.ndarray)
        assert arr.dtype == self._ndarray.dtype

        res = object.__new__(type(self))
        res._ndarray = arr
        res._dtype = self.dtype
        return res

    def _box_func(self, i: int):
        if i == -1:
            return np.NaN
        return self.categories[i]

    def _unbox_scalar(self, key) -> int:
        # searchsorted is very performance sensitive. By converting codes
        # to same dtype as self.codes, we get much faster performance.
        code = self.categories.get_loc(key)
        code = self._ndarray.dtype.type(code)
        return code

    # ------------------------------------------------------------------

    def take_nd(self, indexer, allow_fill: bool = False, fill_value=None):
        # GH#27745 deprecate alias that other EAs dont have
        warn(
            "Categorical.take_nd is deprecated, use Categorical.take instead",
            FutureWarning,
            stacklevel=2,
        )
        return self.take(indexer, allow_fill=allow_fill, fill_value=fill_value)

    def __iter__(self):
        """
        Returns an Iterator over the values of this Categorical.
        """
        return iter(self._internal_get_values().tolist())

    def __contains__(self, key) -> bool:
        """
        Returns True if `key` is in this Categorical.
        """
        # if key is a NaN, check if any NaN is in self.
        if is_valid_na_for_dtype(key, self.categories.dtype):
            return self.isna().any()

        return contains(self, key, container=self._codes)

    # ------------------------------------------------------------------
    # Rendering Methods

    def _formatter(self, boxed=False):
        # Defer to CategoricalFormatter's formatter.
        return None

    def _tidy_repr(self, max_vals=10, footer=True) -> str:
        """
        a short repr displaying only max_vals and an optional (but default
        footer)
        """
        num = max_vals // 2
        head = self[:num]._get_repr(length=False, footer=False)
        tail = self[-(max_vals - num) :]._get_repr(length=False, footer=False)

        result = f"{head[:-1]}, ..., {tail[1:]}"
        if footer:
            result = f"{result}\n{self._repr_footer()}"

        return str(result)

    def _repr_categories(self):
        """
        return the base repr for the categories
        """
        max_categories = (
            10
            if get_option("display.max_categories") == 0
            else get_option("display.max_categories")
        )
        from pandas.io.formats import format as fmt

        format_array = partial(
            fmt.format_array, formatter=None, quoting=QUOTE_NONNUMERIC
        )
        if len(self.categories) > max_categories:
            num = max_categories // 2
            head = format_array(self.categories[:num])
            tail = format_array(self.categories[-num:])
            category_strs = head + ["..."] + tail
        else:
            category_strs = format_array(self.categories)

        # Strip all leading spaces, which format_array adds for columns...
        category_strs = [x.strip() for x in category_strs]
        return category_strs

    def _repr_categories_info(self) -> str:
        """
        Returns a string representation of the footer.
        """
        category_strs = self._repr_categories()
        dtype = str(self.categories.dtype)
        levheader = f"Categories ({len(self.categories)}, {dtype}): "
        width, height = get_terminal_size()
        max_width = get_option("display.width") or width
        if console.in_ipython_frontend():
            # 0 = no breaks
            max_width = 0
        levstring = ""
        start = True
        cur_col_len = len(levheader)  # header
        sep_len, sep = (3, " < ") if self.ordered else (2, ", ")
        linesep = sep.rstrip() + "\n"  # remove whitespace
        for val in category_strs:
            if max_width != 0 and cur_col_len + sep_len + len(val) > max_width:
                levstring += linesep + (" " * (len(levheader) + 1))
                cur_col_len = len(levheader) + 1  # header + a whitespace
            elif not start:
                levstring += sep
                cur_col_len += len(val)
            levstring += val
            start = False
        # replace to simple save space by
        return levheader + "[" + levstring.replace(" < ... < ", " ... ") + "]"

    def _repr_footer(self) -> str:
        info = self._repr_categories_info()
        return f"Length: {len(self)}\n{info}"

    def _get_repr(self, length=True, na_rep="NaN", footer=True) -> str:
        from pandas.io.formats import format as fmt

        formatter = fmt.CategoricalFormatter(
            self, length=length, na_rep=na_rep, footer=footer
        )
        result = formatter.to_string()
        return str(result)

    def __repr__(self) -> str:
        """
        String representation.
        """
        _maxlen = 10
        if len(self._codes) > _maxlen:
            result = self._tidy_repr(_maxlen)
        elif len(self._codes) > 0:
            result = self._get_repr(length=len(self) > _maxlen)
        else:
            msg = self._get_repr(length=False, footer=True).replace("\n", ", ")
            result = f"[], {msg}"

        return result

    # ------------------------------------------------------------------

    def __getitem__(self, key):
        """
        Return an item.
        """
        result = super().__getitem__(key)
        if getattr(result, "ndim", 0) > 1:
            result = result._ndarray
            deprecate_ndim_indexing(result)
        return result

    def _validate_setitem_value(self, value):
        value = extract_array(value, extract_numpy=True)

        # require identical categories set
        if isinstance(value, Categorical):
            if not is_dtype_equal(self.dtype, value.dtype):
                raise ValueError(
                    "Cannot set a Categorical with another, "
                    "without identical categories"
                )
            # is_dtype_equal implies categories_match_up_to_permutation
            value = self._encode_with_my_categories(value)
            return value._codes

        # wrap scalars and hashable-listlikes in list
        rvalue = value if not is_hashable(value) else [value]

        from pandas import Index

        to_add = Index(rvalue).difference(self.categories)

        # no assignments of values not in categories, but it's always ok to set
        # something to np.nan
        if len(to_add) and not isna(to_add).all():
            raise ValueError(
                "Cannot setitem on a Categorical with a new "
                "category, set the categories first"
            )

        codes = self.categories.get_indexer(rvalue)
        return codes.astype(self._ndarray.dtype, copy=False)

    def _reverse_indexer(self) -> Dict[Hashable, np.ndarray]:
        """
        Compute the inverse of a categorical, returning
        a dict of categories -> indexers.

        *This is an internal function*

        Returns
        -------
        Dict[Hashable, np.ndarray[np.intp]]
            dict of categories -> indexers

        Examples
        --------
        >>> c = pd.Categorical(list('aabca'))
        >>> c
        ['a', 'a', 'b', 'c', 'a']
        Categories (3, object): ['a', 'b', 'c']
        >>> c.categories
        Index(['a', 'b', 'c'], dtype='object')
        >>> c.codes
        array([0, 0, 1, 2, 0], dtype=int8)
        >>> c._reverse_indexer()
        {'a': array([0, 1, 4]), 'b': array([2]), 'c': array([3])}

        """
        categories = self.categories
        r, counts = libalgos.groupsort_indexer(
            self.codes.astype("int64", copy=False), categories.size
        )
        counts = counts.cumsum()
        _result = (r[start:end] for start, end in zip(counts, counts[1:]))
        return dict(zip(categories, _result))

    # ------------------------------------------------------------------
    # Reductions

    @deprecate_kwarg(old_arg_name="numeric_only", new_arg_name="skipna")
    def min(self, *, skipna=True, **kwargs):
        """
        The minimum value of the object.

        Only ordered `Categoricals` have a minimum!

        .. versionchanged:: 1.0.0

           Returns an NA value on empty arrays

        Raises
        ------
        TypeError
            If the `Categorical` is not `ordered`.

        Returns
        -------
        min : the minimum of this `Categorical`
        """
        nv.validate_minmax_axis(kwargs.get("axis", 0))
        nv.validate_min((), kwargs)
        self.check_for_ordered("min")

        if not len(self._codes):
            return self.dtype.na_value

        good = self._codes != -1
        if not good.all():
            if skipna and good.any():
                pointer = self._codes[good].min()
            else:
                return np.nan
        else:
            pointer = self._codes.min()
        return self._wrap_reduction_result(None, pointer)

    @deprecate_kwarg(old_arg_name="numeric_only", new_arg_name="skipna")
    def max(self, *, skipna=True, **kwargs):
        """
        The maximum value of the object.

        Only ordered `Categoricals` have a maximum!

        .. versionchanged:: 1.0.0

           Returns an NA value on empty arrays

        Raises
        ------
        TypeError
            If the `Categorical` is not `ordered`.

        Returns
        -------
        max : the maximum of this `Categorical`
        """
        nv.validate_minmax_axis(kwargs.get("axis", 0))
        nv.validate_max((), kwargs)
        self.check_for_ordered("max")

        if not len(self._codes):
            return self.dtype.na_value

        good = self._codes != -1
        if not good.all():
            if skipna and good.any():
                pointer = self._codes[good].max()
            else:
                return np.nan
        else:
            pointer = self._codes.max()
        return self._wrap_reduction_result(None, pointer)

    def mode(self, dropna=True):
        """
        Returns the mode(s) of the Categorical.

        Always returns `Categorical` even if only one value.

        Parameters
        ----------
        dropna : bool, default True
            Don't consider counts of NaN/NaT.

            .. versionadded:: 0.24.0

        Returns
        -------
        modes : `Categorical` (sorted)
        """
        codes = self._codes
        if dropna:
            good = self._codes != -1
            codes = self._codes[good]
        # error: Incompatible types in assignment (expression has type "List[Any]",
        # variable has type "ndarray")
        codes = sorted(  # type: ignore[assignment]
            htable.mode_int64(ensure_int64(codes), dropna)
        )
        codes = coerce_indexer_dtype(codes, self.dtype.categories)
        return self._from_backing_data(codes)

    # ------------------------------------------------------------------
    # ExtensionArray Interface

    def unique(self):
        """
        Return the ``Categorical`` which ``categories`` and ``codes`` are
        unique. Unused categories are NOT returned.

        - unordered category: values and categories are sorted by appearance
          order.
        - ordered category: values are sorted by appearance order, categories
          keeps existing order.

        Returns
        -------
        unique values : ``Categorical``

        See Also
        --------
        pandas.unique
        CategoricalIndex.unique
        Series.unique : Return unique values of Series object.

        Examples
        --------
        An unordered Categorical will return categories in the
        order of appearance.

        >>> pd.Categorical(list("baabc")).unique()
        ['b', 'a', 'c']
        Categories (3, object): ['b', 'a', 'c']

        >>> pd.Categorical(list("baabc"), categories=list("abc")).unique()
        ['b', 'a', 'c']
        Categories (3, object): ['b', 'a', 'c']

        An ordered Categorical preserves the category ordering.

        >>> pd.Categorical(
        ...     list("baabc"), categories=list("abc"), ordered=True
        ... ).unique()
        ['b', 'a', 'c']
        Categories (3, object): ['a' < 'b' < 'c']
        """
        # unlike np.unique, unique1d does not sort
        unique_codes = unique1d(self.codes)
        cat = self.copy()

        # keep nan in codes
        cat._ndarray = unique_codes

        # exclude nan from indexer for categories
        take_codes = unique_codes[unique_codes != -1]
        if self.ordered:
            take_codes = np.sort(take_codes)
        return cat.set_categories(cat.categories.take(take_codes))

    def _values_for_factorize(self):
        return self._ndarray, -1

    @classmethod
    def _from_factorized(cls, uniques, original):
        return original._constructor(
            original.categories.take(uniques), dtype=original.dtype
        )

    def equals(self, other: object) -> bool:
        """
        Returns True if categorical arrays are equal.

        Parameters
        ----------
        other : `Categorical`

        Returns
        -------
        bool
        """
        if not isinstance(other, Categorical):
            return False
        elif self._categories_match_up_to_permutation(other):
            other = self._encode_with_my_categories(other)
            return np.array_equal(self._codes, other._codes)
        return False

    @classmethod
    def _concat_same_type(
        cls: Type[CategoricalT], to_concat: Sequence[CategoricalT], axis: int = 0
    ) -> CategoricalT:
        from pandas.core.dtypes.concat import union_categoricals

        return union_categoricals(to_concat)

    # ------------------------------------------------------------------

    def _encode_with_my_categories(self, other: Categorical) -> Categorical:
        """
        Re-encode another categorical using this Categorical's categories.

        Notes
        -----
        This assumes we have already checked
        self._categories_match_up_to_permutation(other).
        """
        # Indexing on codes is more efficient if categories are the same,
        #  so we can apply some optimizations based on the degree of
        #  dtype-matching.
        codes = recode_for_categories(
            other.codes, other.categories, self.categories, copy=False
        )
        return self._from_backing_data(codes)

    def _categories_match_up_to_permutation(self, other: Categorical) -> bool:
        """
        Returns True if categoricals are the same dtype
          same categories, and same ordered

        Parameters
        ----------
        other : Categorical

        Returns
        -------
        bool
        """
        return hash(self.dtype) == hash(other.dtype)

    def is_dtype_equal(self, other) -> bool:
        warn(
            "Categorical.is_dtype_equal is deprecated and will be removed "
            "in a future version",
            FutureWarning,
            stacklevel=2,
        )
        try:
            return self._categories_match_up_to_permutation(other)
        except (AttributeError, TypeError):
            return False

    def describe(self):
        """
        Describes this Categorical

        Returns
        -------
        description: `DataFrame`
            A dataframe with frequency and counts by category.
        """
        counts = self.value_counts(dropna=False)
        freqs = counts / counts.sum()

        from pandas.core.reshape.concat import concat

        result = concat([counts, freqs], axis=1)
        result.columns = ["counts", "freqs"]
        result.index.name = "categories"

        return result

    def isin(self, values) -> np.ndarray:
        """
        Check whether `values` are contained in Categorical.

        Return a boolean NumPy Array showing whether each element in
        the Categorical matches an element in the passed sequence of
        `values` exactly.

        Parameters
        ----------
        values : set or list-like
            The sequence of values to test. Passing in a single string will
            raise a ``TypeError``. Instead, turn a single string into a
            list of one element.

        Returns
        -------
        isin : numpy.ndarray (bool dtype)

        Raises
        ------
        TypeError
          * If `values` is not a set or list-like

        See Also
        --------
        pandas.Series.isin : Equivalent method on Series.

        Examples
        --------
        >>> s = pd.Categorical(['lama', 'cow', 'lama', 'beetle', 'lama',
        ...                'hippo'])
        >>> s.isin(['cow', 'lama'])
        array([ True,  True,  True, False,  True, False])

        Passing a single string as ``s.isin('lama')`` will raise an error. Use
        a list of one element instead:

        >>> s.isin(['lama'])
        array([ True, False,  True, False,  True, False])
        """
        if not is_list_like(values):
            values_type = type(values).__name__
            raise TypeError(
                "only list-like objects are allowed to be passed "
                f"to isin(), you passed a [{values_type}]"
            )
        values = sanitize_array(values, None, None)
        null_mask = np.asarray(isna(values))
        code_values = self.categories.get_indexer(values)
        code_values = code_values[null_mask | (code_values >= 0)]
        return algorithms.isin(self.codes, code_values)

    def replace(self, to_replace, value, inplace: bool = False):
        """
        Replaces all instances of one value with another

        Parameters
        ----------
        to_replace: object
            The value to be replaced

        value: object
            The value to replace it with

        inplace: bool
            Whether the operation is done in-place

        Returns
        -------
        None if inplace is True, otherwise the new Categorical after replacement


        Examples
        --------
        >>> s = pd.Categorical([1, 2, 1, 3])
        >>> s.replace(1, 3)
        [3, 2, 3, 3]
        Categories (2, int64): [2, 3]
        """
        inplace = validate_bool_kwarg(inplace, "inplace")
        cat = self if inplace else self.copy()

        # build a dict of (to replace -> value) pairs
        if is_list_like(to_replace):
            # if to_replace is list-like and value is scalar
            replace_dict = {replace_value: value for replace_value in to_replace}
        else:
            # if both to_replace and value are scalar
            replace_dict = {to_replace: value}

        # other cases, like if both to_replace and value are list-like or if
        # to_replace is a dict, are handled separately in NDFrame
        for replace_value, new_value in replace_dict.items():
            if new_value == replace_value:
                continue
            if replace_value in cat.categories:
                if isna(new_value):
                    cat.remove_categories(replace_value, inplace=True)
                    continue
                categories = cat.categories.tolist()
                index = categories.index(replace_value)
                if new_value in cat.categories:
                    value_index = categories.index(new_value)
                    cat._codes[cat._codes == index] = value_index
                    cat.remove_categories(replace_value, inplace=True)
                else:
                    categories[index] = new_value
                    cat.rename_categories(categories, inplace=True)
        if not inplace:
            return cat

    # ------------------------------------------------------------------------
    # String methods interface
    def _str_map(self, f, na_value=np.nan, dtype=np.dtype("object")):
        # Optimization to apply the callable `f` to the categories once
        # and rebuild the result by `take`ing from the result with the codes.
        # Returns the same type as the object-dtype implementation though.
        from pandas.core.arrays import PandasArray

        categories = self.categories
        codes = self.codes
        result = PandasArray(categories.to_numpy())._str_map(f, na_value, dtype)
        return take_nd(result, codes, fill_value=na_value)

    def _str_get_dummies(self, sep="|"):
        # sep may not be in categories. Just bail on this.
        from pandas.core.arrays import PandasArray

        # error: Argument 1 to "PandasArray" has incompatible type
        # "ExtensionArray"; expected "Union[ndarray, PandasArray]"
        return PandasArray(self.astype(str))._str_get_dummies(  # type: ignore[arg-type]
            sep
        )


# The Series.cat accessor


@delegate_names(
    delegate=Categorical, accessors=["categories", "ordered"], typ="property"
)
@delegate_names(
    delegate=Categorical,
    accessors=[
        "rename_categories",
        "reorder_categories",
        "add_categories",
        "remove_categories",
        "remove_unused_categories",
        "set_categories",
        "as_ordered",
        "as_unordered",
    ],
    typ="method",
)
class CategoricalAccessor(PandasDelegate, PandasObject, NoNewAttributesMixin):
    """
    Accessor object for categorical properties of the Series values.

    Be aware that assigning to `categories` is a inplace operation, while all
    methods return new categorical data per default (but can be called with
    `inplace=True`).

    Parameters
    ----------
    data : Series or CategoricalIndex

    Examples
    --------
    >>> s = pd.Series(list("abbccc")).astype("category")
    >>> s
    0    a
    1    b
    2    b
    3    c
    4    c
    5    c
    dtype: category
    Categories (3, object): ['a', 'b', 'c']

    >>> s.cat.categories
    Index(['a', 'b', 'c'], dtype='object')

    >>> s.cat.rename_categories(list("cba"))
    0    c
    1    b
    2    b
    3    a
    4    a
    5    a
    dtype: category
    Categories (3, object): ['c', 'b', 'a']

    >>> s.cat.reorder_categories(list("cba"))
    0    a
    1    b
    2    b
    3    c
    4    c
    5    c
    dtype: category
    Categories (3, object): ['c', 'b', 'a']

    >>> s.cat.add_categories(["d", "e"])
    0    a
    1    b
    2    b
    3    c
    4    c
    5    c
    dtype: category
    Categories (5, object): ['a', 'b', 'c', 'd', 'e']

    >>> s.cat.remove_categories(["a", "c"])
    0    NaN
    1      b
    2      b
    3    NaN
    4    NaN
    5    NaN
    dtype: category
    Categories (1, object): ['b']

    >>> s1 = s.cat.add_categories(["d", "e"])
    >>> s1.cat.remove_unused_categories()
    0    a
    1    b
    2    b
    3    c
    4    c
    5    c
    dtype: category
    Categories (3, object): ['a', 'b', 'c']

    >>> s.cat.set_categories(list("abcde"))
    0    a
    1    b
    2    b
    3    c
    4    c
    5    c
    dtype: category
    Categories (5, object): ['a', 'b', 'c', 'd', 'e']

    >>> s.cat.as_ordered()
    0    a
    1    b
    2    b
    3    c
    4    c
    5    c
    dtype: category
    Categories (3, object): ['a' < 'b' < 'c']

    >>> s.cat.as_unordered()
    0    a
    1    b
    2    b
    3    c
    4    c
    5    c
    dtype: category
    Categories (3, object): ['a', 'b', 'c']
    """

    def __init__(self, data):
        self._validate(data)
        self._parent = data.values
        self._index = data.index
        self._name = data.name
        self._freeze()

    @staticmethod
    def _validate(data):
        if not is_categorical_dtype(data.dtype):
            raise AttributeError("Can only use .cat accessor with a 'category' dtype")

    def _delegate_property_get(self, name):
        return getattr(self._parent, name)

    def _delegate_property_set(self, name, new_values):
        return setattr(self._parent, name, new_values)

    @property
    def codes(self):
        """
        Return Series of codes as well as the index.
        """
        from pandas import Series

        return Series(self._parent.codes, index=self._index)

    def _delegate_method(self, name, *args, **kwargs):
        from pandas import Series

        method = getattr(self._parent, name)
        res = method(*args, **kwargs)
        if res is not None:
            return Series(res, index=self._index, name=self._name)


# utility routines


def _get_codes_for_values(values, categories: Index) -> np.ndarray:
    """
    utility routine to turn values into codes given the specified categories

    If `values` is known to be a Categorical, use recode_for_categories instead.
    """
    dtype_equal = is_dtype_equal(values.dtype, categories.dtype)

    if is_extension_array_dtype(categories.dtype) and is_object_dtype(values):
        # Support inferring the correct extension dtype from an array of
        # scalar objects. e.g.
        # Categorical(array[Period, Period], categories=PeriodIndex(...))
        cls = categories.dtype.construct_array_type()
        values = maybe_cast_to_extension_array(cls, values)
        if not isinstance(values, cls):
            # exception raised in _from_sequence
            values = ensure_object(values)
            categories = ensure_object(categories)
    elif not dtype_equal:
        values = ensure_object(values)
        categories = ensure_object(categories)

    if isinstance(categories, ABCIndex):
        return coerce_indexer_dtype(categories.get_indexer_for(values), categories)

    # Only hit here when we've already coerced to object dtypee.

    hash_klass, vals = get_data_algo(values)
    # pandas/core/arrays/categorical.py:2661: error: Argument 1 to "get_data_algo" has
    # incompatible type "Index"; expected "Union[ExtensionArray, ndarray]"  [arg-type]
    _, cats = get_data_algo(categories)  # type: ignore[arg-type]
    t = hash_klass(len(cats))
    t.map_locations(cats)
    return coerce_indexer_dtype(t.lookup(vals), cats)


def recode_for_categories(
    codes: np.ndarray, old_categories, new_categories, copy: bool = True
) -> np.ndarray:
    """
    Convert a set of codes for to a new set of categories

    Parameters
    ----------
    codes : np.ndarray
    old_categories, new_categories : Index
    copy: bool, default True
        Whether to copy if the codes are unchanged.

    Returns
    -------
    new_codes : np.ndarray[np.int64]

    Examples
    --------
    >>> old_cat = pd.Index(['b', 'a', 'c'])
    >>> new_cat = pd.Index(['a', 'b'])
    >>> codes = np.array([0, 1, 1, 2])
    >>> recode_for_categories(codes, old_cat, new_cat)
    array([ 1,  0,  0, -1], dtype=int8)
    """
    if len(old_categories) == 0:
        # All null anyway, so just retain the nulls
        if copy:
            return codes.copy()
        return codes
    elif new_categories.equals(old_categories):
        # Same categories, so no need to actually recode
        if copy:
            return codes.copy()
        return codes

    indexer = coerce_indexer_dtype(
        new_categories.get_indexer(old_categories), new_categories
    )
    new_codes = take_nd(indexer, codes, fill_value=-1)
    return new_codes


def factorize_from_iterable(values):
    """
    Factorize an input `values` into `categories` and `codes`. Preserves
    categorical dtype in `categories`.

    *This is an internal function*

    Parameters
    ----------
    values : list-like

    Returns
    -------
    codes : ndarray
    categories : Index
        If `values` has a categorical dtype, then `categories` is
        a CategoricalIndex keeping the categories and order of `values`.
    """
    if not is_list_like(values):
        raise TypeError("Input must be list-like")

    if is_categorical_dtype(values):
        values = extract_array(values)
        # The Categorical we want to build has the same categories
        # as values but its codes are by def [0, ..., len(n_categories) - 1]
        cat_codes = np.arange(len(values.categories), dtype=values.codes.dtype)
        categories = Categorical.from_codes(cat_codes, dtype=values.dtype)
        codes = values.codes
    else:
        # The value of ordered is irrelevant since we don't use cat as such,
        # but only the resulting categories, the order of which is independent
        # from ordered. Set ordered to False as default. See GH #15457
        cat = Categorical(values, ordered=False)
        categories = cat.categories
        codes = cat.codes
    return codes, categories


def factorize_from_iterables(iterables):
    """
    A higher-level wrapper over `factorize_from_iterable`.

    *This is an internal function*

    Parameters
    ----------
    iterables : list-like of list-likes

    Returns
    -------
    codes_list : list of ndarrays
    categories_list : list of Indexes

    Notes
    -----
    See `factorize_from_iterable` for more info.
    """
    if len(iterables) == 0:
        # For consistency, it should return a list of 2 lists.
        return [[], []]
    return map(list, zip(*(factorize_from_iterable(it) for it in iterables)))<|MERGE_RESOLUTION|>--- conflicted
+++ resolved
@@ -531,15 +531,11 @@
                 msg = f"Cannot cast {self.categories.dtype} dtype to {dtype}"
                 raise ValueError(msg)
 
-<<<<<<< HEAD
-            result = take_nd(new_cats, ensure_platform_int(self._codes))
-=======
             # error: Incompatible types in assignment (expression has type "ndarray",
             # variable has type "Categorical")
             result = take_nd(  # type: ignore[assignment]
-                new_cats, libalgos.ensure_platform_int(self._codes)
+                new_cats, ensure_platform_int(self._codes)
             )
->>>>>>> b94a1eef
 
         return result
 
