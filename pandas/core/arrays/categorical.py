from __future__ import annotations

from csv import QUOTE_NONNUMERIC
from functools import partial
import operator
from shutil import get_terminal_size
from typing import (
    TYPE_CHECKING,
    Hashable,
    Iterator,
    Literal,
    Sequence,
    TypeVar,
    Union,
    cast,
    overload,
)

import numpy as np

from pandas._config import get_option

from pandas._libs import (
    NaT,
    algos as libalgos,
    lib,
)
from pandas._libs.arrays import NDArrayBacked
from pandas._typing import (
    ArrayLike,
    AstypeArg,
    AxisInt,
    Dtype,
    NpDtype,
    Ordered,
    Shape,
    SortKind,
    npt,
    type_t,
)
from pandas.compat.numpy import function as nv
from pandas.util._validators import validate_bool_kwarg

from pandas.core.dtypes.cast import (
    coerce_indexer_dtype,
    find_common_type,
)
from pandas.core.dtypes.common import (
    ensure_int64,
    ensure_platform_int,
    is_categorical_dtype,
    is_datetime64_dtype,
    is_dict_like,
    is_dtype_equal,
    is_extension_array_dtype,
    is_hashable,
    is_integer_dtype,
    is_list_like,
    is_scalar,
    is_timedelta64_dtype,
    needs_i8_conversion,
    pandas_dtype,
)
from pandas.core.dtypes.dtypes import (
    CategoricalDtype,
    ExtensionDtype,
)
from pandas.core.dtypes.generic import (
    ABCIndex,
    ABCSeries,
)
from pandas.core.dtypes.missing import (
    is_valid_na_for_dtype,
    isna,
    notna,
)

from pandas.core import (
    algorithms,
    arraylike,
    ops,
)
from pandas.core.accessor import (
    PandasDelegate,
    delegate_names,
)
from pandas.core.algorithms import (
    factorize,
    take_nd,
    unique1d,
)
from pandas.core.arrays._mixins import (
    NDArrayBackedExtensionArray,
    ravel_compat,
)
from pandas.core.base import (
    ExtensionArray,
    NoNewAttributesMixin,
    PandasObject,
)
import pandas.core.common as com
from pandas.core.construction import (
    extract_array,
    sanitize_array,
)
from pandas.core.ops.common import unpack_zerodim_and_defer
from pandas.core.sorting import nargsort
from pandas.core.strings.object_array import ObjectStringArrayMixin

from pandas.io.formats import console

if TYPE_CHECKING:
    from pandas import (
        DataFrame,
        Index,
        Series,
    )


CategoricalT = TypeVar("CategoricalT", bound="Categorical")


def _cat_compare_op(op):
    opname = f"__{op.__name__}__"
    fill_value = op is operator.ne

    @unpack_zerodim_and_defer(opname)
    def func(self, other):
        hashable = is_hashable(other)
        if is_list_like(other) and len(other) != len(self) and not hashable:
            # in hashable case we may have a tuple that is itself a category
            raise ValueError("Lengths must match.")

        if not self.ordered:
            if opname in ["__lt__", "__gt__", "__le__", "__ge__"]:
                raise TypeError(
                    "Unordered Categoricals can only compare equality or not"
                )
        if isinstance(other, Categorical):
            # Two Categoricals can only be compared if the categories are
            # the same (maybe up to ordering, depending on ordered)

            msg = "Categoricals can only be compared if 'categories' are the same."
            if not self._categories_match_up_to_permutation(other):
                raise TypeError(msg)

            if not self.ordered and not self.categories.equals(other.categories):
                # both unordered and different order
                other_codes = recode_for_categories(
                    other.codes, other.categories, self.categories, copy=False
                )
            else:
                other_codes = other._codes

            ret = op(self._codes, other_codes)
            mask = (self._codes == -1) | (other_codes == -1)
            if mask.any():
                ret[mask] = fill_value
            return ret

        if hashable:
            if other in self.categories:
                i = self._unbox_scalar(other)
                ret = op(self._codes, i)

                if opname not in {"__eq__", "__ge__", "__gt__"}:
                    # GH#29820 performance trick; get_loc will always give i>=0,
                    #  so in the cases (__ne__, __le__, __lt__) the setting
                    #  here is a no-op, so can be skipped.
                    mask = self._codes == -1
                    ret[mask] = fill_value
                return ret
            else:
                return ops.invalid_comparison(self, other, op)
        else:
            # allow categorical vs object dtype array comparisons for equality
            # these are only positional comparisons
            if opname not in ["__eq__", "__ne__"]:
                raise TypeError(
                    f"Cannot compare a Categorical for op {opname} with "
                    f"type {type(other)}.\nIf you want to compare values, "
                    "use 'np.asarray(cat) <op> other'."
                )

            if isinstance(other, ExtensionArray) and needs_i8_conversion(other.dtype):
                # We would return NotImplemented here, but that messes up
                #  ExtensionIndex's wrapped methods
                return op(other, self)
            return getattr(np.array(self), opname)(np.array(other))

    func.__name__ = opname

    return func


def contains(cat, key, container) -> bool:
    """
    Helper for membership check for ``key`` in ``cat``.

    This is a helper method for :method:`__contains__`
    and :class:`CategoricalIndex.__contains__`.

    Returns True if ``key`` is in ``cat.categories`` and the
    location of ``key`` in ``categories`` is in ``container``.

    Parameters
    ----------
    cat : :class:`Categorical`or :class:`categoricalIndex`
    key : a hashable object
        The key to check membership for.
    container : Container (e.g. list-like or mapping)
        The container to check for membership in.

    Returns
    -------
    is_in : bool
        True if ``key`` is in ``self.categories`` and location of
        ``key`` in ``categories`` is in ``container``, else False.

    Notes
    -----
    This method does not check for NaN values. Do that separately
    before calling this method.
    """
    hash(key)

    # get location of key in categories.
    # If a KeyError, the key isn't in categories, so logically
    #  can't be in container either.
    try:
        loc = cat.categories.get_loc(key)
    except (KeyError, TypeError):
        return False

    # loc is the location of key in categories, but also the *value*
    # for key in container. So, `key` may be in categories,
    # but still not in `container`. Example ('b' in categories,
    # but not in values):
    # 'b' in Categorical(['a'], categories=['a', 'b'])  # False
    if is_scalar(loc):
        return loc in container
    else:
        # if categories is an IntervalIndex, loc is an array.
        return any(loc_ in container for loc_ in loc)


class Categorical(NDArrayBackedExtensionArray, PandasObject, ObjectStringArrayMixin):
    """
    Represent a categorical variable in classic R / S-plus fashion.

    `Categoricals` can only take on only a limited, and usually fixed, number
    of possible values (`categories`). In contrast to statistical categorical
    variables, a `Categorical` might have an order, but numerical operations
    (additions, divisions, ...) are not possible.

    All values of the `Categorical` are either in `categories` or `np.nan`.
    Assigning values outside of `categories` will raise a `ValueError`. Order
    is defined by the order of the `categories`, not lexical order of the
    values.

    Parameters
    ----------
    values : list-like
        The values of the categorical. If categories are given, values not in
        categories will be replaced with NaN.
    categories : Index-like (unique), optional
        The unique categories for this categorical. If not given, the
        categories are assumed to be the unique values of `values` (sorted, if
        possible, otherwise in the order in which they appear).
    ordered : bool, default False
        Whether or not this categorical is treated as a ordered categorical.
        If True, the resulting categorical will be ordered.
        An ordered categorical respects, when sorted, the order of its
        `categories` attribute (which in turn is the `categories` argument, if
        provided).
    dtype : CategoricalDtype
        An instance of ``CategoricalDtype`` to use for this categorical.

    Attributes
    ----------
    categories : Index
        The categories of this categorical
    codes : ndarray
        The codes (integer positions, which point to the categories) of this
        categorical, read only.
    ordered : bool
        Whether or not this Categorical is ordered.
    dtype : CategoricalDtype
        The instance of ``CategoricalDtype`` storing the ``categories``
        and ``ordered``.

    Methods
    -------
    from_codes
    __array__

    Raises
    ------
    ValueError
        If the categories do not validate.
    TypeError
        If an explicit ``ordered=True`` is given but no `categories` and the
        `values` are not sortable.

    See Also
    --------
    CategoricalDtype : Type for categorical data.
    CategoricalIndex : An Index with an underlying ``Categorical``.

    Notes
    -----
    See the `user guide
    <https://pandas.pydata.org/pandas-docs/stable/user_guide/categorical.html>`__
    for more.

    Examples
    --------
    >>> pd.Categorical([1, 2, 3, 1, 2, 3])
    [1, 2, 3, 1, 2, 3]
    Categories (3, int64): [1, 2, 3]

    >>> pd.Categorical(['a', 'b', 'c', 'a', 'b', 'c'])
    ['a', 'b', 'c', 'a', 'b', 'c']
    Categories (3, object): ['a', 'b', 'c']

    Missing values are not included as a category.

    >>> c = pd.Categorical([1, 2, 3, 1, 2, 3, np.nan])
    >>> c
    [1, 2, 3, 1, 2, 3, NaN]
    Categories (3, int64): [1, 2, 3]

    However, their presence is indicated in the `codes` attribute
    by code `-1`.

    >>> c.codes
    array([ 0,  1,  2,  0,  1,  2, -1], dtype=int8)

    Ordered `Categoricals` can be sorted according to the custom order
    of the categories and can have a min and max value.

    >>> c = pd.Categorical(['a', 'b', 'c', 'a', 'b', 'c'], ordered=True,
    ...                    categories=['c', 'b', 'a'])
    >>> c
    ['a', 'b', 'c', 'a', 'b', 'c']
    Categories (3, object): ['c' < 'b' < 'a']
    >>> c.min()
    'c'
    """

    # For comparisons, so that numpy uses our implementation if the compare
    # ops, which raise
    __array_priority__ = 1000
    # tolist is not actually deprecated, just suppressed in the __dir__
    _hidden_attrs = PandasObject._hidden_attrs | frozenset(["tolist"])
    _typ = "categorical"

    _dtype: CategoricalDtype

    def __init__(
        self,
        values,
        categories=None,
        ordered=None,
        dtype: Dtype | None = None,
        fastpath: bool = False,
        copy: bool = True,
    ) -> None:

        dtype = CategoricalDtype._from_values_or_dtype(
            values, categories, ordered, dtype
        )
        # At this point, dtype is always a CategoricalDtype, but
        # we may have dtype.categories be None, and we need to
        # infer categories in a factorization step further below

        if fastpath:
            codes = coerce_indexer_dtype(values, dtype.categories)
            dtype = CategoricalDtype(ordered=False).update_dtype(dtype)
            super().__init__(codes, dtype)
            return

        if not is_list_like(values):
            # GH#38433
            raise TypeError("Categorical input must be list-like")

        # null_mask indicates missing values we want to exclude from inference.
        # This means: only missing values in list-likes (not arrays/ndframes).
        null_mask = np.array(False)

        # sanitize input
        if is_categorical_dtype(values):
            if dtype.categories is None:
                dtype = CategoricalDtype(values.categories, dtype.ordered)
        elif not isinstance(values, (ABCIndex, ABCSeries, ExtensionArray)):
            values = com.convert_to_list_like(values)
            if isinstance(values, list) and len(values) == 0:
                # By convention, empty lists result in object dtype:
                values = np.array([], dtype=object)
            elif isinstance(values, np.ndarray):
                if values.ndim > 1:
                    # preempt sanitize_array from raising ValueError
                    raise NotImplementedError(
                        "> 1 ndim Categorical are not supported at this time"
                    )
                values = sanitize_array(values, None)
            else:
                # i.e. must be a list
                arr = sanitize_array(values, None)
                null_mask = isna(arr)
                if null_mask.any():
                    # We remove null values here, then below will re-insert
                    #  them, grep "full_codes"
                    arr_list = [values[idx] for idx in np.where(~null_mask)[0]]

                    # GH#44900 Do not cast to float if we have only missing values
                    if arr_list or arr.dtype == "object":
                        sanitize_dtype = None
                    else:
                        sanitize_dtype = arr.dtype

                    arr = sanitize_array(arr_list, None, dtype=sanitize_dtype)
                values = arr

        if dtype.categories is None:
            try:
                codes, categories = factorize(values, sort=True)
            except TypeError as err:
                codes, categories = factorize(values, sort=False)
                if dtype.ordered:
                    # raise, as we don't have a sortable data structure and so
                    # the user should give us one by specifying categories
                    raise TypeError(
                        "'values' is not ordered, please "
                        "explicitly specify the categories order "
                        "by passing in a categories argument."
                    ) from err

            # we're inferring from values
            dtype = CategoricalDtype(categories, dtype.ordered)

        elif is_categorical_dtype(values.dtype):
            old_codes = extract_array(values)._codes
            codes = recode_for_categories(
                old_codes, values.dtype.categories, dtype.categories, copy=copy
            )

        else:
            codes = _get_codes_for_values(values, dtype.categories)

        if null_mask.any():
            # Reinsert -1 placeholders for previously removed missing values
            full_codes = -np.ones(null_mask.shape, dtype=codes.dtype)
            full_codes[~null_mask] = codes
            codes = full_codes

        dtype = CategoricalDtype(ordered=False).update_dtype(dtype)
        arr = coerce_indexer_dtype(codes, dtype.categories)
        super().__init__(arr, dtype)

    @property
    def dtype(self) -> CategoricalDtype:
        """
        The :class:`~pandas.api.types.CategoricalDtype` for this instance.
        """
        return self._dtype

    @property
    def _internal_fill_value(self) -> int:
        # using the specific numpy integer instead of python int to get
        #  the correct dtype back from _quantile in the all-NA case
        dtype = self._ndarray.dtype
        return dtype.type(-1)

    @property
    def _constructor(self) -> type[Categorical]:
        return Categorical

    @classmethod
    def _from_sequence(
        cls, scalars, *, dtype: Dtype | None = None, copy: bool = False
    ) -> Categorical:
        return Categorical(scalars, dtype=dtype, copy=copy)

    @overload
    def astype(self, dtype: npt.DTypeLike, copy: bool = ...) -> np.ndarray:
        ...

    @overload
    def astype(self, dtype: ExtensionDtype, copy: bool = ...) -> ExtensionArray:
        ...

    @overload
    def astype(self, dtype: AstypeArg, copy: bool = ...) -> ArrayLike:
        ...

    def astype(self, dtype: AstypeArg, copy: bool = True) -> ArrayLike:
        """
        Coerce this type to another dtype

        Parameters
        ----------
        dtype : numpy dtype or pandas type
        copy : bool, default True
            By default, astype always returns a newly allocated object.
            If copy is set to False and dtype is categorical, the original
            object is returned.
        """
        dtype = pandas_dtype(dtype)
        if self.dtype is dtype:
            result = self.copy() if copy else self

        elif is_categorical_dtype(dtype):
            dtype = cast("Union[str, CategoricalDtype]", dtype)

            # GH 10696/18593/18630
            dtype = self.dtype.update_dtype(dtype)
            self = self.copy() if copy else self
            result = self._set_dtype(dtype)

        elif isinstance(dtype, ExtensionDtype):
            return super().astype(dtype, copy=copy)

        elif is_integer_dtype(dtype) and self.isna().any():
            raise ValueError("Cannot convert float NaN to integer")

        elif len(self.codes) == 0 or len(self.categories) == 0:
            result = np.array(
                self,
                dtype=dtype,
                copy=copy,
            )

        else:
            # GH8628 (PERF): astype category codes instead of astyping array
            new_cats = self.categories._values

            try:
                new_cats = new_cats.astype(dtype=dtype, copy=copy)
                fill_value = self.categories._na_value
                if not is_valid_na_for_dtype(fill_value, dtype):
                    fill_value = lib.item_from_zerodim(
                        np.array(self.categories._na_value).astype(dtype)
                    )
            except (
                TypeError,  # downstream error msg for CategoricalIndex is misleading
                ValueError,
            ):
                msg = f"Cannot cast {self.categories.dtype} dtype to {dtype}"
                raise ValueError(msg)

            result = take_nd(
                new_cats, ensure_platform_int(self._codes), fill_value=fill_value
            )

        return result

    def to_list(self):
        """
        Alias for tolist.
        """
        return self.tolist()

    @classmethod
    def _from_inferred_categories(
        cls, inferred_categories, inferred_codes, dtype, true_values=None
    ):
        """
        Construct a Categorical from inferred values.

        For inferred categories (`dtype` is None) the categories are sorted.
        For explicit `dtype`, the `inferred_categories` are cast to the
        appropriate type.

        Parameters
        ----------
        inferred_categories : Index
        inferred_codes : Index
        dtype : CategoricalDtype or 'category'
        true_values : list, optional
            If none are provided, the default ones are
            "True", "TRUE", and "true."

        Returns
        -------
        Categorical
        """
        from pandas import (
            Index,
            to_datetime,
            to_numeric,
            to_timedelta,
        )

        cats = Index(inferred_categories)
        known_categories = (
            isinstance(dtype, CategoricalDtype) and dtype.categories is not None
        )

        if known_categories:
            # Convert to a specialized type with `dtype` if specified.
            if dtype.categories.is_numeric():
                cats = to_numeric(inferred_categories, errors="coerce")
            elif is_datetime64_dtype(dtype.categories):
                cats = to_datetime(inferred_categories, errors="coerce")
            elif is_timedelta64_dtype(dtype.categories):
                cats = to_timedelta(inferred_categories, errors="coerce")
            elif dtype.categories.is_boolean():
                if true_values is None:
                    true_values = ["True", "TRUE", "true"]

                # error: Incompatible types in assignment (expression has type
                # "ndarray", variable has type "Index")
                cats = cats.isin(true_values)  # type: ignore[assignment]

        if known_categories:
            # Recode from observation order to dtype.categories order.
            categories = dtype.categories
            codes = recode_for_categories(inferred_codes, cats, categories)
        elif not cats.is_monotonic_increasing:
            # Sort categories and recode for unknown categories.
            unsorted = cats.copy()
            categories = cats.sort_values()

            codes = recode_for_categories(inferred_codes, unsorted, categories)
            dtype = CategoricalDtype(categories, ordered=False)
        else:
            dtype = CategoricalDtype(cats, ordered=False)
            codes = inferred_codes

        return cls(codes, dtype=dtype, fastpath=True)

    @classmethod
    def from_codes(
        cls, codes, categories=None, ordered=None, dtype: Dtype | None = None
    ) -> Categorical:
        """
        Make a Categorical type from codes and categories or dtype.

        This constructor is useful if you already have codes and
        categories/dtype and so do not need the (computation intensive)
        factorization step, which is usually done on the constructor.

        If your data does not follow this convention, please use the normal
        constructor.

        Parameters
        ----------
        codes : array-like of int
            An integer array, where each integer points to a category in
            categories or dtype.categories, or else is -1 for NaN.
        categories : index-like, optional
            The categories for the categorical. Items need to be unique.
            If the categories are not given here, then they must be provided
            in `dtype`.
        ordered : bool, optional
            Whether or not this categorical is treated as an ordered
            categorical. If not given here or in `dtype`, the resulting
            categorical will be unordered.
        dtype : CategoricalDtype or "category", optional
            If :class:`CategoricalDtype`, cannot be used together with
            `categories` or `ordered`.

        Returns
        -------
        Categorical

        Examples
        --------
        >>> dtype = pd.CategoricalDtype(['a', 'b'], ordered=True)
        >>> pd.Categorical.from_codes(codes=[0, 1, 0, 1], dtype=dtype)
        ['a', 'b', 'a', 'b']
        Categories (2, object): ['a' < 'b']
        """
        dtype = CategoricalDtype._from_values_or_dtype(
            categories=categories, ordered=ordered, dtype=dtype
        )
        if dtype.categories is None:
            msg = (
                "The categories must be provided in 'categories' or "
                "'dtype'. Both were None."
            )
            raise ValueError(msg)

        if is_extension_array_dtype(codes) and is_integer_dtype(codes):
            # Avoid the implicit conversion of Int to object
            if isna(codes).any():
                raise ValueError("codes cannot contain NA values")
            codes = codes.to_numpy(dtype=np.int64)
        else:
            codes = np.asarray(codes)
        if len(codes) and not is_integer_dtype(codes):
            raise ValueError("codes need to be array-like integers")

        if len(codes) and (codes.max() >= len(dtype.categories) or codes.min() < -1):
            raise ValueError("codes need to be between -1 and len(categories)-1")

        return cls(codes, dtype=dtype, fastpath=True)

    # ------------------------------------------------------------------
    # Categories/Codes/Ordered

    @property
    def categories(self) -> Index:
        """
        The categories of this categorical.

        Setting assigns new values to each category (effectively a rename of
        each individual category).

        The assigned value has to be a list-like object. All items must be
        unique and the number of items in the new categories must be the same
        as the number of items in the old categories.

        Raises
        ------
        ValueError
            If the new categories do not validate as categories or if the
            number of new categories is unequal the number of old categories

        See Also
        --------
        rename_categories : Rename categories.
        reorder_categories : Reorder categories.
        add_categories : Add new categories.
        remove_categories : Remove the specified categories.
        remove_unused_categories : Remove categories which are not used.
        set_categories : Set the categories to the specified ones.
        """
        return self.dtype.categories

    @property
    def ordered(self) -> Ordered:
        """
        Whether the categories have an ordered relationship.
        """
        return self.dtype.ordered

    @property
    def codes(self) -> np.ndarray:
        """
        The category codes of this categorical.

        Codes are an array of integers which are the positions of the actual
        values in the categories array.

        There is no setter, use the other categorical methods and the normal item
        setter to change values in the categorical.

        Returns
        -------
        ndarray[int]
            A non-writable view of the `codes` array.
        """
        v = self._codes.view()
        v.flags.writeable = False
        return v

    def _set_categories(self, categories, fastpath: bool = False) -> None:
        """
        Sets new categories inplace

        Parameters
        ----------
        fastpath : bool, default False
           Don't perform validation of the categories for uniqueness or nulls

        Examples
        --------
        >>> c = pd.Categorical(['a', 'b'])
        >>> c
        ['a', 'b']
        Categories (2, object): ['a', 'b']

        >>> c._set_categories(pd.Index(['a', 'c']))
        >>> c
        ['a', 'c']
        Categories (2, object): ['a', 'c']
        """
        if fastpath:
            new_dtype = CategoricalDtype._from_fastpath(categories, self.ordered)
        else:
            new_dtype = CategoricalDtype(categories, ordered=self.ordered)
        if (
            not fastpath
            and self.dtype.categories is not None
            and len(new_dtype.categories) != len(self.dtype.categories)
        ):
            raise ValueError(
                "new categories need to have the same number of "
                "items as the old categories!"
            )

        super().__init__(self._ndarray, new_dtype)

    def _set_dtype(self, dtype: CategoricalDtype) -> Categorical:
        """
        Internal method for directly updating the CategoricalDtype

        Parameters
        ----------
        dtype : CategoricalDtype

        Notes
        -----
        We don't do any validation here. It's assumed that the dtype is
        a (valid) instance of `CategoricalDtype`.
        """
        codes = recode_for_categories(self.codes, self.categories, dtype.categories)
        return type(self)(codes, dtype=dtype, fastpath=True)

    def set_ordered(self, value: bool) -> Categorical:
        """
        Set the ordered attribute to the boolean value.

        Parameters
        ----------
        value : bool
           Set whether this categorical is ordered (True) or not (False).
        """
        new_dtype = CategoricalDtype(self.categories, ordered=value)
        cat = self.copy()
        NDArrayBacked.__init__(cat, cat._ndarray, new_dtype)
        return cat

    def as_ordered(self) -> Categorical:
        """
        Set the Categorical to be ordered.

        Returns
        -------
        Categorical
            Ordered Categorical.
        """
        return self.set_ordered(True)

    def as_unordered(self) -> Categorical:
        """
        Set the Categorical to be unordered.

        Returns
        -------
        Categorical
            Unordered Categorical.
        """
        return self.set_ordered(False)

    def set_categories(self, new_categories, ordered=None, rename: bool = False):
        """
        Set the categories to the specified new_categories.

        `new_categories` can include new categories (which will result in
        unused categories) or remove old categories (which results in values
        set to NaN). If `rename==True`, the categories will simple be renamed
        (less or more items than in old categories will result in values set to
        NaN or in unused categories respectively).

        This method can be used to perform more than one action of adding,
        removing, and reordering simultaneously and is therefore faster than
        performing the individual steps via the more specialised methods.

        On the other hand this methods does not do checks (e.g., whether the
        old categories are included in the new categories on a reorder), which
        can result in surprising changes, for example when using special string
        dtypes, which does not considers a S1 string equal to a single char
        python string.

        Parameters
        ----------
        new_categories : Index-like
           The categories in new order.
        ordered : bool, default False
           Whether or not the categorical is treated as a ordered categorical.
           If not given, do not change the ordered information.
        rename : bool, default False
           Whether or not the new_categories should be considered as a rename
           of the old categories or as reordered categories.

        Returns
        -------
        Categorical with reordered categories.

        Raises
        ------
        ValueError
            If new_categories does not validate as categories

        See Also
        --------
        rename_categories : Rename categories.
        reorder_categories : Reorder categories.
        add_categories : Add new categories.
        remove_categories : Remove the specified categories.
        remove_unused_categories : Remove categories which are not used.
        """

        if ordered is None:
            ordered = self.dtype.ordered
        new_dtype = CategoricalDtype(new_categories, ordered=ordered)

        cat = self.copy()
        if rename:
            if cat.dtype.categories is not None and len(new_dtype.categories) < len(
                cat.dtype.categories
            ):
                # remove all _codes which are larger and set to -1/NaN
                cat._codes[cat._codes >= len(new_dtype.categories)] = -1
            codes = cat._codes
        else:
            codes = recode_for_categories(
                cat.codes, cat.categories, new_dtype.categories
            )
        NDArrayBacked.__init__(cat, codes, new_dtype)
        return cat

    def rename_categories(self, new_categories) -> Categorical:
        """
        Rename categories.

        Parameters
        ----------
        new_categories : list-like, dict-like or callable

            New categories which will replace old categories.

            * list-like: all items must be unique and the number of items in
              the new categories must match the existing number of categories.

            * dict-like: specifies a mapping from
              old categories to new. Categories not contained in the mapping
              are passed through and extra categories in the mapping are
              ignored.

            * callable : a callable that is called on all items in the old
              categories and whose return values comprise the new categories.

        Returns
        -------
        cat : Categorical
            Categorical with renamed categories.

        Raises
        ------
        ValueError
            If new categories are list-like and do not have the same number of
            items than the current categories or do not validate as categories

        See Also
        --------
        reorder_categories : Reorder categories.
        add_categories : Add new categories.
        remove_categories : Remove the specified categories.
        remove_unused_categories : Remove categories which are not used.
        set_categories : Set the categories to the specified ones.

        Examples
        --------
        >>> c = pd.Categorical(['a', 'a', 'b'])
        >>> c.rename_categories([0, 1])
        [0, 0, 1]
        Categories (2, int64): [0, 1]

        For dict-like ``new_categories``, extra keys are ignored and
        categories not in the dictionary are passed through

        >>> c.rename_categories({'a': 'A', 'c': 'C'})
        ['A', 'A', 'b']
        Categories (2, object): ['A', 'b']

        You may also provide a callable to create the new categories

        >>> c.rename_categories(lambda x: x.upper())
        ['A', 'A', 'B']
        Categories (2, object): ['A', 'B']
        """

        if is_dict_like(new_categories):
            new_categories = [
                new_categories.get(item, item) for item in self.categories
            ]
        elif callable(new_categories):
            new_categories = [new_categories(item) for item in self.categories]

        cat = self.copy()
        cat._set_categories(new_categories)
        return cat

    def reorder_categories(self, new_categories, ordered=None):
        """
        Reorder categories as specified in new_categories.

        `new_categories` need to include all old categories and no new category
        items.

        Parameters
        ----------
        new_categories : Index-like
           The categories in new order.
        ordered : bool, optional
           Whether or not the categorical is treated as a ordered categorical.
           If not given, do not change the ordered information.

        Returns
        -------
        cat : Categorical
            Categorical with reordered categories.

        Raises
        ------
        ValueError
            If the new categories do not contain all old category items or any
            new ones

        See Also
        --------
        rename_categories : Rename categories.
        add_categories : Add new categories.
        remove_categories : Remove the specified categories.
        remove_unused_categories : Remove categories which are not used.
        set_categories : Set the categories to the specified ones.
        """
<<<<<<< HEAD
        if set(self.dtype.categories) != set(new_categories):
=======
        if (
            len(self.categories) != len(new_categories)
            or not self.categories.difference(new_categories).empty
        ):
>>>>>>> ceebce6f
            raise ValueError(
                "items in new_categories are not the same as in old categories"
            )
        return self.set_categories(new_categories, ordered=ordered)

    def add_categories(self, new_categories) -> Categorical:
        """
        Add new categories.

        `new_categories` will be included at the last/highest place in the
        categories and will be unused directly after this call.

        Parameters
        ----------
        new_categories : category or list-like of category
           The new categories to be included.

        Returns
        -------
        cat : Categorical
            Categorical with new categories added.

        Raises
        ------
        ValueError
            If the new categories include old categories or do not validate as
            categories

        See Also
        --------
        rename_categories : Rename categories.
        reorder_categories : Reorder categories.
        remove_categories : Remove the specified categories.
        remove_unused_categories : Remove categories which are not used.
        set_categories : Set the categories to the specified ones.

        Examples
        --------
        >>> c = pd.Categorical(['c', 'b', 'c'])
        >>> c
        ['c', 'b', 'c']
        Categories (2, object): ['b', 'c']

        >>> c.add_categories(['d', 'a'])
        ['c', 'b', 'c']
        Categories (4, object): ['b', 'c', 'd', 'a']
        """

        if not is_list_like(new_categories):
            new_categories = [new_categories]
        already_included = set(new_categories) & set(self.dtype.categories)
        if len(already_included) != 0:
            raise ValueError(
                f"new categories must not include old categories: {already_included}"
            )

        if hasattr(new_categories, "dtype"):
            from pandas import Series

            dtype = find_common_type(
                [self.dtype.categories.dtype, new_categories.dtype]
            )
            new_categories = Series(
                list(self.dtype.categories) + list(new_categories), dtype=dtype
            )
        else:
            new_categories = list(self.dtype.categories) + list(new_categories)

        new_dtype = CategoricalDtype(new_categories, self.ordered)
        cat = self.copy()
        codes = coerce_indexer_dtype(cat._ndarray, new_dtype.categories)
        NDArrayBacked.__init__(cat, codes, new_dtype)
        return cat

    def remove_categories(self, removals):
        """
        Remove the specified categories.

        `removals` must be included in the old categories. Values which were in
        the removed categories will be set to NaN

        Parameters
        ----------
        removals : category or list of categories
           The categories which should be removed.

        Returns
        -------
        cat : Categorical
            Categorical with removed categories.

        Raises
        ------
        ValueError
            If the removals are not contained in the categories

        See Also
        --------
        rename_categories : Rename categories.
        reorder_categories : Reorder categories.
        add_categories : Add new categories.
        remove_unused_categories : Remove categories which are not used.
        set_categories : Set the categories to the specified ones.

        Examples
        --------
        >>> c = pd.Categorical(['a', 'c', 'b', 'c', 'd'])
        >>> c
        ['a', 'c', 'b', 'c', 'd']
        Categories (4, object): ['a', 'b', 'c', 'd']

        >>> c.remove_categories(['d', 'a'])
        [NaN, 'c', 'b', 'c', NaN]
        Categories (2, object): ['b', 'c']
        """
        if not is_list_like(removals):
            removals = [removals]

        removal_set = set(removals)
        not_included = removal_set - set(self.dtype.categories)
        new_categories = [c for c in self.dtype.categories if c not in removal_set]

        # GH 10156
        if any(isna(removals)):
            not_included = {x for x in not_included if notna(x)}
            new_categories = [x for x in new_categories if notna(x)]

        if len(not_included) != 0:
            raise ValueError(f"removals must all be in old categories: {not_included}")

        return self.set_categories(new_categories, ordered=self.ordered, rename=False)

    def remove_unused_categories(self) -> Categorical:
        """
        Remove categories which are not used.

        Returns
        -------
        cat : Categorical
            Categorical with unused categories dropped.

        See Also
        --------
        rename_categories : Rename categories.
        reorder_categories : Reorder categories.
        add_categories : Add new categories.
        remove_categories : Remove the specified categories.
        set_categories : Set the categories to the specified ones.

        Examples
        --------
        >>> c = pd.Categorical(['a', 'c', 'b', 'c', 'd'])
        >>> c
        ['a', 'c', 'b', 'c', 'd']
        Categories (4, object): ['a', 'b', 'c', 'd']

        >>> c[2] = 'a'
        >>> c[4] = 'c'
        >>> c
        ['a', 'c', 'a', 'c', 'c']
        Categories (4, object): ['a', 'b', 'c', 'd']

        >>> c.remove_unused_categories()
        ['a', 'c', 'a', 'c', 'c']
        Categories (2, object): ['a', 'c']
        """
        idx, inv = np.unique(self._codes, return_inverse=True)

        if idx.size != 0 and idx[0] == -1:  # na sentinel
            idx, inv = idx[1:], inv - 1

        new_categories = self.dtype.categories.take(idx)
        new_dtype = CategoricalDtype._from_fastpath(
            new_categories, ordered=self.ordered
        )
        new_codes = coerce_indexer_dtype(inv, new_dtype.categories)

        cat = self.copy()
        NDArrayBacked.__init__(cat, new_codes, new_dtype)
        return cat

    # ------------------------------------------------------------------

    def map(self, mapper):
        """
        Map categories using an input mapping or function.

        Maps the categories to new categories. If the mapping correspondence is
        one-to-one the result is a :class:`~pandas.Categorical` which has the
        same order property as the original, otherwise a :class:`~pandas.Index`
        is returned. NaN values are unaffected.

        If a `dict` or :class:`~pandas.Series` is used any unmapped category is
        mapped to `NaN`. Note that if this happens an :class:`~pandas.Index`
        will be returned.

        Parameters
        ----------
        mapper : function, dict, or Series
            Mapping correspondence.

        Returns
        -------
        pandas.Categorical or pandas.Index
            Mapped categorical.

        See Also
        --------
        CategoricalIndex.map : Apply a mapping correspondence on a
            :class:`~pandas.CategoricalIndex`.
        Index.map : Apply a mapping correspondence on an
            :class:`~pandas.Index`.
        Series.map : Apply a mapping correspondence on a
            :class:`~pandas.Series`.
        Series.apply : Apply more complex functions on a
            :class:`~pandas.Series`.

        Examples
        --------
        >>> cat = pd.Categorical(['a', 'b', 'c'])
        >>> cat
        ['a', 'b', 'c']
        Categories (3, object): ['a', 'b', 'c']
        >>> cat.map(lambda x: x.upper())
        ['A', 'B', 'C']
        Categories (3, object): ['A', 'B', 'C']
        >>> cat.map({'a': 'first', 'b': 'second', 'c': 'third'})
        ['first', 'second', 'third']
        Categories (3, object): ['first', 'second', 'third']

        If the mapping is one-to-one the ordering of the categories is
        preserved:

        >>> cat = pd.Categorical(['a', 'b', 'c'], ordered=True)
        >>> cat
        ['a', 'b', 'c']
        Categories (3, object): ['a' < 'b' < 'c']
        >>> cat.map({'a': 3, 'b': 2, 'c': 1})
        [3, 2, 1]
        Categories (3, int64): [3 < 2 < 1]

        If the mapping is not one-to-one an :class:`~pandas.Index` is returned:

        >>> cat.map({'a': 'first', 'b': 'second', 'c': 'first'})
        Index(['first', 'second', 'first'], dtype='object')

        If a `dict` is used, all unmapped categories are mapped to `NaN` and
        the result is an :class:`~pandas.Index`:

        >>> cat.map({'a': 'first', 'b': 'second'})
        Index(['first', 'second', nan], dtype='object')
        """
        new_categories = self.categories.map(mapper)
        try:
            return self.from_codes(
                self._codes.copy(), categories=new_categories, ordered=self.ordered
            )
        except ValueError:
            # NA values are represented in self._codes with -1
            # np.take causes NA values to take final element in new_categories
            if np.any(self._codes == -1):
                new_categories = new_categories.insert(len(new_categories), np.nan)
            return np.take(new_categories, self._codes)

    __eq__ = _cat_compare_op(operator.eq)
    __ne__ = _cat_compare_op(operator.ne)
    __lt__ = _cat_compare_op(operator.lt)
    __gt__ = _cat_compare_op(operator.gt)
    __le__ = _cat_compare_op(operator.le)
    __ge__ = _cat_compare_op(operator.ge)

    # -------------------------------------------------------------
    # Validators; ideally these can be de-duplicated

    def _validate_setitem_value(self, value):
        if not is_hashable(value):
            # wrap scalars and hashable-listlikes in list
            return self._validate_listlike(value)
        else:
            return self._validate_scalar(value)

    def _validate_scalar(self, fill_value):
        """
        Convert a user-facing fill_value to a representation to use with our
        underlying ndarray, raising TypeError if this is not possible.

        Parameters
        ----------
        fill_value : object

        Returns
        -------
        fill_value : int

        Raises
        ------
        TypeError
        """

        if is_valid_na_for_dtype(fill_value, self.categories.dtype):
            fill_value = -1
        elif fill_value in self.categories:
            fill_value = self._unbox_scalar(fill_value)
        else:
            raise TypeError(
                "Cannot setitem on a Categorical with a new "
                f"category ({fill_value}), set the categories first"
            ) from None
        return fill_value

    # -------------------------------------------------------------

    @ravel_compat
    def __array__(self, dtype: NpDtype | None = None) -> np.ndarray:
        """
        The numpy array interface.

        Returns
        -------
        numpy.array
            A numpy array of either the specified dtype or,
            if dtype==None (default), the same dtype as
            categorical.categories.dtype.
        """
        ret = take_nd(self.categories._values, self._codes)
        if dtype and not is_dtype_equal(dtype, self.categories.dtype):
            return np.asarray(ret, dtype)
        # When we're a Categorical[ExtensionArray], like Interval,
        # we need to ensure __array__ gets all the way to an
        # ndarray.
        return np.asarray(ret)

    def __array_ufunc__(self, ufunc: np.ufunc, method: str, *inputs, **kwargs):
        # for binary ops, use our custom dunder methods
        result = ops.maybe_dispatch_ufunc_to_dunder_op(
            self, ufunc, method, *inputs, **kwargs
        )
        if result is not NotImplemented:
            return result

        if "out" in kwargs:
            # e.g. test_numpy_ufuncs_out
            return arraylike.dispatch_ufunc_with_out(
                self, ufunc, method, *inputs, **kwargs
            )

        if method == "reduce":
            # e.g. TestCategoricalAnalytics::test_min_max_ordered
            result = arraylike.dispatch_reduction_ufunc(
                self, ufunc, method, *inputs, **kwargs
            )
            if result is not NotImplemented:
                return result

        # for all other cases, raise for now (similarly as what happens in
        # Series.__array_prepare__)
        raise TypeError(
            f"Object with dtype {self.dtype} cannot perform "
            f"the numpy op {ufunc.__name__}"
        )

    def __setstate__(self, state) -> None:
        """Necessary for making this object picklable"""
        if not isinstance(state, dict):
            return super().__setstate__(state)

        if "_dtype" not in state:
            state["_dtype"] = CategoricalDtype(state["_categories"], state["_ordered"])

        if "_codes" in state and "_ndarray" not in state:
            # backward compat, changed what is property vs attribute
            state["_ndarray"] = state.pop("_codes")

        super().__setstate__(state)

    @property
    def nbytes(self) -> int:
        return self._codes.nbytes + self.dtype.categories.values.nbytes

    def memory_usage(self, deep: bool = False) -> int:
        """
        Memory usage of my values

        Parameters
        ----------
        deep : bool
            Introspect the data deeply, interrogate
            `object` dtypes for system-level memory consumption

        Returns
        -------
        bytes used

        Notes
        -----
        Memory usage does not include memory consumed by elements that
        are not components of the array if deep=False

        See Also
        --------
        numpy.ndarray.nbytes
        """
        return self._codes.nbytes + self.dtype.categories.memory_usage(deep=deep)

    def isna(self) -> np.ndarray:
        """
        Detect missing values

        Missing values (-1 in .codes) are detected.

        Returns
        -------
        np.ndarray[bool] of whether my values are null

        See Also
        --------
        isna : Top-level isna.
        isnull : Alias of isna.
        Categorical.notna : Boolean inverse of Categorical.isna.

        """
        return self._codes == -1

    isnull = isna

    def notna(self) -> np.ndarray:
        """
        Inverse of isna

        Both missing values (-1 in .codes) and NA as a category are detected as
        null.

        Returns
        -------
        np.ndarray[bool] of whether my values are not null

        See Also
        --------
        notna : Top-level notna.
        notnull : Alias of notna.
        Categorical.isna : Boolean inverse of Categorical.notna.

        """
        return ~self.isna()

    notnull = notna

    def value_counts(self, dropna: bool = True) -> Series:
        """
        Return a Series containing counts of each category.

        Every category will have an entry, even those with a count of 0.

        Parameters
        ----------
        dropna : bool, default True
            Don't include counts of NaN.

        Returns
        -------
        counts : Series

        See Also
        --------
        Series.value_counts
        """
        from pandas import (
            CategoricalIndex,
            Series,
        )

        code, cat = self._codes, self.categories
        ncat, mask = (len(cat), code >= 0)
        ix, clean = np.arange(ncat), mask.all()

        if dropna or clean:
            obs = code if clean else code[mask]
            count = np.bincount(obs, minlength=ncat or 0)
        else:
            count = np.bincount(np.where(mask, code, ncat))
            ix = np.append(ix, -1)

        ix = coerce_indexer_dtype(ix, self.dtype.categories)
        ix = self._from_backing_data(ix)

        return Series(count, index=CategoricalIndex(ix), dtype="int64")

    # error: Argument 2 of "_empty" is incompatible with supertype
    # "NDArrayBackedExtensionArray"; supertype defines the argument type as
    # "ExtensionDtype"
    @classmethod
    def _empty(  # type: ignore[override]
        cls: type_t[Categorical], shape: Shape, dtype: CategoricalDtype
    ) -> Categorical:
        """
        Analogous to np.empty(shape, dtype=dtype)

        Parameters
        ----------
        shape : tuple[int]
        dtype : CategoricalDtype
        """
        arr = cls._from_sequence([], dtype=dtype)

        # We have to use np.zeros instead of np.empty otherwise the resulting
        #  ndarray may contain codes not supported by this dtype, in which
        #  case repr(result) could segfault.
        backing = np.zeros(shape, dtype=arr._ndarray.dtype)

        return arr._from_backing_data(backing)

    def _internal_get_values(self):
        """
        Return the values.

        For internal compatibility with pandas formatting.

        Returns
        -------
        np.ndarray or Index
            A numpy array of the same dtype as categorical.categories.dtype or
            Index if datetime / periods.
        """
        # if we are a datetime and period index, return Index to keep metadata
        if needs_i8_conversion(self.categories.dtype):
            return self.categories.take(self._codes, fill_value=NaT)
        elif is_integer_dtype(self.categories) and -1 in self._codes:
            return self.categories.astype("object").take(self._codes, fill_value=np.nan)
        return np.array(self)

    def check_for_ordered(self, op) -> None:
        """assert that we are ordered"""
        if not self.ordered:
            raise TypeError(
                f"Categorical is not ordered for operation {op}\n"
                "you can use .as_ordered() to change the "
                "Categorical to an ordered one\n"
            )

    def argsort(
        self, *, ascending: bool = True, kind: SortKind = "quicksort", **kwargs
    ):
        """
        Return the indices that would sort the Categorical.

        .. versionchanged:: 0.25.0

           Changed to sort missing values at the end.

        Parameters
        ----------
        ascending : bool, default True
            Whether the indices should result in an ascending
            or descending sort.
        kind : {'quicksort', 'mergesort', 'heapsort', 'stable'}, optional
            Sorting algorithm.
        **kwargs:
            passed through to :func:`numpy.argsort`.

        Returns
        -------
        np.ndarray[np.intp]

        See Also
        --------
        numpy.ndarray.argsort

        Notes
        -----
        While an ordering is applied to the category values, arg-sorting
        in this context refers more to organizing and grouping together
        based on matching category values. Thus, this function can be
        called on an unordered Categorical instance unlike the functions
        'Categorical.min' and 'Categorical.max'.

        Examples
        --------
        >>> pd.Categorical(['b', 'b', 'a', 'c']).argsort()
        array([2, 0, 1, 3])

        >>> cat = pd.Categorical(['b', 'b', 'a', 'c'],
        ...                      categories=['c', 'b', 'a'],
        ...                      ordered=True)
        >>> cat.argsort()
        array([3, 0, 1, 2])

        Missing values are placed at the end

        >>> cat = pd.Categorical([2, None, 1])
        >>> cat.argsort()
        array([2, 0, 1])
        """
        return super().argsort(ascending=ascending, kind=kind, **kwargs)

    @overload
    def sort_values(
        self,
        *,
        inplace: Literal[False] = ...,
        ascending: bool = ...,
        na_position: str = ...,
    ) -> Categorical:
        ...

    @overload
    def sort_values(
        self, *, inplace: Literal[True], ascending: bool = ..., na_position: str = ...
    ) -> None:
        ...

    def sort_values(
        self,
        *,
        inplace: bool = False,
        ascending: bool = True,
        na_position: str = "last",
    ) -> Categorical | None:
        """
        Sort the Categorical by category value returning a new
        Categorical by default.

        While an ordering is applied to the category values, sorting in this
        context refers more to organizing and grouping together based on
        matching category values. Thus, this function can be called on an
        unordered Categorical instance unlike the functions 'Categorical.min'
        and 'Categorical.max'.

        Parameters
        ----------
        inplace : bool, default False
            Do operation in place.
        ascending : bool, default True
            Order ascending. Passing False orders descending. The
            ordering parameter provides the method by which the
            category values are organized.
        na_position : {'first', 'last'} (optional, default='last')
            'first' puts NaNs at the beginning
            'last' puts NaNs at the end

        Returns
        -------
        Categorical or None

        See Also
        --------
        Categorical.sort
        Series.sort_values

        Examples
        --------
        >>> c = pd.Categorical([1, 2, 2, 1, 5])
        >>> c
        [1, 2, 2, 1, 5]
        Categories (3, int64): [1, 2, 5]
        >>> c.sort_values()
        [1, 1, 2, 2, 5]
        Categories (3, int64): [1, 2, 5]
        >>> c.sort_values(ascending=False)
        [5, 2, 2, 1, 1]
        Categories (3, int64): [1, 2, 5]

        Inplace sorting can be done as well:

        >>> c.sort_values(inplace=True)
        >>> c
        [1, 1, 2, 2, 5]
        Categories (3, int64): [1, 2, 5]
        >>>
        >>> c = pd.Categorical([1, 2, 2, 1, 5])

        'sort_values' behaviour with NaNs. Note that 'na_position'
        is independent of the 'ascending' parameter:

        >>> c = pd.Categorical([np.nan, 2, 2, np.nan, 5])
        >>> c
        [NaN, 2, 2, NaN, 5]
        Categories (2, int64): [2, 5]
        >>> c.sort_values()
        [2, 2, 5, NaN, NaN]
        Categories (2, int64): [2, 5]
        >>> c.sort_values(ascending=False)
        [5, 2, 2, NaN, NaN]
        Categories (2, int64): [2, 5]
        >>> c.sort_values(na_position='first')
        [NaN, NaN, 2, 2, 5]
        Categories (2, int64): [2, 5]
        >>> c.sort_values(ascending=False, na_position='first')
        [NaN, NaN, 5, 2, 2]
        Categories (2, int64): [2, 5]
        """
        inplace = validate_bool_kwarg(inplace, "inplace")
        if na_position not in ["last", "first"]:
            raise ValueError(f"invalid na_position: {repr(na_position)}")

        sorted_idx = nargsort(self, ascending=ascending, na_position=na_position)

        if not inplace:
            codes = self._codes[sorted_idx]
            return self._from_backing_data(codes)
        self._codes[:] = self._codes[sorted_idx]
        return None

    def _rank(
        self,
        *,
        axis: AxisInt = 0,
        method: str = "average",
        na_option: str = "keep",
        ascending: bool = True,
        pct: bool = False,
    ):
        """
        See Series.rank.__doc__.
        """
        if axis != 0:
            raise NotImplementedError
        vff = self._values_for_rank()
        return algorithms.rank(
            vff,
            axis=axis,
            method=method,
            na_option=na_option,
            ascending=ascending,
            pct=pct,
        )

    def _values_for_rank(self):
        """
        For correctly ranking ordered categorical data. See GH#15420

        Ordered categorical data should be ranked on the basis of
        codes with -1 translated to NaN.

        Returns
        -------
        numpy.array

        """
        from pandas import Series

        if self.ordered:
            values = self.codes
            mask = values == -1
            if mask.any():
                values = values.astype("float64")
                values[mask] = np.nan
        elif self.categories.is_numeric():
            values = np.array(self)
        else:
            #  reorder the categories (so rank can use the float codes)
            #  instead of passing an object array to rank
            values = np.array(
                self.rename_categories(Series(self.categories).rank().values)
            )
        return values

    # ------------------------------------------------------------------
    # NDArrayBackedExtensionArray compat

    @property
    def _codes(self) -> np.ndarray:
        return self._ndarray

    def _box_func(self, i: int):
        if i == -1:
            return np.NaN
        return self.categories[i]

    def _unbox_scalar(self, key) -> int:
        # searchsorted is very performance sensitive. By converting codes
        # to same dtype as self.codes, we get much faster performance.
        code = self.categories.get_loc(key)
        code = self._ndarray.dtype.type(code)
        return code

    # ------------------------------------------------------------------

    def __iter__(self) -> Iterator:
        """
        Returns an Iterator over the values of this Categorical.
        """
        if self.ndim == 1:
            return iter(self._internal_get_values().tolist())
        else:
            return (self[n] for n in range(len(self)))

    def __contains__(self, key) -> bool:
        """
        Returns True if `key` is in this Categorical.
        """
        # if key is a NaN, check if any NaN is in self.
        if is_valid_na_for_dtype(key, self.categories.dtype):
            return bool(self.isna().any())

        return contains(self, key, container=self._codes)

    # ------------------------------------------------------------------
    # Rendering Methods

    def _formatter(self, boxed: bool = False):
        # Defer to CategoricalFormatter's formatter.
        return None

    def _tidy_repr(self, max_vals: int = 10, footer: bool = True) -> str:
        """
        a short repr displaying only max_vals and an optional (but default
        footer)
        """
        num = max_vals // 2
        head = self[:num]._get_repr(length=False, footer=False)
        tail = self[-(max_vals - num) :]._get_repr(length=False, footer=False)

        result = f"{head[:-1]}, ..., {tail[1:]}"
        if footer:
            result = f"{result}\n{self._repr_footer()}"

        return str(result)

    def _repr_categories(self) -> list[str]:
        """
        return the base repr for the categories
        """
        max_categories = (
            10
            if get_option("display.max_categories") == 0
            else get_option("display.max_categories")
        )
        from pandas.io.formats import format as fmt

        format_array = partial(
            fmt.format_array, formatter=None, quoting=QUOTE_NONNUMERIC
        )
        if len(self.categories) > max_categories:
            num = max_categories // 2
            head = format_array(self.categories[:num])
            tail = format_array(self.categories[-num:])
            category_strs = head + ["..."] + tail
        else:
            category_strs = format_array(self.categories)

        # Strip all leading spaces, which format_array adds for columns...
        category_strs = [x.strip() for x in category_strs]
        return category_strs

    def _repr_categories_info(self) -> str:
        """
        Returns a string representation of the footer.
        """
        category_strs = self._repr_categories()
        dtype = str(self.categories.dtype)
        levheader = f"Categories ({len(self.categories)}, {dtype}): "
        width, height = get_terminal_size()
        max_width = get_option("display.width") or width
        if console.in_ipython_frontend():
            # 0 = no breaks
            max_width = 0
        levstring = ""
        start = True
        cur_col_len = len(levheader)  # header
        sep_len, sep = (3, " < ") if self.ordered else (2, ", ")
        linesep = f"{sep.rstrip()}\n"  # remove whitespace
        for val in category_strs:
            if max_width != 0 and cur_col_len + sep_len + len(val) > max_width:
                levstring += linesep + (" " * (len(levheader) + 1))
                cur_col_len = len(levheader) + 1  # header + a whitespace
            elif not start:
                levstring += sep
                cur_col_len += len(val)
            levstring += val
            start = False
        # replace to simple save space by
        return f"{levheader}[{levstring.replace(' < ... < ', ' ... ')}]"

    def _repr_footer(self) -> str:
        info = self._repr_categories_info()
        return f"Length: {len(self)}\n{info}"

    def _get_repr(
        self, length: bool = True, na_rep: str = "NaN", footer: bool = True
    ) -> str:
        from pandas.io.formats import format as fmt

        formatter = fmt.CategoricalFormatter(
            self, length=length, na_rep=na_rep, footer=footer
        )
        result = formatter.to_string()
        return str(result)

    def __repr__(self) -> str:
        """
        String representation.
        """
        _maxlen = 10
        if len(self._codes) > _maxlen:
            result = self._tidy_repr(_maxlen)
        elif len(self._codes) > 0:
            result = self._get_repr(length=len(self) > _maxlen)
        else:
            msg = self._get_repr(length=False, footer=True).replace("\n", ", ")
            result = f"[], {msg}"

        return result

    # ------------------------------------------------------------------

    def _validate_listlike(self, value):
        # NB: here we assume scalar-like tuples have already been excluded
        value = extract_array(value, extract_numpy=True)

        # require identical categories set
        if isinstance(value, Categorical):
            if not is_dtype_equal(self.dtype, value.dtype):
                raise TypeError(
                    "Cannot set a Categorical with another, "
                    "without identical categories"
                )
            # is_dtype_equal implies categories_match_up_to_permutation
            value = self._encode_with_my_categories(value)
            return value._codes

        from pandas import Index

        # tupleize_cols=False for e.g. test_fillna_iterable_category GH#41914
        to_add = Index._with_infer(value, tupleize_cols=False).difference(
            self.categories
        )

        # no assignments of values not in categories, but it's always ok to set
        # something to np.nan
        if len(to_add) and not isna(to_add).all():
            raise TypeError(
                "Cannot setitem on a Categorical with a new "
                "category, set the categories first"
            )

        codes = self.categories.get_indexer(value)
        return codes.astype(self._ndarray.dtype, copy=False)

    def _reverse_indexer(self) -> dict[Hashable, npt.NDArray[np.intp]]:
        """
        Compute the inverse of a categorical, returning
        a dict of categories -> indexers.

        *This is an internal function*

        Returns
        -------
        Dict[Hashable, np.ndarray[np.intp]]
            dict of categories -> indexers

        Examples
        --------
        >>> c = pd.Categorical(list('aabca'))
        >>> c
        ['a', 'a', 'b', 'c', 'a']
        Categories (3, object): ['a', 'b', 'c']
        >>> c.categories
        Index(['a', 'b', 'c'], dtype='object')
        >>> c.codes
        array([0, 0, 1, 2, 0], dtype=int8)
        >>> c._reverse_indexer()
        {'a': array([0, 1, 4]), 'b': array([2]), 'c': array([3])}

        """
        categories = self.categories
        r, counts = libalgos.groupsort_indexer(
            ensure_platform_int(self.codes), categories.size
        )
        counts = ensure_int64(counts).cumsum()
        _result = (r[start:end] for start, end in zip(counts, counts[1:]))
        return dict(zip(categories, _result))

    # ------------------------------------------------------------------
    # Reductions

    def min(self, *, skipna: bool = True, **kwargs):
        """
        The minimum value of the object.

        Only ordered `Categoricals` have a minimum!

        .. versionchanged:: 1.0.0

           Returns an NA value on empty arrays

        Raises
        ------
        TypeError
            If the `Categorical` is not `ordered`.

        Returns
        -------
        min : the minimum of this `Categorical`
        """
        nv.validate_minmax_axis(kwargs.get("axis", 0))
        nv.validate_min((), kwargs)
        self.check_for_ordered("min")

        if not len(self._codes):
            return self.dtype.na_value

        good = self._codes != -1
        if not good.all():
            if skipna and good.any():
                pointer = self._codes[good].min()
            else:
                return np.nan
        else:
            pointer = self._codes.min()
        return self._wrap_reduction_result(None, pointer)

    def max(self, *, skipna: bool = True, **kwargs):
        """
        The maximum value of the object.

        Only ordered `Categoricals` have a maximum!

        .. versionchanged:: 1.0.0

           Returns an NA value on empty arrays

        Raises
        ------
        TypeError
            If the `Categorical` is not `ordered`.

        Returns
        -------
        max : the maximum of this `Categorical`
        """
        nv.validate_minmax_axis(kwargs.get("axis", 0))
        nv.validate_max((), kwargs)
        self.check_for_ordered("max")

        if not len(self._codes):
            return self.dtype.na_value

        good = self._codes != -1
        if not good.all():
            if skipna and good.any():
                pointer = self._codes[good].max()
            else:
                return np.nan
        else:
            pointer = self._codes.max()
        return self._wrap_reduction_result(None, pointer)

    def _mode(self, dropna: bool = True) -> Categorical:
        codes = self._codes
        mask = None
        if dropna:
            mask = self.isna()

        res_codes = algorithms.mode(codes, mask=mask)
        res_codes = cast(np.ndarray, res_codes)
        assert res_codes.dtype == codes.dtype
        res = self._from_backing_data(res_codes)
        return res

    # ------------------------------------------------------------------
    # ExtensionArray Interface

    def unique(self):
        """
        Return the ``Categorical`` which ``categories`` and ``codes`` are
        unique.

        .. versionchanged:: 1.3.0

            Previously, unused categories were dropped from the new categories.

        Returns
        -------
        Categorical

        See Also
        --------
        pandas.unique
        CategoricalIndex.unique
        Series.unique : Return unique values of Series object.

        Examples
        --------
        >>> pd.Categorical(list("baabc")).unique()
        ['b', 'a', 'c']
        Categories (3, object): ['a', 'b', 'c']
        >>> pd.Categorical(list("baab"), categories=list("abc"), ordered=True).unique()
        ['b', 'a']
        Categories (3, object): ['a' < 'b' < 'c']
        """
        unique_codes = unique1d(self.codes)
        return self._from_backing_data(unique_codes)

    def _cast_quantile_result(self, res_values: np.ndarray) -> np.ndarray:
        # make sure we have correct itemsize for resulting codes
        assert res_values.dtype == self._ndarray.dtype
        return res_values

    def equals(self, other: object) -> bool:
        """
        Returns True if categorical arrays are equal.

        Parameters
        ----------
        other : `Categorical`

        Returns
        -------
        bool
        """
        if not isinstance(other, Categorical):
            return False
        elif self._categories_match_up_to_permutation(other):
            other = self._encode_with_my_categories(other)
            return np.array_equal(self._codes, other._codes)
        return False

    @classmethod
    def _concat_same_type(
        cls: type[CategoricalT], to_concat: Sequence[CategoricalT], axis: AxisInt = 0
    ) -> CategoricalT:
        from pandas.core.dtypes.concat import union_categoricals

        first = to_concat[0]
        if axis >= first.ndim:
            raise ValueError(
                f"axis {axis} is out of bounds for array of dimension {first.ndim}"
            )

        if axis == 1:
            # Flatten, concatenate then reshape
            if not all(x.ndim == 2 for x in to_concat):
                raise ValueError

            # pass correctly-shaped to union_categoricals
            tc_flat = []
            for obj in to_concat:
                tc_flat.extend([obj[:, i] for i in range(obj.shape[1])])

            res_flat = cls._concat_same_type(tc_flat, axis=0)

            result = res_flat.reshape(len(first), -1, order="F")
            return result

        result = union_categoricals(to_concat)
        return result

    # ------------------------------------------------------------------

    def _encode_with_my_categories(self, other: Categorical) -> Categorical:
        """
        Re-encode another categorical using this Categorical's categories.

        Notes
        -----
        This assumes we have already checked
        self._categories_match_up_to_permutation(other).
        """
        # Indexing on codes is more efficient if categories are the same,
        #  so we can apply some optimizations based on the degree of
        #  dtype-matching.
        codes = recode_for_categories(
            other.codes, other.categories, self.categories, copy=False
        )
        return self._from_backing_data(codes)

    def _categories_match_up_to_permutation(self, other: Categorical) -> bool:
        """
        Returns True if categoricals are the same dtype
          same categories, and same ordered

        Parameters
        ----------
        other : Categorical

        Returns
        -------
        bool
        """
        return hash(self.dtype) == hash(other.dtype)

    def describe(self) -> DataFrame:
        """
        Describes this Categorical

        Returns
        -------
        description: `DataFrame`
            A dataframe with frequency and counts by category.
        """
        counts = self.value_counts(dropna=False)
        freqs = counts / counts.sum()

        from pandas import Index
        from pandas.core.reshape.concat import concat

        result = concat([counts, freqs], axis=1)
        result.columns = Index(["counts", "freqs"])
        result.index.name = "categories"

        return result

    def isin(self, values) -> npt.NDArray[np.bool_]:
        """
        Check whether `values` are contained in Categorical.

        Return a boolean NumPy Array showing whether each element in
        the Categorical matches an element in the passed sequence of
        `values` exactly.

        Parameters
        ----------
        values : set or list-like
            The sequence of values to test. Passing in a single string will
            raise a ``TypeError``. Instead, turn a single string into a
            list of one element.

        Returns
        -------
        np.ndarray[bool]

        Raises
        ------
        TypeError
          * If `values` is not a set or list-like

        See Also
        --------
        pandas.Series.isin : Equivalent method on Series.

        Examples
        --------
        >>> s = pd.Categorical(['lama', 'cow', 'lama', 'beetle', 'lama',
        ...                'hippo'])
        >>> s.isin(['cow', 'lama'])
        array([ True,  True,  True, False,  True, False])

        Passing a single string as ``s.isin('lama')`` will raise an error. Use
        a list of one element instead:

        >>> s.isin(['lama'])
        array([ True, False,  True, False,  True, False])
        """
        if not is_list_like(values):
            values_type = type(values).__name__
            raise TypeError(
                "only list-like objects are allowed to be passed "
                f"to isin(), you passed a [{values_type}]"
            )
        values = sanitize_array(values, None, None)
        null_mask = np.asarray(isna(values))
        code_values = self.categories.get_indexer(values)
        code_values = code_values[null_mask | (code_values >= 0)]
        return algorithms.isin(self.codes, code_values)

    def _replace(self, *, to_replace, value, inplace: bool = False):
        inplace = validate_bool_kwarg(inplace, "inplace")
        cat = self if inplace else self.copy()

        # other cases, like if both to_replace and value are list-like or if
        # to_replace is a dict, are handled separately in NDFrame
        if not is_list_like(to_replace):
            to_replace = [to_replace]

        categories = cat.categories.tolist()
        removals = set()
        for replace_value in to_replace:
            if value == replace_value:
                continue
            if replace_value not in cat.categories:
<<<<<<< HEAD
                continue
            if isna(value):
                removals.add(replace_value)
                continue
=======
                continue
            if isna(value):
                removals.add(replace_value)
                continue
>>>>>>> ceebce6f

            index = categories.index(replace_value)

            if value in cat.categories:
                value_index = categories.index(value)
                cat._codes[cat._codes == index] = value_index
                removals.add(replace_value)
            else:
                categories[index] = value
                cat._set_categories(categories)

        if len(removals):
            new_categories = [c for c in categories if c not in removals]
            new_dtype = CategoricalDtype(new_categories, ordered=self.dtype.ordered)
            codes = recode_for_categories(
                cat.codes, cat.categories, new_dtype.categories
            )
            NDArrayBacked.__init__(cat, codes, new_dtype)

        if not inplace:
            return cat

    # ------------------------------------------------------------------------
    # String methods interface
    def _str_map(
        self, f, na_value=np.nan, dtype=np.dtype("object"), convert: bool = True
    ):
        # Optimization to apply the callable `f` to the categories once
        # and rebuild the result by `take`ing from the result with the codes.
        # Returns the same type as the object-dtype implementation though.
        from pandas.core.arrays import PandasArray

        categories = self.categories
        codes = self.codes
        result = PandasArray(categories.to_numpy())._str_map(f, na_value, dtype)
        return take_nd(result, codes, fill_value=na_value)

    def _str_get_dummies(self, sep: str = "|"):
        # sep may not be in categories. Just bail on this.
        from pandas.core.arrays import PandasArray

        return PandasArray(self.astype(str))._str_get_dummies(sep)


# The Series.cat accessor


@delegate_names(
    delegate=Categorical, accessors=["categories", "ordered"], typ="property"
)
@delegate_names(
    delegate=Categorical,
    accessors=[
        "rename_categories",
        "reorder_categories",
        "add_categories",
        "remove_categories",
        "remove_unused_categories",
        "set_categories",
        "as_ordered",
        "as_unordered",
    ],
    typ="method",
)
class CategoricalAccessor(PandasDelegate, PandasObject, NoNewAttributesMixin):
    """
    Accessor object for categorical properties of the Series values.

    Parameters
    ----------
    data : Series or CategoricalIndex

    Examples
    --------
    >>> s = pd.Series(list("abbccc")).astype("category")
    >>> s
    0    a
    1    b
    2    b
    3    c
    4    c
    5    c
    dtype: category
    Categories (3, object): ['a', 'b', 'c']

    >>> s.cat.categories
    Index(['a', 'b', 'c'], dtype='object')

    >>> s.cat.rename_categories(list("cba"))
    0    c
    1    b
    2    b
    3    a
    4    a
    5    a
    dtype: category
    Categories (3, object): ['c', 'b', 'a']

    >>> s.cat.reorder_categories(list("cba"))
    0    a
    1    b
    2    b
    3    c
    4    c
    5    c
    dtype: category
    Categories (3, object): ['c', 'b', 'a']

    >>> s.cat.add_categories(["d", "e"])
    0    a
    1    b
    2    b
    3    c
    4    c
    5    c
    dtype: category
    Categories (5, object): ['a', 'b', 'c', 'd', 'e']

    >>> s.cat.remove_categories(["a", "c"])
    0    NaN
    1      b
    2      b
    3    NaN
    4    NaN
    5    NaN
    dtype: category
    Categories (1, object): ['b']

    >>> s1 = s.cat.add_categories(["d", "e"])
    >>> s1.cat.remove_unused_categories()
    0    a
    1    b
    2    b
    3    c
    4    c
    5    c
    dtype: category
    Categories (3, object): ['a', 'b', 'c']

    >>> s.cat.set_categories(list("abcde"))
    0    a
    1    b
    2    b
    3    c
    4    c
    5    c
    dtype: category
    Categories (5, object): ['a', 'b', 'c', 'd', 'e']

    >>> s.cat.as_ordered()
    0    a
    1    b
    2    b
    3    c
    4    c
    5    c
    dtype: category
    Categories (3, object): ['a' < 'b' < 'c']

    >>> s.cat.as_unordered()
    0    a
    1    b
    2    b
    3    c
    4    c
    5    c
    dtype: category
    Categories (3, object): ['a', 'b', 'c']
    """

    def __init__(self, data) -> None:
        self._validate(data)
        self._parent = data.values
        self._index = data.index
        self._name = data.name
        self._freeze()

    @staticmethod
    def _validate(data):
        if not is_categorical_dtype(data.dtype):
            raise AttributeError("Can only use .cat accessor with a 'category' dtype")

    def _delegate_property_get(self, name):
        return getattr(self._parent, name)

    def _delegate_property_set(self, name, new_values):
        return setattr(self._parent, name, new_values)

    @property
    def codes(self) -> Series:
        """
        Return Series of codes as well as the index.
        """
        from pandas import Series

        return Series(self._parent.codes, index=self._index)

    def _delegate_method(self, name, *args, **kwargs):
        from pandas import Series

        method = getattr(self._parent, name)
        res = method(*args, **kwargs)
        if res is not None:
            return Series(res, index=self._index, name=self._name)


# utility routines


def _get_codes_for_values(values, categories: Index) -> np.ndarray:
    """
    utility routine to turn values into codes given the specified categories

    If `values` is known to be a Categorical, use recode_for_categories instead.
    """
    if values.ndim > 1:
        flat = values.ravel()
        codes = _get_codes_for_values(flat, categories)
        return codes.reshape(values.shape)

    codes = categories.get_indexer_for(values)
    return coerce_indexer_dtype(codes, categories)


def recode_for_categories(
    codes: np.ndarray, old_categories, new_categories, copy: bool = True
) -> np.ndarray:
    """
    Convert a set of codes for to a new set of categories

    Parameters
    ----------
    codes : np.ndarray
    old_categories, new_categories : Index
    copy: bool, default True
        Whether to copy if the codes are unchanged.

    Returns
    -------
    new_codes : np.ndarray[np.int64]

    Examples
    --------
    >>> old_cat = pd.Index(['b', 'a', 'c'])
    >>> new_cat = pd.Index(['a', 'b'])
    >>> codes = np.array([0, 1, 1, 2])
    >>> recode_for_categories(codes, old_cat, new_cat)
    array([ 1,  0,  0, -1], dtype=int8)
    """
    if len(old_categories) == 0:
        # All null anyway, so just retain the nulls
        if copy:
            return codes.copy()
        return codes
    elif new_categories.equals(old_categories):
        # Same categories, so no need to actually recode
        if copy:
            return codes.copy()
        return codes

    indexer = coerce_indexer_dtype(
        new_categories.get_indexer(old_categories), new_categories
    )
    new_codes = take_nd(indexer, codes, fill_value=-1)
    return new_codes


def factorize_from_iterable(values) -> tuple[np.ndarray, Index]:
    """
    Factorize an input `values` into `categories` and `codes`. Preserves
    categorical dtype in `categories`.

    Parameters
    ----------
    values : list-like

    Returns
    -------
    codes : ndarray
    categories : Index
        If `values` has a categorical dtype, then `categories` is
        a CategoricalIndex keeping the categories and order of `values`.
    """
    from pandas import CategoricalIndex

    if not is_list_like(values):
        raise TypeError("Input must be list-like")

    categories: Index
    if is_categorical_dtype(values):
        values = extract_array(values)
        # The Categorical we want to build has the same categories
        # as values but its codes are by def [0, ..., len(n_categories) - 1]
        cat_codes = np.arange(len(values.categories), dtype=values.codes.dtype)
        cat = Categorical.from_codes(cat_codes, dtype=values.dtype)

        categories = CategoricalIndex(cat)
        codes = values.codes
    else:
        # The value of ordered is irrelevant since we don't use cat as such,
        # but only the resulting categories, the order of which is independent
        # from ordered. Set ordered to False as default. See GH #15457
        cat = Categorical(values, ordered=False)
        categories = cat.categories
        codes = cat.codes
    return codes, categories


def factorize_from_iterables(iterables) -> tuple[list[np.ndarray], list[Index]]:
    """
    A higher-level wrapper over `factorize_from_iterable`.

    Parameters
    ----------
    iterables : list-like of list-likes

    Returns
    -------
    codes : list of ndarrays
    categories : list of Indexes

    Notes
    -----
    See `factorize_from_iterable` for more info.
    """
    if len(iterables) == 0:
        # For consistency, it should return two empty lists.
        return [], []

    codes, categories = zip(*(factorize_from_iterable(it) for it in iterables))
    return list(codes), list(categories)<|MERGE_RESOLUTION|>--- conflicted
+++ resolved
@@ -1019,14 +1019,10 @@
         remove_unused_categories : Remove categories which are not used.
         set_categories : Set the categories to the specified ones.
         """
-<<<<<<< HEAD
-        if set(self.dtype.categories) != set(new_categories):
-=======
         if (
             len(self.categories) != len(new_categories)
             or not self.categories.difference(new_categories).empty
         ):
->>>>>>> ceebce6f
             raise ValueError(
                 "items in new_categories are not the same as in old categories"
             )
@@ -2297,17 +2293,10 @@
             if value == replace_value:
                 continue
             if replace_value not in cat.categories:
-<<<<<<< HEAD
                 continue
             if isna(value):
                 removals.add(replace_value)
                 continue
-=======
-                continue
-            if isna(value):
-                removals.add(replace_value)
-                continue
->>>>>>> ceebce6f
 
             index = categories.index(replace_value)
 
