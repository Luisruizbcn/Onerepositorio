--- conflicted
+++ resolved
@@ -103,10 +103,7 @@
     take_nd,
     unique1d,
 )
-from pandas.core.arrays._mixins import (
-    NDArrayBackedExtensionArray,
-    ravel_compat,
-)
+from pandas.core.arrays._mixins import NDArrayBackedExtensionArray
 from pandas.core.base import (
     ExtensionArray,
     NoNewAttributesMixin,
@@ -118,6 +115,7 @@
     extract_array,
     sanitize_array,
 )
+from pandas.core.indexers import deprecate_ndim_indexing
 from pandas.core.ops.common import unpack_zerodim_and_defer
 from pandas.core.sorting import nargsort
 from pandas.core.strings.object_array import ObjectStringArrayMixin
@@ -1456,7 +1454,6 @@
 
     # -------------------------------------------------------------
 
-    @ravel_compat
     def __array__(self, dtype: NpDtype | None = None) -> np.ndarray:
         """
         The numpy array interface.
@@ -1907,10 +1904,7 @@
         """
         Returns an Iterator over the values of this Categorical.
         """
-        if self.ndim == 1:
-            return iter(self._internal_get_values().tolist())
-        else:
-            return (self[n] for n in range(len(self)))
+        return iter(self._internal_get_values().tolist())
 
     def __contains__(self, key) -> bool:
         """
@@ -2029,8 +2023,6 @@
 
     # ------------------------------------------------------------------
 
-<<<<<<< HEAD
-=======
     @overload
     def __getitem__(self, key: ScalarIndexer) -> Any:
         ...
@@ -2052,7 +2044,6 @@
             deprecate_ndim_indexing(result)
         return result
 
->>>>>>> 6b75ed60
     def _validate_listlike(self, value):
         # NB: here we assume scalar-like tuples have already been excluded
         value = extract_array(value, extract_numpy=True)
@@ -2290,19 +2281,7 @@
     ) -> CategoricalT:
         from pandas.core.dtypes.concat import union_categoricals
 
-        result = union_categoricals(to_concat)
-
-        # in case we are concatenating along axis != 0, we need to reshape
-        #  the result from union_categoricals
-        first = to_concat[0]
-        if axis >= first.ndim:
-            raise ValueError
-        if axis == 1:
-            if not all(len(x) == len(first) for x in to_concat):
-                raise ValueError
-            # TODO: Will this get contiguity wrong?
-            result = result.reshape(-1, len(to_concat), order="F")
-        return result
+        return union_categoricals(to_concat)
 
     # ------------------------------------------------------------------
 
@@ -2690,11 +2669,6 @@
     """
     dtype_equal = is_dtype_equal(values.dtype, categories.dtype)
 
-    if values.ndim > 1:
-        flat = values.ravel()
-        codes = _get_codes_for_values(flat, categories)
-        return codes.reshape(values.shape)
-
     if is_extension_array_dtype(categories.dtype) and is_object_dtype(values):
         # Support inferring the correct extension dtype from an array of
         # scalar objects. e.g.
