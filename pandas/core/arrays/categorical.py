--- conflicted
+++ resolved
@@ -1693,11 +1693,7 @@
             # Indexing on codes is more efficient if categories are the same,
             #  so we can apply some optimizations based on the degree of
             #  dtype-matching.
-<<<<<<< HEAD
-            cat = self.encode_with_my_categories(target)
-=======
             cat = self._encode_with_my_categories(target)
->>>>>>> 5a6ed40a
             codes = cat._codes
         else:
             codes = self.categories.get_indexer(target)
@@ -1870,11 +1866,7 @@
                     "without identical categories"
                 )
             # is_dtype_equal implies categories_match_up_to_permutation
-<<<<<<< HEAD
-            value = self.encode_with_my_categories(value)
-=======
             value = self._encode_with_my_categories(value)
->>>>>>> 5a6ed40a
             return value._codes
 
         # wrap scalars and hashable-listlikes in list
@@ -2107,11 +2099,7 @@
         if not isinstance(other, Categorical):
             return False
         elif self._categories_match_up_to_permutation(other):
-<<<<<<< HEAD
-            other = self.encode_with_my_categories(other)
-=======
             other = self._encode_with_my_categories(other)
->>>>>>> 5a6ed40a
             return np.array_equal(self._codes, other._codes)
         return False
 
@@ -2123,11 +2111,7 @@
 
     # ------------------------------------------------------------------
 
-<<<<<<< HEAD
-    def encode_with_my_categories(self, other: "Categorical") -> "Categorical":
-=======
     def _encode_with_my_categories(self, other: "Categorical") -> "Categorical":
->>>>>>> 5a6ed40a
         """
         Re-encode another categorical using this Categorical's categories.
 
