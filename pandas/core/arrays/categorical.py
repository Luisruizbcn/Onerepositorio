from __future__ import annotations

from csv import QUOTE_NONNUMERIC
from functools import partial
import operator
from shutil import get_terminal_size
from typing import (
    TYPE_CHECKING,
    Hashable,
    Sequence,
    TypeVar,
    Union,
    cast,
)
from warnings import warn

import numpy as np

from pandas._config import get_option

from pandas._libs import (
    NaT,
    algos as libalgos,
    hashtable as htable,
)
from pandas._libs.lib import no_default
from pandas._typing import (
    ArrayLike,
    Dtype,
    NpDtype,
    Ordered,
    Scalar,
)
from pandas.compat.numpy import function as nv
from pandas.util._decorators import (
    cache_readonly,
    deprecate_kwarg,
)
from pandas.util._validators import validate_bool_kwarg

from pandas.core.dtypes.cast import (
    coerce_indexer_dtype,
    maybe_cast_to_extension_array,
)
from pandas.core.dtypes.common import (
    ensure_int64,
    ensure_object,
    ensure_platform_int,
    is_categorical_dtype,
    is_datetime64_dtype,
    is_dict_like,
    is_dtype_equal,
    is_extension_array_dtype,
    is_hashable,
    is_integer_dtype,
    is_list_like,
    is_object_dtype,
    is_scalar,
    is_timedelta64_dtype,
    needs_i8_conversion,
    pandas_dtype,
)
from pandas.core.dtypes.dtypes import (
    CategoricalDtype,
    ExtensionDtype,
)
from pandas.core.dtypes.generic import (
    ABCIndex,
    ABCSeries,
)
from pandas.core.dtypes.missing import (
    is_valid_na_for_dtype,
    isna,
    notna,
)

from pandas.core import ops
from pandas.core.accessor import (
    PandasDelegate,
    delegate_names,
)
import pandas.core.algorithms as algorithms
from pandas.core.algorithms import (
    factorize,
    get_data_algo,
    take_nd,
    unique1d,
)
from pandas.core.arrays._mixins import (
    NDArrayBackedExtensionArray,
    ravel_compat,
)
from pandas.core.base import (
    ExtensionArray,
    NoNewAttributesMixin,
    PandasObject,
)
import pandas.core.common as com
from pandas.core.construction import (
    array as pd_array,
    extract_array,
    sanitize_array,
)
from pandas.core.ops.common import unpack_zerodim_and_defer
from pandas.core.sorting import nargsort
from pandas.core.strings.object_array import ObjectStringArrayMixin

from pandas.io.formats import console

if TYPE_CHECKING:
    from pandas import Index


CategoricalT = TypeVar("CategoricalT", bound="Categorical")


def _cat_compare_op(op):
    opname = f"__{op.__name__}__"
    fill_value = True if op is operator.ne else False

    @unpack_zerodim_and_defer(opname)
    def func(self, other):
        hashable = is_hashable(other)
        if is_list_like(other) and len(other) != len(self) and not hashable:
            # in hashable case we may have a tuple that is itself a category
            raise ValueError("Lengths must match.")

        if not self.ordered:
            if opname in ["__lt__", "__gt__", "__le__", "__ge__"]:
                raise TypeError(
                    "Unordered Categoricals can only compare equality or not"
                )
        if isinstance(other, Categorical):
            # Two Categoricals can only be compared if the categories are
            # the same (maybe up to ordering, depending on ordered)

            msg = "Categoricals can only be compared if 'categories' are the same."
            if not self._categories_match_up_to_permutation(other):
                raise TypeError(msg)

            if not self.ordered and not self.categories.equals(other.categories):
                # both unordered and different order
                other_codes = recode_for_categories(
                    other.codes, other.categories, self.categories, copy=False
                )
            else:
                other_codes = other._codes

            ret = op(self._codes, other_codes)
            mask = (self._codes == -1) | (other_codes == -1)
            if mask.any():
                ret[mask] = fill_value
            return ret

        if hashable:
            if other in self.categories:
                i = self._unbox_scalar(other)
                ret = op(self._codes, i)

                if opname not in {"__eq__", "__ge__", "__gt__"}:
                    # GH#29820 performance trick; get_loc will always give i>=0,
                    #  so in the cases (__ne__, __le__, __lt__) the setting
                    #  here is a no-op, so can be skipped.
                    mask = self._codes == -1
                    ret[mask] = fill_value
                return ret
            else:
                return ops.invalid_comparison(self, other, op)
        else:
            # allow categorical vs object dtype array comparisons for equality
            # these are only positional comparisons
            if opname not in ["__eq__", "__ne__"]:
                raise TypeError(
                    f"Cannot compare a Categorical for op {opname} with "
                    f"type {type(other)}.\nIf you want to compare values, "
                    "use 'np.asarray(cat) <op> other'."
                )

            if isinstance(other, ExtensionArray) and needs_i8_conversion(other.dtype):
                # We would return NotImplemented here, but that messes up
                #  ExtensionIndex's wrapped methods
                return op(other, self)
            return getattr(np.array(self), opname)(np.array(other))

    func.__name__ = opname

    return func


def contains(cat, key, container):
    """
    Helper for membership check for ``key`` in ``cat``.

    This is a helper method for :method:`__contains__`
    and :class:`CategoricalIndex.__contains__`.

    Returns True if ``key`` is in ``cat.categories`` and the
    location of ``key`` in ``categories`` is in ``container``.

    Parameters
    ----------
    cat : :class:`Categorical`or :class:`categoricalIndex`
    key : a hashable object
        The key to check membership for.
    container : Container (e.g. list-like or mapping)
        The container to check for membership in.

    Returns
    -------
    is_in : bool
        True if ``key`` is in ``self.categories`` and location of
        ``key`` in ``categories`` is in ``container``, else False.

    Notes
    -----
    This method does not check for NaN values. Do that separately
    before calling this method.
    """
    hash(key)

    # get location of key in categories.
    # If a KeyError, the key isn't in categories, so logically
    #  can't be in container either.
    try:
        loc = cat.categories.get_loc(key)
    except (KeyError, TypeError):
        return False

    # loc is the location of key in categories, but also the *value*
    # for key in container. So, `key` may be in categories,
    # but still not in `container`. Example ('b' in categories,
    # but not in values):
    # 'b' in Categorical(['a'], categories=['a', 'b'])  # False
    if is_scalar(loc):
        return loc in container
    else:
        # if categories is an IntervalIndex, loc is an array.
        return any(loc_ in container for loc_ in loc)


class Categorical(NDArrayBackedExtensionArray, PandasObject, ObjectStringArrayMixin):
    """
    Represent a categorical variable in classic R / S-plus fashion.

    `Categoricals` can only take on only a limited, and usually fixed, number
    of possible values (`categories`). In contrast to statistical categorical
    variables, a `Categorical` might have an order, but numerical operations
    (additions, divisions, ...) are not possible.

    All values of the `Categorical` are either in `categories` or `np.nan`.
    Assigning values outside of `categories` will raise a `ValueError`. Order
    is defined by the order of the `categories`, not lexical order of the
    values.

    Parameters
    ----------
    values : list-like
        The values of the categorical. If categories are given, values not in
        categories will be replaced with NaN.
    categories : Index-like (unique), optional
        The unique categories for this categorical. If not given, the
        categories are assumed to be the unique values of `values` (sorted, if
        possible, otherwise in the order in which they appear).
    ordered : bool, default False
        Whether or not this categorical is treated as a ordered categorical.
        If True, the resulting categorical will be ordered.
        An ordered categorical respects, when sorted, the order of its
        `categories` attribute (which in turn is the `categories` argument, if
        provided).
    dtype : CategoricalDtype
        An instance of ``CategoricalDtype`` to use for this categorical.

    Attributes
    ----------
    categories : Index
        The categories of this categorical
    codes : ndarray
        The codes (integer positions, which point to the categories) of this
        categorical, read only.
    ordered : bool
        Whether or not this Categorical is ordered.
    dtype : CategoricalDtype
        The instance of ``CategoricalDtype`` storing the ``categories``
        and ``ordered``.

    Methods
    -------
    from_codes
    __array__

    Raises
    ------
    ValueError
        If the categories do not validate.
    TypeError
        If an explicit ``ordered=True`` is given but no `categories` and the
        `values` are not sortable.

    See Also
    --------
    CategoricalDtype : Type for categorical data.
    CategoricalIndex : An Index with an underlying ``Categorical``.

    Notes
    -----
    See the `user guide
    <https://pandas.pydata.org/pandas-docs/stable/user_guide/categorical.html>`__
    for more.

    Examples
    --------
    >>> pd.Categorical([1, 2, 3, 1, 2, 3])
    [1, 2, 3, 1, 2, 3]
    Categories (3, int64): [1, 2, 3]

    >>> pd.Categorical(['a', 'b', 'c', 'a', 'b', 'c'])
    ['a', 'b', 'c', 'a', 'b', 'c']
    Categories (3, object): ['a', 'b', 'c']

    Missing values are not included as a category.

    >>> c = pd.Categorical([1, 2, 3, 1, 2, 3, np.nan])
    >>> c
    [1, 2, 3, 1, 2, 3, NaN]
    Categories (3, int64): [1, 2, 3]

    However, their presence is indicated in the `codes` attribute
    by code `-1`.

    >>> c.codes
    array([ 0,  1,  2,  0,  1,  2, -1], dtype=int8)

    Ordered `Categoricals` can be sorted according to the custom order
    of the categories and can have a min and max value.

    >>> c = pd.Categorical(['a', 'b', 'c', 'a', 'b', 'c'], ordered=True,
    ...                    categories=['c', 'b', 'a'])
    >>> c
    ['a', 'b', 'c', 'a', 'b', 'c']
    Categories (3, object): ['c' < 'b' < 'a']
    >>> c.min()
    'c'
    """

    # For comparisons, so that numpy uses our implementation if the compare
    # ops, which raise
    __array_priority__ = 1000
    _dtype = CategoricalDtype(ordered=False)
    # tolist is not actually deprecated, just suppressed in the __dir__
    _hidden_attrs = PandasObject._hidden_attrs | frozenset(["tolist"])
    _typ = "categorical"
    _can_hold_na = True

    def __init__(
        self,
        values,
        categories=None,
        ordered=None,
        dtype: Dtype | None = None,
        fastpath=False,
        copy: bool = True,
    ):

        dtype = CategoricalDtype._from_values_or_dtype(
            values, categories, ordered, dtype
        )
        # At this point, dtype is always a CategoricalDtype, but
        # we may have dtype.categories be None, and we need to
        # infer categories in a factorization step further below

        if fastpath:
            self._ndarray = coerce_indexer_dtype(values, dtype.categories)
            self._dtype = self._dtype.update_dtype(dtype)
            return

        if not is_list_like(values):
            # GH#38433
            warn(
                "Allowing scalars in the Categorical constructor is deprecated "
                "and will raise in a future version.  Use `[value]` instead",
                FutureWarning,
                stacklevel=2,
            )
            values = [values]

        # null_mask indicates missing values we want to exclude from inference.
        # This means: only missing values in list-likes (not arrays/ndframes).
        null_mask = np.array(False)

        # sanitize input
        if is_categorical_dtype(values):
            if dtype.categories is None:
                dtype = CategoricalDtype(values.categories, dtype.ordered)
        elif not isinstance(values, (ABCIndex, ABCSeries, ExtensionArray)):
            values = com.convert_to_list_like(values)
            if isinstance(values, list) and len(values) == 0:
                # By convention, empty lists result in object dtype:
                values = np.array([], dtype=object)
            elif isinstance(values, np.ndarray):
                if values.ndim > 1:
                    # preempt sanitize_array from raising ValueError
                    raise NotImplementedError(
                        "> 1 ndim Categorical are not supported at this time"
                    )
                values = sanitize_array(values, None)
            else:
                # i.e. must be a list
                arr = sanitize_array(values, None)
                null_mask = isna(arr)
                if null_mask.any():
                    # We remove null values here, then below will re-insert
                    #  them, grep "full_codes"

                    # error: Incompatible types in assignment (expression has type
                    # "List[Any]", variable has type "ExtensionArray")
                    arr = [  # type: ignore[assignment]
                        values[idx] for idx in np.where(~null_mask)[0]
                    ]
                    arr = sanitize_array(arr, None)
                values = arr

        if dtype.categories is None:
            try:
                codes, categories = factorize(values, sort=True)
            except TypeError as err:
                codes, categories = factorize(values, sort=False)
                if dtype.ordered:
                    # raise, as we don't have a sortable data structure and so
                    # the user should give us one by specifying categories
                    raise TypeError(
                        "'values' is not ordered, please "
                        "explicitly specify the categories order "
                        "by passing in a categories argument."
                    ) from err
            except ValueError as err:

                # TODO(EA2D)
                raise NotImplementedError(
                    "> 1 ndim Categorical are not supported at this time"
                ) from err

            # we're inferring from values
            dtype = CategoricalDtype(categories, dtype.ordered)

        elif is_categorical_dtype(values.dtype):
            # error: Item "ExtensionArray" of "Union[Any, ExtensionArray]" has no
            # attribute "_codes"
            old_codes = extract_array(values)._codes  # type: ignore[union-attr]
            codes = recode_for_categories(
                old_codes, values.dtype.categories, dtype.categories, copy=copy
            )

        else:
            codes = _get_codes_for_values(values, dtype.categories)

        if null_mask.any():
            # Reinsert -1 placeholders for previously removed missing values
            full_codes = -np.ones(null_mask.shape, dtype=codes.dtype)
            full_codes[~null_mask] = codes
            codes = full_codes

        self._dtype = self._dtype.update_dtype(dtype)
        self._ndarray = coerce_indexer_dtype(codes, dtype.categories)

    @property
    def dtype(self) -> CategoricalDtype:
        """
        The :class:`~pandas.api.types.CategoricalDtype` for this instance.
        """
        return self._dtype

    @property
    def _constructor(self) -> type[Categorical]:
        return Categorical

    @classmethod
    def _from_sequence(cls, scalars, *, dtype: Dtype | None = None, copy=False):
        return Categorical(scalars, dtype=dtype, copy=copy)

    def astype(self, dtype: Dtype, copy: bool = True) -> ArrayLike:
        """
        Coerce this type to another dtype

        Parameters
        ----------
        dtype : numpy dtype or pandas type
        copy : bool, default True
            By default, astype always returns a newly allocated object.
            If copy is set to False and dtype is categorical, the original
            object is returned.
        """
        dtype = pandas_dtype(dtype)
        if self.dtype is dtype:
            result = self.copy() if copy else self

        elif is_categorical_dtype(dtype):
            dtype = cast(Union[str, CategoricalDtype], dtype)

            # GH 10696/18593/18630
            dtype = self.dtype.update_dtype(dtype)
            self = self.copy() if copy else self
            result = self._set_dtype(dtype)

        # TODO: consolidate with ndarray case?
        elif isinstance(dtype, ExtensionDtype):
            result = pd_array(self, dtype=dtype, copy=copy)

        elif is_integer_dtype(dtype) and self.isna().any():
            raise ValueError("Cannot convert float NaN to integer")

        elif len(self.codes) == 0 or len(self.categories) == 0:
            # error: Incompatible types in assignment (expression has type "ndarray",
            # variable has type "Categorical")
            result = np.array(  # type: ignore[assignment]
                self,
                dtype=dtype,
                copy=copy,
            )

        else:
            # GH8628 (PERF): astype category codes instead of astyping array
            try:
                new_cats = np.asarray(self.categories)
                new_cats = new_cats.astype(dtype=dtype, copy=copy)
            except (
                TypeError,  # downstream error msg for CategoricalIndex is misleading
                ValueError,
            ):
                msg = f"Cannot cast {self.categories.dtype} dtype to {dtype}"
                raise ValueError(msg)

            # error: Incompatible types in assignment (expression has type "ndarray",
            # variable has type "Categorical")
            result = take_nd(  # type: ignore[assignment]
                new_cats, ensure_platform_int(self._codes)
            )

        return result

    @cache_readonly
    def itemsize(self) -> int:
        """
        return the size of a single category
        """
        return self.categories.itemsize

    def tolist(self) -> list[Scalar]:
        """
        Return a list of the values.

        These are each a scalar type, which is a Python scalar
        (for str, int, float) or a pandas scalar
        (for Timestamp/Timedelta/Interval/Period)
        """
        return list(self)

    to_list = tolist

    @classmethod
    def _from_inferred_categories(
        cls, inferred_categories, inferred_codes, dtype, true_values=None
    ):
        """
        Construct a Categorical from inferred values.

        For inferred categories (`dtype` is None) the categories are sorted.
        For explicit `dtype`, the `inferred_categories` are cast to the
        appropriate type.

        Parameters
        ----------
        inferred_categories : Index
        inferred_codes : Index
        dtype : CategoricalDtype or 'category'
        true_values : list, optional
            If none are provided, the default ones are
            "True", "TRUE", and "true."

        Returns
        -------
        Categorical
        """
        from pandas import (
            Index,
            to_datetime,
            to_numeric,
            to_timedelta,
        )

        cats = Index(inferred_categories)
        known_categories = (
            isinstance(dtype, CategoricalDtype) and dtype.categories is not None
        )

        if known_categories:
            # Convert to a specialized type with `dtype` if specified.
            if dtype.categories.is_numeric():
                cats = to_numeric(inferred_categories, errors="coerce")
            elif is_datetime64_dtype(dtype.categories):
                cats = to_datetime(inferred_categories, errors="coerce")
            elif is_timedelta64_dtype(dtype.categories):
                cats = to_timedelta(inferred_categories, errors="coerce")
            elif dtype.categories.is_boolean():
                if true_values is None:
                    true_values = ["True", "TRUE", "true"]

                # error: Incompatible types in assignment (expression has type
                # "ndarray", variable has type "Index")
                cats = cats.isin(true_values)  # type: ignore[assignment]

        if known_categories:
            # Recode from observation order to dtype.categories order.
            categories = dtype.categories
            codes = recode_for_categories(inferred_codes, cats, categories)
        elif not cats.is_monotonic_increasing:
            # Sort categories and recode for unknown categories.
            unsorted = cats.copy()
            categories = cats.sort_values()

            codes = recode_for_categories(inferred_codes, unsorted, categories)
            dtype = CategoricalDtype(categories, ordered=False)
        else:
            dtype = CategoricalDtype(cats, ordered=False)
            codes = inferred_codes

        return cls(codes, dtype=dtype, fastpath=True)

    @classmethod
    def from_codes(
        cls, codes, categories=None, ordered=None, dtype: Dtype | None = None
    ):
        """
        Make a Categorical type from codes and categories or dtype.

        This constructor is useful if you already have codes and
        categories/dtype and so do not need the (computation intensive)
        factorization step, which is usually done on the constructor.

        If your data does not follow this convention, please use the normal
        constructor.

        Parameters
        ----------
        codes : array-like of int
            An integer array, where each integer points to a category in
            categories or dtype.categories, or else is -1 for NaN.
        categories : index-like, optional
            The categories for the categorical. Items need to be unique.
            If the categories are not given here, then they must be provided
            in `dtype`.
        ordered : bool, optional
            Whether or not this categorical is treated as an ordered
            categorical. If not given here or in `dtype`, the resulting
            categorical will be unordered.
        dtype : CategoricalDtype or "category", optional
            If :class:`CategoricalDtype`, cannot be used together with
            `categories` or `ordered`.

            .. versionadded:: 0.24.0

               When `dtype` is provided, neither `categories` nor `ordered`
               should be provided.

        Returns
        -------
        Categorical

        Examples
        --------
        >>> dtype = pd.CategoricalDtype(['a', 'b'], ordered=True)
        >>> pd.Categorical.from_codes(codes=[0, 1, 0, 1], dtype=dtype)
        ['a', 'b', 'a', 'b']
        Categories (2, object): ['a' < 'b']
        """
        dtype = CategoricalDtype._from_values_or_dtype(
            categories=categories, ordered=ordered, dtype=dtype
        )
        if dtype.categories is None:
            msg = (
                "The categories must be provided in 'categories' or "
                "'dtype'. Both were None."
            )
            raise ValueError(msg)

        if is_extension_array_dtype(codes) and is_integer_dtype(codes):
            # Avoid the implicit conversion of Int to object
            if isna(codes).any():
                raise ValueError("codes cannot contain NA values")
            codes = codes.to_numpy(dtype=np.int64)
        else:
            codes = np.asarray(codes)
        if len(codes) and not is_integer_dtype(codes):
            raise ValueError("codes need to be array-like integers")

        if len(codes) and (codes.max() >= len(dtype.categories) or codes.min() < -1):
            raise ValueError("codes need to be between -1 and len(categories)-1")

        return cls(codes, dtype=dtype, fastpath=True)

    # ------------------------------------------------------------------
    # Categories/Codes/Ordered

    @property
    def categories(self):
        """
        The categories of this categorical.

        Setting assigns new values to each category (effectively a rename of
        each individual category).

        The assigned value has to be a list-like object. All items must be
        unique and the number of items in the new categories must be the same
        as the number of items in the old categories.

        Assigning to `categories` is a inplace operation!

        Raises
        ------
        ValueError
            If the new categories do not validate as categories or if the
            number of new categories is unequal the number of old categories

        See Also
        --------
        rename_categories : Rename categories.
        reorder_categories : Reorder categories.
        add_categories : Add new categories.
        remove_categories : Remove the specified categories.
        remove_unused_categories : Remove categories which are not used.
        set_categories : Set the categories to the specified ones.
        """
        return self.dtype.categories

    @categories.setter
    def categories(self, categories):
        new_dtype = CategoricalDtype(categories, ordered=self.ordered)
        if self.dtype.categories is not None and len(self.dtype.categories) != len(
            new_dtype.categories
        ):
            raise ValueError(
                "new categories need to have the same number of "
                "items as the old categories!"
            )
        self._dtype = new_dtype

    @property
    def ordered(self) -> Ordered:
        """
        Whether the categories have an ordered relationship.
        """
        return self.dtype.ordered

    @property
    def codes(self) -> np.ndarray:
        """
        The category codes of this categorical.

        Codes are an array of integers which are the positions of the actual
        values in the categories array.

        There is no setter, use the other categorical methods and the normal item
        setter to change values in the categorical.

        Returns
        -------
        ndarray[int]
            A non-writable view of the `codes` array.
        """
        v = self._codes.view()
        v.flags.writeable = False
        return v

    def _set_categories(self, categories, fastpath=False):
        """
        Sets new categories inplace

        Parameters
        ----------
        fastpath : bool, default False
           Don't perform validation of the categories for uniqueness or nulls

        Examples
        --------
        >>> c = pd.Categorical(['a', 'b'])
        >>> c
        ['a', 'b']
        Categories (2, object): ['a', 'b']

        >>> c._set_categories(pd.Index(['a', 'c']))
        >>> c
        ['a', 'c']
        Categories (2, object): ['a', 'c']
        """
        if fastpath:
            new_dtype = CategoricalDtype._from_fastpath(categories, self.ordered)
        else:
            new_dtype = CategoricalDtype(categories, ordered=self.ordered)
        if (
            not fastpath
            and self.dtype.categories is not None
            and len(new_dtype.categories) != len(self.dtype.categories)
        ):
            raise ValueError(
                "new categories need to have the same number of "
                "items than the old categories!"
            )

        self._dtype = new_dtype

    def _set_dtype(self, dtype: CategoricalDtype) -> Categorical:
        """
        Internal method for directly updating the CategoricalDtype

        Parameters
        ----------
        dtype : CategoricalDtype

        Notes
        -----
        We don't do any validation here. It's assumed that the dtype is
        a (valid) instance of `CategoricalDtype`.
        """
        codes = recode_for_categories(self.codes, self.categories, dtype.categories)
        return type(self)(codes, dtype=dtype, fastpath=True)

    def set_ordered(self, value, inplace=False):
        """
        Set the ordered attribute to the boolean value.

        Parameters
        ----------
        value : bool
           Set whether this categorical is ordered (True) or not (False).
        inplace : bool, default False
           Whether or not to set the ordered attribute in-place or return
           a copy of this categorical with ordered set to the value.
        """
        inplace = validate_bool_kwarg(inplace, "inplace")
        new_dtype = CategoricalDtype(self.categories, ordered=value)
        cat = self if inplace else self.copy()
        cat._dtype = new_dtype
        if not inplace:
            return cat

    def as_ordered(self, inplace=False):
        """
        Set the Categorical to be ordered.

        Parameters
        ----------
        inplace : bool, default False
           Whether or not to set the ordered attribute in-place or return
           a copy of this categorical with ordered set to True.

        Returns
        -------
        Categorical or None
            Ordered Categorical or None if ``inplace=True``.
        """
        inplace = validate_bool_kwarg(inplace, "inplace")
        return self.set_ordered(True, inplace=inplace)

    def as_unordered(self, inplace=False):
        """
        Set the Categorical to be unordered.

        Parameters
        ----------
        inplace : bool, default False
           Whether or not to set the ordered attribute in-place or return
           a copy of this categorical with ordered set to False.

        Returns
        -------
        Categorical or None
            Unordered Categorical or None if ``inplace=True``.
        """
        inplace = validate_bool_kwarg(inplace, "inplace")
        return self.set_ordered(False, inplace=inplace)

    def set_categories(self, new_categories, ordered=None, rename=False, inplace=False):
        """
        Set the categories to the specified new_categories.

        `new_categories` can include new categories (which will result in
        unused categories) or remove old categories (which results in values
        set to NaN). If `rename==True`, the categories will simple be renamed
        (less or more items than in old categories will result in values set to
        NaN or in unused categories respectively).

        This method can be used to perform more than one action of adding,
        removing, and reordering simultaneously and is therefore faster than
        performing the individual steps via the more specialised methods.

        On the other hand this methods does not do checks (e.g., whether the
        old categories are included in the new categories on a reorder), which
        can result in surprising changes, for example when using special string
        dtypes, which does not considers a S1 string equal to a single char
        python string.

        Parameters
        ----------
        new_categories : Index-like
           The categories in new order.
        ordered : bool, default False
           Whether or not the categorical is treated as a ordered categorical.
           If not given, do not change the ordered information.
        rename : bool, default False
           Whether or not the new_categories should be considered as a rename
           of the old categories or as reordered categories.
        inplace : bool, default False
           Whether or not to reorder the categories in-place or return a copy
           of this categorical with reordered categories.

        Returns
        -------
        Categorical with reordered categories or None if inplace.

        Raises
        ------
        ValueError
            If new_categories does not validate as categories

        See Also
        --------
        rename_categories : Rename categories.
        reorder_categories : Reorder categories.
        add_categories : Add new categories.
        remove_categories : Remove the specified categories.
        remove_unused_categories : Remove categories which are not used.
        """
        inplace = validate_bool_kwarg(inplace, "inplace")
        if ordered is None:
            ordered = self.dtype.ordered
        new_dtype = CategoricalDtype(new_categories, ordered=ordered)

        cat = self if inplace else self.copy()
        if rename:
            if cat.dtype.categories is not None and len(new_dtype.categories) < len(
                cat.dtype.categories
            ):
                # remove all _codes which are larger and set to -1/NaN
                cat._codes[cat._codes >= len(new_dtype.categories)] = -1
        else:
            codes = recode_for_categories(
                cat.codes, cat.categories, new_dtype.categories
            )
            cat._ndarray = codes
        cat._dtype = new_dtype

        if not inplace:
            return cat

    def rename_categories(self, new_categories, inplace=False):
        """
        Rename categories.

        Parameters
        ----------
        new_categories : list-like, dict-like or callable

            New categories which will replace old categories.

            * list-like: all items must be unique and the number of items in
              the new categories must match the existing number of categories.

            * dict-like: specifies a mapping from
              old categories to new. Categories not contained in the mapping
              are passed through and extra categories in the mapping are
              ignored.

            * callable : a callable that is called on all items in the old
              categories and whose return values comprise the new categories.

        inplace : bool, default False
            Whether or not to rename the categories inplace or return a copy of
            this categorical with renamed categories.

        Returns
        -------
        cat : Categorical or None
            Categorical with removed categories or None if ``inplace=True``.

        Raises
        ------
        ValueError
            If new categories are list-like and do not have the same number of
            items than the current categories or do not validate as categories

        See Also
        --------
        reorder_categories : Reorder categories.
        add_categories : Add new categories.
        remove_categories : Remove the specified categories.
        remove_unused_categories : Remove categories which are not used.
        set_categories : Set the categories to the specified ones.

        Examples
        --------
        >>> c = pd.Categorical(['a', 'a', 'b'])
        >>> c.rename_categories([0, 1])
        [0, 0, 1]
        Categories (2, int64): [0, 1]

        For dict-like ``new_categories``, extra keys are ignored and
        categories not in the dictionary are passed through

        >>> c.rename_categories({'a': 'A', 'c': 'C'})
        ['A', 'A', 'b']
        Categories (2, object): ['A', 'b']

        You may also provide a callable to create the new categories

        >>> c.rename_categories(lambda x: x.upper())
        ['A', 'A', 'B']
        Categories (2, object): ['A', 'B']
        """
        inplace = validate_bool_kwarg(inplace, "inplace")
        cat = self if inplace else self.copy()

        if is_dict_like(new_categories):
            cat.categories = [new_categories.get(item, item) for item in cat.categories]
        elif callable(new_categories):
            cat.categories = [new_categories(item) for item in cat.categories]
        else:
            cat.categories = new_categories
        if not inplace:
            return cat

    def reorder_categories(self, new_categories, ordered=None, inplace=False):
        """
        Reorder categories as specified in new_categories.

        `new_categories` need to include all old categories and no new category
        items.

        Parameters
        ----------
        new_categories : Index-like
           The categories in new order.
        ordered : bool, optional
           Whether or not the categorical is treated as a ordered categorical.
           If not given, do not change the ordered information.
        inplace : bool, default False
           Whether or not to reorder the categories inplace or return a copy of
           this categorical with reordered categories.

        Returns
        -------
        cat : Categorical or None
            Categorical with removed categories or None if ``inplace=True``.

        Raises
        ------
        ValueError
            If the new categories do not contain all old category items or any
            new ones

        See Also
        --------
        rename_categories : Rename categories.
        add_categories : Add new categories.
        remove_categories : Remove the specified categories.
        remove_unused_categories : Remove categories which are not used.
        set_categories : Set the categories to the specified ones.
        """
        inplace = validate_bool_kwarg(inplace, "inplace")
        if set(self.dtype.categories) != set(new_categories):
            raise ValueError(
                "items in new_categories are not the same as in old categories"
            )
        return self.set_categories(new_categories, ordered=ordered, inplace=inplace)

    def add_categories(self, new_categories, inplace=False):
        """
        Add new categories.

        `new_categories` will be included at the last/highest place in the
        categories and will be unused directly after this call.

        Parameters
        ----------
        new_categories : category or list-like of category
           The new categories to be included.
        inplace : bool, default False
           Whether or not to add the categories inplace or return a copy of
           this categorical with added categories.

        Returns
        -------
        cat : Categorical or None
            Categorical with new categories added or None if ``inplace=True``.

        Raises
        ------
        ValueError
            If the new categories include old categories or do not validate as
            categories

        See Also
        --------
        rename_categories : Rename categories.
        reorder_categories : Reorder categories.
        remove_categories : Remove the specified categories.
        remove_unused_categories : Remove categories which are not used.
        set_categories : Set the categories to the specified ones.
        """
        inplace = validate_bool_kwarg(inplace, "inplace")
        if not is_list_like(new_categories):
            new_categories = [new_categories]
        already_included = set(new_categories) & set(self.dtype.categories)
        if len(already_included) != 0:
            raise ValueError(
                f"new categories must not include old categories: {already_included}"
            )
        new_categories = list(self.dtype.categories) + list(new_categories)
        new_dtype = CategoricalDtype(new_categories, self.ordered)

        cat = self if inplace else self.copy()
        cat._dtype = new_dtype
        cat._ndarray = coerce_indexer_dtype(cat._ndarray, new_dtype.categories)
        if not inplace:
            return cat

    def remove_categories(self, removals, inplace=False):
        """
        Remove the specified categories.

        `removals` must be included in the old categories. Values which were in
        the removed categories will be set to NaN

        Parameters
        ----------
        removals : category or list of categories
           The categories which should be removed.
        inplace : bool, default False
           Whether or not to remove the categories inplace or return a copy of
           this categorical with removed categories.

        Returns
        -------
        cat : Categorical or None
            Categorical with removed categories or None if ``inplace=True``.

        Raises
        ------
        ValueError
            If the removals are not contained in the categories

        See Also
        --------
        rename_categories : Rename categories.
        reorder_categories : Reorder categories.
        add_categories : Add new categories.
        remove_unused_categories : Remove categories which are not used.
        set_categories : Set the categories to the specified ones.
        """
        inplace = validate_bool_kwarg(inplace, "inplace")
        if not is_list_like(removals):
            removals = [removals]

        removal_set = set(removals)
        not_included = removal_set - set(self.dtype.categories)
        new_categories = [c for c in self.dtype.categories if c not in removal_set]

        # GH 10156
        if any(isna(removals)):
            not_included = {x for x in not_included if notna(x)}
            new_categories = [x for x in new_categories if notna(x)]

        if len(not_included) != 0:
            raise ValueError(f"removals must all be in old categories: {not_included}")

        return self.set_categories(
            new_categories, ordered=self.ordered, rename=False, inplace=inplace
        )

    def remove_unused_categories(self, inplace=no_default):
        """
        Remove categories which are not used.

        Parameters
        ----------
        inplace : bool, default False
           Whether or not to drop unused categories inplace or return a copy of
           this categorical with unused categories dropped.

           .. deprecated:: 1.2.0

        Returns
        -------
        cat : Categorical or None
            Categorical with unused categories dropped or None if ``inplace=True``.

        See Also
        --------
        rename_categories : Rename categories.
        reorder_categories : Reorder categories.
        add_categories : Add new categories.
        remove_categories : Remove the specified categories.
        set_categories : Set the categories to the specified ones.
        """
        if inplace is not no_default:
            warn(
                "The `inplace` parameter in pandas.Categorical."
                "remove_unused_categories is deprecated and "
                "will be removed in a future version.",
                FutureWarning,
                stacklevel=2,
            )
        else:
            inplace = False

        inplace = validate_bool_kwarg(inplace, "inplace")
        cat = self if inplace else self.copy()
        idx, inv = np.unique(cat._codes, return_inverse=True)

        if idx.size != 0 and idx[0] == -1:  # na sentinel
            idx, inv = idx[1:], inv - 1

        new_categories = cat.dtype.categories.take(idx)
        new_dtype = CategoricalDtype._from_fastpath(
            new_categories, ordered=self.ordered
        )
        cat._dtype = new_dtype
        cat._ndarray = coerce_indexer_dtype(inv, new_dtype.categories)

        if not inplace:
            return cat

    # ------------------------------------------------------------------

    def map(self, mapper):
        """
        Map categories using input correspondence (dict, Series, or function).

        Maps the categories to new categories. If the mapping correspondence is
        one-to-one the result is a :class:`~pandas.Categorical` which has the
        same order property as the original, otherwise a :class:`~pandas.Index`
        is returned. NaN values are unaffected.

        If a `dict` or :class:`~pandas.Series` is used any unmapped category is
        mapped to `NaN`. Note that if this happens an :class:`~pandas.Index`
        will be returned.

        Parameters
        ----------
        mapper : function, dict, or Series
            Mapping correspondence.

        Returns
        -------
        pandas.Categorical or pandas.Index
            Mapped categorical.

        See Also
        --------
        CategoricalIndex.map : Apply a mapping correspondence on a
            :class:`~pandas.CategoricalIndex`.
        Index.map : Apply a mapping correspondence on an
            :class:`~pandas.Index`.
        Series.map : Apply a mapping correspondence on a
            :class:`~pandas.Series`.
        Series.apply : Apply more complex functions on a
            :class:`~pandas.Series`.

        Examples
        --------
        >>> cat = pd.Categorical(['a', 'b', 'c'])
        >>> cat
        ['a', 'b', 'c']
        Categories (3, object): ['a', 'b', 'c']
        >>> cat.map(lambda x: x.upper())
        ['A', 'B', 'C']
        Categories (3, object): ['A', 'B', 'C']
        >>> cat.map({'a': 'first', 'b': 'second', 'c': 'third'})
        ['first', 'second', 'third']
        Categories (3, object): ['first', 'second', 'third']

        If the mapping is one-to-one the ordering of the categories is
        preserved:

        >>> cat = pd.Categorical(['a', 'b', 'c'], ordered=True)
        >>> cat
        ['a', 'b', 'c']
        Categories (3, object): ['a' < 'b' < 'c']
        >>> cat.map({'a': 3, 'b': 2, 'c': 1})
        [3, 2, 1]
        Categories (3, int64): [3 < 2 < 1]

        If the mapping is not one-to-one an :class:`~pandas.Index` is returned:

        >>> cat.map({'a': 'first', 'b': 'second', 'c': 'first'})
        Index(['first', 'second', 'first'], dtype='object')

        If a `dict` is used, all unmapped categories are mapped to `NaN` and
        the result is an :class:`~pandas.Index`:

        >>> cat.map({'a': 'first', 'b': 'second'})
        Index(['first', 'second', nan], dtype='object')
        """
        new_categories = self.categories.map(mapper)
        try:
            return self.from_codes(
                self._codes.copy(), categories=new_categories, ordered=self.ordered
            )
        except ValueError:
            # NA values are represented in self._codes with -1
            # np.take causes NA values to take final element in new_categories
            if np.any(self._codes == -1):
                new_categories = new_categories.insert(len(new_categories), np.nan)
            return np.take(new_categories, self._codes)

    __eq__ = _cat_compare_op(operator.eq)
    __ne__ = _cat_compare_op(operator.ne)
    __lt__ = _cat_compare_op(operator.lt)
    __gt__ = _cat_compare_op(operator.gt)
    __le__ = _cat_compare_op(operator.le)
    __ge__ = _cat_compare_op(operator.ge)

    # -------------------------------------------------------------
    # Validators; ideally these can be de-duplicated

    def _validate_searchsorted_value(self, value):
        # searchsorted is very performance sensitive. By converting codes
        # to same dtype as self.codes, we get much faster performance.
        if is_scalar(value):
            codes = self._unbox_scalar(value)
        else:
            locs = [self.categories.get_loc(x) for x in value]
            # error: Incompatible types in assignment (expression has type
            # "ndarray", variable has type "int")
            codes = np.array(locs, dtype=self.codes.dtype)  # type: ignore[assignment]
        return codes

    def _validate_fill_value(self, fill_value):
        """
        Convert a user-facing fill_value to a representation to use with our
        underlying ndarray, raising TypeError if this is not possible.

        Parameters
        ----------
        fill_value : object

        Returns
        -------
        fill_value : int

        Raises
        ------
        TypeError
        """

        if is_valid_na_for_dtype(fill_value, self.categories.dtype):
            fill_value = -1
        elif fill_value in self.categories:
            fill_value = self._unbox_scalar(fill_value)
        else:
            raise TypeError(
                f"'fill_value={fill_value}' is not present "
                "in this Categorical's categories"
            )
        return fill_value

    _validate_scalar = _validate_fill_value

    # -------------------------------------------------------------

<<<<<<< HEAD
    @ravel_compat
    def __array__(self, dtype: Optional[NpDtype] = None) -> np.ndarray:
=======
    def __array__(self, dtype: NpDtype | None = None) -> np.ndarray:
>>>>>>> 2196004e
        """
        The numpy array interface.

        Returns
        -------
        numpy.array
            A numpy array of either the specified dtype or,
            if dtype==None (default), the same dtype as
            categorical.categories.dtype.
        """
        ret = take_nd(self.categories._values, self._codes)
        if dtype and not is_dtype_equal(dtype, self.categories.dtype):
            return np.asarray(ret, dtype)
        # When we're a Categorical[ExtensionArray], like Interval,
        # we need to ensure __array__ gets all the way to an
        # ndarray.
        return np.asarray(ret)

    def __array_ufunc__(self, ufunc: np.ufunc, method: str, *inputs, **kwargs):
        # for binary ops, use our custom dunder methods
        result = ops.maybe_dispatch_ufunc_to_dunder_op(
            self, ufunc, method, *inputs, **kwargs
        )
        if result is not NotImplemented:
            return result

        # for all other cases, raise for now (similarly as what happens in
        # Series.__array_prepare__)
        raise TypeError(
            f"Object with dtype {self.dtype} cannot perform "
            f"the numpy op {ufunc.__name__}"
        )

    def __setstate__(self, state):
        """Necessary for making this object picklable"""
        if not isinstance(state, dict):
            raise Exception("invalid pickle state")

        if "_dtype" not in state:
            state["_dtype"] = CategoricalDtype(state["_categories"], state["_ordered"])

        if "_codes" in state and "_ndarray" not in state:
            # backward compat, changed what is property vs attribute
            state["_ndarray"] = state.pop("_codes")

        for k, v in state.items():
            setattr(self, k, v)

    @property
    def nbytes(self) -> int:
        return self._codes.nbytes + self.dtype.categories.values.nbytes

    def memory_usage(self, deep: bool = False) -> int:
        """
        Memory usage of my values

        Parameters
        ----------
        deep : bool
            Introspect the data deeply, interrogate
            `object` dtypes for system-level memory consumption

        Returns
        -------
        bytes used

        Notes
        -----
        Memory usage does not include memory consumed by elements that
        are not components of the array if deep=False

        See Also
        --------
        numpy.ndarray.nbytes
        """
        return self._codes.nbytes + self.dtype.categories.memory_usage(deep=deep)

    def isna(self) -> np.ndarray:
        """
        Detect missing values

        Missing values (-1 in .codes) are detected.

        Returns
        -------
        np.ndarray[bool] of whether my values are null

        See Also
        --------
        isna : Top-level isna.
        isnull : Alias of isna.
        Categorical.notna : Boolean inverse of Categorical.isna.

        """
        return self._codes == -1

    isnull = isna

    def notna(self) -> np.ndarray:
        """
        Inverse of isna

        Both missing values (-1 in .codes) and NA as a category are detected as
        null.

        Returns
        -------
        np.ndarray[bool] of whether my values are not null

        See Also
        --------
        notna : Top-level notna.
        notnull : Alias of notna.
        Categorical.isna : Boolean inverse of Categorical.notna.

        """
        return ~self.isna()

    notnull = notna

    def value_counts(self, dropna: bool = True):
        """
        Return a Series containing counts of each category.

        Every category will have an entry, even those with a count of 0.

        Parameters
        ----------
        dropna : bool, default True
            Don't include counts of NaN.

        Returns
        -------
        counts : Series

        See Also
        --------
        Series.value_counts
        """
        from pandas import (
            CategoricalIndex,
            Series,
        )

        code, cat = self._codes, self.categories
        ncat, mask = (len(cat), code >= 0)
        ix, clean = np.arange(ncat), mask.all()

        if dropna or clean:
            obs = code if clean else code[mask]
            count = np.bincount(obs, minlength=ncat or 0)
        else:
            count = np.bincount(np.where(mask, code, ncat))
            ix = np.append(ix, -1)

        ix = coerce_indexer_dtype(ix, self.dtype.categories)
        ix = self._from_backing_data(ix)

        return Series(count, index=CategoricalIndex(ix), dtype="int64")

    def _internal_get_values(self):
        """
        Return the values.

        For internal compatibility with pandas formatting.

        Returns
        -------
        np.ndarray or Index
            A numpy array of the same dtype as categorical.categories.dtype or
            Index if datetime / periods.
        """
        # if we are a datetime and period index, return Index to keep metadata
        if needs_i8_conversion(self.categories.dtype):
            return self.categories.take(self._codes, fill_value=NaT)
        elif is_integer_dtype(self.categories) and -1 in self._codes:
            return self.categories.astype("object").take(self._codes, fill_value=np.nan)
        return np.array(self)

    def check_for_ordered(self, op):
        """ assert that we are ordered """
        if not self.ordered:
            raise TypeError(
                f"Categorical is not ordered for operation {op}\n"
                "you can use .as_ordered() to change the "
                "Categorical to an ordered one\n"
            )

    def argsort(self, ascending=True, kind="quicksort", **kwargs):
        """
        Return the indices that would sort the Categorical.

        .. versionchanged:: 0.25.0

           Changed to sort missing values at the end.

        Parameters
        ----------
        ascending : bool, default True
            Whether the indices should result in an ascending
            or descending sort.
        kind : {'quicksort', 'mergesort', 'heapsort', 'stable'}, optional
            Sorting algorithm.
        **kwargs:
            passed through to :func:`numpy.argsort`.

        Returns
        -------
        numpy.array

        See Also
        --------
        numpy.ndarray.argsort

        Notes
        -----
        While an ordering is applied to the category values, arg-sorting
        in this context refers more to organizing and grouping together
        based on matching category values. Thus, this function can be
        called on an unordered Categorical instance unlike the functions
        'Categorical.min' and 'Categorical.max'.

        Examples
        --------
        >>> pd.Categorical(['b', 'b', 'a', 'c']).argsort()
        array([2, 0, 1, 3])

        >>> cat = pd.Categorical(['b', 'b', 'a', 'c'],
        ...                      categories=['c', 'b', 'a'],
        ...                      ordered=True)
        >>> cat.argsort()
        array([3, 0, 1, 2])

        Missing values are placed at the end

        >>> cat = pd.Categorical([2, None, 1])
        >>> cat.argsort()
        array([2, 0, 1])
        """
        return super().argsort(ascending=ascending, kind=kind, **kwargs)

    def sort_values(
        self, inplace: bool = False, ascending: bool = True, na_position: str = "last"
    ):
        """
        Sort the Categorical by category value returning a new
        Categorical by default.

        While an ordering is applied to the category values, sorting in this
        context refers more to organizing and grouping together based on
        matching category values. Thus, this function can be called on an
        unordered Categorical instance unlike the functions 'Categorical.min'
        and 'Categorical.max'.

        Parameters
        ----------
        inplace : bool, default False
            Do operation in place.
        ascending : bool, default True
            Order ascending. Passing False orders descending. The
            ordering parameter provides the method by which the
            category values are organized.
        na_position : {'first', 'last'} (optional, default='last')
            'first' puts NaNs at the beginning
            'last' puts NaNs at the end

        Returns
        -------
        Categorical or None

        See Also
        --------
        Categorical.sort
        Series.sort_values

        Examples
        --------
        >>> c = pd.Categorical([1, 2, 2, 1, 5])
        >>> c
        [1, 2, 2, 1, 5]
        Categories (3, int64): [1, 2, 5]
        >>> c.sort_values()
        [1, 1, 2, 2, 5]
        Categories (3, int64): [1, 2, 5]
        >>> c.sort_values(ascending=False)
        [5, 2, 2, 1, 1]
        Categories (3, int64): [1, 2, 5]

        Inplace sorting can be done as well:

        >>> c.sort_values(inplace=True)
        >>> c
        [1, 1, 2, 2, 5]
        Categories (3, int64): [1, 2, 5]
        >>>
        >>> c = pd.Categorical([1, 2, 2, 1, 5])

        'sort_values' behaviour with NaNs. Note that 'na_position'
        is independent of the 'ascending' parameter:

        >>> c = pd.Categorical([np.nan, 2, 2, np.nan, 5])
        >>> c
        [NaN, 2, 2, NaN, 5]
        Categories (2, int64): [2, 5]
        >>> c.sort_values()
        [2, 2, 5, NaN, NaN]
        Categories (2, int64): [2, 5]
        >>> c.sort_values(ascending=False)
        [5, 2, 2, NaN, NaN]
        Categories (2, int64): [2, 5]
        >>> c.sort_values(na_position='first')
        [NaN, NaN, 2, 2, 5]
        Categories (2, int64): [2, 5]
        >>> c.sort_values(ascending=False, na_position='first')
        [NaN, NaN, 5, 2, 2]
        Categories (2, int64): [2, 5]
        """
        inplace = validate_bool_kwarg(inplace, "inplace")
        if na_position not in ["last", "first"]:
            raise ValueError(f"invalid na_position: {repr(na_position)}")

        sorted_idx = nargsort(self, ascending=ascending, na_position=na_position)

        if inplace:
            self._codes[:] = self._codes[sorted_idx]
        else:
            codes = self._codes[sorted_idx]
            return self._from_backing_data(codes)

    def _values_for_rank(self):
        """
        For correctly ranking ordered categorical data. See GH#15420

        Ordered categorical data should be ranked on the basis of
        codes with -1 translated to NaN.

        Returns
        -------
        numpy.array

        """
        from pandas import Series

        if self.ordered:
            values = self.codes
            mask = values == -1
            if mask.any():
                values = values.astype("float64")
                values[mask] = np.nan
        elif self.categories.is_numeric():
            values = np.array(self)
        else:
            #  reorder the categories (so rank can use the float codes)
            #  instead of passing an object array to rank
            values = np.array(
                self.rename_categories(Series(self.categories).rank().values)
            )
        return values

    def view(self, dtype=None):
        if dtype is not None:
            raise NotImplementedError(dtype)
        return self._from_backing_data(self._ndarray)

    def to_dense(self) -> np.ndarray:
        """
        Return my 'dense' representation

        For internal compatibility with numpy arrays.

        Returns
        -------
        dense : array
        """
        warn(
            "Categorical.to_dense is deprecated and will be removed in "
            "a future version.  Use np.asarray(cat) instead.",
            FutureWarning,
            stacklevel=2,
        )
        return np.asarray(self)

    # ------------------------------------------------------------------
    # NDArrayBackedExtensionArray compat

    @property
    def _codes(self) -> np.ndarray:
        return self._ndarray

    @_codes.setter
    def _codes(self, value: np.ndarray):
        self._ndarray = value

    def _from_backing_data(self, arr: np.ndarray) -> Categorical:
        assert isinstance(arr, np.ndarray)
        assert arr.dtype == self._ndarray.dtype

        res = object.__new__(type(self))
        res._ndarray = arr
        res._dtype = self.dtype
        return res

    def _box_func(self, i: int):
        if i == -1:
            return np.NaN
        return self.categories[i]

    def _unbox_scalar(self, key) -> int:
        # searchsorted is very performance sensitive. By converting codes
        # to same dtype as self.codes, we get much faster performance.
        code = self.categories.get_loc(key)
        code = self._ndarray.dtype.type(code)
        return code

    # ------------------------------------------------------------------

    def take_nd(self, indexer, allow_fill: bool = False, fill_value=None):
        # GH#27745 deprecate alias that other EAs dont have
        warn(
            "Categorical.take_nd is deprecated, use Categorical.take instead",
            FutureWarning,
            stacklevel=2,
        )
        return self.take(indexer, allow_fill=allow_fill, fill_value=fill_value)

    def __iter__(self):
        """
        Returns an Iterator over the values of this Categorical.
        """
        if self.ndim == 1:
            return iter(self._internal_get_values().tolist())
        else:
            return (self[n] for n in range(len(self)))

    def __contains__(self, key) -> bool:
        """
        Returns True if `key` is in this Categorical.
        """
        # if key is a NaN, check if any NaN is in self.
        if is_valid_na_for_dtype(key, self.categories.dtype):
            return bool(self.isna().any())

        return contains(self, key, container=self._codes)

    # ------------------------------------------------------------------
    # Rendering Methods

    def _formatter(self, boxed: bool = False):
        # Defer to CategoricalFormatter's formatter.
        return None

    def _tidy_repr(self, max_vals=10, footer=True) -> str:
        """
        a short repr displaying only max_vals and an optional (but default
        footer)
        """
        num = max_vals // 2
        head = self[:num]._get_repr(length=False, footer=False)
        tail = self[-(max_vals - num) :]._get_repr(length=False, footer=False)

        result = f"{head[:-1]}, ..., {tail[1:]}"
        if footer:
            result = f"{result}\n{self._repr_footer()}"

        return str(result)

    def _repr_categories(self):
        """
        return the base repr for the categories
        """
        max_categories = (
            10
            if get_option("display.max_categories") == 0
            else get_option("display.max_categories")
        )
        from pandas.io.formats import format as fmt

        format_array = partial(
            fmt.format_array, formatter=None, quoting=QUOTE_NONNUMERIC
        )
        if len(self.categories) > max_categories:
            num = max_categories // 2
            head = format_array(self.categories[:num])
            tail = format_array(self.categories[-num:])
            category_strs = head + ["..."] + tail
        else:
            category_strs = format_array(self.categories)

        # Strip all leading spaces, which format_array adds for columns...
        category_strs = [x.strip() for x in category_strs]
        return category_strs

    def _repr_categories_info(self) -> str:
        """
        Returns a string representation of the footer.
        """
        category_strs = self._repr_categories()
        dtype = str(self.categories.dtype)
        levheader = f"Categories ({len(self.categories)}, {dtype}): "
        width, height = get_terminal_size()
        max_width = get_option("display.width") or width
        if console.in_ipython_frontend():
            # 0 = no breaks
            max_width = 0
        levstring = ""
        start = True
        cur_col_len = len(levheader)  # header
        sep_len, sep = (3, " < ") if self.ordered else (2, ", ")
        linesep = sep.rstrip() + "\n"  # remove whitespace
        for val in category_strs:
            if max_width != 0 and cur_col_len + sep_len + len(val) > max_width:
                levstring += linesep + (" " * (len(levheader) + 1))
                cur_col_len = len(levheader) + 1  # header + a whitespace
            elif not start:
                levstring += sep
                cur_col_len += len(val)
            levstring += val
            start = False
        # replace to simple save space by
        return levheader + "[" + levstring.replace(" < ... < ", " ... ") + "]"

    def _repr_footer(self) -> str:
        info = self._repr_categories_info()
        return f"Length: {len(self)}\n{info}"

    def _get_repr(self, length: bool = True, na_rep="NaN", footer: bool = True) -> str:
        from pandas.io.formats import format as fmt

        formatter = fmt.CategoricalFormatter(
            self, length=length, na_rep=na_rep, footer=footer
        )
        result = formatter.to_string()
        return str(result)

    def __repr__(self) -> str:
        """
        String representation.
        """
        _maxlen = 10
        if len(self._codes) > _maxlen:
            result = self._tidy_repr(_maxlen)
        elif len(self._codes) > 0:
            result = self._get_repr(length=len(self) > _maxlen)
        else:
            msg = self._get_repr(length=False, footer=True).replace("\n", ", ")
            result = f"[], {msg}"

        return result

    # ------------------------------------------------------------------

    def _validate_setitem_value(self, value):
        value = extract_array(value, extract_numpy=True)

        # require identical categories set
        if isinstance(value, Categorical):
            if not is_dtype_equal(self.dtype, value.dtype):
                raise ValueError(
                    "Cannot set a Categorical with another, "
                    "without identical categories"
                )
            # is_dtype_equal implies categories_match_up_to_permutation
            value = self._encode_with_my_categories(value)
            return value._codes

        # wrap scalars and hashable-listlikes in list
        rvalue = value if not is_hashable(value) else [value]

        from pandas import Index

        to_add = Index(rvalue).difference(self.categories)

        # no assignments of values not in categories, but it's always ok to set
        # something to np.nan
        if len(to_add) and not isna(to_add).all():
            raise ValueError(
                "Cannot setitem on a Categorical with a new "
                "category, set the categories first"
            )

        codes = self.categories.get_indexer(rvalue)
        return codes.astype(self._ndarray.dtype, copy=False)

    def _reverse_indexer(self) -> dict[Hashable, np.ndarray]:
        """
        Compute the inverse of a categorical, returning
        a dict of categories -> indexers.

        *This is an internal function*

        Returns
        -------
        Dict[Hashable, np.ndarray[np.intp]]
            dict of categories -> indexers

        Examples
        --------
        >>> c = pd.Categorical(list('aabca'))
        >>> c
        ['a', 'a', 'b', 'c', 'a']
        Categories (3, object): ['a', 'b', 'c']
        >>> c.categories
        Index(['a', 'b', 'c'], dtype='object')
        >>> c.codes
        array([0, 0, 1, 2, 0], dtype=int8)
        >>> c._reverse_indexer()
        {'a': array([0, 1, 4]), 'b': array([2]), 'c': array([3])}

        """
        categories = self.categories
        r, counts = libalgos.groupsort_indexer(
            ensure_platform_int(self.codes), categories.size
        )
        counts = ensure_int64(counts).cumsum()
        _result = (r[start:end] for start, end in zip(counts, counts[1:]))
        return dict(zip(categories, _result))

    # ------------------------------------------------------------------
    # Reductions

    @deprecate_kwarg(old_arg_name="numeric_only", new_arg_name="skipna")
    def min(self, *, skipna=True, **kwargs):
        """
        The minimum value of the object.

        Only ordered `Categoricals` have a minimum!

        .. versionchanged:: 1.0.0

           Returns an NA value on empty arrays

        Raises
        ------
        TypeError
            If the `Categorical` is not `ordered`.

        Returns
        -------
        min : the minimum of this `Categorical`
        """
        nv.validate_minmax_axis(kwargs.get("axis", 0))
        nv.validate_min((), kwargs)
        self.check_for_ordered("min")

        if not len(self._codes):
            return self.dtype.na_value

        good = self._codes != -1
        if not good.all():
            if skipna and good.any():
                pointer = self._codes[good].min()
            else:
                return np.nan
        else:
            pointer = self._codes.min()
        return self._wrap_reduction_result(None, pointer)

    @deprecate_kwarg(old_arg_name="numeric_only", new_arg_name="skipna")
    def max(self, *, skipna=True, **kwargs):
        """
        The maximum value of the object.

        Only ordered `Categoricals` have a maximum!

        .. versionchanged:: 1.0.0

           Returns an NA value on empty arrays

        Raises
        ------
        TypeError
            If the `Categorical` is not `ordered`.

        Returns
        -------
        max : the maximum of this `Categorical`
        """
        nv.validate_minmax_axis(kwargs.get("axis", 0))
        nv.validate_max((), kwargs)
        self.check_for_ordered("max")

        if not len(self._codes):
            return self.dtype.na_value

        good = self._codes != -1
        if not good.all():
            if skipna and good.any():
                pointer = self._codes[good].max()
            else:
                return np.nan
        else:
            pointer = self._codes.max()
        return self._wrap_reduction_result(None, pointer)

    def mode(self, dropna=True):
        """
        Returns the mode(s) of the Categorical.

        Always returns `Categorical` even if only one value.

        Parameters
        ----------
        dropna : bool, default True
            Don't consider counts of NaN/NaT.

            .. versionadded:: 0.24.0

        Returns
        -------
        modes : `Categorical` (sorted)
        """
        codes = self._codes
        if dropna:
            good = self._codes != -1
            codes = self._codes[good]
        # error: Incompatible types in assignment (expression has type "List[Any]",
        # variable has type "ndarray")
        codes = sorted(  # type: ignore[assignment]
            htable.mode_int64(ensure_int64(codes), dropna)
        )
        codes = coerce_indexer_dtype(codes, self.dtype.categories)
        return self._from_backing_data(codes)

    # ------------------------------------------------------------------
    # ExtensionArray Interface

    def unique(self):
        """
        Return the ``Categorical`` which ``categories`` and ``codes`` are
        unique. Unused categories are NOT returned.

        - unordered category: values and categories are sorted by appearance
          order.
        - ordered category: values are sorted by appearance order, categories
          keeps existing order.

        Returns
        -------
        unique values : ``Categorical``

        See Also
        --------
        pandas.unique
        CategoricalIndex.unique
        Series.unique : Return unique values of Series object.

        Examples
        --------
        An unordered Categorical will return categories in the
        order of appearance.

        >>> pd.Categorical(list("baabc")).unique()
        ['b', 'a', 'c']
        Categories (3, object): ['b', 'a', 'c']

        >>> pd.Categorical(list("baabc"), categories=list("abc")).unique()
        ['b', 'a', 'c']
        Categories (3, object): ['b', 'a', 'c']

        An ordered Categorical preserves the category ordering.

        >>> pd.Categorical(
        ...     list("baabc"), categories=list("abc"), ordered=True
        ... ).unique()
        ['b', 'a', 'c']
        Categories (3, object): ['a' < 'b' < 'c']
        """
        # unlike np.unique, unique1d does not sort
        unique_codes = unique1d(self.codes)
        cat = self.copy()

        # keep nan in codes
        cat._ndarray = unique_codes

        # exclude nan from indexer for categories
        take_codes = unique_codes[unique_codes != -1]
        if self.ordered:
            take_codes = np.sort(take_codes)
        return cat.set_categories(cat.categories.take(take_codes))

    def _values_for_factorize(self):
        return self._ndarray, -1

    @classmethod
    def _from_factorized(cls, uniques, original):
        return original._constructor(
            original.categories.take(uniques), dtype=original.dtype
        )

    def equals(self, other: object) -> bool:
        """
        Returns True if categorical arrays are equal.

        Parameters
        ----------
        other : `Categorical`

        Returns
        -------
        bool
        """
        if not isinstance(other, Categorical):
            return False
        elif self._categories_match_up_to_permutation(other):
            other = self._encode_with_my_categories(other)
            return np.array_equal(self._codes, other._codes)
        return False

    @classmethod
    def _concat_same_type(
        cls: type[CategoricalT], to_concat: Sequence[CategoricalT], axis: int = 0
    ) -> CategoricalT:
        from pandas.core.dtypes.concat import union_categoricals

        result = union_categoricals(to_concat)
        first = to_concat[0]
        if axis >= first.ndim:
            raise ValueError
        if axis == 1:
            first = to_concat[0]
            if not all(len(x) == len(first) for x in to_concat):
                raise ValueError
            # TODO: Will this get contiguity wrong?
            result = result.reshape(-1, len(to_concat), order="F")
        return result

    # ------------------------------------------------------------------

    def _encode_with_my_categories(self, other: Categorical) -> Categorical:
        """
        Re-encode another categorical using this Categorical's categories.

        Notes
        -----
        This assumes we have already checked
        self._categories_match_up_to_permutation(other).
        """
        # Indexing on codes is more efficient if categories are the same,
        #  so we can apply some optimizations based on the degree of
        #  dtype-matching.
        codes = recode_for_categories(
            other.codes, other.categories, self.categories, copy=False
        )
        return self._from_backing_data(codes)

    def _categories_match_up_to_permutation(self, other: Categorical) -> bool:
        """
        Returns True if categoricals are the same dtype
          same categories, and same ordered

        Parameters
        ----------
        other : Categorical

        Returns
        -------
        bool
        """
        return hash(self.dtype) == hash(other.dtype)

    def is_dtype_equal(self, other) -> bool:
        warn(
            "Categorical.is_dtype_equal is deprecated and will be removed "
            "in a future version",
            FutureWarning,
            stacklevel=2,
        )
        try:
            return self._categories_match_up_to_permutation(other)
        except (AttributeError, TypeError):
            return False

    def describe(self):
        """
        Describes this Categorical

        Returns
        -------
        description: `DataFrame`
            A dataframe with frequency and counts by category.
        """
        counts = self.value_counts(dropna=False)
        freqs = counts / counts.sum()

        from pandas.core.reshape.concat import concat

        result = concat([counts, freqs], axis=1)
        result.columns = ["counts", "freqs"]
        result.index.name = "categories"

        return result

    def isin(self, values) -> np.ndarray:
        """
        Check whether `values` are contained in Categorical.

        Return a boolean NumPy Array showing whether each element in
        the Categorical matches an element in the passed sequence of
        `values` exactly.

        Parameters
        ----------
        values : set or list-like
            The sequence of values to test. Passing in a single string will
            raise a ``TypeError``. Instead, turn a single string into a
            list of one element.

        Returns
        -------
        isin : numpy.ndarray (bool dtype)

        Raises
        ------
        TypeError
          * If `values` is not a set or list-like

        See Also
        --------
        pandas.Series.isin : Equivalent method on Series.

        Examples
        --------
        >>> s = pd.Categorical(['lama', 'cow', 'lama', 'beetle', 'lama',
        ...                'hippo'])
        >>> s.isin(['cow', 'lama'])
        array([ True,  True,  True, False,  True, False])

        Passing a single string as ``s.isin('lama')`` will raise an error. Use
        a list of one element instead:

        >>> s.isin(['lama'])
        array([ True, False,  True, False,  True, False])
        """
        if not is_list_like(values):
            values_type = type(values).__name__
            raise TypeError(
                "only list-like objects are allowed to be passed "
                f"to isin(), you passed a [{values_type}]"
            )
        values = sanitize_array(values, None, None)
        null_mask = np.asarray(isna(values))
        code_values = self.categories.get_indexer(values)
        code_values = code_values[null_mask | (code_values >= 0)]
        return algorithms.isin(self.codes, code_values)

    def replace(self, to_replace, value, inplace: bool = False):
        """
        Replaces all instances of one value with another

        Parameters
        ----------
        to_replace: object
            The value to be replaced

        value: object
            The value to replace it with

        inplace: bool
            Whether the operation is done in-place

        Returns
        -------
        None if inplace is True, otherwise the new Categorical after replacement


        Examples
        --------
        >>> s = pd.Categorical([1, 2, 1, 3])
        >>> s.replace(1, 3)
        [3, 2, 3, 3]
        Categories (2, int64): [2, 3]
        """
        inplace = validate_bool_kwarg(inplace, "inplace")
        cat = self if inplace else self.copy()

        # build a dict of (to replace -> value) pairs
        if is_list_like(to_replace):
            # if to_replace is list-like and value is scalar
            replace_dict = {replace_value: value for replace_value in to_replace}
        else:
            # if both to_replace and value are scalar
            replace_dict = {to_replace: value}

        # other cases, like if both to_replace and value are list-like or if
        # to_replace is a dict, are handled separately in NDFrame
        for replace_value, new_value in replace_dict.items():
            if new_value == replace_value:
                continue
            if replace_value in cat.categories:
                if isna(new_value):
                    cat.remove_categories(replace_value, inplace=True)
                    continue
                categories = cat.categories.tolist()
                index = categories.index(replace_value)
                if new_value in cat.categories:
                    value_index = categories.index(new_value)
                    cat._codes[cat._codes == index] = value_index
                    cat.remove_categories(replace_value, inplace=True)
                else:
                    categories[index] = new_value
                    cat.rename_categories(categories, inplace=True)
        if not inplace:
            return cat

    # ------------------------------------------------------------------------
    # String methods interface
    def _str_map(self, f, na_value=np.nan, dtype=np.dtype("object")):
        # Optimization to apply the callable `f` to the categories once
        # and rebuild the result by `take`ing from the result with the codes.
        # Returns the same type as the object-dtype implementation though.
        from pandas.core.arrays import PandasArray

        categories = self.categories
        codes = self.codes
        result = PandasArray(categories.to_numpy())._str_map(f, na_value, dtype)
        return take_nd(result, codes, fill_value=na_value)

    def _str_get_dummies(self, sep="|"):
        # sep may not be in categories. Just bail on this.
        from pandas.core.arrays import PandasArray

        # error: Argument 1 to "PandasArray" has incompatible type
        # "ExtensionArray"; expected "Union[ndarray, PandasArray]"
        return PandasArray(self.astype(str))._str_get_dummies(  # type: ignore[arg-type]
            sep
        )


# The Series.cat accessor


@delegate_names(
    delegate=Categorical, accessors=["categories", "ordered"], typ="property"
)
@delegate_names(
    delegate=Categorical,
    accessors=[
        "rename_categories",
        "reorder_categories",
        "add_categories",
        "remove_categories",
        "remove_unused_categories",
        "set_categories",
        "as_ordered",
        "as_unordered",
    ],
    typ="method",
)
class CategoricalAccessor(PandasDelegate, PandasObject, NoNewAttributesMixin):
    """
    Accessor object for categorical properties of the Series values.

    Be aware that assigning to `categories` is a inplace operation, while all
    methods return new categorical data per default (but can be called with
    `inplace=True`).

    Parameters
    ----------
    data : Series or CategoricalIndex

    Examples
    --------
    >>> s = pd.Series(list("abbccc")).astype("category")
    >>> s
    0    a
    1    b
    2    b
    3    c
    4    c
    5    c
    dtype: category
    Categories (3, object): ['a', 'b', 'c']

    >>> s.cat.categories
    Index(['a', 'b', 'c'], dtype='object')

    >>> s.cat.rename_categories(list("cba"))
    0    c
    1    b
    2    b
    3    a
    4    a
    5    a
    dtype: category
    Categories (3, object): ['c', 'b', 'a']

    >>> s.cat.reorder_categories(list("cba"))
    0    a
    1    b
    2    b
    3    c
    4    c
    5    c
    dtype: category
    Categories (3, object): ['c', 'b', 'a']

    >>> s.cat.add_categories(["d", "e"])
    0    a
    1    b
    2    b
    3    c
    4    c
    5    c
    dtype: category
    Categories (5, object): ['a', 'b', 'c', 'd', 'e']

    >>> s.cat.remove_categories(["a", "c"])
    0    NaN
    1      b
    2      b
    3    NaN
    4    NaN
    5    NaN
    dtype: category
    Categories (1, object): ['b']

    >>> s1 = s.cat.add_categories(["d", "e"])
    >>> s1.cat.remove_unused_categories()
    0    a
    1    b
    2    b
    3    c
    4    c
    5    c
    dtype: category
    Categories (3, object): ['a', 'b', 'c']

    >>> s.cat.set_categories(list("abcde"))
    0    a
    1    b
    2    b
    3    c
    4    c
    5    c
    dtype: category
    Categories (5, object): ['a', 'b', 'c', 'd', 'e']

    >>> s.cat.as_ordered()
    0    a
    1    b
    2    b
    3    c
    4    c
    5    c
    dtype: category
    Categories (3, object): ['a' < 'b' < 'c']

    >>> s.cat.as_unordered()
    0    a
    1    b
    2    b
    3    c
    4    c
    5    c
    dtype: category
    Categories (3, object): ['a', 'b', 'c']
    """

    def __init__(self, data):
        self._validate(data)
        self._parent = data.values
        self._index = data.index
        self._name = data.name
        self._freeze()

    @staticmethod
    def _validate(data):
        if not is_categorical_dtype(data.dtype):
            raise AttributeError("Can only use .cat accessor with a 'category' dtype")

    def _delegate_property_get(self, name):
        return getattr(self._parent, name)

    def _delegate_property_set(self, name, new_values):
        return setattr(self._parent, name, new_values)

    @property
    def codes(self):
        """
        Return Series of codes as well as the index.
        """
        from pandas import Series

        return Series(self._parent.codes, index=self._index)

    def _delegate_method(self, name, *args, **kwargs):
        from pandas import Series

        method = getattr(self._parent, name)
        res = method(*args, **kwargs)
        if res is not None:
            return Series(res, index=self._index, name=self._name)


# utility routines


def _get_codes_for_values(values, categories: Index) -> np.ndarray:
    """
    utility routine to turn values into codes given the specified categories

    If `values` is known to be a Categorical, use recode_for_categories instead.
    """
    dtype_equal = is_dtype_equal(values.dtype, categories.dtype)

    if values.ndim > 1:
        flat = values.ravel()
        codes = _get_codes_for_values(flat, categories)
        return codes.reshape(values.shape)

    if is_extension_array_dtype(categories.dtype) and is_object_dtype(values):
        # Support inferring the correct extension dtype from an array of
        # scalar objects. e.g.
        # Categorical(array[Period, Period], categories=PeriodIndex(...))
        cls = categories.dtype.construct_array_type()
        values = maybe_cast_to_extension_array(cls, values)
        if not isinstance(values, cls):
            # exception raised in _from_sequence
            values = ensure_object(values)
            # error: Incompatible types in assignment (expression has type
            # "ndarray", variable has type "Index")
            categories = ensure_object(categories)  # type: ignore[assignment]
    elif not dtype_equal:
        values = ensure_object(values)
        # error: Incompatible types in assignment (expression has type "ndarray",
        # variable has type "Index")
        categories = ensure_object(categories)  # type: ignore[assignment]

    if isinstance(categories, ABCIndex):
        return coerce_indexer_dtype(categories.get_indexer_for(values), categories)

    # Only hit here when we've already coerced to object dtypee.

    hash_klass, vals = get_data_algo(values)
    # pandas/core/arrays/categorical.py:2661: error: Argument 1 to "get_data_algo" has
    # incompatible type "Index"; expected "Union[ExtensionArray, ndarray]"  [arg-type]
    _, cats = get_data_algo(categories)  # type: ignore[arg-type]
    t = hash_klass(len(cats))
    t.map_locations(cats)
    return coerce_indexer_dtype(t.lookup(vals), cats)


def recode_for_categories(
    codes: np.ndarray, old_categories, new_categories, copy: bool = True
) -> np.ndarray:
    """
    Convert a set of codes for to a new set of categories

    Parameters
    ----------
    codes : np.ndarray
    old_categories, new_categories : Index
    copy: bool, default True
        Whether to copy if the codes are unchanged.

    Returns
    -------
    new_codes : np.ndarray[np.int64]

    Examples
    --------
    >>> old_cat = pd.Index(['b', 'a', 'c'])
    >>> new_cat = pd.Index(['a', 'b'])
    >>> codes = np.array([0, 1, 1, 2])
    >>> recode_for_categories(codes, old_cat, new_cat)
    array([ 1,  0,  0, -1], dtype=int8)
    """
    if len(old_categories) == 0:
        # All null anyway, so just retain the nulls
        if copy:
            return codes.copy()
        return codes
    elif new_categories.equals(old_categories):
        # Same categories, so no need to actually recode
        if copy:
            return codes.copy()
        return codes

    indexer = coerce_indexer_dtype(
        new_categories.get_indexer(old_categories), new_categories
    )
    new_codes = take_nd(indexer, codes, fill_value=-1)
    return new_codes


def factorize_from_iterable(values) -> tuple[np.ndarray, Index]:
    """
    Factorize an input `values` into `categories` and `codes`. Preserves
    categorical dtype in `categories`.

    Parameters
    ----------
    values : list-like

    Returns
    -------
    codes : ndarray
    categories : Index
        If `values` has a categorical dtype, then `categories` is
        a CategoricalIndex keeping the categories and order of `values`.
    """
    from pandas import CategoricalIndex

    if not is_list_like(values):
        raise TypeError("Input must be list-like")

    if is_categorical_dtype(values):
        values = extract_array(values)
        # The Categorical we want to build has the same categories
        # as values but its codes are by def [0, ..., len(n_categories) - 1]
        cat_codes = np.arange(len(values.categories), dtype=values.codes.dtype)
        cat = Categorical.from_codes(cat_codes, dtype=values.dtype)
        categories = CategoricalIndex(cat)
        codes = values.codes
    else:
        # The value of ordered is irrelevant since we don't use cat as such,
        # but only the resulting categories, the order of which is independent
        # from ordered. Set ordered to False as default. See GH #15457
        cat = Categorical(values, ordered=False)
        categories = cat.categories
        codes = cat.codes
    return codes, categories


def factorize_from_iterables(iterables) -> tuple[list[np.ndarray], list[Index]]:
    """
    A higher-level wrapper over `factorize_from_iterable`.

    Parameters
    ----------
    iterables : list-like of list-likes

    Returns
    -------
    codes : list of ndarrays
    categories : list of Indexes

    Notes
    -----
    See `factorize_from_iterable` for more info.
    """
    if len(iterables) == 0:
        # For consistency, it should return two empty lists.
        return [], []

    codes, categories = zip(*(factorize_from_iterable(it) for it in iterables))
    return list(codes), list(categories)<|MERGE_RESOLUTION|>--- conflicted
+++ resolved
@@ -1366,12 +1366,8 @@
 
     # -------------------------------------------------------------
 
-<<<<<<< HEAD
     @ravel_compat
-    def __array__(self, dtype: Optional[NpDtype] = None) -> np.ndarray:
-=======
     def __array__(self, dtype: NpDtype | None = None) -> np.ndarray:
->>>>>>> 2196004e
         """
         The numpy array interface.
 
