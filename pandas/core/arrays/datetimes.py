# -*- coding: utf-8 -*-
from datetime import datetime, time
import warnings

import numpy as np
from pytz import utc

from pandas._libs import lib, tslib
from pandas._libs.tslibs import (
    NaT, Timestamp, ccalendar, conversion, fields, iNaT, normalize_date,
    resolution as libresolution, timezones)
import pandas.compat as compat
from pandas.errors import PerformanceWarning
from pandas.util._decorators import Appender

from pandas.core.dtypes.common import (
<<<<<<< HEAD
    _INT64_DTYPE, _NS_DTYPE, is_datetime64_dtype, is_datetime64tz_dtype,
    is_extension_type, is_float_dtype, is_object_dtype,
    is_period_dtype, is_string_dtype, is_timedelta64_dtype)
=======
    _INT64_DTYPE, _NS_DTYPE, is_categorical_dtype, is_datetime64_dtype,
    is_datetime64tz_dtype, is_extension_type, is_float_dtype, is_int64_dtype,
    is_object_dtype, is_period_dtype, is_string_dtype, is_timedelta64_dtype)
>>>>>>> 216986d4
from pandas.core.dtypes.dtypes import DatetimeTZDtype
from pandas.core.dtypes.generic import ABCIndexClass, ABCSeries
from pandas.core.dtypes.missing import isna

from pandas.core import ops
from pandas.core.algorithms import checked_add_with_arr
from pandas.core.arrays import datetimelike as dtl
import pandas.core.common as com

from pandas.tseries.frequencies import get_period_alias, to_offset
from pandas.tseries.offsets import Tick, generate_range

_midnight = time(0, 0)


def _to_m8(key, tz=None):
    """
    Timestamp-like => dt64
    """
    if not isinstance(key, Timestamp):
        # this also converts strings
        key = Timestamp(key)
        if key.tzinfo is not None and tz is not None:
            # Don't tz_localize(None) if key is already tz-aware
            key = key.tz_convert(tz)
        else:
            key = key.tz_localize(tz)

    return np.int64(conversion.pydt_to_i8(key)).view(_NS_DTYPE)


def _field_accessor(name, field, docstring=None):
    def f(self):
        values = self.asi8
        if self.tz is not None and not timezones.is_utc(self.tz):
            values = self._local_timestamps()

        if field in self._bool_ops:
            if field.endswith(('start', 'end')):
                freq = self.freq
                month_kw = 12
                if freq:
                    kwds = freq.kwds
                    month_kw = kwds.get('startingMonth', kwds.get('month', 12))

                result = fields.get_start_end_field(values, field,
                                                    self.freqstr, month_kw)
            else:
                result = fields.get_date_field(values, field)

            # these return a boolean by-definition
            return result

        if field in self._object_ops:
            result = fields.get_date_name_field(values, field)
            result = self._maybe_mask_results(result, fill_value=None)

        else:
            result = fields.get_date_field(values, field)
            result = self._maybe_mask_results(result, fill_value=None,
                                              convert='float64')

        return result

    f.__name__ = name
    f.__doc__ = "\n{}\n".format(docstring)
    return property(f)


def _dt_array_cmp(cls, op):
    """
    Wrap comparison operations to convert datetime-like to datetime64
    """
    opname = '__{name}__'.format(name=op.__name__)
    nat_result = True if opname == '__ne__' else False

    def wrapper(self, other):
        meth = getattr(dtl.DatetimeLikeArrayMixin, opname)

        if isinstance(other, (datetime, np.datetime64, compat.string_types)):
            if isinstance(other, (datetime, np.datetime64)):
                # GH#18435 strings get a pass from tzawareness compat
                self._assert_tzawareness_compat(other)

            try:
                other = _to_m8(other, tz=self.tz)
            except ValueError:
                # string that cannot be parsed to Timestamp
                return ops.invalid_comparison(self, other, op)

            result = op(self.asi8, other.view('i8'))
            if isna(other):
                result.fill(nat_result)
        elif lib.is_scalar(other):
            return ops.invalid_comparison(self, other, op)
        else:
            if isinstance(other, list):
                try:
                    other = type(self)(other)
                except ValueError:
                    other = np.array(other, dtype=np.object_)
            elif not isinstance(other, (np.ndarray, ABCIndexClass, ABCSeries,
                                        DatetimeArrayMixin)):
                # Following Timestamp convention, __eq__ is all-False
                # and __ne__ is all True, others raise TypeError.
                return ops.invalid_comparison(self, other, op)

            if is_object_dtype(other):
                result = op(self.astype('O'), np.array(other))
                o_mask = isna(other)
            elif not (is_datetime64_dtype(other) or
                      is_datetime64tz_dtype(other)):
                # e.g. is_timedelta64_dtype(other)
                return ops.invalid_comparison(self, other, op)
            else:
                self._assert_tzawareness_compat(other)
                if not hasattr(other, 'asi8'):
                    # ndarray, Series
                    other = type(self)(other)
                result = meth(self, other)
                o_mask = other._isnan

            result = com.values_from_object(result)

            # Make sure to pass an array to result[...]; indexing with
            # Series breaks with older version of numpy
            o_mask = np.array(o_mask)
            if o_mask.any():
                result[o_mask] = nat_result

        if self.hasnans:
            result[self._isnan] = nat_result

        return result

    return compat.set_function_name(wrapper, opname, cls)


class DatetimeArrayMixin(dtl.DatetimeLikeArrayMixin,
                         dtl.TimelikeOps,
                         dtl.DatelikeOps):
    """
    Assumes that subclass __new__/__init__ defines:
        tz
        _freq
        _data
    """
    _typ = "datetimearray"

    # define my properties & methods for delegation
    _bool_ops = ['is_month_start', 'is_month_end',
                 'is_quarter_start', 'is_quarter_end', 'is_year_start',
                 'is_year_end', 'is_leap_year']
    _object_ops = ['weekday_name', 'freq', 'tz']
    _field_ops = ['year', 'month', 'day', 'hour', 'minute', 'second',
                  'weekofyear', 'week', 'weekday', 'dayofweek',
                  'dayofyear', 'quarter', 'days_in_month',
                  'daysinmonth', 'microsecond',
                  'nanosecond']
    _other_ops = ['date', 'time', 'timetz']
    _datetimelike_ops = _field_ops + _object_ops + _bool_ops + _other_ops
    _datetimelike_methods = ['to_period', 'tz_localize',
                             'tz_convert',
                             'normalize', 'strftime', 'round', 'floor',
                             'ceil', 'month_name', 'day_name']

    # dummy attribute so that datetime.__eq__(DatetimeArray) defers
    # by returning NotImplemented
    timetuple = None

    # Needed so that Timestamp.__richcmp__(DateTimeArray) operates pointwise
    ndim = 1

    # ensure that operations with numpy arrays defer to our implementation
    __array_priority__ = 1000

    # -----------------------------------------------------------------
    # Constructors

    _attributes = ["freq", "tz"]
    _tz = None
    _freq = None

    @classmethod
    def _simple_new(cls, values, freq=None, tz=None):
        """
        we require the we have a dtype compat for the values
        if we are passed a non-dtype compat, then coerce using the constructor
        """
        assert isinstance(values, np.ndarray), type(values)
        if values.dtype == 'i8':
            # for compat with datetime/timedelta/period shared methods,
            #  we can sometimes get here with int64 values.  These represent
            #  nanosecond UTC (or tz-naive) unix timestamps
            values = values.view('M8[ns]')

        assert values.dtype == 'M8[ns]', values.dtype

        result = object.__new__(cls)
        result._data = values
        result._freq = freq
        tz = timezones.maybe_get_tz(tz)
        result._tz = timezones.tz_standardize(tz)
        return result

    def __new__(cls, values, freq=None, tz=None, dtype=None, copy=False,
                dayfirst=False, yearfirst=False, ambiguous='raise'):
        return cls._from_sequence(
            values, freq=freq, tz=tz, dtype=dtype, copy=copy,
            dayfirst=dayfirst, yearfirst=yearfirst, ambiguous=ambiguous)

    @classmethod
    def _from_sequence(cls, data, dtype=None, copy=False,
                       tz=None, freq=None,
                       dayfirst=False, yearfirst=False, ambiguous='raise'):

        freq, freq_infer = dtl.maybe_infer_freq(freq)

        subarr, tz, inferred_freq = sequence_to_dt64ns(
            data, dtype=dtype, copy=copy, tz=tz,
            dayfirst=dayfirst, yearfirst=yearfirst, ambiguous=ambiguous)

        freq, freq_infer = dtl.validate_inferred_freq(freq, inferred_freq,
                                                      freq_infer)

        result = cls._simple_new(subarr, freq=freq, tz=tz)

        if inferred_freq is None and freq is not None:
            # this condition precludes `freq_infer`
            cls._validate_frequency(result, freq, ambiguous=ambiguous)

        elif freq_infer:
            result.freq = to_offset(result.inferred_freq)

        return result

    @classmethod
    def _generate_range(cls, start, end, periods, freq, tz=None,
                        normalize=False, ambiguous='raise', closed=None):

        periods = dtl.validate_periods(periods)
        if freq is None and any(x is None for x in [periods, start, end]):
            raise ValueError('Must provide freq argument if no data is '
                             'supplied')

        if com.count_not_none(start, end, periods, freq) != 3:
            raise ValueError('Of the four parameters: start, end, periods, '
                             'and freq, exactly three must be specified')
        freq = to_offset(freq)

        if start is not None:
            start = Timestamp(start)

        if end is not None:
            end = Timestamp(end)

        if start is None and end is None:
            if closed is not None:
                raise ValueError("Closed has to be None if not both of start"
                                 "and end are defined")
        if start is NaT or end is NaT:
            raise ValueError("Neither `start` nor `end` can be NaT")

        left_closed, right_closed = dtl.validate_endpoints(closed)

        start, end, _normalized = _maybe_normalize_endpoints(start, end,
                                                             normalize)

        tz, _ = _infer_tz_from_endpoints(start, end, tz)

        if tz is not None:
            # Localize the start and end arguments
            start = _maybe_localize_point(
                start, getattr(start, 'tz', None), start, freq, tz
            )
            end = _maybe_localize_point(
                end, getattr(end, 'tz', None), end, freq, tz
            )
        if start and end:
            # Make sure start and end have the same tz
            start = _maybe_localize_point(
                start, start.tz, end.tz, freq, tz
            )
            end = _maybe_localize_point(
                end, end.tz, start.tz, freq, tz
            )
        if freq is not None:
            # TODO: consider re-implementing _cached_range; GH#17914
            index = _generate_regular_range(cls, start, end, periods, freq)

            if tz is not None and index.tz is None:
                arr = conversion.tz_localize_to_utc(
                    index.asi8,
                    tz, ambiguous=ambiguous)

                index = cls(arr)

                # index is localized datetime64 array -> have to convert
                # start/end as well to compare
                if start is not None:
                    start = start.tz_localize(tz).asm8
                if end is not None:
                    end = end.tz_localize(tz).asm8
        else:
            # Create a linearly spaced date_range in local time
            # Nanosecond-granularity timestamps aren't always correctly
            # representable with doubles, so we limit the range that we
            # pass to np.linspace as much as possible
            arr = np.linspace(
                0, end.value - start.value,
                periods, dtype='int64') + start.value
            index = cls._simple_new(
                arr.astype('M8[ns]', copy=False), freq=None, tz=tz
            )

        if not left_closed and len(index) and index[0] == start:
            index = index[1:]
        if not right_closed and len(index) and index[-1] == end:
            index = index[:-1]

        return cls._simple_new(index.asi8, freq=freq, tz=tz)

    # -----------------------------------------------------------------
    # Descriptive Properties

    @property
    def _box_func(self):
        return lambda x: Timestamp(x, freq=self.freq, tz=self.tz)

    @property
    def dtype(self):
        if self.tz is None:
            return _NS_DTYPE
        return DatetimeTZDtype('ns', self.tz)

    @property
    def tz(self):
        """
        Return timezone.
        """
        # GH 18595
        return self._tz

    @tz.setter
    def tz(self, value):
        # GH 3746: Prevent localizing or converting the index by setting tz
        raise AttributeError("Cannot directly set timezone. Use tz_localize() "
                             "or tz_convert() as appropriate")

    @property
    def tzinfo(self):
        """
        Alias for tz attribute
        """
        return self.tz

    @property  # NB: override with cache_readonly in immutable subclasses
    def _timezone(self):
        """
        Comparable timezone both for pytz / dateutil
        """
        return timezones.get_timezone(self.tzinfo)

    @property
    def offset(self):
        """
        get/set the frequency of the instance
        """
        msg = ('{cls}.offset has been deprecated and will be removed '
               'in a future version; use {cls}.freq instead.'
               .format(cls=type(self).__name__))
        warnings.warn(msg, FutureWarning, stacklevel=2)
        return self.freq

    @offset.setter
    def offset(self, value):
        """
        get/set the frequency of the instance
        """
        msg = ('{cls}.offset has been deprecated and will be removed '
               'in a future version; use {cls}.freq instead.'
               .format(cls=type(self).__name__))
        warnings.warn(msg, FutureWarning, stacklevel=2)
        self.freq = value

    @property  # NB: override with cache_readonly in immutable subclasses
    def is_normalized(self):
        """
        Returns True if all of the dates are at midnight ("no time")
        """
        return conversion.is_date_array_normalized(self.asi8, self.tz)

    @property  # NB: override with cache_readonly in immutable subclasses
    def _resolution(self):
        return libresolution.resolution(self.asi8, self.tz)

    # ----------------------------------------------------------------
    # Array-Like / EA-Interface Methods

    def __iter__(self):
        """
        Return an iterator over the boxed values

        Yields
        -------
        tstamp : Timestamp
        """

        # convert in chunks of 10k for efficiency
        data = self.asi8
        length = len(self)
        chunksize = 10000
        chunks = int(length / chunksize) + 1
        for i in range(chunks):
            start_i = i * chunksize
            end_i = min((i + 1) * chunksize, length)
            converted = tslib.ints_to_pydatetime(data[start_i:end_i],
                                                 tz=self.tz, freq=self.freq,
                                                 box="timestamp")
            for v in converted:
                yield v

    # ----------------------------------------------------------------
    # ExtensionArray Interface

    @property
    def _ndarray_values(self):
        return self._data

    @Appender(dtl.DatetimeLikeArrayMixin._validate_fill_value.__doc__)
    def _validate_fill_value(self, fill_value):
        if isna(fill_value):
            fill_value = iNaT
        elif isinstance(fill_value, (datetime, np.datetime64)):
            self._assert_tzawareness_compat(fill_value)
            fill_value = Timestamp(fill_value).value
        else:
            raise ValueError("'fill_value' should be a Timestamp. "
                             "Got '{got}'.".format(got=fill_value))
        return fill_value

    # -----------------------------------------------------------------
    # Comparison Methods

    _create_comparison_method = classmethod(_dt_array_cmp)

    def _has_same_tz(self, other):
        zzone = self._timezone

        # vzone sholdn't be None if value is non-datetime like
        if isinstance(other, np.datetime64):
            # convert to Timestamp as np.datetime64 doesn't have tz attr
            other = Timestamp(other)
        vzone = timezones.get_timezone(getattr(other, 'tzinfo', '__no_tz__'))
        return zzone == vzone

    def _assert_tzawareness_compat(self, other):
        # adapted from _Timestamp._assert_tzawareness_compat
        other_tz = getattr(other, 'tzinfo', None)
        if is_datetime64tz_dtype(other):
            # Get tzinfo from Series dtype
            other_tz = other.dtype.tz
        if other is NaT:
            # pd.NaT quacks both aware and naive
            pass
        elif self.tz is None:
            if other_tz is not None:
                raise TypeError('Cannot compare tz-naive and tz-aware '
                                'datetime-like objects.')
        elif other_tz is None:
            raise TypeError('Cannot compare tz-naive and tz-aware '
                            'datetime-like objects')

    # -----------------------------------------------------------------
    # Arithmetic Methods

    def _sub_datetime_arraylike(self, other):
        """subtract DatetimeArray/Index or ndarray[datetime64]"""
        if len(self) != len(other):
            raise ValueError("cannot add indices of unequal length")

        if isinstance(other, np.ndarray):
            assert is_datetime64_dtype(other)
            other = type(self)(other)

        if not self._has_same_tz(other):
            # require tz compat
            raise TypeError("{cls} subtraction must have the same "
                            "timezones or no timezones"
                            .format(cls=type(self).__name__))

        self_i8 = self.asi8
        other_i8 = other.asi8
        new_values = checked_add_with_arr(self_i8, -other_i8,
                                          arr_mask=self._isnan)
        if self.hasnans or other.hasnans:
            mask = (self._isnan) | (other._isnan)
            new_values[mask] = iNaT
        return new_values.view('timedelta64[ns]')

    def _add_offset(self, offset):
        assert not isinstance(offset, Tick)
        try:
            if self.tz is not None:
                values = self.tz_localize(None)
            else:
                values = self
            result = offset.apply_index(values)
            if self.tz is not None:
                result = result.tz_localize(self.tz)

        except NotImplementedError:
            warnings.warn("Non-vectorized DateOffset being applied to Series "
                          "or DatetimeIndex", PerformanceWarning)
            result = self.astype('O') + offset

        return type(self)._from_sequence(result, freq='infer')

    def _sub_datetimelike_scalar(self, other):
        # subtract a datetime from myself, yielding a ndarray[timedelta64[ns]]
        assert isinstance(other, (datetime, np.datetime64))
        assert other is not NaT
        other = Timestamp(other)
        if other is NaT:
            return self - NaT

        if not self._has_same_tz(other):
            # require tz compat
            raise TypeError("Timestamp subtraction must have the same "
                            "timezones or no timezones")

        i8 = self.asi8
        result = checked_add_with_arr(i8, -other.value,
                                      arr_mask=self._isnan)
        result = self._maybe_mask_results(result)
        return result.view('timedelta64[ns]')

    def _add_delta(self, delta):
        """
        Add a timedelta-like, Tick, or TimedeltaIndex-like object
        to self, yielding a new DatetimeArray

        Parameters
        ----------
        other : {timedelta, np.timedelta64, Tick,
                 TimedeltaIndex, ndarray[timedelta64]}

        Returns
        -------
        result : DatetimeArray
        """
        new_values = super(DatetimeArrayMixin, self)._add_delta(delta)
        return type(self)._from_sequence(new_values, tz=self.tz, freq='infer')

    # -----------------------------------------------------------------
    # Timezone Conversion and Localization Methods

    def _local_timestamps(self):
        """
        Convert to an i8 (unix-like nanosecond timestamp) representation
        while keeping the local timezone and not using UTC.
        This is used to calculate time-of-day information as if the timestamps
        were timezone-naive.
        """
        return conversion.tz_convert(self.asi8, utc, self.tz)

    def tz_convert(self, tz):
        """
        Convert tz-aware Datetime Array/Index from one time zone to another.

        Parameters
        ----------
        tz : string, pytz.timezone, dateutil.tz.tzfile or None
            Time zone for time. Corresponding timestamps would be converted
            to this time zone of the Datetime Array/Index. A `tz` of None will
            convert to UTC and remove the timezone information.

        Returns
        -------
        normalized : same type as self

        Raises
        ------
        TypeError
            If Datetime Array/Index is tz-naive.

        See Also
        --------
        DatetimeIndex.tz : A timezone that has a variable offset from UTC.
        DatetimeIndex.tz_localize : Localize tz-naive DatetimeIndex to a
            given time zone, or remove timezone from a tz-aware DatetimeIndex.

        Examples
        --------
        With the `tz` parameter, we can change the DatetimeIndex
        to other time zones:

        >>> dti = pd.DatetimeIndex(start='2014-08-01 09:00',
        ...                        freq='H', periods=3, tz='Europe/Berlin')

        >>> dti
        DatetimeIndex(['2014-08-01 09:00:00+02:00',
                       '2014-08-01 10:00:00+02:00',
                       '2014-08-01 11:00:00+02:00'],
                      dtype='datetime64[ns, Europe/Berlin]', freq='H')

        >>> dti.tz_convert('US/Central')
        DatetimeIndex(['2014-08-01 02:00:00-05:00',
                       '2014-08-01 03:00:00-05:00',
                       '2014-08-01 04:00:00-05:00'],
                      dtype='datetime64[ns, US/Central]', freq='H')

        With the ``tz=None``, we can remove the timezone (after converting
        to UTC if necessary):

        >>> dti = pd.DatetimeIndex(start='2014-08-01 09:00',freq='H',
        ...                        periods=3, tz='Europe/Berlin')

        >>> dti
        DatetimeIndex(['2014-08-01 09:00:00+02:00',
                       '2014-08-01 10:00:00+02:00',
                       '2014-08-01 11:00:00+02:00'],
                        dtype='datetime64[ns, Europe/Berlin]', freq='H')

        >>> dti.tz_convert(None)
        DatetimeIndex(['2014-08-01 07:00:00',
                       '2014-08-01 08:00:00',
                       '2014-08-01 09:00:00'],
                        dtype='datetime64[ns]', freq='H')
        """
        tz = timezones.maybe_get_tz(tz)

        if self.tz is None:
            # tz naive, use tz_localize
            raise TypeError('Cannot convert tz-naive timestamps, use '
                            'tz_localize to localize')

        # No conversion since timestamps are all UTC to begin with
        return self._simple_new(self.asi8, tz=tz, freq=self.freq)

    def tz_localize(self, tz, ambiguous='raise', nonexistent='raise',
                    errors=None):
        """
        Localize tz-naive Datetime Array/Index to tz-aware
        Datetime Array/Index.

        This method takes a time zone (tz) naive Datetime Array/Index object
        and makes this time zone aware. It does not move the time to another
        time zone.
        Time zone localization helps to switch from time zone aware to time
        zone unaware objects.

        Parameters
        ----------
        tz : string, pytz.timezone, dateutil.tz.tzfile or None
            Time zone to convert timestamps to. Passing ``None`` will
            remove the time zone information preserving local time.
        ambiguous : 'infer', 'NaT', bool array, default 'raise'
            When clocks moved backward due to DST, ambiguous times may arise.
            For example in Central European Time (UTC+01), when going from
            03:00 DST to 02:00 non-DST, 02:30:00 local time occurs both at
            00:30:00 UTC and at 01:30:00 UTC. In such a situation, the
            `ambiguous` parameter dictates how ambiguous times should be
            handled.

            - 'infer' will attempt to infer fall dst-transition hours based on
              order
            - bool-ndarray where True signifies a DST time, False signifies a
              non-DST time (note that this flag is only applicable for
              ambiguous times)
            - 'NaT' will return NaT where there are ambiguous times
            - 'raise' will raise an AmbiguousTimeError if there are ambiguous
              times

        nonexistent : 'shift', 'NaT' default 'raise'
            A nonexistent time does not exist in a particular timezone
            where clocks moved forward due to DST.

            - 'shift' will shift the nonexistent times forward to the closest
              existing time
            - 'NaT' will return NaT where there are nonexistent times
            - 'raise' will raise an NonExistentTimeError if there are
              nonexistent times

            .. versionadded:: 0.24.0

        errors : {'raise', 'coerce'}, default None

            - 'raise' will raise a NonExistentTimeError if a timestamp is not
              valid in the specified time zone (e.g. due to a transition from
              or to DST time). Use ``nonexistent='raise'`` instead.
            - 'coerce' will return NaT if the timestamp can not be converted
              to the specified time zone. Use ``nonexistent='NaT'`` instead.

            .. deprecated:: 0.24.0

        Returns
        -------
        result : same type as self
            Array/Index converted to the specified time zone.

        Raises
        ------
        TypeError
            If the Datetime Array/Index is tz-aware and tz is not None.

        See Also
        --------
        DatetimeIndex.tz_convert : Convert tz-aware DatetimeIndex from
            one time zone to another.

        Examples
        --------
        >>> tz_naive = pd.date_range('2018-03-01 09:00', periods=3)
        >>> tz_naive
        DatetimeIndex(['2018-03-01 09:00:00', '2018-03-02 09:00:00',
                       '2018-03-03 09:00:00'],
                      dtype='datetime64[ns]', freq='D')

        Localize DatetimeIndex in US/Eastern time zone:

        >>> tz_aware = tz_naive.tz_localize(tz='US/Eastern')
        >>> tz_aware
        DatetimeIndex(['2018-03-01 09:00:00-05:00',
                       '2018-03-02 09:00:00-05:00',
                       '2018-03-03 09:00:00-05:00'],
                      dtype='datetime64[ns, US/Eastern]', freq='D')

        With the ``tz=None``, we can remove the time zone information
        while keeping the local time (not converted to UTC):

        >>> tz_aware.tz_localize(None)
        DatetimeIndex(['2018-03-01 09:00:00', '2018-03-02 09:00:00',
                       '2018-03-03 09:00:00'],
                      dtype='datetime64[ns]', freq='D')

        Be careful with DST changes. When there is sequential data, pandas can
        infer the DST time:
        >>> s = pd.to_datetime(pd.Series([
        ... '2018-10-28 01:30:00',
        ... '2018-10-28 02:00:00',
        ... '2018-10-28 02:30:00',
        ... '2018-10-28 02:00:00',
        ... '2018-10-28 02:30:00',
        ... '2018-10-28 03:00:00',
        ... '2018-10-28 03:30:00']))
        >>> s.dt.tz_localize('CET', ambiguous='infer')
        2018-10-28 01:30:00+02:00    0
        2018-10-28 02:00:00+02:00    1
        2018-10-28 02:30:00+02:00    2
        2018-10-28 02:00:00+01:00    3
        2018-10-28 02:30:00+01:00    4
        2018-10-28 03:00:00+01:00    5
        2018-10-28 03:30:00+01:00    6
        dtype: int64

        In some cases, inferring the DST is impossible. In such cases, you can
        pass an ndarray to the ambiguous parameter to set the DST explicitly

        >>> s = pd.to_datetime(pd.Series([
        ... '2018-10-28 01:20:00',
        ... '2018-10-28 02:36:00',
        ... '2018-10-28 03:46:00']))
        >>> s.dt.tz_localize('CET', ambiguous=np.array([True, True, False]))
        0   2018-10-28 01:20:00+02:00
        1   2018-10-28 02:36:00+02:00
        2   2018-10-28 03:46:00+01:00
        dtype: datetime64[ns, CET]
        """
        if errors is not None:
            warnings.warn("The errors argument is deprecated and will be "
                          "removed in a future release. Use "
                          "nonexistent='NaT' or nonexistent='raise' "
                          "instead.", FutureWarning)
            if errors == 'coerce':
                nonexistent = 'NaT'
            elif errors == 'raise':
                nonexistent = 'raise'
            else:
                raise ValueError("The errors argument must be either 'coerce' "
                                 "or 'raise'.")

        if nonexistent not in ('raise', 'NaT', 'shift'):
            raise ValueError("The nonexistent argument must be one of 'raise',"
                             " 'NaT' or 'shift'")

        if self.tz is not None:
            if tz is None:
                new_dates = conversion.tz_convert(self.asi8, timezones.UTC,
                                                  self.tz)
            else:
                raise TypeError("Already tz-aware, use tz_convert to convert.")
        else:
            tz = timezones.maybe_get_tz(tz)
            # Convert to UTC

            new_dates = conversion.tz_localize_to_utc(
                self.asi8, tz, ambiguous=ambiguous, nonexistent=nonexistent,
            )
        new_dates = new_dates.view(_NS_DTYPE)
        return self._simple_new(new_dates, tz=tz, freq=self.freq)

    # ----------------------------------------------------------------
    # Conversion Methods - Vectorized analogues of Timestamp methods

    def to_pydatetime(self):
        """
        Return Datetime Array/Index as object ndarray of datetime.datetime
        objects

        Returns
        -------
        datetimes : ndarray
        """
        return tslib.ints_to_pydatetime(self.asi8, tz=self.tz)

    def normalize(self):
        """
        Convert times to midnight.

        The time component of the date-time is converted to midnight i.e.
        00:00:00. This is useful in cases, when the time does not matter.
        Length is unaltered. The timezones are unaffected.

        This method is available on Series with datetime values under
        the ``.dt`` accessor, and directly on Datetime Array/Index.

        Returns
        -------
        DatetimeArray, DatetimeIndex or Series
            The same type as the original data. Series will have the same
            name and index. DatetimeIndex will have the same name.

        See Also
        --------
        floor : Floor the datetimes to the specified freq.
        ceil : Ceil the datetimes to the specified freq.
        round : Round the datetimes to the specified freq.

        Examples
        --------
        >>> idx = pd.DatetimeIndex(start='2014-08-01 10:00', freq='H',
        ...                        periods=3, tz='Asia/Calcutta')
        >>> idx
        DatetimeIndex(['2014-08-01 10:00:00+05:30',
                       '2014-08-01 11:00:00+05:30',
                       '2014-08-01 12:00:00+05:30'],
                        dtype='datetime64[ns, Asia/Calcutta]', freq='H')
        >>> idx.normalize()
        DatetimeIndex(['2014-08-01 00:00:00+05:30',
                       '2014-08-01 00:00:00+05:30',
                       '2014-08-01 00:00:00+05:30'],
                       dtype='datetime64[ns, Asia/Calcutta]', freq=None)
        """
        if self.tz is None or timezones.is_utc(self.tz):
            not_null = ~self.isna()
            DAY_NS = ccalendar.DAY_SECONDS * 1000000000
            new_values = self.asi8.copy()
            adjustment = (new_values[not_null] % DAY_NS)
            new_values[not_null] = new_values[not_null] - adjustment
        else:
            new_values = conversion.normalize_i8_timestamps(self.asi8, self.tz)
        return type(self)._from_sequence(new_values,
                                         freq='infer').tz_localize(self.tz)

    def to_period(self, freq=None):
        """
        Cast to PeriodArray/Index at a particular frequency.

        Converts DatetimeArray/Index to PeriodArray/Index.

        Parameters
        ----------
        freq : string or Offset, optional
            One of pandas' :ref:`offset strings <timeseries.offset_aliases>`
            or an Offset object. Will be inferred by default.

        Returns
        -------
        PeriodArray/Index

        Raises
        ------
        ValueError
            When converting a DatetimeArray/Index with non-regular values,
            so that a frequency cannot be inferred.

        See Also
        --------
        PeriodIndex: Immutable ndarray holding ordinal values.
        DatetimeIndex.to_pydatetime: Return DatetimeIndex as object.

        Examples
        --------
        >>> df = pd.DataFrame({"y": [1,2,3]},
        ...                   index=pd.to_datetime(["2000-03-31 00:00:00",
        ...                                         "2000-05-31 00:00:00",
        ...                                         "2000-08-31 00:00:00"]))
        >>> df.index.to_period("M")
        PeriodIndex(['2000-03', '2000-05', '2000-08'],
                    dtype='period[M]', freq='M')

        Infer the daily frequency

        >>> idx = pd.date_range("2017-01-01", periods=2)
        >>> idx.to_period()
        PeriodIndex(['2017-01-01', '2017-01-02'],
                    dtype='period[D]', freq='D')
        """
        from pandas.core.arrays import PeriodArray

        if self.tz is not None:
            warnings.warn("Converting to PeriodArray/Index representation "
                          "will drop timezone information.", UserWarning)

        if freq is None:
            freq = self.freqstr or self.inferred_freq

            if freq is None:
                raise ValueError("You must pass a freq argument as "
                                 "current index has none.")

            freq = get_period_alias(freq)

        return PeriodArray._from_datetime64(self._data, freq, tz=self.tz)

    def to_perioddelta(self, freq):
        """
        Calculate TimedeltaArray of difference between index
        values and index converted to PeriodArray at specified
        freq. Used for vectorized offsets

        Parameters
        ----------
        freq : Period frequency

        Returns
        -------
        TimedeltaArray/Index
        """
        # TODO: consider privatizing (discussion in GH#23113)
        from pandas.core.arrays.timedeltas import TimedeltaArrayMixin
        i8delta = self.asi8 - self.to_period(freq).to_timestamp().asi8
        m8delta = i8delta.view('m8[ns]')
        return TimedeltaArrayMixin(m8delta)

    # -----------------------------------------------------------------
    # Properties - Vectorized Timestamp Properties/Methods

    def month_name(self, locale=None):
        """
        Return the month names of the DateTimeIndex with specified locale.

        .. versionadded:: 0.23.0

        Parameters
        ----------
        locale : str, optional
            Locale determining the language in which to return the month name.
            Default is English locale.

        Returns
        -------
        Index
            Index of month names.

        Examples
        --------
        >>> idx = pd.DatetimeIndex(start='2018-01', freq='M', periods=3)
        >>> idx
        DatetimeIndex(['2018-01-31', '2018-02-28', '2018-03-31'],
                      dtype='datetime64[ns]', freq='M')
        >>> idx.month_name()
        Index(['January', 'February', 'March'], dtype='object')
        """
        if self.tz is not None and not timezones.is_utc(self.tz):
            values = self._local_timestamps()
        else:
            values = self.asi8

        result = fields.get_date_name_field(values, 'month_name',
                                            locale=locale)
        result = self._maybe_mask_results(result, fill_value=None)
        return result

    def day_name(self, locale=None):
        """
        Return the day names of the DateTimeIndex with specified locale.

        .. versionadded:: 0.23.0

        Parameters
        ----------
        locale : str, optional
            Locale determining the language in which to return the day name.
            Default is English locale.

        Returns
        -------
        Index
            Index of day names.

        Examples
        --------
        >>> idx = pd.DatetimeIndex(start='2018-01-01', freq='D', periods=3)
        >>> idx
        DatetimeIndex(['2018-01-01', '2018-01-02', '2018-01-03'],
                      dtype='datetime64[ns]', freq='D')
        >>> idx.day_name()
        Index(['Monday', 'Tuesday', 'Wednesday'], dtype='object')
        """
        if self.tz is not None and not timezones.is_utc(self.tz):
            values = self._local_timestamps()
        else:
            values = self.asi8

        result = fields.get_date_name_field(values, 'day_name',
                                            locale=locale)
        result = self._maybe_mask_results(result, fill_value=None)
        return result

    @property
    def time(self):
        """
        Returns numpy array of datetime.time. The time part of the Timestamps.
        """
        # If the Timestamps have a timezone that is not UTC,
        # convert them into their i8 representation while
        # keeping their timezone and not using UTC
        if self.tz is not None and not timezones.is_utc(self.tz):
            timestamps = self._local_timestamps()
        else:
            timestamps = self.asi8

        return tslib.ints_to_pydatetime(timestamps, box="time")

    @property
    def timetz(self):
        """
        Returns numpy array of datetime.time also containing timezone
        information. The time part of the Timestamps.
        """
        return tslib.ints_to_pydatetime(self.asi8, self.tz, box="time")

    @property
    def date(self):
        """
        Returns numpy array of python datetime.date objects (namely, the date
        part of Timestamps without timezone information).
        """
        # If the Timestamps have a timezone that is not UTC,
        # convert them into their i8 representation while
        # keeping their timezone and not using UTC
        if self.tz is not None and not timezones.is_utc(self.tz):
            timestamps = self._local_timestamps()
        else:
            timestamps = self.asi8

        return tslib.ints_to_pydatetime(timestamps, box="date")

    year = _field_accessor('year', 'Y', "The year of the datetime.")
    month = _field_accessor('month', 'M',
                            "The month as January=1, December=12. ")
    day = _field_accessor('day', 'D', "The days of the datetime.")
    hour = _field_accessor('hour', 'h', "The hours of the datetime.")
    minute = _field_accessor('minute', 'm', "The minutes of the datetime.")
    second = _field_accessor('second', 's', "The seconds of the datetime.")
    microsecond = _field_accessor('microsecond', 'us',
                                  "The microseconds of the datetime.")
    nanosecond = _field_accessor('nanosecond', 'ns',
                                 "The nanoseconds of the datetime.")
    weekofyear = _field_accessor('weekofyear', 'woy',
                                 "The week ordinal of the year.")
    week = weekofyear
    _dayofweek_doc = """
    The day of the week with Monday=0, Sunday=6.

    Return the day of the week. It is assumed the week starts on
    Monday, which is denoted by 0 and ends on Sunday which is denoted
    by 6. This method is available on both Series with datetime
    values (using the `dt` accessor) or DatetimeIndex.

    Returns
    -------
    Series or Index
        Containing integers indicating the day number.

    See Also
    --------
    Series.dt.dayofweek : Alias.
    Series.dt.weekday : Alias.
    Series.dt.day_name : Returns the name of the day of the week.

    Examples
    --------
    >>> s = pd.date_range('2016-12-31', '2017-01-08', freq='D').to_series()
    >>> s.dt.dayofweek
    2016-12-31    5
    2017-01-01    6
    2017-01-02    0
    2017-01-03    1
    2017-01-04    2
    2017-01-05    3
    2017-01-06    4
    2017-01-07    5
    2017-01-08    6
    Freq: D, dtype: int64
    """
    dayofweek = _field_accessor('dayofweek', 'dow', _dayofweek_doc)
    weekday = dayofweek

    weekday_name = _field_accessor(
        'weekday_name',
        'weekday_name',
        "The name of day in a week (ex: Friday)\n\n.. deprecated:: 0.23.0")

    dayofyear = _field_accessor('dayofyear', 'doy',
                                "The ordinal day of the year.")
    quarter = _field_accessor('quarter', 'q', "The quarter of the date.")
    days_in_month = _field_accessor(
        'days_in_month',
        'dim',
        "The number of days in the month.")
    daysinmonth = days_in_month
    _is_month_doc = """
        Indicates whether the date is the {first_or_last} day of the month.

        Returns
        -------
        Series or array
            For Series, returns a Series with boolean values.
            For DatetimeIndex, returns a boolean array.

        See Also
        --------
        is_month_start : Return a boolean indicating whether the date
            is the first day of the month.
        is_month_end : Return a boolean indicating whether the date
            is the last day of the month.

        Examples
        --------
        This method is available on Series with datetime values under
        the ``.dt`` accessor, and directly on DatetimeIndex.

        >>> s = pd.Series(pd.date_range("2018-02-27", periods=3))
        >>> s
        0   2018-02-27
        1   2018-02-28
        2   2018-03-01
        dtype: datetime64[ns]
        >>> s.dt.is_month_start
        0    False
        1    False
        2    True
        dtype: bool
        >>> s.dt.is_month_end
        0    False
        1    True
        2    False
        dtype: bool

        >>> idx = pd.date_range("2018-02-27", periods=3)
        >>> idx.is_month_start
        array([False, False, True])
        >>> idx.is_month_end
        array([False, True, False])
    """
    is_month_start = _field_accessor(
        'is_month_start',
        'is_month_start',
        _is_month_doc.format(first_or_last='first'))

    is_month_end = _field_accessor(
        'is_month_end',
        'is_month_end',
        _is_month_doc.format(first_or_last='last'))

    is_quarter_start = _field_accessor(
        'is_quarter_start',
        'is_quarter_start',
        """
        Indicator for whether the date is the first day of a quarter.

        Returns
        -------
        is_quarter_start : Series or DatetimeIndex
            The same type as the original data with boolean values. Series will
            have the same name and index. DatetimeIndex will have the same
            name.

        See Also
        --------
        quarter : Return the quarter of the date.
        is_quarter_end : Similar property for indicating the quarter start.

        Examples
        --------
        This method is available on Series with datetime values under
        the ``.dt`` accessor, and directly on DatetimeIndex.

        >>> df = pd.DataFrame({'dates': pd.date_range("2017-03-30",
        ...                   periods=4)})
        >>> df.assign(quarter=df.dates.dt.quarter,
        ...           is_quarter_start=df.dates.dt.is_quarter_start)
               dates  quarter  is_quarter_start
        0 2017-03-30        1             False
        1 2017-03-31        1             False
        2 2017-04-01        2              True
        3 2017-04-02        2             False

        >>> idx = pd.date_range('2017-03-30', periods=4)
        >>> idx
        DatetimeIndex(['2017-03-30', '2017-03-31', '2017-04-01', '2017-04-02'],
                      dtype='datetime64[ns]', freq='D')

        >>> idx.is_quarter_start
        array([False, False,  True, False])
        """)
    is_quarter_end = _field_accessor(
        'is_quarter_end',
        'is_quarter_end',
        """
        Indicator for whether the date is the last day of a quarter.

        Returns
        -------
        is_quarter_end : Series or DatetimeIndex
            The same type as the original data with boolean values. Series will
            have the same name and index. DatetimeIndex will have the same
            name.

        See Also
        --------
        quarter : Return the quarter of the date.
        is_quarter_start : Similar property indicating the quarter start.

        Examples
        --------
        This method is available on Series with datetime values under
        the ``.dt`` accessor, and directly on DatetimeIndex.

        >>> df = pd.DataFrame({'dates': pd.date_range("2017-03-30",
        ...                    periods=4)})
        >>> df.assign(quarter=df.dates.dt.quarter,
        ...           is_quarter_end=df.dates.dt.is_quarter_end)
               dates  quarter    is_quarter_end
        0 2017-03-30        1             False
        1 2017-03-31        1              True
        2 2017-04-01        2             False
        3 2017-04-02        2             False

        >>> idx = pd.date_range('2017-03-30', periods=4)
        >>> idx
        DatetimeIndex(['2017-03-30', '2017-03-31', '2017-04-01', '2017-04-02'],
                      dtype='datetime64[ns]', freq='D')

        >>> idx.is_quarter_end
        array([False,  True, False, False])
        """)
    is_year_start = _field_accessor(
        'is_year_start',
        'is_year_start',
        """
        Indicate whether the date is the first day of a year.

        Returns
        -------
        Series or DatetimeIndex
            The same type as the original data with boolean values. Series will
            have the same name and index. DatetimeIndex will have the same
            name.

        See Also
        --------
        is_year_end : Similar property indicating the last day of the year.

        Examples
        --------
        This method is available on Series with datetime values under
        the ``.dt`` accessor, and directly on DatetimeIndex.

        >>> dates = pd.Series(pd.date_range("2017-12-30", periods=3))
        >>> dates
        0   2017-12-30
        1   2017-12-31
        2   2018-01-01
        dtype: datetime64[ns]

        >>> dates.dt.is_year_start
        0    False
        1    False
        2    True
        dtype: bool

        >>> idx = pd.date_range("2017-12-30", periods=3)
        >>> idx
        DatetimeIndex(['2017-12-30', '2017-12-31', '2018-01-01'],
                      dtype='datetime64[ns]', freq='D')

        >>> idx.is_year_start
        array([False, False,  True])
        """)
    is_year_end = _field_accessor(
        'is_year_end',
        'is_year_end',
        """
        Indicate whether the date is the last day of the year.

        Returns
        -------
        Series or DatetimeIndex
            The same type as the original data with boolean values. Series will
            have the same name and index. DatetimeIndex will have the same
            name.

        See Also
        --------
        is_year_start : Similar property indicating the start of the year.

        Examples
        --------
        This method is available on Series with datetime values under
        the ``.dt`` accessor, and directly on DatetimeIndex.

        >>> dates = pd.Series(pd.date_range("2017-12-30", periods=3))
        >>> dates
        0   2017-12-30
        1   2017-12-31
        2   2018-01-01
        dtype: datetime64[ns]

        >>> dates.dt.is_year_end
        0    False
        1     True
        2    False
        dtype: bool

        >>> idx = pd.date_range("2017-12-30", periods=3)
        >>> idx
        DatetimeIndex(['2017-12-30', '2017-12-31', '2018-01-01'],
                      dtype='datetime64[ns]', freq='D')

        >>> idx.is_year_end
        array([False,  True, False])
        """)
    is_leap_year = _field_accessor(
        'is_leap_year',
        'is_leap_year',
        """
        Boolean indicator if the date belongs to a leap year.

        A leap year is a year, which has 366 days (instead of 365) including
        29th of February as an intercalary day.
        Leap years are years which are multiples of four with the exception
        of years divisible by 100 but not by 400.

        Returns
        -------
        Series or ndarray
             Booleans indicating if dates belong to a leap year.

        Examples
        --------
        This method is available on Series with datetime values under
        the ``.dt`` accessor, and directly on DatetimeIndex.

        >>> idx = pd.date_range("2012-01-01", "2015-01-01", freq="Y")
        >>> idx
        DatetimeIndex(['2012-12-31', '2013-12-31', '2014-12-31'],
                      dtype='datetime64[ns]', freq='A-DEC')
        >>> idx.is_leap_year
        array([ True, False, False], dtype=bool)

        >>> dates = pd.Series(idx)
        >>> dates_series
        0   2012-12-31
        1   2013-12-31
        2   2014-12-31
        dtype: datetime64[ns]
        >>> dates_series.dt.is_leap_year
        0     True
        1    False
        2    False
        dtype: bool
        """)

    def to_julian_date(self):
        """
        Convert Datetime Array to float64 ndarray of Julian Dates.
        0 Julian date is noon January 1, 4713 BC.
        http://en.wikipedia.org/wiki/Julian_day
        """

        # http://mysite.verizon.net/aesir_research/date/jdalg2.htm
        year = np.asarray(self.year)
        month = np.asarray(self.month)
        day = np.asarray(self.day)
        testarr = month < 3
        year[testarr] -= 1
        month[testarr] += 12
        return (day +
                np.fix((153 * month - 457) / 5) +
                365 * year +
                np.floor(year / 4) -
                np.floor(year / 100) +
                np.floor(year / 400) +
                1721118.5 +
                (self.hour +
                 self.minute / 60.0 +
                 self.second / 3600.0 +
                 self.microsecond / 3600.0 / 1e+6 +
                 self.nanosecond / 3600.0 / 1e+9
                 ) / 24.0)


DatetimeArrayMixin._add_comparison_ops()


# -------------------------------------------------------------------
# Constructor Helpers

def sequence_to_dt64ns(data, dtype=None, copy=False,
                       tz=None,
                       dayfirst=False, yearfirst=False, ambiguous='raise'):
    """
    Parameters
    ----------
    data : list-like
    dtype : dtype, str, or None, default None
    copy : bool, default False
    tz : tzinfo, str, or None, default None
    dayfirst : bool, default False
    yearfirst : bool, default False
    ambiguous : str, bool, or arraylike, default 'raise'
        See pandas._libs.tslibs.conversion.tz_localize_to_utc

    Returns
    -------
    result : numpy.ndarray
        The sequence converted to a numpy array with dtype ``datetime64[ns]``.
    tz : tzinfo or None
        Either the user-provided tzinfo or one inferred from the data.
    inferred_freq : Tick or None
        The inferred frequency of the sequence.

    Raises
    ------
    TypeError : PeriodDType data is passed
    """

    inferred_freq = None

    if not hasattr(data, "dtype"):
        # e.g. list, tuple
        if np.ndim(data) == 0:
            # i.e. generator
            data = list(data)
        data = np.asarray(data)
        copy = False
    elif isinstance(data, ABCSeries):
        data = data._values

    if hasattr(data, "freq"):
        # i.e. DatetimeArray/Index
        inferred_freq = data.freq

    # if dtype has an embedded tz, capture it
    tz = validate_tz_from_dtype(dtype, tz)

    # By this point we are assured to have either a numpy array or Index
    data, copy = maybe_convert_dtype(data, copy)

    if is_object_dtype(data) or is_string_dtype(data):
        # TODO: We do not have tests specific to string-dtypes,
        #  also complex or categorical or other extension
        copy = False
        if lib.infer_dtype(data) == 'integer':
            data = data.astype(np.int64)
        else:
            # data comes back here as either i8 to denote UTC timestamps
            #  or M8[ns] to denote wall times
            data, inferred_tz = objects_to_datetime64ns(
                data, dayfirst=dayfirst, yearfirst=yearfirst)
            tz = maybe_infer_tz(tz, inferred_tz)

    if is_datetime64tz_dtype(data):
        tz = maybe_infer_tz(tz, data.tz)
        result = data._data

    elif is_datetime64_dtype(data):
        # tz-naive DatetimeArray/Index or ndarray[datetime64]
        data = getattr(data, "_data", data)
        if data.dtype != _NS_DTYPE:
            data = conversion.ensure_datetime64ns(data)

        if tz is not None:
            # Convert tz-naive to UTC
            tz = timezones.maybe_get_tz(tz)
            data = conversion.tz_localize_to_utc(data.view('i8'), tz,
                                                 ambiguous=ambiguous)
            data = data.view(_NS_DTYPE)

        assert data.dtype == _NS_DTYPE, data.dtype
        result = data

    else:
        # must be integer dtype otherwise
        # assume this data are epoch timestamps
        if data.dtype != _INT64_DTYPE:
            data = data.astype(np.int64, copy=False)
        result = data.view(_NS_DTYPE)

    if copy:
        # TODO: should this be deepcopy?
        result = result.copy()

    assert isinstance(result, np.ndarray), type(result)
    assert result.dtype == 'M8[ns]', result.dtype

    # We have to call this again after possibly inferring a tz above
    validate_tz_from_dtype(dtype, tz)

    return result, tz, inferred_freq


def objects_to_datetime64ns(data, dayfirst, yearfirst,
                            utc=False, errors="raise",
                            require_iso8601=False, allow_object=False):
    """
    Convert data to array of timestamps.

    Parameters
    ----------
    data : np.ndarray[object]
    dayfirst : bool
    yearfirst : bool
    utc : bool, default False
        Whether to convert timezone-aware timestamps to UTC
    errors : {'raise', 'ignore', 'coerce'}
    allow_object : bool
        Whether to return an object-dtype ndarray instead of raising if the
        data contains more than one timezone.

    Returns
    -------
    result : ndarray
        np.int64 dtype if returned values represent UTC timestamps
        np.datetime64[ns] if returned values represent wall times
        object if mixed timezones
    inferred_tz : tzinfo or None

    Raises
    ------
    ValueError : if data cannot be converted to datetimes
    """
    assert errors in ["raise", "ignore", "coerce"]

    # if str-dtype, convert
    data = np.array(data, copy=False, dtype=np.object_)

    try:
        result, tz_parsed = tslib.array_to_datetime(
            data,
            errors=errors,
            utc=utc,
            dayfirst=dayfirst,
            yearfirst=yearfirst,
            require_iso8601=require_iso8601
        )
    except ValueError as e:
        try:
            values, tz_parsed = conversion.datetime_to_datetime64(data)
            # If tzaware, these values represent unix timestamps, so we
            #  return them as i8 to distinguish from wall times
            return values.view('i8'), tz_parsed
        except (ValueError, TypeError):
            raise e

    if tz_parsed is not None:
        # We can take a shortcut since the datetime64 numpy array
        #  is in UTC
        # Return i8 values to denote unix timestamps
        return result.view('i8'), tz_parsed
    elif is_datetime64_dtype(result):
        # returning M8[ns] denotes wall-times; since tz is None
        #  the distinction is a thin one
        return result, tz_parsed
    elif is_object_dtype(result):
        # GH#23675 when called via `pd.to_datetime`, returning an object-dtype
        #  array is allowed.  When called via `pd.DatetimeIndex`, we can
        #  only accept datetime64 dtype, so raise TypeError if object-dtype
        #  is returned, as that indicates the values can be recognized as
        #  datetimes but they have conflicting timezones/awareness
        if allow_object:
            return result, tz_parsed
        raise TypeError(result)
    else:  # pragma: no cover
        # GH#23675 this TypeError should never be hit, whereas the TypeError
        #  in the object-dtype branch above is reachable.
        raise TypeError(result)


def maybe_convert_dtype(data, copy):
    """
    Convert data based on dtype conventions, issuing deprecation warnings
    or errors where appropriate.

    Parameters
    ----------
    data : np.ndarray or pd.Index
    copy : bool

    Returns
    -------
    data : np.ndarray or pd.Index
    copy : bool

    Raises
    ------
    TypeError : PeriodDType data is passed
    """
    if is_float_dtype(data):
        # Note: we must cast to datetime64[ns] here in order to treat these
        #  as wall-times instead of UTC timestamps.
        data = data.astype(_NS_DTYPE)
        copy = False
        # TODO: deprecate this behavior to instead treat symmetrically
        #  with integer dtypes.  See discussion in GH#23675

    elif is_timedelta64_dtype(data):
        warnings.warn("Passing timedelta64-dtype data is deprecated, will "
                      "raise a TypeError in a future version",
                      FutureWarning, stacklevel=5)
        data = data.view(_NS_DTYPE)

    elif is_period_dtype(data):
        # Note: without explicitly raising here, PeriondIndex
        #  test_setops.test_join_does_not_recur fails
        raise TypeError("Passing PeriodDtype data is invalid.  "
                        "Use `data.to_timestamp()` instead")

    elif is_categorical_dtype(data):
        # GH#18664 preserve tz in going DTI->Categorical->DTI
        # TODO: cases where we need to do another pass through this func,
        #  e.g. the categories are timedelta64s
        data = data.categories.take(data.codes, fill_value=NaT)
        copy = False

    elif is_extension_type(data) and not is_datetime64tz_dtype(data):
        # Includes categorical
        # TODO: We have no tests for these
        data = np.array(data, dtype=np.object_)
        copy = False

    return data, copy


def _generate_regular_range(cls, start, end, periods, freq):
    """
    Generate a range of dates with the spans between dates described by
    the given `freq` DateOffset.

    Parameters
    ----------
    cls : class
    start : Timestamp or None
        first point of produced date range
    end : Timestamp or None
        last point of produced date range
    periods : int
        number of periods in produced date range
    freq : DateOffset
        describes space between dates in produced date range

    Returns
    -------
    ndarray[np.int64] representing nanosecond unix timestamps

    """
    if isinstance(freq, Tick):
        stride = freq.nanos
        if periods is None:
            b = Timestamp(start).value
            # cannot just use e = Timestamp(end) + 1 because arange breaks when
            # stride is too large, see GH10887
            e = (b + (Timestamp(end).value - b) // stride * stride +
                 stride // 2 + 1)
            # end.tz == start.tz by this point due to _generate implementation
            tz = start.tz
        elif start is not None:
            b = Timestamp(start).value
            e = _generate_range_overflow_safe(b, periods, stride, side='start')
            tz = start.tz
        elif end is not None:
            e = Timestamp(end).value + stride
            b = _generate_range_overflow_safe(e, periods, stride, side='end')
            tz = end.tz
        else:
            raise ValueError("at least 'start' or 'end' should be specified "
                             "if a 'period' is given.")

        values = np.arange(b, e, stride, dtype=np.int64)

    else:
        tz = None
        # start and end should have the same timezone by this point
        if start is not None:
            tz = start.tz
        elif end is not None:
            tz = end.tz

        xdr = generate_range(start=start, end=end,
                             periods=periods, offset=freq)

        values = np.array([x.value for x in xdr], dtype=np.int64)

    data = cls._simple_new(values, freq=freq, tz=tz)
    return data


def _generate_range_overflow_safe(endpoint, periods, stride, side='start'):
    """
    Calculate the second endpoint for passing to np.arange, checking
    to avoid an integer overflow.  Catch OverflowError and re-raise
    as OutOfBoundsDatetime.

    Parameters
    ----------
    endpoint : int
    periods : int
    stride : int
    side : {'start', 'end'}

    Returns
    -------
    other_end : int

    Raises
    ------
    OutOfBoundsDatetime
    """
    # GH#14187 raise instead of incorrectly wrapping around
    assert side in ['start', 'end']
    if side == 'end':
        stride *= -1

    try:
        other_end = checked_add_with_arr(np.int64(endpoint),
                                         np.int64(periods) * stride)
    except OverflowError:
        raise tslib.OutOfBoundsDatetime('Cannot generate range with '
                                        '{side}={endpoint} and '
                                        'periods={periods}'
                                        .format(side=side, endpoint=endpoint,
                                                periods=periods))
    return other_end


# -------------------------------------------------------------------
# Validation and Inference

def maybe_infer_tz(tz, inferred_tz):
    """
    If a timezone is inferred from data, check that it is compatible with
    the user-provided timezone, if any.

    Parameters
    ----------
    tz : tzinfo or None
    inferred_tz : tzinfo or None

    Returns
    -------
    tz : tzinfo or None

    Raises
    ------
    TypeError : if both timezones are present but do not match
    """
    if tz is None:
        tz = inferred_tz
    elif inferred_tz is None:
        pass
    elif not timezones.tz_compare(tz, inferred_tz):
        raise TypeError('data is already tz-aware {inferred_tz}, unable to '
                        'set specified tz: {tz}'
                        .format(inferred_tz=inferred_tz, tz=tz))
    return tz


def validate_tz_from_dtype(dtype, tz):
    """
    If the given dtype is a DatetimeTZDtype, extract the implied
    tzinfo object from it and check that it does not conflict with the given
    tz.

    Parameters
    ----------
    dtype : dtype, str
    tz : None, tzinfo

    Returns
    -------
    tz : consensus tzinfo

    Raises
    ------
    ValueError : on tzinfo mismatch
    """
    if dtype is not None:
        if isinstance(dtype, compat.string_types):
            try:
                dtype = DatetimeTZDtype.construct_from_string(dtype)
            except TypeError:
                # Things like `datetime64[ns]`, which is OK for the
                # constructors, but also nonsense, which should be validated
                # but not by us. We *do* allow non-existent tz errors to
                # go through
                pass
        dtz = getattr(dtype, 'tz', None)
        if dtz is not None:
            if tz is not None and not timezones.tz_compare(tz, dtz):
                raise ValueError("cannot supply both a tz and a dtype"
                                 " with a tz")
            tz = dtz

        if tz is not None and is_datetime64_dtype(dtype):
            # We also need to check for the case where the user passed a
            #  tz-naive dtype (i.e. datetime64[ns])
            if tz is not None and not timezones.tz_compare(tz, dtz):
                raise ValueError("cannot supply both a tz and a "
                                 "timezone-naive dtype (i.e. datetime64[ns]")

    return tz


def _infer_tz_from_endpoints(start, end, tz):
    """
    If a timezone is not explicitly given via `tz`, see if one can
    be inferred from the `start` and `end` endpoints.  If more than one
    of these inputs provides a timezone, require that they all agree.

    Parameters
    ----------
    start : Timestamp
    end : Timestamp
    tz : tzinfo or None

    Returns
    -------
    tz : tzinfo or None
    inferred_tz : tzinfo or None

    Raises
    ------
    TypeError : if start and end timezones do not agree
    """
    try:
        inferred_tz = timezones.infer_tzinfo(start, end)
    except Exception:
        raise TypeError('Start and end cannot both be tz-aware with '
                        'different timezones')

    inferred_tz = timezones.maybe_get_tz(inferred_tz)
    tz = timezones.maybe_get_tz(tz)

    if tz is not None and inferred_tz is not None:
        if not timezones.tz_compare(inferred_tz, tz):
            raise AssertionError("Inferred time zone not equal to passed "
                                 "time zone")

    elif inferred_tz is not None:
        tz = inferred_tz

    return tz, inferred_tz


def _maybe_normalize_endpoints(start, end, normalize):
    _normalized = True

    if start is not None:
        if normalize:
            start = normalize_date(start)
            _normalized = True
        else:
            _normalized = _normalized and start.time() == _midnight

    if end is not None:
        if normalize:
            end = normalize_date(end)
            _normalized = True
        else:
            _normalized = _normalized and end.time() == _midnight

    return start, end, _normalized


def _maybe_localize_point(ts, is_none, is_not_none, freq, tz):
    """
    Localize a start or end Timestamp to the timezone of the corresponding
    start or end Timestamp

    Parameters
    ----------
    ts : start or end Timestamp to potentially localize
    is_none : argument that should be None
    is_not_none : argument that should not be None
    freq : Tick, DateOffset, or None
    tz : str, timezone object or None

    Returns
    -------
    ts : Timestamp
    """
    # Make sure start and end are timezone localized if:
    # 1) freq = a Timedelta-like frequency (Tick)
    # 2) freq = None i.e. generating a linspaced range
    if isinstance(freq, Tick) or freq is None:
        localize_args = {'tz': tz, 'ambiguous': False}
    else:
        localize_args = {'tz': None}
    if is_none is None and is_not_none is not None:
        ts = ts.tz_localize(**localize_args)
    return ts<|MERGE_RESOLUTION|>--- conflicted
+++ resolved
@@ -14,15 +14,9 @@
 from pandas.util._decorators import Appender
 
 from pandas.core.dtypes.common import (
-<<<<<<< HEAD
-    _INT64_DTYPE, _NS_DTYPE, is_datetime64_dtype, is_datetime64tz_dtype,
-    is_extension_type, is_float_dtype, is_object_dtype,
+    _INT64_DTYPE, _NS_DTYPE, is_categorical_dtype, is_datetime64_dtype,
+    is_datetime64tz_dtype, is_extension_type, is_float_dtype, is_object_dtype,
     is_period_dtype, is_string_dtype, is_timedelta64_dtype)
-=======
-    _INT64_DTYPE, _NS_DTYPE, is_categorical_dtype, is_datetime64_dtype,
-    is_datetime64tz_dtype, is_extension_type, is_float_dtype, is_int64_dtype,
-    is_object_dtype, is_period_dtype, is_string_dtype, is_timedelta64_dtype)
->>>>>>> 216986d4
 from pandas.core.dtypes.dtypes import DatetimeTZDtype
 from pandas.core.dtypes.generic import ABCIndexClass, ABCSeries
 from pandas.core.dtypes.missing import isna
