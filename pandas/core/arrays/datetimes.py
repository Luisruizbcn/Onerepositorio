from __future__ import annotations

from datetime import (
    datetime,
    timedelta,
    tzinfo,
)
from typing import (
    TYPE_CHECKING,
    cast,
)
import warnings

import numpy as np

from pandas._libs import (
    lib,
    tslib,
)
from pandas._libs.tslibs import (
    BaseOffset,
    NaT,
    NaTType,
    Resolution,
    Timestamp,
    astype_overflowsafe,
    fields,
    get_resolution,
    get_supported_reso,
    get_unit_from_dtype,
    ints_to_pydatetime,
    is_date_array_normalized,
    is_supported_unit,
    is_unitless,
    normalize_i8_timestamps,
    npy_unit_to_abbrev,
    timezones,
    to_offset,
    tz_convert_from_utc,
    tzconversion,
)
from pandas._libs.tslibs.dtypes import (
    abbrev_to_npy_unit,
    freq_to_period_freqstr,
)
from pandas.errors import PerformanceWarning
from pandas.util._exceptions import find_stack_level
from pandas.util._validators import validate_inclusive

from pandas.core.dtypes.common import (
    DT64NS_DTYPE,
    INT64_DTYPE,
    is_bool_dtype,
    is_float_dtype,
    is_string_dtype,
    pandas_dtype,
)
from pandas.core.dtypes.dtypes import (
    DatetimeTZDtype,
    ExtensionDtype,
    PeriodDtype,
)
from pandas.core.dtypes.missing import isna

from pandas.core.arrays import datetimelike as dtl
from pandas.core.arrays._ranges import generate_regular_range
import pandas.core.common as com

from pandas.tseries.frequencies import get_period_alias
from pandas.tseries.offsets import (
    Day,
    Tick,
)

if TYPE_CHECKING:
    from collections.abc import Iterator

    from pandas._typing import (
        DateTimeErrorChoices,
        DtypeObj,
        IntervalClosedType,
        Self,
        TimeAmbiguous,
        TimeNonexistent,
        npt,
    )

    from pandas import DataFrame
    from pandas.core.arrays import PeriodArray


def tz_to_dtype(
    tz: tzinfo | None, unit: str = "ns"
) -> np.dtype[np.datetime64] | DatetimeTZDtype:
    """
    Return a datetime64[ns] dtype appropriate for the given timezone.

    Parameters
    ----------
    tz : tzinfo or None
    unit : str, default "ns"

    Returns
    -------
    np.dtype or Datetime64TZDType
    """
    if tz is None:
        return np.dtype(f"M8[{unit}]")
    else:
        return DatetimeTZDtype(tz=tz, unit=unit)


def _field_accessor(name: str, field: str, docstring: str | None = None):
    def f(self):
        values = self._local_timestamps()

        if field in self._bool_ops:
            result: np.ndarray

            if field.endswith(("start", "end")):
                freq = self.freq
                month_kw = 12
                if freq:
                    kwds = freq.kwds
                    month_kw = kwds.get("startingMonth", kwds.get("month", 12))

                result = fields.get_start_end_field(
                    values, field, self.freqstr, month_kw, reso=self._creso
                )
            else:
                result = fields.get_date_field(values, field, reso=self._creso)

            # these return a boolean by-definition
            return result

        if field in self._object_ops:
            result = fields.get_date_name_field(values, field, reso=self._creso)
            result = self._maybe_mask_results(result, fill_value=None)

        else:
            result = fields.get_date_field(values, field, reso=self._creso)
            result = self._maybe_mask_results(
                result, fill_value=None, convert="float64"
            )

        return result

    f.__name__ = name
    f.__doc__ = docstring
    return property(f)


# error: Definition of "_concat_same_type" in base class "NDArrayBacked" is
# incompatible with definition in base class "ExtensionArray"
class DatetimeArray(dtl.TimelikeOps, dtl.DatelikeOps):  # type: ignore[misc]
    """
    Pandas ExtensionArray for tz-naive or tz-aware datetime data.

    .. warning::

       DatetimeArray is currently experimental, and its API may change
       without warning. In particular, :attr:`DatetimeArray.dtype` is
       expected to change to always be an instance of an ``ExtensionDtype``
       subclass.

    Parameters
    ----------
    values : Series, Index, DatetimeArray, ndarray
        The datetime data.

        For DatetimeArray `values` (or a Series or Index boxing one),
        `dtype` and `freq` will be extracted from `values`.

    dtype : numpy.dtype or DatetimeTZDtype
        Note that the only NumPy dtype allowed is 'datetime64[ns]'.
    freq : str or Offset, optional
        The frequency.
    copy : bool, default False
        Whether to copy the underlying array of values.

    Attributes
    ----------
    None

    Methods
    -------
    None

    Examples
    --------
    >>> pd.arrays.DatetimeArray(pd.DatetimeIndex(['2023-01-01', '2023-01-02']),
    ...                         freq='D')
    <DatetimeArray>
    ['2023-01-01 00:00:00', '2023-01-02 00:00:00']
    Length: 2, dtype: datetime64[ns]
    """

    _typ = "datetimearray"
    _internal_fill_value = np.datetime64("NaT", "ns")
    _recognized_scalars = (datetime, np.datetime64)
    _is_recognized_dtype = lambda x: lib.is_np_dtype(x, "M") or isinstance(
        x, DatetimeTZDtype
    )
    _infer_matches = ("datetime", "datetime64", "date")

    @property
    def _scalar_type(self) -> type[Timestamp]:
        return Timestamp

    # define my properties & methods for delegation
    _bool_ops: list[str] = [
        "is_month_start",
        "is_month_end",
        "is_quarter_start",
        "is_quarter_end",
        "is_year_start",
        "is_year_end",
        "is_leap_year",
    ]
    _object_ops: list[str] = ["freq", "tz"]
    _field_ops: list[str] = [
        "year",
        "month",
        "day",
        "hour",
        "minute",
        "second",
        "weekday",
        "dayofweek",
        "day_of_week",
        "dayofyear",
        "day_of_year",
        "quarter",
        "days_in_month",
        "daysinmonth",
        "microsecond",
        "nanosecond",
    ]
    _other_ops: list[str] = ["date", "time", "timetz"]
    _datetimelike_ops: list[str] = (
        _field_ops + _object_ops + _bool_ops + _other_ops + ["unit"]
    )
    _datetimelike_methods: list[str] = [
        "to_period",
        "tz_localize",
        "tz_convert",
        "normalize",
        "strftime",
        "round",
        "floor",
        "ceil",
        "month_name",
        "day_name",
        "as_unit",
    ]

    # ndim is inherited from ExtensionArray, must exist to ensure
    #  Timestamp.__richcmp__(DateTimeArray) operates pointwise

    # ensure that operations with numpy arrays defer to our implementation
    __array_priority__ = 1000

    # -----------------------------------------------------------------
    # Constructors

    _dtype: np.dtype[np.datetime64] | DatetimeTZDtype
    _freq: BaseOffset | None = None
    _default_dtype = DT64NS_DTYPE  # used in TimeLikeOps.__init__

    @classmethod
    def _from_scalars(cls, scalars, *, dtype: DtypeObj) -> Self:
        if lib.infer_dtype(scalars, skipna=True) not in ["datetime", "datetime64"]:
            # TODO: require any NAs be valid-for-DTA
            # TODO: if dtype is passed, check for tzawareness compat?
            raise ValueError
        return cls._from_sequence(scalars, dtype=dtype)

    @classmethod
    def _validate_dtype(cls, values, dtype):
        # used in TimeLikeOps.__init__
        dtype = _validate_dt64_dtype(dtype)
        _validate_dt64_dtype(values.dtype)
        if isinstance(dtype, np.dtype):
            if values.dtype != dtype:
                raise ValueError("Values resolution does not match dtype.")
        else:
            vunit = np.datetime_data(values.dtype)[0]
            if vunit != dtype.unit:
                raise ValueError("Values resolution does not match dtype.")
        return dtype

    # error: Signature of "_simple_new" incompatible with supertype "NDArrayBacked"
    @classmethod
    def _simple_new(  # type: ignore[override]
        cls,
        values: npt.NDArray[np.datetime64],
        freq: BaseOffset | None = None,
        dtype: np.dtype[np.datetime64] | DatetimeTZDtype = DT64NS_DTYPE,
    ) -> Self:
        assert isinstance(values, np.ndarray)
        assert dtype.kind == "M"
        if isinstance(dtype, np.dtype):
            assert dtype == values.dtype
            assert not is_unitless(dtype)
        else:
            # DatetimeTZDtype. If we have e.g. DatetimeTZDtype[us, UTC],
            #  then values.dtype should be M8[us].
            assert dtype._creso == get_unit_from_dtype(values.dtype)

        result = super()._simple_new(values, dtype)
        result._freq = freq
        return result

    @classmethod
    def _from_sequence(cls, scalars, *, dtype=None, copy: bool = False):
        return cls._from_sequence_not_strict(scalars, dtype=dtype, copy=copy)

    @classmethod
    def _from_sequence_not_strict(
        cls,
        data,
        *,
        dtype=None,
        copy: bool = False,
        tz=lib.no_default,
        freq: str | BaseOffset | lib.NoDefault | None = lib.no_default,
        dayfirst: bool = False,
        yearfirst: bool = False,
        ambiguous: TimeAmbiguous = "raise",
    ):
        """
        A non-strict version of _from_sequence, called from DatetimeIndex.__new__.
        """
        explicit_none = freq is None
        freq = freq if freq is not lib.no_default else None
        freq, freq_infer = dtl.maybe_infer_freq(freq)

        # if the user either explicitly passes tz=None or a tz-naive dtype, we
        #  disallows inferring a tz.
        explicit_tz_none = tz is None
        if tz is lib.no_default:
            tz = None
        else:
            tz = timezones.maybe_get_tz(tz)

        dtype = _validate_dt64_dtype(dtype)
        # if dtype has an embedded tz, capture it
        tz = _validate_tz_from_dtype(dtype, tz, explicit_tz_none)

        unit = None
        if dtype is not None:
            if isinstance(dtype, np.dtype):
                unit = np.datetime_data(dtype)[0]
            else:
                # DatetimeTZDtype
                unit = dtype.unit

        subarr, tz, inferred_freq = _sequence_to_dt64(
            data,
            copy=copy,
            tz=tz,
            dayfirst=dayfirst,
            yearfirst=yearfirst,
            ambiguous=ambiguous,
            out_unit=unit,
        )
        # We have to call this again after possibly inferring a tz above
        _validate_tz_from_dtype(dtype, tz, explicit_tz_none)
        if tz is not None and explicit_tz_none:
            raise ValueError(
                "Passed data is timezone-aware, incompatible with 'tz=None'. "
                "Use obj.tz_localize(None) instead."
            )

        freq, freq_infer = dtl.validate_inferred_freq(freq, inferred_freq, freq_infer)
        if explicit_none:
            freq = None

        data_unit = np.datetime_data(subarr.dtype)[0]
        data_dtype = tz_to_dtype(tz, data_unit)
        result = cls._simple_new(subarr, freq=freq, dtype=data_dtype)
        if unit is not None and unit != result.unit:
            # If unit was specified in user-passed dtype, cast to it here
            result = result.as_unit(unit)

        if inferred_freq is None and freq is not None:
            # this condition precludes `freq_infer`
            cls._validate_frequency(result, freq, ambiguous=ambiguous)

        elif freq_infer:
            # Set _freq directly to bypass duplicative _validate_frequency
            # check.
            result._freq = to_offset(result.inferred_freq)

        return result

    # error: Signature of "_generate_range" incompatible with supertype
    # "DatetimeLikeArrayMixin"
    @classmethod
    def _generate_range(  # type: ignore[override]
        cls,
        start,
        end,
        periods,
        freq,
        tz=None,
        normalize: bool = False,
        ambiguous: TimeAmbiguous = "raise",
        nonexistent: TimeNonexistent = "raise",
        inclusive: IntervalClosedType = "both",
        *,
        unit: str | None = None,
    ) -> Self:
        periods = dtl.validate_periods(periods)
        if freq is None and any(x is None for x in [periods, start, end]):
            raise ValueError("Must provide freq argument if no data is supplied")

        if com.count_not_none(start, end, periods, freq) != 3:
            raise ValueError(
                "Of the four parameters: start, end, periods, "
                "and freq, exactly three must be specified"
            )
        freq = to_offset(freq)

        if start is not None:
            start = Timestamp(start)

        if end is not None:
            end = Timestamp(end)

        if start is NaT or end is NaT:
            raise ValueError("Neither `start` nor `end` can be NaT")

        if unit is not None:
            if unit not in ["s", "ms", "us", "ns"]:
                raise ValueError("'unit' must be one of 's', 'ms', 'us', 'ns'")
        else:
            unit = "ns"

        if start is not None and unit is not None:
            start = start.as_unit(unit, round_ok=False)
        if end is not None and unit is not None:
            end = end.as_unit(unit, round_ok=False)

        left_inclusive, right_inclusive = validate_inclusive(inclusive)
        start, end = _maybe_normalize_endpoints(start, end, normalize)
        tz = _infer_tz_from_endpoints(start, end, tz)

        if tz is not None:
            # Localize the start and end arguments
            start_tz = None if start is None else start.tz
            end_tz = None if end is None else end.tz
            start = _maybe_localize_point(
                start, start_tz, start, freq, tz, ambiguous, nonexistent
            )
            end = _maybe_localize_point(
                end, end_tz, end, freq, tz, ambiguous, nonexistent
            )

        if freq is not None:
            # We break Day arithmetic (fixed 24 hour) here and opt for
            # Day to mean calendar day (23/24/25 hour). Therefore, strip
            # tz info from start and day to avoid DST arithmetic
            if isinstance(freq, Day):
                if start is not None:
                    start = start.tz_localize(None)
                if end is not None:
                    end = end.tz_localize(None)

            if isinstance(freq, Tick):
                i8values = generate_regular_range(start, end, periods, freq, unit=unit)
            else:
                xdr = _generate_range(
                    start=start, end=end, periods=periods, offset=freq, unit=unit
                )
                i8values = np.array([x._value for x in xdr], dtype=np.int64)

            endpoint_tz = start.tz if start is not None else end.tz

            if tz is not None and endpoint_tz is None:
                if not timezones.is_utc(tz):
                    # short-circuit tz_localize_to_utc which would make
                    #  an unnecessary copy with UTC but be a no-op.
                    creso = abbrev_to_npy_unit(unit)
                    i8values = tzconversion.tz_localize_to_utc(
                        i8values,
                        tz,
                        ambiguous=ambiguous,
                        nonexistent=nonexistent,
                        creso=creso,
                    )

                # i8values is localized datetime64 array -> have to convert
                # start/end as well to compare
                if start is not None:
                    start = start.tz_localize(tz, ambiguous, nonexistent)
                if end is not None:
                    end = end.tz_localize(tz, ambiguous, nonexistent)
        else:
            # Create a linearly spaced date_range in local time
            # Nanosecond-granularity timestamps aren't always correctly
            # representable with doubles, so we limit the range that we
            # pass to np.linspace as much as possible
            i8values = (
                np.linspace(0, end._value - start._value, periods, dtype="int64")
                + start._value
            )
            if i8values.dtype != "i8":
                # 2022-01-09 I (brock) am not sure if it is possible for this
                #  to overflow and cast to e.g. f8, but if it does we need to cast
                i8values = i8values.astype("i8")

        if start == end:
            if not left_inclusive and not right_inclusive:
                i8values = i8values[1:-1]
        else:
            start_i8 = Timestamp(start)._value
            end_i8 = Timestamp(end)._value
            if not left_inclusive or not right_inclusive:
                if not left_inclusive and len(i8values) and i8values[0] == start_i8:
                    i8values = i8values[1:]
                if not right_inclusive and len(i8values) and i8values[-1] == end_i8:
                    i8values = i8values[:-1]

        dt64_values = i8values.view(f"datetime64[{unit}]")
        dtype = tz_to_dtype(tz, unit=unit)
        return cls._simple_new(dt64_values, freq=freq, dtype=dtype)

    # -----------------------------------------------------------------
    # DatetimeLike Interface

    def _unbox_scalar(self, value) -> np.datetime64:
        if not isinstance(value, self._scalar_type) and value is not NaT:
            raise ValueError("'value' should be a Timestamp.")
        self._check_compatible_with(value)
        if value is NaT:
            return np.datetime64(value._value, self.unit)
        else:
            return value.as_unit(self.unit).asm8

    def _scalar_from_string(self, value) -> Timestamp | NaTType:
        return Timestamp(value, tz=self.tz)

    def _check_compatible_with(self, other) -> None:
        if other is NaT:
            return
        self._assert_tzawareness_compat(other)

    # -----------------------------------------------------------------
    # Descriptive Properties

    def _box_func(self, x: np.datetime64) -> Timestamp | NaTType:
        # GH#42228
        value = x.view("i8")
        ts = Timestamp._from_value_and_reso(value, reso=self._creso, tz=self.tz)
        return ts

    @property
    # error: Return type "Union[dtype, DatetimeTZDtype]" of "dtype"
    # incompatible with return type "ExtensionDtype" in supertype
    # "ExtensionArray"
    def dtype(self) -> np.dtype[np.datetime64] | DatetimeTZDtype:  # type: ignore[override]
        """
        The dtype for the DatetimeArray.

        .. warning::

           A future version of pandas will change dtype to never be a
           ``numpy.dtype``. Instead, :attr:`DatetimeArray.dtype` will
           always be an instance of an ``ExtensionDtype`` subclass.

        Returns
        -------
        numpy.dtype or DatetimeTZDtype
            If the values are tz-naive, then ``np.dtype('datetime64[ns]')``
            is returned.

            If the values are tz-aware, then the ``DatetimeTZDtype``
            is returned.
        """
        return self._dtype

    @property
    def tz(self) -> tzinfo | None:
        """
        Return the timezone.

        Returns
        -------
        datetime.tzinfo, pytz.tzinfo.BaseTZInfo, dateutil.tz.tz.tzfile, or None
            Returns None when the array is tz-naive.

        Examples
        --------
        For Series:

        >>> s = pd.Series(["1/1/2020 10:00:00+00:00", "2/1/2020 11:00:00+00:00"])
        >>> s = pd.to_datetime(s)
        >>> s
        0   2020-01-01 10:00:00+00:00
        1   2020-02-01 11:00:00+00:00
        dtype: datetime64[ns, UTC]
        >>> s.dt.tz
        datetime.timezone.utc

        For DatetimeIndex:

        >>> idx = pd.DatetimeIndex(["1/1/2020 10:00:00+00:00",
        ...                         "2/1/2020 11:00:00+00:00"])
        >>> idx.tz
        datetime.timezone.utc
        """
        # GH 18595
        return getattr(self.dtype, "tz", None)

    @tz.setter
    def tz(self, value):
        # GH 3746: Prevent localizing or converting the index by setting tz
        raise AttributeError(
            "Cannot directly set timezone. Use tz_localize() "
            "or tz_convert() as appropriate"
        )

    @property
    def tzinfo(self) -> tzinfo | None:
        """
        Alias for tz attribute
        """
        return self.tz

    @property  # NB: override with cache_readonly in immutable subclasses
    def is_normalized(self) -> bool:
        """
        Returns True if all of the dates are at midnight ("no time")
        """
        return is_date_array_normalized(self.asi8, self.tz, reso=self._creso)

    @property  # NB: override with cache_readonly in immutable subclasses
    def _resolution_obj(self) -> Resolution:
        return get_resolution(self.asi8, self.tz, reso=self._creso)

    # ----------------------------------------------------------------
    # Array-Like / EA-Interface Methods

    def __array__(self, dtype=None) -> np.ndarray:
        if dtype is None and self.tz:
            # The default for tz-aware is object, to preserve tz info
            dtype = object

        return super().__array__(dtype=dtype)

    def __iter__(self) -> Iterator:
        """
        Return an iterator over the boxed values

        Yields
        ------
        tstamp : Timestamp
        """
        if self.ndim > 1:
            for i in range(len(self)):
                yield self[i]
        else:
            # convert in chunks of 10k for efficiency
            data = self.asi8
            length = len(self)
            chunksize = 10000
            chunks = (length // chunksize) + 1

            for i in range(chunks):
                start_i = i * chunksize
                end_i = min((i + 1) * chunksize, length)
                converted = ints_to_pydatetime(
                    data[start_i:end_i],
                    tz=self.tz,
                    box="timestamp",
                    reso=self._creso,
                )
                yield from converted

    def astype(self, dtype, copy: bool = True):
        # We handle
        #   --> datetime
        #   --> period
        # DatetimeLikeArrayMixin Super handles the rest.
        dtype = pandas_dtype(dtype)

        if dtype == self.dtype:
            if copy:
                return self.copy()
            return self

        elif isinstance(dtype, ExtensionDtype):
            if not isinstance(dtype, DatetimeTZDtype):
                # e.g. Sparse[datetime64[ns]]
                return super().astype(dtype, copy=copy)
            elif self.tz is None:
                # pre-2.0 this did self.tz_localize(dtype.tz), which did not match
                #  the Series behavior which did
                #  values.tz_localize("UTC").tz_convert(dtype.tz)
                raise TypeError(
                    "Cannot use .astype to convert from timezone-naive dtype to "
                    "timezone-aware dtype. Use obj.tz_localize instead or "
                    "series.dt.tz_localize instead"
                )
            else:
                # tzaware unit conversion e.g. datetime64[s, UTC]
                np_dtype = np.dtype(dtype.str)
                res_values = astype_overflowsafe(self._ndarray, np_dtype, copy=copy)
                return type(self)._simple_new(res_values, dtype=dtype, freq=self.freq)

        elif (
            self.tz is None
            and lib.is_np_dtype(dtype, "M")
            and not is_unitless(dtype)
            and is_supported_unit(get_unit_from_dtype(dtype))
        ):
            # unit conversion e.g. datetime64[s]
            res_values = astype_overflowsafe(self._ndarray, dtype, copy=True)
            return type(self)._simple_new(res_values, dtype=res_values.dtype)
            # TODO: preserve freq?

        elif self.tz is not None and lib.is_np_dtype(dtype, "M"):
            # pre-2.0 behavior for DTA/DTI was
            #  values.tz_convert("UTC").tz_localize(None), which did not match
            #  the Series behavior
            raise TypeError(
                "Cannot use .astype to convert from timezone-aware dtype to "
                "timezone-naive dtype. Use obj.tz_localize(None) or "
                "obj.tz_convert('UTC').tz_localize(None) instead."
            )

        elif (
            self.tz is None
            and lib.is_np_dtype(dtype, "M")
            and dtype != self.dtype
            and is_unitless(dtype)
        ):
            raise TypeError(
                "Casting to unit-less dtype 'datetime64' is not supported. "
                "Pass e.g. 'datetime64[ns]' instead."
            )

        elif isinstance(dtype, PeriodDtype):
            return self.to_period(freq=dtype.freq)
        return dtl.DatetimeLikeArrayMixin.astype(self, dtype, copy)

    # -----------------------------------------------------------------
    # Rendering Methods

    def _format_native_types(
        self,
        *,
        na_rep: str | float = "NaT",
        date_format=None,
        fast_strftime: bool = True,
        **kwargs,
    ) -> npt.NDArray[np.object_]:
        if date_format is None and self._is_dates_only:
            # Only dates and no timezone: provide a default format
            date_format = "%Y-%m-%d"

        return tslib.format_array_from_datetime(
<<<<<<< HEAD
            self.asi8,
            tz=self.tz,
            format=fmt,
            na_rep=na_rep,
            reso=self._creso,
            fast_strftime=fast_strftime,
=======
            self.asi8, tz=self.tz, format=date_format, na_rep=na_rep, reso=self._creso
>>>>>>> 6296e03e
        )

    # -----------------------------------------------------------------
    # Comparison Methods

    def _has_same_tz(self, other) -> bool:
        # vzone shouldn't be None if value is non-datetime like
        if isinstance(other, np.datetime64):
            # convert to Timestamp as np.datetime64 doesn't have tz attr
            other = Timestamp(other)

        if not hasattr(other, "tzinfo"):
            return False
        other_tz = other.tzinfo
        return timezones.tz_compare(self.tzinfo, other_tz)

    def _assert_tzawareness_compat(self, other) -> None:
        # adapted from _Timestamp._assert_tzawareness_compat
        other_tz = getattr(other, "tzinfo", None)
        other_dtype = getattr(other, "dtype", None)

        if isinstance(other_dtype, DatetimeTZDtype):
            # Get tzinfo from Series dtype
            other_tz = other.dtype.tz
        if other is NaT:
            # pd.NaT quacks both aware and naive
            pass
        elif self.tz is None:
            if other_tz is not None:
                raise TypeError(
                    "Cannot compare tz-naive and tz-aware datetime-like objects."
                )
        elif other_tz is None:
            raise TypeError(
                "Cannot compare tz-naive and tz-aware datetime-like objects"
            )

    # -----------------------------------------------------------------
    # Arithmetic Methods

    def _add_offset(self, offset) -> Self:
        assert not isinstance(offset, Tick)

        if self.tz is not None:
            values = self.tz_localize(None)
        else:
            values = self

        try:
            result = offset._apply_array(values)
            if result.dtype.kind == "i":
                result = result.view(values.dtype)
        except NotImplementedError:
            warnings.warn(
                "Non-vectorized DateOffset being applied to Series or DatetimeIndex.",
                PerformanceWarning,
                stacklevel=find_stack_level(),
            )
            result = self.astype("O") + offset
            # TODO(GH#55564): as_unit will be unnecessary
            result = type(self)._from_sequence(result).as_unit(self.unit)
            if not len(self):
                # GH#30336 _from_sequence won't be able to infer self.tz
                return result.tz_localize(self.tz)

        else:
            result = type(self)._simple_new(result, dtype=result.dtype)
            if self.tz is not None:
                result = result.tz_localize(self.tz)

        return result

    # -----------------------------------------------------------------
    # Timezone Conversion and Localization Methods

    def _local_timestamps(self) -> npt.NDArray[np.int64]:
        """
        Convert to an i8 (unix-like nanosecond timestamp) representation
        while keeping the local timezone and not using UTC.
        This is used to calculate time-of-day information as if the timestamps
        were timezone-naive.
        """
        if self.tz is None or timezones.is_utc(self.tz):
            # Avoid the copy that would be made in tzconversion
            return self.asi8
        return tz_convert_from_utc(self.asi8, self.tz, reso=self._creso)

    def tz_convert(self, tz) -> Self:
        """
        Convert tz-aware Datetime Array/Index from one time zone to another.

        Parameters
        ----------
        tz : str, pytz.timezone, dateutil.tz.tzfile, datetime.tzinfo or None
            Time zone for time. Corresponding timestamps would be converted
            to this time zone of the Datetime Array/Index. A `tz` of None will
            convert to UTC and remove the timezone information.

        Returns
        -------
        Array or Index

        Raises
        ------
        TypeError
            If Datetime Array/Index is tz-naive.

        See Also
        --------
        DatetimeIndex.tz : A timezone that has a variable offset from UTC.
        DatetimeIndex.tz_localize : Localize tz-naive DatetimeIndex to a
            given time zone, or remove timezone from a tz-aware DatetimeIndex.

        Examples
        --------
        With the `tz` parameter, we can change the DatetimeIndex
        to other time zones:

        >>> dti = pd.date_range(start='2014-08-01 09:00',
        ...                     freq='h', periods=3, tz='Europe/Berlin')

        >>> dti
        DatetimeIndex(['2014-08-01 09:00:00+02:00',
                       '2014-08-01 10:00:00+02:00',
                       '2014-08-01 11:00:00+02:00'],
                      dtype='datetime64[ns, Europe/Berlin]', freq='h')

        >>> dti.tz_convert('US/Central')
        DatetimeIndex(['2014-08-01 02:00:00-05:00',
                       '2014-08-01 03:00:00-05:00',
                       '2014-08-01 04:00:00-05:00'],
                      dtype='datetime64[ns, US/Central]', freq='h')

        With the ``tz=None``, we can remove the timezone (after converting
        to UTC if necessary):

        >>> dti = pd.date_range(start='2014-08-01 09:00', freq='h',
        ...                     periods=3, tz='Europe/Berlin')

        >>> dti
        DatetimeIndex(['2014-08-01 09:00:00+02:00',
                       '2014-08-01 10:00:00+02:00',
                       '2014-08-01 11:00:00+02:00'],
                        dtype='datetime64[ns, Europe/Berlin]', freq='h')

        >>> dti.tz_convert(None)
        DatetimeIndex(['2014-08-01 07:00:00',
                       '2014-08-01 08:00:00',
                       '2014-08-01 09:00:00'],
                        dtype='datetime64[ns]', freq='h')
        """
        tz = timezones.maybe_get_tz(tz)

        if self.tz is None:
            # tz naive, use tz_localize
            raise TypeError(
                "Cannot convert tz-naive timestamps, use tz_localize to localize"
            )

        # No conversion since timestamps are all UTC to begin with
        dtype = tz_to_dtype(tz, unit=self.unit)
        return self._simple_new(self._ndarray, dtype=dtype, freq=self.freq)

    @dtl.ravel_compat
    def tz_localize(
        self,
        tz,
        ambiguous: TimeAmbiguous = "raise",
        nonexistent: TimeNonexistent = "raise",
    ) -> Self:
        """
        Localize tz-naive Datetime Array/Index to tz-aware Datetime Array/Index.

        This method takes a time zone (tz) naive Datetime Array/Index object
        and makes this time zone aware. It does not move the time to another
        time zone.

        This method can also be used to do the inverse -- to create a time
        zone unaware object from an aware object. To that end, pass `tz=None`.

        Parameters
        ----------
        tz : str, pytz.timezone, dateutil.tz.tzfile, datetime.tzinfo or None
            Time zone to convert timestamps to. Passing ``None`` will
            remove the time zone information preserving local time.
        ambiguous : 'infer', 'NaT', bool array, default 'raise'
            When clocks moved backward due to DST, ambiguous times may arise.
            For example in Central European Time (UTC+01), when going from
            03:00 DST to 02:00 non-DST, 02:30:00 local time occurs both at
            00:30:00 UTC and at 01:30:00 UTC. In such a situation, the
            `ambiguous` parameter dictates how ambiguous times should be
            handled.

            - 'infer' will attempt to infer fall dst-transition hours based on
              order
            - bool-ndarray where True signifies a DST time, False signifies a
              non-DST time (note that this flag is only applicable for
              ambiguous times)
            - 'NaT' will return NaT where there are ambiguous times
            - 'raise' will raise an AmbiguousTimeError if there are ambiguous
              times.

        nonexistent : 'shift_forward', 'shift_backward, 'NaT', timedelta, \
default 'raise'
            A nonexistent time does not exist in a particular timezone
            where clocks moved forward due to DST.

            - 'shift_forward' will shift the nonexistent time forward to the
              closest existing time
            - 'shift_backward' will shift the nonexistent time backward to the
              closest existing time
            - 'NaT' will return NaT where there are nonexistent times
            - timedelta objects will shift nonexistent times by the timedelta
            - 'raise' will raise an NonExistentTimeError if there are
              nonexistent times.

        Returns
        -------
        Same type as self
            Array/Index converted to the specified time zone.

        Raises
        ------
        TypeError
            If the Datetime Array/Index is tz-aware and tz is not None.

        See Also
        --------
        DatetimeIndex.tz_convert : Convert tz-aware DatetimeIndex from
            one time zone to another.

        Examples
        --------
        >>> tz_naive = pd.date_range('2018-03-01 09:00', periods=3)
        >>> tz_naive
        DatetimeIndex(['2018-03-01 09:00:00', '2018-03-02 09:00:00',
                       '2018-03-03 09:00:00'],
                      dtype='datetime64[ns]', freq='D')

        Localize DatetimeIndex in US/Eastern time zone:

        >>> tz_aware = tz_naive.tz_localize(tz='US/Eastern')
        >>> tz_aware
        DatetimeIndex(['2018-03-01 09:00:00-05:00',
                       '2018-03-02 09:00:00-05:00',
                       '2018-03-03 09:00:00-05:00'],
                      dtype='datetime64[ns, US/Eastern]', freq=None)

        With the ``tz=None``, we can remove the time zone information
        while keeping the local time (not converted to UTC):

        >>> tz_aware.tz_localize(None)
        DatetimeIndex(['2018-03-01 09:00:00', '2018-03-02 09:00:00',
                       '2018-03-03 09:00:00'],
                      dtype='datetime64[ns]', freq=None)

        Be careful with DST changes. When there is sequential data, pandas can
        infer the DST time:

        >>> s = pd.to_datetime(pd.Series(['2018-10-28 01:30:00',
        ...                               '2018-10-28 02:00:00',
        ...                               '2018-10-28 02:30:00',
        ...                               '2018-10-28 02:00:00',
        ...                               '2018-10-28 02:30:00',
        ...                               '2018-10-28 03:00:00',
        ...                               '2018-10-28 03:30:00']))
        >>> s.dt.tz_localize('CET', ambiguous='infer')
        0   2018-10-28 01:30:00+02:00
        1   2018-10-28 02:00:00+02:00
        2   2018-10-28 02:30:00+02:00
        3   2018-10-28 02:00:00+01:00
        4   2018-10-28 02:30:00+01:00
        5   2018-10-28 03:00:00+01:00
        6   2018-10-28 03:30:00+01:00
        dtype: datetime64[ns, CET]

        In some cases, inferring the DST is impossible. In such cases, you can
        pass an ndarray to the ambiguous parameter to set the DST explicitly

        >>> s = pd.to_datetime(pd.Series(['2018-10-28 01:20:00',
        ...                               '2018-10-28 02:36:00',
        ...                               '2018-10-28 03:46:00']))
        >>> s.dt.tz_localize('CET', ambiguous=np.array([True, True, False]))
        0   2018-10-28 01:20:00+02:00
        1   2018-10-28 02:36:00+02:00
        2   2018-10-28 03:46:00+01:00
        dtype: datetime64[ns, CET]

        If the DST transition causes nonexistent times, you can shift these
        dates forward or backwards with a timedelta object or `'shift_forward'`
        or `'shift_backwards'`.

        >>> s = pd.to_datetime(pd.Series(['2015-03-29 02:30:00',
        ...                               '2015-03-29 03:30:00']))
        >>> s.dt.tz_localize('Europe/Warsaw', nonexistent='shift_forward')
        0   2015-03-29 03:00:00+02:00
        1   2015-03-29 03:30:00+02:00
        dtype: datetime64[ns, Europe/Warsaw]

        >>> s.dt.tz_localize('Europe/Warsaw', nonexistent='shift_backward')
        0   2015-03-29 01:59:59.999999999+01:00
        1   2015-03-29 03:30:00+02:00
        dtype: datetime64[ns, Europe/Warsaw]

        >>> s.dt.tz_localize('Europe/Warsaw', nonexistent=pd.Timedelta('1h'))
        0   2015-03-29 03:30:00+02:00
        1   2015-03-29 03:30:00+02:00
        dtype: datetime64[ns, Europe/Warsaw]
        """
        nonexistent_options = ("raise", "NaT", "shift_forward", "shift_backward")
        if nonexistent not in nonexistent_options and not isinstance(
            nonexistent, timedelta
        ):
            raise ValueError(
                "The nonexistent argument must be one of 'raise', "
                "'NaT', 'shift_forward', 'shift_backward' or "
                "a timedelta object"
            )

        if self.tz is not None:
            if tz is None:
                new_dates = tz_convert_from_utc(self.asi8, self.tz, reso=self._creso)
            else:
                raise TypeError("Already tz-aware, use tz_convert to convert.")
        else:
            tz = timezones.maybe_get_tz(tz)
            # Convert to UTC

            new_dates = tzconversion.tz_localize_to_utc(
                self.asi8,
                tz,
                ambiguous=ambiguous,
                nonexistent=nonexistent,
                creso=self._creso,
            )
        new_dates_dt64 = new_dates.view(f"M8[{self.unit}]")
        dtype = tz_to_dtype(tz, unit=self.unit)

        freq = None
        if timezones.is_utc(tz) or (len(self) == 1 and not isna(new_dates_dt64[0])):
            # we can preserve freq
            # TODO: Also for fixed-offsets
            freq = self.freq
        elif tz is None and self.tz is None:
            # no-op
            freq = self.freq
        return self._simple_new(new_dates_dt64, dtype=dtype, freq=freq)

    # ----------------------------------------------------------------
    # Conversion Methods - Vectorized analogues of Timestamp methods

    def to_pydatetime(self) -> npt.NDArray[np.object_]:
        """
        Return an ndarray of ``datetime.datetime`` objects.

        Returns
        -------
        numpy.ndarray

        Examples
        --------
        >>> idx = pd.date_range('2018-02-27', periods=3)
        >>> idx.to_pydatetime()
        array([datetime.datetime(2018, 2, 27, 0, 0),
               datetime.datetime(2018, 2, 28, 0, 0),
               datetime.datetime(2018, 3, 1, 0, 0)], dtype=object)
        """
        return ints_to_pydatetime(self.asi8, tz=self.tz, reso=self._creso)

    def normalize(self) -> Self:
        """
        Convert times to midnight.

        The time component of the date-time is converted to midnight i.e.
        00:00:00. This is useful in cases, when the time does not matter.
        Length is unaltered. The timezones are unaffected.

        This method is available on Series with datetime values under
        the ``.dt`` accessor, and directly on Datetime Array/Index.

        Returns
        -------
        DatetimeArray, DatetimeIndex or Series
            The same type as the original data. Series will have the same
            name and index. DatetimeIndex will have the same name.

        See Also
        --------
        floor : Floor the datetimes to the specified freq.
        ceil : Ceil the datetimes to the specified freq.
        round : Round the datetimes to the specified freq.

        Examples
        --------
        >>> idx = pd.date_range(start='2014-08-01 10:00', freq='h',
        ...                     periods=3, tz='Asia/Calcutta')
        >>> idx
        DatetimeIndex(['2014-08-01 10:00:00+05:30',
                       '2014-08-01 11:00:00+05:30',
                       '2014-08-01 12:00:00+05:30'],
                        dtype='datetime64[ns, Asia/Calcutta]', freq='h')
        >>> idx.normalize()
        DatetimeIndex(['2014-08-01 00:00:00+05:30',
                       '2014-08-01 00:00:00+05:30',
                       '2014-08-01 00:00:00+05:30'],
                       dtype='datetime64[ns, Asia/Calcutta]', freq=None)
        """
        new_values = normalize_i8_timestamps(self.asi8, self.tz, reso=self._creso)
        dt64_values = new_values.view(self._ndarray.dtype)

        dta = type(self)._simple_new(dt64_values, dtype=dt64_values.dtype)
        dta = dta._with_freq("infer")
        if self.tz is not None:
            dta = dta.tz_localize(self.tz)
        return dta

    def to_period(self, freq=None) -> PeriodArray:
        """
        Cast to PeriodArray/PeriodIndex at a particular frequency.

        Converts DatetimeArray/Index to PeriodArray/PeriodIndex.

        Parameters
        ----------
        freq : str or Period, optional
            One of pandas' :ref:`period aliases <timeseries.period_aliases>`
            or an Period object. Will be inferred by default.

        Returns
        -------
        PeriodArray/PeriodIndex

        Raises
        ------
        ValueError
            When converting a DatetimeArray/Index with non-regular values,
            so that a frequency cannot be inferred.

        See Also
        --------
        PeriodIndex: Immutable ndarray holding ordinal values.
        DatetimeIndex.to_pydatetime: Return DatetimeIndex as object.

        Examples
        --------
        >>> df = pd.DataFrame({"y": [1, 2, 3]},
        ...                   index=pd.to_datetime(["2000-03-31 00:00:00",
        ...                                         "2000-05-31 00:00:00",
        ...                                         "2000-08-31 00:00:00"]))
        >>> df.index.to_period("M")
        PeriodIndex(['2000-03', '2000-05', '2000-08'],
                    dtype='period[M]')

        Infer the daily frequency

        >>> idx = pd.date_range("2017-01-01", periods=2)
        >>> idx.to_period()
        PeriodIndex(['2017-01-01', '2017-01-02'],
                    dtype='period[D]')
        """
        from pandas.core.arrays import PeriodArray

        if self.tz is not None:
            warnings.warn(
                "Converting to PeriodArray/Index representation "
                "will drop timezone information.",
                UserWarning,
                stacklevel=find_stack_level(),
            )

        if freq is None:
            freq = self.freqstr or self.inferred_freq
            if isinstance(self.freq, BaseOffset):
                freq = freq_to_period_freqstr(self.freq.n, self.freq.name)

            if freq is None:
                raise ValueError(
                    "You must pass a freq argument as current index has none."
                )

            res = get_period_alias(freq)

            #  https://github.com/pandas-dev/pandas/issues/33358
            if res is None:
                res = freq

            freq = res
        return PeriodArray._from_datetime64(self._ndarray, freq, tz=self.tz)

    # -----------------------------------------------------------------
    # Properties - Vectorized Timestamp Properties/Methods

    def month_name(self, locale=None) -> npt.NDArray[np.object_]:
        """
        Return the month names with specified locale.

        Parameters
        ----------
        locale : str, optional
            Locale determining the language in which to return the month name.
            Default is English locale (``'en_US.utf8'``). Use the command
            ``locale -a`` on your terminal on Unix systems to find your locale
            language code.

        Returns
        -------
        Series or Index
            Series or Index of month names.

        Examples
        --------
        >>> s = pd.Series(pd.date_range(start='2018-01', freq='ME', periods=3))
        >>> s
        0   2018-01-31
        1   2018-02-28
        2   2018-03-31
        dtype: datetime64[ns]
        >>> s.dt.month_name()
        0     January
        1    February
        2       March
        dtype: object

        >>> idx = pd.date_range(start='2018-01', freq='ME', periods=3)
        >>> idx
        DatetimeIndex(['2018-01-31', '2018-02-28', '2018-03-31'],
                      dtype='datetime64[ns]', freq='ME')
        >>> idx.month_name()
        Index(['January', 'February', 'March'], dtype='object')

        Using the ``locale`` parameter you can set a different locale language,
        for example: ``idx.month_name(locale='pt_BR.utf8')`` will return month
        names in Brazilian Portuguese language.

        >>> idx = pd.date_range(start='2018-01', freq='ME', periods=3)
        >>> idx
        DatetimeIndex(['2018-01-31', '2018-02-28', '2018-03-31'],
                      dtype='datetime64[ns]', freq='ME')
        >>> idx.month_name(locale='pt_BR.utf8')  # doctest: +SKIP
        Index(['Janeiro', 'Fevereiro', 'Março'], dtype='object')
        """
        values = self._local_timestamps()

        result = fields.get_date_name_field(
            values, "month_name", locale=locale, reso=self._creso
        )
        result = self._maybe_mask_results(result, fill_value=None)
        return result

    def day_name(self, locale=None) -> npt.NDArray[np.object_]:
        """
        Return the day names with specified locale.

        Parameters
        ----------
        locale : str, optional
            Locale determining the language in which to return the day name.
            Default is English locale (``'en_US.utf8'``). Use the command
            ``locale -a`` on your terminal on Unix systems to find your locale
            language code.

        Returns
        -------
        Series or Index
            Series or Index of day names.

        Examples
        --------
        >>> s = pd.Series(pd.date_range(start='2018-01-01', freq='D', periods=3))
        >>> s
        0   2018-01-01
        1   2018-01-02
        2   2018-01-03
        dtype: datetime64[ns]
        >>> s.dt.day_name()
        0       Monday
        1      Tuesday
        2    Wednesday
        dtype: object

        >>> idx = pd.date_range(start='2018-01-01', freq='D', periods=3)
        >>> idx
        DatetimeIndex(['2018-01-01', '2018-01-02', '2018-01-03'],
                      dtype='datetime64[ns]', freq='D')
        >>> idx.day_name()
        Index(['Monday', 'Tuesday', 'Wednesday'], dtype='object')

        Using the ``locale`` parameter you can set a different locale language,
        for example: ``idx.day_name(locale='pt_BR.utf8')`` will return day
        names in Brazilian Portuguese language.

        >>> idx = pd.date_range(start='2018-01-01', freq='D', periods=3)
        >>> idx
        DatetimeIndex(['2018-01-01', '2018-01-02', '2018-01-03'],
                      dtype='datetime64[ns]', freq='D')
        >>> idx.day_name(locale='pt_BR.utf8') # doctest: +SKIP
        Index(['Segunda', 'Terça', 'Quarta'], dtype='object')
        """
        values = self._local_timestamps()

        result = fields.get_date_name_field(
            values, "day_name", locale=locale, reso=self._creso
        )
        result = self._maybe_mask_results(result, fill_value=None)
        return result

    @property
    def time(self) -> npt.NDArray[np.object_]:
        """
        Returns numpy array of :class:`datetime.time` objects.

        The time part of the Timestamps.

        Examples
        --------
        For Series:

        >>> s = pd.Series(["1/1/2020 10:00:00+00:00", "2/1/2020 11:00:00+00:00"])
        >>> s = pd.to_datetime(s)
        >>> s
        0   2020-01-01 10:00:00+00:00
        1   2020-02-01 11:00:00+00:00
        dtype: datetime64[ns, UTC]
        >>> s.dt.time
        0    10:00:00
        1    11:00:00
        dtype: object

        For DatetimeIndex:

        >>> idx = pd.DatetimeIndex(["1/1/2020 10:00:00+00:00",
        ...                         "2/1/2020 11:00:00+00:00"])
        >>> idx.time
        array([datetime.time(10, 0), datetime.time(11, 0)], dtype=object)
        """
        # If the Timestamps have a timezone that is not UTC,
        # convert them into their i8 representation while
        # keeping their timezone and not using UTC
        timestamps = self._local_timestamps()

        return ints_to_pydatetime(timestamps, box="time", reso=self._creso)

    @property
    def timetz(self) -> npt.NDArray[np.object_]:
        """
        Returns numpy array of :class:`datetime.time` objects with timezones.

        The time part of the Timestamps.

        Examples
        --------
        For Series:

        >>> s = pd.Series(["1/1/2020 10:00:00+00:00", "2/1/2020 11:00:00+00:00"])
        >>> s = pd.to_datetime(s)
        >>> s
        0   2020-01-01 10:00:00+00:00
        1   2020-02-01 11:00:00+00:00
        dtype: datetime64[ns, UTC]
        >>> s.dt.timetz
        0    10:00:00+00:00
        1    11:00:00+00:00
        dtype: object

        For DatetimeIndex:

        >>> idx = pd.DatetimeIndex(["1/1/2020 10:00:00+00:00",
        ...                         "2/1/2020 11:00:00+00:00"])
        >>> idx.timetz
        array([datetime.time(10, 0, tzinfo=datetime.timezone.utc),
        datetime.time(11, 0, tzinfo=datetime.timezone.utc)], dtype=object)
        """
        return ints_to_pydatetime(self.asi8, self.tz, box="time", reso=self._creso)

    @property
    def date(self) -> npt.NDArray[np.object_]:
        """
        Returns numpy array of python :class:`datetime.date` objects.

        Namely, the date part of Timestamps without time and
        timezone information.

        Examples
        --------
        For Series:

        >>> s = pd.Series(["1/1/2020 10:00:00+00:00", "2/1/2020 11:00:00+00:00"])
        >>> s = pd.to_datetime(s)
        >>> s
        0   2020-01-01 10:00:00+00:00
        1   2020-02-01 11:00:00+00:00
        dtype: datetime64[ns, UTC]
        >>> s.dt.date
        0    2020-01-01
        1    2020-02-01
        dtype: object

        For DatetimeIndex:

        >>> idx = pd.DatetimeIndex(["1/1/2020 10:00:00+00:00",
        ...                         "2/1/2020 11:00:00+00:00"])
        >>> idx.date
        array([datetime.date(2020, 1, 1), datetime.date(2020, 2, 1)], dtype=object)
        """
        # If the Timestamps have a timezone that is not UTC,
        # convert them into their i8 representation while
        # keeping their timezone and not using UTC
        timestamps = self._local_timestamps()

        return ints_to_pydatetime(timestamps, box="date", reso=self._creso)

    def isocalendar(self) -> DataFrame:
        """
        Calculate year, week, and day according to the ISO 8601 standard.

        Returns
        -------
        DataFrame
            With columns year, week and day.

        See Also
        --------
        Timestamp.isocalendar : Function return a 3-tuple containing ISO year,
            week number, and weekday for the given Timestamp object.
        datetime.date.isocalendar : Return a named tuple object with
            three components: year, week and weekday.

        Examples
        --------
        >>> idx = pd.date_range(start='2019-12-29', freq='D', periods=4)
        >>> idx.isocalendar()
                    year  week  day
        2019-12-29  2019    52    7
        2019-12-30  2020     1    1
        2019-12-31  2020     1    2
        2020-01-01  2020     1    3
        >>> idx.isocalendar().week
        2019-12-29    52
        2019-12-30     1
        2019-12-31     1
        2020-01-01     1
        Freq: D, Name: week, dtype: UInt32
        """
        from pandas import DataFrame

        values = self._local_timestamps()
        sarray = fields.build_isocalendar_sarray(values, reso=self._creso)
        iso_calendar_df = DataFrame(
            sarray, columns=["year", "week", "day"], dtype="UInt32"
        )
        if self._hasna:
            iso_calendar_df.iloc[self._isnan] = None
        return iso_calendar_df

    year = _field_accessor(
        "year",
        "Y",
        """
        The year of the datetime.

        Examples
        --------
        >>> datetime_series = pd.Series(
        ...     pd.date_range("2000-01-01", periods=3, freq="YE")
        ... )
        >>> datetime_series
        0   2000-12-31
        1   2001-12-31
        2   2002-12-31
        dtype: datetime64[ns]
        >>> datetime_series.dt.year
        0    2000
        1    2001
        2    2002
        dtype: int32
        """,
    )
    month = _field_accessor(
        "month",
        "M",
        """
        The month as January=1, December=12.

        Examples
        --------
        >>> datetime_series = pd.Series(
        ...     pd.date_range("2000-01-01", periods=3, freq="ME")
        ... )
        >>> datetime_series
        0   2000-01-31
        1   2000-02-29
        2   2000-03-31
        dtype: datetime64[ns]
        >>> datetime_series.dt.month
        0    1
        1    2
        2    3
        dtype: int32
        """,
    )
    day = _field_accessor(
        "day",
        "D",
        """
        The day of the datetime.

        Examples
        --------
        >>> datetime_series = pd.Series(
        ...     pd.date_range("2000-01-01", periods=3, freq="D")
        ... )
        >>> datetime_series
        0   2000-01-01
        1   2000-01-02
        2   2000-01-03
        dtype: datetime64[ns]
        >>> datetime_series.dt.day
        0    1
        1    2
        2    3
        dtype: int32
        """,
    )
    hour = _field_accessor(
        "hour",
        "h",
        """
        The hours of the datetime.

        Examples
        --------
        >>> datetime_series = pd.Series(
        ...     pd.date_range("2000-01-01", periods=3, freq="h")
        ... )
        >>> datetime_series
        0   2000-01-01 00:00:00
        1   2000-01-01 01:00:00
        2   2000-01-01 02:00:00
        dtype: datetime64[ns]
        >>> datetime_series.dt.hour
        0    0
        1    1
        2    2
        dtype: int32
        """,
    )
    minute = _field_accessor(
        "minute",
        "m",
        """
        The minutes of the datetime.

        Examples
        --------
        >>> datetime_series = pd.Series(
        ...     pd.date_range("2000-01-01", periods=3, freq="min")
        ... )
        >>> datetime_series
        0   2000-01-01 00:00:00
        1   2000-01-01 00:01:00
        2   2000-01-01 00:02:00
        dtype: datetime64[ns]
        >>> datetime_series.dt.minute
        0    0
        1    1
        2    2
        dtype: int32
        """,
    )
    second = _field_accessor(
        "second",
        "s",
        """
        The seconds of the datetime.

        Examples
        --------
        >>> datetime_series = pd.Series(
        ...     pd.date_range("2000-01-01", periods=3, freq="s")
        ... )
        >>> datetime_series
        0   2000-01-01 00:00:00
        1   2000-01-01 00:00:01
        2   2000-01-01 00:00:02
        dtype: datetime64[ns]
        >>> datetime_series.dt.second
        0    0
        1    1
        2    2
        dtype: int32
        """,
    )
    microsecond = _field_accessor(
        "microsecond",
        "us",
        """
        The microseconds of the datetime.

        Examples
        --------
        >>> datetime_series = pd.Series(
        ...     pd.date_range("2000-01-01", periods=3, freq="us")
        ... )
        >>> datetime_series
        0   2000-01-01 00:00:00.000000
        1   2000-01-01 00:00:00.000001
        2   2000-01-01 00:00:00.000002
        dtype: datetime64[ns]
        >>> datetime_series.dt.microsecond
        0       0
        1       1
        2       2
        dtype: int32
        """,
    )
    nanosecond = _field_accessor(
        "nanosecond",
        "ns",
        """
        The nanoseconds of the datetime.

        Examples
        --------
        >>> datetime_series = pd.Series(
        ...     pd.date_range("2000-01-01", periods=3, freq="ns")
        ... )
        >>> datetime_series
        0   2000-01-01 00:00:00.000000000
        1   2000-01-01 00:00:00.000000001
        2   2000-01-01 00:00:00.000000002
        dtype: datetime64[ns]
        >>> datetime_series.dt.nanosecond
        0       0
        1       1
        2       2
        dtype: int32
        """,
    )
    _dayofweek_doc = """
    The day of the week with Monday=0, Sunday=6.

    Return the day of the week. It is assumed the week starts on
    Monday, which is denoted by 0 and ends on Sunday which is denoted
    by 6. This method is available on both Series with datetime
    values (using the `dt` accessor) or DatetimeIndex.

    Returns
    -------
    Series or Index
        Containing integers indicating the day number.

    See Also
    --------
    Series.dt.dayofweek : Alias.
    Series.dt.weekday : Alias.
    Series.dt.day_name : Returns the name of the day of the week.

    Examples
    --------
    >>> s = pd.date_range('2016-12-31', '2017-01-08', freq='D').to_series()
    >>> s.dt.dayofweek
    2016-12-31    5
    2017-01-01    6
    2017-01-02    0
    2017-01-03    1
    2017-01-04    2
    2017-01-05    3
    2017-01-06    4
    2017-01-07    5
    2017-01-08    6
    Freq: D, dtype: int32
    """
    day_of_week = _field_accessor("day_of_week", "dow", _dayofweek_doc)
    dayofweek = day_of_week
    weekday = day_of_week

    day_of_year = _field_accessor(
        "dayofyear",
        "doy",
        """
        The ordinal day of the year.

        Examples
        --------
        For Series:

        >>> s = pd.Series(["1/1/2020 10:00:00+00:00", "2/1/2020 11:00:00+00:00"])
        >>> s = pd.to_datetime(s)
        >>> s
        0   2020-01-01 10:00:00+00:00
        1   2020-02-01 11:00:00+00:00
        dtype: datetime64[ns, UTC]
        >>> s.dt.dayofyear
        0    1
        1   32
        dtype: int32

        For DatetimeIndex:

        >>> idx = pd.DatetimeIndex(["1/1/2020 10:00:00+00:00",
        ...                         "2/1/2020 11:00:00+00:00"])
        >>> idx.dayofyear
        Index([1, 32], dtype='int32')
        """,
    )
    dayofyear = day_of_year
    quarter = _field_accessor(
        "quarter",
        "q",
        """
        The quarter of the date.

        Examples
        --------
        For Series:

        >>> s = pd.Series(["1/1/2020 10:00:00+00:00", "4/1/2020 11:00:00+00:00"])
        >>> s = pd.to_datetime(s)
        >>> s
        0   2020-01-01 10:00:00+00:00
        1   2020-04-01 11:00:00+00:00
        dtype: datetime64[ns, UTC]
        >>> s.dt.quarter
        0    1
        1    2
        dtype: int32

        For DatetimeIndex:

        >>> idx = pd.DatetimeIndex(["1/1/2020 10:00:00+00:00",
        ...                         "2/1/2020 11:00:00+00:00"])
        >>> idx.quarter
        Index([1, 1], dtype='int32')
        """,
    )
    days_in_month = _field_accessor(
        "days_in_month",
        "dim",
        """
        The number of days in the month.

        Examples
        --------
        >>> s = pd.Series(["1/1/2020 10:00:00+00:00", "2/1/2020 11:00:00+00:00"])
        >>> s = pd.to_datetime(s)
        >>> s
        0   2020-01-01 10:00:00+00:00
        1   2020-02-01 11:00:00+00:00
        dtype: datetime64[ns, UTC]
        >>> s.dt.daysinmonth
        0    31
        1    29
        dtype: int32
        """,
    )
    daysinmonth = days_in_month
    _is_month_doc = """
        Indicates whether the date is the {first_or_last} day of the month.

        Returns
        -------
        Series or array
            For Series, returns a Series with boolean values.
            For DatetimeIndex, returns a boolean array.

        See Also
        --------
        is_month_start : Return a boolean indicating whether the date
            is the first day of the month.
        is_month_end : Return a boolean indicating whether the date
            is the last day of the month.

        Examples
        --------
        This method is available on Series with datetime values under
        the ``.dt`` accessor, and directly on DatetimeIndex.

        >>> s = pd.Series(pd.date_range("2018-02-27", periods=3))
        >>> s
        0   2018-02-27
        1   2018-02-28
        2   2018-03-01
        dtype: datetime64[ns]
        >>> s.dt.is_month_start
        0    False
        1    False
        2    True
        dtype: bool
        >>> s.dt.is_month_end
        0    False
        1    True
        2    False
        dtype: bool

        >>> idx = pd.date_range("2018-02-27", periods=3)
        >>> idx.is_month_start
        array([False, False, True])
        >>> idx.is_month_end
        array([False, True, False])
    """
    is_month_start = _field_accessor(
        "is_month_start", "is_month_start", _is_month_doc.format(first_or_last="first")
    )

    is_month_end = _field_accessor(
        "is_month_end", "is_month_end", _is_month_doc.format(first_or_last="last")
    )

    is_quarter_start = _field_accessor(
        "is_quarter_start",
        "is_quarter_start",
        """
        Indicator for whether the date is the first day of a quarter.

        Returns
        -------
        is_quarter_start : Series or DatetimeIndex
            The same type as the original data with boolean values. Series will
            have the same name and index. DatetimeIndex will have the same
            name.

        See Also
        --------
        quarter : Return the quarter of the date.
        is_quarter_end : Similar property for indicating the quarter end.

        Examples
        --------
        This method is available on Series with datetime values under
        the ``.dt`` accessor, and directly on DatetimeIndex.

        >>> df = pd.DataFrame({'dates': pd.date_range("2017-03-30",
        ...                   periods=4)})
        >>> df.assign(quarter=df.dates.dt.quarter,
        ...           is_quarter_start=df.dates.dt.is_quarter_start)
               dates  quarter  is_quarter_start
        0 2017-03-30        1             False
        1 2017-03-31        1             False
        2 2017-04-01        2              True
        3 2017-04-02        2             False

        >>> idx = pd.date_range('2017-03-30', periods=4)
        >>> idx
        DatetimeIndex(['2017-03-30', '2017-03-31', '2017-04-01', '2017-04-02'],
                      dtype='datetime64[ns]', freq='D')

        >>> idx.is_quarter_start
        array([False, False,  True, False])
        """,
    )
    is_quarter_end = _field_accessor(
        "is_quarter_end",
        "is_quarter_end",
        """
        Indicator for whether the date is the last day of a quarter.

        Returns
        -------
        is_quarter_end : Series or DatetimeIndex
            The same type as the original data with boolean values. Series will
            have the same name and index. DatetimeIndex will have the same
            name.

        See Also
        --------
        quarter : Return the quarter of the date.
        is_quarter_start : Similar property indicating the quarter start.

        Examples
        --------
        This method is available on Series with datetime values under
        the ``.dt`` accessor, and directly on DatetimeIndex.

        >>> df = pd.DataFrame({'dates': pd.date_range("2017-03-30",
        ...                    periods=4)})
        >>> df.assign(quarter=df.dates.dt.quarter,
        ...           is_quarter_end=df.dates.dt.is_quarter_end)
               dates  quarter    is_quarter_end
        0 2017-03-30        1             False
        1 2017-03-31        1              True
        2 2017-04-01        2             False
        3 2017-04-02        2             False

        >>> idx = pd.date_range('2017-03-30', periods=4)
        >>> idx
        DatetimeIndex(['2017-03-30', '2017-03-31', '2017-04-01', '2017-04-02'],
                      dtype='datetime64[ns]', freq='D')

        >>> idx.is_quarter_end
        array([False,  True, False, False])
        """,
    )
    is_year_start = _field_accessor(
        "is_year_start",
        "is_year_start",
        """
        Indicate whether the date is the first day of a year.

        Returns
        -------
        Series or DatetimeIndex
            The same type as the original data with boolean values. Series will
            have the same name and index. DatetimeIndex will have the same
            name.

        See Also
        --------
        is_year_end : Similar property indicating the last day of the year.

        Examples
        --------
        This method is available on Series with datetime values under
        the ``.dt`` accessor, and directly on DatetimeIndex.

        >>> dates = pd.Series(pd.date_range("2017-12-30", periods=3))
        >>> dates
        0   2017-12-30
        1   2017-12-31
        2   2018-01-01
        dtype: datetime64[ns]

        >>> dates.dt.is_year_start
        0    False
        1    False
        2    True
        dtype: bool

        >>> idx = pd.date_range("2017-12-30", periods=3)
        >>> idx
        DatetimeIndex(['2017-12-30', '2017-12-31', '2018-01-01'],
                      dtype='datetime64[ns]', freq='D')

        >>> idx.is_year_start
        array([False, False,  True])
        """,
    )
    is_year_end = _field_accessor(
        "is_year_end",
        "is_year_end",
        """
        Indicate whether the date is the last day of the year.

        Returns
        -------
        Series or DatetimeIndex
            The same type as the original data with boolean values. Series will
            have the same name and index. DatetimeIndex will have the same
            name.

        See Also
        --------
        is_year_start : Similar property indicating the start of the year.

        Examples
        --------
        This method is available on Series with datetime values under
        the ``.dt`` accessor, and directly on DatetimeIndex.

        >>> dates = pd.Series(pd.date_range("2017-12-30", periods=3))
        >>> dates
        0   2017-12-30
        1   2017-12-31
        2   2018-01-01
        dtype: datetime64[ns]

        >>> dates.dt.is_year_end
        0    False
        1     True
        2    False
        dtype: bool

        >>> idx = pd.date_range("2017-12-30", periods=3)
        >>> idx
        DatetimeIndex(['2017-12-30', '2017-12-31', '2018-01-01'],
                      dtype='datetime64[ns]', freq='D')

        >>> idx.is_year_end
        array([False,  True, False])
        """,
    )
    is_leap_year = _field_accessor(
        "is_leap_year",
        "is_leap_year",
        """
        Boolean indicator if the date belongs to a leap year.

        A leap year is a year, which has 366 days (instead of 365) including
        29th of February as an intercalary day.
        Leap years are years which are multiples of four with the exception
        of years divisible by 100 but not by 400.

        Returns
        -------
        Series or ndarray
             Booleans indicating if dates belong to a leap year.

        Examples
        --------
        This method is available on Series with datetime values under
        the ``.dt`` accessor, and directly on DatetimeIndex.

        >>> idx = pd.date_range("2012-01-01", "2015-01-01", freq="YE")
        >>> idx
        DatetimeIndex(['2012-12-31', '2013-12-31', '2014-12-31'],
                      dtype='datetime64[ns]', freq='YE-DEC')
        >>> idx.is_leap_year
        array([ True, False, False])

        >>> dates_series = pd.Series(idx)
        >>> dates_series
        0   2012-12-31
        1   2013-12-31
        2   2014-12-31
        dtype: datetime64[ns]
        >>> dates_series.dt.is_leap_year
        0     True
        1    False
        2    False
        dtype: bool
        """,
    )

    def to_julian_date(self) -> npt.NDArray[np.float64]:
        """
        Convert Datetime Array to float64 ndarray of Julian Dates.
        0 Julian date is noon January 1, 4713 BC.
        https://en.wikipedia.org/wiki/Julian_day
        """

        # http://mysite.verizon.net/aesir_research/date/jdalg2.htm
        year = np.asarray(self.year)
        month = np.asarray(self.month)
        day = np.asarray(self.day)
        testarr = month < 3
        year[testarr] -= 1
        month[testarr] += 12
        return (
            day
            + np.fix((153 * month - 457) / 5)
            + 365 * year
            + np.floor(year / 4)
            - np.floor(year / 100)
            + np.floor(year / 400)
            + 1_721_118.5
            + (
                self.hour
                + self.minute / 60
                + self.second / 3600
                + self.microsecond / 3600 / 10**6
                + self.nanosecond / 3600 / 10**9
            )
            / 24
        )

    # -----------------------------------------------------------------
    # Reductions

    def std(
        self,
        axis=None,
        dtype=None,
        out=None,
        ddof: int = 1,
        keepdims: bool = False,
        skipna: bool = True,
    ):
        """
        Return sample standard deviation over requested axis.

        Normalized by `N-1` by default. This can be changed using ``ddof``.

        Parameters
        ----------
        axis : int, optional
            Axis for the function to be applied on. For :class:`pandas.Series`
            this parameter is unused and defaults to ``None``.
        ddof : int, default 1
            Degrees of Freedom. The divisor used in calculations is `N - ddof`,
            where `N` represents the number of elements.
        skipna : bool, default True
            Exclude NA/null values. If an entire row/column is ``NA``, the result
            will be ``NA``.

        Returns
        -------
        Timedelta

        See Also
        --------
        numpy.ndarray.std : Returns the standard deviation of the array elements
            along given axis.
        Series.std : Return sample standard deviation over requested axis.

        Examples
        --------
        For :class:`pandas.DatetimeIndex`:

        >>> idx = pd.date_range('2001-01-01 00:00', periods=3)
        >>> idx
        DatetimeIndex(['2001-01-01', '2001-01-02', '2001-01-03'],
                      dtype='datetime64[ns]', freq='D')
        >>> idx.std()
        Timedelta('1 days 00:00:00')
        """
        # Because std is translation-invariant, we can get self.std
        #  by calculating (self - Timestamp(0)).std, and we can do it
        #  without creating a copy by using a view on self._ndarray
        from pandas.core.arrays import TimedeltaArray

        # Find the td64 dtype with the same resolution as our dt64 dtype
        dtype_str = self._ndarray.dtype.name.replace("datetime64", "timedelta64")
        dtype = np.dtype(dtype_str)

        tda = TimedeltaArray._simple_new(self._ndarray.view(dtype), dtype=dtype)

        return tda.std(axis=axis, out=out, ddof=ddof, keepdims=keepdims, skipna=skipna)


# -------------------------------------------------------------------
# Constructor Helpers


def _sequence_to_dt64(
    data,
    *,
    copy: bool = False,
    tz: tzinfo | None = None,
    dayfirst: bool = False,
    yearfirst: bool = False,
    ambiguous: TimeAmbiguous = "raise",
    out_unit: str | None = None,
):
    """
    Parameters
    ----------
    data : list-like
    copy : bool, default False
    tz : tzinfo or None, default None
    dayfirst : bool, default False
    yearfirst : bool, default False
    ambiguous : str, bool, or arraylike, default 'raise'
        See pandas._libs.tslibs.tzconversion.tz_localize_to_utc.
    out_unit : str or None, default None
        Desired output resolution.

    Returns
    -------
    result : numpy.ndarray
        The sequence converted to a numpy array with dtype ``datetime64[unit]``.
        Where `unit` is "ns" unless specified otherwise by `out_unit`.
    tz : tzinfo or None
        Either the user-provided tzinfo or one inferred from the data.
    inferred_freq : Tick or None
        The inferred frequency of the sequence.

    Raises
    ------
    TypeError : PeriodDType data is passed
    """
    inferred_freq = None

    data, copy = dtl.ensure_arraylike_for_datetimelike(
        data, copy, cls_name="DatetimeArray"
    )

    if isinstance(data, DatetimeArray):
        inferred_freq = data.freq

    # By this point we are assured to have either a numpy array or Index
    data, copy = maybe_convert_dtype(data, copy, tz=tz)
    data_dtype = getattr(data, "dtype", None)

    if out_unit is None:
        out_unit = "ns"
    out_dtype = np.dtype(f"M8[{out_unit}]")

    if data_dtype == object or is_string_dtype(data_dtype):
        # TODO: We do not have tests specific to string-dtypes,
        #  also complex or categorical or other extension
        copy = False
        if lib.infer_dtype(data, skipna=False) == "integer":
            data = data.astype(np.int64)
        elif tz is not None and ambiguous == "raise":
            obj_data = np.asarray(data, dtype=object)
            result = tslib.array_to_datetime_with_tz(
                obj_data,
                tz=tz,
                dayfirst=dayfirst,
                yearfirst=yearfirst,
                creso=abbrev_to_npy_unit(out_unit),
            )
            return result, tz, None
        else:
            # data comes back here as either i8 to denote UTC timestamps
            #  or M8[ns] to denote wall times
            converted, inferred_tz = objects_to_datetime64ns(
                data,
                dayfirst=dayfirst,
                yearfirst=yearfirst,
                allow_object=False,
                out_unit=out_unit or "ns",
            )
            copy = False
            if tz and inferred_tz:
                #  two timezones: convert to intended from base UTC repr
                assert converted.dtype == "i8"
                # GH#42505
                # by convention, these are _already_ UTC, e.g
                result = converted.view(out_dtype)

            elif inferred_tz:
                tz = inferred_tz
                result = converted.view(out_dtype)

            else:
                result, _ = _construct_from_dt64_naive(
                    converted, tz=tz, copy=copy, ambiguous=ambiguous
                )
            return result, tz, None

        data_dtype = data.dtype

    # `data` may have originally been a Categorical[datetime64[ns, tz]],
    # so we need to handle these types.
    if isinstance(data_dtype, DatetimeTZDtype):
        # DatetimeArray -> ndarray
        tz = _maybe_infer_tz(tz, data.tz)
        result = data._ndarray

    elif lib.is_np_dtype(data_dtype, "M"):
        # tz-naive DatetimeArray or ndarray[datetime64]
        if isinstance(data, DatetimeArray):
            data = data._ndarray

        result, copy = _construct_from_dt64_naive(
            data, tz=tz, copy=copy, ambiguous=ambiguous
        )

    else:
        # must be integer dtype otherwise
        # assume this data are epoch timestamps
        if data.dtype != INT64_DTYPE:
            data = data.astype(np.int64, copy=False)
            copy = False
        result = data.view(out_dtype)

    if copy:
        result = result.copy()

    assert isinstance(result, np.ndarray), type(result)
    assert result.dtype.kind == "M"
    assert result.dtype != "M8"
    assert is_supported_unit(get_unit_from_dtype(result.dtype))
    return result, tz, inferred_freq


def _construct_from_dt64_naive(
    data: np.ndarray, *, tz: tzinfo | None, copy: bool, ambiguous: TimeAmbiguous
) -> tuple[np.ndarray, bool]:
    """
    Convert datetime64 data to a supported dtype, localizing if necessary.
    """
    # Caller is responsible for ensuring
    #  lib.is_np_dtype(data.dtype)

    new_dtype = data.dtype
    data_unit = get_unit_from_dtype(new_dtype)
    if not is_supported_unit(data_unit):
        # Cast to the nearest supported unit, generally "s"
        new_reso = get_supported_reso(data_unit)
        new_unit = npy_unit_to_abbrev(new_reso)
        new_dtype = np.dtype(f"M8[{new_unit}]")
        data = astype_overflowsafe(data, dtype=new_dtype, copy=False)
        data_unit = get_unit_from_dtype(new_dtype)
        copy = False

    if data.dtype.byteorder == ">":
        # TODO: better way to handle this?  non-copying alternative?
        #  without this, test_constructor_datetime64_bigendian fails
        data = data.astype(data.dtype.newbyteorder("<"))
        new_dtype = data.dtype
        copy = False

    if tz is not None:
        # Convert tz-naive to UTC
        # TODO: if tz is UTC, are there situations where we *don't* want a
        #  copy?  tz_localize_to_utc always makes one.
        shape = data.shape
        if data.ndim > 1:
            data = data.ravel()

        data = tzconversion.tz_localize_to_utc(
            data.view("i8"), tz, ambiguous=ambiguous, creso=data_unit
        )
        data = data.view(new_dtype)
        data = data.reshape(shape)

    assert data.dtype == new_dtype, data.dtype
    result = data

    return result, copy


def objects_to_datetime64ns(
    data: np.ndarray,
    dayfirst,
    yearfirst,
    utc: bool = False,
    errors: DateTimeErrorChoices = "raise",
    allow_object: bool = False,
    out_unit: str = "ns",
):
    """
    Convert data to array of timestamps.

    Parameters
    ----------
    data : np.ndarray[object]
    dayfirst : bool
    yearfirst : bool
    utc : bool, default False
        Whether to convert/localize timestamps to UTC.
    errors : {'raise', 'ignore', 'coerce'}
    allow_object : bool
        Whether to return an object-dtype ndarray instead of raising if the
        data contains more than one timezone.
    out_unit : str, default "ns"

    Returns
    -------
    result : ndarray
        np.int64 dtype if returned values represent UTC timestamps
        np.datetime64[ns] if returned values represent wall times
        object if mixed timezones
    inferred_tz : tzinfo or None

    Raises
    ------
    ValueError : if data cannot be converted to datetimes
    """
    assert errors in ["raise", "ignore", "coerce"]

    # if str-dtype, convert
    data = np.array(data, copy=False, dtype=np.object_)

    result, tz_parsed = tslib.array_to_datetime(
        data,
        errors=errors,
        utc=utc,
        dayfirst=dayfirst,
        yearfirst=yearfirst,
        creso=abbrev_to_npy_unit(out_unit),
    )

    if tz_parsed is not None:
        # We can take a shortcut since the datetime64 numpy array
        #  is in UTC
        # Return i8 values to denote unix timestamps
        return result.view("i8"), tz_parsed
    elif result.dtype.kind == "M":
        # returning M8[ns] denotes wall-times; since tz is None
        #  the distinction is a thin one
        return result, tz_parsed
    elif result.dtype == object:
        # GH#23675 when called via `pd.to_datetime`, returning an object-dtype
        #  array is allowed.  When called via `pd.DatetimeIndex`, we can
        #  only accept datetime64 dtype, so raise TypeError if object-dtype
        #  is returned, as that indicates the values can be recognized as
        #  datetimes but they have conflicting timezones/awareness
        if allow_object:
            return result, tz_parsed
        raise TypeError("DatetimeIndex has mixed timezones")
    else:  # pragma: no cover
        # GH#23675 this TypeError should never be hit, whereas the TypeError
        #  in the object-dtype branch above is reachable.
        raise TypeError(result)


def maybe_convert_dtype(data, copy: bool, tz: tzinfo | None = None):
    """
    Convert data based on dtype conventions, issuing
    errors where appropriate.

    Parameters
    ----------
    data : np.ndarray or pd.Index
    copy : bool
    tz : tzinfo or None, default None

    Returns
    -------
    data : np.ndarray or pd.Index
    copy : bool

    Raises
    ------
    TypeError : PeriodDType data is passed
    """
    if not hasattr(data, "dtype"):
        # e.g. collections.deque
        return data, copy

    if is_float_dtype(data.dtype):
        # pre-2.0 we treated these as wall-times, inconsistent with ints
        # GH#23675, GH#45573 deprecated to treat symmetrically with integer dtypes.
        # Note: data.astype(np.int64) fails ARM tests, see
        # https://github.com/pandas-dev/pandas/issues/49468.
        data = data.astype(DT64NS_DTYPE).view("i8")
        copy = False

    elif lib.is_np_dtype(data.dtype, "m") or is_bool_dtype(data.dtype):
        # GH#29794 enforcing deprecation introduced in GH#23539
        raise TypeError(f"dtype {data.dtype} cannot be converted to datetime64[ns]")
    elif isinstance(data.dtype, PeriodDtype):
        # Note: without explicitly raising here, PeriodIndex
        #  test_setops.test_join_does_not_recur fails
        raise TypeError(
            "Passing PeriodDtype data is invalid. Use `data.to_timestamp()` instead"
        )

    elif isinstance(data.dtype, ExtensionDtype) and not isinstance(
        data.dtype, DatetimeTZDtype
    ):
        # TODO: We have no tests for these
        data = np.array(data, dtype=np.object_)
        copy = False

    return data, copy


# -------------------------------------------------------------------
# Validation and Inference


def _maybe_infer_tz(tz: tzinfo | None, inferred_tz: tzinfo | None) -> tzinfo | None:
    """
    If a timezone is inferred from data, check that it is compatible with
    the user-provided timezone, if any.

    Parameters
    ----------
    tz : tzinfo or None
    inferred_tz : tzinfo or None

    Returns
    -------
    tz : tzinfo or None

    Raises
    ------
    TypeError : if both timezones are present but do not match
    """
    if tz is None:
        tz = inferred_tz
    elif inferred_tz is None:
        pass
    elif not timezones.tz_compare(tz, inferred_tz):
        raise TypeError(
            f"data is already tz-aware {inferred_tz}, unable to "
            f"set specified tz: {tz}"
        )
    return tz


def _validate_dt64_dtype(dtype):
    """
    Check that a dtype, if passed, represents either a numpy datetime64[ns]
    dtype or a pandas DatetimeTZDtype.

    Parameters
    ----------
    dtype : object

    Returns
    -------
    dtype : None, numpy.dtype, or DatetimeTZDtype

    Raises
    ------
    ValueError : invalid dtype

    Notes
    -----
    Unlike _validate_tz_from_dtype, this does _not_ allow non-existent
    tz errors to go through
    """
    if dtype is not None:
        dtype = pandas_dtype(dtype)
        if dtype == np.dtype("M8"):
            # no precision, disallowed GH#24806
            msg = (
                "Passing in 'datetime64' dtype with no precision is not allowed. "
                "Please pass in 'datetime64[ns]' instead."
            )
            raise ValueError(msg)

        if (
            isinstance(dtype, np.dtype)
            and (dtype.kind != "M" or not is_supported_unit(get_unit_from_dtype(dtype)))
        ) or not isinstance(dtype, (np.dtype, DatetimeTZDtype)):
            raise ValueError(
                f"Unexpected value for 'dtype': '{dtype}'. "
                "Must be 'datetime64[s]', 'datetime64[ms]', 'datetime64[us]', "
                "'datetime64[ns]' or DatetimeTZDtype'."
            )

        if getattr(dtype, "tz", None):
            # https://github.com/pandas-dev/pandas/issues/18595
            # Ensure that we have a standard timezone for pytz objects.
            # Without this, things like adding an array of timedeltas and
            # a  tz-aware Timestamp (with a tz specific to its datetime) will
            # be incorrect(ish?) for the array as a whole
            dtype = cast(DatetimeTZDtype, dtype)
            dtype = DatetimeTZDtype(
                unit=dtype.unit, tz=timezones.tz_standardize(dtype.tz)
            )

    return dtype


def _validate_tz_from_dtype(
    dtype, tz: tzinfo | None, explicit_tz_none: bool = False
) -> tzinfo | None:
    """
    If the given dtype is a DatetimeTZDtype, extract the implied
    tzinfo object from it and check that it does not conflict with the given
    tz.

    Parameters
    ----------
    dtype : dtype, str
    tz : None, tzinfo
    explicit_tz_none : bool, default False
        Whether tz=None was passed explicitly, as opposed to lib.no_default.

    Returns
    -------
    tz : consensus tzinfo

    Raises
    ------
    ValueError : on tzinfo mismatch
    """
    if dtype is not None:
        if isinstance(dtype, str):
            try:
                dtype = DatetimeTZDtype.construct_from_string(dtype)
            except TypeError:
                # Things like `datetime64[ns]`, which is OK for the
                # constructors, but also nonsense, which should be validated
                # but not by us. We *do* allow non-existent tz errors to
                # go through
                pass
        dtz = getattr(dtype, "tz", None)
        if dtz is not None:
            if tz is not None and not timezones.tz_compare(tz, dtz):
                raise ValueError("cannot supply both a tz and a dtype with a tz")
            if explicit_tz_none:
                raise ValueError("Cannot pass both a timezone-aware dtype and tz=None")
            tz = dtz

        if tz is not None and lib.is_np_dtype(dtype, "M"):
            # We also need to check for the case where the user passed a
            #  tz-naive dtype (i.e. datetime64[ns])
            if tz is not None and not timezones.tz_compare(tz, dtz):
                raise ValueError(
                    "cannot supply both a tz and a "
                    "timezone-naive dtype (i.e. datetime64[ns])"
                )

    return tz


def _infer_tz_from_endpoints(
    start: Timestamp, end: Timestamp, tz: tzinfo | None
) -> tzinfo | None:
    """
    If a timezone is not explicitly given via `tz`, see if one can
    be inferred from the `start` and `end` endpoints.  If more than one
    of these inputs provides a timezone, require that they all agree.

    Parameters
    ----------
    start : Timestamp
    end : Timestamp
    tz : tzinfo or None

    Returns
    -------
    tz : tzinfo or None

    Raises
    ------
    TypeError : if start and end timezones do not agree
    """
    try:
        inferred_tz = timezones.infer_tzinfo(start, end)
    except AssertionError as err:
        # infer_tzinfo raises AssertionError if passed mismatched timezones
        raise TypeError(
            "Start and end cannot both be tz-aware with different timezones"
        ) from err

    inferred_tz = timezones.maybe_get_tz(inferred_tz)
    tz = timezones.maybe_get_tz(tz)

    if tz is not None and inferred_tz is not None:
        if not timezones.tz_compare(inferred_tz, tz):
            raise AssertionError("Inferred time zone not equal to passed time zone")

    elif inferred_tz is not None:
        tz = inferred_tz

    return tz


def _maybe_normalize_endpoints(
    start: Timestamp | None, end: Timestamp | None, normalize: bool
):
    if normalize:
        if start is not None:
            start = start.normalize()

        if end is not None:
            end = end.normalize()

    return start, end


def _maybe_localize_point(ts, is_none, is_not_none, freq, tz, ambiguous, nonexistent):
    """
    Localize a start or end Timestamp to the timezone of the corresponding
    start or end Timestamp

    Parameters
    ----------
    ts : start or end Timestamp to potentially localize
    is_none : argument that should be None
    is_not_none : argument that should not be None
    freq : Tick, DateOffset, or None
    tz : str, timezone object or None
    ambiguous: str, localization behavior for ambiguous times
    nonexistent: str, localization behavior for nonexistent times

    Returns
    -------
    ts : Timestamp
    """
    # Make sure start and end are timezone localized if:
    # 1) freq = a Timedelta-like frequency (Tick)
    # 2) freq = None i.e. generating a linspaced range
    if is_none is None and is_not_none is not None:
        # Note: We can't ambiguous='infer' a singular ambiguous time; however,
        # we have historically defaulted ambiguous=False
        ambiguous = ambiguous if ambiguous != "infer" else False
        localize_args = {"ambiguous": ambiguous, "nonexistent": nonexistent, "tz": None}
        if isinstance(freq, Tick) or freq is None:
            localize_args["tz"] = tz
        ts = ts.tz_localize(**localize_args)
    return ts


def _generate_range(
    start: Timestamp | None,
    end: Timestamp | None,
    periods: int | None,
    offset: BaseOffset,
    *,
    unit: str,
):
    """
    Generates a sequence of dates corresponding to the specified time
    offset. Similar to dateutil.rrule except uses pandas DateOffset
    objects to represent time increments.

    Parameters
    ----------
    start : Timestamp or None
    end : Timestamp or None
    periods : int or None
    offset : DateOffset
    unit : str

    Notes
    -----
    * This method is faster for generating weekdays than dateutil.rrule
    * At least two of (start, end, periods) must be specified.
    * If both start and end are specified, the returned dates will
    satisfy start <= date <= end.

    Returns
    -------
    dates : generator object
    """
    offset = to_offset(offset)

    # Argument 1 to "Timestamp" has incompatible type "Optional[Timestamp]";
    # expected "Union[integer[Any], float, str, date, datetime64]"
    start = Timestamp(start)  # type: ignore[arg-type]
    if start is not NaT:
        start = start.as_unit(unit)
    else:
        start = None

    # Argument 1 to "Timestamp" has incompatible type "Optional[Timestamp]";
    # expected "Union[integer[Any], float, str, date, datetime64]"
    end = Timestamp(end)  # type: ignore[arg-type]
    if end is not NaT:
        end = end.as_unit(unit)
    else:
        end = None

    if start and not offset.is_on_offset(start):
        # Incompatible types in assignment (expression has type "datetime",
        # variable has type "Optional[Timestamp]")
        start = offset.rollforward(start)  # type: ignore[assignment]

    elif end and not offset.is_on_offset(end):
        # Incompatible types in assignment (expression has type "datetime",
        # variable has type "Optional[Timestamp]")
        end = offset.rollback(end)  # type: ignore[assignment]

    # Unsupported operand types for < ("Timestamp" and "None")
    if periods is None and end < start and offset.n >= 0:  # type: ignore[operator]
        end = None
        periods = 0

    if end is None:
        # error: No overload variant of "__radd__" of "BaseOffset" matches
        # argument type "None"
        end = start + (periods - 1) * offset  # type: ignore[operator]

    if start is None:
        # error: No overload variant of "__radd__" of "BaseOffset" matches
        # argument type "None"
        start = end - (periods - 1) * offset  # type: ignore[operator]

    start = cast(Timestamp, start)
    end = cast(Timestamp, end)

    cur = start
    if offset.n >= 0:
        while cur <= end:
            yield cur

            if cur == end:
                # GH#24252 avoid overflows by not performing the addition
                # in offset.apply unless we have to
                break

            # faster than cur + offset
            with warnings.catch_warnings():
                warnings.filterwarnings(
                    "ignore",
                    "Discarding nonzero nanoseconds in conversion",
                    category=UserWarning,
                )
                next_date = offset._apply(cur)
            next_date = next_date.as_unit(unit)
            if next_date <= cur:
                raise ValueError(f"Offset {offset} did not increment date")
            cur = next_date
    else:
        while cur >= end:
            yield cur

            if cur == end:
                # GH#24252 avoid overflows by not performing the addition
                # in offset.apply unless we have to
                break

            # faster than cur + offset
            with warnings.catch_warnings():
                warnings.filterwarnings(
                    "ignore",
                    "Discarding nonzero nanoseconds in conversion",
                    category=UserWarning,
                )
                next_date = offset._apply(cur)
            next_date = next_date.as_unit(unit)
            if next_date >= cur:
                raise ValueError(f"Offset {offset} did not decrement date")
            cur = next_date<|MERGE_RESOLUTION|>--- conflicted
+++ resolved
@@ -761,16 +761,12 @@
             date_format = "%Y-%m-%d"
 
         return tslib.format_array_from_datetime(
-<<<<<<< HEAD
             self.asi8,
             tz=self.tz,
-            format=fmt,
+            format=date_format,
             na_rep=na_rep,
             reso=self._creso,
             fast_strftime=fast_strftime,
-=======
-            self.asi8, tz=self.tz, format=date_format, na_rep=na_rep, reso=self._creso
->>>>>>> 6296e03e
         )
 
     # -----------------------------------------------------------------
