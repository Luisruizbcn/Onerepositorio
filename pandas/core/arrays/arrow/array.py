--- conflicted
+++ resolved
@@ -1320,21 +1320,8 @@
         copy: bool = False,
         na_value: object = lib.no_default,
     ) -> np.ndarray:
-<<<<<<< HEAD
-        if dtype is not None:
-            dtype = np.dtype(dtype)
-
-        pa_type = self._pa_array.type
-
-        if na_value is lib.no_default and not (
-            pa.types.is_timestamp(pa_type) or pa.types.is_duration(pa_type)
-        ):
-            na_value = self.dtype.na_value
-
-=======
         dtype, na_value = to_numpy_dtype_inference(self, dtype, na_value, self._hasna)
         pa_type = self._pa_array.type
->>>>>>> 0d8a0f3a
         if not self._hasna or isna(na_value) or pa.types.is_null(pa_type):
             data = self
         else:
@@ -1342,12 +1329,9 @@
             copy = False
 
         if pa.types.is_timestamp(pa_type) or pa.types.is_duration(pa_type):
-<<<<<<< HEAD
-=======
             # GH 55997
             if dtype != object and na_value is self.dtype.na_value:
                 na_value = lib.no_default
->>>>>>> 0d8a0f3a
             result = data._maybe_convert_datelike_array().to_numpy(
                 dtype=dtype, na_value=na_value
             )
