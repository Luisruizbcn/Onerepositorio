--- conflicted
+++ resolved
@@ -940,9 +940,6 @@
         key = check_array_indexer(self, key)
         value = self._maybe_convert_setitem_value(value)
 
-<<<<<<< HEAD
-        indices = self._indexing_key_to_indices(key)
-=======
         # fast path (GH50248)
         if com.is_null_slice(key):
             if is_scalar(value):
@@ -965,8 +962,6 @@
                 return
 
         indices = self._indexing_key_to_indices(key)
-
->>>>>>> cac2e878
         argsort = np.argsort(indices)
         indices = indices[argsort]
 
