from __future__ import annotations

import functools
import operator
import re
import textwrap
from typing import (
    TYPE_CHECKING,
    Any,
    Callable,
    Literal,
    cast,
    overload,
)
import unicodedata

import numpy as np

from pandas._libs import lib
from pandas._libs.tslibs import (
    NaT,
    Timedelta,
    Timestamp,
    timezones,
)
from pandas.compat import (
    pa_version_under10p1,
    pa_version_under11p0,
    pa_version_under13p0,
)
from pandas.util._decorators import doc
from pandas.util._validators import validate_fillna_kwargs

from pandas.core.dtypes.cast import (
    can_hold_element,
    infer_dtype_from_scalar,
)
from pandas.core.dtypes.common import (
    CategoricalDtype,
    is_array_like,
    is_bool_dtype,
    is_float_dtype,
    is_integer,
    is_list_like,
    is_numeric_dtype,
    is_scalar,
)
from pandas.core.dtypes.dtypes import DatetimeTZDtype
from pandas.core.dtypes.missing import isna

from pandas.core import (
    algorithms as algos,
    missing,
    ops,
    roperator,
)
from pandas.core.algorithms import map_array
from pandas.core.arraylike import OpsMixin
from pandas.core.arrays._arrow_string_mixins import ArrowStringArrayMixin
from pandas.core.arrays._utils import to_numpy_dtype_inference
from pandas.core.arrays.base import (
    ExtensionArray,
    ExtensionArraySupportsAnyAll,
)
from pandas.core.arrays.masked import BaseMaskedArray
from pandas.core.arrays.string_ import StringDtype
import pandas.core.common as com
from pandas.core.indexers import (
    check_array_indexer,
    unpack_tuple_and_ellipses,
    validate_indices,
)
from pandas.core.strings.base import BaseStringArrayMethods

from pandas.io._util import _arrow_dtype_mapping
from pandas.tseries.frequencies import to_offset

if not pa_version_under10p1:
    import pyarrow as pa
    import pyarrow.compute as pc

    from pandas.core.dtypes.dtypes import ArrowDtype

    ARROW_CMP_FUNCS = {
        "eq": pc.equal,
        "ne": pc.not_equal,
        "lt": pc.less,
        "gt": pc.greater,
        "le": pc.less_equal,
        "ge": pc.greater_equal,
    }

    ARROW_LOGICAL_FUNCS = {
        "and_": pc.and_kleene,
        "rand_": lambda x, y: pc.and_kleene(y, x),
        "or_": pc.or_kleene,
        "ror_": lambda x, y: pc.or_kleene(y, x),
        "xor": pc.xor,
        "rxor": lambda x, y: pc.xor(y, x),
    }

    ARROW_BIT_WISE_FUNCS = {
        "and_": pc.bit_wise_and,
        "rand_": lambda x, y: pc.bit_wise_and(y, x),
        "or_": pc.bit_wise_or,
        "ror_": lambda x, y: pc.bit_wise_or(y, x),
        "xor": pc.bit_wise_xor,
        "rxor": lambda x, y: pc.bit_wise_xor(y, x),
    }

    def cast_for_truediv(
        arrow_array: pa.ChunkedArray, pa_object: pa.Array | pa.Scalar
    ) -> pa.ChunkedArray:
        # Ensure int / int -> float mirroring Python/Numpy behavior
        # as pc.divide_checked(int, int) -> int
        if pa.types.is_integer(arrow_array.type) and pa.types.is_integer(
            pa_object.type
        ):
            # https://github.com/apache/arrow/issues/35563
            # Arrow does not allow safe casting large integral values to float64.
            # Intentionally not using arrow_array.cast because it could be a scalar
            # value in reflected case, and safe=False only added to
            # scalar cast in pyarrow 13.
            return pc.cast(arrow_array, pa.float64(), safe=False)
        return arrow_array

    def floordiv_compat(
        left: pa.ChunkedArray | pa.Array | pa.Scalar,
        right: pa.ChunkedArray | pa.Array | pa.Scalar,
    ) -> pa.ChunkedArray:
        # Ensure int // int -> int mirroring Python/Numpy behavior
        # as pc.floor(pc.divide_checked(int, int)) -> float
        converted_left = cast_for_truediv(left, right)
        result = pc.floor(pc.divide(converted_left, right))
        if pa.types.is_integer(left.type) and pa.types.is_integer(right.type):
            result = result.cast(left.type)
        return result

    ARROW_ARITHMETIC_FUNCS = {
        "add": pc.add_checked,
        "radd": lambda x, y: pc.add_checked(y, x),
        "sub": pc.subtract_checked,
        "rsub": lambda x, y: pc.subtract_checked(y, x),
        "mul": pc.multiply_checked,
        "rmul": lambda x, y: pc.multiply_checked(y, x),
        "truediv": lambda x, y: pc.divide(cast_for_truediv(x, y), y),
        "rtruediv": lambda x, y: pc.divide(y, cast_for_truediv(x, y)),
        "floordiv": lambda x, y: floordiv_compat(x, y),
        "rfloordiv": lambda x, y: floordiv_compat(y, x),
        "mod": NotImplemented,
        "rmod": NotImplemented,
        "divmod": NotImplemented,
        "rdivmod": NotImplemented,
        "pow": pc.power_checked,
        "rpow": lambda x, y: pc.power_checked(y, x),
    }

if TYPE_CHECKING:
    from collections.abc import Sequence

    from pandas._libs.missing import NAType
    from pandas._typing import (
        ArrayLike,
        AxisInt,
        Dtype,
        FillnaOptions,
        Iterator,
        NpDtype,
        NumpySorter,
        NumpyValueArrayLike,
        PositionalIndexer,
        Scalar,
        Self,
        SortKind,
        TakeIndexer,
        TimeAmbiguous,
        TimeNonexistent,
        npt,
    )

    from pandas.core.dtypes.dtypes import ExtensionDtype

    from pandas import Series
    from pandas.core.arrays.datetimes import DatetimeArray
    from pandas.core.arrays.timedeltas import TimedeltaArray


def get_unit_from_pa_dtype(pa_dtype):
    # https://github.com/pandas-dev/pandas/pull/50998#discussion_r1100344804
    if pa_version_under11p0:
        unit = str(pa_dtype).split("[", 1)[-1][:-1]
        if unit not in ["s", "ms", "us", "ns"]:
            raise ValueError(pa_dtype)
        return unit
    return pa_dtype.unit


def to_pyarrow_type(
    dtype: ArrowDtype | pa.DataType | Dtype | None,
) -> pa.DataType | None:
    """
    Convert dtype to a pyarrow type instance.
    """
    if isinstance(dtype, ArrowDtype):
        return dtype.pyarrow_dtype
    elif isinstance(dtype, pa.DataType):
        return dtype
    elif isinstance(dtype, DatetimeTZDtype):
        return pa.timestamp(dtype.unit, dtype.tz)
    elif dtype:
        try:
            # Accepts python types too
            # Doesn't handle all numpy types
            return pa.from_numpy_dtype(dtype)
        except pa.ArrowNotImplementedError:
            pass
    return None


class ArrowExtensionArray(
    OpsMixin,
    ExtensionArraySupportsAnyAll,
    ArrowStringArrayMixin,
    BaseStringArrayMethods,
):
    """
    Pandas ExtensionArray backed by a PyArrow ChunkedArray.

    .. warning::

       ArrowExtensionArray is considered experimental. The implementation and
       parts of the API may change without warning.

    Parameters
    ----------
    values : pyarrow.Array or pyarrow.ChunkedArray

    Attributes
    ----------
    None

    Methods
    -------
    None

    Returns
    -------
    ArrowExtensionArray

    Notes
    -----
    Most methods are implemented using `pyarrow compute functions. <https://arrow.apache.org/docs/python/api/compute.html>`__
    Some methods may either raise an exception or raise a ``PerformanceWarning`` if an
    associated compute function is not available based on the installed version of PyArrow.

    Please install the latest version of PyArrow to enable the best functionality and avoid
    potential bugs in prior versions of PyArrow.

    Examples
    --------
    Create an ArrowExtensionArray with :func:`pandas.array`:

    >>> pd.array([1, 1, None], dtype="int64[pyarrow]")
    <ArrowExtensionArray>
    [1, 1, <NA>]
    Length: 3, dtype: int64[pyarrow]
    """  # noqa: E501 (http link too long)

    _pa_array: pa.ChunkedArray
    _dtype: ArrowDtype

    def __init__(self, values: pa.Array | pa.ChunkedArray) -> None:
        if pa_version_under10p1:
            msg = "pyarrow>=10.0.1 is required for PyArrow backed ArrowExtensionArray."
            raise ImportError(msg)
        if isinstance(values, pa.Array):
            self._pa_array = pa.chunked_array([values])
        elif isinstance(values, pa.ChunkedArray):
            self._pa_array = values
        else:
            raise ValueError(
                f"Unsupported type '{type(values)}' for ArrowExtensionArray"
            )
        self._dtype = ArrowDtype(self._pa_array.type)

    @classmethod
    def _from_sequence(
        cls, scalars, *, dtype: Dtype | None = None, copy: bool = False
    ) -> Self:
        """
        Construct a new ExtensionArray from a sequence of scalars.
        """
        pa_type = to_pyarrow_type(dtype)
        pa_array = cls._box_pa_array(scalars, pa_type=pa_type, copy=copy)
        arr = cls(pa_array)
        return arr

    @classmethod
    def _from_sequence_of_strings(
<<<<<<< HEAD
        cls, strings, *, dtype: ExtensionDtype, copy: bool = False
    ):
=======
        cls, strings, *, dtype: Dtype | None = None, copy: bool = False
    ) -> Self:
>>>>>>> dc94b987
        """
        Construct a new ExtensionArray from a sequence of strings.
        """
        pa_type = to_pyarrow_type(dtype)
        if (
            pa_type is None
            or pa.types.is_binary(pa_type)
            or pa.types.is_string(pa_type)
            or pa.types.is_large_string(pa_type)
        ):
            # pa_type is None: Let pa.array infer
            # pa_type is string/binary: scalars already correct type
            scalars = strings
        elif pa.types.is_timestamp(pa_type):
            from pandas.core.tools.datetimes import to_datetime

            scalars = to_datetime(strings, errors="raise")
        elif pa.types.is_date(pa_type):
            from pandas.core.tools.datetimes import to_datetime

            scalars = to_datetime(strings, errors="raise").date
        elif pa.types.is_duration(pa_type):
            from pandas.core.tools.timedeltas import to_timedelta

            scalars = to_timedelta(strings, errors="raise")
            if pa_type.unit != "ns":
                # GH51175: test_from_sequence_of_strings_pa_array
                # attempt to parse as int64 reflecting pyarrow's
                # duration to string casting behavior
                mask = isna(scalars)
                if not isinstance(strings, (pa.Array, pa.ChunkedArray)):
                    strings = pa.array(strings, type=pa.string(), from_pandas=True)
                strings = pc.if_else(mask, None, strings)
                try:
                    scalars = strings.cast(pa.int64())
                except pa.ArrowInvalid:
                    pass
        elif pa.types.is_time(pa_type):
            from pandas.core.tools.times import to_time

            # "coerce" to allow "null times" (None) to not raise
            scalars = to_time(strings, errors="coerce")
        elif pa.types.is_boolean(pa_type):
            # pyarrow string->bool casting is case-insensitive:
            #   "true" or "1" -> True
            #   "false" or "0" -> False
            # Note: BooleanArray was previously used to parse these strings
            #   and allows "1.0" and "0.0". Pyarrow casting does not support
            #   this, but we allow it here.
            if isinstance(strings, (pa.Array, pa.ChunkedArray)):
                scalars = strings
            else:
                scalars = pa.array(strings, type=pa.string(), from_pandas=True)
            scalars = pc.if_else(pc.equal(scalars, "1.0"), "1", scalars)
            scalars = pc.if_else(pc.equal(scalars, "0.0"), "0", scalars)
            scalars = scalars.cast(pa.bool_())
        elif (
            pa.types.is_integer(pa_type)
            or pa.types.is_floating(pa_type)
            or pa.types.is_decimal(pa_type)
        ):
            from pandas.core.tools.numeric import to_numeric

            scalars = to_numeric(strings, errors="raise")
        else:
            raise NotImplementedError(
                f"Converting strings to {pa_type} is not implemented."
            )
        return cls._from_sequence(scalars, dtype=pa_type, copy=copy)

    @classmethod
    def _box_pa(
        cls, value, pa_type: pa.DataType | None = None
    ) -> pa.Array | pa.ChunkedArray | pa.Scalar:
        """
        Box value into a pyarrow Array, ChunkedArray or Scalar.

        Parameters
        ----------
        value : any
        pa_type : pa.DataType | None

        Returns
        -------
        pa.Array or pa.ChunkedArray or pa.Scalar
        """
        if isinstance(value, pa.Scalar) or not is_list_like(value):
            return cls._box_pa_scalar(value, pa_type)
        return cls._box_pa_array(value, pa_type)

    @classmethod
    def _box_pa_scalar(cls, value, pa_type: pa.DataType | None = None) -> pa.Scalar:
        """
        Box value into a pyarrow Scalar.

        Parameters
        ----------
        value : any
        pa_type : pa.DataType | None

        Returns
        -------
        pa.Scalar
        """
        if isinstance(value, pa.Scalar):
            pa_scalar = value
        elif isna(value):
            pa_scalar = pa.scalar(None, type=pa_type)
        else:
            # Workaround https://github.com/apache/arrow/issues/37291
            if isinstance(value, Timedelta):
                if pa_type is None:
                    pa_type = pa.duration(value.unit)
                elif value.unit != pa_type.unit:
                    value = value.as_unit(pa_type.unit)
                value = value._value
            elif isinstance(value, Timestamp):
                if pa_type is None:
                    pa_type = pa.timestamp(value.unit, tz=value.tz)
                elif value.unit != pa_type.unit:
                    value = value.as_unit(pa_type.unit)
                value = value._value

            pa_scalar = pa.scalar(value, type=pa_type, from_pandas=True)

        if pa_type is not None and pa_scalar.type != pa_type:
            pa_scalar = pa_scalar.cast(pa_type)

        return pa_scalar

    @classmethod
    def _box_pa_array(
        cls, value, pa_type: pa.DataType | None = None, copy: bool = False
    ) -> pa.Array | pa.ChunkedArray:
        """
        Box value into a pyarrow Array or ChunkedArray.

        Parameters
        ----------
        value : Sequence
        pa_type : pa.DataType | None

        Returns
        -------
        pa.Array or pa.ChunkedArray
        """
        if isinstance(value, cls):
            pa_array = value._pa_array
        elif isinstance(value, (pa.Array, pa.ChunkedArray)):
            pa_array = value
        elif isinstance(value, BaseMaskedArray):
            # GH 52625
            if copy:
                value = value.copy()
            pa_array = value.__arrow_array__()
        else:
            if (
                isinstance(value, np.ndarray)
                and pa_type is not None
                and (
                    pa.types.is_large_binary(pa_type)
                    or pa.types.is_large_string(pa_type)
                )
            ):
                # See https://github.com/apache/arrow/issues/35289
                value = value.tolist()
            elif copy and is_array_like(value):
                # pa array should not get updated when numpy array is updated
                value = value.copy()

            if (
                pa_type is not None
                and pa.types.is_duration(pa_type)
                and (not isinstance(value, np.ndarray) or value.dtype.kind not in "mi")
            ):
                # Workaround https://github.com/apache/arrow/issues/37291
                from pandas.core.tools.timedeltas import to_timedelta

                value = to_timedelta(value, unit=pa_type.unit).as_unit(pa_type.unit)
                value = value.to_numpy()

            try:
                pa_array = pa.array(value, type=pa_type, from_pandas=True)
            except (pa.ArrowInvalid, pa.ArrowTypeError):
                # GH50430: let pyarrow infer type, then cast
                pa_array = pa.array(value, from_pandas=True)

            if pa_type is None and pa.types.is_duration(pa_array.type):
                # Workaround https://github.com/apache/arrow/issues/37291
                from pandas.core.tools.timedeltas import to_timedelta

                value = to_timedelta(value)
                value = value.to_numpy()
                pa_array = pa.array(value, type=pa_type, from_pandas=True)

            if pa.types.is_duration(pa_array.type) and pa_array.null_count > 0:
                # GH52843: upstream bug for duration types when originally
                # constructed with data containing numpy NaT.
                # https://github.com/apache/arrow/issues/35088
                arr = cls(pa_array)
                arr = arr.fillna(arr.dtype.na_value)
                pa_array = arr._pa_array

        if pa_type is not None and pa_array.type != pa_type:
            if pa.types.is_dictionary(pa_type):
                pa_array = pa_array.dictionary_encode()
            else:
                try:
                    pa_array = pa_array.cast(pa_type)
                except (
                    pa.ArrowInvalid,
                    pa.ArrowTypeError,
                    pa.ArrowNotImplementedError,
                ):
                    if pa.types.is_string(pa_array.type) or pa.types.is_large_string(
                        pa_array.type
                    ):
                        # TODO: Move logic in _from_sequence_of_strings into
                        # _box_pa_array
                        dtype = ArrowDtype(pa_type)
                        return cls._from_sequence_of_strings(
                            value, dtype=dtype
                        )._pa_array
                    else:
                        raise

        return pa_array

    def __getitem__(self, item: PositionalIndexer):
        """Select a subset of self.

        Parameters
        ----------
        item : int, slice, or ndarray
            * int: The position in 'self' to get.
            * slice: A slice object, where 'start', 'stop', and 'step' are
              integers or None
            * ndarray: A 1-d boolean NumPy ndarray the same length as 'self'

        Returns
        -------
        item : scalar or ExtensionArray

        Notes
        -----
        For scalar ``item``, return a scalar value suitable for the array's
        type. This should be an instance of ``self.dtype.type``.
        For slice ``key``, return an instance of ``ExtensionArray``, even
        if the slice is length 0 or 1.
        For a boolean mask, return an instance of ``ExtensionArray``, filtered
        to the values where ``item`` is True.
        """
        item = check_array_indexer(self, item)

        if isinstance(item, np.ndarray):
            if not len(item):
                # Removable once we migrate StringDtype[pyarrow] to ArrowDtype[string]
                if self._dtype.name == "string" and self._dtype.storage in (
                    "pyarrow",
                    "pyarrow_numpy",
                ):
                    pa_dtype = pa.string()
                else:
                    pa_dtype = self._dtype.pyarrow_dtype
                return type(self)(pa.chunked_array([], type=pa_dtype))
            elif item.dtype.kind in "iu":
                return self.take(item)
            elif item.dtype.kind == "b":
                return type(self)(self._pa_array.filter(item))
            else:
                raise IndexError(
                    "Only integers, slices and integer or "
                    "boolean arrays are valid indices."
                )
        elif isinstance(item, tuple):
            item = unpack_tuple_and_ellipses(item)

        if item is Ellipsis:
            # TODO: should be handled by pyarrow?
            item = slice(None)

        if is_scalar(item) and not is_integer(item):
            # e.g. "foo" or 2.5
            # exception message copied from numpy
            raise IndexError(
                r"only integers, slices (`:`), ellipsis (`...`), numpy.newaxis "
                r"(`None`) and integer or boolean arrays are valid indices"
            )
        # We are not an array indexer, so maybe e.g. a slice or integer
        # indexer. We dispatch to pyarrow.
        if isinstance(item, slice):
            # Arrow bug https://github.com/apache/arrow/issues/38768
            if item.start == item.stop:
                pass
            elif (
                item.stop is not None
                and item.stop < -len(self)
                and item.step is not None
                and item.step < 0
            ):
                item = slice(item.start, None, item.step)

        value = self._pa_array[item]
        if isinstance(value, pa.ChunkedArray):
            return type(self)(value)
        else:
            pa_type = self._pa_array.type
            scalar = value.as_py()
            if scalar is None:
                return self._dtype.na_value
            elif pa.types.is_timestamp(pa_type) and pa_type.unit != "ns":
                # GH 53326
                return Timestamp(scalar).as_unit(pa_type.unit)
            elif pa.types.is_duration(pa_type) and pa_type.unit != "ns":
                # GH 53326
                return Timedelta(scalar).as_unit(pa_type.unit)
            else:
                return scalar

    def __iter__(self) -> Iterator[Any]:
        """
        Iterate over elements of the array.
        """
        na_value = self._dtype.na_value
        # GH 53326
        pa_type = self._pa_array.type
        box_timestamp = pa.types.is_timestamp(pa_type) and pa_type.unit != "ns"
        box_timedelta = pa.types.is_duration(pa_type) and pa_type.unit != "ns"
        for value in self._pa_array:
            val = value.as_py()
            if val is None:
                yield na_value
            elif box_timestamp:
                yield Timestamp(val).as_unit(pa_type.unit)
            elif box_timedelta:
                yield Timedelta(val).as_unit(pa_type.unit)
            else:
                yield val

    def __arrow_array__(self, type=None):
        """Convert myself to a pyarrow ChunkedArray."""
        return self._pa_array

    def __array__(self, dtype: NpDtype | None = None) -> np.ndarray:
        """Correctly construct numpy arrays when passed to `np.asarray()`."""
        return self.to_numpy(dtype=dtype)

    def __invert__(self) -> Self:
        # This is a bit wise op for integer types
        if pa.types.is_integer(self._pa_array.type):
            return type(self)(pc.bit_wise_not(self._pa_array))
        elif pa.types.is_string(self._pa_array.type) or pa.types.is_large_string(
            self._pa_array.type
        ):
            # Raise TypeError instead of pa.ArrowNotImplementedError
            raise TypeError("__invert__ is not supported for string dtypes")
        else:
            return type(self)(pc.invert(self._pa_array))

    def __neg__(self) -> Self:
        return type(self)(pc.negate_checked(self._pa_array))

    def __pos__(self) -> Self:
        return type(self)(self._pa_array)

    def __abs__(self) -> Self:
        return type(self)(pc.abs_checked(self._pa_array))

    # GH 42600: __getstate__/__setstate__ not necessary once
    # https://issues.apache.org/jira/browse/ARROW-10739 is addressed
    def __getstate__(self):
        state = self.__dict__.copy()
        state["_pa_array"] = self._pa_array.combine_chunks()
        return state

    def __setstate__(self, state) -> None:
        if "_data" in state:
            data = state.pop("_data")
        else:
            data = state["_pa_array"]
        state["_pa_array"] = pa.chunked_array(data)
        self.__dict__.update(state)

    def _cmp_method(self, other, op) -> ArrowExtensionArray:
        pc_func = ARROW_CMP_FUNCS[op.__name__]
        if isinstance(
            other, (ArrowExtensionArray, np.ndarray, list, BaseMaskedArray)
        ) or isinstance(getattr(other, "dtype", None), CategoricalDtype):
            result = pc_func(self._pa_array, self._box_pa(other))
        elif is_scalar(other):
            try:
                result = pc_func(self._pa_array, self._box_pa(other))
            except (pa.lib.ArrowNotImplementedError, pa.lib.ArrowInvalid):
                mask = isna(self) | isna(other)
                valid = ~mask
                result = np.zeros(len(self), dtype="bool")
                np_array = np.array(self)
                try:
                    result[valid] = op(np_array[valid], other)
                except TypeError:
                    result = ops.invalid_comparison(np_array, other, op)
                result = pa.array(result, type=pa.bool_())
                result = pc.if_else(valid, result, None)
        else:
            raise NotImplementedError(
                f"{op.__name__} not implemented for {type(other)}"
            )
        return ArrowExtensionArray(result)

    def _evaluate_op_method(self, other, op, arrow_funcs) -> Self:
        pa_type = self._pa_array.type
        other = self._box_pa(other)

        if (
            pa.types.is_string(pa_type)
            or pa.types.is_large_string(pa_type)
            or pa.types.is_binary(pa_type)
        ):
            if op in [operator.add, roperator.radd]:
                sep = pa.scalar("", type=pa_type)
                if op is operator.add:
                    result = pc.binary_join_element_wise(self._pa_array, other, sep)
                elif op is roperator.radd:
                    result = pc.binary_join_element_wise(other, self._pa_array, sep)
                return type(self)(result)
            elif op in [operator.mul, roperator.rmul]:
                binary = self._pa_array
                integral = other
                if not pa.types.is_integer(integral.type):
                    raise TypeError("Can only string multiply by an integer.")
                pa_integral = pc.if_else(pc.less(integral, 0), 0, integral)
                result = pc.binary_repeat(binary, pa_integral)
                return type(self)(result)
        elif (
            pa.types.is_string(other.type)
            or pa.types.is_binary(other.type)
            or pa.types.is_large_string(other.type)
        ) and op in [operator.mul, roperator.rmul]:
            binary = other
            integral = self._pa_array
            if not pa.types.is_integer(integral.type):
                raise TypeError("Can only string multiply by an integer.")
            pa_integral = pc.if_else(pc.less(integral, 0), 0, integral)
            result = pc.binary_repeat(binary, pa_integral)
            return type(self)(result)
        if (
            isinstance(other, pa.Scalar)
            and pc.is_null(other).as_py()
            and op.__name__ in ARROW_LOGICAL_FUNCS
        ):
            # pyarrow kleene ops require null to be typed
            other = other.cast(pa_type)

        pc_func = arrow_funcs[op.__name__]
        if pc_func is NotImplemented:
            raise NotImplementedError(f"{op.__name__} not implemented.")

        result = pc_func(self._pa_array, other)
        return type(self)(result)

    def _logical_method(self, other, op) -> Self:
        # For integer types `^`, `|`, `&` are bitwise operators and return
        # integer types. Otherwise these are boolean ops.
        if pa.types.is_integer(self._pa_array.type):
            return self._evaluate_op_method(other, op, ARROW_BIT_WISE_FUNCS)
        else:
            return self._evaluate_op_method(other, op, ARROW_LOGICAL_FUNCS)

    def _arith_method(self, other, op) -> Self:
        return self._evaluate_op_method(other, op, ARROW_ARITHMETIC_FUNCS)

    def equals(self, other) -> bool:
        if not isinstance(other, ArrowExtensionArray):
            return False
        # I'm told that pyarrow makes __eq__ behave like pandas' equals;
        #  TODO: is this documented somewhere?
        return self._pa_array == other._pa_array

    @property
    def dtype(self) -> ArrowDtype:
        """
        An instance of 'ExtensionDtype'.
        """
        return self._dtype

    @property
    def nbytes(self) -> int:
        """
        The number of bytes needed to store this object in memory.
        """
        return self._pa_array.nbytes

    def __len__(self) -> int:
        """
        Length of this array.

        Returns
        -------
        length : int
        """
        return len(self._pa_array)

    def __contains__(self, key) -> bool:
        # https://github.com/pandas-dev/pandas/pull/51307#issuecomment-1426372604
        if isna(key) and key is not self.dtype.na_value:
            if self.dtype.kind == "f" and lib.is_float(key):
                return pc.any(pc.is_nan(self._pa_array)).as_py()

            # e.g. date or timestamp types we do not allow None here to match pd.NA
            return False
            # TODO: maybe complex? object?

        return bool(super().__contains__(key))

    @property
    def _hasna(self) -> bool:
        return self._pa_array.null_count > 0

    def isna(self) -> npt.NDArray[np.bool_]:
        """
        Boolean NumPy array indicating if each value is missing.

        This should return a 1-D array the same length as 'self'.
        """
        # GH51630: fast paths
        null_count = self._pa_array.null_count
        if null_count == 0:
            return np.zeros(len(self), dtype=np.bool_)
        elif null_count == len(self):
            return np.ones(len(self), dtype=np.bool_)

        return self._pa_array.is_null().to_numpy()

    @overload
    def any(self, *, skipna: Literal[True] = ..., **kwargs) -> bool:
        ...

    @overload
    def any(self, *, skipna: bool, **kwargs) -> bool | NAType:
        ...

    def any(self, *, skipna: bool = True, **kwargs) -> bool | NAType:
        """
        Return whether any element is truthy.

        Returns False unless there is at least one element that is truthy.
        By default, NAs are skipped. If ``skipna=False`` is specified and
        missing values are present, similar :ref:`Kleene logic <boolean.kleene>`
        is used as for logical operations.

        Parameters
        ----------
        skipna : bool, default True
            Exclude NA values. If the entire array is NA and `skipna` is
            True, then the result will be False, as for an empty array.
            If `skipna` is False, the result will still be True if there is
            at least one element that is truthy, otherwise NA will be returned
            if there are NA's present.

        Returns
        -------
        bool or :attr:`pandas.NA`

        See Also
        --------
        ArrowExtensionArray.all : Return whether all elements are truthy.

        Examples
        --------
        The result indicates whether any element is truthy (and by default
        skips NAs):

        >>> pd.array([True, False, True], dtype="boolean[pyarrow]").any()
        True
        >>> pd.array([True, False, pd.NA], dtype="boolean[pyarrow]").any()
        True
        >>> pd.array([False, False, pd.NA], dtype="boolean[pyarrow]").any()
        False
        >>> pd.array([], dtype="boolean[pyarrow]").any()
        False
        >>> pd.array([pd.NA], dtype="boolean[pyarrow]").any()
        False
        >>> pd.array([pd.NA], dtype="float64[pyarrow]").any()
        False

        With ``skipna=False``, the result can be NA if this is logically
        required (whether ``pd.NA`` is True or False influences the result):

        >>> pd.array([True, False, pd.NA], dtype="boolean[pyarrow]").any(skipna=False)
        True
        >>> pd.array([1, 0, pd.NA], dtype="boolean[pyarrow]").any(skipna=False)
        True
        >>> pd.array([False, False, pd.NA], dtype="boolean[pyarrow]").any(skipna=False)
        <NA>
        >>> pd.array([0, 0, pd.NA], dtype="boolean[pyarrow]").any(skipna=False)
        <NA>
        """
        return self._reduce("any", skipna=skipna, **kwargs)

    @overload
    def all(self, *, skipna: Literal[True] = ..., **kwargs) -> bool:
        ...

    @overload
    def all(self, *, skipna: bool, **kwargs) -> bool | NAType:
        ...

    def all(self, *, skipna: bool = True, **kwargs) -> bool | NAType:
        """
        Return whether all elements are truthy.

        Returns True unless there is at least one element that is falsey.
        By default, NAs are skipped. If ``skipna=False`` is specified and
        missing values are present, similar :ref:`Kleene logic <boolean.kleene>`
        is used as for logical operations.

        Parameters
        ----------
        skipna : bool, default True
            Exclude NA values. If the entire array is NA and `skipna` is
            True, then the result will be True, as for an empty array.
            If `skipna` is False, the result will still be False if there is
            at least one element that is falsey, otherwise NA will be returned
            if there are NA's present.

        Returns
        -------
        bool or :attr:`pandas.NA`

        See Also
        --------
        ArrowExtensionArray.any : Return whether any element is truthy.

        Examples
        --------
        The result indicates whether all elements are truthy (and by default
        skips NAs):

        >>> pd.array([True, True, pd.NA], dtype="boolean[pyarrow]").all()
        True
        >>> pd.array([1, 1, pd.NA], dtype="boolean[pyarrow]").all()
        True
        >>> pd.array([True, False, pd.NA], dtype="boolean[pyarrow]").all()
        False
        >>> pd.array([], dtype="boolean[pyarrow]").all()
        True
        >>> pd.array([pd.NA], dtype="boolean[pyarrow]").all()
        True
        >>> pd.array([pd.NA], dtype="float64[pyarrow]").all()
        True

        With ``skipna=False``, the result can be NA if this is logically
        required (whether ``pd.NA`` is True or False influences the result):

        >>> pd.array([True, True, pd.NA], dtype="boolean[pyarrow]").all(skipna=False)
        <NA>
        >>> pd.array([1, 1, pd.NA], dtype="boolean[pyarrow]").all(skipna=False)
        <NA>
        >>> pd.array([True, False, pd.NA], dtype="boolean[pyarrow]").all(skipna=False)
        False
        >>> pd.array([1, 0, pd.NA], dtype="boolean[pyarrow]").all(skipna=False)
        False
        """
        return self._reduce("all", skipna=skipna, **kwargs)

    def argsort(
        self,
        *,
        ascending: bool = True,
        kind: SortKind = "quicksort",
        na_position: str = "last",
        **kwargs,
    ) -> np.ndarray:
        order = "ascending" if ascending else "descending"
        null_placement = {"last": "at_end", "first": "at_start"}.get(na_position, None)
        if null_placement is None:
            raise ValueError(f"invalid na_position: {na_position}")

        result = pc.array_sort_indices(
            self._pa_array, order=order, null_placement=null_placement
        )
        np_result = result.to_numpy()
        return np_result.astype(np.intp, copy=False)

    def _argmin_max(self, skipna: bool, method: str) -> int:
        if self._pa_array.length() in (0, self._pa_array.null_count) or (
            self._hasna and not skipna
        ):
            # For empty or all null, pyarrow returns -1 but pandas expects TypeError
            # For skipna=False and data w/ null, pandas expects NotImplementedError
            # let ExtensionArray.arg{max|min} raise
            return getattr(super(), f"arg{method}")(skipna=skipna)

        data = self._pa_array
        if pa.types.is_duration(data.type):
            data = data.cast(pa.int64())

        value = getattr(pc, method)(data, skip_nulls=skipna)
        return pc.index(data, value).as_py()

    def argmin(self, skipna: bool = True) -> int:
        return self._argmin_max(skipna, "min")

    def argmax(self, skipna: bool = True) -> int:
        return self._argmin_max(skipna, "max")

    def copy(self) -> Self:
        """
        Return a shallow copy of the array.

        Underlying ChunkedArray is immutable, so a deep copy is unnecessary.

        Returns
        -------
        type(self)
        """
        return type(self)(self._pa_array)

    def dropna(self) -> Self:
        """
        Return ArrowExtensionArray without NA values.

        Returns
        -------
        ArrowExtensionArray
        """
        return type(self)(pc.drop_null(self._pa_array))

    def _pad_or_backfill(
        self, *, method: FillnaOptions, limit: int | None = None, copy: bool = True
    ) -> Self:
        if not self._hasna:
            # TODO(CoW): Not necessary anymore when CoW is the default
            return self.copy()

        if limit is None:
            method = missing.clean_fill_method(method)
            try:
                if method == "pad":
                    return type(self)(pc.fill_null_forward(self._pa_array))
                elif method == "backfill":
                    return type(self)(pc.fill_null_backward(self._pa_array))
            except pa.ArrowNotImplementedError:
                # ArrowNotImplementedError: Function 'coalesce' has no kernel
                #   matching input types (duration[ns], duration[ns])
                # TODO: remove try/except wrapper if/when pyarrow implements
                #   a kernel for duration types.
                pass

        # TODO(3.0): after EA.fillna 'method' deprecation is enforced, we can remove
        #  this method entirely.
        return super()._pad_or_backfill(method=method, limit=limit, copy=copy)

    @doc(ExtensionArray.fillna)
    def fillna(
        self,
        value: object | ArrayLike | None = None,
        method: FillnaOptions | None = None,
        limit: int | None = None,
        copy: bool = True,
    ) -> Self:
        value, method = validate_fillna_kwargs(value, method)

        if not self._hasna:
            # TODO(CoW): Not necessary anymore when CoW is the default
            return self.copy()

        if limit is not None:
            return super().fillna(value=value, method=method, limit=limit, copy=copy)

        if method is not None:
            return super().fillna(method=method, limit=limit, copy=copy)

        if isinstance(value, (np.ndarray, ExtensionArray)):
            # Similar to check_value_size, but we do not mask here since we may
            #  end up passing it to the super() method.
            if len(value) != len(self):
                raise ValueError(
                    f"Length of 'value' does not match. Got ({len(value)}) "
                    f" expected {len(self)}"
                )

        try:
            fill_value = self._box_pa(value, pa_type=self._pa_array.type)
        except pa.ArrowTypeError as err:
            msg = f"Invalid value '{str(value)}' for dtype {self.dtype}"
            raise TypeError(msg) from err

        try:
            return type(self)(pc.fill_null(self._pa_array, fill_value=fill_value))
        except pa.ArrowNotImplementedError:
            # ArrowNotImplementedError: Function 'coalesce' has no kernel
            #   matching input types (duration[ns], duration[ns])
            # TODO: remove try/except wrapper if/when pyarrow implements
            #   a kernel for duration types.
            pass

        return super().fillna(value=value, method=method, limit=limit, copy=copy)

    def isin(self, values: ArrayLike) -> npt.NDArray[np.bool_]:
        # short-circuit to return all False array.
        if not len(values):
            return np.zeros(len(self), dtype=bool)

        result = pc.is_in(self._pa_array, value_set=pa.array(values, from_pandas=True))
        # pyarrow 2.0.0 returned nulls, so we explicitly specify dtype to convert nulls
        # to False
        return np.array(result, dtype=np.bool_)

    def _values_for_factorize(self) -> tuple[np.ndarray, Any]:
        """
        Return an array and missing value suitable for factorization.

        Returns
        -------
        values : ndarray
        na_value : pd.NA

        Notes
        -----
        The values returned by this method are also used in
        :func:`pandas.util.hash_pandas_object`.
        """
        values = self._pa_array.to_numpy()
        return values, self.dtype.na_value

    @doc(ExtensionArray.factorize)
    def factorize(
        self,
        use_na_sentinel: bool = True,
    ) -> tuple[np.ndarray, ExtensionArray]:
        null_encoding = "mask" if use_na_sentinel else "encode"

        data = self._pa_array
        pa_type = data.type
        if pa_version_under11p0 and pa.types.is_duration(pa_type):
            # https://github.com/apache/arrow/issues/15226#issuecomment-1376578323
            data = data.cast(pa.int64())

        if pa.types.is_dictionary(data.type):
            encoded = data
        else:
            encoded = data.dictionary_encode(null_encoding=null_encoding)
        if encoded.length() == 0:
            indices = np.array([], dtype=np.intp)
            uniques = type(self)(pa.chunked_array([], type=encoded.type.value_type))
        else:
            # GH 54844
            combined = encoded.combine_chunks()
            pa_indices = combined.indices
            if pa_indices.null_count > 0:
                pa_indices = pc.fill_null(pa_indices, -1)
            indices = pa_indices.to_numpy(zero_copy_only=False, writable=True).astype(
                np.intp, copy=False
            )
            uniques = type(self)(combined.dictionary)

        if pa_version_under11p0 and pa.types.is_duration(pa_type):
            uniques = cast(ArrowExtensionArray, uniques.astype(self.dtype))
        return indices, uniques

    def reshape(self, *args, **kwargs):
        raise NotImplementedError(
            f"{type(self)} does not support reshape "
            f"as backed by a 1D pyarrow.ChunkedArray."
        )

    def round(self, decimals: int = 0, *args, **kwargs) -> Self:
        """
        Round each value in the array a to the given number of decimals.

        Parameters
        ----------
        decimals : int, default 0
            Number of decimal places to round to. If decimals is negative,
            it specifies the number of positions to the left of the decimal point.
        *args, **kwargs
            Additional arguments and keywords have no effect.

        Returns
        -------
        ArrowExtensionArray
            Rounded values of the ArrowExtensionArray.

        See Also
        --------
        DataFrame.round : Round values of a DataFrame.
        Series.round : Round values of a Series.
        """
        return type(self)(pc.round(self._pa_array, ndigits=decimals))

    @doc(ExtensionArray.searchsorted)
    def searchsorted(
        self,
        value: NumpyValueArrayLike | ExtensionArray,
        side: Literal["left", "right"] = "left",
        sorter: NumpySorter | None = None,
    ) -> npt.NDArray[np.intp] | np.intp:
        if self._hasna:
            raise ValueError(
                "searchsorted requires array to be sorted, which is impossible "
                "with NAs present."
            )
        if isinstance(value, ExtensionArray):
            value = value.astype(object)
        # Base class searchsorted would cast to object, which is *much* slower.
        dtype = None
        if isinstance(self.dtype, ArrowDtype):
            pa_dtype = self.dtype.pyarrow_dtype
            if (
                pa.types.is_timestamp(pa_dtype) or pa.types.is_duration(pa_dtype)
            ) and pa_dtype.unit == "ns":
                # np.array[datetime/timedelta].searchsorted(datetime/timedelta)
                # erroneously fails when numpy type resolution is nanoseconds
                dtype = object
        return self.to_numpy(dtype=dtype).searchsorted(value, side=side, sorter=sorter)

    def take(
        self,
        indices: TakeIndexer,
        allow_fill: bool = False,
        fill_value: Any = None,
    ) -> ArrowExtensionArray:
        """
        Take elements from an array.

        Parameters
        ----------
        indices : sequence of int or one-dimensional np.ndarray of int
            Indices to be taken.
        allow_fill : bool, default False
            How to handle negative values in `indices`.

            * False: negative values in `indices` indicate positional indices
              from the right (the default). This is similar to
              :func:`numpy.take`.

            * True: negative values in `indices` indicate
              missing values. These values are set to `fill_value`. Any other
              other negative values raise a ``ValueError``.

        fill_value : any, optional
            Fill value to use for NA-indices when `allow_fill` is True.
            This may be ``None``, in which case the default NA value for
            the type, ``self.dtype.na_value``, is used.

            For many ExtensionArrays, there will be two representations of
            `fill_value`: a user-facing "boxed" scalar, and a low-level
            physical NA value. `fill_value` should be the user-facing version,
            and the implementation should handle translating that to the
            physical version for processing the take if necessary.

        Returns
        -------
        ExtensionArray

        Raises
        ------
        IndexError
            When the indices are out of bounds for the array.
        ValueError
            When `indices` contains negative values other than ``-1``
            and `allow_fill` is True.

        See Also
        --------
        numpy.take
        api.extensions.take

        Notes
        -----
        ExtensionArray.take is called by ``Series.__getitem__``, ``.loc``,
        ``iloc``, when `indices` is a sequence of values. Additionally,
        it's called by :meth:`Series.reindex`, or any other method
        that causes realignment, with a `fill_value`.
        """
        indices_array = np.asanyarray(indices)

        if len(self._pa_array) == 0 and (indices_array >= 0).any():
            raise IndexError("cannot do a non-empty take")
        if indices_array.size > 0 and indices_array.max() >= len(self._pa_array):
            raise IndexError("out of bounds value in 'indices'.")

        if allow_fill:
            fill_mask = indices_array < 0
            if fill_mask.any():
                validate_indices(indices_array, len(self._pa_array))
                # TODO(ARROW-9433): Treat negative indices as NULL
                indices_array = pa.array(indices_array, mask=fill_mask)
                result = self._pa_array.take(indices_array)
                if isna(fill_value):
                    return type(self)(result)
                # TODO: ArrowNotImplementedError: Function fill_null has no
                # kernel matching input types (array[string], scalar[string])
                result = type(self)(result)
                result[fill_mask] = fill_value
                return result
                # return type(self)(pc.fill_null(result, pa.scalar(fill_value)))
            else:
                # Nothing to fill
                return type(self)(self._pa_array.take(indices))
        else:  # allow_fill=False
            # TODO(ARROW-9432): Treat negative indices as indices from the right.
            if (indices_array < 0).any():
                # Don't modify in-place
                indices_array = np.copy(indices_array)
                indices_array[indices_array < 0] += len(self._pa_array)
            return type(self)(self._pa_array.take(indices_array))

    def _maybe_convert_datelike_array(self):
        """Maybe convert to a datelike array."""
        pa_type = self._pa_array.type
        if pa.types.is_timestamp(pa_type):
            return self._to_datetimearray()
        elif pa.types.is_duration(pa_type):
            return self._to_timedeltaarray()
        return self

    def _to_datetimearray(self) -> DatetimeArray:
        """Convert a pyarrow timestamp typed array to a DatetimeArray."""
        from pandas.core.arrays.datetimes import (
            DatetimeArray,
            tz_to_dtype,
        )

        pa_type = self._pa_array.type
        assert pa.types.is_timestamp(pa_type)
        np_dtype = np.dtype(f"M8[{pa_type.unit}]")
        dtype = tz_to_dtype(pa_type.tz, pa_type.unit)
        np_array = self._pa_array.to_numpy()
        np_array = np_array.astype(np_dtype)
        return DatetimeArray._simple_new(np_array, dtype=dtype)

    def _to_timedeltaarray(self) -> TimedeltaArray:
        """Convert a pyarrow duration typed array to a TimedeltaArray."""
        from pandas.core.arrays.timedeltas import TimedeltaArray

        pa_type = self._pa_array.type
        assert pa.types.is_duration(pa_type)
        np_dtype = np.dtype(f"m8[{pa_type.unit}]")
        np_array = self._pa_array.to_numpy()
        np_array = np_array.astype(np_dtype)
        return TimedeltaArray._simple_new(np_array, dtype=np_dtype)

    @doc(ExtensionArray.to_numpy)
    def to_numpy(
        self,
        dtype: npt.DTypeLike | None = None,
        copy: bool = False,
        na_value: object = lib.no_default,
    ) -> np.ndarray:
        original_na_value = na_value
        dtype, na_value = to_numpy_dtype_inference(self, dtype, na_value, self._hasna)
        pa_type = self._pa_array.type
        if not self._hasna or isna(na_value) or pa.types.is_null(pa_type):
            data = self
        else:
            data = self.fillna(na_value)
            copy = False

        if pa.types.is_timestamp(pa_type) or pa.types.is_duration(pa_type):
            # GH 55997
            if dtype != object and na_value is self.dtype.na_value:
                na_value = lib.no_default
            result = data._maybe_convert_datelike_array().to_numpy(
                dtype=dtype, na_value=na_value
            )
        elif pa.types.is_time(pa_type) or pa.types.is_date(pa_type):
            # convert to list of python datetime.time objects before
            # wrapping in ndarray
            result = np.array(list(data), dtype=dtype)
            if data._hasna:
                result[data.isna()] = na_value
        elif pa.types.is_null(pa_type):
            if dtype is not None and isna(na_value):
                na_value = None
            result = np.full(len(data), fill_value=na_value, dtype=dtype)
        elif not data._hasna or (
            pa.types.is_floating(pa_type)
            and (
                na_value is np.nan
                or original_na_value is lib.no_default
                and is_float_dtype(dtype)
            )
        ):
            result = data._pa_array.to_numpy()
            if dtype is not None:
                result = result.astype(dtype, copy=False)
            if copy:
                result = result.copy()
        else:
            if dtype is None:
                empty = pa.array([], type=pa_type).to_numpy(zero_copy_only=False)
                if can_hold_element(empty, na_value):
                    dtype = empty.dtype
                else:
                    dtype = np.object_
            result = np.empty(len(data), dtype=dtype)
            mask = data.isna()
            result[mask] = na_value
            result[~mask] = data[~mask]._pa_array.to_numpy()
        return result

    def map(self, mapper, na_action=None):
        if is_numeric_dtype(self.dtype):
            return map_array(self.to_numpy(), mapper, na_action=None)
        else:
            return super().map(mapper, na_action)

    @doc(ExtensionArray.duplicated)
    def duplicated(
        self, keep: Literal["first", "last", False] = "first"
    ) -> npt.NDArray[np.bool_]:
        pa_type = self._pa_array.type
        if pa.types.is_floating(pa_type) or pa.types.is_integer(pa_type):
            values = self.to_numpy(na_value=0)
        elif pa.types.is_boolean(pa_type):
            values = self.to_numpy(na_value=False)
        elif pa.types.is_temporal(pa_type):
            if pa_type.bit_width == 32:
                pa_type = pa.int32()
            else:
                pa_type = pa.int64()
            arr = self.astype(ArrowDtype(pa_type))
            values = arr.to_numpy(na_value=0)
        else:
            # factorize the values to avoid the performance penalty of
            # converting to object dtype
            values = self.factorize()[0]

        mask = self.isna() if self._hasna else None
        return algos.duplicated(values, keep=keep, mask=mask)

    def unique(self) -> Self:
        """
        Compute the ArrowExtensionArray of unique values.

        Returns
        -------
        ArrowExtensionArray
        """
        pa_type = self._pa_array.type

        if pa_version_under11p0 and pa.types.is_duration(pa_type):
            # https://github.com/apache/arrow/issues/15226#issuecomment-1376578323
            data = self._pa_array.cast(pa.int64())
        else:
            data = self._pa_array

        pa_result = pc.unique(data)

        if pa_version_under11p0 and pa.types.is_duration(pa_type):
            pa_result = pa_result.cast(pa_type)

        return type(self)(pa_result)

    def value_counts(self, dropna: bool = True) -> Series:
        """
        Return a Series containing counts of each unique value.

        Parameters
        ----------
        dropna : bool, default True
            Don't include counts of missing values.

        Returns
        -------
        counts : Series

        See Also
        --------
        Series.value_counts
        """
        pa_type = self._pa_array.type
        if pa_version_under11p0 and pa.types.is_duration(pa_type):
            # https://github.com/apache/arrow/issues/15226#issuecomment-1376578323
            data = self._pa_array.cast(pa.int64())
        else:
            data = self._pa_array

        from pandas import (
            Index,
            Series,
        )

        vc = data.value_counts()

        values = vc.field(0)
        counts = vc.field(1)
        if dropna and data.null_count > 0:
            mask = values.is_valid()
            values = values.filter(mask)
            counts = counts.filter(mask)

        if pa_version_under11p0 and pa.types.is_duration(pa_type):
            values = values.cast(pa_type)

        counts = ArrowExtensionArray(counts)

        index = Index(type(self)(values))

        return Series(counts, index=index, name="count", copy=False)

    @classmethod
    def _concat_same_type(cls, to_concat) -> Self:
        """
        Concatenate multiple ArrowExtensionArrays.

        Parameters
        ----------
        to_concat : sequence of ArrowExtensionArrays

        Returns
        -------
        ArrowExtensionArray
        """
        chunks = [array for ea in to_concat for array in ea._pa_array.iterchunks()]
        if to_concat[0].dtype == "string":
            # StringDtype has no attribute pyarrow_dtype
            pa_dtype = pa.large_string()
        else:
            pa_dtype = to_concat[0].dtype.pyarrow_dtype
        arr = pa.chunked_array(chunks, type=pa_dtype)
        return cls(arr)

    def _accumulate(
        self, name: str, *, skipna: bool = True, **kwargs
    ) -> ArrowExtensionArray | ExtensionArray:
        """
        Return an ExtensionArray performing an accumulation operation.

        The underlying data type might change.

        Parameters
        ----------
        name : str
            Name of the function, supported values are:
            - cummin
            - cummax
            - cumsum
            - cumprod
        skipna : bool, default True
            If True, skip NA values.
        **kwargs
            Additional keyword arguments passed to the accumulation function.
            Currently, there is no supported kwarg.

        Returns
        -------
        array

        Raises
        ------
        NotImplementedError : subclass does not define accumulations
        """
        pyarrow_name = {
            "cummax": "cumulative_max",
            "cummin": "cumulative_min",
            "cumprod": "cumulative_prod_checked",
            "cumsum": "cumulative_sum_checked",
        }.get(name, name)
        pyarrow_meth = getattr(pc, pyarrow_name, None)
        if pyarrow_meth is None:
            return super()._accumulate(name, skipna=skipna, **kwargs)

        data_to_accum = self._pa_array

        pa_dtype = data_to_accum.type

        convert_to_int = (
            pa.types.is_temporal(pa_dtype) and name in ["cummax", "cummin"]
        ) or (pa.types.is_duration(pa_dtype) and name == "cumsum")

        if convert_to_int:
            if pa_dtype.bit_width == 32:
                data_to_accum = data_to_accum.cast(pa.int32())
            else:
                data_to_accum = data_to_accum.cast(pa.int64())

        result = pyarrow_meth(data_to_accum, skip_nulls=skipna, **kwargs)

        if convert_to_int:
            result = result.cast(pa_dtype)

        return type(self)(result)

    def _reduce_pyarrow(self, name: str, *, skipna: bool = True, **kwargs) -> pa.Scalar:
        """
        Return a pyarrow scalar result of performing the reduction operation.

        Parameters
        ----------
        name : str
            Name of the function, supported values are:
            { any, all, min, max, sum, mean, median, prod,
            std, var, sem, kurt, skew }.
        skipna : bool, default True
            If True, skip NaN values.
        **kwargs
            Additional keyword arguments passed to the reduction function.
            Currently, `ddof` is the only supported kwarg.

        Returns
        -------
        pyarrow scalar

        Raises
        ------
        TypeError : subclass does not define reductions
        """
        pa_type = self._pa_array.type

        data_to_reduce = self._pa_array

        cast_kwargs = {} if pa_version_under13p0 else {"safe": False}

        if name in ["any", "all"] and (
            pa.types.is_integer(pa_type)
            or pa.types.is_floating(pa_type)
            or pa.types.is_duration(pa_type)
            or pa.types.is_decimal(pa_type)
        ):
            # pyarrow only supports any/all for boolean dtype, we allow
            #  for other dtypes, matching our non-pyarrow behavior

            if pa.types.is_duration(pa_type):
                data_to_cmp = self._pa_array.cast(pa.int64())
            else:
                data_to_cmp = self._pa_array

            not_eq = pc.not_equal(data_to_cmp, 0)
            data_to_reduce = not_eq

        elif name in ["min", "max", "sum"] and pa.types.is_duration(pa_type):
            data_to_reduce = self._pa_array.cast(pa.int64())

        elif name in ["median", "mean", "std", "sem"] and pa.types.is_temporal(pa_type):
            nbits = pa_type.bit_width
            if nbits == 32:
                data_to_reduce = self._pa_array.cast(pa.int32())
            else:
                data_to_reduce = self._pa_array.cast(pa.int64())

        if name == "sem":

            def pyarrow_meth(data, skip_nulls, **kwargs):
                numerator = pc.stddev(data, skip_nulls=skip_nulls, **kwargs)
                denominator = pc.sqrt_checked(pc.count(self._pa_array))
                return pc.divide_checked(numerator, denominator)

        else:
            pyarrow_name = {
                "median": "quantile",
                "prod": "product",
                "std": "stddev",
                "var": "variance",
            }.get(name, name)
            # error: Incompatible types in assignment
            # (expression has type "Optional[Any]", variable has type
            # "Callable[[Any, Any, KwArg(Any)], Any]")
            pyarrow_meth = getattr(pc, pyarrow_name, None)  # type: ignore[assignment]
            if pyarrow_meth is None:
                # Let ExtensionArray._reduce raise the TypeError
                return super()._reduce(name, skipna=skipna, **kwargs)

        # GH51624: pyarrow defaults to min_count=1, pandas behavior is min_count=0
        if name in ["any", "all"] and "min_count" not in kwargs:
            kwargs["min_count"] = 0
        elif name == "median":
            # GH 52679: Use quantile instead of approximate_median
            kwargs["q"] = 0.5

        try:
            result = pyarrow_meth(data_to_reduce, skip_nulls=skipna, **kwargs)
        except (AttributeError, NotImplementedError, TypeError) as err:
            msg = (
                f"'{type(self).__name__}' with dtype {self.dtype} "
                f"does not support reduction '{name}' with pyarrow "
                f"version {pa.__version__}. '{name}' may be supported by "
                f"upgrading pyarrow."
            )
            raise TypeError(msg) from err
        if name == "median":
            # GH 52679: Use quantile instead of approximate_median; returns array
            result = result[0]
        if pc.is_null(result).as_py():
            return result

        if name in ["min", "max", "sum"] and pa.types.is_duration(pa_type):
            result = result.cast(pa_type)
        if name in ["median", "mean"] and pa.types.is_temporal(pa_type):
            if not pa_version_under13p0:
                nbits = pa_type.bit_width
                if nbits == 32:
                    result = result.cast(pa.int32(), **cast_kwargs)
                else:
                    result = result.cast(pa.int64(), **cast_kwargs)
            result = result.cast(pa_type)
        if name in ["std", "sem"] and pa.types.is_temporal(pa_type):
            result = result.cast(pa.int64(), **cast_kwargs)
            if pa.types.is_duration(pa_type):
                result = result.cast(pa_type)
            elif pa.types.is_time(pa_type):
                unit = get_unit_from_pa_dtype(pa_type)
                result = result.cast(pa.duration(unit))
            elif pa.types.is_date(pa_type):
                # go with closest available unit, i.e. "s"
                result = result.cast(pa.duration("s"))
            else:
                # i.e. timestamp
                result = result.cast(pa.duration(pa_type.unit))

        return result

    def _reduce(
        self, name: str, *, skipna: bool = True, keepdims: bool = False, **kwargs
    ):
        """
        Return a scalar result of performing the reduction operation.

        Parameters
        ----------
        name : str
            Name of the function, supported values are:
            { any, all, min, max, sum, mean, median, prod,
            std, var, sem, kurt, skew }.
        skipna : bool, default True
            If True, skip NaN values.
        **kwargs
            Additional keyword arguments passed to the reduction function.
            Currently, `ddof` is the only supported kwarg.

        Returns
        -------
        scalar

        Raises
        ------
        TypeError : subclass does not define reductions
        """
        result = self._reduce_calc(name, skipna=skipna, keepdims=keepdims, **kwargs)
        if isinstance(result, pa.Array):
            return type(self)(result)
        else:
            return result

    def _reduce_calc(
        self, name: str, *, skipna: bool = True, keepdims: bool = False, **kwargs
    ):
        pa_result = self._reduce_pyarrow(name, skipna=skipna, **kwargs)

        if keepdims:
            if isinstance(pa_result, pa.Scalar):
                result = pa.array([pa_result.as_py()], type=pa_result.type)
            else:
                result = pa.array(
                    [pa_result],
                    type=to_pyarrow_type(infer_dtype_from_scalar(pa_result)[0]),
                )
            return result

        if pc.is_null(pa_result).as_py():
            return self.dtype.na_value
        elif isinstance(pa_result, pa.Scalar):
            return pa_result.as_py()
        else:
            return pa_result

    def _explode(self):
        """
        See Series.explode.__doc__.
        """
        # child class explode method supports only list types; return
        # default implementation for non list types.
        if not pa.types.is_list(self.dtype.pyarrow_dtype):
            return super()._explode()
        values = self
        counts = pa.compute.list_value_length(values._pa_array)
        counts = counts.fill_null(1).to_numpy()
        fill_value = pa.scalar([None], type=self._pa_array.type)
        mask = counts == 0
        if mask.any():
            values = values.copy()
            values[mask] = fill_value
            counts = counts.copy()
            counts[mask] = 1
        values = values.fillna(fill_value)
        values = type(self)(pa.compute.list_flatten(values._pa_array))
        return values, counts

    def __setitem__(self, key, value) -> None:
        """Set one or more values inplace.

        Parameters
        ----------
        key : int, ndarray, or slice
            When called from, e.g. ``Series.__setitem__``, ``key`` will be
            one of

            * scalar int
            * ndarray of integers.
            * boolean ndarray
            * slice object

        value : ExtensionDtype.type, Sequence[ExtensionDtype.type], or object
            value or values to be set of ``key``.

        Returns
        -------
        None
        """
        # GH50085: unwrap 1D indexers
        if isinstance(key, tuple) and len(key) == 1:
            key = key[0]

        key = check_array_indexer(self, key)
        value = self._maybe_convert_setitem_value(value)

        if com.is_null_slice(key):
            # fast path (GH50248)
            data = self._if_else(True, value, self._pa_array)

        elif is_integer(key):
            # fast path
            key = cast(int, key)
            n = len(self)
            if key < 0:
                key += n
            if not 0 <= key < n:
                raise IndexError(
                    f"index {key} is out of bounds for axis 0 with size {n}"
                )
            if isinstance(value, pa.Scalar):
                value = value.as_py()
            elif is_list_like(value):
                raise ValueError("Length of indexer and values mismatch")
            chunks = [
                *self._pa_array[:key].chunks,
                pa.array([value], type=self._pa_array.type, from_pandas=True),
                *self._pa_array[key + 1 :].chunks,
            ]
            data = pa.chunked_array(chunks).combine_chunks()

        elif is_bool_dtype(key):
            key = np.asarray(key, dtype=np.bool_)
            data = self._replace_with_mask(self._pa_array, key, value)

        elif is_scalar(value) or isinstance(value, pa.Scalar):
            mask = np.zeros(len(self), dtype=np.bool_)
            mask[key] = True
            data = self._if_else(mask, value, self._pa_array)

        else:
            indices = np.arange(len(self))[key]
            if len(indices) != len(value):
                raise ValueError("Length of indexer and values mismatch")
            if len(indices) == 0:
                return
            argsort = np.argsort(indices)
            indices = indices[argsort]
            value = value.take(argsort)
            mask = np.zeros(len(self), dtype=np.bool_)
            mask[indices] = True
            data = self._replace_with_mask(self._pa_array, mask, value)

        if isinstance(data, pa.Array):
            data = pa.chunked_array([data])
        self._pa_array = data

    def _rank_calc(
        self,
        *,
        axis: AxisInt = 0,
        method: str = "average",
        na_option: str = "keep",
        ascending: bool = True,
        pct: bool = False,
    ):
        if axis != 0:
            ranked = super()._rank(
                axis=axis,
                method=method,
                na_option=na_option,
                ascending=ascending,
                pct=pct,
            )
            # keep dtypes consistent with the implementation below
            if method == "average" or pct:
                pa_type = pa.float64()
            else:
                pa_type = pa.uint64()
            result = pa.array(ranked, type=pa_type, from_pandas=True)
            return result

        data = self._pa_array.combine_chunks()
        sort_keys = "ascending" if ascending else "descending"
        null_placement = "at_start" if na_option == "top" else "at_end"
        tiebreaker = "min" if method == "average" else method

        result = pc.rank(
            data,
            sort_keys=sort_keys,
            null_placement=null_placement,
            tiebreaker=tiebreaker,
        )

        if na_option == "keep":
            mask = pc.is_null(self._pa_array)
            null = pa.scalar(None, type=result.type)
            result = pc.if_else(mask, null, result)

        if method == "average":
            result_max = pc.rank(
                data,
                sort_keys=sort_keys,
                null_placement=null_placement,
                tiebreaker="max",
            )
            result_max = result_max.cast(pa.float64())
            result_min = result.cast(pa.float64())
            result = pc.divide(pc.add(result_min, result_max), 2)

        if pct:
            if not pa.types.is_floating(result.type):
                result = result.cast(pa.float64())
            if method == "dense":
                divisor = pc.max(result)
            else:
                divisor = pc.count(result)
            result = pc.divide(result, divisor)

        return result

    def _rank(
        self,
        *,
        axis: AxisInt = 0,
        method: str = "average",
        na_option: str = "keep",
        ascending: bool = True,
        pct: bool = False,
    ):
        """
        See Series.rank.__doc__.
        """
        return type(self)(
            self._rank_calc(
                axis=axis,
                method=method,
                na_option=na_option,
                ascending=ascending,
                pct=pct,
            )
        )

    def _quantile(self, qs: npt.NDArray[np.float64], interpolation: str) -> Self:
        """
        Compute the quantiles of self for each quantile in `qs`.

        Parameters
        ----------
        qs : np.ndarray[float64]
        interpolation: str

        Returns
        -------
        same type as self
        """
        pa_dtype = self._pa_array.type

        data = self._pa_array
        if pa.types.is_temporal(pa_dtype):
            # https://github.com/apache/arrow/issues/33769 in these cases
            #  we can cast to ints and back
            nbits = pa_dtype.bit_width
            if nbits == 32:
                data = data.cast(pa.int32())
            else:
                data = data.cast(pa.int64())

        result = pc.quantile(data, q=qs, interpolation=interpolation)

        if pa.types.is_temporal(pa_dtype):
            if pa.types.is_floating(result.type):
                result = pc.floor(result)
            nbits = pa_dtype.bit_width
            if nbits == 32:
                result = result.cast(pa.int32())
            else:
                result = result.cast(pa.int64())
            result = result.cast(pa_dtype)

        return type(self)(result)

    def _mode(self, dropna: bool = True) -> Self:
        """
        Returns the mode(s) of the ExtensionArray.

        Always returns `ExtensionArray` even if only one value.

        Parameters
        ----------
        dropna : bool, default True
            Don't consider counts of NA values.

        Returns
        -------
        same type as self
            Sorted, if possible.
        """
        pa_type = self._pa_array.type
        if pa.types.is_temporal(pa_type):
            nbits = pa_type.bit_width
            if nbits == 32:
                data = self._pa_array.cast(pa.int32())
            elif nbits == 64:
                data = self._pa_array.cast(pa.int64())
            else:
                raise NotImplementedError(pa_type)
        else:
            data = self._pa_array

        if dropna:
            data = data.drop_null()

        res = pc.value_counts(data)
        most_common = res.field("values").filter(
            pc.equal(res.field("counts"), pc.max(res.field("counts")))
        )

        if pa.types.is_temporal(pa_type):
            most_common = most_common.cast(pa_type)

        most_common = most_common.take(pc.array_sort_indices(most_common))
        return type(self)(most_common)

    def _maybe_convert_setitem_value(self, value):
        """Maybe convert value to be pyarrow compatible."""
        try:
            value = self._box_pa(value, self._pa_array.type)
        except pa.ArrowTypeError as err:
            msg = f"Invalid value '{str(value)}' for dtype {self.dtype}"
            raise TypeError(msg) from err
        return value

    @classmethod
    def _if_else(
        cls,
        cond: npt.NDArray[np.bool_] | bool,
        left: ArrayLike | Scalar,
        right: ArrayLike | Scalar,
    ) -> pa.Array:
        """
        Choose values based on a condition.

        Analogous to pyarrow.compute.if_else, with logic
        to fallback to numpy for unsupported types.

        Parameters
        ----------
        cond : npt.NDArray[np.bool_] or bool
        left : ArrayLike | Scalar
        right : ArrayLike | Scalar

        Returns
        -------
        pa.Array
        """
        try:
            return pc.if_else(cond, left, right)
        except pa.ArrowNotImplementedError:
            pass

        def _to_numpy_and_type(value) -> tuple[np.ndarray, pa.DataType | None]:
            if isinstance(value, (pa.Array, pa.ChunkedArray)):
                pa_type = value.type
            elif isinstance(value, pa.Scalar):
                pa_type = value.type
                value = value.as_py()
            else:
                pa_type = None
            return np.array(value, dtype=object), pa_type

        left, left_type = _to_numpy_and_type(left)
        right, right_type = _to_numpy_and_type(right)
        pa_type = left_type or right_type
        result = np.where(cond, left, right)
        return pa.array(result, type=pa_type, from_pandas=True)

    @classmethod
    def _replace_with_mask(
        cls,
        values: pa.Array | pa.ChunkedArray,
        mask: npt.NDArray[np.bool_] | bool,
        replacements: ArrayLike | Scalar,
    ) -> pa.Array | pa.ChunkedArray:
        """
        Replace items selected with a mask.

        Analogous to pyarrow.compute.replace_with_mask, with logic
        to fallback to numpy for unsupported types.

        Parameters
        ----------
        values : pa.Array or pa.ChunkedArray
        mask : npt.NDArray[np.bool_] or bool
        replacements : ArrayLike or Scalar
            Replacement value(s)

        Returns
        -------
        pa.Array or pa.ChunkedArray
        """
        if isinstance(replacements, pa.ChunkedArray):
            # replacements must be array or scalar, not ChunkedArray
            replacements = replacements.combine_chunks()
        if isinstance(values, pa.ChunkedArray) and pa.types.is_boolean(values.type):
            # GH#52059 replace_with_mask segfaults for chunked array
            # https://github.com/apache/arrow/issues/34634
            values = values.combine_chunks()
        try:
            return pc.replace_with_mask(values, mask, replacements)
        except pa.ArrowNotImplementedError:
            pass
        if isinstance(replacements, pa.Array):
            replacements = np.array(replacements, dtype=object)
        elif isinstance(replacements, pa.Scalar):
            replacements = replacements.as_py()
        result = np.array(values, dtype=object)
        result[mask] = replacements
        return pa.array(result, type=values.type, from_pandas=True)

    # ------------------------------------------------------------------
    # GroupBy Methods

    def _to_masked(self):
        pa_dtype = self._pa_array.type

        if pa.types.is_floating(pa_dtype) or pa.types.is_integer(pa_dtype):
            na_value = 1
        elif pa.types.is_boolean(pa_dtype):
            na_value = True
        else:
            raise NotImplementedError

        dtype = _arrow_dtype_mapping()[pa_dtype]
        mask = self.isna()
        arr = self.to_numpy(dtype=dtype.numpy_dtype, na_value=na_value)
        return dtype.construct_array_type()(arr, mask)

    def _groupby_op(
        self,
        *,
        how: str,
        has_dropped_na: bool,
        min_count: int,
        ngroups: int,
        ids: npt.NDArray[np.intp],
        **kwargs,
    ):
        if isinstance(self.dtype, StringDtype):
            return super()._groupby_op(
                how=how,
                has_dropped_na=has_dropped_na,
                min_count=min_count,
                ngroups=ngroups,
                ids=ids,
                **kwargs,
            )

        # maybe convert to a compatible dtype optimized for groupby
        values: ExtensionArray
        pa_type = self._pa_array.type
        if pa.types.is_timestamp(pa_type):
            values = self._to_datetimearray()
        elif pa.types.is_duration(pa_type):
            values = self._to_timedeltaarray()
        else:
            values = self._to_masked()

        result = values._groupby_op(
            how=how,
            has_dropped_na=has_dropped_na,
            min_count=min_count,
            ngroups=ngroups,
            ids=ids,
            **kwargs,
        )
        if isinstance(result, np.ndarray):
            return result
        return type(self)._from_sequence(result, copy=False)

    def _apply_elementwise(self, func: Callable) -> list[list[Any]]:
        """Apply a callable to each element while maintaining the chunking structure."""
        return [
            [
                None if val is None else func(val)
                for val in chunk.to_numpy(zero_copy_only=False)
            ]
            for chunk in self._pa_array.iterchunks()
        ]

    def _str_count(self, pat: str, flags: int = 0) -> Self:
        if flags:
            raise NotImplementedError(f"count not implemented with {flags=}")
        return type(self)(pc.count_substring_regex(self._pa_array, pat))

    def _str_contains(
        self, pat, case: bool = True, flags: int = 0, na=None, regex: bool = True
    ) -> Self:
        if flags:
            raise NotImplementedError(f"contains not implemented with {flags=}")

        if regex:
            pa_contains = pc.match_substring_regex
        else:
            pa_contains = pc.match_substring
        result = pa_contains(self._pa_array, pat, ignore_case=not case)
        if not isna(na):
            result = result.fill_null(na)
        return type(self)(result)

    def _str_startswith(self, pat: str | tuple[str, ...], na=None) -> Self:
        if isinstance(pat, str):
            result = pc.starts_with(self._pa_array, pattern=pat)
        else:
            if len(pat) == 0:
                # For empty tuple, pd.StringDtype() returns null for missing values
                # and false for valid values.
                result = pc.if_else(pc.is_null(self._pa_array), None, False)
            else:
                result = pc.starts_with(self._pa_array, pattern=pat[0])

                for p in pat[1:]:
                    result = pc.or_(result, pc.starts_with(self._pa_array, pattern=p))
        if not isna(na):
            result = result.fill_null(na)
        return type(self)(result)

    def _str_endswith(self, pat: str | tuple[str, ...], na=None) -> Self:
        if isinstance(pat, str):
            result = pc.ends_with(self._pa_array, pattern=pat)
        else:
            if len(pat) == 0:
                # For empty tuple, pd.StringDtype() returns null for missing values
                # and false for valid values.
                result = pc.if_else(pc.is_null(self._pa_array), None, False)
            else:
                result = pc.ends_with(self._pa_array, pattern=pat[0])

                for p in pat[1:]:
                    result = pc.or_(result, pc.ends_with(self._pa_array, pattern=p))
        if not isna(na):
            result = result.fill_null(na)
        return type(self)(result)

    def _str_replace(
        self,
        pat: str | re.Pattern,
        repl: str | Callable,
        n: int = -1,
        case: bool = True,
        flags: int = 0,
        regex: bool = True,
    ) -> Self:
        if isinstance(pat, re.Pattern) or callable(repl) or not case or flags:
            raise NotImplementedError(
                "replace is not supported with a re.Pattern, callable repl, "
                "case=False, or flags!=0"
            )

        func = pc.replace_substring_regex if regex else pc.replace_substring
        # https://github.com/apache/arrow/issues/39149
        # GH 56404, unexpected behavior with negative max_replacements with pyarrow.
        pa_max_replacements = None if n < 0 else n
        result = func(
            self._pa_array,
            pattern=pat,
            replacement=repl,
            max_replacements=pa_max_replacements,
        )
        return type(self)(result)

    def _str_repeat(self, repeats: int | Sequence[int]) -> Self:
        if not isinstance(repeats, int):
            raise NotImplementedError(
                f"repeat is not implemented when repeats is {type(repeats).__name__}"
            )
        return type(self)(pc.binary_repeat(self._pa_array, repeats))

    def _str_match(
        self, pat: str, case: bool = True, flags: int = 0, na: Scalar | None = None
    ) -> Self:
        if not pat.startswith("^"):
            pat = f"^{pat}"
        return self._str_contains(pat, case, flags, na, regex=True)

    def _str_fullmatch(
        self, pat, case: bool = True, flags: int = 0, na: Scalar | None = None
    ) -> Self:
        if not pat.endswith("$") or pat.endswith("\\$"):
            pat = f"{pat}$"
        return self._str_match(pat, case, flags, na)

    def _str_find(self, sub: str, start: int = 0, end: int | None = None) -> Self:
        if start != 0 and end is not None:
            slices = pc.utf8_slice_codeunits(self._pa_array, start, stop=end)
            result = pc.find_substring(slices, sub)
            not_found = pc.equal(result, -1)
            start_offset = max(0, start)
            offset_result = pc.add(result, start_offset)
            result = pc.if_else(not_found, result, offset_result)
        elif start == 0 and end is None:
            slices = self._pa_array
            result = pc.find_substring(slices, sub)
        else:
            raise NotImplementedError(
                f"find not implemented with {sub=}, {start=}, {end=}"
            )
        return type(self)(result)

    def _str_join(self, sep: str) -> Self:
        if pa.types.is_string(self._pa_array.type) or pa.types.is_large_string(
            self._pa_array.type
        ):
            result = self._apply_elementwise(list)
            result = pa.chunked_array(result, type=pa.list_(pa.string()))
        else:
            result = self._pa_array
        return type(self)(pc.binary_join(result, sep))

    def _str_partition(self, sep: str, expand: bool) -> Self:
        predicate = lambda val: val.partition(sep)
        result = self._apply_elementwise(predicate)
        return type(self)(pa.chunked_array(result))

    def _str_rpartition(self, sep: str, expand: bool) -> Self:
        predicate = lambda val: val.rpartition(sep)
        result = self._apply_elementwise(predicate)
        return type(self)(pa.chunked_array(result))

    def _str_slice(
        self, start: int | None = None, stop: int | None = None, step: int | None = None
    ) -> Self:
        if start is None:
            start = 0
        if step is None:
            step = 1
        return type(self)(
            pc.utf8_slice_codeunits(self._pa_array, start=start, stop=stop, step=step)
        )

    def _str_isalnum(self) -> Self:
        return type(self)(pc.utf8_is_alnum(self._pa_array))

    def _str_isalpha(self) -> Self:
        return type(self)(pc.utf8_is_alpha(self._pa_array))

    def _str_isdecimal(self) -> Self:
        return type(self)(pc.utf8_is_decimal(self._pa_array))

    def _str_isdigit(self) -> Self:
        return type(self)(pc.utf8_is_digit(self._pa_array))

    def _str_islower(self) -> Self:
        return type(self)(pc.utf8_is_lower(self._pa_array))

    def _str_isnumeric(self) -> Self:
        return type(self)(pc.utf8_is_numeric(self._pa_array))

    def _str_isspace(self) -> Self:
        return type(self)(pc.utf8_is_space(self._pa_array))

    def _str_istitle(self) -> Self:
        return type(self)(pc.utf8_is_title(self._pa_array))

    def _str_isupper(self) -> Self:
        return type(self)(pc.utf8_is_upper(self._pa_array))

    def _str_len(self) -> Self:
        return type(self)(pc.utf8_length(self._pa_array))

    def _str_lower(self) -> Self:
        return type(self)(pc.utf8_lower(self._pa_array))

    def _str_upper(self) -> Self:
        return type(self)(pc.utf8_upper(self._pa_array))

    def _str_strip(self, to_strip=None) -> Self:
        if to_strip is None:
            result = pc.utf8_trim_whitespace(self._pa_array)
        else:
            result = pc.utf8_trim(self._pa_array, characters=to_strip)
        return type(self)(result)

    def _str_lstrip(self, to_strip=None) -> Self:
        if to_strip is None:
            result = pc.utf8_ltrim_whitespace(self._pa_array)
        else:
            result = pc.utf8_ltrim(self._pa_array, characters=to_strip)
        return type(self)(result)

    def _str_rstrip(self, to_strip=None) -> Self:
        if to_strip is None:
            result = pc.utf8_rtrim_whitespace(self._pa_array)
        else:
            result = pc.utf8_rtrim(self._pa_array, characters=to_strip)
        return type(self)(result)

    def _str_removeprefix(self, prefix: str):
        if not pa_version_under13p0:
            starts_with = pc.starts_with(self._pa_array, pattern=prefix)
            removed = pc.utf8_slice_codeunits(self._pa_array, len(prefix))
            result = pc.if_else(starts_with, removed, self._pa_array)
            return type(self)(result)
        predicate = lambda val: val.removeprefix(prefix)
        result = self._apply_elementwise(predicate)
        return type(self)(pa.chunked_array(result))

    def _str_casefold(self) -> Self:
        predicate = lambda val: val.casefold()
        result = self._apply_elementwise(predicate)
        return type(self)(pa.chunked_array(result))

    def _str_encode(self, encoding: str, errors: str = "strict") -> Self:
        predicate = lambda val: val.encode(encoding, errors)
        result = self._apply_elementwise(predicate)
        return type(self)(pa.chunked_array(result))

    def _str_extract(self, pat: str, flags: int = 0, expand: bool = True):
        if flags:
            raise NotImplementedError("Only flags=0 is implemented.")
        groups = re.compile(pat).groupindex.keys()
        if len(groups) == 0:
            raise ValueError(f"{pat=} must contain a symbolic group name.")
        result = pc.extract_regex(self._pa_array, pat)
        if expand:
            return {
                col: type(self)(pc.struct_field(result, [i]))
                for col, i in zip(groups, range(result.type.num_fields))
            }
        else:
            return type(self)(pc.struct_field(result, [0]))

    def _str_findall(self, pat: str, flags: int = 0) -> Self:
        regex = re.compile(pat, flags=flags)
        predicate = lambda val: regex.findall(val)
        result = self._apply_elementwise(predicate)
        return type(self)(pa.chunked_array(result))

    def _str_get_dummies(self, sep: str = "|"):
        split = pc.split_pattern(self._pa_array, sep)
        flattened_values = pc.list_flatten(split)
        uniques = flattened_values.unique()
        uniques_sorted = uniques.take(pa.compute.array_sort_indices(uniques))
        lengths = pc.list_value_length(split).fill_null(0).to_numpy()
        n_rows = len(self)
        n_cols = len(uniques)
        indices = pc.index_in(flattened_values, uniques_sorted).to_numpy()
        indices = indices + np.arange(n_rows).repeat(lengths) * n_cols
        dummies = np.zeros(n_rows * n_cols, dtype=np.bool_)
        dummies[indices] = True
        dummies = dummies.reshape((n_rows, n_cols))
        result = type(self)(pa.array(list(dummies)))
        return result, uniques_sorted.to_pylist()

    def _str_index(self, sub: str, start: int = 0, end: int | None = None) -> Self:
        predicate = lambda val: val.index(sub, start, end)
        result = self._apply_elementwise(predicate)
        return type(self)(pa.chunked_array(result))

    def _str_rindex(self, sub: str, start: int = 0, end: int | None = None) -> Self:
        predicate = lambda val: val.rindex(sub, start, end)
        result = self._apply_elementwise(predicate)
        return type(self)(pa.chunked_array(result))

    def _str_normalize(self, form: str) -> Self:
        predicate = lambda val: unicodedata.normalize(form, val)
        result = self._apply_elementwise(predicate)
        return type(self)(pa.chunked_array(result))

    def _str_rfind(self, sub: str, start: int = 0, end=None) -> Self:
        predicate = lambda val: val.rfind(sub, start, end)
        result = self._apply_elementwise(predicate)
        return type(self)(pa.chunked_array(result))

    def _str_split(
        self,
        pat: str | None = None,
        n: int | None = -1,
        expand: bool = False,
        regex: bool | None = None,
    ) -> Self:
        if n in {-1, 0}:
            n = None
        if pat is None:
            split_func = pc.utf8_split_whitespace
        elif regex:
            split_func = functools.partial(pc.split_pattern_regex, pattern=pat)
        else:
            split_func = functools.partial(pc.split_pattern, pattern=pat)
        return type(self)(split_func(self._pa_array, max_splits=n))

    def _str_rsplit(self, pat: str | None = None, n: int | None = -1) -> Self:
        if n in {-1, 0}:
            n = None
        if pat is None:
            return type(self)(
                pc.utf8_split_whitespace(self._pa_array, max_splits=n, reverse=True)
            )
        return type(self)(
            pc.split_pattern(self._pa_array, pat, max_splits=n, reverse=True)
        )

    def _str_translate(self, table: dict[int, str]) -> Self:
        predicate = lambda val: val.translate(table)
        result = self._apply_elementwise(predicate)
        return type(self)(pa.chunked_array(result))

    def _str_wrap(self, width: int, **kwargs) -> Self:
        kwargs["width"] = width
        tw = textwrap.TextWrapper(**kwargs)
        predicate = lambda val: "\n".join(tw.wrap(val))
        result = self._apply_elementwise(predicate)
        return type(self)(pa.chunked_array(result))

    @property
    def _dt_days(self) -> Self:
        return type(self)(
            pa.array(self._to_timedeltaarray().days, from_pandas=True, type=pa.int32())
        )

    @property
    def _dt_hours(self) -> Self:
        return type(self)(
            pa.array(
                [
                    td.components.hours if td is not NaT else None
                    for td in self._to_timedeltaarray()
                ],
                type=pa.int32(),
            )
        )

    @property
    def _dt_minutes(self) -> Self:
        return type(self)(
            pa.array(
                [
                    td.components.minutes if td is not NaT else None
                    for td in self._to_timedeltaarray()
                ],
                type=pa.int32(),
            )
        )

    @property
    def _dt_seconds(self) -> Self:
        return type(self)(
            pa.array(
                self._to_timedeltaarray().seconds, from_pandas=True, type=pa.int32()
            )
        )

    @property
    def _dt_milliseconds(self) -> Self:
        return type(self)(
            pa.array(
                [
                    td.components.milliseconds if td is not NaT else None
                    for td in self._to_timedeltaarray()
                ],
                type=pa.int32(),
            )
        )

    @property
    def _dt_microseconds(self) -> Self:
        return type(self)(
            pa.array(
                self._to_timedeltaarray().microseconds,
                from_pandas=True,
                type=pa.int32(),
            )
        )

    @property
    def _dt_nanoseconds(self) -> Self:
        return type(self)(
            pa.array(
                self._to_timedeltaarray().nanoseconds, from_pandas=True, type=pa.int32()
            )
        )

    def _dt_to_pytimedelta(self) -> np.ndarray:
        data = self._pa_array.to_pylist()
        if self._dtype.pyarrow_dtype.unit == "ns":
            data = [None if ts is None else ts.to_pytimedelta() for ts in data]
        return np.array(data, dtype=object)

    def _dt_total_seconds(self) -> Self:
        return type(self)(
            pa.array(self._to_timedeltaarray().total_seconds(), from_pandas=True)
        )

    def _dt_as_unit(self, unit: str) -> Self:
        if pa.types.is_date(self.dtype.pyarrow_dtype):
            raise NotImplementedError("as_unit not implemented for date types")
        pd_array = self._maybe_convert_datelike_array()
        # Don't just cast _pa_array in order to follow pandas unit conversion rules
        return type(self)(pa.array(pd_array.as_unit(unit), from_pandas=True))

    @property
    def _dt_year(self) -> Self:
        return type(self)(pc.year(self._pa_array))

    @property
    def _dt_day(self) -> Self:
        return type(self)(pc.day(self._pa_array))

    @property
    def _dt_day_of_week(self) -> Self:
        return type(self)(pc.day_of_week(self._pa_array))

    _dt_dayofweek = _dt_day_of_week
    _dt_weekday = _dt_day_of_week

    @property
    def _dt_day_of_year(self) -> Self:
        return type(self)(pc.day_of_year(self._pa_array))

    _dt_dayofyear = _dt_day_of_year

    @property
    def _dt_hour(self) -> Self:
        return type(self)(pc.hour(self._pa_array))

    def _dt_isocalendar(self) -> Self:
        return type(self)(pc.iso_calendar(self._pa_array))

    @property
    def _dt_is_leap_year(self) -> Self:
        return type(self)(pc.is_leap_year(self._pa_array))

    @property
    def _dt_is_month_start(self) -> Self:
        return type(self)(pc.equal(pc.day(self._pa_array), 1))

    @property
    def _dt_is_month_end(self) -> Self:
        result = pc.equal(
            pc.days_between(
                pc.floor_temporal(self._pa_array, unit="day"),
                pc.ceil_temporal(self._pa_array, unit="month"),
            ),
            1,
        )
        return type(self)(result)

    @property
    def _dt_is_year_start(self) -> Self:
        return type(self)(
            pc.and_(
                pc.equal(pc.month(self._pa_array), 1),
                pc.equal(pc.day(self._pa_array), 1),
            )
        )

    @property
    def _dt_is_year_end(self) -> Self:
        return type(self)(
            pc.and_(
                pc.equal(pc.month(self._pa_array), 12),
                pc.equal(pc.day(self._pa_array), 31),
            )
        )

    @property
    def _dt_is_quarter_start(self) -> Self:
        result = pc.equal(
            pc.floor_temporal(self._pa_array, unit="quarter"),
            pc.floor_temporal(self._pa_array, unit="day"),
        )
        return type(self)(result)

    @property
    def _dt_is_quarter_end(self) -> Self:
        result = pc.equal(
            pc.days_between(
                pc.floor_temporal(self._pa_array, unit="day"),
                pc.ceil_temporal(self._pa_array, unit="quarter"),
            ),
            1,
        )
        return type(self)(result)

    @property
    def _dt_days_in_month(self) -> Self:
        result = pc.days_between(
            pc.floor_temporal(self._pa_array, unit="month"),
            pc.ceil_temporal(self._pa_array, unit="month"),
        )
        return type(self)(result)

    _dt_daysinmonth = _dt_days_in_month

    @property
    def _dt_microsecond(self) -> Self:
        return type(self)(pc.microsecond(self._pa_array))

    @property
    def _dt_minute(self) -> Self:
        return type(self)(pc.minute(self._pa_array))

    @property
    def _dt_month(self) -> Self:
        return type(self)(pc.month(self._pa_array))

    @property
    def _dt_nanosecond(self) -> Self:
        return type(self)(pc.nanosecond(self._pa_array))

    @property
    def _dt_quarter(self) -> Self:
        return type(self)(pc.quarter(self._pa_array))

    @property
    def _dt_second(self) -> Self:
        return type(self)(pc.second(self._pa_array))

    @property
    def _dt_date(self) -> Self:
        return type(self)(self._pa_array.cast(pa.date32()))

    @property
    def _dt_time(self) -> Self:
        unit = (
            self.dtype.pyarrow_dtype.unit
            if self.dtype.pyarrow_dtype.unit in {"us", "ns"}
            else "ns"
        )
        return type(self)(self._pa_array.cast(pa.time64(unit)))

    @property
    def _dt_tz(self):
        return timezones.maybe_get_tz(self.dtype.pyarrow_dtype.tz)

    @property
    def _dt_unit(self):
        return self.dtype.pyarrow_dtype.unit

    def _dt_normalize(self) -> Self:
        return type(self)(pc.floor_temporal(self._pa_array, 1, "day"))

    def _dt_strftime(self, format: str) -> Self:
        return type(self)(pc.strftime(self._pa_array, format=format))

    def _round_temporally(
        self,
        method: Literal["ceil", "floor", "round"],
        freq,
        ambiguous: TimeAmbiguous = "raise",
        nonexistent: TimeNonexistent = "raise",
    ) -> Self:
        if ambiguous != "raise":
            raise NotImplementedError("ambiguous is not supported.")
        if nonexistent != "raise":
            raise NotImplementedError("nonexistent is not supported.")
        offset = to_offset(freq)
        if offset is None:
            raise ValueError(f"Must specify a valid frequency: {freq}")
        pa_supported_unit = {
            "Y": "year",
            "YS": "year",
            "Q": "quarter",
            "QS": "quarter",
            "M": "month",
            "MS": "month",
            "W": "week",
            "D": "day",
            "h": "hour",
            "min": "minute",
            "s": "second",
            "ms": "millisecond",
            "us": "microsecond",
            "ns": "nanosecond",
        }
        unit = pa_supported_unit.get(offset._prefix, None)
        if unit is None:
            raise ValueError(f"{freq=} is not supported")
        multiple = offset.n
        rounding_method = getattr(pc, f"{method}_temporal")
        return type(self)(rounding_method(self._pa_array, multiple=multiple, unit=unit))

    def _dt_ceil(
        self,
        freq,
        ambiguous: TimeAmbiguous = "raise",
        nonexistent: TimeNonexistent = "raise",
    ) -> Self:
        return self._round_temporally("ceil", freq, ambiguous, nonexistent)

    def _dt_floor(
        self,
        freq,
        ambiguous: TimeAmbiguous = "raise",
        nonexistent: TimeNonexistent = "raise",
    ) -> Self:
        return self._round_temporally("floor", freq, ambiguous, nonexistent)

    def _dt_round(
        self,
        freq,
        ambiguous: TimeAmbiguous = "raise",
        nonexistent: TimeNonexistent = "raise",
    ) -> Self:
        return self._round_temporally("round", freq, ambiguous, nonexistent)

    def _dt_day_name(self, locale: str | None = None) -> Self:
        if locale is None:
            locale = "C"
        return type(self)(pc.strftime(self._pa_array, format="%A", locale=locale))

    def _dt_month_name(self, locale: str | None = None) -> Self:
        if locale is None:
            locale = "C"
        return type(self)(pc.strftime(self._pa_array, format="%B", locale=locale))

    def _dt_to_pydatetime(self) -> np.ndarray:
        if pa.types.is_date(self.dtype.pyarrow_dtype):
            raise ValueError(
                f"to_pydatetime cannot be called with {self.dtype.pyarrow_dtype} type. "
                "Convert to pyarrow timestamp type."
            )
        data = self._pa_array.to_pylist()
        if self._dtype.pyarrow_dtype.unit == "ns":
            data = [None if ts is None else ts.to_pydatetime(warn=False) for ts in data]
        return np.array(data, dtype=object)

    def _dt_tz_localize(
        self,
        tz,
        ambiguous: TimeAmbiguous = "raise",
        nonexistent: TimeNonexistent = "raise",
    ) -> Self:
        if ambiguous != "raise":
            raise NotImplementedError(f"{ambiguous=} is not supported")
        nonexistent_pa = {
            "raise": "raise",
            "shift_backward": "earliest",
            "shift_forward": "latest",
        }.get(
            nonexistent, None  # type: ignore[arg-type]
        )
        if nonexistent_pa is None:
            raise NotImplementedError(f"{nonexistent=} is not supported")
        if tz is None:
            result = self._pa_array.cast(pa.timestamp(self.dtype.pyarrow_dtype.unit))
        else:
            result = pc.assume_timezone(
                self._pa_array, str(tz), ambiguous=ambiguous, nonexistent=nonexistent_pa
            )
        return type(self)(result)

    def _dt_tz_convert(self, tz) -> Self:
        if self.dtype.pyarrow_dtype.tz is None:
            raise TypeError(
                "Cannot convert tz-naive timestamps, use tz_localize to localize"
            )
        current_unit = self.dtype.pyarrow_dtype.unit
        result = self._pa_array.cast(pa.timestamp(current_unit, tz))
        return type(self)(result)


def transpose_homogeneous_pyarrow(
    arrays: Sequence[ArrowExtensionArray],
) -> list[ArrowExtensionArray]:
    """Transpose arrow extension arrays in a list, but faster.

    Input should be a list of arrays of equal length and all have the same
    dtype. The caller is responsible for ensuring validity of input data.
    """
    arrays = list(arrays)
    nrows, ncols = len(arrays[0]), len(arrays)
    indices = np.arange(nrows * ncols).reshape(ncols, nrows).T.flatten()
    arr = pa.chunked_array([chunk for arr in arrays for chunk in arr._pa_array.chunks])
    arr = arr.take(indices)
    return [ArrowExtensionArray(arr.slice(i * ncols, ncols)) for i in range(nrows)]<|MERGE_RESOLUTION|>--- conflicted
+++ resolved
@@ -297,13 +297,8 @@
 
     @classmethod
     def _from_sequence_of_strings(
-<<<<<<< HEAD
         cls, strings, *, dtype: ExtensionDtype, copy: bool = False
-    ):
-=======
-        cls, strings, *, dtype: Dtype | None = None, copy: bool = False
     ) -> Self:
->>>>>>> dc94b987
         """
         Construct a new ExtensionArray from a sequence of strings.
         """
