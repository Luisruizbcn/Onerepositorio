from __future__ import annotations

from copy import deepcopy
from typing import (
    TYPE_CHECKING,
    Any,
    Literal,
    TypeVar,
    cast,
)

import numpy as np

from pandas._libs import lib
from pandas._typing import (
    ArrayLike,
    AxisInt,
    Dtype,
    FillnaOptions,
    Iterator,
    NpDtype,
    PositionalIndexer,
    Scalar,
    SortKind,
    TakeIndexer,
    TimeAmbiguous,
    TimeNonexistent,
    npt,
)
from pandas.compat import (
    pa_version_under7p0,
    pa_version_under8p0,
    pa_version_under9p0,
    pa_version_under11p0,
)
from pandas.util._decorators import doc
from pandas.util._validators import validate_fillna_kwargs

from pandas.core.dtypes.common import (
    is_array_like,
    is_bool_dtype,
    is_integer,
    is_integer_dtype,
    is_list_like,
    is_object_dtype,
    is_scalar,
)
from pandas.core.dtypes.missing import isna

from pandas.core.arraylike import OpsMixin
from pandas.core.arrays.base import ExtensionArray
import pandas.core.common as com
from pandas.core.indexers import (
    check_array_indexer,
    unpack_tuple_and_ellipses,
    validate_indices,
)

from pandas.tseries.frequencies import to_offset

if not pa_version_under7p0:
    import pyarrow as pa
    import pyarrow.compute as pc

    from pandas.core.arrays.arrow._arrow_utils import fallback_performancewarning
    from pandas.core.arrays.arrow.dtype import ArrowDtype

    ARROW_CMP_FUNCS = {
        "eq": pc.equal,
        "ne": pc.not_equal,
        "lt": pc.less,
        "gt": pc.greater,
        "le": pc.less_equal,
        "ge": pc.greater_equal,
    }

    ARROW_LOGICAL_FUNCS = {
        "and": pc.and_kleene,
        "rand": lambda x, y: pc.and_kleene(y, x),
        "or": pc.or_kleene,
        "ror": lambda x, y: pc.or_kleene(y, x),
        "xor": pc.xor,
        "rxor": lambda x, y: pc.xor(y, x),
    }

    def cast_for_truediv(
        arrow_array: pa.ChunkedArray, pa_object: pa.Array | pa.Scalar
    ) -> pa.ChunkedArray:
        # Ensure int / int -> float mirroring Python/Numpy behavior
        # as pc.divide_checked(int, int) -> int
        if pa.types.is_integer(arrow_array.type) and pa.types.is_integer(
            pa_object.type
        ):
            return arrow_array.cast(pa.float64())
        return arrow_array

    def floordiv_compat(
        left: pa.ChunkedArray | pa.Array | pa.Scalar,
        right: pa.ChunkedArray | pa.Array | pa.Scalar,
    ) -> pa.ChunkedArray:
        # Ensure int // int -> int mirroring Python/Numpy behavior
        # as pc.floor(pc.divide_checked(int, int)) -> float
        result = pc.floor(pc.divide_checked(left, right))
        if pa.types.is_integer(left.type) and pa.types.is_integer(right.type):
            result = result.cast(left.type)
        return result

    ARROW_ARITHMETIC_FUNCS = {
        "add": pc.add_checked,
        "radd": lambda x, y: pc.add_checked(y, x),
        "sub": pc.subtract_checked,
        "rsub": lambda x, y: pc.subtract_checked(y, x),
        "mul": pc.multiply_checked,
        "rmul": lambda x, y: pc.multiply_checked(y, x),
        "truediv": lambda x, y: pc.divide_checked(cast_for_truediv(x, y), y),
        "rtruediv": lambda x, y: pc.divide_checked(y, cast_for_truediv(x, y)),
        "floordiv": lambda x, y: floordiv_compat(x, y),
        "rfloordiv": lambda x, y: floordiv_compat(y, x),
        "mod": NotImplemented,
        "rmod": NotImplemented,
        "divmod": NotImplemented,
        "rdivmod": NotImplemented,
        "pow": pc.power_checked,
        "rpow": lambda x, y: pc.power_checked(y, x),
    }

if TYPE_CHECKING:
    from pandas._typing import (
        NumpySorter,
        NumpyValueArrayLike,
    )

    from pandas import Series

ArrowExtensionArrayT = TypeVar("ArrowExtensionArrayT", bound="ArrowExtensionArray")


def get_unit_from_pa_dtype(pa_dtype):
    # https://github.com/pandas-dev/pandas/pull/50998#discussion_r1100344804
    if pa_version_under11p0:
        unit = str(pa_dtype).split("[", 1)[-1][:-1]
        if unit not in ["s", "ms", "us", "ns"]:
            raise ValueError(pa_dtype)
        return unit
    return pa_dtype.unit


def to_pyarrow_type(
    dtype: ArrowDtype | pa.DataType | Dtype | None,
) -> pa.DataType | None:
    """
    Convert dtype to a pyarrow type instance.
    """
    if isinstance(dtype, ArrowDtype):
        return dtype.pyarrow_dtype
    elif isinstance(dtype, pa.DataType):
        return dtype
    elif dtype:
        try:
            # Accepts python types too
            # Doesn't handle all numpy types
            return pa.from_numpy_dtype(dtype)
        except pa.ArrowNotImplementedError:
            pass
    return None


class ArrowExtensionArray(OpsMixin, ExtensionArray):
    """
    Pandas ExtensionArray backed by a PyArrow ChunkedArray.

    .. warning::

       ArrowExtensionArray is considered experimental. The implementation and
       parts of the API may change without warning.

    Parameters
    ----------
    values : pyarrow.Array or pyarrow.ChunkedArray

    Attributes
    ----------
    None

    Methods
    -------
    None

    Returns
    -------
    ArrowExtensionArray

    Notes
    -----
    Most methods are implemented using `pyarrow compute functions. <https://arrow.apache.org/docs/python/api/compute.html>`__
    Some methods may either raise an exception or raise a ``PerformanceWarning`` if an
    associated compute function is not available based on the installed version of PyArrow.

    Please install the latest version of PyArrow to enable the best functionality and avoid
    potential bugs in prior versions of PyArrow.

    Examples
    --------
    Create an ArrowExtensionArray with :func:`pandas.array`:

    >>> pd.array([1, 1, None], dtype="int64[pyarrow]")
    <ArrowExtensionArray>
    [1, 1, <NA>]
    Length: 3, dtype: int64[pyarrow]
    """  # noqa: E501 (http link too long)

    _data: pa.ChunkedArray
    _dtype: ArrowDtype

    def __init__(self, values: pa.Array | pa.ChunkedArray) -> None:
        if pa_version_under7p0:
            msg = "pyarrow>=7.0.0 is required for PyArrow backed ArrowExtensionArray."
            raise ImportError(msg)
        if isinstance(values, pa.Array):
            self._pa_array = pa.chunked_array([values])
        elif isinstance(values, pa.ChunkedArray):
            self._pa_array = values
        else:
            raise ValueError(
                f"Unsupported type '{type(values)}' for ArrowExtensionArray"
            )
        self._dtype = ArrowDtype(self._pa_array.type)

    @classmethod
    def _from_sequence(cls, scalars, *, dtype: Dtype | None = None, copy: bool = False):
        """
        Construct a new ExtensionArray from a sequence of scalars.
        """
        pa_dtype = to_pyarrow_type(dtype)
        if isinstance(scalars, cls):
            scalars = scalars._pa_array
        elif not isinstance(scalars, (pa.Array, pa.ChunkedArray)):
            if copy and is_array_like(scalars):
                # pa array should not get updated when numpy array is updated
                scalars = deepcopy(scalars)
            try:
                scalars = pa.array(scalars, type=pa_dtype, from_pandas=True)
            except pa.ArrowInvalid:
                # GH50430: let pyarrow infer type, then cast
                scalars = pa.array(scalars, from_pandas=True)
        if pa_dtype:
            scalars = scalars.cast(pa_dtype)
        return cls(scalars)

    @classmethod
    def _from_sequence_of_strings(
        cls, strings, *, dtype: Dtype | None = None, copy: bool = False
    ):
        """
        Construct a new ExtensionArray from a sequence of strings.
        """
        pa_type = to_pyarrow_type(dtype)
        if (
            pa_type is None
            or pa.types.is_binary(pa_type)
            or pa.types.is_string(pa_type)
        ):
            # pa_type is None: Let pa.array infer
            # pa_type is string/binary: scalars already correct type
            scalars = strings
        elif pa.types.is_timestamp(pa_type):
            from pandas.core.tools.datetimes import to_datetime

            scalars = to_datetime(strings, errors="raise")
        elif pa.types.is_date(pa_type):
            from pandas.core.tools.datetimes import to_datetime

            scalars = to_datetime(strings, errors="raise").date
        elif pa.types.is_duration(pa_type):
            from pandas.core.tools.timedeltas import to_timedelta

            scalars = to_timedelta(strings, errors="raise")
        elif pa.types.is_time(pa_type):
            from pandas.core.tools.times import to_time

            # "coerce" to allow "null times" (None) to not raise
            scalars = to_time(strings, errors="coerce")
        elif pa.types.is_boolean(pa_type):
            from pandas.core.arrays import BooleanArray

            scalars = BooleanArray._from_sequence_of_strings(strings).to_numpy()
        elif (
            pa.types.is_integer(pa_type)
            or pa.types.is_floating(pa_type)
            or pa.types.is_decimal(pa_type)
        ):
            from pandas.core.tools.numeric import to_numeric

            scalars = to_numeric(strings, errors="raise")
        else:
            raise NotImplementedError(
                f"Converting strings to {pa_type} is not implemented."
            )
        return cls._from_sequence(scalars, dtype=pa_type, copy=copy)

    def __getitem__(self, item: PositionalIndexer):
        """Select a subset of self.

        Parameters
        ----------
        item : int, slice, or ndarray
            * int: The position in 'self' to get.
            * slice: A slice object, where 'start', 'stop', and 'step' are
              integers or None
            * ndarray: A 1-d boolean NumPy ndarray the same length as 'self'

        Returns
        -------
        item : scalar or ExtensionArray

        Notes
        -----
        For scalar ``item``, return a scalar value suitable for the array's
        type. This should be an instance of ``self.dtype.type``.
        For slice ``key``, return an instance of ``ExtensionArray``, even
        if the slice is length 0 or 1.
        For a boolean mask, return an instance of ``ExtensionArray``, filtered
        to the values where ``item`` is True.
        """
        item = check_array_indexer(self, item)

        if isinstance(item, np.ndarray):
            if not len(item):
                # Removable once we migrate StringDtype[pyarrow] to ArrowDtype[string]
                if self._dtype.name == "string" and self._dtype.storage == "pyarrow":
                    pa_dtype = pa.string()
                else:
                    pa_dtype = self._dtype.pyarrow_dtype
                return type(self)(pa.chunked_array([], type=pa_dtype))
            elif is_integer_dtype(item.dtype):
                return self.take(item)
            elif is_bool_dtype(item.dtype):
                return type(self)(self._pa_array.filter(item))
            else:
                raise IndexError(
                    "Only integers, slices and integer or "
                    "boolean arrays are valid indices."
                )
        elif isinstance(item, tuple):
            item = unpack_tuple_and_ellipses(item)

        if item is Ellipsis:
            # TODO: should be handled by pyarrow?
            item = slice(None)

        if is_scalar(item) and not is_integer(item):
            # e.g. "foo" or 2.5
            # exception message copied from numpy
            raise IndexError(
                r"only integers, slices (`:`), ellipsis (`...`), numpy.newaxis "
                r"(`None`) and integer or boolean arrays are valid indices"
            )
        # We are not an array indexer, so maybe e.g. a slice or integer
        # indexer. We dispatch to pyarrow.
        value = self._pa_array[item]
        if isinstance(value, pa.ChunkedArray):
            return type(self)(value)
        else:
            scalar = value.as_py()
            if scalar is None:
                return self._dtype.na_value
            else:
                return scalar

    def __iter__(self) -> Iterator[Any]:
        """
        Iterate over elements of the array.
        """
        na_value = self._dtype.na_value
        for value in self._pa_array:
            val = value.as_py()
            if val is None:
                yield na_value
            else:
                yield val

    def __arrow_array__(self, type=None):
        """Convert myself to a pyarrow ChunkedArray."""
        return self._pa_array

    def __array__(self, dtype: NpDtype | None = None) -> np.ndarray:
        """Correctly construct numpy arrays when passed to `np.asarray()`."""
        return self.to_numpy(dtype=dtype)

    def __invert__(self: ArrowExtensionArrayT) -> ArrowExtensionArrayT:
        return type(self)(pc.invert(self._pa_array))

    def __neg__(self: ArrowExtensionArrayT) -> ArrowExtensionArrayT:
        return type(self)(pc.negate_checked(self._pa_array))

    def __pos__(self: ArrowExtensionArrayT) -> ArrowExtensionArrayT:
        return type(self)(self._pa_array)

    def __abs__(self: ArrowExtensionArrayT) -> ArrowExtensionArrayT:
        return type(self)(pc.abs_checked(self._pa_array))

    # GH 42600: __getstate__/__setstate__ not necessary once
    # https://issues.apache.org/jira/browse/ARROW-10739 is addressed
    def __getstate__(self):
        state = self.__dict__.copy()
        state["_data"] = self._pa_array.combine_chunks()
        return state

    def __setstate__(self, state) -> None:
        state["_data"] = pa.chunked_array(state["_data"])
        self.__dict__.update(state)

    def _cmp_method(self, other, op):
        from pandas.arrays import BooleanArray

        pc_func = ARROW_CMP_FUNCS[op.__name__]
        if isinstance(other, ArrowExtensionArray):
            result = pc_func(self._pa_array, other._pa_array)
        elif isinstance(other, (np.ndarray, list)):
            result = pc_func(self._pa_array, other)
        elif is_scalar(other):
            try:
                result = pc_func(self._pa_array, pa.scalar(other))
            except (pa.lib.ArrowNotImplementedError, pa.lib.ArrowInvalid):
                mask = isna(self) | isna(other)
                valid = ~mask
                result = np.zeros(len(self), dtype="bool")
                result[valid] = op(np.array(self)[valid], other)
                return BooleanArray(result, mask)
        else:
            raise NotImplementedError(
                f"{op.__name__} not implemented for {type(other)}"
            )

        if result.null_count > 0:
            # GH50524: avoid conversion to object for better perf
            values = pc.fill_null(result, False).to_numpy()
            mask = result.is_null().to_numpy()
        else:
            values = result.to_numpy()
            mask = np.zeros(len(values), dtype=np.bool_)
        return BooleanArray(values, mask)

    def _evaluate_op_method(self, other, op, arrow_funcs):
        pc_func = arrow_funcs[op.__name__]
        if pc_func is NotImplemented:
            raise NotImplementedError(f"{op.__name__} not implemented.")
        if isinstance(other, ArrowExtensionArray):
            result = pc_func(self._pa_array, other._pa_array)
        elif isinstance(other, (np.ndarray, list)):
            result = pc_func(self._pa_array, pa.array(other, from_pandas=True))
        elif is_scalar(other):
            result = pc_func(self._pa_array, pa.scalar(other))
        else:
            raise NotImplementedError(
                f"{op.__name__} not implemented for {type(other)}"
            )
        return type(self)(result)

    def _logical_method(self, other, op):
        return self._evaluate_op_method(other, op, ARROW_LOGICAL_FUNCS)

    def _arith_method(self, other, op):
        return self._evaluate_op_method(other, op, ARROW_ARITHMETIC_FUNCS)

    def equals(self, other) -> bool:
        if not isinstance(other, ArrowExtensionArray):
            return False
        # I'm told that pyarrow makes __eq__ behave like pandas' equals;
        #  TODO: is this documented somewhere?
        return self._pa_array == other._pa_array

    @property
    def dtype(self) -> ArrowDtype:
        """
        An instance of 'ExtensionDtype'.
        """
        return self._dtype

    @property
    def nbytes(self) -> int:
        """
        The number of bytes needed to store this object in memory.
        """
        return self._pa_array.nbytes

    def __len__(self) -> int:
        """
        Length of this array.

        Returns
        -------
        length : int
        """
        return len(self._pa_array)

    @property
    def _hasna(self) -> bool:
        return self._pa_array.null_count > 0

    def isna(self) -> npt.NDArray[np.bool_]:
        """
        Boolean NumPy array indicating if each value is missing.

        This should return a 1-D array the same length as 'self'.
        """
        return self._pa_array.is_null().to_numpy()

    def argsort(
        self,
        *,
        ascending: bool = True,
        kind: SortKind = "quicksort",
        na_position: str = "last",
        **kwargs,
    ) -> np.ndarray:
        order = "ascending" if ascending else "descending"
        null_placement = {"last": "at_end", "first": "at_start"}.get(na_position, None)
        if null_placement is None or pa_version_under7p0:
            # Although pc.array_sort_indices exists in version 6
            # there's a bug that affects the pa.ChunkedArray backing
            # https://issues.apache.org/jira/browse/ARROW-12042
            fallback_performancewarning("7")
            return super().argsort(
                ascending=ascending, kind=kind, na_position=na_position
            )

        result = pc.array_sort_indices(
            self._pa_array, order=order, null_placement=null_placement
        )
        np_result = result.to_numpy()
        return np_result.astype(np.intp, copy=False)

    def _argmin_max(self, skipna: bool, method: str) -> int:
        if self._pa_array.length() in (0, self._pa_array.null_count) or (
            self._hasna and not skipna
        ):
            # For empty or all null, pyarrow returns -1 but pandas expects TypeError
            # For skipna=False and data w/ null, pandas expects NotImplementedError
            # let ExtensionArray.arg{max|min} raise
            return getattr(super(), f"arg{method}")(skipna=skipna)

        data = self._pa_array
        if pa.types.is_duration(data.type):
            data = data.cast(pa.int64())

        value = getattr(pc, method)(data, skip_nulls=skipna)
        return pc.index(data, value).as_py()

    def argmin(self, skipna: bool = True) -> int:
        return self._argmin_max(skipna, "min")

    def argmax(self, skipna: bool = True) -> int:
        return self._argmin_max(skipna, "max")

    def copy(self: ArrowExtensionArrayT) -> ArrowExtensionArrayT:
        """
        Return a shallow copy of the array.

        Underlying ChunkedArray is immutable, so a deep copy is unnecessary.

        Returns
        -------
        type(self)
        """
        return type(self)(self._pa_array)

    def dropna(self: ArrowExtensionArrayT) -> ArrowExtensionArrayT:
        """
        Return ArrowExtensionArray without NA values.

        Returns
        -------
        ArrowExtensionArray
        """
        return type(self)(pc.drop_null(self._pa_array))

    @doc(ExtensionArray.fillna)
    def fillna(
        self: ArrowExtensionArrayT,
        value: object | ArrayLike | None = None,
        method: FillnaOptions | None = None,
        limit: int | None = None,
    ) -> ArrowExtensionArrayT:

        value, method = validate_fillna_kwargs(value, method)

        if limit is not None:
            return super().fillna(value=value, method=method, limit=limit)

        if method is not None and pa_version_under7p0:
            # fill_null_{forward|backward} added in pyarrow 7.0
            fallback_performancewarning(version="7")
            return super().fillna(value=value, method=method, limit=limit)

        if is_array_like(value):
            value = cast(ArrayLike, value)
            if len(value) != len(self):
                raise ValueError(
                    f"Length of 'value' does not match. Got ({len(value)}) "
                    f" expected {len(self)}"
                )

        def convert_fill_value(value, pa_type, dtype):
            if value is None:
                return value
            if isinstance(value, (pa.Scalar, pa.Array, pa.ChunkedArray)):
                return value
            if is_array_like(value):
                pa_box = pa.array
            else:
                pa_box = pa.scalar
            try:
                value = pa_box(value, type=pa_type, from_pandas=True)
            except pa.ArrowTypeError as err:
                msg = f"Invalid value '{str(value)}' for dtype {dtype}"
                raise TypeError(msg) from err
            return value

        fill_value = convert_fill_value(value, self._pa_array.type, self.dtype)

        try:
            if method is None:
                return type(self)(pc.fill_null(self._pa_array, fill_value=fill_value))
            elif method == "pad":
                return type(self)(pc.fill_null_forward(self._pa_array))
            elif method == "backfill":
                return type(self)(pc.fill_null_backward(self._pa_array))
        except pa.ArrowNotImplementedError:
            # ArrowNotImplementedError: Function 'coalesce' has no kernel
            #   matching input types (duration[ns], duration[ns])
            # TODO: remove try/except wrapper if/when pyarrow implements
            #   a kernel for duration types.
            pass

        return super().fillna(value=value, method=method, limit=limit)

    def isin(self, values) -> npt.NDArray[np.bool_]:
        # short-circuit to return all False array.
        if not len(values):
            return np.zeros(len(self), dtype=bool)

        result = pc.is_in(self._pa_array, value_set=pa.array(values, from_pandas=True))
        # pyarrow 2.0.0 returned nulls, so we explicitly specify dtype to convert nulls
        # to False
        return np.array(result, dtype=np.bool_)

    def _values_for_factorize(self) -> tuple[np.ndarray, Any]:
        """
        Return an array and missing value suitable for factorization.

        Returns
        -------
        values : ndarray
        na_value : pd.NA

        Notes
        -----
        The values returned by this method are also used in
        :func:`pandas.util.hash_pandas_object`.
        """
        values = self._pa_array.to_numpy()
        return values, self.dtype.na_value

    @doc(ExtensionArray.factorize)
    def factorize(
        self,
        use_na_sentinel: bool = True,
    ) -> tuple[np.ndarray, ExtensionArray]:
        null_encoding = "mask" if use_na_sentinel else "encode"

        pa_type = self._pa_array.type
        if pa.types.is_duration(pa_type):
            # https://github.com/apache/arrow/issues/15226#issuecomment-1376578323
            data = self._pa_array.cast(pa.int64())
        else:
            data = self._pa_array

        encoded = data.dictionary_encode(null_encoding=null_encoding)
        if encoded.length() == 0:
            indices = np.array([], dtype=np.intp)
            uniques = type(self)(pa.chunked_array([], type=encoded.type.value_type))
        else:
            pa_indices = encoded.combine_chunks().indices
            if pa_indices.null_count > 0:
                pa_indices = pc.fill_null(pa_indices, -1)
            indices = pa_indices.to_numpy(zero_copy_only=False, writable=True).astype(
                np.intp, copy=False
            )
            uniques = type(self)(encoded.chunk(0).dictionary)

        if pa.types.is_duration(pa_type):
            uniques = cast(ArrowExtensionArray, uniques.astype(self.dtype))
        return indices, uniques

    def reshape(self, *args, **kwargs):
        raise NotImplementedError(
            f"{type(self)} does not support reshape "
            f"as backed by a 1D pyarrow.ChunkedArray."
        )

    def round(
        self: ArrowExtensionArrayT, decimals: int = 0, *args, **kwargs
    ) -> ArrowExtensionArrayT:
        """
        Round each value in the array a to the given number of decimals.

        Parameters
        ----------
        decimals : int, default 0
            Number of decimal places to round to. If decimals is negative,
            it specifies the number of positions to the left of the decimal point.
        *args, **kwargs
            Additional arguments and keywords have no effect.

        Returns
        -------
        ArrowExtensionArray
            Rounded values of the ArrowExtensionArray.

        See Also
        --------
        DataFrame.round : Round values of a DataFrame.
        Series.round : Round values of a Series.
        """
        return type(self)(pc.round(self._pa_array, ndigits=decimals))

    @doc(ExtensionArray.searchsorted)
    def searchsorted(
        self,
        value: NumpyValueArrayLike | ExtensionArray,
        side: Literal["left", "right"] = "left",
        sorter: NumpySorter = None,
    ) -> npt.NDArray[np.intp] | np.intp:
        if self._hasna:
            raise ValueError(
                "searchsorted requires array to be sorted, which is impossible "
                "with NAs present."
            )
        if isinstance(value, ExtensionArray):
            value = value.astype(object)
        # Base class searchsorted would cast to object, which is *much* slower.
        return self.to_numpy().searchsorted(value, side=side, sorter=sorter)

    def take(
        self,
        indices: TakeIndexer,
        allow_fill: bool = False,
        fill_value: Any = None,
    ) -> ArrowExtensionArray:
        """
        Take elements from an array.

        Parameters
        ----------
        indices : sequence of int or one-dimensional np.ndarray of int
            Indices to be taken.
        allow_fill : bool, default False
            How to handle negative values in `indices`.

            * False: negative values in `indices` indicate positional indices
              from the right (the default). This is similar to
              :func:`numpy.take`.

            * True: negative values in `indices` indicate
              missing values. These values are set to `fill_value`. Any other
              other negative values raise a ``ValueError``.

        fill_value : any, optional
            Fill value to use for NA-indices when `allow_fill` is True.
            This may be ``None``, in which case the default NA value for
            the type, ``self.dtype.na_value``, is used.

            For many ExtensionArrays, there will be two representations of
            `fill_value`: a user-facing "boxed" scalar, and a low-level
            physical NA value. `fill_value` should be the user-facing version,
            and the implementation should handle translating that to the
            physical version for processing the take if necessary.

        Returns
        -------
        ExtensionArray

        Raises
        ------
        IndexError
            When the indices are out of bounds for the array.
        ValueError
            When `indices` contains negative values other than ``-1``
            and `allow_fill` is True.

        See Also
        --------
        numpy.take
        api.extensions.take

        Notes
        -----
        ExtensionArray.take is called by ``Series.__getitem__``, ``.loc``,
        ``iloc``, when `indices` is a sequence of values. Additionally,
        it's called by :meth:`Series.reindex`, or any other method
        that causes realignment, with a `fill_value`.
        """
        # TODO: Remove once we got rid of the (indices < 0) check
        if not is_array_like(indices):
            indices_array = np.asanyarray(indices)
        else:
            # error: Incompatible types in assignment (expression has type
            # "Sequence[int]", variable has type "ndarray")
            indices_array = indices  # type: ignore[assignment]

        if len(self._pa_array) == 0 and (indices_array >= 0).any():
            raise IndexError("cannot do a non-empty take")
        if indices_array.size > 0 and indices_array.max() >= len(self._pa_array):
            raise IndexError("out of bounds value in 'indices'.")

        if allow_fill:
            fill_mask = indices_array < 0
            if fill_mask.any():
                validate_indices(indices_array, len(self._pa_array))
                # TODO(ARROW-9433): Treat negative indices as NULL
                indices_array = pa.array(indices_array, mask=fill_mask)
                result = self._pa_array.take(indices_array)
                if isna(fill_value):
                    return type(self)(result)
                # TODO: ArrowNotImplementedError: Function fill_null has no
                # kernel matching input types (array[string], scalar[string])
                result = type(self)(result)
                result[fill_mask] = fill_value
                return result
                # return type(self)(pc.fill_null(result, pa.scalar(fill_value)))
            else:
                # Nothing to fill
                return type(self)(self._pa_array.take(indices))
        else:  # allow_fill=False
            # TODO(ARROW-9432): Treat negative indices as indices from the right.
            if (indices_array < 0).any():
                # Don't modify in-place
                indices_array = np.copy(indices_array)
                indices_array[indices_array < 0] += len(self._pa_array)
            return type(self)(self._pa_array.take(indices_array))

    @doc(ExtensionArray.to_numpy)
    def to_numpy(
        self,
        dtype: npt.DTypeLike | None = None,
        copy: bool = False,
        na_value: object = lib.no_default,
    ) -> np.ndarray:
        if dtype is None and self._hasna:
            dtype = object
        if na_value is lib.no_default:
            na_value = self.dtype.na_value

<<<<<<< HEAD
        pa_type = self._pa_array.type
        if (
            is_object_dtype(dtype)
            or pa.types.is_timestamp(pa_type)
            or pa.types.is_duration(pa_type)
        ):
=======
        pa_type = self._data.type
        if pa.types.is_timestamp(pa_type) or pa.types.is_duration(pa_type):
>>>>>>> 52306d95
            result = np.array(list(self), dtype=dtype)
        elif is_object_dtype(dtype) and self._hasna:
            result = np.empty(len(self), dtype=object)
            mask = ~self.isna()
            result[mask] = np.asarray(self[mask]._data)
        else:
            result = np.asarray(self._pa_array, dtype=dtype)
            if copy or self._hasna:
                result = result.copy()
        if self._hasna:
            result[self.isna()] = na_value
        return result

    def unique(self: ArrowExtensionArrayT) -> ArrowExtensionArrayT:
        """
        Compute the ArrowExtensionArray of unique values.

        Returns
        -------
        ArrowExtensionArray
        """
        pa_type = self._pa_array.type

        if pa.types.is_duration(pa_type):
            # https://github.com/apache/arrow/issues/15226#issuecomment-1376578323
            data = self._pa_array.cast(pa.int64())
        else:
            data = self._pa_array

        pa_result = pc.unique(data)

        if pa.types.is_duration(pa_type):
            pa_result = pa_result.cast(pa_type)

        return type(self)(pa_result)

    def value_counts(self, dropna: bool = True) -> Series:
        """
        Return a Series containing counts of each unique value.

        Parameters
        ----------
        dropna : bool, default True
            Don't include counts of missing values.

        Returns
        -------
        counts : Series

        See Also
        --------
        Series.value_counts
        """
        pa_type = self._pa_array.type
        if pa.types.is_duration(pa_type):
            # https://github.com/apache/arrow/issues/15226#issuecomment-1376578323
            data = self._pa_array.cast(pa.int64())
        else:
            data = self._pa_array

        from pandas import (
            Index,
            Series,
        )

        vc = data.value_counts()

        values = vc.field(0)
        counts = vc.field(1)
        if dropna and data.null_count > 0:
            mask = values.is_valid()
            values = values.filter(mask)
            counts = counts.filter(mask)

        if pa.types.is_duration(pa_type):
            values = values.cast(pa_type)

        # No missing values so we can adhere to the interface and return a numpy array.
        counts = np.array(counts)

        index = Index(type(self)(values))

        return Series(counts, index=index, name="count").astype("Int64")

    @classmethod
    def _concat_same_type(
        cls: type[ArrowExtensionArrayT], to_concat
    ) -> ArrowExtensionArrayT:
        """
        Concatenate multiple ArrowExtensionArrays.

        Parameters
        ----------
        to_concat : sequence of ArrowExtensionArrays

        Returns
        -------
        ArrowExtensionArray
        """
        chunks = [array for ea in to_concat for array in ea._pa_array.iterchunks()]
        arr = pa.chunked_array(chunks)
        return cls(arr)

    def _accumulate(
        self, name: str, *, skipna: bool = True, **kwargs
    ) -> ArrowExtensionArray | ExtensionArray:
        """
        Return an ExtensionArray performing an accumulation operation.

        The underlying data type might change.

        Parameters
        ----------
        name : str
            Name of the function, supported values are:
            - cummin
            - cummax
            - cumsum
            - cumprod
        skipna : bool, default True
            If True, skip NA values.
        **kwargs
            Additional keyword arguments passed to the accumulation function.
            Currently, there is no supported kwarg.

        Returns
        -------
        array

        Raises
        ------
        NotImplementedError : subclass does not define accumulations
        """
        pyarrow_name = {
            "cumsum": "cumulative_sum_checked",
        }.get(name, name)
        pyarrow_meth = getattr(pc, pyarrow_name, None)
        if pyarrow_meth is None:
            return super()._accumulate(name, skipna=skipna, **kwargs)

        data_to_accum = self._pa_array

        pa_dtype = data_to_accum.type
        if pa.types.is_duration(pa_dtype):
            data_to_accum = data_to_accum.cast(pa.int64())

        result = pyarrow_meth(data_to_accum, skip_nulls=skipna, **kwargs)

        if pa.types.is_duration(pa_dtype):
            result = result.cast(pa_dtype)

        return type(self)(result)

    def _reduce(self, name: str, *, skipna: bool = True, **kwargs):
        """
        Return a scalar result of performing the reduction operation.

        Parameters
        ----------
        name : str
            Name of the function, supported values are:
            { any, all, min, max, sum, mean, median, prod,
            std, var, sem, kurt, skew }.
        skipna : bool, default True
            If True, skip NaN values.
        **kwargs
            Additional keyword arguments passed to the reduction function.
            Currently, `ddof` is the only supported kwarg.

        Returns
        -------
        scalar

        Raises
        ------
        TypeError : subclass does not define reductions
        """
        pa_type = self._pa_array.type

        data_to_reduce = self._pa_array

        if name in ["any", "all"] and (
            pa.types.is_integer(pa_type)
            or pa.types.is_floating(pa_type)
            or pa.types.is_duration(pa_type)
        ):
            # pyarrow only supports any/all for boolean dtype, we allow
            #  for other dtypes, matching our non-pyarrow behavior

            if pa.types.is_duration(pa_type):
                data_to_cmp = self._pa_array.cast(pa.int64())
            else:
                data_to_cmp = self._pa_array

            not_eq = pc.not_equal(data_to_cmp, 0)
            data_to_reduce = not_eq

        elif name in ["min", "max", "sum"] and pa.types.is_duration(pa_type):
            data_to_reduce = self._pa_array.cast(pa.int64())

        elif name in ["median", "mean", "std", "sem"] and pa.types.is_temporal(pa_type):
            nbits = pa_type.bit_width
            if nbits == 32:
                data_to_reduce = self._data.cast(pa.int32())
            else:
                data_to_reduce = self._data.cast(pa.int64())

        if name == "sem":

            def pyarrow_meth(data, skip_nulls, **kwargs):
                numerator = pc.stddev(data, skip_nulls=skip_nulls, **kwargs)
                denominator = pc.sqrt_checked(pc.count(self._pa_array))
                return pc.divide_checked(numerator, denominator)

        else:
            pyarrow_name = {
                "median": "approximate_median",
                "prod": "product",
                "std": "stddev",
                "var": "variance",
            }.get(name, name)
            # error: Incompatible types in assignment
            # (expression has type "Optional[Any]", variable has type
            # "Callable[[Any, Any, KwArg(Any)], Any]")
            pyarrow_meth = getattr(pc, pyarrow_name, None)  # type: ignore[assignment]
            if pyarrow_meth is None:
                # Let ExtensionArray._reduce raise the TypeError
                return super()._reduce(name, skipna=skipna, **kwargs)

        try:
            result = pyarrow_meth(data_to_reduce, skip_nulls=skipna, **kwargs)
        except (AttributeError, NotImplementedError, TypeError) as err:
            msg = (
                f"'{type(self).__name__}' with dtype {self.dtype} "
                f"does not support reduction '{name}' with pyarrow "
                f"version {pa.__version__}. '{name}' may be supported by "
                f"upgrading pyarrow."
            )
            raise TypeError(msg) from err
        if pc.is_null(result).as_py():
            return self.dtype.na_value

        if name in ["min", "max", "sum"] and pa.types.is_duration(pa_type):
            result = result.cast(pa_type)
        if name in ["median", "mean"] and pa.types.is_temporal(pa_type):
            result = result.cast(pa_type)
        if name in ["std", "sem"] and pa.types.is_temporal(pa_type):
            result = result.cast(pa.int64())
            if pa.types.is_duration(pa_type):
                result = result.cast(pa_type)
            elif pa.types.is_time(pa_type):
                unit = get_unit_from_pa_dtype(pa_type)
                result = result.cast(pa.duration(unit))
            elif pa.types.is_date(pa_type):
                # go with closest available unit, i.e. "s"
                result = result.cast(pa.duration("s"))
            else:
                # i.e. timestamp
                result = result.cast(pa.duration(pa_type.unit))

        return result.as_py()

    def __setitem__(self, key, value) -> None:
        """Set one or more values inplace.

        Parameters
        ----------
        key : int, ndarray, or slice
            When called from, e.g. ``Series.__setitem__``, ``key`` will be
            one of

            * scalar int
            * ndarray of integers.
            * boolean ndarray
            * slice object

        value : ExtensionDtype.type, Sequence[ExtensionDtype.type], or object
            value or values to be set of ``key``.

        Returns
        -------
        None
        """
        # GH50085: unwrap 1D indexers
        if isinstance(key, tuple) and len(key) == 1:
            key = key[0]

        key = check_array_indexer(self, key)
        value = self._maybe_convert_setitem_value(value)

        if com.is_null_slice(key):
            # fast path (GH50248)
            data = self._if_else(True, value, self._pa_array)

        elif is_integer(key):
            # fast path
            key = cast(int, key)
            n = len(self)
            if key < 0:
                key += n
            if not 0 <= key < n:
                raise IndexError(
                    f"index {key} is out of bounds for axis 0 with size {n}"
                )
            if is_list_like(value):
                raise ValueError("Length of indexer and values mismatch")
            elif isinstance(value, pa.Scalar):
                value = value.as_py()
            chunks = [
                *self._pa_array[:key].chunks,
                pa.array([value], type=self._pa_array.type, from_pandas=True),
                *self._pa_array[key + 1 :].chunks,
            ]
            data = pa.chunked_array(chunks).combine_chunks()

        elif is_bool_dtype(key):
            key = np.asarray(key, dtype=np.bool_)
            data = self._replace_with_mask(self._pa_array, key, value)

        elif is_scalar(value) or isinstance(value, pa.Scalar):
            mask = np.zeros(len(self), dtype=np.bool_)
            mask[key] = True
            data = self._if_else(mask, value, self._pa_array)

        else:
            indices = np.arange(len(self))[key]
            if len(indices) != len(value):
                raise ValueError("Length of indexer and values mismatch")
            if len(indices) == 0:
                return
            argsort = np.argsort(indices)
            indices = indices[argsort]
            value = value.take(argsort)
            mask = np.zeros(len(self), dtype=np.bool_)
            mask[indices] = True
            data = self._replace_with_mask(self._pa_array, mask, value)

        if isinstance(data, pa.Array):
            data = pa.chunked_array([data])
        self._pa_array = data

    def _rank(
        self,
        *,
        axis: AxisInt = 0,
        method: str = "average",
        na_option: str = "keep",
        ascending: bool = True,
        pct: bool = False,
    ):
        """
        See Series.rank.__doc__.
        """
        if pa_version_under9p0 or axis != 0:
            ranked = super()._rank(
                axis=axis,
                method=method,
                na_option=na_option,
                ascending=ascending,
                pct=pct,
            )
            # keep dtypes consistent with the implementation below
            if method == "average" or pct:
                pa_type = pa.float64()
            else:
                pa_type = pa.uint64()
            result = pa.array(ranked, type=pa_type, from_pandas=True)
            return type(self)(result)

        data = self._pa_array.combine_chunks()
        sort_keys = "ascending" if ascending else "descending"
        null_placement = "at_start" if na_option == "top" else "at_end"
        tiebreaker = "min" if method == "average" else method

        result = pc.rank(
            data,
            sort_keys=sort_keys,
            null_placement=null_placement,
            tiebreaker=tiebreaker,
        )

        if na_option == "keep":
            mask = pc.is_null(self._pa_array)
            null = pa.scalar(None, type=result.type)
            result = pc.if_else(mask, null, result)

        if method == "average":
            result_max = pc.rank(
                data,
                sort_keys=sort_keys,
                null_placement=null_placement,
                tiebreaker="max",
            )
            result_max = result_max.cast(pa.float64())
            result_min = result.cast(pa.float64())
            result = pc.divide(pc.add(result_min, result_max), 2)

        if pct:
            if not pa.types.is_floating(result.type):
                result = result.cast(pa.float64())
            if method == "dense":
                divisor = pc.max(result)
            else:
                divisor = pc.count(result)
            result = pc.divide(result, divisor)

        return type(self)(result)

    def _quantile(
        self: ArrowExtensionArrayT, qs: npt.NDArray[np.float64], interpolation: str
    ) -> ArrowExtensionArrayT:
        """
        Compute the quantiles of self for each quantile in `qs`.

        Parameters
        ----------
        qs : np.ndarray[float64]
        interpolation: str

        Returns
        -------
        same type as self
        """
        pa_dtype = self._pa_array.type

        data = self._pa_array
        if pa.types.is_temporal(pa_dtype):
            # https://github.com/apache/arrow/issues/33769 in these cases
            #  we can cast to ints and back
            nbits = pa_dtype.bit_width
            if nbits == 32:
                data = data.cast(pa.int32())
            else:
                data = data.cast(pa.int64())

        result = pc.quantile(data, q=qs, interpolation=interpolation)

        if pa.types.is_temporal(pa_dtype):
            nbits = pa_dtype.bit_width
            if nbits == 32:
                result = result.cast(pa.int32())
            else:
                result = result.cast(pa.int64())
            result = result.cast(pa_dtype)

        return type(self)(result)

    def _mode(self: ArrowExtensionArrayT, dropna: bool = True) -> ArrowExtensionArrayT:
        """
        Returns the mode(s) of the ExtensionArray.

        Always returns `ExtensionArray` even if only one value.

        Parameters
        ----------
        dropna : bool, default True
            Don't consider counts of NA values.
            Not implemented by pyarrow.

        Returns
        -------
        same type as self
            Sorted, if possible.
        """
        pa_type = self._pa_array.type
        if pa.types.is_temporal(pa_type):
            nbits = pa_type.bit_width
            if nbits == 32:
                data = self._pa_array.cast(pa.int32())
            elif nbits == 64:
                data = self._pa_array.cast(pa.int64())
            else:
                raise NotImplementedError(pa_type)
        else:
            data = self._pa_array

        modes = pc.mode(data, pc.count_distinct(data).as_py())
        values = modes.field(0)
        counts = modes.field(1)
        # counts sorted descending i.e counts[0] = max
        mask = pc.equal(counts, counts[0])
        most_common = values.filter(mask)

        if pa.types.is_temporal(pa_type):
            most_common = most_common.cast(pa_type)

        return type(self)(most_common)

    def _maybe_convert_setitem_value(self, value):
        """Maybe convert value to be pyarrow compatible."""
        if value is None:
            return value
        if isinstance(value, (pa.Scalar, pa.Array, pa.ChunkedArray)):
            return value
        if is_list_like(value):
            pa_box = pa.array
        else:
            pa_box = pa.scalar
        try:
            value = pa_box(value, type=self._pa_array.type, from_pandas=True)
        except pa.ArrowTypeError as err:
            msg = f"Invalid value '{str(value)}' for dtype {self.dtype}"
            raise TypeError(msg) from err
        return value

    @classmethod
    def _if_else(
        cls,
        cond: npt.NDArray[np.bool_] | bool,
        left: ArrayLike | Scalar,
        right: ArrayLike | Scalar,
    ):
        """
        Choose values based on a condition.

        Analogous to pyarrow.compute.if_else, with logic
        to fallback to numpy for unsupported types.

        Parameters
        ----------
        cond : npt.NDArray[np.bool_] or bool
        left : ArrayLike | Scalar
        right : ArrayLike | Scalar

        Returns
        -------
        pa.Array
        """
        try:
            return pc.if_else(cond, left, right)
        except pa.ArrowNotImplementedError:
            pass

        def _to_numpy_and_type(value) -> tuple[np.ndarray, pa.DataType | None]:
            if isinstance(value, (pa.Array, pa.ChunkedArray)):
                pa_type = value.type
            elif isinstance(value, pa.Scalar):
                pa_type = value.type
                value = value.as_py()
            else:
                pa_type = None
            return np.array(value, dtype=object), pa_type

        left, left_type = _to_numpy_and_type(left)
        right, right_type = _to_numpy_and_type(right)
        pa_type = left_type or right_type
        result = np.where(cond, left, right)
        return pa.array(result, type=pa_type, from_pandas=True)

    @classmethod
    def _replace_with_mask(
        cls,
        values: pa.Array | pa.ChunkedArray,
        mask: npt.NDArray[np.bool_] | bool,
        replacements: ArrayLike | Scalar,
    ):
        """
        Replace items selected with a mask.

        Analogous to pyarrow.compute.replace_with_mask, with logic
        to fallback to numpy for unsupported types.

        Parameters
        ----------
        values : pa.Array or pa.ChunkedArray
        mask : npt.NDArray[np.bool_] or bool
        replacements : ArrayLike or Scalar
            Replacement value(s)

        Returns
        -------
        pa.Array or pa.ChunkedArray
        """
        if isinstance(replacements, pa.ChunkedArray):
            # replacements must be array or scalar, not ChunkedArray
            replacements = replacements.combine_chunks()
        if pa_version_under8p0:
            # pc.replace_with_mask seems to be a bit unreliable for versions < 8.0:
            #  version <= 7: segfaults with various types
            #  version <= 6: fails to replace nulls
            if isinstance(replacements, pa.Array):
                indices = np.full(len(values), None)
                indices[mask] = np.arange(len(replacements))
                indices = pa.array(indices, type=pa.int64())
                replacements = replacements.take(indices)
            return cls._if_else(mask, replacements, values)
        try:
            return pc.replace_with_mask(values, mask, replacements)
        except pa.ArrowNotImplementedError:
            pass
        if isinstance(replacements, pa.Array):
            replacements = np.array(replacements, dtype=object)
        elif isinstance(replacements, pa.Scalar):
            replacements = replacements.as_py()
        result = np.array(values, dtype=object)
        result[mask] = replacements
        return pa.array(result, type=values.type, from_pandas=True)

    @property
    def _dt_day(self):
        return type(self)(pc.day(self._data))

    @property
    def _dt_day_of_week(self):
        return type(self)(pc.day_of_week(self._data))

    _dt_dayofweek = _dt_day_of_week
    _dt_weekday = _dt_day_of_week

    @property
    def _dt_day_of_year(self):
        return type(self)(pc.day_of_year(self._data))

    _dt_dayofyear = _dt_day_of_year

    @property
    def _dt_hour(self):
        return type(self)(pc.hour(self._data))

    def _dt_isocalendar(self):
        return type(self)(pc.iso_calendar(self._data))

    @property
    def _dt_is_leap_year(self):
        return type(self)(pc.is_leap_year(self._data))

    @property
    def _dt_microsecond(self):
        return type(self)(pc.microsecond(self._data))

    @property
    def _dt_minute(self):
        return type(self)(pc.minute(self._data))

    @property
    def _dt_month(self):
        return type(self)(pc.month(self._data))

    @property
    def _dt_nanosecond(self):
        return type(self)(pc.nanosecond(self._data))

    @property
    def _dt_quarter(self):
        return type(self)(pc.quarter(self._data))

    @property
    def _dt_second(self):
        return type(self)(pc.second(self._data))

    @property
    def _dt_date(self):
        return type(self)(self._data.cast(pa.date64()))

    @property
    def _dt_time(self):
        unit = (
            self.dtype.pyarrow_dtype.unit
            if self.dtype.pyarrow_dtype.unit in {"us", "ns"}
            else "ns"
        )
        return type(self)(self._data.cast(pa.time64(unit)))

    @property
    def _dt_tz(self):
        return self.dtype.pyarrow_dtype.tz

    def _dt_strftime(self, format: str):
        return type(self)(pc.strftime(self._data, format=format))

    def _round_temporally(
        self,
        method: Literal["ceil", "floor", "round"],
        freq,
        ambiguous: TimeAmbiguous = "raise",
        nonexistent: TimeNonexistent = "raise",
    ):
        if ambiguous != "raise":
            raise NotImplementedError("ambiguous is not supported.")
        if nonexistent != "raise":
            raise NotImplementedError("nonexistent is not supported.")
        offset = to_offset(freq)
        if offset is None:
            raise ValueError(f"Must specify a valid frequency: {freq}")
        pa_supported_unit = {
            "A": "year",
            "AS": "year",
            "Q": "quarter",
            "QS": "quarter",
            "M": "month",
            "MS": "month",
            "W": "week",
            "D": "day",
            "H": "hour",
            "T": "minute",
            "S": "second",
            "L": "millisecond",
            "U": "microsecond",
            "N": "nanosecond",
        }
        unit = pa_supported_unit.get(offset._prefix, None)
        if unit is None:
            raise ValueError(f"{freq=} is not supported")
        multiple = offset.n
        rounding_method = getattr(pc, f"{method}_temporal")
        return type(self)(rounding_method(self._data, multiple=multiple, unit=unit))

    def _dt_ceil(
        self,
        freq,
        ambiguous: TimeAmbiguous = "raise",
        nonexistent: TimeNonexistent = "raise",
    ):
        return self._round_temporally("ceil", freq, ambiguous, nonexistent)

    def _dt_floor(
        self,
        freq,
        ambiguous: TimeAmbiguous = "raise",
        nonexistent: TimeNonexistent = "raise",
    ):
        return self._round_temporally("floor", freq, ambiguous, nonexistent)

    def _dt_round(
        self,
        freq,
        ambiguous: TimeAmbiguous = "raise",
        nonexistent: TimeNonexistent = "raise",
    ):
        return self._round_temporally("round", freq, ambiguous, nonexistent)

    def _dt_tz_localize(
        self,
        tz,
        ambiguous: TimeAmbiguous = "raise",
        nonexistent: TimeNonexistent = "raise",
    ):
        if ambiguous != "raise":
            raise NotImplementedError(f"{ambiguous=} is not supported")
        if nonexistent != "raise":
            raise NotImplementedError(f"{nonexistent=} is not supported")
        if tz is None:
            new_type = pa.timestamp(self.dtype.pyarrow_dtype.unit)
            return type(self)(self._data.cast(new_type))
        pa_tz = str(tz)
        return type(self)(
            self._data.cast(pa.timestamp(self.dtype.pyarrow_dtype.unit, pa_tz))
        )<|MERGE_RESOLUTION|>--- conflicted
+++ resolved
@@ -852,22 +852,13 @@
         if na_value is lib.no_default:
             na_value = self.dtype.na_value
 
-<<<<<<< HEAD
         pa_type = self._pa_array.type
-        if (
-            is_object_dtype(dtype)
-            or pa.types.is_timestamp(pa_type)
-            or pa.types.is_duration(pa_type)
-        ):
-=======
-        pa_type = self._data.type
         if pa.types.is_timestamp(pa_type) or pa.types.is_duration(pa_type):
->>>>>>> 52306d95
             result = np.array(list(self), dtype=dtype)
         elif is_object_dtype(dtype) and self._hasna:
             result = np.empty(len(self), dtype=object)
             mask = ~self.isna()
-            result[mask] = np.asarray(self[mask]._data)
+            result[mask] = np.asarray(self[mask]._pa_array)
         else:
             result = np.asarray(self._pa_array, dtype=dtype)
             if copy or self._hasna:
@@ -1066,9 +1057,9 @@
         elif name in ["median", "mean", "std", "sem"] and pa.types.is_temporal(pa_type):
             nbits = pa_type.bit_width
             if nbits == 32:
-                data_to_reduce = self._data.cast(pa.int32())
+                data_to_reduce = self._pa_array.cast(pa.int32())
             else:
-                data_to_reduce = self._data.cast(pa.int64())
+                data_to_reduce = self._pa_array.cast(pa.int64())
 
         if name == "sem":
 
@@ -1463,59 +1454,59 @@
 
     @property
     def _dt_day(self):
-        return type(self)(pc.day(self._data))
+        return type(self)(pc.day(self._pa_array))
 
     @property
     def _dt_day_of_week(self):
-        return type(self)(pc.day_of_week(self._data))
+        return type(self)(pc.day_of_week(self._pa_array))
 
     _dt_dayofweek = _dt_day_of_week
     _dt_weekday = _dt_day_of_week
 
     @property
     def _dt_day_of_year(self):
-        return type(self)(pc.day_of_year(self._data))
+        return type(self)(pc.day_of_year(self._pa_array))
 
     _dt_dayofyear = _dt_day_of_year
 
     @property
     def _dt_hour(self):
-        return type(self)(pc.hour(self._data))
+        return type(self)(pc.hour(self._pa_array))
 
     def _dt_isocalendar(self):
-        return type(self)(pc.iso_calendar(self._data))
+        return type(self)(pc.iso_calendar(self._pa_array))
 
     @property
     def _dt_is_leap_year(self):
-        return type(self)(pc.is_leap_year(self._data))
+        return type(self)(pc.is_leap_year(self._pa_array))
 
     @property
     def _dt_microsecond(self):
-        return type(self)(pc.microsecond(self._data))
+        return type(self)(pc.microsecond(self._pa_array))
 
     @property
     def _dt_minute(self):
-        return type(self)(pc.minute(self._data))
+        return type(self)(pc.minute(self._pa_array))
 
     @property
     def _dt_month(self):
-        return type(self)(pc.month(self._data))
+        return type(self)(pc.month(self._pa_array))
 
     @property
     def _dt_nanosecond(self):
-        return type(self)(pc.nanosecond(self._data))
+        return type(self)(pc.nanosecond(self._pa_array))
 
     @property
     def _dt_quarter(self):
-        return type(self)(pc.quarter(self._data))
+        return type(self)(pc.quarter(self._pa_array))
 
     @property
     def _dt_second(self):
-        return type(self)(pc.second(self._data))
+        return type(self)(pc.second(self._pa_array))
 
     @property
     def _dt_date(self):
-        return type(self)(self._data.cast(pa.date64()))
+        return type(self)(self._pa_array.cast(pa.date64()))
 
     @property
     def _dt_time(self):
@@ -1524,14 +1515,14 @@
             if self.dtype.pyarrow_dtype.unit in {"us", "ns"}
             else "ns"
         )
-        return type(self)(self._data.cast(pa.time64(unit)))
+        return type(self)(self._pa_array.cast(pa.time64(unit)))
 
     @property
     def _dt_tz(self):
         return self.dtype.pyarrow_dtype.tz
 
     def _dt_strftime(self, format: str):
-        return type(self)(pc.strftime(self._data, format=format))
+        return type(self)(pc.strftime(self._pa_array, format=format))
 
     def _round_temporally(
         self,
@@ -1568,7 +1559,7 @@
             raise ValueError(f"{freq=} is not supported")
         multiple = offset.n
         rounding_method = getattr(pc, f"{method}_temporal")
-        return type(self)(rounding_method(self._data, multiple=multiple, unit=unit))
+        return type(self)(rounding_method(self._pa_array, multiple=multiple, unit=unit))
 
     def _dt_ceil(
         self,
@@ -1606,8 +1597,8 @@
             raise NotImplementedError(f"{nonexistent=} is not supported")
         if tz is None:
             new_type = pa.timestamp(self.dtype.pyarrow_dtype.unit)
-            return type(self)(self._data.cast(new_type))
+            return type(self)(self._pa_array.cast(new_type))
         pa_tz = str(tz)
         return type(self)(
-            self._data.cast(pa.timestamp(self.dtype.pyarrow_dtype.unit, pa_tz))
+            self._pa_array.cast(pa.timestamp(self.dtype.pyarrow_dtype.unit, pa_tz))
         )