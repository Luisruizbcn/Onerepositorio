from __future__ import annotations

import functools
import operator
import re
import sys
import textwrap
from typing import (
    TYPE_CHECKING,
    Any,
    Callable,
    Literal,
    Sequence,
    cast,
)
import unicodedata

import numpy as np

from pandas._libs import lib
from pandas._libs.tslibs import (
    Timedelta,
    Timestamp,
)
from pandas.compat import (
    pa_version_under7p0,
    pa_version_under8p0,
    pa_version_under9p0,
    pa_version_under11p0,
)
from pandas.util._decorators import doc
from pandas.util._validators import validate_fillna_kwargs

from pandas.core.dtypes.common import (
    is_array_like,
    is_bool_dtype,
    is_integer,
    is_list_like,
    is_object_dtype,
    is_scalar,
)
from pandas.core.dtypes.dtypes import DatetimeTZDtype
from pandas.core.dtypes.missing import isna

from pandas.core import roperator
from pandas.core.arraylike import OpsMixin
from pandas.core.arrays.base import (
    ExtensionArray,
    ExtensionArraySupportsAnyAll,
)
from pandas.core.arrays.masked import BaseMaskedArray
from pandas.core.arrays.string_ import StringDtype
import pandas.core.common as com
from pandas.core.indexers import (
    check_array_indexer,
    unpack_tuple_and_ellipses,
    validate_indices,
)
from pandas.core.strings.base import BaseStringArrayMethods

from pandas.io._util import _arrow_dtype_mapping
from pandas.tseries.frequencies import to_offset

if not pa_version_under7p0:
    import pyarrow as pa
    import pyarrow.compute as pc

    from pandas.core.dtypes.dtypes import ArrowDtype

    from pandas.core.arrays.arrow._arrow_utils import fallback_performancewarning

    ARROW_CMP_FUNCS = {
        "eq": pc.equal,
        "ne": pc.not_equal,
        "lt": pc.less,
        "gt": pc.greater,
        "le": pc.less_equal,
        "ge": pc.greater_equal,
    }

    ARROW_LOGICAL_FUNCS = {
        "and_": pc.and_kleene,
        "rand_": lambda x, y: pc.and_kleene(y, x),
        "or_": pc.or_kleene,
        "ror_": lambda x, y: pc.or_kleene(y, x),
        "xor": pc.xor,
        "rxor": lambda x, y: pc.xor(y, x),
    }

    def cast_for_truediv(
        arrow_array: pa.ChunkedArray, pa_object: pa.Array | pa.Scalar
    ) -> pa.ChunkedArray:
        # Ensure int / int -> float mirroring Python/Numpy behavior
        # as pc.divide_checked(int, int) -> int
        if pa.types.is_integer(arrow_array.type) and pa.types.is_integer(
            pa_object.type
        ):
            return arrow_array.cast(pa.float64())
        return arrow_array

    def floordiv_compat(
        left: pa.ChunkedArray | pa.Array | pa.Scalar,
        right: pa.ChunkedArray | pa.Array | pa.Scalar,
    ) -> pa.ChunkedArray:
        # Ensure int // int -> int mirroring Python/Numpy behavior
        # as pc.floor(pc.divide_checked(int, int)) -> float
        result = pc.floor(pc.divide(left, right))
        if pa.types.is_integer(left.type) and pa.types.is_integer(right.type):
            result = result.cast(left.type)
        return result

    ARROW_ARITHMETIC_FUNCS = {
        "add": pc.add_checked,
        "radd": lambda x, y: pc.add_checked(y, x),
        "sub": pc.subtract_checked,
        "rsub": lambda x, y: pc.subtract_checked(y, x),
        "mul": pc.multiply_checked,
        "rmul": lambda x, y: pc.multiply_checked(y, x),
        "truediv": lambda x, y: pc.divide(cast_for_truediv(x, y), y),
        "rtruediv": lambda x, y: pc.divide(y, cast_for_truediv(x, y)),
        "floordiv": lambda x, y: floordiv_compat(x, y),
        "rfloordiv": lambda x, y: floordiv_compat(y, x),
        "mod": NotImplemented,
        "rmod": NotImplemented,
        "divmod": NotImplemented,
        "rdivmod": NotImplemented,
        "pow": pc.power_checked,
        "rpow": lambda x, y: pc.power_checked(y, x),
    }

if TYPE_CHECKING:
    from pandas._typing import (
        ArrayLike,
        AxisInt,
        Dtype,
        FillnaOptions,
        Iterator,
        NpDtype,
        NumpySorter,
        NumpyValueArrayLike,
        PositionalIndexer,
        Scalar,
        Self,
        SortKind,
        TakeIndexer,
        TimeAmbiguous,
        TimeNonexistent,
        npt,
    )

    from pandas import Series
    from pandas.core.arrays.datetimes import DatetimeArray
    from pandas.core.arrays.timedeltas import TimedeltaArray


def get_unit_from_pa_dtype(pa_dtype):
    # https://github.com/pandas-dev/pandas/pull/50998#discussion_r1100344804
    if pa_version_under11p0:
        unit = str(pa_dtype).split("[", 1)[-1][:-1]
        if unit not in ["s", "ms", "us", "ns"]:
            raise ValueError(pa_dtype)
        return unit
    return pa_dtype.unit


def to_pyarrow_type(
    dtype: ArrowDtype | pa.DataType | Dtype | None,
) -> pa.DataType | None:
    """
    Convert dtype to a pyarrow type instance.
    """
    if isinstance(dtype, ArrowDtype):
        return dtype.pyarrow_dtype
    elif isinstance(dtype, pa.DataType):
        return dtype
    elif isinstance(dtype, DatetimeTZDtype):
        return pa.timestamp(dtype.unit, dtype.tz)
    elif dtype:
        try:
            # Accepts python types too
            # Doesn't handle all numpy types
            return pa.from_numpy_dtype(dtype)
        except pa.ArrowNotImplementedError:
            pass
    return None


class ArrowExtensionArray(
    OpsMixin, ExtensionArraySupportsAnyAll, BaseStringArrayMethods
):
    """
    Pandas ExtensionArray backed by a PyArrow ChunkedArray.

    .. warning::

       ArrowExtensionArray is considered experimental. The implementation and
       parts of the API may change without warning.

    Parameters
    ----------
    values : pyarrow.Array or pyarrow.ChunkedArray

    Attributes
    ----------
    None

    Methods
    -------
    None

    Returns
    -------
    ArrowExtensionArray

    Notes
    -----
    Most methods are implemented using `pyarrow compute functions. <https://arrow.apache.org/docs/python/api/compute.html>`__
    Some methods may either raise an exception or raise a ``PerformanceWarning`` if an
    associated compute function is not available based on the installed version of PyArrow.

    Please install the latest version of PyArrow to enable the best functionality and avoid
    potential bugs in prior versions of PyArrow.

    Examples
    --------
    Create an ArrowExtensionArray with :func:`pandas.array`:

    >>> pd.array([1, 1, None], dtype="int64[pyarrow]")
    <ArrowExtensionArray>
    [1, 1, <NA>]
    Length: 3, dtype: int64[pyarrow]
    """  # noqa: E501 (http link too long)

    _pa_array: pa.ChunkedArray
    _dtype: ArrowDtype

    def __init__(self, values: pa.Array | pa.ChunkedArray) -> None:
        if pa_version_under7p0:
            msg = "pyarrow>=7.0.0 is required for PyArrow backed ArrowExtensionArray."
            raise ImportError(msg)
        if isinstance(values, pa.Array):
            self._pa_array = pa.chunked_array([values])
        elif isinstance(values, pa.ChunkedArray):
            self._pa_array = values
        else:
            raise ValueError(
                f"Unsupported type '{type(values)}' for ArrowExtensionArray"
            )
        self._dtype = ArrowDtype(self._pa_array.type)

    @classmethod
    def _from_sequence(cls, scalars, *, dtype: Dtype | None = None, copy: bool = False):
        """
        Construct a new ExtensionArray from a sequence of scalars.
        """
        pa_type = to_pyarrow_type(dtype)
        pa_array = cls._box_pa_array(scalars, pa_type=pa_type, copy=copy)
        arr = cls(pa_array)
        return arr

    @classmethod
    def _from_sequence_of_strings(
        cls, strings, *, dtype: Dtype | None = None, copy: bool = False
    ):
        """
        Construct a new ExtensionArray from a sequence of strings.
        """
        pa_type = to_pyarrow_type(dtype)
        if (
            pa_type is None
            or pa.types.is_binary(pa_type)
            or pa.types.is_string(pa_type)
        ):
            # pa_type is None: Let pa.array infer
            # pa_type is string/binary: scalars already correct type
            scalars = strings
        elif pa.types.is_timestamp(pa_type):
            from pandas.core.tools.datetimes import to_datetime

            scalars = to_datetime(strings, errors="raise")
        elif pa.types.is_date(pa_type):
            from pandas.core.tools.datetimes import to_datetime

            scalars = to_datetime(strings, errors="raise").date
        elif pa.types.is_duration(pa_type):
            from pandas.core.tools.timedeltas import to_timedelta

            scalars = to_timedelta(strings, errors="raise")
            if pa_type.unit != "ns":
                # GH51175: test_from_sequence_of_strings_pa_array
                # attempt to parse as int64 reflecting pyarrow's
                # duration to string casting behavior
                mask = isna(scalars)
                if not isinstance(strings, (pa.Array, pa.ChunkedArray)):
                    strings = pa.array(strings, type=pa.string(), from_pandas=True)
                strings = pc.if_else(mask, None, strings)
                try:
                    scalars = strings.cast(pa.int64())
                except pa.ArrowInvalid:
                    pass
        elif pa.types.is_time(pa_type):
            from pandas.core.tools.times import to_time

            # "coerce" to allow "null times" (None) to not raise
            scalars = to_time(strings, errors="coerce")
        elif pa.types.is_boolean(pa_type):
            # pyarrow string->bool casting is case-insensitive:
            #   "true" or "1" -> True
            #   "false" or "0" -> False
            # Note: BooleanArray was previously used to parse these strings
            #   and allows "1.0" and "0.0". Pyarrow casting does not support
            #   this, but we allow it here.
            if isinstance(strings, (pa.Array, pa.ChunkedArray)):
                scalars = strings
            else:
                scalars = pa.array(strings, type=pa.string(), from_pandas=True)
            scalars = pc.if_else(pc.equal(scalars, "1.0"), "1", scalars)
            scalars = pc.if_else(pc.equal(scalars, "0.0"), "0", scalars)
            scalars = scalars.cast(pa.bool_())
        elif (
            pa.types.is_integer(pa_type)
            or pa.types.is_floating(pa_type)
            or pa.types.is_decimal(pa_type)
        ):
            from pandas.core.tools.numeric import to_numeric

            scalars = to_numeric(strings, errors="raise")
        else:
            raise NotImplementedError(
                f"Converting strings to {pa_type} is not implemented."
            )
        return cls._from_sequence(scalars, dtype=pa_type, copy=copy)

    @classmethod
    def _box_pa(
        cls, value, pa_type: pa.DataType | None = None
    ) -> pa.Array | pa.ChunkedArray | pa.Scalar:
        """
        Box value into a pyarrow Array, ChunkedArray or Scalar.

        Parameters
        ----------
        value : any
        pa_type : pa.DataType | None

        Returns
        -------
        pa.Array or pa.ChunkedArray or pa.Scalar
        """
        if isinstance(value, pa.Scalar) or not is_list_like(value):
            return cls._box_pa_scalar(value, pa_type)
        return cls._box_pa_array(value, pa_type)

    @classmethod
    def _box_pa_scalar(cls, value, pa_type: pa.DataType | None = None) -> pa.Scalar:
        """
        Box value into a pyarrow Scalar.

        Parameters
        ----------
        value : any
        pa_type : pa.DataType | None

        Returns
        -------
        pa.Scalar
        """
        if isinstance(value, pa.Scalar):
            pa_scalar = value
        elif isna(value):
            pa_scalar = pa.scalar(None, type=pa_type)
        else:
            # GH 53171: pyarrow does not yet handle pandas non-nano correctly
            # see https://github.com/apache/arrow/issues/33321
            if isinstance(value, Timedelta):
                if pa_type is None:
                    pa_type = pa.duration(value.unit)
                elif value.unit != pa_type.unit:
                    value = value.as_unit(pa_type.unit)
                value = value._value
            elif isinstance(value, Timestamp):
                if pa_type is None:
                    pa_type = pa.timestamp(value.unit, tz=value.tz)
                elif value.unit != pa_type.unit:
                    value = value.as_unit(pa_type.unit)
                value = value._value

            pa_scalar = pa.scalar(value, type=pa_type, from_pandas=True)

        if pa_type is not None and pa_scalar.type != pa_type:
            pa_scalar = pa_scalar.cast(pa_type)

        return pa_scalar

    @classmethod
    def _box_pa_array(
        cls, value, pa_type: pa.DataType | None = None, copy: bool = False
    ) -> pa.Array | pa.ChunkedArray:
        """
        Box value into a pyarrow Array or ChunkedArray.

        Parameters
        ----------
        value : Sequence
        pa_type : pa.DataType | None

        Returns
        -------
        pa.Array or pa.ChunkedArray
        """
        if isinstance(value, cls):
            pa_array = value._pa_array
        elif isinstance(value, (pa.Array, pa.ChunkedArray)):
            pa_array = value
        elif isinstance(value, BaseMaskedArray):
            # GH 52625
            if copy:
                value = value.copy()
            pa_array = value.__arrow_array__()
        else:
            if (
                isinstance(value, np.ndarray)
                and pa_type is not None
                and (
                    pa.types.is_large_binary(pa_type)
                    or pa.types.is_large_string(pa_type)
                )
            ):
                # See https://github.com/apache/arrow/issues/35289
                value = value.tolist()
            elif copy and is_array_like(value):
                # pa array should not get updated when numpy array is updated
                value = value.copy()

            if (
                pa_type is not None
                and pa.types.is_duration(pa_type)
                and (not isinstance(value, np.ndarray) or value.dtype.kind not in "mi")
            ):
                # GH 53171: pyarrow does not yet handle pandas non-nano correctly
                # see https://github.com/apache/arrow/issues/33321
                from pandas.core.tools.timedeltas import to_timedelta

                value = to_timedelta(value, unit=pa_type.unit).as_unit(pa_type.unit)
                value = value.to_numpy()

            try:
                pa_array = pa.array(value, type=pa_type, from_pandas=True)
            except pa.ArrowInvalid:
                # GH50430: let pyarrow infer type, then cast
                pa_array = pa.array(value, from_pandas=True)

            if pa_type is None and pa.types.is_duration(pa_array.type):
                # GH 53171: pyarrow does not yet handle pandas non-nano correctly
                # see https://github.com/apache/arrow/issues/33321
                from pandas.core.tools.timedeltas import to_timedelta

                value = to_timedelta(value)
                value = value.to_numpy()
                pa_array = pa.array(value, type=pa_type, from_pandas=True)

            if pa.types.is_duration(pa_array.type) and pa_array.null_count > 0:
                # GH52843: upstream bug for duration types when originally
                # constructed with data containing numpy NaT.
                # https://github.com/apache/arrow/issues/35088
                arr = cls(pa_array)
                arr = arr.fillna(arr.dtype.na_value)
                pa_array = arr._pa_array

        if pa_type is not None and pa_array.type != pa_type:
            if pa.types.is_dictionary(pa_type):
                pa_array = pa_array.dictionary_encode()
            else:
                pa_array = pa_array.cast(pa_type)

        return pa_array

    def __getitem__(self, item: PositionalIndexer):
        """Select a subset of self.

        Parameters
        ----------
        item : int, slice, or ndarray
            * int: The position in 'self' to get.
            * slice: A slice object, where 'start', 'stop', and 'step' are
              integers or None
            * ndarray: A 1-d boolean NumPy ndarray the same length as 'self'

        Returns
        -------
        item : scalar or ExtensionArray

        Notes
        -----
        For scalar ``item``, return a scalar value suitable for the array's
        type. This should be an instance of ``self.dtype.type``.
        For slice ``key``, return an instance of ``ExtensionArray``, even
        if the slice is length 0 or 1.
        For a boolean mask, return an instance of ``ExtensionArray``, filtered
        to the values where ``item`` is True.
        """
        item = check_array_indexer(self, item)

        if isinstance(item, np.ndarray):
            if not len(item):
                # Removable once we migrate StringDtype[pyarrow] to ArrowDtype[string]
                if self._dtype.name == "string" and self._dtype.storage == "pyarrow":
                    pa_dtype = pa.string()
                else:
                    pa_dtype = self._dtype.pyarrow_dtype
                return type(self)(pa.chunked_array([], type=pa_dtype))
            elif item.dtype.kind in "iu":
                return self.take(item)
            elif item.dtype.kind == "b":
                return type(self)(self._pa_array.filter(item))
            else:
                raise IndexError(
                    "Only integers, slices and integer or "
                    "boolean arrays are valid indices."
                )
        elif isinstance(item, tuple):
            item = unpack_tuple_and_ellipses(item)

        if item is Ellipsis:
            # TODO: should be handled by pyarrow?
            item = slice(None)

        if is_scalar(item) and not is_integer(item):
            # e.g. "foo" or 2.5
            # exception message copied from numpy
            raise IndexError(
                r"only integers, slices (`:`), ellipsis (`...`), numpy.newaxis "
                r"(`None`) and integer or boolean arrays are valid indices"
            )
        # We are not an array indexer, so maybe e.g. a slice or integer
        # indexer. We dispatch to pyarrow.
        value = self._pa_array[item]
        if isinstance(value, pa.ChunkedArray):
            return type(self)(value)
        else:
            pa_type = self._pa_array.type
            scalar = value.as_py()
            if scalar is None:
                return self._dtype.na_value
            elif pa.types.is_timestamp(pa_type) and pa_type.unit != "ns":
                # GH 53326
                return Timestamp(scalar).as_unit(pa_type.unit)
            elif pa.types.is_duration(pa_type) and pa_type.unit != "ns":
                # GH 53326
                return Timedelta(scalar).as_unit(pa_type.unit)
            else:
                return scalar

    def __iter__(self) -> Iterator[Any]:
        """
        Iterate over elements of the array.
        """
        na_value = self._dtype.na_value
        # GH 53326
        pa_type = self._pa_array.type
        box_timestamp = pa.types.is_timestamp(pa_type) and pa_type.unit != "ns"
        box_timedelta = pa.types.is_duration(pa_type) and pa_type.unit != "ns"
        for value in self._pa_array:
            val = value.as_py()
            if val is None:
                yield na_value
            elif box_timestamp:
                yield Timestamp(val).as_unit(pa_type.unit)
            elif box_timedelta:
                yield Timedelta(val).as_unit(pa_type.unit)
            else:
                yield val

    def __arrow_array__(self, type=None):
        """Convert myself to a pyarrow ChunkedArray."""
        return self._pa_array

    def __array__(self, dtype: NpDtype | None = None) -> np.ndarray:
        """Correctly construct numpy arrays when passed to `np.asarray()`."""
        return self.to_numpy(dtype=dtype)

    def __invert__(self) -> Self:
        return type(self)(pc.invert(self._pa_array))

    def __neg__(self) -> Self:
        return type(self)(pc.negate_checked(self._pa_array))

    def __pos__(self) -> Self:
        return type(self)(self._pa_array)

    def __abs__(self) -> Self:
        return type(self)(pc.abs_checked(self._pa_array))

    # GH 42600: __getstate__/__setstate__ not necessary once
    # https://issues.apache.org/jira/browse/ARROW-10739 is addressed
    def __getstate__(self):
        state = self.__dict__.copy()
        state["_pa_array"] = self._pa_array.combine_chunks()
        return state

    def __setstate__(self, state) -> None:
        if "_data" in state:
            data = state.pop("_data")
        else:
            data = state["_pa_array"]
        state["_pa_array"] = pa.chunked_array(data)
        self.__dict__.update(state)

    def _cmp_method(self, other, op):
        pc_func = ARROW_CMP_FUNCS[op.__name__]
        try:
            result = pc_func(self._pa_array, self._box_pa(other))
        except (pa.lib.ArrowNotImplementedError, pa.lib.ArrowInvalid):
            if is_scalar(other):
                mask = isna(self) | isna(other)
                valid = ~mask
                result = np.zeros(len(self), dtype="bool")
                result[valid] = op(np.array(self)[valid], other)
                result = pa.array(result, type=pa.bool_())
                result = pc.if_else(valid, result, None)
            else:
                raise NotImplementedError(
                    f"{op.__name__} not implemented for {type(other)}"
                )
        return ArrowExtensionArray(result)

    def _evaluate_op_method(self, other, op, arrow_funcs):
        pa_type = self._pa_array.type
        other = self._box_pa(other)

        if (pa.types.is_string(pa_type) or pa.types.is_binary(pa_type)) and op in [
            operator.add,
            roperator.radd,
        ]:
            sep = pa.scalar("", type=pa_type)
            if op is operator.add:
                result = pc.binary_join_element_wise(self._pa_array, other, sep)
            else:
                result = pc.binary_join_element_wise(other, self._pa_array, sep)
            return type(self)(result)

        if (
            isinstance(other, pa.Scalar)
            and pc.is_null(other).as_py()
            and op.__name__ in ARROW_LOGICAL_FUNCS
        ):
            # pyarrow kleene ops require null to be typed
            other = other.cast(pa_type)

        pc_func = arrow_funcs[op.__name__]
        if pc_func is NotImplemented:
            raise NotImplementedError(f"{op.__name__} not implemented.")

        result = pc_func(self._pa_array, other)
        return type(self)(result)

    def _logical_method(self, other, op):
        return self._evaluate_op_method(other, op, ARROW_LOGICAL_FUNCS)

    def _arith_method(self, other, op):
        return self._evaluate_op_method(other, op, ARROW_ARITHMETIC_FUNCS)

    def equals(self, other) -> bool:
        if not isinstance(other, ArrowExtensionArray):
            return False
        # I'm told that pyarrow makes __eq__ behave like pandas' equals;
        #  TODO: is this documented somewhere?
        return self._pa_array == other._pa_array

    @property
    def dtype(self) -> ArrowDtype:
        """
        An instance of 'ExtensionDtype'.
        """
        return self._dtype

    @property
    def nbytes(self) -> int:
        """
        The number of bytes needed to store this object in memory.
        """
        return self._pa_array.nbytes

    def __len__(self) -> int:
        """
        Length of this array.

        Returns
        -------
        length : int
        """
        return len(self._pa_array)

    def __contains__(self, key) -> bool:
        # https://github.com/pandas-dev/pandas/pull/51307#issuecomment-1426372604
        if isna(key) and key is not self.dtype.na_value:
            if self.dtype.kind == "f" and lib.is_float(key):
                return pc.any(pc.is_nan(self._pa_array)).as_py()

            # e.g. date or timestamp types we do not allow None here to match pd.NA
            return False
            # TODO: maybe complex? object?

        return bool(super().__contains__(key))

    @property
    def _hasna(self) -> bool:
        return self._pa_array.null_count > 0

    def isna(self) -> npt.NDArray[np.bool_]:
        """
        Boolean NumPy array indicating if each value is missing.

        This should return a 1-D array the same length as 'self'.
        """
        # GH51630: fast paths
        null_count = self._pa_array.null_count
        if null_count == 0:
            return np.zeros(len(self), dtype=np.bool_)
        elif null_count == len(self):
            return np.ones(len(self), dtype=np.bool_)

        return self._pa_array.is_null().to_numpy()

    def any(self, *, skipna: bool = True, **kwargs):
        """
        Return whether any element is truthy.

        Returns False unless there is at least one element that is truthy.
        By default, NAs are skipped. If ``skipna=False`` is specified and
        missing values are present, similar :ref:`Kleene logic <boolean.kleene>`
        is used as for logical operations.

        Parameters
        ----------
        skipna : bool, default True
            Exclude NA values. If the entire array is NA and `skipna` is
            True, then the result will be False, as for an empty array.
            If `skipna` is False, the result will still be True if there is
            at least one element that is truthy, otherwise NA will be returned
            if there are NA's present.

        Returns
        -------
        bool or :attr:`pandas.NA`

        See Also
        --------
        ArrowExtensionArray.all : Return whether all elements are truthy.

        Examples
        --------
        The result indicates whether any element is truthy (and by default
        skips NAs):

        >>> pd.array([True, False, True], dtype="boolean[pyarrow]").any()
        True
        >>> pd.array([True, False, pd.NA], dtype="boolean[pyarrow]").any()
        True
        >>> pd.array([False, False, pd.NA], dtype="boolean[pyarrow]").any()
        False
        >>> pd.array([], dtype="boolean[pyarrow]").any()
        False
        >>> pd.array([pd.NA], dtype="boolean[pyarrow]").any()
        False
        >>> pd.array([pd.NA], dtype="float64[pyarrow]").any()
        False

        With ``skipna=False``, the result can be NA if this is logically
        required (whether ``pd.NA`` is True or False influences the result):

        >>> pd.array([True, False, pd.NA], dtype="boolean[pyarrow]").any(skipna=False)
        True
        >>> pd.array([1, 0, pd.NA], dtype="boolean[pyarrow]").any(skipna=False)
        True
        >>> pd.array([False, False, pd.NA], dtype="boolean[pyarrow]").any(skipna=False)
        <NA>
        >>> pd.array([0, 0, pd.NA], dtype="boolean[pyarrow]").any(skipna=False)
        <NA>
        """
        return self._reduce("any", skipna=skipna, **kwargs)

    def all(self, *, skipna: bool = True, **kwargs):
        """
        Return whether all elements are truthy.

        Returns True unless there is at least one element that is falsey.
        By default, NAs are skipped. If ``skipna=False`` is specified and
        missing values are present, similar :ref:`Kleene logic <boolean.kleene>`
        is used as for logical operations.

        Parameters
        ----------
        skipna : bool, default True
            Exclude NA values. If the entire array is NA and `skipna` is
            True, then the result will be True, as for an empty array.
            If `skipna` is False, the result will still be False if there is
            at least one element that is falsey, otherwise NA will be returned
            if there are NA's present.

        Returns
        -------
        bool or :attr:`pandas.NA`

        See Also
        --------
        ArrowExtensionArray.any : Return whether any element is truthy.

        Examples
        --------
        The result indicates whether all elements are truthy (and by default
        skips NAs):

        >>> pd.array([True, True, pd.NA], dtype="boolean[pyarrow]").all()
        True
        >>> pd.array([1, 1, pd.NA], dtype="boolean[pyarrow]").all()
        True
        >>> pd.array([True, False, pd.NA], dtype="boolean[pyarrow]").all()
        False
        >>> pd.array([], dtype="boolean[pyarrow]").all()
        True
        >>> pd.array([pd.NA], dtype="boolean[pyarrow]").all()
        True
        >>> pd.array([pd.NA], dtype="float64[pyarrow]").all()
        True

        With ``skipna=False``, the result can be NA if this is logically
        required (whether ``pd.NA`` is True or False influences the result):

        >>> pd.array([True, True, pd.NA], dtype="boolean[pyarrow]").all(skipna=False)
        <NA>
        >>> pd.array([1, 1, pd.NA], dtype="boolean[pyarrow]").all(skipna=False)
        <NA>
        >>> pd.array([True, False, pd.NA], dtype="boolean[pyarrow]").all(skipna=False)
        False
        >>> pd.array([1, 0, pd.NA], dtype="boolean[pyarrow]").all(skipna=False)
        False
        """
        return self._reduce("all", skipna=skipna, **kwargs)

    def argsort(
        self,
        *,
        ascending: bool = True,
        kind: SortKind = "quicksort",
        na_position: str = "last",
        **kwargs,
    ) -> np.ndarray:
        order = "ascending" if ascending else "descending"
        null_placement = {"last": "at_end", "first": "at_start"}.get(na_position, None)
        if null_placement is None:
            raise ValueError(f"invalid na_position: {na_position}")

        result = pc.array_sort_indices(
            self._pa_array, order=order, null_placement=null_placement
        )
        np_result = result.to_numpy()
        return np_result.astype(np.intp, copy=False)

    def _argmin_max(self, skipna: bool, method: str) -> int:
        if self._pa_array.length() in (0, self._pa_array.null_count) or (
            self._hasna and not skipna
        ):
            # For empty or all null, pyarrow returns -1 but pandas expects TypeError
            # For skipna=False and data w/ null, pandas expects NotImplementedError
            # let ExtensionArray.arg{max|min} raise
            return getattr(super(), f"arg{method}")(skipna=skipna)

        data = self._pa_array
        if pa.types.is_duration(data.type):
            data = data.cast(pa.int64())

        value = getattr(pc, method)(data, skip_nulls=skipna)
        return pc.index(data, value).as_py()

    def argmin(self, skipna: bool = True) -> int:
        return self._argmin_max(skipna, "min")

    def argmax(self, skipna: bool = True) -> int:
        return self._argmin_max(skipna, "max")

    def copy(self) -> Self:
        """
        Return a shallow copy of the array.

        Underlying ChunkedArray is immutable, so a deep copy is unnecessary.

        Returns
        -------
        type(self)
        """
        return type(self)(self._pa_array)

    def dropna(self) -> Self:
        """
        Return ArrowExtensionArray without NA values.

        Returns
        -------
        ArrowExtensionArray
        """
        return type(self)(pc.drop_null(self._pa_array))

    @doc(ExtensionArray.fillna)
    def fillna(
        self,
        value: object | ArrayLike | None = None,
        method: FillnaOptions | None = None,
        limit: int | None = None,
    ) -> Self:
        value, method = validate_fillna_kwargs(value, method)

        if not self._hasna:
            # TODO(CoW): Not necessary anymore when CoW is the default
            return self.copy()

        if limit is not None:
            return super().fillna(value=value, method=method, limit=limit)

        if method is not None:
            fallback_performancewarning()
            return super().fillna(value=value, method=method, limit=limit)

        if isinstance(value, (np.ndarray, ExtensionArray)):
            # Similar to check_value_size, but we do not mask here since we may
            #  end up passing it to the super() method.
            if len(value) != len(self):
                raise ValueError(
                    f"Length of 'value' does not match. Got ({len(value)}) "
                    f" expected {len(self)}"
                )

        def convert_fill_value(value, pa_type, dtype):
            if value is None:
                return value
            if isinstance(value, (pa.Scalar, pa.Array, pa.ChunkedArray)):
                return value
            if is_array_like(value):
                pa_box = pa.array
            else:
                pa_box = pa.scalar
            try:
                value = pa_box(value, type=pa_type, from_pandas=True)
            except pa.ArrowTypeError as err:
                msg = f"Invalid value '{str(value)}' for dtype {dtype}"
                raise TypeError(msg) from err
            return value

        fill_value = convert_fill_value(value, self._pa_array.type, self.dtype)

        try:
            if method is None:
                return type(self)(pc.fill_null(self._pa_array, fill_value=fill_value))
            elif method == "pad":
                return type(self)(pc.fill_null_forward(self._pa_array))
            elif method == "backfill":
                return type(self)(pc.fill_null_backward(self._pa_array))
        except pa.ArrowNotImplementedError:
            # ArrowNotImplementedError: Function 'coalesce' has no kernel
            #   matching input types (duration[ns], duration[ns])
            # TODO: remove try/except wrapper if/when pyarrow implements
            #   a kernel for duration types.
            pass

        return super().fillna(value=value, method=method, limit=limit)

    def isin(self, values) -> npt.NDArray[np.bool_]:
        # short-circuit to return all False array.
        if not len(values):
            return np.zeros(len(self), dtype=bool)

        result = pc.is_in(self._pa_array, value_set=pa.array(values, from_pandas=True))
        # pyarrow 2.0.0 returned nulls, so we explicitly specify dtype to convert nulls
        # to False
        return np.array(result, dtype=np.bool_)

    def _values_for_factorize(self) -> tuple[np.ndarray, Any]:
        """
        Return an array and missing value suitable for factorization.

        Returns
        -------
        values : ndarray
        na_value : pd.NA

        Notes
        -----
        The values returned by this method are also used in
        :func:`pandas.util.hash_pandas_object`.
        """
        values = self._pa_array.to_numpy()
        return values, self.dtype.na_value

    @doc(ExtensionArray.factorize)
    def factorize(
        self,
        use_na_sentinel: bool = True,
    ) -> tuple[np.ndarray, ExtensionArray]:
        null_encoding = "mask" if use_na_sentinel else "encode"

        pa_type = self._pa_array.type
        if pa.types.is_duration(pa_type):
            # https://github.com/apache/arrow/issues/15226#issuecomment-1376578323
            data = self._pa_array.cast(pa.int64())
        else:
            data = self._pa_array

        if pa.types.is_dictionary(data.type):
            encoded = data
        else:
            encoded = data.dictionary_encode(null_encoding=null_encoding)
        if encoded.length() == 0:
            indices = np.array([], dtype=np.intp)
            uniques = type(self)(pa.chunked_array([], type=encoded.type.value_type))
        else:
            pa_indices = encoded.combine_chunks().indices
            if pa_indices.null_count > 0:
                pa_indices = pc.fill_null(pa_indices, -1)
            indices = pa_indices.to_numpy(zero_copy_only=False, writable=True).astype(
                np.intp, copy=False
            )
            uniques = type(self)(encoded.chunk(0).dictionary)

        if pa.types.is_duration(pa_type):
            uniques = cast(ArrowExtensionArray, uniques.astype(self.dtype))
        return indices, uniques

    def reshape(self, *args, **kwargs):
        raise NotImplementedError(
            f"{type(self)} does not support reshape "
            f"as backed by a 1D pyarrow.ChunkedArray."
        )

    def round(self, decimals: int = 0, *args, **kwargs) -> Self:
        """
        Round each value in the array a to the given number of decimals.

        Parameters
        ----------
        decimals : int, default 0
            Number of decimal places to round to. If decimals is negative,
            it specifies the number of positions to the left of the decimal point.
        *args, **kwargs
            Additional arguments and keywords have no effect.

        Returns
        -------
        ArrowExtensionArray
            Rounded values of the ArrowExtensionArray.

        See Also
        --------
        DataFrame.round : Round values of a DataFrame.
        Series.round : Round values of a Series.
        """
        return type(self)(pc.round(self._pa_array, ndigits=decimals))

    @doc(ExtensionArray.searchsorted)
    def searchsorted(
        self,
        value: NumpyValueArrayLike | ExtensionArray,
        side: Literal["left", "right"] = "left",
        sorter: NumpySorter = None,
    ) -> npt.NDArray[np.intp] | np.intp:
        if self._hasna:
            raise ValueError(
                "searchsorted requires array to be sorted, which is impossible "
                "with NAs present."
            )
        if isinstance(value, ExtensionArray):
            value = value.astype(object)
        # Base class searchsorted would cast to object, which is *much* slower.
        return self.to_numpy().searchsorted(value, side=side, sorter=sorter)

    def take(
        self,
        indices: TakeIndexer,
        allow_fill: bool = False,
        fill_value: Any = None,
    ) -> ArrowExtensionArray:
        """
        Take elements from an array.

        Parameters
        ----------
        indices : sequence of int or one-dimensional np.ndarray of int
            Indices to be taken.
        allow_fill : bool, default False
            How to handle negative values in `indices`.

            * False: negative values in `indices` indicate positional indices
              from the right (the default). This is similar to
              :func:`numpy.take`.

            * True: negative values in `indices` indicate
              missing values. These values are set to `fill_value`. Any other
              other negative values raise a ``ValueError``.

        fill_value : any, optional
            Fill value to use for NA-indices when `allow_fill` is True.
            This may be ``None``, in which case the default NA value for
            the type, ``self.dtype.na_value``, is used.

            For many ExtensionArrays, there will be two representations of
            `fill_value`: a user-facing "boxed" scalar, and a low-level
            physical NA value. `fill_value` should be the user-facing version,
            and the implementation should handle translating that to the
            physical version for processing the take if necessary.

        Returns
        -------
        ExtensionArray

        Raises
        ------
        IndexError
            When the indices are out of bounds for the array.
        ValueError
            When `indices` contains negative values other than ``-1``
            and `allow_fill` is True.

        See Also
        --------
        numpy.take
        api.extensions.take

        Notes
        -----
        ExtensionArray.take is called by ``Series.__getitem__``, ``.loc``,
        ``iloc``, when `indices` is a sequence of values. Additionally,
        it's called by :meth:`Series.reindex`, or any other method
        that causes realignment, with a `fill_value`.
        """
        # TODO: Remove once we got rid of the (indices < 0) check
        if not is_array_like(indices):
            indices_array = np.asanyarray(indices)
        else:
            # error: Incompatible types in assignment (expression has type
            # "Sequence[int]", variable has type "ndarray")
            indices_array = indices  # type: ignore[assignment]

        if len(self._pa_array) == 0 and (indices_array >= 0).any():
            raise IndexError("cannot do a non-empty take")
        if indices_array.size > 0 and indices_array.max() >= len(self._pa_array):
            raise IndexError("out of bounds value in 'indices'.")

        if allow_fill:
            fill_mask = indices_array < 0
            if fill_mask.any():
                validate_indices(indices_array, len(self._pa_array))
                # TODO(ARROW-9433): Treat negative indices as NULL
                indices_array = pa.array(indices_array, mask=fill_mask)
                result = self._pa_array.take(indices_array)
                if isna(fill_value):
                    return type(self)(result)
                # TODO: ArrowNotImplementedError: Function fill_null has no
                # kernel matching input types (array[string], scalar[string])
                result = type(self)(result)
                result[fill_mask] = fill_value
                return result
                # return type(self)(pc.fill_null(result, pa.scalar(fill_value)))
            else:
                # Nothing to fill
                return type(self)(self._pa_array.take(indices))
        else:  # allow_fill=False
            # TODO(ARROW-9432): Treat negative indices as indices from the right.
            if (indices_array < 0).any():
                # Don't modify in-place
                indices_array = np.copy(indices_array)
                indices_array[indices_array < 0] += len(self._pa_array)
            return type(self)(self._pa_array.take(indices_array))

    def _maybe_convert_datelike_array(self):
        """Maybe convert to a datelike array."""
        pa_type = self._pa_array.type
        if pa.types.is_timestamp(pa_type):
            return self._to_datetimearray()
        elif pa.types.is_duration(pa_type):
            return self._to_timedeltaarray()
        return self

    def _to_datetimearray(self) -> DatetimeArray:
        """Convert a pyarrow timestamp typed array to a DatetimeArray."""
        from pandas.core.arrays.datetimes import (
            DatetimeArray,
            tz_to_dtype,
        )

        pa_type = self._pa_array.type
        assert pa.types.is_timestamp(pa_type)
        np_dtype = np.dtype(f"M8[{pa_type.unit}]")
        dtype = tz_to_dtype(pa_type.tz, pa_type.unit)
        np_array = self._pa_array.to_numpy()
        np_array = np_array.astype(np_dtype)
        return DatetimeArray._simple_new(np_array, dtype=dtype)

    def _to_timedeltaarray(self) -> TimedeltaArray:
        """Convert a pyarrow duration typed array to a TimedeltaArray."""
        from pandas.core.arrays.timedeltas import TimedeltaArray

        pa_type = self._pa_array.type
        assert pa.types.is_duration(pa_type)
        np_dtype = np.dtype(f"m8[{pa_type.unit}]")
        np_array = self._pa_array.to_numpy()
        np_array = np_array.astype(np_dtype)
        return TimedeltaArray._simple_new(np_array, dtype=np_dtype)

    @doc(ExtensionArray.to_numpy)
    def to_numpy(
        self,
        dtype: npt.DTypeLike | None = None,
        copy: bool = False,
        na_value: object = lib.no_default,
    ) -> np.ndarray:
        if dtype is not None:
            dtype = np.dtype(dtype)
        elif self._hasna:
            dtype = np.dtype(object)

        if na_value is lib.no_default:
            na_value = self.dtype.na_value

        pa_type = self._pa_array.type
        if pa.types.is_timestamp(pa_type) or pa.types.is_duration(pa_type):
            result = self._maybe_convert_datelike_array()
            if dtype is None or dtype.kind == "O":
                result = result.to_numpy(dtype=object, na_value=na_value)
            else:
                result = result.to_numpy(dtype=dtype)
            return result
        elif pa.types.is_time(pa_type):
            # convert to list of python datetime.time objects before
            # wrapping in ndarray
            result = np.array(list(self), dtype=dtype)
        elif is_object_dtype(dtype) and self._hasna:
            result = np.empty(len(self), dtype=object)
            mask = ~self.isna()
            result[mask] = np.asarray(self[mask]._pa_array)
        elif pa.types.is_null(self._pa_array.type):
            fill_value = None if isna(na_value) else na_value
            return np.full(len(self), fill_value=fill_value, dtype=dtype)
        elif self._hasna:
            data = self.fillna(na_value)
            result = data._pa_array.to_numpy()
            if dtype is not None:
                result = result.astype(dtype, copy=False)
            return result
        else:
            result = self._pa_array.to_numpy()
            if dtype is not None:
                result = result.astype(dtype, copy=False)
            if copy:
                result = result.copy()
            return result
        if self._hasna:
            result[self.isna()] = na_value
        return result

    def unique(self) -> Self:
        """
        Compute the ArrowExtensionArray of unique values.

        Returns
        -------
        ArrowExtensionArray
        """
        pa_type = self._pa_array.type

        if pa.types.is_duration(pa_type):
            # https://github.com/apache/arrow/issues/15226#issuecomment-1376578323
            data = self._pa_array.cast(pa.int64())
        else:
            data = self._pa_array

        pa_result = pc.unique(data)

        if pa.types.is_duration(pa_type):
            pa_result = pa_result.cast(pa_type)

        return type(self)(pa_result)

    def value_counts(self, dropna: bool = True) -> Series:
        """
        Return a Series containing counts of each unique value.

        Parameters
        ----------
        dropna : bool, default True
            Don't include counts of missing values.

        Returns
        -------
        counts : Series

        See Also
        --------
        Series.value_counts
        """
        pa_type = self._pa_array.type
        if pa.types.is_duration(pa_type):
            # https://github.com/apache/arrow/issues/15226#issuecomment-1376578323
            data = self._pa_array.cast(pa.int64())
        else:
            data = self._pa_array

        from pandas import (
            Index,
            Series,
        )

        vc = data.value_counts()

        values = vc.field(0)
        counts = vc.field(1)
        if dropna and data.null_count > 0:
            mask = values.is_valid()
            values = values.filter(mask)
            counts = counts.filter(mask)

        if pa.types.is_duration(pa_type):
            values = values.cast(pa_type)

        counts = ArrowExtensionArray(counts)

        index = Index(type(self)(values))

        return Series(counts, index=index, name="count", copy=False)

    @classmethod
    def _concat_same_type(cls, to_concat) -> Self:
        """
        Concatenate multiple ArrowExtensionArrays.

        Parameters
        ----------
        to_concat : sequence of ArrowExtensionArrays

        Returns
        -------
        ArrowExtensionArray
        """
        chunks = [array for ea in to_concat for array in ea._pa_array.iterchunks()]
        if to_concat[0].dtype == "string":
            # StringDtype has no attribute pyarrow_dtype
            pa_dtype = pa.string()
        else:
            pa_dtype = to_concat[0].dtype.pyarrow_dtype
        arr = pa.chunked_array(chunks, type=pa_dtype)
        return cls(arr)

    def _accumulate(
        self, name: str, *, skipna: bool = True, **kwargs
    ) -> ArrowExtensionArray | ExtensionArray:
        """
        Return an ExtensionArray performing an accumulation operation.

        The underlying data type might change.

        Parameters
        ----------
        name : str
            Name of the function, supported values are:
            - cummin
            - cummax
            - cumsum
            - cumprod
        skipna : bool, default True
            If True, skip NA values.
        **kwargs
            Additional keyword arguments passed to the accumulation function.
            Currently, there is no supported kwarg.

        Returns
        -------
        array

        Raises
        ------
        NotImplementedError : subclass does not define accumulations
        """
        pyarrow_name = {
            "cumsum": "cumulative_sum_checked",
        }.get(name, name)
        pyarrow_meth = getattr(pc, pyarrow_name, None)
        if pyarrow_meth is None:
            return super()._accumulate(name, skipna=skipna, **kwargs)

        data_to_accum = self._pa_array

        pa_dtype = data_to_accum.type
        if pa.types.is_duration(pa_dtype):
            data_to_accum = data_to_accum.cast(pa.int64())

        result = pyarrow_meth(data_to_accum, skip_nulls=skipna, **kwargs)

        if pa.types.is_duration(pa_dtype):
            result = result.cast(pa_dtype)

        return type(self)(result)

    def _reduce_pyarrow(self, name: str, *, skipna: bool = True, **kwargs) -> pa.Scalar:
        """
        Return a pyarrow scalar result of performing the reduction operation.

        Parameters
        ----------
        name : str
            Name of the function, supported values are:
            { any, all, min, max, sum, mean, median, prod,
            std, var, sem, kurt, skew }.
        skipna : bool, default True
            If True, skip NaN values.
        **kwargs
            Additional keyword arguments passed to the reduction function.
            Currently, `ddof` is the only supported kwarg.

        Returns
        -------
        pyarrow scalar

        Raises
        ------
        TypeError : subclass does not define reductions
        """
        pa_type = self._pa_array.type

        data_to_reduce = self._pa_array

        if name in ["any", "all"] and (
            pa.types.is_integer(pa_type)
            or pa.types.is_floating(pa_type)
            or pa.types.is_duration(pa_type)
            or pa.types.is_decimal(pa_type)
        ):
            # pyarrow only supports any/all for boolean dtype, we allow
            #  for other dtypes, matching our non-pyarrow behavior

            if pa.types.is_duration(pa_type):
                data_to_cmp = self._pa_array.cast(pa.int64())
            else:
                data_to_cmp = self._pa_array

            not_eq = pc.not_equal(data_to_cmp, 0)
            data_to_reduce = not_eq

        elif name in ["min", "max", "sum"] and pa.types.is_duration(pa_type):
            data_to_reduce = self._pa_array.cast(pa.int64())

        elif name in ["median", "mean", "std", "sem"] and pa.types.is_temporal(pa_type):
            nbits = pa_type.bit_width
            if nbits == 32:
                data_to_reduce = self._pa_array.cast(pa.int32())
            else:
                data_to_reduce = self._pa_array.cast(pa.int64())

        if name == "sem":

            def pyarrow_meth(data, skip_nulls, **kwargs):
                numerator = pc.stddev(data, skip_nulls=skip_nulls, **kwargs)
                denominator = pc.sqrt_checked(pc.count(self._pa_array))
                return pc.divide_checked(numerator, denominator)

        else:
            pyarrow_name = {
                "median": "quantile",
                "prod": "product",
                "std": "stddev",
                "var": "variance",
            }.get(name, name)
            # error: Incompatible types in assignment
            # (expression has type "Optional[Any]", variable has type
            # "Callable[[Any, Any, KwArg(Any)], Any]")
            pyarrow_meth = getattr(pc, pyarrow_name, None)  # type: ignore[assignment]
            if pyarrow_meth is None:
                # Let ExtensionArray._reduce raise the TypeError
                return super()._reduce(name, skipna=skipna, **kwargs)

        # GH51624: pyarrow defaults to min_count=1, pandas behavior is min_count=0
        if name in ["any", "all"] and "min_count" not in kwargs:
            kwargs["min_count"] = 0
        elif name == "median":
            # GH 52679: Use quantile instead of approximate_median
            kwargs["q"] = 0.5

        try:
            result = pyarrow_meth(data_to_reduce, skip_nulls=skipna, **kwargs)
        except (AttributeError, NotImplementedError, TypeError) as err:
            msg = (
                f"'{type(self).__name__}' with dtype {self.dtype} "
                f"does not support reduction '{name}' with pyarrow "
                f"version {pa.__version__}. '{name}' may be supported by "
                f"upgrading pyarrow."
            )
            raise TypeError(msg) from err
        if name == "median":
            # GH 52679: Use quantile instead of approximate_median; returns array
            result = result[0]
        if pc.is_null(result).as_py():
            return result

        if name in ["min", "max", "sum"] and pa.types.is_duration(pa_type):
            result = result.cast(pa_type)
        if name in ["median", "mean"] and pa.types.is_temporal(pa_type):
            result = result.cast(pa_type)
        if name in ["std", "sem"] and pa.types.is_temporal(pa_type):
            result = result.cast(pa.int64())
            if pa.types.is_duration(pa_type):
                result = result.cast(pa_type)
            elif pa.types.is_time(pa_type):
                unit = get_unit_from_pa_dtype(pa_type)
                result = result.cast(pa.duration(unit))
            elif pa.types.is_date(pa_type):
                # go with closest available unit, i.e. "s"
                result = result.cast(pa.duration("s"))
            else:
                # i.e. timestamp
                result = result.cast(pa.duration(pa_type.unit))

        return result

    def _reduce(self, name: str, *, skipna: bool = True, **kwargs):
        """
        Return a scalar result of performing the reduction operation.

        Parameters
        ----------
        name : str
            Name of the function, supported values are:
            { any, all, min, max, sum, mean, median, prod,
            std, var, sem, kurt, skew }.
        skipna : bool, default True
            If True, skip NaN values.
        **kwargs
            Additional keyword arguments passed to the reduction function.
            Currently, `ddof` is the only supported kwarg.

        Returns
        -------
        scalar

        Raises
        ------
        TypeError : subclass does not define reductions
        """
        result = self._reduce_pyarrow(name, skipna=skipna, **kwargs)

        if pc.is_null(result).as_py():
            return self.dtype.na_value

        return result.as_py()

<<<<<<< HEAD
    def _reduce_and_wrap(self, name: str, *, skipna: bool = True, kwargs):
        """Takes the result of ``_reduce`` and wraps it an a ndarray/extensionArray."""
        result = self._reduce_pyarrow(name, skipna=skipna, **kwargs)
        result = pa.array([result.as_py()], type=result.type)
        return type(self)(result)
=======
    def _explode(self):
        """
        See Series.explode.__doc__.
        """
        values = self
        counts = pa.compute.list_value_length(values._pa_array)
        counts = counts.fill_null(1).to_numpy()
        fill_value = pa.scalar([None], type=self._pa_array.type)
        mask = counts == 0
        if mask.any():
            values = values.copy()
            values[mask] = fill_value
            counts = counts.copy()
            counts[mask] = 1
        values = values.fillna(fill_value)
        values = type(self)(pa.compute.list_flatten(values._pa_array))
        return values, counts
>>>>>>> 641427e7

    def __setitem__(self, key, value) -> None:
        """Set one or more values inplace.

        Parameters
        ----------
        key : int, ndarray, or slice
            When called from, e.g. ``Series.__setitem__``, ``key`` will be
            one of

            * scalar int
            * ndarray of integers.
            * boolean ndarray
            * slice object

        value : ExtensionDtype.type, Sequence[ExtensionDtype.type], or object
            value or values to be set of ``key``.

        Returns
        -------
        None
        """
        # GH50085: unwrap 1D indexers
        if isinstance(key, tuple) and len(key) == 1:
            key = key[0]

        key = check_array_indexer(self, key)
        value = self._maybe_convert_setitem_value(value)

        if com.is_null_slice(key):
            # fast path (GH50248)
            data = self._if_else(True, value, self._pa_array)

        elif is_integer(key):
            # fast path
            key = cast(int, key)
            n = len(self)
            if key < 0:
                key += n
            if not 0 <= key < n:
                raise IndexError(
                    f"index {key} is out of bounds for axis 0 with size {n}"
                )
            if isinstance(value, pa.Scalar):
                value = value.as_py()
            elif is_list_like(value):
                raise ValueError("Length of indexer and values mismatch")
            chunks = [
                *self._pa_array[:key].chunks,
                pa.array([value], type=self._pa_array.type, from_pandas=True),
                *self._pa_array[key + 1 :].chunks,
            ]
            data = pa.chunked_array(chunks).combine_chunks()

        elif is_bool_dtype(key):
            key = np.asarray(key, dtype=np.bool_)
            data = self._replace_with_mask(self._pa_array, key, value)

        elif is_scalar(value) or isinstance(value, pa.Scalar):
            mask = np.zeros(len(self), dtype=np.bool_)
            mask[key] = True
            data = self._if_else(mask, value, self._pa_array)

        else:
            indices = np.arange(len(self))[key]
            if len(indices) != len(value):
                raise ValueError("Length of indexer and values mismatch")
            if len(indices) == 0:
                return
            argsort = np.argsort(indices)
            indices = indices[argsort]
            value = value.take(argsort)
            mask = np.zeros(len(self), dtype=np.bool_)
            mask[indices] = True
            data = self._replace_with_mask(self._pa_array, mask, value)

        if isinstance(data, pa.Array):
            data = pa.chunked_array([data])
        self._pa_array = data

    def _rank(
        self,
        *,
        axis: AxisInt = 0,
        method: str = "average",
        na_option: str = "keep",
        ascending: bool = True,
        pct: bool = False,
    ):
        """
        See Series.rank.__doc__.
        """
        if pa_version_under9p0 or axis != 0:
            ranked = super()._rank(
                axis=axis,
                method=method,
                na_option=na_option,
                ascending=ascending,
                pct=pct,
            )
            # keep dtypes consistent with the implementation below
            if method == "average" or pct:
                pa_type = pa.float64()
            else:
                pa_type = pa.uint64()
            result = pa.array(ranked, type=pa_type, from_pandas=True)
            return type(self)(result)

        data = self._pa_array.combine_chunks()
        sort_keys = "ascending" if ascending else "descending"
        null_placement = "at_start" if na_option == "top" else "at_end"
        tiebreaker = "min" if method == "average" else method

        result = pc.rank(
            data,
            sort_keys=sort_keys,
            null_placement=null_placement,
            tiebreaker=tiebreaker,
        )

        if na_option == "keep":
            mask = pc.is_null(self._pa_array)
            null = pa.scalar(None, type=result.type)
            result = pc.if_else(mask, null, result)

        if method == "average":
            result_max = pc.rank(
                data,
                sort_keys=sort_keys,
                null_placement=null_placement,
                tiebreaker="max",
            )
            result_max = result_max.cast(pa.float64())
            result_min = result.cast(pa.float64())
            result = pc.divide(pc.add(result_min, result_max), 2)

        if pct:
            if not pa.types.is_floating(result.type):
                result = result.cast(pa.float64())
            if method == "dense":
                divisor = pc.max(result)
            else:
                divisor = pc.count(result)
            result = pc.divide(result, divisor)

        return type(self)(result)

    def _quantile(self, qs: npt.NDArray[np.float64], interpolation: str) -> Self:
        """
        Compute the quantiles of self for each quantile in `qs`.

        Parameters
        ----------
        qs : np.ndarray[float64]
        interpolation: str

        Returns
        -------
        same type as self
        """
        pa_dtype = self._pa_array.type

        data = self._pa_array
        if pa.types.is_temporal(pa_dtype):
            # https://github.com/apache/arrow/issues/33769 in these cases
            #  we can cast to ints and back
            nbits = pa_dtype.bit_width
            if nbits == 32:
                data = data.cast(pa.int32())
            else:
                data = data.cast(pa.int64())

        result = pc.quantile(data, q=qs, interpolation=interpolation)

        if pa.types.is_temporal(pa_dtype):
            if pa.types.is_floating(result.type):
                result = pc.floor(result)
            nbits = pa_dtype.bit_width
            if nbits == 32:
                result = result.cast(pa.int32())
            else:
                result = result.cast(pa.int64())
            result = result.cast(pa_dtype)

        return type(self)(result)

    def _mode(self, dropna: bool = True) -> Self:
        """
        Returns the mode(s) of the ExtensionArray.

        Always returns `ExtensionArray` even if only one value.

        Parameters
        ----------
        dropna : bool, default True
            Don't consider counts of NA values.

        Returns
        -------
        same type as self
            Sorted, if possible.
        """
        pa_type = self._pa_array.type
        if pa.types.is_temporal(pa_type):
            nbits = pa_type.bit_width
            if nbits == 32:
                data = self._pa_array.cast(pa.int32())
            elif nbits == 64:
                data = self._pa_array.cast(pa.int64())
            else:
                raise NotImplementedError(pa_type)
        else:
            data = self._pa_array

        if dropna:
            data = data.drop_null()

        res = pc.value_counts(data)
        most_common = res.field("values").filter(
            pc.equal(res.field("counts"), pc.max(res.field("counts")))
        )

        if pa.types.is_temporal(pa_type):
            most_common = most_common.cast(pa_type)

        return type(self)(most_common)

    def _maybe_convert_setitem_value(self, value):
        """Maybe convert value to be pyarrow compatible."""
        try:
            value = self._box_pa(value, self._pa_array.type)
        except pa.ArrowTypeError as err:
            msg = f"Invalid value '{str(value)}' for dtype {self.dtype}"
            raise TypeError(msg) from err
        return value

    @classmethod
    def _if_else(
        cls,
        cond: npt.NDArray[np.bool_] | bool,
        left: ArrayLike | Scalar,
        right: ArrayLike | Scalar,
    ):
        """
        Choose values based on a condition.

        Analogous to pyarrow.compute.if_else, with logic
        to fallback to numpy for unsupported types.

        Parameters
        ----------
        cond : npt.NDArray[np.bool_] or bool
        left : ArrayLike | Scalar
        right : ArrayLike | Scalar

        Returns
        -------
        pa.Array
        """
        try:
            return pc.if_else(cond, left, right)
        except pa.ArrowNotImplementedError:
            pass

        def _to_numpy_and_type(value) -> tuple[np.ndarray, pa.DataType | None]:
            if isinstance(value, (pa.Array, pa.ChunkedArray)):
                pa_type = value.type
            elif isinstance(value, pa.Scalar):
                pa_type = value.type
                value = value.as_py()
            else:
                pa_type = None
            return np.array(value, dtype=object), pa_type

        left, left_type = _to_numpy_and_type(left)
        right, right_type = _to_numpy_and_type(right)
        pa_type = left_type or right_type
        result = np.where(cond, left, right)
        return pa.array(result, type=pa_type, from_pandas=True)

    @classmethod
    def _replace_with_mask(
        cls,
        values: pa.Array | pa.ChunkedArray,
        mask: npt.NDArray[np.bool_] | bool,
        replacements: ArrayLike | Scalar,
    ):
        """
        Replace items selected with a mask.

        Analogous to pyarrow.compute.replace_with_mask, with logic
        to fallback to numpy for unsupported types.

        Parameters
        ----------
        values : pa.Array or pa.ChunkedArray
        mask : npt.NDArray[np.bool_] or bool
        replacements : ArrayLike or Scalar
            Replacement value(s)

        Returns
        -------
        pa.Array or pa.ChunkedArray
        """
        if isinstance(replacements, pa.ChunkedArray):
            # replacements must be array or scalar, not ChunkedArray
            replacements = replacements.combine_chunks()
        if pa_version_under8p0:
            # pc.replace_with_mask seems to be a bit unreliable for versions < 8.0:
            #  version <= 7: segfaults with various types
            #  version <= 6: fails to replace nulls
            if isinstance(replacements, pa.Array):
                indices = np.full(len(values), None)
                indices[mask] = np.arange(len(replacements))
                indices = pa.array(indices, type=pa.int64())
                replacements = replacements.take(indices)
            return cls._if_else(mask, replacements, values)
        if isinstance(values, pa.ChunkedArray) and pa.types.is_boolean(values.type):
            # GH#52059 replace_with_mask segfaults for chunked array
            # https://github.com/apache/arrow/issues/34634
            values = values.combine_chunks()
        try:
            return pc.replace_with_mask(values, mask, replacements)
        except pa.ArrowNotImplementedError:
            pass
        if isinstance(replacements, pa.Array):
            replacements = np.array(replacements, dtype=object)
        elif isinstance(replacements, pa.Scalar):
            replacements = replacements.as_py()
        result = np.array(values, dtype=object)
        result[mask] = replacements
        return pa.array(result, type=values.type, from_pandas=True)

    # ------------------------------------------------------------------
    # GroupBy Methods

    def _to_masked(self):
        pa_dtype = self._pa_array.type

        if pa.types.is_floating(pa_dtype) or pa.types.is_integer(pa_dtype):
            na_value = 1
        elif pa.types.is_boolean(pa_dtype):
            na_value = True
        else:
            raise NotImplementedError

        dtype = _arrow_dtype_mapping()[pa_dtype]
        mask = self.isna()
        arr = self.to_numpy(dtype=dtype.numpy_dtype, na_value=na_value)
        return dtype.construct_array_type()(arr, mask)

    def _groupby_op(
        self,
        *,
        how: str,
        has_dropped_na: bool,
        min_count: int,
        ngroups: int,
        ids: npt.NDArray[np.intp],
        **kwargs,
    ):
        if isinstance(self.dtype, StringDtype):
            return super()._groupby_op(
                how=how,
                has_dropped_na=has_dropped_na,
                min_count=min_count,
                ngroups=ngroups,
                ids=ids,
                **kwargs,
            )

        masked = self._to_masked()

        result = masked._groupby_op(
            how=how,
            has_dropped_na=has_dropped_na,
            min_count=min_count,
            ngroups=ngroups,
            ids=ids,
            **kwargs,
        )
        if isinstance(result, np.ndarray):
            return result
        return type(self)._from_sequence(result, copy=False)

    def _apply_elementwise(self, func: Callable) -> list[list[Any]]:
        """Apply a callable to each element while maintaining the chunking structure."""
        return [
            [
                None if val is None else func(val)
                for val in chunk.to_numpy(zero_copy_only=False)
            ]
            for chunk in self._pa_array.iterchunks()
        ]

    def _str_count(self, pat: str, flags: int = 0):
        if flags:
            raise NotImplementedError(f"count not implemented with {flags=}")
        return type(self)(pc.count_substring_regex(self._pa_array, pat))

    def _str_pad(
        self,
        width: int,
        side: Literal["left", "right", "both"] = "left",
        fillchar: str = " ",
    ):
        if side == "left":
            pa_pad = pc.utf8_lpad
        elif side == "right":
            pa_pad = pc.utf8_rpad
        elif side == "both":
            pa_pad = pc.utf8_center
        else:
            raise ValueError(
                f"Invalid side: {side}. Side must be one of 'left', 'right', 'both'"
            )
        return type(self)(pa_pad(self._pa_array, width=width, padding=fillchar))

    def _str_contains(
        self, pat, case: bool = True, flags: int = 0, na=None, regex: bool = True
    ):
        if flags:
            raise NotImplementedError(f"contains not implemented with {flags=}")

        if regex:
            pa_contains = pc.match_substring_regex
        else:
            pa_contains = pc.match_substring
        result = pa_contains(self._pa_array, pat, ignore_case=not case)
        if not isna(na):
            result = result.fill_null(na)
        return type(self)(result)

    def _str_startswith(self, pat: str, na=None):
        result = pc.starts_with(self._pa_array, pattern=pat)
        if not isna(na):
            result = result.fill_null(na)
        return type(self)(result)

    def _str_endswith(self, pat: str, na=None):
        result = pc.ends_with(self._pa_array, pattern=pat)
        if not isna(na):
            result = result.fill_null(na)
        return type(self)(result)

    def _str_replace(
        self,
        pat: str | re.Pattern,
        repl: str | Callable,
        n: int = -1,
        case: bool = True,
        flags: int = 0,
        regex: bool = True,
    ):
        if isinstance(pat, re.Pattern) or callable(repl) or not case or flags:
            raise NotImplementedError(
                "replace is not supported with a re.Pattern, callable repl, "
                "case=False, or flags!=0"
            )

        func = pc.replace_substring_regex if regex else pc.replace_substring
        result = func(self._pa_array, pattern=pat, replacement=repl, max_replacements=n)
        return type(self)(result)

    def _str_repeat(self, repeats: int | Sequence[int]):
        if not isinstance(repeats, int):
            raise NotImplementedError(
                f"repeat is not implemented when repeats is {type(repeats).__name__}"
            )
        elif pa_version_under7p0:
            raise NotImplementedError("repeat is not implemented for pyarrow < 7")
        else:
            return type(self)(pc.binary_repeat(self._pa_array, repeats))

    def _str_match(
        self, pat: str, case: bool = True, flags: int = 0, na: Scalar | None = None
    ):
        if not pat.startswith("^"):
            pat = f"^{pat}"
        return self._str_contains(pat, case, flags, na, regex=True)

    def _str_fullmatch(
        self, pat, case: bool = True, flags: int = 0, na: Scalar | None = None
    ):
        if not pat.endswith("$") or pat.endswith("//$"):
            pat = f"{pat}$"
        return self._str_match(pat, case, flags, na)

    def _str_find(self, sub: str, start: int = 0, end: int | None = None):
        if start != 0 and end is not None:
            slices = pc.utf8_slice_codeunits(self._pa_array, start, stop=end)
            result = pc.find_substring(slices, sub)
            not_found = pc.equal(result, -1)
            offset_result = pc.add(result, end - start)
            result = pc.if_else(not_found, result, offset_result)
        elif start == 0 and end is None:
            slices = self._pa_array
            result = pc.find_substring(slices, sub)
        else:
            raise NotImplementedError(
                f"find not implemented with {sub=}, {start=}, {end=}"
            )
        return type(self)(result)

    def _str_get(self, i: int):
        lengths = pc.utf8_length(self._pa_array)
        if i >= 0:
            out_of_bounds = pc.greater_equal(i, lengths)
            start = i
            stop = i + 1
            step = 1
        else:
            out_of_bounds = pc.greater(-i, lengths)
            start = i
            stop = i - 1
            step = -1
        not_out_of_bounds = pc.invert(out_of_bounds.fill_null(True))
        selected = pc.utf8_slice_codeunits(
            self._pa_array, start=start, stop=stop, step=step
        )
        null_value = pa.scalar(None, type=self._pa_array.type)
        result = pc.if_else(not_out_of_bounds, selected, null_value)
        return type(self)(result)

    def _str_join(self, sep: str):
        if pa.types.is_string(self._pa_array.type):
            result = self._apply_elementwise(list)
            result = pa.chunked_array(result, type=pa.list_(pa.string()))
        else:
            result = self._pa_array
        return type(self)(pc.binary_join(result, sep))

    def _str_partition(self, sep: str, expand: bool):
        predicate = lambda val: val.partition(sep)
        result = self._apply_elementwise(predicate)
        return type(self)(pa.chunked_array(result))

    def _str_rpartition(self, sep: str, expand: bool):
        predicate = lambda val: val.rpartition(sep)
        result = self._apply_elementwise(predicate)
        return type(self)(pa.chunked_array(result))

    def _str_slice(
        self, start: int | None = None, stop: int | None = None, step: int | None = None
    ):
        if start is None:
            start = 0
        if step is None:
            step = 1
        return type(self)(
            pc.utf8_slice_codeunits(self._pa_array, start=start, stop=stop, step=step)
        )

    def _str_slice_replace(
        self, start: int | None = None, stop: int | None = None, repl: str | None = None
    ):
        if repl is None:
            repl = ""
        if start is None:
            start = 0
        return type(self)(pc.utf8_replace_slice(self._pa_array, start, stop, repl))

    def _str_isalnum(self):
        return type(self)(pc.utf8_is_alnum(self._pa_array))

    def _str_isalpha(self):
        return type(self)(pc.utf8_is_alpha(self._pa_array))

    def _str_isdecimal(self):
        return type(self)(pc.utf8_is_decimal(self._pa_array))

    def _str_isdigit(self):
        return type(self)(pc.utf8_is_digit(self._pa_array))

    def _str_islower(self):
        return type(self)(pc.utf8_is_lower(self._pa_array))

    def _str_isnumeric(self):
        return type(self)(pc.utf8_is_numeric(self._pa_array))

    def _str_isspace(self):
        return type(self)(pc.utf8_is_space(self._pa_array))

    def _str_istitle(self):
        return type(self)(pc.utf8_is_title(self._pa_array))

    def _str_capitalize(self):
        return type(self)(pc.utf8_capitalize(self._pa_array))

    def _str_title(self):
        return type(self)(pc.utf8_title(self._pa_array))

    def _str_isupper(self):
        return type(self)(pc.utf8_is_upper(self._pa_array))

    def _str_swapcase(self):
        return type(self)(pc.utf8_swapcase(self._pa_array))

    def _str_len(self):
        return type(self)(pc.utf8_length(self._pa_array))

    def _str_lower(self):
        return type(self)(pc.utf8_lower(self._pa_array))

    def _str_upper(self):
        return type(self)(pc.utf8_upper(self._pa_array))

    def _str_strip(self, to_strip=None):
        if to_strip is None:
            result = pc.utf8_trim_whitespace(self._pa_array)
        else:
            result = pc.utf8_trim(self._pa_array, characters=to_strip)
        return type(self)(result)

    def _str_lstrip(self, to_strip=None):
        if to_strip is None:
            result = pc.utf8_ltrim_whitespace(self._pa_array)
        else:
            result = pc.utf8_ltrim(self._pa_array, characters=to_strip)
        return type(self)(result)

    def _str_rstrip(self, to_strip=None):
        if to_strip is None:
            result = pc.utf8_rtrim_whitespace(self._pa_array)
        else:
            result = pc.utf8_rtrim(self._pa_array, characters=to_strip)
        return type(self)(result)

    def _str_removeprefix(self, prefix: str):
        # TODO: Should work once https://github.com/apache/arrow/issues/14991 is fixed
        # starts_with = pc.starts_with(self._pa_array, pattern=prefix)
        # removed = pc.utf8_slice_codeunits(self._pa_array, len(prefix))
        # result = pc.if_else(starts_with, removed, self._pa_array)
        # return type(self)(result)
        if sys.version_info < (3, 9):
            # NOTE pyupgrade will remove this when we run it with --py39-plus
            # so don't remove the unnecessary `else` statement below
            from pandas.util._str_methods import removeprefix

            predicate = functools.partial(removeprefix, prefix=prefix)
        else:
            predicate = lambda val: val.removeprefix(prefix)
        result = self._apply_elementwise(predicate)
        return type(self)(pa.chunked_array(result))

    def _str_removesuffix(self, suffix: str):
        ends_with = pc.ends_with(self._pa_array, pattern=suffix)
        removed = pc.utf8_slice_codeunits(self._pa_array, 0, stop=-len(suffix))
        result = pc.if_else(ends_with, removed, self._pa_array)
        return type(self)(result)

    def _str_casefold(self):
        predicate = lambda val: val.casefold()
        result = self._apply_elementwise(predicate)
        return type(self)(pa.chunked_array(result))

    def _str_encode(self, encoding: str, errors: str = "strict"):
        predicate = lambda val: val.encode(encoding, errors)
        result = self._apply_elementwise(predicate)
        return type(self)(pa.chunked_array(result))

    def _str_extract(self, pat: str, flags: int = 0, expand: bool = True):
        raise NotImplementedError(
            "str.extract not supported with pd.ArrowDtype(pa.string())."
        )

    def _str_findall(self, pat: str, flags: int = 0):
        regex = re.compile(pat, flags=flags)
        predicate = lambda val: regex.findall(val)
        result = self._apply_elementwise(predicate)
        return type(self)(pa.chunked_array(result))

    def _str_get_dummies(self, sep: str = "|"):
        split = pc.split_pattern(self._pa_array, sep)
        flattened_values = pc.list_flatten(split)
        uniques = flattened_values.unique()
        uniques_sorted = uniques.take(pa.compute.array_sort_indices(uniques))
        lengths = pc.list_value_length(split).fill_null(0).to_numpy()
        n_rows = len(self)
        n_cols = len(uniques)
        indices = pc.index_in(flattened_values, uniques_sorted).to_numpy()
        indices = indices + np.arange(n_rows).repeat(lengths) * n_cols
        dummies = np.zeros(n_rows * n_cols, dtype=np.bool_)
        dummies[indices] = True
        dummies = dummies.reshape((n_rows, n_cols))
        result = type(self)(pa.array(list(dummies)))
        return result, uniques_sorted.to_pylist()

    def _str_index(self, sub: str, start: int = 0, end: int | None = None):
        predicate = lambda val: val.index(sub, start, end)
        result = self._apply_elementwise(predicate)
        return type(self)(pa.chunked_array(result))

    def _str_rindex(self, sub: str, start: int = 0, end: int | None = None):
        predicate = lambda val: val.rindex(sub, start, end)
        result = self._apply_elementwise(predicate)
        return type(self)(pa.chunked_array(result))

    def _str_normalize(self, form: str):
        predicate = lambda val: unicodedata.normalize(form, val)
        result = self._apply_elementwise(predicate)
        return type(self)(pa.chunked_array(result))

    def _str_rfind(self, sub: str, start: int = 0, end=None):
        predicate = lambda val: val.rfind(sub, start, end)
        result = self._apply_elementwise(predicate)
        return type(self)(pa.chunked_array(result))

    def _str_split(
        self,
        pat: str | None = None,
        n: int | None = -1,
        expand: bool = False,
        regex: bool | None = None,
    ):
        if n in {-1, 0}:
            n = None
        if regex:
            split_func = pc.split_pattern_regex
        else:
            split_func = pc.split_pattern
        return type(self)(split_func(self._pa_array, pat, max_splits=n))

    def _str_rsplit(self, pat: str | None = None, n: int | None = -1):
        if n in {-1, 0}:
            n = None
        return type(self)(
            pc.split_pattern(self._pa_array, pat, max_splits=n, reverse=True)
        )

    def _str_translate(self, table: dict[int, str]):
        predicate = lambda val: val.translate(table)
        result = self._apply_elementwise(predicate)
        return type(self)(pa.chunked_array(result))

    def _str_wrap(self, width: int, **kwargs):
        kwargs["width"] = width
        tw = textwrap.TextWrapper(**kwargs)
        predicate = lambda val: "\n".join(tw.wrap(val))
        result = self._apply_elementwise(predicate)
        return type(self)(pa.chunked_array(result))

    @property
    def _dt_year(self):
        return type(self)(pc.year(self._pa_array))

    @property
    def _dt_day(self):
        return type(self)(pc.day(self._pa_array))

    @property
    def _dt_day_of_week(self):
        return type(self)(pc.day_of_week(self._pa_array))

    _dt_dayofweek = _dt_day_of_week
    _dt_weekday = _dt_day_of_week

    @property
    def _dt_day_of_year(self):
        return type(self)(pc.day_of_year(self._pa_array))

    _dt_dayofyear = _dt_day_of_year

    @property
    def _dt_hour(self):
        return type(self)(pc.hour(self._pa_array))

    def _dt_isocalendar(self):
        return type(self)(pc.iso_calendar(self._pa_array))

    @property
    def _dt_is_leap_year(self):
        return type(self)(pc.is_leap_year(self._pa_array))

    @property
    def _dt_is_month_start(self):
        return type(self)(pc.equal(pc.day(self._pa_array), 1))

    @property
    def _dt_is_month_end(self):
        result = pc.equal(
            pc.days_between(
                pc.floor_temporal(self._pa_array, unit="day"),
                pc.ceil_temporal(self._pa_array, unit="month"),
            ),
            1,
        )
        return type(self)(result)

    @property
    def _dt_is_year_start(self):
        return type(self)(
            pc.and_(
                pc.equal(pc.month(self._pa_array), 1),
                pc.equal(pc.day(self._pa_array), 1),
            )
        )

    @property
    def _dt_is_year_end(self):
        return type(self)(
            pc.and_(
                pc.equal(pc.month(self._pa_array), 12),
                pc.equal(pc.day(self._pa_array), 31),
            )
        )

    @property
    def _dt_is_quarter_start(self):
        result = pc.equal(
            pc.floor_temporal(self._pa_array, unit="quarter"),
            pc.floor_temporal(self._pa_array, unit="day"),
        )
        return type(self)(result)

    @property
    def _dt_is_quarter_end(self):
        result = pc.equal(
            pc.days_between(
                pc.floor_temporal(self._pa_array, unit="day"),
                pc.ceil_temporal(self._pa_array, unit="quarter"),
            ),
            1,
        )
        return type(self)(result)

    @property
    def _dt_days_in_month(self):
        result = pc.days_between(
            pc.floor_temporal(self._pa_array, unit="month"),
            pc.ceil_temporal(self._pa_array, unit="month"),
        )
        return type(self)(result)

    _dt_daysinmonth = _dt_days_in_month

    @property
    def _dt_microsecond(self):
        return type(self)(pc.microsecond(self._pa_array))

    @property
    def _dt_minute(self):
        return type(self)(pc.minute(self._pa_array))

    @property
    def _dt_month(self):
        return type(self)(pc.month(self._pa_array))

    @property
    def _dt_nanosecond(self):
        return type(self)(pc.nanosecond(self._pa_array))

    @property
    def _dt_quarter(self):
        return type(self)(pc.quarter(self._pa_array))

    @property
    def _dt_second(self):
        return type(self)(pc.second(self._pa_array))

    @property
    def _dt_date(self):
        return type(self)(self._pa_array.cast(pa.date32()))

    @property
    def _dt_time(self):
        unit = (
            self.dtype.pyarrow_dtype.unit
            if self.dtype.pyarrow_dtype.unit in {"us", "ns"}
            else "ns"
        )
        return type(self)(self._pa_array.cast(pa.time64(unit)))

    @property
    def _dt_tz(self):
        return self.dtype.pyarrow_dtype.tz

    @property
    def _dt_unit(self):
        return self.dtype.pyarrow_dtype.unit

    def _dt_normalize(self):
        return type(self)(pc.floor_temporal(self._pa_array, 1, "day"))

    def _dt_strftime(self, format: str):
        return type(self)(pc.strftime(self._pa_array, format=format))

    def _round_temporally(
        self,
        method: Literal["ceil", "floor", "round"],
        freq,
        ambiguous: TimeAmbiguous = "raise",
        nonexistent: TimeNonexistent = "raise",
    ):
        if ambiguous != "raise":
            raise NotImplementedError("ambiguous is not supported.")
        if nonexistent != "raise":
            raise NotImplementedError("nonexistent is not supported.")
        offset = to_offset(freq)
        if offset is None:
            raise ValueError(f"Must specify a valid frequency: {freq}")
        pa_supported_unit = {
            "A": "year",
            "AS": "year",
            "Q": "quarter",
            "QS": "quarter",
            "M": "month",
            "MS": "month",
            "W": "week",
            "D": "day",
            "H": "hour",
            "T": "minute",
            "S": "second",
            "L": "millisecond",
            "U": "microsecond",
            "N": "nanosecond",
        }
        unit = pa_supported_unit.get(offset._prefix, None)
        if unit is None:
            raise ValueError(f"{freq=} is not supported")
        multiple = offset.n
        rounding_method = getattr(pc, f"{method}_temporal")
        return type(self)(rounding_method(self._pa_array, multiple=multiple, unit=unit))

    def _dt_ceil(
        self,
        freq,
        ambiguous: TimeAmbiguous = "raise",
        nonexistent: TimeNonexistent = "raise",
    ):
        return self._round_temporally("ceil", freq, ambiguous, nonexistent)

    def _dt_floor(
        self,
        freq,
        ambiguous: TimeAmbiguous = "raise",
        nonexistent: TimeNonexistent = "raise",
    ):
        return self._round_temporally("floor", freq, ambiguous, nonexistent)

    def _dt_round(
        self,
        freq,
        ambiguous: TimeAmbiguous = "raise",
        nonexistent: TimeNonexistent = "raise",
    ):
        return self._round_temporally("round", freq, ambiguous, nonexistent)

    def _dt_day_name(self, locale: str | None = None):
        if locale is None:
            locale = "C"
        return type(self)(pc.strftime(self._pa_array, format="%A", locale=locale))

    def _dt_month_name(self, locale: str | None = None):
        if locale is None:
            locale = "C"
        return type(self)(pc.strftime(self._pa_array, format="%B", locale=locale))

    def _dt_to_pydatetime(self):
        if pa.types.is_date(self.dtype.pyarrow_dtype):
            raise ValueError(
                f"to_pydatetime cannot be called with {self.dtype.pyarrow_dtype} type. "
                "Convert to pyarrow timestamp type."
            )
        data = self._pa_array.to_pylist()
        if self._dtype.pyarrow_dtype.unit == "ns":
            data = [None if ts is None else ts.to_pydatetime(warn=False) for ts in data]
        return np.array(data, dtype=object)

    def _dt_tz_localize(
        self,
        tz,
        ambiguous: TimeAmbiguous = "raise",
        nonexistent: TimeNonexistent = "raise",
    ):
        if ambiguous != "raise":
            raise NotImplementedError(f"{ambiguous=} is not supported")
        nonexistent_pa = {
            "raise": "raise",
            "shift_backward": "earliest",
            "shift_forward": "latest",
        }.get(
            nonexistent, None  # type: ignore[arg-type]
        )
        if nonexistent_pa is None:
            raise NotImplementedError(f"{nonexistent=} is not supported")
        if tz is None:
            result = self._pa_array.cast(pa.timestamp(self.dtype.pyarrow_dtype.unit))
        else:
            result = pc.assume_timezone(
                self._pa_array, str(tz), ambiguous=ambiguous, nonexistent=nonexistent_pa
            )
        return type(self)(result)

    def _dt_tz_convert(self, tz):
        if self.dtype.pyarrow_dtype.tz is None:
            raise TypeError(
                "Cannot convert tz-naive timestamps, use tz_localize to localize"
            )
        current_unit = self.dtype.pyarrow_dtype.unit
        result = self._pa_array.cast(pa.timestamp(current_unit, tz))
        return type(self)(result)<|MERGE_RESOLUTION|>--- conflicted
+++ resolved
@@ -1549,13 +1549,12 @@
 
         return result.as_py()
 
-<<<<<<< HEAD
     def _reduce_and_wrap(self, name: str, *, skipna: bool = True, kwargs):
         """Takes the result of ``_reduce`` and wraps it an a ndarray/extensionArray."""
         result = self._reduce_pyarrow(name, skipna=skipna, **kwargs)
         result = pa.array([result.as_py()], type=result.type)
         return type(self)(result)
-=======
+
     def _explode(self):
         """
         See Series.explode.__doc__.
@@ -1573,7 +1572,6 @@
         values = values.fillna(fill_value)
         values = type(self)(pa.compute.list_flatten(values._pa_array))
         return values, counts
->>>>>>> 641427e7
 
     def __setitem__(self, key, value) -> None:
         """Set one or more values inplace.
