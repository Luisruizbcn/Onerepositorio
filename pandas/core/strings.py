--- conflicted
+++ resolved
@@ -2,7 +2,6 @@
 from functools import wraps
 import re
 import textwrap
-<<<<<<< HEAD
 from typing import (
     TYPE_CHECKING,
     Any,
@@ -10,14 +9,12 @@
     Dict,
     List,
     Optional,
+    Pattern,
     Set,
     Tuple,
     Type,
     Union,
 )
-=======
-from typing import TYPE_CHECKING, Any, Callable, Dict, List, Pattern, Type, Union
->>>>>>> 5e21be02
 import warnings
 
 import numpy as np
