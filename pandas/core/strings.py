--- conflicted
+++ resolved
@@ -74,29 +74,12 @@
     """
     if sep == "":
         # no need to interleave sep if it is empty
-<<<<<<< HEAD
-        with warnings.catch_warnings():
-            # See https://github.com/numpy/numpy/issues/15041
-            warnings.filterwarnings("ignore", ".*with automatic object dtype.*")
-            out = np.sum(list_of_columns, axis=0)
-        return out
-
-    list_with_sep = [sep] * (2 * len(list_of_columns) - 1)
-    list_with_sep[::2] = list_of_columns
-
-    with warnings.catch_warnings():
-        # See https://github.com/numpy/numpy/issues/15041
-        warnings.filterwarnings("ignore", ".*with automatic object dtype.*")
-        out = np.sum(list_with_sep, axis=0)
-    return out
-=======
         arr_of_cols = np.asarray(list_of_columns, dtype=object)
         return np.sum(arr_of_cols, axis=0)
     list_with_sep = [sep] * (2 * len(list_of_columns) - 1)
     list_with_sep[::2] = list_of_columns
     arr_with_sep = np.asarray(list_with_sep)
     return np.sum(arr_with_sep, axis=0)
->>>>>>> 37dfcc1a
 
 
 def cat_safe(list_of_columns: List, sep: str):
