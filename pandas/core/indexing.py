from typing import Tuple

import numpy as np

from pandas._libs.indexing import _NDFrameIndexerBase
from pandas._libs.lib import item_from_zerodim
from pandas.errors import AbstractMethodError
from pandas.util._decorators import Appender

from pandas.core.dtypes.common import (
    is_float,
    is_integer,
    is_iterator,
    is_list_like,
    is_numeric_dtype,
    is_scalar,
    is_sequence,
    is_sparse,
)
from pandas.core.dtypes.concat import concat_compat
from pandas.core.dtypes.generic import ABCDataFrame, ABCMultiIndex, ABCSeries
from pandas.core.dtypes.missing import _infer_fill_value, isna

import pandas.core.common as com
from pandas.core.index import Index, InvalidIndexError
from pandas.core.indexers import is_list_like_indexer, length_of_indexer


# the supported indexers
def get_indexers_list():

    return [
        ("iloc", _iLocIndexer),
        ("loc", _LocIndexer),
        ("at", _AtIndexer),
        ("iat", _iAtIndexer),
    ]


# "null slice"
_NS = slice(None, None)


# the public IndexSlicerMaker
class _IndexSlice:
    """
    Create an object to more easily perform multi-index slicing.

    See Also
    --------
    MultiIndex.remove_unused_levels : New MultiIndex with no unused levels.

    Notes
    -----
    See :ref:`Defined Levels <advanced.shown_levels>`
    for further info on slicing a MultiIndex.

    Examples
    --------

    >>> midx = pd.MultiIndex.from_product([['A0','A1'], ['B0','B1','B2','B3']])
    >>> columns = ['foo', 'bar']
    >>> dfmi = pd.DataFrame(np.arange(16).reshape((len(midx), len(columns))),
                            index=midx, columns=columns)

    Using the default slice command:

    >>> dfmi.loc[(slice(None), slice('B0', 'B1')), :]
               foo  bar
        A0 B0    0    1
           B1    2    3
        A1 B0    8    9
           B1   10   11

    Using the IndexSlice class for a more intuitive command:

    >>> idx = pd.IndexSlice
    >>> dfmi.loc[idx[:, 'B0':'B1'], :]
               foo  bar
        A0 B0    0    1
           B1    2    3
        A1 B0    8    9
           B1   10   11
    """

    def __getitem__(self, arg):
        return arg


IndexSlice = _IndexSlice()


class IndexingError(Exception):
    pass


class _NDFrameIndexer(_NDFrameIndexerBase):
    _valid_types: str
    axis = None

    def __call__(self, axis=None):
        # we need to return a copy of ourselves
        new_self = type(self)(self.name, self.obj)

        if axis is not None:
            axis = self.obj._get_axis_number(axis)
        new_self.axis = axis
        return new_self

    # TODO: remove once geopandas no longer needs this
    def __getitem__(self, key):
        # Used in ix and downstream in geopandas _CoordinateIndexer
        if type(key) is tuple:
            # Note: we check the type exactly instead of with isinstance
            #  because NamedTuple is checked separately.
            key = tuple(com.apply_if_callable(x, self.obj) for x in key)
            try:
                values = self.obj._get_value(*key)
            except (KeyError, TypeError, InvalidIndexError, AttributeError):
                # TypeError occurs here if the key has non-hashable entries,
                #  generally slice or list.
                # TODO(ix): most/all of the TypeError cases here are for ix,
                #  so this check can be removed once ix is removed.
                # The InvalidIndexError is only catched for compatibility
                #  with geopandas, see
                #  https://github.com/pandas-dev/pandas/issues/27258
                # TODO: The AttributeError is for IntervalIndex which
                #  incorrectly implements get_value, see
                #  https://github.com/pandas-dev/pandas/issues/27865
                pass
            else:
                if is_scalar(values):
                    return values

            return self._getitem_tuple(key)
        else:
            # we by definition only have the 0th axis
            axis = self.axis or 0

            key = com.apply_if_callable(key, self.obj)
            return self._getitem_axis(key, axis=axis)

    def _get_label(self, label, axis: int):
        if self.ndim == 1:
            # for perf reasons we want to try _xs first
            # as its basically direct indexing
            # but will fail when the index is not present
            # see GH5667
            return self.obj._xs(label, axis=axis)
        elif isinstance(label, tuple) and isinstance(label[axis], slice):
            raise IndexingError("no slices here, handle elsewhere")

        return self.obj._xs(label, axis=axis)

    def _get_loc(self, key: int, axis: int):
        return self.obj._ixs(key, axis=axis)

    def _slice(self, obj, axis: int, kind=None):
        return self.obj._slice(obj, axis=axis, kind=kind)

    def _get_setitem_indexer(self, key):
        if self.axis is not None:
            return self._convert_tuple(key)

        ax = self.obj._get_axis(0)

        if isinstance(ax, ABCMultiIndex) and self.name != "iloc":
            try:
                return ax.get_loc(key)
            except (TypeError, KeyError):
                # TypeError e.g. passed a bool
                pass

        if isinstance(key, tuple):
            try:
                return self._convert_tuple(key)
            except IndexingError:
                pass

        if isinstance(key, range):
            return list(key)

        axis = self.axis or 0
        try:
            return self._convert_to_indexer(key, axis=axis)
        except TypeError as e:

            # invalid indexer type vs 'other' indexing errors
            if "cannot do" in str(e):
                raise
            raise IndexingError(key)

    def __setitem__(self, key, value):
        if isinstance(key, tuple):
            key = tuple(com.apply_if_callable(x, self.obj) for x in key)
        else:
            key = com.apply_if_callable(key, self.obj)
        indexer = self._get_setitem_indexer(key)
        self._setitem_with_indexer(indexer, value)

    def _validate_key(self, key, axis: int):
        """
        Ensure that key is valid for current indexer.

        Parameters
        ----------
        key : scalar, slice or list-like
            Key requested.
        axis : int
            Dimension on which the indexing is being made.

        Raises
        ------
        TypeError
            If the key (or some element of it) has wrong type.
        IndexError
            If the key (or some element of it) is out of bounds.
        KeyError
            If the key was not found.
        """
        raise AbstractMethodError(self)

    def _has_valid_tuple(self, key: Tuple):
        """
        Check the key for valid keys across my indexer.
        """
        for i, k in enumerate(key):
            if i >= self.ndim:
                raise IndexingError("Too many indexers")
            try:
                self._validate_key(k, i)
            except ValueError:
                raise ValueError(
                    "Location based indexing can only have "
                    "[{types}] types".format(types=self._valid_types)
                )

    def _is_nested_tuple_indexer(self, tup: Tuple) -> bool:
        """
        Returns
        -------
        bool
        """
        if any(isinstance(ax, ABCMultiIndex) for ax in self.obj.axes):
            return any(is_nested_tuple(tup, ax) for ax in self.obj.axes)
        return False

    def _convert_tuple(self, key):
        keyidx = []
        if self.axis is not None:
            axis = self.obj._get_axis_number(self.axis)
            for i in range(self.ndim):
                if i == axis:
                    keyidx.append(self._convert_to_indexer(key, axis=axis))
                else:
                    keyidx.append(slice(None))
        else:
            for i, k in enumerate(key):
                if i >= self.ndim:
                    raise IndexingError("Too many indexers")
                idx = self._convert_to_indexer(k, axis=i)
                keyidx.append(idx)
        return tuple(keyidx)

    def _convert_scalar_indexer(self, key, axis: int):
        # if we are accessing via lowered dim, use the last dim
        ax = self.obj._get_axis(min(axis, self.ndim - 1))
        # a scalar
        return ax._convert_scalar_indexer(key, kind=self.name)

    def _convert_slice_indexer(self, key: slice, axis: int):
        # if we are accessing via lowered dim, use the last dim
        ax = self.obj._get_axis(min(axis, self.ndim - 1))
        return ax._convert_slice_indexer(key, kind=self.name)

    def _has_valid_setitem_indexer(self, indexer) -> bool:
        return True

    def _has_valid_positional_setitem_indexer(self, indexer) -> bool:
        """
        Validate that a positional indexer cannot enlarge its target
        will raise if needed, does not modify the indexer externally.

        Returns
        -------
        bool
        """
        if isinstance(indexer, dict):
            raise IndexError("{0} cannot enlarge its target object".format(self.name))
        else:
            if not isinstance(indexer, tuple):
                indexer = _tuplify(self.ndim, indexer)
            for ax, i in zip(self.obj.axes, indexer):
                if isinstance(i, slice):
                    # should check the stop slice?
                    pass
                elif is_list_like_indexer(i):
                    # should check the elements?
                    pass
                elif is_integer(i):
                    if i >= len(ax):
                        raise IndexError(
                            "{name} cannot enlarge its target "
                            "object".format(name=self.name)
                        )
                elif isinstance(i, dict):
                    raise IndexError(
                        "{name} cannot enlarge its target object".format(name=self.name)
                    )

        return True

    def _setitem_with_indexer(self, indexer, value):
        self._has_valid_setitem_indexer(indexer)

        # also has the side effect of consolidating in-place
        from pandas import Series

        info_axis = self.obj._info_axis_number

        # maybe partial set
        take_split_path = self.obj._is_mixed_type

        # if there is only one block/type, still have to take split path
        # unless the block is one-dimensional or it can hold the value
        if not take_split_path and self.obj._data.blocks:
            (blk,) = self.obj._data.blocks
            if 1 < blk.ndim:  # in case of dict, keys are indices
                val = list(value.values()) if isinstance(value, dict) else value
                take_split_path = not blk._can_hold_element(val)

        # if we have any multi-indexes that have non-trivial slices
        # (not null slices) then we must take the split path, xref
        # GH 10360, GH 27841
        if isinstance(indexer, tuple) and len(indexer) == len(self.obj.axes):
            for i, ax in zip(indexer, self.obj.axes):
                if isinstance(ax, ABCMultiIndex) and not (
                    is_integer(i) or com.is_null_slice(i)
                ):
                    take_split_path = True
                    break

        if isinstance(indexer, tuple):
            nindexer = []
            for i, idx in enumerate(indexer):
                if isinstance(idx, dict):

                    # reindex the axis to the new value
                    # and set inplace
                    key, _ = convert_missing_indexer(idx)

                    # if this is the items axes, then take the main missing
                    # path first
                    # this correctly sets the dtype and avoids cache issues
                    # essentially this separates out the block that is needed
                    # to possibly be modified
                    if self.ndim > 1 and i == self.obj._info_axis_number:

                        # add the new item, and set the value
                        # must have all defined axes if we have a scalar
                        # or a list-like on the non-info axes if we have a
                        # list-like
                        len_non_info_axes = (
                            len(_ax) for _i, _ax in enumerate(self.obj.axes) if _i != i
                        )
                        if any(not l for l in len_non_info_axes):
                            if not is_list_like_indexer(value):
                                raise ValueError(
                                    "cannot set a frame with no "
                                    "defined index and a scalar"
                                )
                            self.obj[key] = value
                            return self.obj

                        # add a new item with the dtype setup
                        self.obj[key] = _infer_fill_value(value)

                        new_indexer = convert_from_missing_indexer_tuple(
                            indexer, self.obj.axes
                        )
                        self._setitem_with_indexer(new_indexer, value)

                        return self.obj

                    # reindex the axis
                    # make sure to clear the cache because we are
                    # just replacing the block manager here
                    # so the object is the same
                    index = self.obj._get_axis(i)
                    labels = index.insert(len(index), key)
                    self.obj._data = self.obj.reindex(labels, axis=i)._data
                    self.obj._maybe_update_cacher(clear=True)
                    self.obj._is_copy = None

                    nindexer.append(labels.get_loc(key))

                else:
                    nindexer.append(idx)

            indexer = tuple(nindexer)
        else:

            indexer, missing = convert_missing_indexer(indexer)

            if missing:
                return self._setitem_with_indexer_missing(indexer, value)

        # set
        item_labels = self.obj._get_axis(info_axis)

        # align and set the values
        if take_split_path:
            # Above we only set take_split_path to True for 2D cases
            assert self.ndim == 2
            assert info_axis == 1

            if not isinstance(indexer, tuple):
                indexer = _tuplify(self.ndim, indexer)

            if isinstance(value, ABCSeries):
                value = self._align_series(indexer, value)

            info_idx = indexer[info_axis]
            if is_integer(info_idx):
                info_idx = [info_idx]
            labels = item_labels[info_idx]

            # if we have a partial multiindex, then need to adjust the plane
            # indexer here
            if len(labels) == 1 and isinstance(
                self.obj[labels[0]].axes[0], ABCMultiIndex
            ):
                item = labels[0]
                obj = self.obj[item]
                index = obj.index
                idx = indexer[:info_axis][0]

                plane_indexer = tuple([idx]) + indexer[info_axis + 1 :]
                lplane_indexer = length_of_indexer(plane_indexer[0], index)

                # require that we are setting the right number of values that
                # we are indexing
                if (
                    is_list_like_indexer(value)
                    and np.iterable(value)
                    and lplane_indexer != len(value)
                ):

                    if len(obj[idx]) != len(value):
                        raise ValueError(
                            "cannot set using a multi-index "
                            "selection indexer with a different "
                            "length than the value"
                        )

                    # make sure we have an ndarray
                    value = getattr(value, "values", value).ravel()

                    # we can directly set the series here
                    # as we select a slice indexer on the mi
                    idx = index._convert_slice_indexer(idx)
                    obj._consolidate_inplace()
                    obj = obj.copy()
                    obj._data = obj._data.setitem(indexer=tuple([idx]), value=value)
                    self.obj[item] = obj
                    return

            # non-mi
            else:
                plane_indexer = indexer[:info_axis] + indexer[info_axis + 1 :]
                plane_axis = self.obj.axes[:info_axis][0]
                lplane_indexer = length_of_indexer(plane_indexer[0], plane_axis)

            def setter(item, v):
                s = self.obj[item]
                pi = plane_indexer[0] if lplane_indexer == 1 else plane_indexer

                # perform the equivalent of a setitem on the info axis
                # as we have a null slice or a slice with full bounds
                # which means essentially reassign to the columns of a
                # multi-dim object
                # GH6149 (null slice), GH10408 (full bounds)
                if isinstance(pi, tuple) and all(
                    com.is_null_slice(idx) or com.is_full_slice(idx, len(self.obj))
                    for idx in pi
                ):
                    s = v
                else:
                    # set the item, possibly having a dtype change
                    s._consolidate_inplace()
                    s = s.copy()
                    s._data = s._data.setitem(indexer=pi, value=v)
                    s._maybe_update_cacher(clear=True)

                # reset the sliced object if unique
                self.obj[item] = s

            # we need an iterable, with a ndim of at least 1
            # eg. don't pass through np.array(0)
            if is_list_like_indexer(value) and getattr(value, "ndim", 1) > 0:

                # we have an equal len Frame
                if isinstance(value, ABCDataFrame):
                    sub_indexer = list(indexer)
                    multiindex_indexer = isinstance(labels, ABCMultiIndex)

                    for item in labels:
                        if item in value:
                            sub_indexer[info_axis] = item
                            v = self._align_series(
                                tuple(sub_indexer), value[item], multiindex_indexer
                            )
                        else:
                            v = np.nan

                        setter(item, v)

                # we have an equal len ndarray/convertible to our labels
                # hasattr first, to avoid coercing to ndarray without reason.
                # But we may be relying on the ndarray coercion to check ndim.
                # Why not just convert to an ndarray earlier on if needed?
                elif np.ndim(value) == 2:

                    # note that this coerces the dtype if we are mixed
                    # GH 7551
                    value = np.array(value, dtype=object)
                    if len(labels) != value.shape[1]:
                        raise ValueError(
                            "Must have equal len keys and value "
                            "when setting with an ndarray"
                        )

                    for i, item in enumerate(labels):

                        # setting with a list, recoerces
                        setter(item, value[:, i].tolist())

                # we have an equal len list/ndarray
                elif _can_do_equal_len(
                    labels, value, plane_indexer, lplane_indexer, self.obj
                ):
                    setter(labels[0], value)

                # per label values
                else:

                    if len(labels) != len(value):
                        raise ValueError(
                            "Must have equal len keys and value "
                            "when setting with an iterable"
                        )

                    for item, v in zip(labels, value):
                        setter(item, v)
            else:

                # scalar
                for item in labels:
                    setter(item, value)

        else:
            if isinstance(indexer, tuple):
                indexer = maybe_convert_ix(*indexer)

                # if we are setting on the info axis ONLY
                # set using those methods to avoid block-splitting
                # logic here
                if (
                    len(indexer) > info_axis
                    and is_integer(indexer[info_axis])
                    and all(
                        com.is_null_slice(idx)
                        for i, idx in enumerate(indexer)
                        if i != info_axis
                    )
                    and item_labels.is_unique
                ):
                    self.obj[item_labels[indexer[info_axis]]] = value
                    return

            if isinstance(value, (ABCSeries, dict)):
                # TODO(EA): ExtensionBlock.setitem this causes issues with
                # setting for extensionarrays that store dicts. Need to decide
                # if it's worth supporting that.
                value = self._align_series(indexer, Series(value))

            elif isinstance(value, ABCDataFrame):
                value = self._align_frame(indexer, value)

            # check for chained assignment
            self.obj._check_is_chained_assignment_possible()

            # actually do the set
            self.obj._consolidate_inplace()
            self.obj._data = self.obj._data.setitem(indexer=indexer, value=value)
            self.obj._maybe_update_cacher(clear=True)

    def _setitem_with_indexer_missing(self, indexer, value):
        """
        Insert new row(s) or column(s) into the Series or DataFrame.
        """
        from pandas import Series

        # reindex the axis to the new value
        # and set inplace
        if self.ndim == 1:
            index = self.obj.index
            new_index = index.insert(len(index), indexer)

            # we have a coerced indexer, e.g. a float
            # that matches in an Int64Index, so
            # we will not create a duplicate index, rather
            # index to that element
            # e.g. 0.0 -> 0
            # GH#12246
            if index.is_unique:
                new_indexer = index.get_indexer([new_index[-1]])
                if (new_indexer != -1).any():
                    return self._setitem_with_indexer(new_indexer, value)

            # this preserves dtype of the value
            new_values = Series([value])._values
            if len(self.obj._values):
                # GH#22717 handle casting compatibility that np.concatenate
                #  does incorrectly
                new_values = concat_compat([self.obj._values, new_values])
            self.obj._data = self.obj._constructor(
                new_values, index=new_index, name=self.obj.name
            )._data
            self.obj._maybe_update_cacher(clear=True)
            return self.obj

        elif self.ndim == 2:

            if not len(self.obj.columns):
                # no columns and scalar
                raise ValueError("cannot set a frame with no defined columns")

            if isinstance(value, ABCSeries):
                # append a Series
                value = value.reindex(index=self.obj.columns, copy=True)
                value.name = indexer

            else:
                # a list-list
                if is_list_like_indexer(value):
                    # must have conforming columns
                    if len(value) != len(self.obj.columns):
                        raise ValueError("cannot set a row with mismatched columns")

                value = Series(value, index=self.obj.columns, name=indexer)

            self.obj._data = self.obj.append(value)._data
            self.obj._maybe_update_cacher(clear=True)
            return self.obj

    def _align_series(self, indexer, ser: ABCSeries, multiindex_indexer: bool = False):
        """
        Parameters
        ----------
        indexer : tuple, slice, scalar
            Indexer used to get the locations that will be set to `ser`.
        ser : pd.Series
            Values to assign to the locations specified by `indexer`.
        multiindex_indexer : boolean, optional
            Defaults to False. Should be set to True if `indexer` was from
            a `pd.MultiIndex`, to avoid unnecessary broadcasting.

        Returns
        -------
        `np.array` of `ser` broadcast to the appropriate shape for assignment
        to the locations selected by `indexer`
        """
        if isinstance(indexer, (slice, np.ndarray, list, Index)):
            indexer = tuple([indexer])

        if isinstance(indexer, tuple):

            # flatten np.ndarray indexers
            def ravel(i):
                return i.ravel() if isinstance(i, np.ndarray) else i

            indexer = tuple(map(ravel, indexer))

            aligners = [not com.is_null_slice(idx) for idx in indexer]
            sum_aligners = sum(aligners)
            single_aligner = sum_aligners == 1
            is_frame = self.ndim == 2
            obj = self.obj

            # are we a single alignable value on a non-primary
            # dim (e.g. panel: 1,2, or frame: 0) ?
            # hence need to align to a single axis dimension
            # rather that find all valid dims

            # frame
            if is_frame:
                single_aligner = single_aligner and aligners[0]

            # we have a frame, with multiple indexers on both axes; and a
            # series, so need to broadcast (see GH5206)
            if sum_aligners == self.ndim and all(is_sequence(_) for _ in indexer):
                ser = ser.reindex(obj.axes[0][indexer[0]], copy=True)._values

                # single indexer
                if len(indexer) > 1 and not multiindex_indexer:
                    len_indexer = len(indexer[1])
                    ser = np.tile(ser, len_indexer).reshape(len_indexer, -1).T

                return ser

            for i, idx in enumerate(indexer):
                ax = obj.axes[i]

                # multiple aligners (or null slices)
                if is_sequence(idx) or isinstance(idx, slice):
                    if single_aligner and com.is_null_slice(idx):
                        continue
                    new_ix = ax[idx]
                    if not is_list_like_indexer(new_ix):
                        new_ix = Index([new_ix])
                    else:
                        new_ix = Index(new_ix)
                    if ser.index.equals(new_ix) or not len(new_ix):
                        return ser._values.copy()

                    return ser.reindex(new_ix)._values

                # 2 dims
                elif single_aligner:

                    # reindex along index
                    ax = self.obj.axes[1]
                    if ser.index.equals(ax) or not len(ax):
                        return ser._values.copy()
                    return ser.reindex(ax)._values

        elif is_scalar(indexer):
            ax = self.obj._get_axis(1)

            if ser.index.equals(ax):
                return ser._values.copy()

            return ser.reindex(ax)._values

        raise ValueError("Incompatible indexer with Series")

    def _align_frame(self, indexer, df: ABCDataFrame):
        is_frame = self.ndim == 2

        if isinstance(indexer, tuple):

            idx, cols = None, None
            sindexers = []
            for i, ix in enumerate(indexer):
                ax = self.obj.axes[i]
                if is_sequence(ix) or isinstance(ix, slice):
                    if isinstance(ix, np.ndarray):
                        ix = ix.ravel()
                    if idx is None:
                        idx = ax[ix]
                    elif cols is None:
                        cols = ax[ix]
                    else:
                        break
                else:
                    sindexers.append(i)

            if idx is not None and cols is not None:

                if df.index.equals(idx) and df.columns.equals(cols):
                    val = df.copy()._values
                else:
                    val = df.reindex(idx, columns=cols)._values
                return val

        elif (isinstance(indexer, slice) or is_list_like_indexer(indexer)) and is_frame:
            ax = self.obj.index[indexer]
            if df.index.equals(ax):
                val = df.copy()._values
            else:

                # we have a multi-index and are trying to align
                # with a particular, level GH3738
                if (
                    isinstance(ax, ABCMultiIndex)
                    and isinstance(df.index, ABCMultiIndex)
                    and ax.nlevels != df.index.nlevels
                ):
                    raise TypeError(
                        "cannot align on a multi-index with out "
                        "specifying the join levels"
                    )

                val = df.reindex(index=ax)._values
            return val

        raise ValueError("Incompatible indexer with DataFrame")

    def _getitem_tuple(self, tup: Tuple):
        try:
            return self._getitem_lowerdim(tup)
        except IndexingError:
            pass

        # no multi-index, so validate all of the indexers
        self._has_valid_tuple(tup)

        # ugly hack for GH #836
        if self._multi_take_opportunity(tup):
            return self._multi_take(tup)

        # no shortcut needed
        retval = self.obj
        for i, key in enumerate(tup):
            if com.is_null_slice(key):
                continue

            retval = getattr(retval, self.name)._getitem_axis(key, axis=i)

        return retval

    def _multi_take_opportunity(self, tup: Tuple) -> bool:
        """
        Check whether there is the possibility to use ``_multi_take``.

        Currently the limit is that all axes being indexed, must be indexed with
        list-likes.

        Parameters
        ----------
        tup : tuple
            Tuple of indexers, one per axis.

        Returns
        -------
        bool
            Whether the current indexing,
            can be passed through `_multi_take`.
        """
        if not all(is_list_like_indexer(x) for x in tup):
            return False

        # just too complicated
        if any(com.is_bool_indexer(x) for x in tup):
            return False

        return True

    def _multi_take(self, tup: Tuple):
        """
        Create the indexers for the passed tuple of keys, and
        executes the take operation. This allows the take operation to be
        executed all at once, rather than once for each dimension.
        Improving efficiency.

        Parameters
        ----------
        tup : tuple
            Tuple of indexers, one per axis.

        Returns
        -------
        values: same type as the object being indexed
        """
        # GH 836
        o = self.obj
        d = {
            axis: self._get_listlike_indexer(key, axis)
            for (key, axis) in zip(tup, o._AXIS_ORDERS)
        }
        return o._reindex_with_indexers(d, copy=True, allow_dups=True)

    def _convert_for_reindex(self, key, axis: int):
        return key

    def _handle_lowerdim_multi_index_axis0(self, tup: Tuple):
        # we have an axis0 multi-index, handle or raise
        axis = self.axis or 0
        try:
            # fast path for series or for tup devoid of slices
            return self._get_label(tup, axis=axis)
        except TypeError:
            # slices are unhashable
            pass
        except KeyError as ek:
            # raise KeyError if number of indexers match
            # else IndexingError will be raised
            if len(tup) <= self.obj.index.nlevels and len(tup) > self.ndim:
                raise ek

        return None

    def _getitem_lowerdim(self, tup: Tuple):

        # we can directly get the axis result since the axis is specified
        if self.axis is not None:
            axis = self.obj._get_axis_number(self.axis)
            return self._getitem_axis(tup, axis=axis)

        # we may have a nested tuples indexer here
        if self._is_nested_tuple_indexer(tup):
            return self._getitem_nested_tuple(tup)

        # we maybe be using a tuple to represent multiple dimensions here
        ax0 = self.obj._get_axis(0)
        # ...but iloc should handle the tuple as simple integer-location
        # instead of checking it as multiindex representation (GH 13797)
        if isinstance(ax0, ABCMultiIndex) and self.name != "iloc":
            result = self._handle_lowerdim_multi_index_axis0(tup)
            if result is not None:
                return result

        if len(tup) > self.ndim:
            raise IndexingError("Too many indexers. handle elsewhere")

        for i, key in enumerate(tup):
            if is_label_like(key) or isinstance(key, tuple):
                section = self._getitem_axis(key, axis=i)

                # we have yielded a scalar ?
                if not is_list_like_indexer(section):
                    return section

                elif section.ndim == self.ndim:
                    # we're in the middle of slicing through a MultiIndex
                    # revise the key wrt to `section` by inserting an _NS
                    new_key = tup[:i] + (_NS,) + tup[i + 1 :]

                else:
                    new_key = tup[:i] + tup[i + 1 :]

                    # unfortunately need an odious kludge here because of
                    # DataFrame transposing convention
                    if (
                        isinstance(section, ABCDataFrame)
                        and i > 0
                        and len(new_key) == 2
                    ):
                        a, b = new_key
                        new_key = b, a

                    if len(new_key) == 1:
                        new_key = new_key[0]

                # Slices should return views, but calling iloc/loc with a null
                # slice returns a new object.
                if com.is_null_slice(new_key):
                    return section
                # This is an elided recursive call to iloc/loc/etc'
                return getattr(section, self.name)[new_key]

        raise IndexingError("not applicable")

    def _getitem_nested_tuple(self, tup: Tuple):
        # we have a nested tuple so have at least 1 multi-index level
        # we should be able to match up the dimensionality here

        # we have too many indexers for our dim, but have at least 1
        # multi-index dimension, try to see if we have something like
        # a tuple passed to a series with a multi-index
        if len(tup) > self.ndim:
            result = self._handle_lowerdim_multi_index_axis0(tup)
            if result is not None:
                return result

            # this is a series with a multi-index specified a tuple of
            # selectors
            axis = self.axis or 0
            return self._getitem_axis(tup, axis=axis)

        # handle the multi-axis by taking sections and reducing
        # this is iterative
        obj = self.obj
        axis = 0
        for i, key in enumerate(tup):

            if com.is_null_slice(key):
                axis += 1
                continue

            current_ndim = obj.ndim
            obj = getattr(obj, self.name)._getitem_axis(key, axis=axis)
            axis += 1

            # if we have a scalar, we are done
            if is_scalar(obj) or not hasattr(obj, "ndim"):
                break

            # has the dim of the obj changed?
            # GH 7199
            if obj.ndim < current_ndim:
                axis -= 1

        return obj

    # TODO: remove once geopandas no longer needs __getitem__
    def _getitem_axis(self, key, axis: int):
        if is_iterator(key):
            key = list(key)
        self._validate_key(key, axis)

        labels = self.obj._get_axis(axis)
        if isinstance(key, slice):
            return self._get_slice_axis(key, axis=axis)
        elif is_list_like_indexer(key) and not (
            isinstance(key, tuple) and isinstance(labels, ABCMultiIndex)
        ):

            if hasattr(key, "ndim") and key.ndim > 1:
                raise ValueError("Cannot index with multidimensional key")

            return self._getitem_iterable(key, axis=axis)
        else:

            # maybe coerce a float scalar to integer
            key = labels._maybe_cast_indexer(key)

            if is_integer(key):
                if axis == 0 and isinstance(labels, ABCMultiIndex):
                    try:
                        return self._get_label(key, axis=axis)
                    except (KeyError, TypeError):
                        if self.obj.index.levels[0].is_integer():
                            raise

                # this is the fallback! (for a non-float, non-integer index)
                if not labels.is_floating() and not labels.is_integer():
                    return self._get_loc(key, axis=axis)

            return self._get_label(key, axis=axis)

    def _get_listlike_indexer(self, key, axis: int, raise_missing: bool = False):
        """
        Transform a list-like of keys into a new index and an indexer.

        Parameters
        ----------
        key : list-like
            Targeted labels.
        axis: int
            Dimension on which the indexing is being made.
        raise_missing: bool, default False
            Whether to raise a KeyError if some labels were not found.
            Will be removed in the future, and then this method will always behave as
            if ``raise_missing=True``.

        Raises
        ------
        KeyError
            If at least one key was requested but none was found, and
            raise_missing=True.

        Returns
        -------
        keyarr: Index
            New index (coinciding with 'key' if the axis is unique).
        values : array-like
            Indexer for the return object, -1 denotes keys not found.
        """
        o = self.obj
        ax = o._get_axis(axis)

        # Have the index compute an indexer or return None
        # if it cannot handle:
        indexer, keyarr = ax._convert_listlike_indexer(key, kind=self.name)
        # We only act on all found values:
        if indexer is not None and (indexer != -1).all():
            self._validate_read_indexer(key, indexer, axis, raise_missing=raise_missing)
            return ax[indexer], indexer

        if ax.is_unique and not getattr(ax, "is_overlapping", False):
            # If we are trying to get actual keys from empty Series, we
            # patiently wait for a KeyError later on - otherwise, convert
            if len(ax) or not len(key):
                key = self._convert_for_reindex(key, axis)
            indexer = ax.get_indexer_for(key)
            keyarr = ax.reindex(keyarr)[0]
        else:
            keyarr, indexer, new_indexer = ax._reindex_non_unique(keyarr)

        self._validate_read_indexer(
            keyarr, indexer, o._get_axis_number(axis), raise_missing=raise_missing
        )
        return keyarr, indexer

    def _getitem_iterable(self, key, axis: int):
        """
        Index current object with an an iterable key.

        The iterable key can be a boolean indexer or a collection of keys.

        Parameters
        ----------
        key : iterable
            Targeted labels or boolean indexer.
        axis: int
            Dimension on which the indexing is being made.

        Raises
        ------
        KeyError
            If no key was found. Will change in the future to raise if not all
            keys were found.
        IndexingError
            If the boolean indexer is unalignable with the object being
            indexed.

        Returns
        -------
        scalar, DataFrame, or Series: indexed value(s).
        """
        # caller is responsible for ensuring non-None axis
        self._validate_key(key, axis)

        labels = self.obj._get_axis(axis)

        if com.is_bool_indexer(key):
            # A boolean indexer
            key = check_bool_indexer(labels, key)
            (inds,) = key.nonzero()
            return self.obj.take(inds, axis=axis)
        else:
            # A collection of keys
            keyarr, indexer = self._get_listlike_indexer(key, axis, raise_missing=False)
            return self.obj._reindex_with_indexers(
                {axis: [keyarr, indexer]}, copy=True, allow_dups=True
            )

    def _validate_read_indexer(
        self, key, indexer, axis: int, raise_missing: bool = False
    ):
        """
        Check that indexer can be used to return a result.

        e.g. at least one element was found,
        unless the list of keys was actually empty.

        Parameters
        ----------
        key : list-like
            Targeted labels (only used to show correct error message).
        indexer: array-like of booleans
            Indices corresponding to the key,
            (with -1 indicating not found).
        axis: int
            Dimension on which the indexing is being made.
        raise_missing: bool
            Whether to raise a KeyError if some labels are not found. Will be
            removed in the future, and then this method will always behave as
            if raise_missing=True.

        Raises
        ------
        KeyError
            If at least one key was requested but none was found, and
            raise_missing=True.
        """
        ax = self.obj._get_axis(axis)

        if len(key) == 0:
            return

        # Count missing values:
        missing = (indexer < 0).sum()

        if missing:
            if missing == len(indexer):
                raise KeyError(
                    "None of [{key}] are in the [{axis}]".format(
                        key=key, axis=self.obj._get_axis_name(axis)
                    )
                )

            # We (temporarily) allow for some missing keys with .loc, except in
            # some cases (e.g. setting) in which "raise_missing" will be False
            if not (self.name == "loc" and not raise_missing):
                not_found = list(set(key) - set(ax))
                raise KeyError("{} not in index".format(not_found))

            # we skip the warning on Categorical/Interval
            # as this check is actually done (check for
            # non-missing values), but a bit later in the
            # code, so we want to avoid warning & then
            # just raising
            if not (ax.is_categorical() or ax.is_interval()):
                raise KeyError(
                    "Passing list-likes to .loc or [] with any missing labels "
                    "is no longer supported, see "
                    "https://pandas.pydata.org/pandas-docs/stable/user_guide/indexing.html#deprecate-loc-reindex-listlike"  # noqa:E501
                )

    def _convert_to_indexer(self, obj, axis: int, raise_missing: bool = False):
        """
        Convert indexing key into something we can use to do actual fancy
        indexing on a ndarray.

        Examples
        ix[:5] -> slice(0, 5)
        ix[[1,2,3]] -> [1,2,3]
        ix[['foo', 'bar', 'baz']] -> [i, j, k] (indices of foo, bar, baz)

        Going by Zen of Python?
        'In the face of ambiguity, refuse the temptation to guess.'
        raise AmbiguousIndexError with integer labels?
        - No, prefer label-based indexing
        """
        labels = self.obj._get_axis(axis)

        if isinstance(obj, slice):
            return self._convert_slice_indexer(obj, axis)

        # try to find out correct indexer, if not type correct raise
        try:
            obj = self._convert_scalar_indexer(obj, axis)
        except TypeError:
            # but we will allow setting
            pass

        # see if we are positional in nature
        is_int_index = labels.is_integer()
        is_int_positional = is_integer(obj) and not is_int_index

        # if we are a label return me
        try:
            return labels.get_loc(obj)
        except LookupError:
            if isinstance(obj, tuple) and isinstance(labels, ABCMultiIndex):
                if len(obj) == labels.nlevels:
                    return {"key": obj}
                raise
        except TypeError:
            pass
        except ValueError:
            if not is_int_positional:
                raise

        # a positional
        if is_int_positional:

            # if we are setting and its not a valid location
            # its an insert which fails by definition

            if self.name == "loc":
                # always valid
                return {"key": obj}

            if obj >= self.obj.shape[axis] and not isinstance(labels, ABCMultiIndex):
                # a positional
                raise ValueError("cannot set by positional indexing with enlargement")

            return obj

        if is_nested_tuple(obj, labels):
            return labels.get_locs(obj)

        elif is_list_like_indexer(obj):

            if com.is_bool_indexer(obj):
                obj = check_bool_indexer(labels, obj)
                (inds,) = obj.nonzero()
                return inds
            else:
                # When setting, missing keys are not allowed, even with .loc:
                return self._get_listlike_indexer(obj, axis, raise_missing=True)[1]
        else:
            try:
                return labels.get_loc(obj)
            except LookupError:
                # allow a not found key only if we are a setter
                if not is_list_like_indexer(obj):
                    return {"key": obj}
                raise

    def _get_slice_axis(self, slice_obj: slice, axis: int):
        # caller is responsible for ensuring non-None axis
        obj = self.obj

        if not need_slice(slice_obj):
            return obj.copy(deep=False)

        indexer = self._convert_slice_indexer(slice_obj, axis)
        return self._slice(indexer, axis=axis, kind="iloc")


<<<<<<< HEAD
=======
class _IXIndexer(_NDFrameIndexer):
    """
    A primarily label-location based indexer, with integer position fallback.

    Warning: Starting in 0.20.0, the .ix indexer is deprecated, in
    favor of the more strict .iloc and .loc indexers.

    ``.ix[]`` supports mixed integer and label based access. It is
    primarily label based, but will fall back to integer positional
    access unless the corresponding axis is of integer type.

    ``.ix`` is the most general indexer and will support any of the
    inputs in ``.loc`` and ``.iloc``. ``.ix`` also supports floating
    point label schemes. ``.ix`` is exceptionally useful when dealing
    with mixed positional and label based hierarchical indexes.

    However, when an axis is integer based, ONLY label based access
    and not positional access is supported. Thus, in such cases, it's
    usually better to be explicit and use ``.iloc`` or ``.loc``.

    See more at :ref:`Advanced Indexing <advanced>`.
    """

    _ix_deprecation_warning = textwrap.dedent(
        """
        .ix is deprecated. Please use
        .loc for label based indexing or
        .iloc for positional indexing

        See the documentation here:
        http://pandas.pydata.org/pandas-docs/stable/user_guide/indexing.html#ix-indexer-is-deprecated"""  # noqa: E501
    )

    def __init__(self, name, obj):
        warnings.warn(self._ix_deprecation_warning, FutureWarning, stacklevel=2)
        super().__init__(name, obj)

    @Appender(_NDFrameIndexer._validate_key.__doc__)
    def _validate_key(self, key, axis: int) -> bool:
        """
        Returns
        -------
        bool
        """
        if isinstance(key, slice):
            return True

        elif com.is_bool_indexer(key):
            return True

        elif is_list_like_indexer(key):
            return True

        else:

            self._convert_scalar_indexer(key, axis)

        return True

    def _convert_for_reindex(self, key, axis: int):
        """
        Transform a list of keys into a new array ready to be used as axis of
        the object we return (e.g. including NaNs).

        Parameters
        ----------
        key : list-like
            Targeted labels.
        axis: int
            Where the indexing is being made.

        Returns
        -------
        list-like of labels.
        """
        labels = self.obj._get_axis(axis)

        if com.is_bool_indexer(key):
            key = check_bool_indexer(labels, key)
            return labels[key]

        if isinstance(key, Index):
            keyarr = labels._convert_index_indexer(key)
        else:
            # asarray can be unsafe, NumPy strings are weird
            keyarr = com.asarray_tuplesafe(key)

        if is_integer_dtype(keyarr):
            # Cast the indexer to uint64 if possible so
            # that the values returned from indexing are
            # also uint64.
            keyarr = labels._convert_arr_indexer(keyarr)

            if not labels.is_integer():
                keyarr = ensure_platform_int(keyarr)
                return labels.take(keyarr)

        return keyarr


>>>>>>> fb502587
class _LocationIndexer(_NDFrameIndexer):
    def __getitem__(self, key):
        if type(key) is tuple:
            key = tuple(com.apply_if_callable(x, self.obj) for x in key)
            if self._is_scalar_access(key):
                try:
                    return self._getitem_scalar(key)
                except (KeyError, IndexError, AttributeError):
                    pass
            return self._getitem_tuple(key)
        else:
            # we by definition only have the 0th axis
            axis = self.axis or 0

            maybe_callable = com.apply_if_callable(key, self.obj)
            return self._getitem_axis(maybe_callable, axis=axis)

    def _is_scalar_access(self, key: Tuple):
        raise NotImplementedError()

    def _getitem_scalar(self, key):
        raise NotImplementedError()

    def _getitem_axis(self, key, axis: int):
        raise NotImplementedError()

    def _getbool_axis(self, key, axis: int):
        # caller is responsible for ensuring non-None axis
        labels = self.obj._get_axis(axis)
        key = check_bool_indexer(labels, key)
        inds = key.nonzero()[0]
        return self.obj.take(inds, axis=axis)

    def _get_slice_axis(self, slice_obj: slice, axis: int):
        """
        This is pretty simple as we just have to deal with labels.
        """
        # caller is responsible for ensuring non-None axis
        obj = self.obj
        if not need_slice(slice_obj):
            return obj.copy(deep=False)

        labels = obj._get_axis(axis)
        indexer = labels.slice_indexer(
            slice_obj.start, slice_obj.stop, slice_obj.step, kind=self.name
        )

        if isinstance(indexer, slice):
            return self._slice(indexer, axis=axis, kind="iloc")
        else:
            # DatetimeIndex overrides Index.slice_indexer and may
            #  return a DatetimeIndex instead of a slice object.
            return self.obj.take(indexer, axis=axis)


class _LocIndexer(_LocationIndexer):
    """
    Access a group of rows and columns by label(s) or a boolean array.

    ``.loc[]`` is primarily label based, but may also be used with a
    boolean array.

    Allowed inputs are:

    - A single label, e.g. ``5`` or ``'a'``, (note that ``5`` is
      interpreted as a *label* of the index, and **never** as an
      integer position along the index).
    - A list or array of labels, e.g. ``['a', 'b', 'c']``.
    - A slice object with labels, e.g. ``'a':'f'``.

      .. warning:: Note that contrary to usual python slices, **both** the
          start and the stop are included

    - A boolean array of the same length as the axis being sliced,
      e.g. ``[True, False, True]``.
    - A ``callable`` function with one argument (the calling Series or
      DataFrame) and that returns valid output for indexing (one of the above)

    See more at :ref:`Selection by Label <indexing.label>`

    Raises
    ------
    KeyError
        If any items are not found.

    See Also
    --------
    DataFrame.at : Access a single value for a row/column label pair.
    DataFrame.iloc : Access group of rows and columns by integer position(s).
    DataFrame.xs : Returns a cross-section (row(s) or column(s)) from the
        Series/DataFrame.
    Series.loc : Access group of values using labels.

    Examples
    --------
    **Getting values**

    >>> df = pd.DataFrame([[1, 2], [4, 5], [7, 8]],
    ...      index=['cobra', 'viper', 'sidewinder'],
    ...      columns=['max_speed', 'shield'])
    >>> df
                max_speed  shield
    cobra               1       2
    viper               4       5
    sidewinder          7       8

    Single label. Note this returns the row as a Series.

    >>> df.loc['viper']
    max_speed    4
    shield       5
    Name: viper, dtype: int64

    List of labels. Note using ``[[]]`` returns a DataFrame.

    >>> df.loc[['viper', 'sidewinder']]
                max_speed  shield
    viper               4       5
    sidewinder          7       8

    Single label for row and column

    >>> df.loc['cobra', 'shield']
    2

    Slice with labels for row and single label for column. As mentioned
    above, note that both the start and stop of the slice are included.

    >>> df.loc['cobra':'viper', 'max_speed']
    cobra    1
    viper    4
    Name: max_speed, dtype: int64

    Boolean list with the same length as the row axis

    >>> df.loc[[False, False, True]]
                max_speed  shield
    sidewinder          7       8

    Conditional that returns a boolean Series

    >>> df.loc[df['shield'] > 6]
                max_speed  shield
    sidewinder          7       8

    Conditional that returns a boolean Series with column labels specified

    >>> df.loc[df['shield'] > 6, ['max_speed']]
                max_speed
    sidewinder          7

    Callable that returns a boolean Series

    >>> df.loc[lambda df: df['shield'] == 8]
                max_speed  shield
    sidewinder          7       8

    **Setting values**

    Set value for all items matching the list of labels

    >>> df.loc[['viper', 'sidewinder'], ['shield']] = 50
    >>> df
                max_speed  shield
    cobra               1       2
    viper               4      50
    sidewinder          7      50

    Set value for an entire row

    >>> df.loc['cobra'] = 10
    >>> df
                max_speed  shield
    cobra              10      10
    viper               4      50
    sidewinder          7      50

    Set value for an entire column

    >>> df.loc[:, 'max_speed'] = 30
    >>> df
                max_speed  shield
    cobra              30      10
    viper              30      50
    sidewinder         30      50

    Set value for rows matching callable condition

    >>> df.loc[df['shield'] > 35] = 0
    >>> df
                max_speed  shield
    cobra              30      10
    viper               0       0
    sidewinder          0       0

    **Getting values on a DataFrame with an index that has integer labels**

    Another example using integers for the index

    >>> df = pd.DataFrame([[1, 2], [4, 5], [7, 8]],
    ...      index=[7, 8, 9], columns=['max_speed', 'shield'])
    >>> df
       max_speed  shield
    7          1       2
    8          4       5
    9          7       8

    Slice with integer labels for rows. As mentioned above, note that both
    the start and stop of the slice are included.

    >>> df.loc[7:9]
       max_speed  shield
    7          1       2
    8          4       5
    9          7       8

    **Getting values with a MultiIndex**

    A number of examples using a DataFrame with a MultiIndex

    >>> tuples = [
    ...    ('cobra', 'mark i'), ('cobra', 'mark ii'),
    ...    ('sidewinder', 'mark i'), ('sidewinder', 'mark ii'),
    ...    ('viper', 'mark ii'), ('viper', 'mark iii')
    ... ]
    >>> index = pd.MultiIndex.from_tuples(tuples)
    >>> values = [[12, 2], [0, 4], [10, 20],
    ...         [1, 4], [7, 1], [16, 36]]
    >>> df = pd.DataFrame(values, columns=['max_speed', 'shield'], index=index)
    >>> df
                         max_speed  shield
    cobra      mark i           12       2
               mark ii           0       4
    sidewinder mark i           10      20
               mark ii           1       4
    viper      mark ii           7       1
               mark iii         16      36

    Single label. Note this returns a DataFrame with a single index.

    >>> df.loc['cobra']
             max_speed  shield
    mark i          12       2
    mark ii          0       4

    Single index tuple. Note this returns a Series.

    >>> df.loc[('cobra', 'mark ii')]
    max_speed    0
    shield       4
    Name: (cobra, mark ii), dtype: int64

    Single label for row and column. Similar to passing in a tuple, this
    returns a Series.

    >>> df.loc['cobra', 'mark i']
    max_speed    12
    shield        2
    Name: (cobra, mark i), dtype: int64

    Single tuple. Note using ``[[]]`` returns a DataFrame.

    >>> df.loc[[('cobra', 'mark ii')]]
                   max_speed  shield
    cobra mark ii          0       4

    Single tuple for the index with a single label for the column

    >>> df.loc[('cobra', 'mark i'), 'shield']
    2

    Slice from index tuple to single label

    >>> df.loc[('cobra', 'mark i'):'viper']
                         max_speed  shield
    cobra      mark i           12       2
               mark ii           0       4
    sidewinder mark i           10      20
               mark ii           1       4
    viper      mark ii           7       1
               mark iii         16      36

    Slice from index tuple to index tuple

    >>> df.loc[('cobra', 'mark i'):('viper', 'mark ii')]
                        max_speed  shield
    cobra      mark i          12       2
               mark ii          0       4
    sidewinder mark i          10      20
               mark ii          1       4
    viper      mark ii          7       1
    """

    _valid_types = (
        "labels (MUST BE IN THE INDEX), slices of labels (BOTH "
        "endpoints included! Can be slices of integers if the "
        "index is integers), listlike of labels, boolean"
    )

    @Appender(_NDFrameIndexer._validate_key.__doc__)
    def _validate_key(self, key, axis: int):

        # valid for a collection of labels (we check their presence later)
        # slice of labels (where start-end in labels)
        # slice of integers (only if in the labels)
        # boolean

        if isinstance(key, slice):
            return

        if com.is_bool_indexer(key):
            return

        if not is_list_like_indexer(key):
            self._convert_scalar_indexer(key, axis)

    def _is_scalar_access(self, key: Tuple) -> bool:
        """
        Returns
        -------
        bool
        """
        # this is a shortcut accessor to both .loc and .iloc
        # that provide the equivalent access of .at and .iat
        # a) avoid getting things via sections and (to minimize dtype changes)
        # b) provide a performant path
        if len(key) != self.ndim:
            return False

        for i, k in enumerate(key):
            if not is_scalar(k):
                return False

            ax = self.obj.axes[i]
            if isinstance(ax, ABCMultiIndex):
                return False

            if isinstance(k, str) and ax._supports_partial_string_indexing:
                # partial string indexing, df.loc['2000', 'A']
                # should not be considered scalar
                return False

            if not ax.is_unique:
                return False

        return True

    def _getitem_scalar(self, key):
        # a fast-path to scalar access
        # if not, raise
        values = self.obj._get_value(*key)
        return values

    def _get_partial_string_timestamp_match_key(self, key, labels):
        """
        Translate any partial string timestamp matches in key, returning the
        new key.

        (GH 10331)
        """
        if isinstance(labels, ABCMultiIndex):
            if (
                isinstance(key, str)
                and labels.levels[0]._supports_partial_string_indexing
            ):
                # Convert key '2016-01-01' to
                # ('2016-01-01'[, slice(None, None, None)]+)
                key = tuple([key] + [slice(None)] * (len(labels.levels) - 1))

            if isinstance(key, tuple):
                # Convert (..., '2016-01-01', ...) in tuple to
                # (..., slice('2016-01-01', '2016-01-01', None), ...)
                new_key = []
                for i, component in enumerate(key):
                    if (
                        isinstance(component, str)
                        and labels.levels[i]._supports_partial_string_indexing
                    ):
                        new_key.append(slice(component, component, None))
                    else:
                        new_key.append(component)
                key = tuple(new_key)

        return key

    def _getitem_axis(self, key, axis: int):
        key = item_from_zerodim(key)
        if is_iterator(key):
            key = list(key)

        labels = self.obj._get_axis(axis)
        key = self._get_partial_string_timestamp_match_key(key, labels)

        if isinstance(key, slice):
            self._validate_key(key, axis)
            return self._get_slice_axis(key, axis=axis)
        elif com.is_bool_indexer(key):
            return self._getbool_axis(key, axis=axis)
        elif is_list_like_indexer(key):

            # convert various list-like indexers
            # to a list of keys
            # we will use the *values* of the object
            # and NOT the index if its a PandasObject
            if isinstance(labels, ABCMultiIndex):

                if isinstance(key, (ABCSeries, np.ndarray)) and key.ndim <= 1:
                    # Series, or 0,1 ndim ndarray
                    # GH 14730
                    key = list(key)
                elif isinstance(key, ABCDataFrame):
                    # GH 15438
                    raise NotImplementedError(
                        "Indexing a MultiIndex with a "
                        "DataFrame key is not "
                        "implemented"
                    )
                elif hasattr(key, "ndim") and key.ndim > 1:
                    raise NotImplementedError(
                        "Indexing a MultiIndex with a "
                        "multidimensional key is not "
                        "implemented"
                    )

                if (
                    not isinstance(key, tuple)
                    and len(key)
                    and not isinstance(key[0], tuple)
                ):
                    key = tuple([key])

            # an iterable multi-selection
            if not (isinstance(key, tuple) and isinstance(labels, ABCMultiIndex)):

                if hasattr(key, "ndim") and key.ndim > 1:
                    raise ValueError("Cannot index with multidimensional key")

                return self._getitem_iterable(key, axis=axis)

            # nested tuple slicing
            if is_nested_tuple(key, labels):
                locs = labels.get_locs(key)
                indexer = [slice(None)] * self.ndim
                indexer[axis] = locs
                return self.obj.iloc[tuple(indexer)]

        # fall thru to straight lookup
        self._validate_key(key, axis)
        return self._get_label(key, axis=axis)


class _iLocIndexer(_LocationIndexer):
    """
    Purely integer-location based indexing for selection by position.

    ``.iloc[]`` is primarily integer position based (from ``0`` to
    ``length-1`` of the axis), but may also be used with a boolean
    array.

    Allowed inputs are:

    - An integer, e.g. ``5``.
    - A list or array of integers, e.g. ``[4, 3, 0]``.
    - A slice object with ints, e.g. ``1:7``.
    - A boolean array.
    - A ``callable`` function with one argument (the calling Series or
      DataFrame) and that returns valid output for indexing (one of the above).
      This is useful in method chains, when you don't have a reference to the
      calling object, but would like to base your selection on some value.

    ``.iloc`` will raise ``IndexError`` if a requested indexer is
    out-of-bounds, except *slice* indexers which allow out-of-bounds
    indexing (this conforms with python/numpy *slice* semantics).

    See more at :ref:`Selection by Position <indexing.integer>`.

    See Also
    --------
    DataFrame.iat : Fast integer location scalar accessor.
    DataFrame.loc : Purely label-location based indexer for selection by label.
    Series.iloc : Purely integer-location based indexing for
                   selection by position.

    Examples
    --------

    >>> mydict = [{'a': 1, 'b': 2, 'c': 3, 'd': 4},
    ...           {'a': 100, 'b': 200, 'c': 300, 'd': 400},
    ...           {'a': 1000, 'b': 2000, 'c': 3000, 'd': 4000 }]
    >>> df = pd.DataFrame(mydict)
    >>> df
          a     b     c     d
    0     1     2     3     4
    1   100   200   300   400
    2  1000  2000  3000  4000

    **Indexing just the rows**

    With a scalar integer.

    >>> type(df.iloc[0])
    <class 'pandas.core.series.Series'>
    >>> df.iloc[0]
    a    1
    b    2
    c    3
    d    4
    Name: 0, dtype: int64

    With a list of integers.

    >>> df.iloc[[0]]
       a  b  c  d
    0  1  2  3  4
    >>> type(df.iloc[[0]])
    <class 'pandas.core.frame.DataFrame'>

    >>> df.iloc[[0, 1]]
         a    b    c    d
    0    1    2    3    4
    1  100  200  300  400

    With a `slice` object.

    >>> df.iloc[:3]
          a     b     c     d
    0     1     2     3     4
    1   100   200   300   400
    2  1000  2000  3000  4000

    With a boolean mask the same length as the index.

    >>> df.iloc[[True, False, True]]
          a     b     c     d
    0     1     2     3     4
    2  1000  2000  3000  4000

    With a callable, useful in method chains. The `x` passed
    to the ``lambda`` is the DataFrame being sliced. This selects
    the rows whose index label even.

    >>> df.iloc[lambda x: x.index % 2 == 0]
          a     b     c     d
    0     1     2     3     4
    2  1000  2000  3000  4000

    **Indexing both axes**

    You can mix the indexer types for the index and columns. Use ``:`` to
    select the entire axis.

    With scalar integers.

    >>> df.iloc[0, 1]
    2

    With lists of integers.

    >>> df.iloc[[0, 2], [1, 3]]
          b     d
    0     2     4
    2  2000  4000

    With `slice` objects.

    >>> df.iloc[1:3, 0:3]
          a     b     c
    1   100   200   300
    2  1000  2000  3000

    With a boolean array whose length matches the columns.

    >>> df.iloc[:, [True, False, True, False]]
          a     c
    0     1     3
    1   100   300
    2  1000  3000

    With a callable function that expects the Series or DataFrame.

    >>> df.iloc[:, lambda df: [0, 2]]
          a     c
    0     1     3
    1   100   300
    2  1000  3000
    """

    _valid_types = (
        "integer, integer slice (START point is INCLUDED, END "
        "point is EXCLUDED), listlike of integers, boolean array"
    )
    _get_slice_axis = _NDFrameIndexer._get_slice_axis

    def _validate_key(self, key, axis: int):
        if com.is_bool_indexer(key):
            if hasattr(key, "index") and isinstance(key.index, Index):
                if key.index.inferred_type == "integer":
                    raise NotImplementedError(
                        "iLocation based boolean "
                        "indexing on an integer type "
                        "is not available"
                    )
                raise ValueError(
                    "iLocation based boolean indexing cannot use "
                    "an indexable as a mask"
                )
            return

        if isinstance(key, slice):
            return
        elif is_integer(key):
            self._validate_integer(key, axis)
        elif isinstance(key, tuple):
            # a tuple should already have been caught by this point
            # so don't treat a tuple as a valid indexer
            raise IndexingError("Too many indexers")
        elif is_list_like_indexer(key):
            arr = np.array(key)
            len_axis = len(self.obj._get_axis(axis))

            # check that the key has a numeric dtype
            if not is_numeric_dtype(arr.dtype):
                raise IndexError(
                    ".iloc requires numeric indexers, got {arr}".format(arr=arr)
                )

            # check that the key does not exceed the maximum size of the index
            if len(arr) and (arr.max() >= len_axis or arr.min() < -len_axis):
                raise IndexError("positional indexers are out-of-bounds")
        else:
            raise ValueError(
                "Can only index by location with "
                "a [{types}]".format(types=self._valid_types)
            )

    def _has_valid_setitem_indexer(self, indexer):
        self._has_valid_positional_setitem_indexer(indexer)

    def _is_scalar_access(self, key: Tuple) -> bool:
        """
        Returns
        -------
        bool
        """
        # this is a shortcut accessor to both .loc and .iloc
        # that provide the equivalent access of .at and .iat
        # a) avoid getting things via sections and (to minimize dtype changes)
        # b) provide a performant path
        if len(key) != self.ndim:
            return False

        for i, k in enumerate(key):
            if not is_integer(k):
                return False

            ax = self.obj.axes[i]
            if not ax.is_unique:
                return False

        return True

    def _getitem_scalar(self, key):
        # a fast-path to scalar access
        # if not, raise
        values = self.obj._get_value(*key, takeable=True)
        return values

    def _validate_integer(self, key: int, axis: int) -> None:
        """
        Check that 'key' is a valid position in the desired axis.

        Parameters
        ----------
        key : int
            Requested position.
        axis : int
            Desired axis.

        Raises
        ------
        IndexError
            If 'key' is not a valid position in axis 'axis'.
        """
        len_axis = len(self.obj._get_axis(axis))
        if key >= len_axis or key < -len_axis:
            raise IndexError("single positional indexer is out-of-bounds")

    def _getitem_tuple(self, tup: Tuple):

        self._has_valid_tuple(tup)
        try:
            return self._getitem_lowerdim(tup)
        except IndexingError:
            pass

        retval = self.obj
        axis = 0
        for i, key in enumerate(tup):
            if com.is_null_slice(key):
                axis += 1
                continue

            retval = getattr(retval, self.name)._getitem_axis(key, axis=axis)

            # if the dim was reduced, then pass a lower-dim the next time
            if retval.ndim < self.ndim:
                # TODO: this is never reached in tests; can we confirm that
                #  it is impossible?
                axis -= 1

            # try to get for the next axis
            axis += 1

        return retval

    def _get_list_axis(self, key, axis: int):
        """
        Return Series values by list or array of integers.

        Parameters
        ----------
        key : list-like positional indexer
        axis : int

        Returns
        -------
        Series object

        Notes
        -----
        `axis` can only be zero.
        """
        try:
            return self.obj.take(key, axis=axis)
        except IndexError:
            # re-raise with different error message
            raise IndexError("positional indexers are out-of-bounds")

    def _getitem_axis(self, key, axis: int):
        if isinstance(key, slice):
            return self._get_slice_axis(key, axis=axis)

        if isinstance(key, list):
            key = np.asarray(key)

        if com.is_bool_indexer(key):
            self._validate_key(key, axis)
            return self._getbool_axis(key, axis=axis)

        # a list of integers
        elif is_list_like_indexer(key):
            return self._get_list_axis(key, axis=axis)

        # a single integer
        else:
            key = item_from_zerodim(key)
            if not is_integer(key):
                raise TypeError("Cannot index by location index with a non-integer key")

            # validate the location
            self._validate_integer(key, axis)

            return self._get_loc(key, axis=axis)

    # raise_missing is included for compat with the parent class signature
    def _convert_to_indexer(self, obj, axis: int, raise_missing: bool = False):
        """
        Much simpler as we only have to deal with our valid types.
        """
        # make need to convert a float key
        if isinstance(obj, slice):
            return self._convert_slice_indexer(obj, axis)

        elif is_float(obj):
            return self._convert_scalar_indexer(obj, axis)

        try:
            self._validate_key(obj, axis)
            return obj
        except ValueError:
            raise ValueError(
                "Can only index by location with "
                "a [{types}]".format(types=self._valid_types)
            )


class _ScalarAccessIndexer(_NDFrameIndexerBase):
    """
    Access scalars quickly.
    """

    def _convert_key(self, key, is_setter: bool = False):
        raise AbstractMethodError(self)

    def __getitem__(self, key):
        if not isinstance(key, tuple):

            # we could have a convertible item here (e.g. Timestamp)
            if not is_list_like_indexer(key):
                key = tuple([key])
            else:
                raise ValueError("Invalid call for scalar access (getting)!")

        key = self._convert_key(key)
        return self.obj._get_value(*key, takeable=self._takeable)

    def __setitem__(self, key, value):
        if isinstance(key, tuple):
            key = tuple(com.apply_if_callable(x, self.obj) for x in key)
        else:
            # scalar callable may return tuple
            key = com.apply_if_callable(key, self.obj)

        if not isinstance(key, tuple):
            key = _tuplify(self.ndim, key)
        if len(key) != self.ndim:
            raise ValueError("Not enough indexers for scalar access (setting)!")
        key = list(self._convert_key(key, is_setter=True))
        key.append(value)
        self.obj._set_value(*key, takeable=self._takeable)


class _AtIndexer(_ScalarAccessIndexer):
    """
    Access a single value for a row/column label pair.

    Similar to ``loc``, in that both provide label-based lookups. Use
    ``at`` if you only need to get or set a single value in a DataFrame
    or Series.

    Raises
    ------
    KeyError
        If 'label' does not exist in DataFrame.

    See Also
    --------
    DataFrame.iat : Access a single value for a row/column pair by integer
        position.
    DataFrame.loc : Access a group of rows and columns by label(s).
    Series.at : Access a single value using a label.

    Examples
    --------
    >>> df = pd.DataFrame([[0, 2, 3], [0, 4, 1], [10, 20, 30]],
    ...                   index=[4, 5, 6], columns=['A', 'B', 'C'])
    >>> df
        A   B   C
    4   0   2   3
    5   0   4   1
    6  10  20  30

    Get value at specified row/column pair

    >>> df.at[4, 'B']
    2

    Set value at specified row/column pair

    >>> df.at[4, 'B'] = 10
    >>> df.at[4, 'B']
    10

    Get value within a Series

    >>> df.loc[5].at['B']
    4
    """

    _takeable = False

    def _convert_key(self, key, is_setter: bool = False):
        """
        Require they keys to be the same type as the index. (so we don't
        fallback)
        """
        # allow arbitrary setting
        if is_setter:
            return list(key)

        for ax, i in zip(self.obj.axes, key):
            if ax.is_integer():
                if not is_integer(i):
                    raise ValueError(
                        "At based indexing on an integer index "
                        "can only have integer indexers"
                    )
            else:
                if is_integer(i) and not ax.holds_integer():
                    raise ValueError(
                        "At based indexing on an non-integer "
                        "index can only have non-integer "
                        "indexers"
                    )
        return key


class _iAtIndexer(_ScalarAccessIndexer):
    """
    Access a single value for a row/column pair by integer position.

    Similar to ``iloc``, in that both provide integer-based lookups. Use
    ``iat`` if you only need to get or set a single value in a DataFrame
    or Series.

    Raises
    ------
    IndexError
        When integer position is out of bounds.

    See Also
    --------
    DataFrame.at : Access a single value for a row/column label pair.
    DataFrame.loc : Access a group of rows and columns by label(s).
    DataFrame.iloc : Access a group of rows and columns by integer position(s).

    Examples
    --------
    >>> df = pd.DataFrame([[0, 2, 3], [0, 4, 1], [10, 20, 30]],
    ...                   columns=['A', 'B', 'C'])
    >>> df
        A   B   C
    0   0   2   3
    1   0   4   1
    2  10  20  30

    Get value at specified row/column pair

    >>> df.iat[1, 2]
    1

    Set value at specified row/column pair

    >>> df.iat[1, 2] = 10
    >>> df.iat[1, 2]
    10

    Get value within a series

    >>> df.loc[0].iat[1]
    2
    """

    _takeable = True

    def _convert_key(self, key, is_setter: bool = False):
        """
        Require integer args. (and convert to label arguments)
        """
        for a, i in zip(self.obj.axes, key):
            if not is_integer(i):
                raise ValueError("iAt based indexing can only have integer indexers")
        return key


def _tuplify(ndim: int, loc) -> tuple:
    """
    Given an indexer for the first dimension, create an equivalent tuple
    for indexing over all dimensions.

    Parameters
    ----------
    ndim : int
    loc : object

    Returns
    -------
    tuple
    """
    tup = [slice(None, None) for _ in range(ndim)]
    tup[0] = loc
    return tuple(tup)


def convert_to_index_sliceable(obj, key):
    """
    If we are index sliceable, then return my slicer, otherwise return None.
    """
    idx = obj.index
    if isinstance(key, slice):
        return idx._convert_slice_indexer(key, kind="getitem")

    elif isinstance(key, str):

        # we are an actual column
        if key in obj._data.items:
            return None

        # We might have a datetimelike string that we can translate to a
        # slice here via partial string indexing
        if idx._supports_partial_string_indexing:
            try:
                return idx._get_string_slice(key)
            except (KeyError, ValueError, NotImplementedError):
                return None

    return None


def check_bool_indexer(index: Index, key) -> np.ndarray:
    """
    Check if key is a valid boolean indexer for an object with such index and
    perform reindexing or conversion if needed.

    This function assumes that is_bool_indexer(key) == True.

    Parameters
    ----------
    index : Index
        Index of the object on which the indexing is done.
    key : list-like
        Boolean indexer to check.

    Returns
    -------
    np.array
        Resulting key.

    Raises
    ------
    IndexError
        If the key does not have the same length as index.
    IndexingError
        If the index of the key is unalignable to index.
    """
    result = key
    if isinstance(key, ABCSeries) and not key.index.equals(index):
        result = result.reindex(index)
        mask = isna(result._values)
        if mask.any():
            raise IndexingError(
                "Unalignable boolean Series provided as "
                "indexer (index of the boolean Series and of "
                "the indexed object do not match)."
            )
        result = result.astype(bool)._values
    else:
        if is_sparse(result):
            result = result.to_dense()
        result = np.asarray(result, dtype=bool)

        # GH26658
        if len(result) != len(index):
            raise IndexError(
                "Item wrong length {} instead of {}.".format(len(result), len(index))
            )

    return result


def convert_missing_indexer(indexer):
    """
    Reverse convert a missing indexer, which is a dict
    return the scalar indexer and a boolean indicating if we converted
    """
    if isinstance(indexer, dict):

        # a missing key (but not a tuple indexer)
        indexer = indexer["key"]

        if isinstance(indexer, bool):
            raise KeyError("cannot use a single bool to index into setitem")
        return indexer, True

    return indexer, False


def convert_from_missing_indexer_tuple(indexer, axes):
    """
    Create a filtered indexer that doesn't have any missing indexers.
    """

    def get_indexer(_i, _idx):
        return axes[_i].get_loc(_idx["key"]) if isinstance(_idx, dict) else _idx

    return tuple(get_indexer(_i, _idx) for _i, _idx in enumerate(indexer))


def maybe_convert_ix(*args):
    """
    We likely want to take the cross-product.
    """
    ixify = True
    for arg in args:
        if not isinstance(arg, (np.ndarray, list, ABCSeries, Index)):
            ixify = False

    if ixify:
        return np.ix_(*args)
    else:
        return args


def is_nested_tuple(tup, labels) -> bool:
    """
    Returns
    -------
    bool
    """
    # check for a compatible nested tuple and multiindexes among the axes
    if not isinstance(tup, tuple):
        return False

    for i, k in enumerate(tup):

        if is_list_like(k) or isinstance(k, slice):
            return isinstance(labels, ABCMultiIndex)

    return False


def is_label_like(key) -> bool:
    """
    Returns
    -------
    bool
    """
    # select a label or row
    return not isinstance(key, slice) and not is_list_like_indexer(key)


def need_slice(obj) -> bool:
    """
    Returns
    -------
    bool
    """
    return (
        obj.start is not None
        or obj.stop is not None
        or (obj.step is not None and obj.step != 1)
    )


def _non_reducing_slice(slice_):
    """
    Ensurse that a slice doesn't reduce to a Series or Scalar.

    Any user-paseed `subset` should have this called on it
    to make sure we're always working with DataFrames.
    """
    # default to column slice, like DataFrame
    # ['A', 'B'] -> IndexSlices[:, ['A', 'B']]
    kinds = (ABCSeries, np.ndarray, Index, list, str)
    if isinstance(slice_, kinds):
        slice_ = IndexSlice[:, slice_]

    def pred(part) -> bool:
        """
        Returns
        -------
        bool
            True if slice does *not* reduce,
            False if `part` is a tuple.
        """
        # true when slice does *not* reduce, False when part is a tuple,
        # i.e. MultiIndex slice
        return (isinstance(part, slice) or is_list_like(part)) and not isinstance(
            part, tuple
        )

    if not is_list_like(slice_):
        if not isinstance(slice_, slice):
            # a 1-d slice, like df.loc[1]
            slice_ = [[slice_]]
        else:
            # slice(a, b, c)
            slice_ = [slice_]  # to tuplize later
    else:
        slice_ = [part if pred(part) else [part] for part in slice_]
    return tuple(slice_)


def _maybe_numeric_slice(df, slice_, include_bool=False):
    """
    Want nice defaults for background_gradient that don't break
    with non-numeric data. But if slice_ is passed go with that.
    """
    if slice_ is None:
        dtypes = [np.number]
        if include_bool:
            dtypes.append(bool)
        slice_ = IndexSlice[:, df.select_dtypes(include=dtypes).columns]
    return slice_


def _can_do_equal_len(labels, value, plane_indexer, lplane_indexer, obj) -> bool:
    """
    Returns
    -------
    bool
        True if we have an equal len settable.
    """
    if not len(labels) == 1 or not np.iterable(value) or is_scalar(plane_indexer[0]):
        return False

    item = labels[0]
    index = obj[item].index

    values_len = len(value)
    # equal len list/ndarray
    if len(index) == values_len:
        return True
    elif lplane_indexer == values_len:
        return True

    return False<|MERGE_RESOLUTION|>--- conflicted
+++ resolved
@@ -1283,109 +1283,6 @@
         return self._slice(indexer, axis=axis, kind="iloc")
 
 
-<<<<<<< HEAD
-=======
-class _IXIndexer(_NDFrameIndexer):
-    """
-    A primarily label-location based indexer, with integer position fallback.
-
-    Warning: Starting in 0.20.0, the .ix indexer is deprecated, in
-    favor of the more strict .iloc and .loc indexers.
-
-    ``.ix[]`` supports mixed integer and label based access. It is
-    primarily label based, but will fall back to integer positional
-    access unless the corresponding axis is of integer type.
-
-    ``.ix`` is the most general indexer and will support any of the
-    inputs in ``.loc`` and ``.iloc``. ``.ix`` also supports floating
-    point label schemes. ``.ix`` is exceptionally useful when dealing
-    with mixed positional and label based hierarchical indexes.
-
-    However, when an axis is integer based, ONLY label based access
-    and not positional access is supported. Thus, in such cases, it's
-    usually better to be explicit and use ``.iloc`` or ``.loc``.
-
-    See more at :ref:`Advanced Indexing <advanced>`.
-    """
-
-    _ix_deprecation_warning = textwrap.dedent(
-        """
-        .ix is deprecated. Please use
-        .loc for label based indexing or
-        .iloc for positional indexing
-
-        See the documentation here:
-        http://pandas.pydata.org/pandas-docs/stable/user_guide/indexing.html#ix-indexer-is-deprecated"""  # noqa: E501
-    )
-
-    def __init__(self, name, obj):
-        warnings.warn(self._ix_deprecation_warning, FutureWarning, stacklevel=2)
-        super().__init__(name, obj)
-
-    @Appender(_NDFrameIndexer._validate_key.__doc__)
-    def _validate_key(self, key, axis: int) -> bool:
-        """
-        Returns
-        -------
-        bool
-        """
-        if isinstance(key, slice):
-            return True
-
-        elif com.is_bool_indexer(key):
-            return True
-
-        elif is_list_like_indexer(key):
-            return True
-
-        else:
-
-            self._convert_scalar_indexer(key, axis)
-
-        return True
-
-    def _convert_for_reindex(self, key, axis: int):
-        """
-        Transform a list of keys into a new array ready to be used as axis of
-        the object we return (e.g. including NaNs).
-
-        Parameters
-        ----------
-        key : list-like
-            Targeted labels.
-        axis: int
-            Where the indexing is being made.
-
-        Returns
-        -------
-        list-like of labels.
-        """
-        labels = self.obj._get_axis(axis)
-
-        if com.is_bool_indexer(key):
-            key = check_bool_indexer(labels, key)
-            return labels[key]
-
-        if isinstance(key, Index):
-            keyarr = labels._convert_index_indexer(key)
-        else:
-            # asarray can be unsafe, NumPy strings are weird
-            keyarr = com.asarray_tuplesafe(key)
-
-        if is_integer_dtype(keyarr):
-            # Cast the indexer to uint64 if possible so
-            # that the values returned from indexing are
-            # also uint64.
-            keyarr = labels._convert_arr_indexer(keyarr)
-
-            if not labels.is_integer():
-                keyarr = ensure_platform_int(keyarr)
-                return labels.take(keyarr)
-
-        return keyarr
-
-
->>>>>>> fb502587
 class _LocationIndexer(_NDFrameIndexer):
     def __getitem__(self, key):
         if type(key) is tuple:
