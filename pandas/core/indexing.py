--- conflicted
+++ resolved
@@ -1681,32 +1681,6 @@
 
             pi = plane_indexer[0] if lplane_indexer == 1 else plane_indexer
 
-<<<<<<< HEAD
-            def isetter(loc, v):
-                # positional setting on column loc
-                ser = self.obj._ixs(loc, axis=1)
-
-                # perform the equivalent of a setitem on the info axis
-                # as we have a null slice or a slice with full bounds
-                # which means essentially reassign to the columns of a
-                # multi-dim object
-                # GH6149 (null slice), GH10408 (full bounds)
-                if isinstance(pi, tuple) and all(
-                    com.is_null_slice(idx) or com.is_full_slice(idx, len(self.obj))
-                    for idx in pi
-                ):
-                    ser = v
-                else:
-                    # set the item, possibly having a dtype change
-                    ser = ser.copy()
-                    ser._mgr = ser._mgr.setitem(indexer=pi, value=v)
-                    ser._maybe_update_cacher(clear=True)
-
-                # reset the sliced object if unique
-                self.obj._iset_item(loc, ser, inplace=True)
-
-=======
->>>>>>> 1b2f1f47
             # we need an iterable, with a ndim of at least 1
             # eg. don't pass through np.array(0)
             if is_list_like_indexer(value) and getattr(value, "ndim", 1) > 0:
@@ -1826,28 +1800,8 @@
             ser._mgr = ser._mgr.setitem(indexer=pi, value=value)
             ser._maybe_update_cacher(clear=True)
 
-<<<<<<< HEAD
-                # if we are setting on the info axis ONLY
-                # set using those methods to avoid block-splitting
-                # logic here
-                if (
-                    len(indexer) > info_axis
-                    and is_integer(indexer[info_axis])
-                    and all(
-                        com.is_null_slice(idx)
-                        for i, idx in enumerate(indexer)
-                        if i != info_axis
-                    )
-                    and item_labels.is_unique
-                ):
-
-                    col = item_labels[indexer[info_axis]]
-                    loc = item_labels.get_loc(col)
-                    self.obj._iset_item(loc, value, inplace=True)
-                    return
-=======
         # reset the sliced object if unique
-        self.obj._iset_item(loc, ser)
+        self.obj._iset_item(loc, ser, inplace=True)
 
     def _setitem_single_block_inplace(self, indexer, value):
         """
@@ -1860,7 +1814,6 @@
         item_labels = self.obj._get_axis(info_axis)
 
         if isinstance(indexer, tuple):
->>>>>>> 1b2f1f47
 
             # if we are setting on the info axis ONLY
             # set using those methods to avoid block-splitting
@@ -1875,7 +1828,9 @@
                 )
                 and item_labels.is_unique
             ):
-                self.obj[item_labels[indexer[info_axis]]] = value
+                col = item_labels[indexer[info_axis]]
+                loc = item_labels.get_loc(col)
+                self.obj._iset_item(loc, value, inplace=True)
                 return
 
             indexer = maybe_convert_ix(*indexer)
