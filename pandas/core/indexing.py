--- conflicted
+++ resolved
@@ -124,14 +124,9 @@
                 #  generally slice or list.
                 # TODO(ix): most/all of the TypeError cases here are for ix,
                 #  so this check can be removed once ix is removed.
-<<<<<<< HEAD
-                # Note: InvalidIndexError is here for geopandas compat,
-                #  see GH#27259
-=======
                 # The InvalidIndexError is only catched for compatibility
                 #  with geopandas, see
                 #  https://github.com/pandas-dev/pandas/issues/27258
->>>>>>> c64c9cb4
                 pass
             else:
                 if is_scalar(values):
