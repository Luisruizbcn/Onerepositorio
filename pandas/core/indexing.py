from typing import Hashable, List, Tuple, Union

import numpy as np

from pandas._libs.indexing import _NDFrameIndexerBase
from pandas._libs.lib import item_from_zerodim
from pandas.errors import AbstractMethodError
from pandas.util._decorators import Appender

from pandas.core.dtypes.common import (
    is_float,
    is_integer,
    is_iterator,
    is_list_like,
    is_numeric_dtype,
    is_scalar,
    is_sequence,
    is_sparse,
)
from pandas.core.dtypes.concat import concat_compat
from pandas.core.dtypes.generic import ABCDataFrame, ABCMultiIndex, ABCSeries
from pandas.core.dtypes.missing import _infer_fill_value, isna

import pandas.core.common as com
from pandas.core.indexers import (
    check_array_indexer,
    is_list_like_indexer,
    length_of_indexer,
)
from pandas.core.indexes.api import Index

# "null slice"
_NS = slice(None, None)


# the public IndexSlicerMaker
class _IndexSlice:
    """
    Create an object to more easily perform multi-index slicing.

    See Also
    --------
    MultiIndex.remove_unused_levels : New MultiIndex with no unused levels.

    Notes
    -----
    See :ref:`Defined Levels <advanced.shown_levels>`
    for further info on slicing a MultiIndex.

    Examples
    --------

    >>> midx = pd.MultiIndex.from_product([['A0','A1'], ['B0','B1','B2','B3']])
    >>> columns = ['foo', 'bar']
    >>> dfmi = pd.DataFrame(np.arange(16).reshape((len(midx), len(columns))),
                            index=midx, columns=columns)

    Using the default slice command:

    >>> dfmi.loc[(slice(None), slice('B0', 'B1')), :]
               foo  bar
        A0 B0    0    1
           B1    2    3
        A1 B0    8    9
           B1   10   11

    Using the IndexSlice class for a more intuitive command:

    >>> idx = pd.IndexSlice
    >>> dfmi.loc[idx[:, 'B0':'B1'], :]
               foo  bar
        A0 B0    0    1
           B1    2    3
        A1 B0    8    9
           B1   10   11
    """

    def __getitem__(self, arg):
        return arg


IndexSlice = _IndexSlice()


class IndexingError(Exception):
    pass


class IndexingMixin:
    """Mixin for adding .loc/.iloc/.at/.iat to Datafames and Series.
    """

    @property
    def iloc(self) -> "_iLocIndexer":
        """
        Purely integer-location based indexing for selection by position.

        ``.iloc[]`` is primarily integer position based (from ``0`` to
        ``length-1`` of the axis), but may also be used with a boolean
        array.

        Allowed inputs are:

        - An integer, e.g. ``5``.
        - A list or array of integers, e.g. ``[4, 3, 0]``.
        - A slice object with ints, e.g. ``1:7``.
        - A boolean array.
        - A ``callable`` function with one argument (the calling Series or
          DataFrame) and that returns valid output for indexing (one of the above).
          This is useful in method chains, when you don't have a reference to the
          calling object, but would like to base your selection on some value.

        ``.iloc`` will raise ``IndexError`` if a requested indexer is
        out-of-bounds, except *slice* indexers which allow out-of-bounds
        indexing (this conforms with python/numpy *slice* semantics).

        See more at :ref:`Selection by Position <indexing.integer>`.

        See Also
        --------
        DataFrame.iat : Fast integer location scalar accessor.
        DataFrame.loc : Purely label-location based indexer for selection by label.
        Series.iloc : Purely integer-location based indexing for
                       selection by position.

        Examples
        --------

        >>> mydict = [{'a': 1, 'b': 2, 'c': 3, 'd': 4},
        ...           {'a': 100, 'b': 200, 'c': 300, 'd': 400},
        ...           {'a': 1000, 'b': 2000, 'c': 3000, 'd': 4000 }]
        >>> df = pd.DataFrame(mydict)
        >>> df
              a     b     c     d
        0     1     2     3     4
        1   100   200   300   400
        2  1000  2000  3000  4000

        **Indexing just the rows**

        With a scalar integer.

        >>> type(df.iloc[0])
        <class 'pandas.core.series.Series'>
        >>> df.iloc[0]
        a    1
        b    2
        c    3
        d    4
        Name: 0, dtype: int64

        With a list of integers.

        >>> df.iloc[[0]]
           a  b  c  d
        0  1  2  3  4
        >>> type(df.iloc[[0]])
        <class 'pandas.core.frame.DataFrame'>

        >>> df.iloc[[0, 1]]
             a    b    c    d
        0    1    2    3    4
        1  100  200  300  400

        With a `slice` object.

        >>> df.iloc[:3]
              a     b     c     d
        0     1     2     3     4
        1   100   200   300   400
        2  1000  2000  3000  4000

        With a boolean mask the same length as the index.

        >>> df.iloc[[True, False, True]]
              a     b     c     d
        0     1     2     3     4
        2  1000  2000  3000  4000

        With a callable, useful in method chains. The `x` passed
        to the ``lambda`` is the DataFrame being sliced. This selects
        the rows whose index label even.

        >>> df.iloc[lambda x: x.index % 2 == 0]
              a     b     c     d
        0     1     2     3     4
        2  1000  2000  3000  4000

        **Indexing both axes**

        You can mix the indexer types for the index and columns. Use ``:`` to
        select the entire axis.

        With scalar integers.

        >>> df.iloc[0, 1]
        2

        With lists of integers.

        >>> df.iloc[[0, 2], [1, 3]]
              b     d
        0     2     4
        2  2000  4000

        With `slice` objects.

        >>> df.iloc[1:3, 0:3]
              a     b     c
        1   100   200   300
        2  1000  2000  3000

        With a boolean array whose length matches the columns.

        >>> df.iloc[:, [True, False, True, False]]
              a     c
        0     1     3
        1   100   300
        2  1000  3000

        With a callable function that expects the Series or DataFrame.

        >>> df.iloc[:, lambda df: [0, 2]]
              a     c
        0     1     3
        1   100   300
        2  1000  3000
        """
        return _iLocIndexer("iloc", self)

    @property
    def loc(self) -> "_LocIndexer":
        """
        Access a group of rows and columns by label(s) or a boolean array.

        ``.loc[]`` is primarily label based, but may also be used with a
        boolean array.

        Allowed inputs are:

        - A single label, e.g. ``5`` or ``'a'``, (note that ``5`` is
          interpreted as a *label* of the index, and **never** as an
          integer position along the index).
        - A list or array of labels, e.g. ``['a', 'b', 'c']``.
        - A slice object with labels, e.g. ``'a':'f'``.

          .. warning:: Note that contrary to usual python slices, **both** the
              start and the stop are included

        - A boolean array of the same length as the axis being sliced,
          e.g. ``[True, False, True]``.
        - A ``callable`` function with one argument (the calling Series or
          DataFrame) and that returns valid output for indexing (one of the above)

        See more at :ref:`Selection by Label <indexing.label>`

        Raises
        ------
        KeyError
            If any items are not found.

        See Also
        --------
        DataFrame.at : Access a single value for a row/column label pair.
        DataFrame.iloc : Access group of rows and columns by integer position(s).
        DataFrame.xs : Returns a cross-section (row(s) or column(s)) from the
            Series/DataFrame.
        Series.loc : Access group of values using labels.

        Examples
        --------
        **Getting values**

        >>> df = pd.DataFrame([[1, 2], [4, 5], [7, 8]],
        ...      index=['cobra', 'viper', 'sidewinder'],
        ...      columns=['max_speed', 'shield'])
        >>> df
                    max_speed  shield
        cobra               1       2
        viper               4       5
        sidewinder          7       8

        Single label. Note this returns the row as a Series.

        >>> df.loc['viper']
        max_speed    4
        shield       5
        Name: viper, dtype: int64

        List of labels. Note using ``[[]]`` returns a DataFrame.

        >>> df.loc[['viper', 'sidewinder']]
                    max_speed  shield
        viper               4       5
        sidewinder          7       8

        Single label for row and column

        >>> df.loc['cobra', 'shield']
        2

        Slice with labels for row and single label for column. As mentioned
        above, note that both the start and stop of the slice are included.

        >>> df.loc['cobra':'viper', 'max_speed']
        cobra    1
        viper    4
        Name: max_speed, dtype: int64

        Boolean list with the same length as the row axis

        >>> df.loc[[False, False, True]]
                    max_speed  shield
        sidewinder          7       8

        Conditional that returns a boolean Series

        >>> df.loc[df['shield'] > 6]
                    max_speed  shield
        sidewinder          7       8

        Conditional that returns a boolean Series with column labels specified

        >>> df.loc[df['shield'] > 6, ['max_speed']]
                    max_speed
        sidewinder          7

        Callable that returns a boolean Series

        >>> df.loc[lambda df: df['shield'] == 8]
                    max_speed  shield
        sidewinder          7       8

        **Setting values**

        Set value for all items matching the list of labels

        >>> df.loc[['viper', 'sidewinder'], ['shield']] = 50
        >>> df
                    max_speed  shield
        cobra               1       2
        viper               4      50
        sidewinder          7      50

        Set value for an entire row

        >>> df.loc['cobra'] = 10
        >>> df
                    max_speed  shield
        cobra              10      10
        viper               4      50
        sidewinder          7      50

        Set value for an entire column

        >>> df.loc[:, 'max_speed'] = 30
        >>> df
                    max_speed  shield
        cobra              30      10
        viper              30      50
        sidewinder         30      50

        Set value for rows matching callable condition

        >>> df.loc[df['shield'] > 35] = 0
        >>> df
                    max_speed  shield
        cobra              30      10
        viper               0       0
        sidewinder          0       0

        **Getting values on a DataFrame with an index that has integer labels**

        Another example using integers for the index

        >>> df = pd.DataFrame([[1, 2], [4, 5], [7, 8]],
        ...      index=[7, 8, 9], columns=['max_speed', 'shield'])
        >>> df
           max_speed  shield
        7          1       2
        8          4       5
        9          7       8

        Slice with integer labels for rows. As mentioned above, note that both
        the start and stop of the slice are included.

        >>> df.loc[7:9]
           max_speed  shield
        7          1       2
        8          4       5
        9          7       8

        **Getting values with a MultiIndex**

        A number of examples using a DataFrame with a MultiIndex

        >>> tuples = [
        ...    ('cobra', 'mark i'), ('cobra', 'mark ii'),
        ...    ('sidewinder', 'mark i'), ('sidewinder', 'mark ii'),
        ...    ('viper', 'mark ii'), ('viper', 'mark iii')
        ... ]
        >>> index = pd.MultiIndex.from_tuples(tuples)
        >>> values = [[12, 2], [0, 4], [10, 20],
        ...         [1, 4], [7, 1], [16, 36]]
        >>> df = pd.DataFrame(values, columns=['max_speed', 'shield'], index=index)
        >>> df
                             max_speed  shield
        cobra      mark i           12       2
                   mark ii           0       4
        sidewinder mark i           10      20
                   mark ii           1       4
        viper      mark ii           7       1
                   mark iii         16      36

        Single label. Note this returns a DataFrame with a single index.

        >>> df.loc['cobra']
                 max_speed  shield
        mark i          12       2
        mark ii          0       4

        Single index tuple. Note this returns a Series.

        >>> df.loc[('cobra', 'mark ii')]
        max_speed    0
        shield       4
        Name: (cobra, mark ii), dtype: int64

        Single label for row and column. Similar to passing in a tuple, this
        returns a Series.

        >>> df.loc['cobra', 'mark i']
        max_speed    12
        shield        2
        Name: (cobra, mark i), dtype: int64

        Single tuple. Note using ``[[]]`` returns a DataFrame.

        >>> df.loc[[('cobra', 'mark ii')]]
                       max_speed  shield
        cobra mark ii          0       4

        Single tuple for the index with a single label for the column

        >>> df.loc[('cobra', 'mark i'), 'shield']
        2

        Slice from index tuple to single label

        >>> df.loc[('cobra', 'mark i'):'viper']
                             max_speed  shield
        cobra      mark i           12       2
                   mark ii           0       4
        sidewinder mark i           10      20
                   mark ii           1       4
        viper      mark ii           7       1
                   mark iii         16      36

        Slice from index tuple to index tuple

        >>> df.loc[('cobra', 'mark i'):('viper', 'mark ii')]
                            max_speed  shield
        cobra      mark i          12       2
                   mark ii          0       4
        sidewinder mark i          10      20
                   mark ii          1       4
        viper      mark ii          7       1
        """
        return _LocIndexer("loc", self)

    @property
    def at(self) -> "_AtIndexer":
        """
        Access a single value for a row/column label pair.

        Similar to ``loc``, in that both provide label-based lookups. Use
        ``at`` if you only need to get or set a single value in a DataFrame
        or Series.

        Raises
        ------
        KeyError
            If 'label' does not exist in DataFrame.

        See Also
        --------
        DataFrame.iat : Access a single value for a row/column pair by integer
            position.
        DataFrame.loc : Access a group of rows and columns by label(s).
        Series.at : Access a single value using a label.

        Examples
        --------
        >>> df = pd.DataFrame([[0, 2, 3], [0, 4, 1], [10, 20, 30]],
        ...                   index=[4, 5, 6], columns=['A', 'B', 'C'])
        >>> df
            A   B   C
        4   0   2   3
        5   0   4   1
        6  10  20  30

        Get value at specified row/column pair

        >>> df.at[4, 'B']
        2

        Set value at specified row/column pair

        >>> df.at[4, 'B'] = 10
        >>> df.at[4, 'B']
        10

        Get value within a Series

        >>> df.loc[5].at['B']
        4
        """
        return _AtIndexer("at", self)

    @property
    def iat(self) -> "_iAtIndexer":
        """
        Access a single value for a row/column pair by integer position.

        Similar to ``iloc``, in that both provide integer-based lookups. Use
        ``iat`` if you only need to get or set a single value in a DataFrame
        or Series.

        Raises
        ------
        IndexError
            When integer position is out of bounds.

        See Also
        --------
        DataFrame.at : Access a single value for a row/column label pair.
        DataFrame.loc : Access a group of rows and columns by label(s).
        DataFrame.iloc : Access a group of rows and columns by integer position(s).

        Examples
        --------
        >>> df = pd.DataFrame([[0, 2, 3], [0, 4, 1], [10, 20, 30]],
        ...                   columns=['A', 'B', 'C'])
        >>> df
            A   B   C
        0   0   2   3
        1   0   4   1
        2  10  20  30

        Get value at specified row/column pair

        >>> df.iat[1, 2]
        1

        Set value at specified row/column pair

        >>> df.iat[1, 2] = 10
        >>> df.iat[1, 2]
        10

        Get value within a series

        >>> df.loc[0].iat[1]
        2
        """
        return _iAtIndexer("iat", self)


class _NDFrameIndexer(_NDFrameIndexerBase):
    _valid_types: str
    axis = None

    def __call__(self, axis=None):
        # we need to return a copy of ourselves
        new_self = type(self)(self.name, self.obj)

        if axis is not None:
            axis = self.obj._get_axis_number(axis)
        new_self.axis = axis
        return new_self

    def _get_label(self, label, axis: int):
        if self.ndim == 1:
            # for perf reasons we want to try _xs first
            # as its basically direct indexing
            # but will fail when the index is not present
            # see GH5667
            return self.obj._xs(label, axis=axis)
        elif isinstance(label, tuple) and isinstance(label[axis], slice):
            raise IndexingError("no slices here, handle elsewhere")

        return self.obj._xs(label, axis=axis)

    def _get_loc(self, key: int, axis: int):
        return self.obj._ixs(key, axis=axis)

    def _slice(self, obj, axis: int, kind=None):
        return self.obj._slice(obj, axis=axis, kind=kind)

    def _get_setitem_indexer(self, key):
        if self.axis is not None:
            return self._convert_tuple(key)

        ax = self.obj._get_axis(0)

        if isinstance(ax, ABCMultiIndex) and self.name != "iloc":
            try:
                return ax.get_loc(key)
            except (TypeError, KeyError):
                # TypeError e.g. passed a bool
                pass

        if isinstance(key, tuple):
            try:
                return self._convert_tuple(key)
            except IndexingError:
                pass

        if isinstance(key, range):
            return list(key)

        try:
            return self._convert_to_indexer(key, axis=0)
        except TypeError as e:

            # invalid indexer type vs 'other' indexing errors
            if "cannot do" in str(e):
                raise
            raise IndexingError(key)

    def __setitem__(self, key, value):
        if isinstance(key, tuple):
            key = tuple(com.apply_if_callable(x, self.obj) for x in key)
        else:
            key = com.apply_if_callable(key, self.obj)
        indexer = self._get_setitem_indexer(key)
        self._setitem_with_indexer(indexer, value)

    def _validate_key(self, key, axis: int):
        """
        Ensure that key is valid for current indexer.

        Parameters
        ----------
        key : scalar, slice or list-like
            Key requested.
        axis : int
            Dimension on which the indexing is being made.

        Raises
        ------
        TypeError
            If the key (or some element of it) has wrong type.
        IndexError
            If the key (or some element of it) is out of bounds.
        KeyError
            If the key was not found.
        """
        raise AbstractMethodError(self)

    def _has_valid_tuple(self, key: Tuple):
        """
        Check the key for valid keys across my indexer.
        """
        for i, k in enumerate(key):
            if i >= self.ndim:
                raise IndexingError("Too many indexers")
            try:
                self._validate_key(k, i)
            except ValueError:
                raise ValueError(
                    "Location based indexing can only have "
                    f"[{self._valid_types}] types"
                )

    def _is_nested_tuple_indexer(self, tup: Tuple) -> bool:
        """
        Returns
        -------
        bool
        """
        if any(isinstance(ax, ABCMultiIndex) for ax in self.obj.axes):
            return any(is_nested_tuple(tup, ax) for ax in self.obj.axes)
        return False

    def _convert_tuple(self, key):
        keyidx = []
        if self.axis is not None:
            axis = self.obj._get_axis_number(self.axis)
            for i in range(self.ndim):
                if i == axis:
                    keyidx.append(self._convert_to_indexer(key, axis=axis))
                else:
                    keyidx.append(slice(None))
        else:
            for i, k in enumerate(key):
                if i >= self.ndim:
                    raise IndexingError("Too many indexers")
                idx = self._convert_to_indexer(k, axis=i)
                keyidx.append(idx)
        return tuple(keyidx)

    def _convert_scalar_indexer(self, key, axis: int):
        # if we are accessing via lowered dim, use the last dim
        ax = self.obj._get_axis(min(axis, self.ndim - 1))
        # a scalar
        return ax._convert_scalar_indexer(key, kind=self.name)

    def _convert_slice_indexer(self, key: slice, axis: int):
        # if we are accessing via lowered dim, use the last dim
        ax = self.obj._get_axis(min(axis, self.ndim - 1))
        return ax._convert_slice_indexer(key, kind=self.name)

    def _has_valid_setitem_indexer(self, indexer) -> bool:
        return True

    def _has_valid_positional_setitem_indexer(self, indexer) -> bool:
        """
        Validate that a positional indexer cannot enlarge its target
        will raise if needed, does not modify the indexer externally.

        Returns
        -------
        bool
        """
        if isinstance(indexer, dict):
            raise IndexError(f"{self.name} cannot enlarge its target object")
        else:
            if not isinstance(indexer, tuple):
                indexer = _tuplify(self.ndim, indexer)
            for ax, i in zip(self.obj.axes, indexer):
                if isinstance(i, slice):
                    # should check the stop slice?
                    pass
                elif is_list_like_indexer(i):
                    # should check the elements?
                    pass
                elif is_integer(i):
                    if i >= len(ax):
                        raise IndexError(
                            f"{self.name} cannot enlarge its target object"
                        )
                elif isinstance(i, dict):
                    raise IndexError(f"{self.name} cannot enlarge its target object")

        return True

    def _setitem_with_indexer(self, indexer, value):
        self._has_valid_setitem_indexer(indexer)

        # also has the side effect of consolidating in-place
        from pandas import Series

        info_axis = self.obj._info_axis_number

        # maybe partial set
        take_split_path = self.obj._is_mixed_type

        # if there is only one block/type, still have to take split path
        # unless the block is one-dimensional or it can hold the value
        if not take_split_path and self.obj._data.blocks:
            (blk,) = self.obj._data.blocks
            if 1 < blk.ndim:  # in case of dict, keys are indices
                val = list(value.values()) if isinstance(value, dict) else value
                take_split_path = not blk._can_hold_element(val)

        # if we have any multi-indexes that have non-trivial slices
        # (not null slices) then we must take the split path, xref
        # GH 10360, GH 27841
        if isinstance(indexer, tuple) and len(indexer) == len(self.obj.axes):
            for i, ax in zip(indexer, self.obj.axes):
                if isinstance(ax, ABCMultiIndex) and not (
                    is_integer(i) or com.is_null_slice(i)
                ):
                    take_split_path = True
                    break

        if isinstance(indexer, tuple):
            nindexer = []
            for i, idx in enumerate(indexer):
                if isinstance(idx, dict):

                    # reindex the axis to the new value
                    # and set inplace
                    key, _ = convert_missing_indexer(idx)

                    # if this is the items axes, then take the main missing
                    # path first
                    # this correctly sets the dtype and avoids cache issues
                    # essentially this separates out the block that is needed
                    # to possibly be modified
                    if self.ndim > 1 and i == self.obj._info_axis_number:

                        # add the new item, and set the value
                        # must have all defined axes if we have a scalar
                        # or a list-like on the non-info axes if we have a
                        # list-like
                        len_non_info_axes = (
                            len(_ax) for _i, _ax in enumerate(self.obj.axes) if _i != i
                        )
                        if any(not l for l in len_non_info_axes):
                            if not is_list_like_indexer(value):
                                raise ValueError(
                                    "cannot set a frame with no "
                                    "defined index and a scalar"
                                )
                            self.obj[key] = value
                            return self.obj

                        # add a new item with the dtype setup
                        self.obj[key] = _infer_fill_value(value)

                        new_indexer = convert_from_missing_indexer_tuple(
                            indexer, self.obj.axes
                        )
                        self._setitem_with_indexer(new_indexer, value)

                        return self.obj

                    # reindex the axis
                    # make sure to clear the cache because we are
                    # just replacing the block manager here
                    # so the object is the same
                    index = self.obj._get_axis(i)
                    labels = index.insert(len(index), key)
                    self.obj._data = self.obj.reindex(labels, axis=i)._data
                    self.obj._maybe_update_cacher(clear=True)
                    self.obj._is_copy = None

                    nindexer.append(labels.get_loc(key))

                else:
                    nindexer.append(idx)

            indexer = tuple(nindexer)
        else:

            indexer, missing = convert_missing_indexer(indexer)

            if missing:
                return self._setitem_with_indexer_missing(indexer, value)

        # set
        item_labels = self.obj._get_axis(info_axis)

        # align and set the values
        if take_split_path:
            # Above we only set take_split_path to True for 2D cases
            assert self.ndim == 2
            assert info_axis == 1

            if not isinstance(indexer, tuple):
                indexer = _tuplify(self.ndim, indexer)

            if isinstance(value, ABCSeries):
                value = self._align_series(indexer, value)

            info_idx = indexer[info_axis]
            if is_integer(info_idx):
                info_idx = [info_idx]
            labels = item_labels[info_idx]

            # if we have a partial multiindex, then need to adjust the plane
            # indexer here
            if len(labels) == 1 and isinstance(
                self.obj[labels[0]].axes[0], ABCMultiIndex
            ):
                item = labels[0]
                obj = self.obj[item]
                index = obj.index
                idx = indexer[:info_axis][0]

                plane_indexer = tuple([idx]) + indexer[info_axis + 1 :]
                lplane_indexer = length_of_indexer(plane_indexer[0], index)

                # require that we are setting the right number of values that
                # we are indexing
                if (
                    is_list_like_indexer(value)
                    and np.iterable(value)
                    and lplane_indexer != len(value)
                ):

                    if len(obj[idx]) != len(value):
                        raise ValueError(
                            "cannot set using a multi-index "
                            "selection indexer with a different "
                            "length than the value"
                        )

                    # make sure we have an ndarray
                    value = getattr(value, "values", value).ravel()

                    # we can directly set the series here
                    # as we select a slice indexer on the mi
                    idx = index._convert_slice_indexer(idx)
                    obj._consolidate_inplace()
                    obj = obj.copy()
                    obj._data = obj._data.setitem(indexer=tuple([idx]), value=value)
                    self.obj[item] = obj
                    return

            # non-mi
            else:
                plane_indexer = indexer[:info_axis] + indexer[info_axis + 1 :]
                plane_axis = self.obj.axes[:info_axis][0]
                lplane_indexer = length_of_indexer(plane_indexer[0], plane_axis)

            def setter(item, v):
                s = self.obj[item]
                pi = plane_indexer[0] if lplane_indexer == 1 else plane_indexer

                # perform the equivalent of a setitem on the info axis
                # as we have a null slice or a slice with full bounds
                # which means essentially reassign to the columns of a
                # multi-dim object
                # GH6149 (null slice), GH10408 (full bounds)
                if isinstance(pi, tuple) and all(
                    com.is_null_slice(idx) or com.is_full_slice(idx, len(self.obj))
                    for idx in pi
                ):
                    s = v
                else:
                    # set the item, possibly having a dtype change
                    s._consolidate_inplace()
                    s = s.copy()
                    s._data = s._data.setitem(indexer=pi, value=v)
                    s._maybe_update_cacher(clear=True)

                # reset the sliced object if unique
                self.obj[item] = s

            # we need an iterable, with a ndim of at least 1
            # eg. don't pass through np.array(0)
            if is_list_like_indexer(value) and getattr(value, "ndim", 1) > 0:

                # we have an equal len Frame
                if isinstance(value, ABCDataFrame):
                    sub_indexer = list(indexer)
                    multiindex_indexer = isinstance(labels, ABCMultiIndex)

                    for item in labels:
                        if item in value:
                            sub_indexer[info_axis] = item
                            v = self._align_series(
                                tuple(sub_indexer), value[item], multiindex_indexer
                            )
                        else:
                            v = np.nan

                        setter(item, v)

                # we have an equal len ndarray/convertible to our labels
                # hasattr first, to avoid coercing to ndarray without reason.
                # But we may be relying on the ndarray coercion to check ndim.
                # Why not just convert to an ndarray earlier on if needed?
                elif np.ndim(value) == 2:

                    # note that this coerces the dtype if we are mixed
                    # GH 7551
                    value = np.array(value, dtype=object)
                    if len(labels) != value.shape[1]:
                        raise ValueError(
                            "Must have equal len keys and value "
                            "when setting with an ndarray"
                        )

                    for i, item in enumerate(labels):

                        # setting with a list, recoerces
                        setter(item, value[:, i].tolist())

                # we have an equal len list/ndarray
                elif _can_do_equal_len(
                    labels, value, plane_indexer, lplane_indexer, self.obj
                ):
                    setter(labels[0], value)

                # per label values
                else:

                    if len(labels) != len(value):
                        raise ValueError(
                            "Must have equal len keys and value "
                            "when setting with an iterable"
                        )

                    for item, v in zip(labels, value):
                        setter(item, v)
            else:

                # scalar
                for item in labels:
                    setter(item, value)

        else:
            if isinstance(indexer, tuple):
                indexer = maybe_convert_ix(*indexer)

                # if we are setting on the info axis ONLY
                # set using those methods to avoid block-splitting
                # logic here
                if (
                    len(indexer) > info_axis
                    and is_integer(indexer[info_axis])
                    and all(
                        com.is_null_slice(idx)
                        for i, idx in enumerate(indexer)
                        if i != info_axis
                    )
                    and item_labels.is_unique
                ):
                    self.obj[item_labels[indexer[info_axis]]] = value
                    return

            if isinstance(value, (ABCSeries, dict)):
                # TODO(EA): ExtensionBlock.setitem this causes issues with
                # setting for extensionarrays that store dicts. Need to decide
                # if it's worth supporting that.
                value = self._align_series(indexer, Series(value))

            elif isinstance(value, ABCDataFrame):
                value = self._align_frame(indexer, value)

            # check for chained assignment
            self.obj._check_is_chained_assignment_possible()

            # actually do the set
            self.obj._consolidate_inplace()
            self.obj._data = self.obj._data.setitem(indexer=indexer, value=value)
            self.obj._maybe_update_cacher(clear=True)

    def _setitem_with_indexer_missing(self, indexer, value):
        """
        Insert new row(s) or column(s) into the Series or DataFrame.
        """
        from pandas import Series

        # reindex the axis to the new value
        # and set inplace
        if self.ndim == 1:
            index = self.obj.index
            new_index = index.insert(len(index), indexer)

            # we have a coerced indexer, e.g. a float
            # that matches in an Int64Index, so
            # we will not create a duplicate index, rather
            # index to that element
            # e.g. 0.0 -> 0
            # GH#12246
            if index.is_unique:
                new_indexer = index.get_indexer([new_index[-1]])
                if (new_indexer != -1).any():
                    return self._setitem_with_indexer(new_indexer, value)

            # this preserves dtype of the value
            new_values = Series([value])._values
            if len(self.obj._values):
                # GH#22717 handle casting compatibility that np.concatenate
                #  does incorrectly
                new_values = concat_compat([self.obj._values, new_values])
            self.obj._data = self.obj._constructor(
                new_values, index=new_index, name=self.obj.name
            )._data
            self.obj._maybe_update_cacher(clear=True)
            return self.obj

        elif self.ndim == 2:

            if not len(self.obj.columns):
                # no columns and scalar
                raise ValueError("cannot set a frame with no defined columns")

            if isinstance(value, ABCSeries):
                # append a Series
                value = value.reindex(index=self.obj.columns, copy=True)
                value.name = indexer

            else:
                # a list-list
                if is_list_like_indexer(value):
                    # must have conforming columns
                    if len(value) != len(self.obj.columns):
                        raise ValueError("cannot set a row with mismatched columns")

                value = Series(value, index=self.obj.columns, name=indexer)

            self.obj._data = self.obj.append(value)._data
            self.obj._maybe_update_cacher(clear=True)
            return self.obj

    def _align_series(self, indexer, ser: ABCSeries, multiindex_indexer: bool = False):
        """
        Parameters
        ----------
        indexer : tuple, slice, scalar
            Indexer used to get the locations that will be set to `ser`.
        ser : pd.Series
            Values to assign to the locations specified by `indexer`.
        multiindex_indexer : boolean, optional
            Defaults to False. Should be set to True if `indexer` was from
            a `pd.MultiIndex`, to avoid unnecessary broadcasting.

        Returns
        -------
        `np.array` of `ser` broadcast to the appropriate shape for assignment
        to the locations selected by `indexer`
        """
        if isinstance(indexer, (slice, np.ndarray, list, Index)):
            indexer = tuple([indexer])

        if isinstance(indexer, tuple):

            # flatten np.ndarray indexers
            def ravel(i):
                return i.ravel() if isinstance(i, np.ndarray) else i

            indexer = tuple(map(ravel, indexer))

            aligners = [not com.is_null_slice(idx) for idx in indexer]
            sum_aligners = sum(aligners)
            single_aligner = sum_aligners == 1
            is_frame = self.ndim == 2
            obj = self.obj

            # are we a single alignable value on a non-primary
            # dim (e.g. panel: 1,2, or frame: 0) ?
            # hence need to align to a single axis dimension
            # rather that find all valid dims

            # frame
            if is_frame:
                single_aligner = single_aligner and aligners[0]

            # we have a frame, with multiple indexers on both axes; and a
            # series, so need to broadcast (see GH5206)
            if sum_aligners == self.ndim and all(is_sequence(_) for _ in indexer):
                ser = ser.reindex(obj.axes[0][indexer[0]], copy=True)._values

                # single indexer
                if len(indexer) > 1 and not multiindex_indexer:
                    len_indexer = len(indexer[1])
                    ser = np.tile(ser, len_indexer).reshape(len_indexer, -1).T

                return ser

            for i, idx in enumerate(indexer):
                ax = obj.axes[i]

                # multiple aligners (or null slices)
                if is_sequence(idx) or isinstance(idx, slice):
                    if single_aligner and com.is_null_slice(idx):
                        continue
                    new_ix = ax[idx]
                    if not is_list_like_indexer(new_ix):
                        new_ix = Index([new_ix])
                    else:
                        new_ix = Index(new_ix)
                    if ser.index.equals(new_ix) or not len(new_ix):
                        return ser._values.copy()

                    return ser.reindex(new_ix)._values

                # 2 dims
                elif single_aligner:

                    # reindex along index
                    ax = self.obj.axes[1]
                    if ser.index.equals(ax) or not len(ax):
                        return ser._values.copy()
                    return ser.reindex(ax)._values

        elif is_scalar(indexer):
            ax = self.obj._get_axis(1)

            if ser.index.equals(ax):
                return ser._values.copy()

            return ser.reindex(ax)._values

        raise ValueError("Incompatible indexer with Series")

    def _align_frame(self, indexer, df: ABCDataFrame):
        is_frame = self.ndim == 2

        if isinstance(indexer, tuple):

            idx, cols = None, None
            sindexers = []
            for i, ix in enumerate(indexer):
                ax = self.obj.axes[i]
                if is_sequence(ix) or isinstance(ix, slice):
                    if isinstance(ix, np.ndarray):
                        ix = ix.ravel()
                    if idx is None:
                        idx = ax[ix]
                    elif cols is None:
                        cols = ax[ix]
                    else:
                        break
                else:
                    sindexers.append(i)

            if idx is not None and cols is not None:

                if df.index.equals(idx) and df.columns.equals(cols):
                    val = df.copy()._values
                else:
                    val = df.reindex(idx, columns=cols)._values
                return val

        elif (isinstance(indexer, slice) or is_list_like_indexer(indexer)) and is_frame:
            ax = self.obj.index[indexer]
            if df.index.equals(ax):
                val = df.copy()._values
            else:

                # we have a multi-index and are trying to align
                # with a particular, level GH3738
                if (
                    isinstance(ax, ABCMultiIndex)
                    and isinstance(df.index, ABCMultiIndex)
                    and ax.nlevels != df.index.nlevels
                ):
                    raise TypeError(
                        "cannot align on a multi-index with out "
                        "specifying the join levels"
                    )

                val = df.reindex(index=ax)._values
            return val

        raise ValueError("Incompatible indexer with DataFrame")

    def _getitem_tuple(self, tup: Tuple):
        try:
            return self._getitem_lowerdim(tup)
        except IndexingError:
            pass

        # no multi-index, so validate all of the indexers
        self._has_valid_tuple(tup)

        # ugly hack for GH #836
        if self._multi_take_opportunity(tup):
            return self._multi_take(tup)

        # no shortcut needed
        retval = self.obj
        for i, key in enumerate(tup):
            if com.is_null_slice(key):
                continue

            retval = getattr(retval, self.name)._getitem_axis(key, axis=i)

        return retval

    def _multi_take_opportunity(self, tup: Tuple) -> bool:
        """
        Check whether there is the possibility to use ``_multi_take``.

        Currently the limit is that all axes being indexed, must be indexed with
        list-likes.

        Parameters
        ----------
        tup : tuple
            Tuple of indexers, one per axis.

        Returns
        -------
        bool
            Whether the current indexing,
            can be passed through `_multi_take`.
        """
        if not all(is_list_like_indexer(x) for x in tup):
            return False

        # just too complicated
        if any(com.is_bool_indexer(x) for x in tup):
            return False

        return True

    def _multi_take(self, tup: Tuple):
        """
        Create the indexers for the passed tuple of keys, and
        executes the take operation. This allows the take operation to be
        executed all at once, rather than once for each dimension.
        Improving efficiency.

        Parameters
        ----------
        tup : tuple
            Tuple of indexers, one per axis.

        Returns
        -------
        values: same type as the object being indexed
        """
        # GH 836
        o = self.obj
        d = {
            axis: self._get_listlike_indexer(key, axis)
            for (key, axis) in zip(tup, o._AXIS_ORDERS)
        }
        return o._reindex_with_indexers(d, copy=True, allow_dups=True)

    def _handle_lowerdim_multi_index_axis0(self, tup: Tuple):
        # we have an axis0 multi-index, handle or raise
        axis = self.axis or 0
        try:
            # fast path for series or for tup devoid of slices
            return self._get_label(tup, axis=axis)
        except TypeError:
            # slices are unhashable
            pass
        except KeyError as ek:
            # raise KeyError if number of indexers match
            # else IndexingError will be raised
            if len(tup) <= self.obj.index.nlevels and len(tup) > self.ndim:
                raise ek

        return None

    def _getitem_lowerdim(self, tup: Tuple):

        # we can directly get the axis result since the axis is specified
        if self.axis is not None:
            axis = self.obj._get_axis_number(self.axis)
            return self._getitem_axis(tup, axis=axis)

        # we may have a nested tuples indexer here
        if self._is_nested_tuple_indexer(tup):
            return self._getitem_nested_tuple(tup)

        # we maybe be using a tuple to represent multiple dimensions here
        ax0 = self.obj._get_axis(0)
        # ...but iloc should handle the tuple as simple integer-location
        # instead of checking it as multiindex representation (GH 13797)
        if isinstance(ax0, ABCMultiIndex) and self.name != "iloc":
            result = self._handle_lowerdim_multi_index_axis0(tup)
            if result is not None:
                return result

        if len(tup) > self.ndim:
            raise IndexingError("Too many indexers. handle elsewhere")

        for i, key in enumerate(tup):
            if is_label_like(key) or isinstance(key, tuple):
                section = self._getitem_axis(key, axis=i)

                # we have yielded a scalar ?
                if not is_list_like_indexer(section):
                    return section

                elif section.ndim == self.ndim:
                    # we're in the middle of slicing through a MultiIndex
                    # revise the key wrt to `section` by inserting an _NS
                    new_key = tup[:i] + (_NS,) + tup[i + 1 :]

                else:
                    new_key = tup[:i] + tup[i + 1 :]

                    # unfortunately need an odious kludge here because of
                    # DataFrame transposing convention
                    if (
                        isinstance(section, ABCDataFrame)
                        and i > 0
                        and len(new_key) == 2
                    ):
                        a, b = new_key
                        new_key = b, a

                    if len(new_key) == 1:
                        new_key = new_key[0]

                # Slices should return views, but calling iloc/loc with a null
                # slice returns a new object.
                if com.is_null_slice(new_key):
                    return section
                # This is an elided recursive call to iloc/loc/etc'
                return getattr(section, self.name)[new_key]

        raise IndexingError("not applicable")

    def _getitem_nested_tuple(self, tup: Tuple):
        # we have a nested tuple so have at least 1 multi-index level
        # we should be able to match up the dimensionality here

        # we have too many indexers for our dim, but have at least 1
        # multi-index dimension, try to see if we have something like
        # a tuple passed to a series with a multi-index
        if len(tup) > self.ndim:
            result = self._handle_lowerdim_multi_index_axis0(tup)
            if result is not None:
                return result

            # this is a series with a multi-index specified a tuple of
            # selectors
            axis = self.axis or 0
            return self._getitem_axis(tup, axis=axis)

        # handle the multi-axis by taking sections and reducing
        # this is iterative
        obj = self.obj
        axis = 0
        for i, key in enumerate(tup):

            if com.is_null_slice(key):
                axis += 1
                continue

            current_ndim = obj.ndim
            obj = getattr(obj, self.name)._getitem_axis(key, axis=axis)
            axis += 1

            # if we have a scalar, we are done
            if is_scalar(obj) or not hasattr(obj, "ndim"):
                break

            # has the dim of the obj changed?
            # GH 7199
            if obj.ndim < current_ndim:
                axis -= 1

        return obj

    def _get_listlike_indexer(self, key, axis: int, raise_missing: bool = False):
        """
        Transform a list-like of keys into a new index and an indexer.

        Parameters
        ----------
        key : list-like
            Targeted labels.
        axis: int
            Dimension on which the indexing is being made.
        raise_missing: bool, default False
            Whether to raise a KeyError if some labels were not found.
            Will be removed in the future, and then this method will always behave as
            if ``raise_missing=True``.

        Raises
        ------
        KeyError
            If at least one key was requested but none was found, and
            raise_missing=True.

        Returns
        -------
        keyarr: Index
            New index (coinciding with 'key' if the axis is unique).
        values : array-like
            Indexer for the return object, -1 denotes keys not found.
        """
        o = self.obj
        ax = o._get_axis(axis)

        # Have the index compute an indexer or return None
        # if it cannot handle:
        indexer, keyarr = ax._convert_listlike_indexer(key, kind=self.name)
        # We only act on all found values:
        if indexer is not None and (indexer != -1).all():
            self._validate_read_indexer(key, indexer, axis, raise_missing=raise_missing)
            return ax[indexer], indexer

        if ax.is_unique and not getattr(ax, "is_overlapping", False):
            indexer = ax.get_indexer_for(key)
            keyarr = ax.reindex(keyarr)[0]
        else:
            keyarr, indexer, new_indexer = ax._reindex_non_unique(keyarr)

        self._validate_read_indexer(keyarr, indexer, axis, raise_missing=raise_missing)
        return keyarr, indexer

    def _getitem_iterable(self, key, axis: int):
        """
        Index current object with an an iterable key.

        The iterable key can be a boolean indexer or a collection of keys.

        Parameters
        ----------
        key : iterable
            Targeted labels or boolean indexer.
        axis: int
            Dimension on which the indexing is being made.

        Raises
        ------
        KeyError
            If no key was found. Will change in the future to raise if not all
            keys were found.
        IndexingError
            If the boolean indexer is unalignable with the object being
            indexed.

        Returns
        -------
        scalar, DataFrame, or Series: indexed value(s).
        """
        # caller is responsible for ensuring non-None axis
        self._validate_key(key, axis)

        labels = self.obj._get_axis(axis)

        if com.is_bool_indexer(key):
            # A boolean indexer
            key = check_bool_indexer(labels, key)
            (inds,) = key.nonzero()
            return self.obj.take(inds, axis=axis)
        else:
            # A collection of keys
            keyarr, indexer = self._get_listlike_indexer(key, axis, raise_missing=False)
            return self.obj._reindex_with_indexers(
                {axis: [keyarr, indexer]}, copy=True, allow_dups=True
            )

    def _validate_read_indexer(
        self, key, indexer, axis: int, raise_missing: bool = False
    ):
        """
        Check that indexer can be used to return a result.

        e.g. at least one element was found,
        unless the list of keys was actually empty.

        Parameters
        ----------
        key : list-like
            Targeted labels (only used to show correct error message).
        indexer: array-like of booleans
            Indices corresponding to the key,
            (with -1 indicating not found).
        axis: int
            Dimension on which the indexing is being made.
        raise_missing: bool
            Whether to raise a KeyError if some labels are not found. Will be
            removed in the future, and then this method will always behave as
            if raise_missing=True.

        Raises
        ------
        KeyError
            If at least one key was requested but none was found, and
            raise_missing=True.
        """
        ax = self.obj._get_axis(axis)

        if len(key) == 0:
            return

        # Count missing values:
        missing = (indexer < 0).sum()

        if missing:
            if missing == len(indexer):
                axis_name = self.obj._get_axis_name(axis)
                raise KeyError(f"None of [{key}] are in the [{axis_name}]")

            # We (temporarily) allow for some missing keys with .loc, except in
            # some cases (e.g. setting) in which "raise_missing" will be False
            if not (self.name == "loc" and not raise_missing):
                not_found = list(set(key) - set(ax))
                raise KeyError(f"{not_found} not in index")

            # we skip the warning on Categorical/Interval
            # as this check is actually done (check for
            # non-missing values), but a bit later in the
            # code, so we want to avoid warning & then
            # just raising
            if not (ax.is_categorical() or ax.is_interval()):
                raise KeyError(
                    "Passing list-likes to .loc or [] with any missing labels "
                    "is no longer supported, see "
                    "https://pandas.pydata.org/pandas-docs/stable/user_guide/indexing.html#deprecate-loc-reindex-listlike"  # noqa:E501
                )

    def _convert_to_indexer(self, key, axis: int):
        """
        Convert indexing key into something we can use to do actual fancy
        indexing on a ndarray.

        Examples
        ix[:5] -> slice(0, 5)
        ix[[1,2,3]] -> [1,2,3]
        ix[['foo', 'bar', 'baz']] -> [i, j, k] (indices of foo, bar, baz)

        Going by Zen of Python?
        'In the face of ambiguity, refuse the temptation to guess.'
        raise AmbiguousIndexError with integer labels?
        - No, prefer label-based indexing
        """
        labels = self.obj._get_axis(axis)

        if isinstance(key, slice):
            return self._convert_slice_indexer(key, axis)

        # try to find out correct indexer, if not type correct raise
        try:
            key = self._convert_scalar_indexer(key, axis)
        except TypeError:
            # but we will allow setting
            pass

        # see if we are positional in nature
        is_int_index = labels.is_integer()
        is_int_positional = is_integer(key) and not is_int_index

        if is_scalar(key) or isinstance(labels, ABCMultiIndex):
            # Otherwise get_loc will raise InvalidIndexError

            # if we are a label return me
            try:
                return labels.get_loc(key)
            except LookupError:
                if isinstance(key, tuple) and isinstance(labels, ABCMultiIndex):
                    if len(key) == labels.nlevels:
                        return {"key": key}
                    raise
            except TypeError:
                pass
            except ValueError:
                if not is_int_positional:
                    raise

        # a positional
        if is_int_positional:

            # if we are setting and its not a valid location
            # its an insert which fails by definition

            if self.name == "loc":
                # always valid
                return {"key": key}

            if key >= self.obj.shape[axis] and not isinstance(labels, ABCMultiIndex):
                # a positional
                raise ValueError("cannot set by positional indexing with enlargement")

            return key

        if is_nested_tuple(key, labels):
            return labels.get_locs(key)

        elif is_list_like_indexer(key):

            if com.is_bool_indexer(key):
                key = check_bool_indexer(labels, key)
                (inds,) = key.nonzero()
                return inds
            else:
                # When setting, missing keys are not allowed, even with .loc:
                return self._get_listlike_indexer(key, axis, raise_missing=True)[1]
        else:
            try:
                return labels.get_loc(key)
            except LookupError:
                # allow a not found key only if we are a setter
                if not is_list_like_indexer(key):
                    return {"key": key}
                raise

    def _get_slice_axis(self, slice_obj: slice, axis: int):
        # caller is responsible for ensuring non-None axis
        obj = self.obj

        if not need_slice(slice_obj):
            return obj.copy(deep=False)

        indexer = self._convert_slice_indexer(slice_obj, axis)
        return self._slice(indexer, axis=axis, kind="iloc")


class _LocationIndexer(_NDFrameIndexer):
    _takeable: bool = False

    def __getitem__(self, key):
        if type(key) is tuple:
            key = tuple(com.apply_if_callable(x, self.obj) for x in key)
            if self._is_scalar_access(key):
                try:
                    return self.obj._get_value(*key, takeable=self._takeable)
                except (KeyError, IndexError, AttributeError):
                    # AttributeError for IntervalTree get_value
                    pass
            return self._getitem_tuple(key)
        else:
            # we by definition only have the 0th axis
            axis = self.axis or 0

            maybe_callable = com.apply_if_callable(key, self.obj)
            return self._getitem_axis(maybe_callable, axis=axis)

    def _is_scalar_access(self, key: Tuple):
        raise NotImplementedError()

    def _getitem_axis(self, key, axis: int):
        raise NotImplementedError()

    def _getbool_axis(self, key, axis: int):
        # caller is responsible for ensuring non-None axis
        labels = self.obj._get_axis(axis)
        key = check_bool_indexer(labels, key)
        inds = key.nonzero()[0]
        return self.obj.take(inds, axis=axis)

    def _get_slice_axis(self, slice_obj: slice, axis: int):
        """
        This is pretty simple as we just have to deal with labels.
        """
        # caller is responsible for ensuring non-None axis
        obj = self.obj
        if not need_slice(slice_obj):
            return obj.copy(deep=False)

        labels = obj._get_axis(axis)
        indexer = labels.slice_indexer(
            slice_obj.start, slice_obj.stop, slice_obj.step, kind=self.name
        )

        if isinstance(indexer, slice):
            return self._slice(indexer, axis=axis, kind="iloc")
        else:
            # DatetimeIndex overrides Index.slice_indexer and may
            #  return a DatetimeIndex instead of a slice object.
            return self.obj.take(indexer, axis=axis)


@Appender(IndexingMixin.loc.__doc__)
class _LocIndexer(_LocationIndexer):
    _valid_types = (
        "labels (MUST BE IN THE INDEX), slices of labels (BOTH "
        "endpoints included! Can be slices of integers if the "
        "index is integers), listlike of labels, boolean"
    )

    @Appender(_NDFrameIndexer._validate_key.__doc__)
    def _validate_key(self, key, axis: int):

        # valid for a collection of labels (we check their presence later)
        # slice of labels (where start-end in labels)
        # slice of integers (only if in the labels)
        # boolean

        if isinstance(key, slice):
            return

        if com.is_bool_indexer(key):
            return

        if not is_list_like_indexer(key):
            self._convert_scalar_indexer(key, axis)

    def _is_scalar_access(self, key: Tuple) -> bool:
        """
        Returns
        -------
        bool
        """
        # this is a shortcut accessor to both .loc and .iloc
        # that provide the equivalent access of .at and .iat
        # a) avoid getting things via sections and (to minimize dtype changes)
        # b) provide a performant path
        if len(key) != self.ndim:
            return False

        for i, k in enumerate(key):
            if not is_scalar(k):
                return False

            ax = self.obj.axes[i]
            if isinstance(ax, ABCMultiIndex):
                return False

            if isinstance(k, str) and ax._supports_partial_string_indexing:
                # partial string indexing, df.loc['2000', 'A']
                # should not be considered scalar
                return False

            if not ax.is_unique:
                return False

        return True

    def _get_partial_string_timestamp_match_key(self, key, labels):
        """
        Translate any partial string timestamp matches in key, returning the
        new key.

        (GH 10331)
        """
        if isinstance(labels, ABCMultiIndex):
            if (
                isinstance(key, str)
                and labels.levels[0]._supports_partial_string_indexing
            ):
                # Convert key '2016-01-01' to
                # ('2016-01-01'[, slice(None, None, None)]+)
                key = tuple([key] + [slice(None)] * (len(labels.levels) - 1))

            if isinstance(key, tuple):
                # Convert (..., '2016-01-01', ...) in tuple to
                # (..., slice('2016-01-01', '2016-01-01', None), ...)
                new_key = []
                for i, component in enumerate(key):
                    if (
                        isinstance(component, str)
                        and labels.levels[i]._supports_partial_string_indexing
                    ):
                        new_key.append(slice(component, component, None))
                    else:
                        new_key.append(component)
                key = tuple(new_key)

        return key

    def _getitem_axis(self, key, axis: int):
        key = item_from_zerodim(key)
        if is_iterator(key):
            key = list(key)

        labels = self.obj._get_axis(axis)
        key = self._get_partial_string_timestamp_match_key(key, labels)

        if isinstance(key, slice):
            self._validate_key(key, axis)
            return self._get_slice_axis(key, axis=axis)
        elif com.is_bool_indexer(key):
            return self._getbool_axis(key, axis=axis)
        elif is_list_like_indexer(key):

            # convert various list-like indexers
            # to a list of keys
            # we will use the *values* of the object
            # and NOT the index if its a PandasObject
            if isinstance(labels, ABCMultiIndex):

                if isinstance(key, (ABCSeries, np.ndarray)) and key.ndim <= 1:
                    # Series, or 0,1 ndim ndarray
                    # GH 14730
                    key = list(key)
                elif isinstance(key, ABCDataFrame):
                    # GH 15438
                    raise NotImplementedError(
                        "Indexing a MultiIndex with a "
                        "DataFrame key is not "
                        "implemented"
                    )
                elif hasattr(key, "ndim") and key.ndim > 1:
                    raise NotImplementedError(
                        "Indexing a MultiIndex with a "
                        "multidimensional key is not "
                        "implemented"
                    )

                if (
                    not isinstance(key, tuple)
                    and len(key)
                    and not isinstance(key[0], tuple)
                ):
                    key = tuple([key])

            # an iterable multi-selection
            if not (isinstance(key, tuple) and isinstance(labels, ABCMultiIndex)):

                if hasattr(key, "ndim") and key.ndim > 1:
                    raise ValueError("Cannot index with multidimensional key")

                return self._getitem_iterable(key, axis=axis)

            # nested tuple slicing
            if is_nested_tuple(key, labels):
                locs = labels.get_locs(key)
                indexer = [slice(None)] * self.ndim
                indexer[axis] = locs
                return self.obj.iloc[tuple(indexer)]

        # fall thru to straight lookup
        self._validate_key(key, axis)
        return self._get_label(key, axis=axis)


@Appender(IndexingMixin.iloc.__doc__)
class _iLocIndexer(_LocationIndexer):
    _valid_types = (
        "integer, integer slice (START point is INCLUDED, END "
        "point is EXCLUDED), listlike of integers, boolean array"
    )
    _get_slice_axis = _NDFrameIndexer._get_slice_axis
    _takeable = True

    def _validate_key(self, key, axis: int):
        if com.is_bool_indexer(key):
            if hasattr(key, "index") and isinstance(key.index, Index):
                if key.index.inferred_type == "integer":
                    raise NotImplementedError(
                        "iLocation based boolean "
                        "indexing on an integer type "
                        "is not available"
                    )
                raise ValueError(
                    "iLocation based boolean indexing cannot use "
                    "an indexable as a mask"
                )
            return

        if isinstance(key, slice):
            return
        elif is_integer(key):
            self._validate_integer(key, axis)
        elif isinstance(key, tuple):
            # a tuple should already have been caught by this point
            # so don't treat a tuple as a valid indexer
            raise IndexingError("Too many indexers")
        elif is_list_like_indexer(key):
            arr = np.array(key)
            len_axis = len(self.obj._get_axis(axis))

            # check that the key has a numeric dtype
            if not is_numeric_dtype(arr.dtype):
                raise IndexError(f".iloc requires numeric indexers, got {arr}")

            # check that the key does not exceed the maximum size of the index
            if len(arr) and (arr.max() >= len_axis or arr.min() < -len_axis):
                raise IndexError("positional indexers are out-of-bounds")
        else:
            raise ValueError(f"Can only index by location with a [{self._valid_types}]")

    def _has_valid_setitem_indexer(self, indexer):
        self._has_valid_positional_setitem_indexer(indexer)

    def _is_scalar_access(self, key: Tuple) -> bool:
        """
        Returns
        -------
        bool
        """
        # this is a shortcut accessor to both .loc and .iloc
        # that provide the equivalent access of .at and .iat
        # a) avoid getting things via sections and (to minimize dtype changes)
        # b) provide a performant path
        if len(key) != self.ndim:
            return False

        for i, k in enumerate(key):
            if not is_integer(k):
                return False

            ax = self.obj.axes[i]
            if not ax.is_unique:
                return False

        return True

    def _validate_integer(self, key: int, axis: int) -> None:
        """
        Check that 'key' is a valid position in the desired axis.

        Parameters
        ----------
        key : int
            Requested position.
        axis : int
            Desired axis.

        Raises
        ------
        IndexError
            If 'key' is not a valid position in axis 'axis'.
        """
        len_axis = len(self.obj._get_axis(axis))
        if key >= len_axis or key < -len_axis:
            raise IndexError("single positional indexer is out-of-bounds")

    def _getitem_tuple(self, tup: Tuple):

        self._has_valid_tuple(tup)
        try:
            return self._getitem_lowerdim(tup)
        except IndexingError:
            pass

        retval = self.obj
        axis = 0
        for i, key in enumerate(tup):
            if com.is_null_slice(key):
                axis += 1
                continue

            retval = getattr(retval, self.name)._getitem_axis(key, axis=axis)

            # if the dim was reduced, then pass a lower-dim the next time
            if retval.ndim < self.ndim:
                # TODO: this is never reached in tests; can we confirm that
                #  it is impossible?
                axis -= 1

            # try to get for the next axis
            axis += 1

        return retval

    def _get_list_axis(self, key, axis: int):
        """
        Return Series values by list or array of integers.

        Parameters
        ----------
        key : list-like positional indexer
        axis : int

        Returns
        -------
        Series object

        Notes
        -----
        `axis` can only be zero.
        """
        try:
            return self.obj.take(key, axis=axis)
        except IndexError:
            # re-raise with different error message
            raise IndexError("positional indexers are out-of-bounds")

    def _getitem_axis(self, key, axis: int):
        if isinstance(key, slice):
            return self._get_slice_axis(key, axis=axis)

        if isinstance(key, list):
            key = np.asarray(key)

        if com.is_bool_indexer(key):
            self._validate_key(key, axis)
            return self._getbool_axis(key, axis=axis)

        # a list of integers
        elif is_list_like_indexer(key):
            return self._get_list_axis(key, axis=axis)

        # a single integer
        else:
            key = item_from_zerodim(key)
            if not is_integer(key):
                raise TypeError("Cannot index by location index with a non-integer key")

            # validate the location
            self._validate_integer(key, axis)

            return self._get_loc(key, axis=axis)

    def _convert_to_indexer(self, key, axis: int):
        """
        Much simpler as we only have to deal with our valid types.
        """
        # make need to convert a float key
        if isinstance(key, slice):
            return self._convert_slice_indexer(key, axis)

        elif is_float(key):
            return self._convert_scalar_indexer(key, axis)

        try:
            self._validate_key(key, axis)
            return key
        except ValueError:
            raise ValueError(f"Can only index by location with a [{self._valid_types}]")


class _ScalarAccessIndexer(_NDFrameIndexerBase):
    """
    Access scalars quickly.
    """

    def _convert_key(self, key, is_setter: bool = False):
        raise AbstractMethodError(self)

    def __getitem__(self, key):
        if not isinstance(key, tuple):

            # we could have a convertible item here (e.g. Timestamp)
            if not is_list_like_indexer(key):
                key = tuple([key])
            else:
                raise ValueError("Invalid call for scalar access (getting)!")

        key = self._convert_key(key)
        return self.obj._get_value(*key, takeable=self._takeable)

    def __setitem__(self, key, value):
        if isinstance(key, tuple):
            key = tuple(com.apply_if_callable(x, self.obj) for x in key)
        else:
            # scalar callable may return tuple
            key = com.apply_if_callable(key, self.obj)

        if not isinstance(key, tuple):
            key = _tuplify(self.ndim, key)
        if len(key) != self.ndim:
            raise ValueError("Not enough indexers for scalar access (setting)!")
        key = list(self._convert_key(key, is_setter=True))
        self.obj._set_value(*key, value=value, takeable=self._takeable)


@Appender(IndexingMixin.at.__doc__)
class _AtIndexer(_ScalarAccessIndexer):
    _takeable = False

    def _convert_key(self, key, is_setter: bool = False):
        """
        Require they keys to be the same type as the index. (so we don't
        fallback)
        """
        # allow arbitrary setting
        if is_setter:
            return list(key)

        for ax, i in zip(self.obj.axes, key):
            if ax.is_integer():
                if not is_integer(i):
                    raise ValueError(
                        "At based indexing on an integer index "
                        "can only have integer indexers"
                    )
            else:
                if is_integer(i) and not ax.holds_integer():
                    raise ValueError(
                        "At based indexing on an non-integer "
                        "index can only have non-integer "
                        "indexers"
                    )
        return key


@Appender(IndexingMixin.iat.__doc__)
class _iAtIndexer(_ScalarAccessIndexer):
    _takeable = True

    def _convert_key(self, key, is_setter: bool = False):
        """
        Require integer args. (and convert to label arguments)
        """
        for a, i in zip(self.obj.axes, key):
            if not is_integer(i):
                raise ValueError("iAt based indexing can only have integer indexers")
        return key


def _tuplify(ndim: int, loc: Hashable) -> Tuple[Union[Hashable, slice], ...]:
    """
    Given an indexer for the first dimension, create an equivalent tuple
    for indexing over all dimensions.

    Parameters
    ----------
    ndim : int
    loc : object

    Returns
    -------
    tuple
    """
    _tup: List[Union[Hashable, slice]]
    _tup = [slice(None, None) for _ in range(ndim)]
    _tup[0] = loc
    return tuple(_tup)


def convert_to_index_sliceable(obj, key):
    """
    If we are index sliceable, then return my slicer, otherwise return None.
    """
    idx = obj.index
    if isinstance(key, slice):
        return idx._convert_slice_indexer(key, kind="getitem")

    elif isinstance(key, str):

        # we are an actual column
        if key in obj._data.items:
            return None

        # We might have a datetimelike string that we can translate to a
        # slice here via partial string indexing
        if idx._supports_partial_string_indexing:
            try:
                return idx._get_string_slice(key)
            except (KeyError, ValueError, NotImplementedError):
                return None

    return None


def check_bool_indexer(index: Index, key) -> np.ndarray:
    """
    Check if key is a valid boolean indexer for an object with such index and
    perform reindexing or conversion if needed.

    This function assumes that is_bool_indexer(key) == True.

    Parameters
    ----------
    index : Index
        Index of the object on which the indexing is done.
    key : list-like
        Boolean indexer to check.

    Returns
    -------
    np.array
        Resulting key.

    Raises
    ------
    IndexError
        If the key does not have the same length as index.
    IndexingError
        If the index of the key is unalignable to index.
    """
    result = key
    if isinstance(key, ABCSeries) and not key.index.equals(index):
        result = result.reindex(index)
        mask = isna(result._values)
        if mask.any():
            raise IndexingError(
                "Unalignable boolean Series provided as "
                "indexer (index of the boolean Series and of "
                "the indexed object do not match)."
            )
        result = result.astype(bool)._values
    else:
        if is_sparse(result):
<<<<<<< HEAD
            result = result.to_dense()
        result = np.asarray(check_array_indexer(index, result), dtype=bool)
=======
            result = np.asarray(result)
        result = check_bool_array_indexer(index, result)
>>>>>>> 79f3b4cc

    return result


def convert_missing_indexer(indexer):
    """
    Reverse convert a missing indexer, which is a dict
    return the scalar indexer and a boolean indicating if we converted
    """
    if isinstance(indexer, dict):

        # a missing key (but not a tuple indexer)
        indexer = indexer["key"]

        if isinstance(indexer, bool):
            raise KeyError("cannot use a single bool to index into setitem")
        return indexer, True

    return indexer, False


def convert_from_missing_indexer_tuple(indexer, axes):
    """
    Create a filtered indexer that doesn't have any missing indexers.
    """

    def get_indexer(_i, _idx):
        return axes[_i].get_loc(_idx["key"]) if isinstance(_idx, dict) else _idx

    return tuple(get_indexer(_i, _idx) for _i, _idx in enumerate(indexer))


def maybe_convert_ix(*args):
    """
    We likely want to take the cross-product.
    """
    ixify = True
    for arg in args:
        if not isinstance(arg, (np.ndarray, list, ABCSeries, Index)):
            ixify = False

    if ixify:
        return np.ix_(*args)
    else:
        return args


def is_nested_tuple(tup, labels) -> bool:
    """
    Returns
    -------
    bool
    """
    # check for a compatible nested tuple and multiindexes among the axes
    if not isinstance(tup, tuple):
        return False

    for i, k in enumerate(tup):

        if is_list_like(k) or isinstance(k, slice):
            return isinstance(labels, ABCMultiIndex)

    return False


def is_label_like(key) -> bool:
    """
    Returns
    -------
    bool
    """
    # select a label or row
    return not isinstance(key, slice) and not is_list_like_indexer(key)


def need_slice(obj) -> bool:
    """
    Returns
    -------
    bool
    """
    return (
        obj.start is not None
        or obj.stop is not None
        or (obj.step is not None and obj.step != 1)
    )


def _non_reducing_slice(slice_):
    """
    Ensurse that a slice doesn't reduce to a Series or Scalar.

    Any user-paseed `subset` should have this called on it
    to make sure we're always working with DataFrames.
    """
    # default to column slice, like DataFrame
    # ['A', 'B'] -> IndexSlices[:, ['A', 'B']]
    kinds = (ABCSeries, np.ndarray, Index, list, str)
    if isinstance(slice_, kinds):
        slice_ = IndexSlice[:, slice_]

    def pred(part) -> bool:
        """
        Returns
        -------
        bool
            True if slice does *not* reduce,
            False if `part` is a tuple.
        """
        # true when slice does *not* reduce, False when part is a tuple,
        # i.e. MultiIndex slice
        return (isinstance(part, slice) or is_list_like(part)) and not isinstance(
            part, tuple
        )

    if not is_list_like(slice_):
        if not isinstance(slice_, slice):
            # a 1-d slice, like df.loc[1]
            slice_ = [[slice_]]
        else:
            # slice(a, b, c)
            slice_ = [slice_]  # to tuplize later
    else:
        slice_ = [part if pred(part) else [part] for part in slice_]
    return tuple(slice_)


def _maybe_numeric_slice(df, slice_, include_bool=False):
    """
    Want nice defaults for background_gradient that don't break
    with non-numeric data. But if slice_ is passed go with that.
    """
    if slice_ is None:
        dtypes = [np.number]
        if include_bool:
            dtypes.append(bool)
        slice_ = IndexSlice[:, df.select_dtypes(include=dtypes).columns]
    return slice_


def _can_do_equal_len(labels, value, plane_indexer, lplane_indexer, obj) -> bool:
    """
    Returns
    -------
    bool
        True if we have an equal len settable.
    """
    if not len(labels) == 1 or not np.iterable(value) or is_scalar(plane_indexer[0]):
        return False

    item = labels[0]
    index = obj[item].index

    values_len = len(value)
    # equal len list/ndarray
    if len(index) == values_len:
        return True
    elif lplane_indexer == values_len:
        return True

    return False<|MERGE_RESOLUTION|>--- conflicted
+++ resolved
@@ -2232,13 +2232,8 @@
         result = result.astype(bool)._values
     else:
         if is_sparse(result):
-<<<<<<< HEAD
-            result = result.to_dense()
+            result = np.asarray(result)
         result = np.asarray(check_array_indexer(index, result), dtype=bool)
-=======
-            result = np.asarray(result)
-        result = check_bool_array_indexer(index, result)
->>>>>>> 79f3b4cc
 
     return result
 
