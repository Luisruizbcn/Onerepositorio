from contextlib import suppress
from typing import TYPE_CHECKING, Any, Hashable, List, Sequence, Tuple, Union
import warnings

import numpy as np

from pandas._config.config import option_context

from pandas._libs.indexing import NDFrameIndexerBase
from pandas._libs.lib import item_from_zerodim
from pandas.errors import AbstractMethodError, InvalidIndexError
from pandas.util._decorators import doc

from pandas.core.dtypes.common import (
    is_array_like,
    is_hashable,
    is_integer,
    is_iterator,
    is_list_like,
    is_numeric_dtype,
    is_object_dtype,
    is_scalar,
    is_sequence,
)
from pandas.core.dtypes.concat import concat_compat
from pandas.core.dtypes.generic import ABCDataFrame, ABCMultiIndex, ABCSeries
from pandas.core.dtypes.missing import infer_fill_value, isna

import pandas.core.common as com
from pandas.core.construction import array as pd_array
from pandas.core.indexers import (
    check_array_indexer,
    is_list_like_indexer,
    length_of_indexer,
)
from pandas.core.indexes.api import Index

if TYPE_CHECKING:
    from pandas import DataFrame, Series

# "null slice"
_NS = slice(None, None)


# the public IndexSlicerMaker
class _IndexSlice:
    """
    Create an object to more easily perform multi-index slicing.

    See Also
    --------
    MultiIndex.remove_unused_levels : New MultiIndex with no unused levels.

    Notes
    -----
    See :ref:`Defined Levels <advanced.shown_levels>`
    for further info on slicing a MultiIndex.

    Examples
    --------
    >>> midx = pd.MultiIndex.from_product([['A0','A1'], ['B0','B1','B2','B3']])
    >>> columns = ['foo', 'bar']
    >>> dfmi = pd.DataFrame(np.arange(16).reshape((len(midx), len(columns))),
    ...                     index=midx, columns=columns)

    Using the default slice command:

    >>> dfmi.loc[(slice(None), slice('B0', 'B1')), :]
               foo  bar
        A0 B0    0    1
           B1    2    3
        A1 B0    8    9
           B1   10   11

    Using the IndexSlice class for a more intuitive command:

    >>> idx = pd.IndexSlice
    >>> dfmi.loc[idx[:, 'B0':'B1'], :]
               foo  bar
        A0 B0    0    1
           B1    2    3
        A1 B0    8    9
           B1   10   11
    """

    def __getitem__(self, arg):
        return arg


IndexSlice = _IndexSlice()


class IndexingError(Exception):
    pass


class IndexingMixin:
    """
    Mixin for adding .loc/.iloc/.at/.iat to Dataframes and Series.
    """

    @property
    def iloc(self) -> "_iLocIndexer":
        """
        Purely integer-location based indexing for selection by position.

        ``.iloc[]`` is primarily integer position based (from ``0`` to
        ``length-1`` of the axis), but may also be used with a boolean
        array.

        Allowed inputs are:

        - An integer, e.g. ``5``.
        - A list or array of integers, e.g. ``[4, 3, 0]``.
        - A slice object with ints, e.g. ``1:7``.
        - A boolean array.
        - A ``callable`` function with one argument (the calling Series or
          DataFrame) and that returns valid output for indexing (one of the above).
          This is useful in method chains, when you don't have a reference to the
          calling object, but would like to base your selection on some value.

        ``.iloc`` will raise ``IndexError`` if a requested indexer is
        out-of-bounds, except *slice* indexers which allow out-of-bounds
        indexing (this conforms with python/numpy *slice* semantics).

        See more at :ref:`Selection by Position <indexing.integer>`.

        See Also
        --------
        DataFrame.iat : Fast integer location scalar accessor.
        DataFrame.loc : Purely label-location based indexer for selection by label.
        Series.iloc : Purely integer-location based indexing for
                       selection by position.

        Examples
        --------
        >>> mydict = [{'a': 1, 'b': 2, 'c': 3, 'd': 4},
        ...           {'a': 100, 'b': 200, 'c': 300, 'd': 400},
        ...           {'a': 1000, 'b': 2000, 'c': 3000, 'd': 4000 }]
        >>> df = pd.DataFrame(mydict)
        >>> df
              a     b     c     d
        0     1     2     3     4
        1   100   200   300   400
        2  1000  2000  3000  4000

        **Indexing just the rows**

        With a scalar integer.

        >>> type(df.iloc[0])
        <class 'pandas.core.series.Series'>
        >>> df.iloc[0]
        a    1
        b    2
        c    3
        d    4
        Name: 0, dtype: int64

        With a list of integers.

        >>> df.iloc[[0]]
           a  b  c  d
        0  1  2  3  4
        >>> type(df.iloc[[0]])
        <class 'pandas.core.frame.DataFrame'>

        >>> df.iloc[[0, 1]]
             a    b    c    d
        0    1    2    3    4
        1  100  200  300  400

        With a `slice` object.

        >>> df.iloc[:3]
              a     b     c     d
        0     1     2     3     4
        1   100   200   300   400
        2  1000  2000  3000  4000

        With a boolean mask the same length as the index.

        >>> df.iloc[[True, False, True]]
              a     b     c     d
        0     1     2     3     4
        2  1000  2000  3000  4000

        With a callable, useful in method chains. The `x` passed
        to the ``lambda`` is the DataFrame being sliced. This selects
        the rows whose index label even.

        >>> df.iloc[lambda x: x.index % 2 == 0]
              a     b     c     d
        0     1     2     3     4
        2  1000  2000  3000  4000

        **Indexing both axes**

        You can mix the indexer types for the index and columns. Use ``:`` to
        select the entire axis.

        With scalar integers.

        >>> df.iloc[0, 1]
        2

        With lists of integers.

        >>> df.iloc[[0, 2], [1, 3]]
              b     d
        0     2     4
        2  2000  4000

        With `slice` objects.

        >>> df.iloc[1:3, 0:3]
              a     b     c
        1   100   200   300
        2  1000  2000  3000

        With a boolean array whose length matches the columns.

        >>> df.iloc[:, [True, False, True, False]]
              a     c
        0     1     3
        1   100   300
        2  1000  3000

        With a callable function that expects the Series or DataFrame.

        >>> df.iloc[:, lambda df: [0, 2]]
              a     c
        0     1     3
        1   100   300
        2  1000  3000
        """
        return _iLocIndexer("iloc", self)

    @property
    def loc(self) -> "_LocIndexer":
        """
        Access a group of rows and columns by label(s) or a boolean array.

        ``.loc[]`` is primarily label based, but may also be used with a
        boolean array.

        Allowed inputs are:

        - A single label, e.g. ``5`` or ``'a'``, (note that ``5`` is
          interpreted as a *label* of the index, and **never** as an
          integer position along the index).
        - A list or array of labels, e.g. ``['a', 'b', 'c']``.
        - A slice object with labels, e.g. ``'a':'f'``.

          .. warning:: Note that contrary to usual python slices, **both** the
              start and the stop are included

        - A boolean array of the same length as the axis being sliced,
          e.g. ``[True, False, True]``.
        - An alignable boolean Series. The index of the key will be aligned before
          masking.
        - A ``callable`` function with one argument (the calling Series or
          DataFrame) and that returns valid output for indexing (one of the above)

        See more at :ref:`Selection by Label <indexing.label>`

        Raises
        ------
        KeyError
            If any items are not found.
        IndexingError
            If an indexed key is passed and its index is unalignable to the frame index.

        See Also
        --------
        DataFrame.at : Access a single value for a row/column label pair.
        DataFrame.iloc : Access group of rows and columns by integer position(s).
        DataFrame.xs : Returns a cross-section (row(s) or column(s)) from the
            Series/DataFrame.
        Series.loc : Access group of values using labels.

        Examples
        --------
        **Getting values**

        >>> df = pd.DataFrame([[1, 2], [4, 5], [7, 8]],
        ...      index=['cobra', 'viper', 'sidewinder'],
        ...      columns=['max_speed', 'shield'])
        >>> df
                    max_speed  shield
        cobra               1       2
        viper               4       5
        sidewinder          7       8

        Single label. Note this returns the row as a Series.

        >>> df.loc['viper']
        max_speed    4
        shield       5
        Name: viper, dtype: int64

        List of labels. Note using ``[[]]`` returns a DataFrame.

        >>> df.loc[['viper', 'sidewinder']]
                    max_speed  shield
        viper               4       5
        sidewinder          7       8

        Single label for row and column

        >>> df.loc['cobra', 'shield']
        2

        Slice with labels for row and single label for column. As mentioned
        above, note that both the start and stop of the slice are included.

        >>> df.loc['cobra':'viper', 'max_speed']
        cobra    1
        viper    4
        Name: max_speed, dtype: int64

        Boolean list with the same length as the row axis

        >>> df.loc[[False, False, True]]
                    max_speed  shield
        sidewinder          7       8

        Alignable boolean Series:

        >>> df.loc[pd.Series([False, True, False],
        ...        index=['viper', 'sidewinder', 'cobra'])]
                    max_speed  shield
        sidewinder          7       8

        Conditional that returns a boolean Series

        >>> df.loc[df['shield'] > 6]
                    max_speed  shield
        sidewinder          7       8

        Conditional that returns a boolean Series with column labels specified

        >>> df.loc[df['shield'] > 6, ['max_speed']]
                    max_speed
        sidewinder          7

        Callable that returns a boolean Series

        >>> df.loc[lambda df: df['shield'] == 8]
                    max_speed  shield
        sidewinder          7       8

        **Setting values**

        Set value for all items matching the list of labels

        >>> df.loc[['viper', 'sidewinder'], ['shield']] = 50
        >>> df
                    max_speed  shield
        cobra               1       2
        viper               4      50
        sidewinder          7      50

        Set value for an entire row

        >>> df.loc['cobra'] = 10
        >>> df
                    max_speed  shield
        cobra              10      10
        viper               4      50
        sidewinder          7      50

        Set value for an entire column

        >>> df.loc[:, 'max_speed'] = 30
        >>> df
                    max_speed  shield
        cobra              30      10
        viper              30      50
        sidewinder         30      50

        Set value for rows matching callable condition

        >>> df.loc[df['shield'] > 35] = 0
        >>> df
                    max_speed  shield
        cobra              30      10
        viper               0       0
        sidewinder          0       0

        **Getting values on a DataFrame with an index that has integer labels**

        Another example using integers for the index

        >>> df = pd.DataFrame([[1, 2], [4, 5], [7, 8]],
        ...      index=[7, 8, 9], columns=['max_speed', 'shield'])
        >>> df
           max_speed  shield
        7          1       2
        8          4       5
        9          7       8

        Slice with integer labels for rows. As mentioned above, note that both
        the start and stop of the slice are included.

        >>> df.loc[7:9]
           max_speed  shield
        7          1       2
        8          4       5
        9          7       8

        **Getting values with a MultiIndex**

        A number of examples using a DataFrame with a MultiIndex

        >>> tuples = [
        ...    ('cobra', 'mark i'), ('cobra', 'mark ii'),
        ...    ('sidewinder', 'mark i'), ('sidewinder', 'mark ii'),
        ...    ('viper', 'mark ii'), ('viper', 'mark iii')
        ... ]
        >>> index = pd.MultiIndex.from_tuples(tuples)
        >>> values = [[12, 2], [0, 4], [10, 20],
        ...         [1, 4], [7, 1], [16, 36]]
        >>> df = pd.DataFrame(values, columns=['max_speed', 'shield'], index=index)
        >>> df
                             max_speed  shield
        cobra      mark i           12       2
                   mark ii           0       4
        sidewinder mark i           10      20
                   mark ii           1       4
        viper      mark ii           7       1
                   mark iii         16      36

        Single label. Note this returns a DataFrame with a single index.

        >>> df.loc['cobra']
                 max_speed  shield
        mark i          12       2
        mark ii          0       4

        Single index tuple. Note this returns a Series.

        >>> df.loc[('cobra', 'mark ii')]
        max_speed    0
        shield       4
        Name: (cobra, mark ii), dtype: int64

        Single label for row and column. Similar to passing in a tuple, this
        returns a Series.

        >>> df.loc['cobra', 'mark i']
        max_speed    12
        shield        2
        Name: (cobra, mark i), dtype: int64

        Single tuple. Note using ``[[]]`` returns a DataFrame.

        >>> df.loc[[('cobra', 'mark ii')]]
                       max_speed  shield
        cobra mark ii          0       4

        Single tuple for the index with a single label for the column

        >>> df.loc[('cobra', 'mark i'), 'shield']
        2

        Slice from index tuple to single label

        >>> df.loc[('cobra', 'mark i'):'viper']
                             max_speed  shield
        cobra      mark i           12       2
                   mark ii           0       4
        sidewinder mark i           10      20
                   mark ii           1       4
        viper      mark ii           7       1
                   mark iii         16      36

        Slice from index tuple to index tuple

        >>> df.loc[('cobra', 'mark i'):('viper', 'mark ii')]
                            max_speed  shield
        cobra      mark i          12       2
                   mark ii          0       4
        sidewinder mark i          10      20
                   mark ii          1       4
        viper      mark ii          7       1
        """
        return _LocIndexer("loc", self)

    @property
    def at(self) -> "_AtIndexer":
        """
        Access a single value for a row/column label pair.

        Similar to ``loc``, in that both provide label-based lookups. Use
        ``at`` if you only need to get or set a single value in a DataFrame
        or Series.

        Raises
        ------
        KeyError
            If 'label' does not exist in DataFrame.

        See Also
        --------
        DataFrame.iat : Access a single value for a row/column pair by integer
            position.
        DataFrame.loc : Access a group of rows and columns by label(s).
        Series.at : Access a single value using a label.

        Examples
        --------
        >>> df = pd.DataFrame([[0, 2, 3], [0, 4, 1], [10, 20, 30]],
        ...                   index=[4, 5, 6], columns=['A', 'B', 'C'])
        >>> df
            A   B   C
        4   0   2   3
        5   0   4   1
        6  10  20  30

        Get value at specified row/column pair

        >>> df.at[4, 'B']
        2

        Set value at specified row/column pair

        >>> df.at[4, 'B'] = 10
        >>> df.at[4, 'B']
        10

        Get value within a Series

        >>> df.loc[5].at['B']
        4
        """
        return _AtIndexer("at", self)

    @property
    def iat(self) -> "_iAtIndexer":
        """
        Access a single value for a row/column pair by integer position.

        Similar to ``iloc``, in that both provide integer-based lookups. Use
        ``iat`` if you only need to get or set a single value in a DataFrame
        or Series.

        Raises
        ------
        IndexError
            When integer position is out of bounds.

        See Also
        --------
        DataFrame.at : Access a single value for a row/column label pair.
        DataFrame.loc : Access a group of rows and columns by label(s).
        DataFrame.iloc : Access a group of rows and columns by integer position(s).

        Examples
        --------
        >>> df = pd.DataFrame([[0, 2, 3], [0, 4, 1], [10, 20, 30]],
        ...                   columns=['A', 'B', 'C'])
        >>> df
            A   B   C
        0   0   2   3
        1   0   4   1
        2  10  20  30

        Get value at specified row/column pair

        >>> df.iat[1, 2]
        1

        Set value at specified row/column pair

        >>> df.iat[1, 2] = 10
        >>> df.iat[1, 2]
        10

        Get value within a series

        >>> df.loc[0].iat[1]
        2
        """
        return _iAtIndexer("iat", self)


class _LocationIndexer(NDFrameIndexerBase):
    _valid_types: str
    axis = None

    def __call__(self, axis=None):
        # we need to return a copy of ourselves
        new_self = type(self)(self.name, self.obj)

        if axis is not None:
            axis = self.obj._get_axis_number(axis)
        new_self.axis = axis
        return new_self

    def _get_setitem_indexer(self, key):
        """
        Convert a potentially-label-based key into a positional indexer.
        """
        if self.name == "loc":
            self._ensure_listlike_indexer(key)

        if self.axis is not None:
            return self._convert_tuple(key, is_setter=True)

        ax = self.obj._get_axis(0)

        if isinstance(ax, ABCMultiIndex) and self.name != "iloc":
            with suppress(TypeError, KeyError, InvalidIndexError):
                # TypeError e.g. passed a bool
                return ax.get_loc(key)

        if isinstance(key, tuple):
            with suppress(IndexingError):
                return self._convert_tuple(key, is_setter=True)

        if isinstance(key, range):
            return list(key)

        try:
            return self._convert_to_indexer(key, axis=0, is_setter=True)
        except TypeError as e:

            # invalid indexer type vs 'other' indexing errors
            if "cannot do" in str(e):
                raise
            elif "unhashable type" in str(e):
                raise
            raise IndexingError(key) from e

    def _ensure_listlike_indexer(self, key, axis=None, value=None):
        """
        Ensure that a list-like of column labels are all present by adding them if
        they do not already exist.

        Parameters
        ----------
        key : list-like of column labels
            Target labels.
        axis : key axis if known
        """
        column_axis = 1

        # column only exists in 2-dimensional DataFrame
        if self.ndim != 2:
            return

        if isinstance(key, tuple) and not isinstance(self.obj.index, ABCMultiIndex):
            # key may be a tuple if we are .loc
            # if index is not a MultiIndex, set key to column part
            key = key[column_axis]
            axis = column_axis

        if (
            axis == column_axis
            and not isinstance(self.obj.columns, ABCMultiIndex)
            and is_list_like_indexer(key)
            and not com.is_bool_indexer(key)
            and all(is_hashable(k) for k in key)
        ):
            for i, k in enumerate(key):
                if k not in self.obj:
                    if value is None:
                        self.obj[k] = np.nan
                    elif is_list_like(value):
                        self.obj[k] = value[i]
                    else:
                        self.obj[k] = value

    def __setitem__(self, key, value):
        if isinstance(key, tuple):
            key = tuple(com.apply_if_callable(x, self.obj) for x in key)
        else:
            key = com.apply_if_callable(key, self.obj)
        indexer = self._get_setitem_indexer(key)
        self._has_valid_setitem_indexer(key)

        iloc = self if self.name == "iloc" else self.obj.iloc
        iloc._setitem_with_indexer(indexer, value)

    def _validate_key(self, key, axis: int):
        """
        Ensure that key is valid for current indexer.

        Parameters
        ----------
        key : scalar, slice or list-like
            Key requested.
        axis : int
            Dimension on which the indexing is being made.

        Raises
        ------
        TypeError
            If the key (or some element of it) has wrong type.
        IndexError
            If the key (or some element of it) is out of bounds.
        KeyError
            If the key was not found.
        """
        raise AbstractMethodError(self)

    def _has_valid_tuple(self, key: Tuple):
        """
        Check the key for valid keys across my indexer.
        """
        self._validate_key_length(key)
        for i, k in enumerate(key):
            try:
                self._validate_key(k, i)
            except ValueError as err:
                raise ValueError(
                    "Location based indexing can only have "
                    f"[{self._valid_types}] types"
                ) from err

    def _is_nested_tuple_indexer(self, tup: Tuple) -> bool:
        """
        Returns
        -------
        bool
        """
        if any(isinstance(ax, ABCMultiIndex) for ax in self.obj.axes):
            return any(is_nested_tuple(tup, ax) for ax in self.obj.axes)
        return False

    def _convert_tuple(self, key, is_setter: bool = False):
        keyidx = []
        if self.axis is not None:
            axis = self.obj._get_axis_number(self.axis)
            for i in range(self.ndim):
                if i == axis:
                    keyidx.append(
                        self._convert_to_indexer(key, axis=axis, is_setter=is_setter)
                    )
                else:
                    keyidx.append(slice(None))
        else:
            self._validate_key_length(key)
            for i, k in enumerate(key):
                idx = self._convert_to_indexer(k, axis=i, is_setter=is_setter)
                keyidx.append(idx)

        return tuple(keyidx)

    def _validate_key_length(self, key: Sequence[Any]) -> None:
        if len(key) > self.ndim:
            raise IndexingError("Too many indexers")

    def _getitem_tuple_same_dim(self, tup: Tuple):
        """
        Index with indexers that should return an object of the same dimension
        as self.obj.

        This is only called after a failed call to _getitem_lowerdim.
        """
        retval = self.obj
        for i, key in enumerate(tup):
            if com.is_null_slice(key):
                continue

            retval = getattr(retval, self.name)._getitem_axis(key, axis=i)
            # We should never have retval.ndim < self.ndim, as that should
            #  be handled by the _getitem_lowerdim call above.
            assert retval.ndim == self.ndim

        return retval

    def _getitem_lowerdim(self, tup: Tuple):

        # we can directly get the axis result since the axis is specified
        if self.axis is not None:
            axis = self.obj._get_axis_number(self.axis)
            return self._getitem_axis(tup, axis=axis)

        # we may have a nested tuples indexer here
        if self._is_nested_tuple_indexer(tup):
            return self._getitem_nested_tuple(tup)

        # we maybe be using a tuple to represent multiple dimensions here
        ax0 = self.obj._get_axis(0)
        # ...but iloc should handle the tuple as simple integer-location
        # instead of checking it as multiindex representation (GH 13797)
        if isinstance(ax0, ABCMultiIndex) and self.name != "iloc":
            with suppress(IndexingError):
                return self._handle_lowerdim_multi_index_axis0(tup)

        self._validate_key_length(tup)

        for i, key in enumerate(tup):
            if is_label_like(key):
                # We don't need to check for tuples here because those are
                #  caught by the _is_nested_tuple_indexer check above.
                section = self._getitem_axis(key, axis=i)

                # We should never have a scalar section here, because
                #  _getitem_lowerdim is only called after a check for
                #  is_scalar_access, which that would be.
                if section.ndim == self.ndim:
                    # we're in the middle of slicing through a MultiIndex
                    # revise the key wrt to `section` by inserting an _NS
                    new_key = tup[:i] + (_NS,) + tup[i + 1 :]

                else:
                    # Note: the section.ndim == self.ndim check above
                    #  rules out having DataFrame here, so we dont need to worry
                    #  about transposing.
                    new_key = tup[:i] + tup[i + 1 :]

                    if len(new_key) == 1:
                        new_key = new_key[0]

                # Slices should return views, but calling iloc/loc with a null
                # slice returns a new object.
                if com.is_null_slice(new_key):
                    return section
                # This is an elided recursive call to iloc/loc
                return getattr(section, self.name)[new_key]

        raise IndexingError("not applicable")

    def _getitem_nested_tuple(self, tup: Tuple):
        # we have a nested tuple so have at least 1 multi-index level
        # we should be able to match up the dimensionality here

        # we have too many indexers for our dim, but have at least 1
        # multi-index dimension, try to see if we have something like
        # a tuple passed to a series with a multi-index
        if len(tup) > self.ndim:
            if self.name != "loc":
                # This should never be reached, but lets be explicit about it
                raise ValueError("Too many indices")
            with suppress(IndexingError):
                return self._handle_lowerdim_multi_index_axis0(tup)

            # this is a series with a multi-index specified a tuple of
            # selectors
            axis = self.axis or 0
            return self._getitem_axis(tup, axis=axis)

        # handle the multi-axis by taking sections and reducing
        # this is iterative
        obj = self.obj
        axis = 0
        for key in tup:

            if com.is_null_slice(key):
                axis += 1
                continue

            current_ndim = obj.ndim
            obj = getattr(obj, self.name)._getitem_axis(key, axis=axis)
            axis += 1

            # if we have a scalar, we are done
            if is_scalar(obj) or not hasattr(obj, "ndim"):
                break

            # has the dim of the obj changed?
            # GH 7199
            if obj.ndim < current_ndim:
                axis -= 1

        return obj

    def _convert_to_indexer(self, key, axis: int, is_setter: bool = False):
        raise AbstractMethodError(self)

    def __getitem__(self, key):
        if type(key) is tuple:
            key = tuple(com.apply_if_callable(x, self.obj) for x in key)
            if self._is_scalar_access(key):
                with suppress(KeyError, IndexError, AttributeError):
                    # AttributeError for IntervalTree get_value
                    return self.obj._get_value(*key, takeable=self._takeable)
            return self._getitem_tuple(key)
        else:
            # we by definition only have the 0th axis
            axis = self.axis or 0

            maybe_callable = com.apply_if_callable(key, self.obj)
            return self._getitem_axis(maybe_callable, axis=axis)

    def _is_scalar_access(self, key: Tuple):
        raise NotImplementedError()

    def _getitem_tuple(self, tup: Tuple):
        raise AbstractMethodError(self)

    def _getitem_axis(self, key, axis: int):
        raise NotImplementedError()

    def _has_valid_setitem_indexer(self, indexer) -> bool:
        raise AbstractMethodError(self)

    def _getbool_axis(self, key, axis: int):
        # caller is responsible for ensuring non-None axis
        labels = self.obj._get_axis(axis)
        key = check_bool_indexer(labels, key)
        inds = key.nonzero()[0]
        return self.obj._take_with_is_copy(inds, axis=axis)


@doc(IndexingMixin.loc)
class _LocIndexer(_LocationIndexer):
    _takeable: bool = False
    _valid_types = (
        "labels (MUST BE IN THE INDEX), slices of labels (BOTH "
        "endpoints included! Can be slices of integers if the "
        "index is integers), listlike of labels, boolean"
    )

    # -------------------------------------------------------------------
    # Key Checks

    @doc(_LocationIndexer._validate_key)
    def _validate_key(self, key, axis: int):

        # valid for a collection of labels (we check their presence later)
        # slice of labels (where start-end in labels)
        # slice of integers (only if in the labels)
        # boolean
        pass

    def _has_valid_setitem_indexer(self, indexer) -> bool:
        return True

    def _is_scalar_access(self, key: Tuple) -> bool:
        """
        Returns
        -------
        bool
        """
        # this is a shortcut accessor to both .loc and .iloc
        # that provide the equivalent access of .at and .iat
        # a) avoid getting things via sections and (to minimize dtype changes)
        # b) provide a performant path
        if len(key) != self.ndim:
            return False

        for i, k in enumerate(key):
            if not is_scalar(k):
                return False

            ax = self.obj.axes[i]
            if isinstance(ax, ABCMultiIndex):
                return False

            if isinstance(k, str) and ax._supports_partial_string_indexing:
                # partial string indexing, df.loc['2000', 'A']
                # should not be considered scalar
                return False

            if not ax.is_unique:
                return False

        return True

    # -------------------------------------------------------------------
    # MultiIndex Handling

    def _multi_take_opportunity(self, tup: Tuple) -> bool:
        """
        Check whether there is the possibility to use ``_multi_take``.

        Currently the limit is that all axes being indexed, must be indexed with
        list-likes.

        Parameters
        ----------
        tup : tuple
            Tuple of indexers, one per axis.

        Returns
        -------
        bool
            Whether the current indexing,
            can be passed through `_multi_take`.
        """
        if not all(is_list_like_indexer(x) for x in tup):
            return False

        # just too complicated
        if any(com.is_bool_indexer(x) for x in tup):
            return False

        return True

    def _multi_take(self, tup: Tuple):
        """
        Create the indexers for the passed tuple of keys, and
        executes the take operation. This allows the take operation to be
        executed all at once, rather than once for each dimension.
        Improving efficiency.

        Parameters
        ----------
        tup : tuple
            Tuple of indexers, one per axis.

        Returns
        -------
        values: same type as the object being indexed
        """
        # GH 836
        d = {
            axis: self._get_listlike_indexer(key, axis)
            for (key, axis) in zip(tup, self.obj._AXIS_ORDERS)
        }
        return self.obj._reindex_with_indexers(d, copy=True, allow_dups=True)

    # -------------------------------------------------------------------

    def _getitem_iterable(self, key, axis: int):
        """
        Index current object with an an iterable collection of keys.

        Parameters
        ----------
        key : iterable
            Targeted labels.
        axis: int
            Dimension on which the indexing is being made.

        Raises
        ------
        KeyError
            If no key was found. Will change in the future to raise if not all
            keys were found.

        Returns
        -------
        scalar, DataFrame, or Series: indexed value(s).
        """
        # we assume that not com.is_bool_indexer(key), as that is
        #  handled before we get here.
        self._validate_key(key, axis)

        # A collection of keys
        keyarr, indexer = self._get_listlike_indexer(key, axis, raise_missing=False)
        return self.obj._reindex_with_indexers(
            {axis: [keyarr, indexer]}, copy=True, allow_dups=True
        )

    def _getitem_tuple(self, tup: Tuple):
        with suppress(IndexingError):
            return self._getitem_lowerdim(tup)

        # no multi-index, so validate all of the indexers
        self._has_valid_tuple(tup)

        # ugly hack for GH #836
        if self._multi_take_opportunity(tup):
            return self._multi_take(tup)

        return self._getitem_tuple_same_dim(tup)

    def _get_label(self, label, axis: int):
        # GH#5667 this will fail if the label is not present in the axis.
        return self.obj.xs(label, axis=axis)

    def _handle_lowerdim_multi_index_axis0(self, tup: Tuple):
        # we have an axis0 multi-index, handle or raise
        axis = self.axis or 0
        try:
            # fast path for series or for tup devoid of slices
            return self._get_label(tup, axis=axis)
        except (TypeError, InvalidIndexError):
            # slices are unhashable
            pass
        except KeyError as ek:
            # raise KeyError if number of indexers match
            # else IndexingError will be raised
            if self.ndim < len(tup) <= self.obj.index.nlevels:
                raise ek

        raise IndexingError("No label returned")

    def _getitem_axis(self, key, axis: int):
        key = item_from_zerodim(key)
        if is_iterator(key):
            key = list(key)

        labels = self.obj._get_axis(axis)
        key = labels._get_partial_string_timestamp_match_key(key)

        if isinstance(key, slice):
            self._validate_key(key, axis)
            return self._get_slice_axis(key, axis=axis)
        elif com.is_bool_indexer(key):
            return self._getbool_axis(key, axis=axis)
        elif is_list_like_indexer(key):

            # an iterable multi-selection
            if not (isinstance(key, tuple) and isinstance(labels, ABCMultiIndex)):

                if hasattr(key, "ndim") and key.ndim > 1:
                    raise ValueError("Cannot index with multidimensional key")

                return self._getitem_iterable(key, axis=axis)

            # nested tuple slicing
            if is_nested_tuple(key, labels):
                locs = labels.get_locs(key)
                indexer = [slice(None)] * self.ndim
                indexer[axis] = locs
                return self.obj.iloc[tuple(indexer)]

        # fall thru to straight lookup
        self._validate_key(key, axis)
        return self._get_label(key, axis=axis)

    def _get_slice_axis(self, slice_obj: slice, axis: int):
        """
        This is pretty simple as we just have to deal with labels.
        """
        # caller is responsible for ensuring non-None axis
        obj = self.obj
        if not need_slice(slice_obj):
            return obj.copy(deep=False)

        labels = obj._get_axis(axis)
        indexer = labels.slice_indexer(
            slice_obj.start, slice_obj.stop, slice_obj.step, kind="loc"
        )

        if isinstance(indexer, slice):
            return self.obj._slice(indexer, axis=axis)
        else:
            # DatetimeIndex overrides Index.slice_indexer and may
            #  return a DatetimeIndex instead of a slice object.
            return self.obj.take(indexer, axis=axis)

    def _convert_to_indexer(self, key, axis: int, is_setter: bool = False):
        """
        Convert indexing key into something we can use to do actual fancy
        indexing on a ndarray.

        Examples
        ix[:5] -> slice(0, 5)
        ix[[1,2,3]] -> [1,2,3]
        ix[['foo', 'bar', 'baz']] -> [i, j, k] (indices of foo, bar, baz)

        Going by Zen of Python?
        'In the face of ambiguity, refuse the temptation to guess.'
        raise AmbiguousIndexError with integer labels?
        - No, prefer label-based indexing
        """
        labels = self.obj._get_axis(axis)

        if isinstance(key, slice):
            return labels._convert_slice_indexer(key, kind="loc")

        # see if we are positional in nature
        is_int_index = labels.is_integer()
        is_int_positional = is_integer(key) and not is_int_index

        if is_scalar(key) or isinstance(labels, ABCMultiIndex):
            # Otherwise get_loc will raise InvalidIndexError

            # if we are a label return me
            try:
                return labels.get_loc(key)
            except LookupError:
                if isinstance(key, tuple) and isinstance(labels, ABCMultiIndex):
                    if len(key) == labels.nlevels:
                        return {"key": key}
                    raise
            except InvalidIndexError:
                # GH35015, using datetime as column indices raises exception
                if not isinstance(labels, ABCMultiIndex):
                    raise
            except TypeError:
                pass
            except ValueError:
                if not is_int_positional:
                    raise

        # a positional
        if is_int_positional:

            # if we are setting and its not a valid location
            # its an insert which fails by definition

            # always valid
            return {"key": key}

        if is_nested_tuple(key, labels):
            return labels.get_locs(key)

        elif is_list_like_indexer(key):

            if com.is_bool_indexer(key):
                key = check_bool_indexer(labels, key)
                (inds,) = key.nonzero()
                return inds
            else:
                # When setting, missing keys are not allowed, even with .loc:
                return self._get_listlike_indexer(key, axis, raise_missing=True)[1]
        else:
            try:
                return labels.get_loc(key)
            except LookupError:
                # allow a not found key only if we are a setter
                if not is_list_like_indexer(key):
                    return {"key": key}
                raise

    def _get_listlike_indexer(self, key, axis: int, raise_missing: bool = False):
        """
        Transform a list-like of keys into a new index and an indexer.

        Parameters
        ----------
        key : list-like
            Targeted labels.
        axis: int
            Dimension on which the indexing is being made.
        raise_missing: bool, default False
            Whether to raise a KeyError if some labels were not found.
            Will be removed in the future, and then this method will always behave as
            if ``raise_missing=True``.

        Raises
        ------
        KeyError
            If at least one key was requested but none was found, and
            raise_missing=True.

        Returns
        -------
        keyarr: Index
            New index (coinciding with 'key' if the axis is unique).
        values : array-like
            Indexer for the return object, -1 denotes keys not found.
        """
        ax = self.obj._get_axis(axis)

        # Have the index compute an indexer or return None
        # if it cannot handle:
        indexer, keyarr = ax._convert_listlike_indexer(key)
        # We only act on all found values:
        if indexer is not None and (indexer != -1).all():
            self._validate_read_indexer(
                keyarr, indexer, axis, raise_missing=raise_missing
            )
            return ax[indexer], indexer

        if ax._index_as_unique:
            indexer = ax.get_indexer_for(keyarr)
            keyarr = ax.reindex(keyarr)[0]
        else:
            keyarr, indexer, new_indexer = ax._reindex_non_unique(keyarr)

        self._validate_read_indexer(keyarr, indexer, axis, raise_missing=raise_missing)
        return keyarr, indexer

    def _validate_read_indexer(
        self, key, indexer, axis: int, raise_missing: bool = False
    ):
        """
        Check that indexer can be used to return a result.

        e.g. at least one element was found,
        unless the list of keys was actually empty.

        Parameters
        ----------
        key : list-like
            Targeted labels (only used to show correct error message).
        indexer: array-like of booleans
            Indices corresponding to the key,
            (with -1 indicating not found).
        axis: int
            Dimension on which the indexing is being made.
        raise_missing: bool
            Whether to raise a KeyError if some labels are not found. Will be
            removed in the future, and then this method will always behave as
            if raise_missing=True.

        Raises
        ------
        KeyError
            If at least one key was requested but none was found, and
            raise_missing=True.
        """
        if len(key) == 0:
            return

        # Count missing values:
        missing_mask = indexer < 0
        missing = (missing_mask).sum()

        if missing:
            if missing == len(indexer):
                axis_name = self.obj._get_axis_name(axis)
                raise KeyError(f"None of [{key}] are in the [{axis_name}]")

            ax = self.obj._get_axis(axis)

            # We (temporarily) allow for some missing keys with .loc, except in
            # some cases (e.g. setting) in which "raise_missing" will be False
            if raise_missing:
                not_found = list(set(key) - set(ax))
                raise KeyError(f"{not_found} not in index")

            # we skip the warning on Categorical
            # as this check is actually done (check for
            # non-missing values), but a bit later in the
            # code, so we want to avoid warning & then
            # just raising
            if not ax.is_categorical():
                not_found = key[missing_mask]

                with option_context("display.max_seq_items", 10, "display.width", 80):
                    raise KeyError(
                        "Passing list-likes to .loc or [] with any missing labels "
                        "is no longer supported. "
                        f"The following labels were missing: {not_found}. "
                        "See https://pandas.pydata.org/pandas-docs/stable/user_guide/indexing.html#deprecate-loc-reindex-listlike"  # noqa:E501
                    )


@doc(IndexingMixin.iloc)
class _iLocIndexer(_LocationIndexer):
    _valid_types = (
        "integer, integer slice (START point is INCLUDED, END "
        "point is EXCLUDED), listlike of integers, boolean array"
    )
    _takeable = True

    # -------------------------------------------------------------------
    # Key Checks

    def _validate_key(self, key, axis: int):
        if com.is_bool_indexer(key):
            if hasattr(key, "index") and isinstance(key.index, Index):
                if key.index.inferred_type == "integer":
                    raise NotImplementedError(
                        "iLocation based boolean "
                        "indexing on an integer type "
                        "is not available"
                    )
                raise ValueError(
                    "iLocation based boolean indexing cannot use "
                    "an indexable as a mask"
                )
            return

        if isinstance(key, slice):
            return
        elif is_integer(key):
            self._validate_integer(key, axis)
        elif isinstance(key, tuple):
            # a tuple should already have been caught by this point
            # so don't treat a tuple as a valid indexer
            raise IndexingError("Too many indexers")
        elif is_list_like_indexer(key):
            arr = np.array(key)
            len_axis = len(self.obj._get_axis(axis))

            # check that the key has a numeric dtype
            if not is_numeric_dtype(arr.dtype):
                raise IndexError(f".iloc requires numeric indexers, got {arr}")

            # check that the key does not exceed the maximum size of the index
            if len(arr) and (arr.max() >= len_axis or arr.min() < -len_axis):
                raise IndexError("positional indexers are out-of-bounds")
        else:
            raise ValueError(f"Can only index by location with a [{self._valid_types}]")

    def _has_valid_setitem_indexer(self, indexer) -> bool:
        """
        Validate that a positional indexer cannot enlarge its target
        will raise if needed, does not modify the indexer externally.

        Returns
        -------
        bool
        """
        if isinstance(indexer, dict):
            raise IndexError("iloc cannot enlarge its target object")

        if not isinstance(indexer, tuple):
            indexer = _tuplify(self.ndim, indexer)

        for ax, i in zip(self.obj.axes, indexer):
            if isinstance(i, slice):
                # should check the stop slice?
                pass
            elif is_list_like_indexer(i):
                # should check the elements?
                pass
            elif is_integer(i):
                if i >= len(ax):
                    raise IndexError("iloc cannot enlarge its target object")
            elif isinstance(i, dict):
                raise IndexError("iloc cannot enlarge its target object")

        return True

    def _is_scalar_access(self, key: Tuple) -> bool:
        """
        Returns
        -------
        bool
        """
        # this is a shortcut accessor to both .loc and .iloc
        # that provide the equivalent access of .at and .iat
        # a) avoid getting things via sections and (to minimize dtype changes)
        # b) provide a performant path
        if len(key) != self.ndim:
            return False

        for k in key:
            if not is_integer(k):
                return False

        return True

    def _validate_integer(self, key: int, axis: int) -> None:
        """
        Check that 'key' is a valid position in the desired axis.

        Parameters
        ----------
        key : int
            Requested position.
        axis : int
            Desired axis.

        Raises
        ------
        IndexError
            If 'key' is not a valid position in axis 'axis'.
        """
        len_axis = len(self.obj._get_axis(axis))
        if key >= len_axis or key < -len_axis:
            raise IndexError("single positional indexer is out-of-bounds")

    # -------------------------------------------------------------------

    def _getitem_tuple(self, tup: Tuple):

        self._has_valid_tuple(tup)
        with suppress(IndexingError):
            return self._getitem_lowerdim(tup)

        return self._getitem_tuple_same_dim(tup)

    def _get_list_axis(self, key, axis: int):
        """
        Return Series values by list or array of integers.

        Parameters
        ----------
        key : list-like positional indexer
        axis : int

        Returns
        -------
        Series object

        Notes
        -----
        `axis` can only be zero.
        """
        try:
            return self.obj._take_with_is_copy(key, axis=axis)
        except IndexError as err:
            # re-raise with different error message
            raise IndexError("positional indexers are out-of-bounds") from err

    def _getitem_axis(self, key, axis: int):
        if isinstance(key, slice):
            return self._get_slice_axis(key, axis=axis)

        if isinstance(key, list):
            key = np.asarray(key)

        if com.is_bool_indexer(key):
            self._validate_key(key, axis)
            return self._getbool_axis(key, axis=axis)

        # a list of integers
        elif is_list_like_indexer(key):
            return self._get_list_axis(key, axis=axis)

        # a single integer
        else:
            key = item_from_zerodim(key)
            if not is_integer(key):
                raise TypeError("Cannot index by location index with a non-integer key")

            # validate the location
            self._validate_integer(key, axis)

            return self.obj._ixs(key, axis=axis)

    def _get_slice_axis(self, slice_obj: slice, axis: int):
        # caller is responsible for ensuring non-None axis
        obj = self.obj

        if not need_slice(slice_obj):
            return obj.copy(deep=False)

        labels = obj._get_axis(axis)
        labels._validate_positional_slice(slice_obj)
        return self.obj._slice(slice_obj, axis=axis)

    def _convert_to_indexer(self, key, axis: int, is_setter: bool = False):
        """
        Much simpler as we only have to deal with our valid types.
        """
        return key

    def _get_setitem_indexer(self, key):
        # GH#32257 Fall through to let numpy do validation
        return key

    # -------------------------------------------------------------------

    def _setitem_with_indexer(self, indexer, value):
        """
        _setitem_with_indexer is for setting values on a Series/DataFrame
        using positional indexers.

        If the relevant keys are not present, the Series/DataFrame may be
        expanded.

        This method is currently broken when dealing with non-unique Indexes,
        since it goes from positional indexers back to labels when calling
        BlockManager methods, see GH#12991, GH#22046, GH#15686.
        """
        info_axis = self.obj._info_axis_number

        # maybe partial set
        take_split_path = not self.obj._mgr.is_single_block

        # if there is only one block/type, still have to take split path
        # unless the block is one-dimensional or it can hold the value
        if not take_split_path and self.obj._mgr.blocks:
            if self.ndim > 1:
                # in case of dict, keys are indices
                val = list(value.values()) if isinstance(value, dict) else value
                blk = self.obj._mgr.blocks[0]
                take_split_path = not blk._can_hold_element(val)

        # if we have any multi-indexes that have non-trivial slices
        # (not null slices) then we must take the split path, xref
        # GH 10360, GH 27841
        if isinstance(indexer, tuple) and len(indexer) == len(self.obj.axes):
            for i, ax in zip(indexer, self.obj.axes):
                if isinstance(ax, ABCMultiIndex) and not (
                    is_integer(i) or com.is_null_slice(i)
                ):
                    take_split_path = True
                    break

        if isinstance(indexer, tuple):
            nindexer = []
            for i, idx in enumerate(indexer):
                if isinstance(idx, dict):

                    # reindex the axis to the new value
                    # and set inplace
                    key, _ = convert_missing_indexer(idx)

                    # if this is the items axes, then take the main missing
                    # path first
                    # this correctly sets the dtype and avoids cache issues
                    # essentially this separates out the block that is needed
                    # to possibly be modified
                    if self.ndim > 1 and i == info_axis:

                        # add the new item, and set the value
                        # must have all defined axes if we have a scalar
                        # or a list-like on the non-info axes if we have a
                        # list-like
                        if not len(self.obj):
                            if not is_list_like_indexer(value):
                                raise ValueError(
                                    "cannot set a frame with no "
                                    "defined index and a scalar"
                                )
                            self.obj[key] = value
                            return

                        # add a new item with the dtype setup
                        if com.is_null_slice(indexer[0]):
                            # We are setting an entire column
                            self.obj[key] = value
                        else:
                            self.obj[key] = infer_fill_value(value)

                        new_indexer = convert_from_missing_indexer_tuple(
                            indexer, self.obj.axes
                        )
                        self._setitem_with_indexer(new_indexer, value)

                        return

                    # reindex the axis
                    # make sure to clear the cache because we are
                    # just replacing the block manager here
                    # so the object is the same
                    index = self.obj._get_axis(i)
                    labels = index.insert(len(index), key)
                    self.obj._mgr = self.obj.reindex(labels, axis=i)._mgr
                    self.obj._maybe_update_cacher(clear=True)
                    self.obj._is_copy = None

                    nindexer.append(labels.get_loc(key))

                else:
                    nindexer.append(idx)

            indexer = tuple(nindexer)
        else:

            indexer, missing = convert_missing_indexer(indexer)

            if missing:
                self._setitem_with_indexer_missing(indexer, value)
                return

        # align and set the values
        if take_split_path:
            # We have to operate column-wise
            self._setitem_with_indexer_split_path(indexer, value)
        else:
            self._setitem_single_block(indexer, value)

    def _setitem_with_indexer_split_path(self, indexer, value):
        """
        Setitem column-wise.
        """
        # Above we only set take_split_path to True for 2D cases
        assert self.ndim == 2

        if not isinstance(indexer, tuple):
            indexer = _tuplify(self.ndim, indexer)
        if len(indexer) > self.ndim:
            raise IndexError("too many indices for array")

        if isinstance(value, ABCSeries):
            value = self._align_series(indexer, value)

        # Ensure we have something we can iterate over
        ilocs = self._ensure_iterable_column_indexer(indexer[1])

        pi = indexer[0]
        lplane_indexer = length_of_indexer(pi, self.obj.index)
        # lplane_indexer gives the expected length of obj[indexer[0]]

        if len(ilocs) == 1:
            # We can operate on a single column

            # require that we are setting the right number of values that
            # we are indexing
            if is_list_like_indexer(value) and 0 != lplane_indexer != len(value):
                # Exclude zero-len for e.g. boolean masking that is all-false
                raise ValueError(
                    "cannot set using a multi-index "
                    "selection indexer with a different "
                    "length than the value"
                )

        # we need an iterable, with a ndim of at least 1
        # eg. don't pass through np.array(0)
        if is_list_like_indexer(value) and getattr(value, "ndim", 1) > 0:

            # we have an equal len Frame
            if isinstance(value, ABCDataFrame):
                self._setitem_with_indexer_frame_value(indexer, value)

            # we have an equal len ndarray/convertible to our ilocs
            # hasattr first, to avoid coercing to ndarray without reason.
            # But we may be relying on the ndarray coercion to check ndim.
            # Why not just convert to an ndarray earlier on if needed?
            elif np.ndim(value) == 2:
                self._setitem_with_indexer_2d_value(indexer, value)

            elif len(ilocs) == 1 and lplane_indexer == len(value) and not is_scalar(pi):
                # we have an equal len list/ndarray
                # We only get here with len(ilocs) == 1
                self._setitem_single_column(ilocs[0], value, pi)

            elif lplane_indexer == 0 and len(value) == len(self.obj.index):
                # We get here in one case via .loc with a all-False mask
                pass

            else:
                # per-label values
                if len(ilocs) != len(value):
                    raise ValueError(
                        "Must have equal len keys and value "
                        "when setting with an iterable"
                    )

                for loc, v in zip(ilocs, value):
                    self._setitem_single_column(loc, v, pi)
        else:

            if isinstance(indexer[0], np.ndarray) and indexer[0].ndim > 2:
                raise ValueError(r"Cannot set values with ndim > 2")

            # scalar value
            for loc in ilocs:
                self._setitem_single_column(loc, value, pi)

    def _setitem_with_indexer_2d_value(self, indexer, value):
        # We get here with np.ndim(value) == 2, excluding DataFrame,
        #  which goes through _setitem_with_indexer_frame_value
        pi = indexer[0]

        ilocs = self._ensure_iterable_column_indexer(indexer[1])

        # GH#7551 Note that this coerces the dtype if we are mixed
        if not isinstance(value, np.ndarray):
            value = np.array(value, dtype=object)
        if len(ilocs) != value.shape[1]:
            raise ValueError(
                "Must have equal len keys and value when setting with an ndarray"
            )

        for i, loc in enumerate(ilocs):
            # setting with a list, re-coerces
<<<<<<< HEAD
            values = value[:, i]
            if value.dtype == "object":
                values = values.tolist()
            self._setitem_single_column(loc, values, plane_indexer)
=======
            self._setitem_single_column(loc, value[:, i].tolist(), pi)
>>>>>>> f34fe624

    def _setitem_with_indexer_frame_value(self, indexer, value: "DataFrame"):
        ilocs = self._ensure_iterable_column_indexer(indexer[1])

        sub_indexer = list(indexer)
        pi = indexer[0]

        multiindex_indexer = isinstance(self.obj.columns, ABCMultiIndex)

        unique_cols = value.columns.is_unique

        if not unique_cols and value.columns.equals(self.obj.columns):
            # We assume we are already aligned, see
            # test_iloc_setitem_frame_duplicate_columns_multiple_blocks
            for loc in ilocs:
                item = self.obj.columns[loc]
                if item in value:
                    sub_indexer[1] = item
                    val = self._align_series(
                        tuple(sub_indexer),
                        value.iloc[:, loc],
                        multiindex_indexer,
                    )
                else:
                    val = np.nan

                self._setitem_single_column(loc, val, pi)

        elif not unique_cols:
            raise ValueError("Setting with non-unique columns is not allowed.")

        else:
            for loc in ilocs:
                item = self.obj.columns[loc]
                if item in value:
                    sub_indexer[1] = item
                    val = self._align_series(
                        tuple(sub_indexer), value[item], multiindex_indexer
                    )
                else:
                    val = np.nan

                self._setitem_single_column(loc, val, pi)

    def _setitem_single_column(self, loc: int, value, plane_indexer):
        """

        Parameters
        ----------
        loc : int
            Indexer for column position
        plane_indexer : int, slice, listlike[int]
            The indexer we use for setitem along axis=0.
        """
        pi = plane_indexer

        ser = self.obj._ixs(loc, axis=1)

        # perform the equivalent of a setitem on the info axis
        # as we have a null slice or a slice with full bounds
        # which means essentially reassign to the columns of a
        # multi-dim object
        # GH#6149 (null slice), GH#10408 (full bounds)
        if com.is_null_slice(pi) or com.is_full_slice(pi, len(self.obj)):
            ser = value
        else:
            # set the item, possibly having a dtype change
            ser = ser.copy()
            ser._mgr = ser._mgr.setitem(indexer=(pi,), value=value)
            ser._maybe_update_cacher(clear=True)

        # reset the sliced object if unique
        self.obj._iset_item(loc, ser)

    def _setitem_single_block(self, indexer, value):
        """
        _setitem_with_indexer for the case when we have a single Block.
        """
        from pandas import Series

        info_axis = self.obj._info_axis_number
        item_labels = self.obj._get_axis(info_axis)

        if isinstance(indexer, tuple):

            # if we are setting on the info axis ONLY
            # set using those methods to avoid block-splitting
            # logic here
            if (
                len(indexer) > info_axis
                and is_integer(indexer[info_axis])
                and all(
                    com.is_null_slice(idx)
                    for i, idx in enumerate(indexer)
                    if i != info_axis
                )
                and item_labels.is_unique
            ):
                self.obj[item_labels[indexer[info_axis]]] = value
                return

            indexer = maybe_convert_ix(*indexer)

        if isinstance(value, (ABCSeries, dict)):
            # TODO(EA): ExtensionBlock.setitem this causes issues with
            # setting for extensionarrays that store dicts. Need to decide
            # if it's worth supporting that.
            value = self._align_series(indexer, Series(value))

        elif isinstance(value, ABCDataFrame):
            value = self._align_frame(indexer, value)

        # check for chained assignment
        self.obj._check_is_chained_assignment_possible()

        # actually do the set
        self.obj._consolidate_inplace()
        self.obj._mgr = self.obj._mgr.setitem(indexer=indexer, value=value)
        self.obj._maybe_update_cacher(clear=True)

    def _setitem_with_indexer_missing(self, indexer, value):
        """
        Insert new row(s) or column(s) into the Series or DataFrame.
        """
        from pandas import Series

        # reindex the axis to the new value
        # and set inplace
        if self.ndim == 1:
            index = self.obj.index
            new_index = index.insert(len(index), indexer)

            # we have a coerced indexer, e.g. a float
            # that matches in an Int64Index, so
            # we will not create a duplicate index, rather
            # index to that element
            # e.g. 0.0 -> 0
            # GH#12246
            if index.is_unique:
                new_indexer = index.get_indexer([new_index[-1]])
                if (new_indexer != -1).any():
                    return self._setitem_with_indexer(new_indexer, value)

            # this preserves dtype of the value
            new_values = Series([value])._values
            if len(self.obj._values):
                # GH#22717 handle casting compatibility that np.concatenate
                #  does incorrectly
                new_values = concat_compat([self.obj._values, new_values])
            self.obj._mgr = self.obj._constructor(
                new_values, index=new_index, name=self.obj.name
            )._mgr
            self.obj._maybe_update_cacher(clear=True)

        elif self.ndim == 2:

            if not len(self.obj.columns):
                # no columns and scalar
                raise ValueError("cannot set a frame with no defined columns")

            if isinstance(value, ABCSeries):
                # append a Series
                value = value.reindex(index=self.obj.columns, copy=True)
                value.name = indexer
            elif isinstance(value, dict):
                value = Series(
                    value, index=self.obj.columns, name=indexer, dtype=object
                )
            else:
                # a list-list
                if is_list_like_indexer(value):
                    # must have conforming columns
                    if len(value) != len(self.obj.columns):
                        raise ValueError("cannot set a row with mismatched columns")

                value = Series(value, index=self.obj.columns, name=indexer)

            self.obj._mgr = self.obj.append(value)._mgr
            self.obj._maybe_update_cacher(clear=True)

    def _ensure_iterable_column_indexer(self, column_indexer):
        """
        Ensure that our column indexer is something that can be iterated over.
        """
        # Ensure we have something we can iterate over
        if is_integer(column_indexer):
            ilocs = [column_indexer]
        elif isinstance(column_indexer, slice):
            ri = Index(range(len(self.obj.columns)))
            ilocs = ri[column_indexer]
        else:
            ilocs = column_indexer
        return ilocs

    def _align_series(self, indexer, ser: "Series", multiindex_indexer: bool = False):
        """
        Parameters
        ----------
        indexer : tuple, slice, scalar
            Indexer used to get the locations that will be set to `ser`.
        ser : pd.Series
            Values to assign to the locations specified by `indexer`.
        multiindex_indexer : boolean, optional
            Defaults to False. Should be set to True if `indexer` was from
            a `pd.MultiIndex`, to avoid unnecessary broadcasting.

        Returns
        -------
        `np.array` of `ser` broadcast to the appropriate shape for assignment
        to the locations selected by `indexer`
        """
        if isinstance(indexer, (slice, np.ndarray, list, Index)):
            indexer = tuple([indexer])

        if isinstance(indexer, tuple):

            # flatten np.ndarray indexers
            def ravel(i):
                return i.ravel() if isinstance(i, np.ndarray) else i

            indexer = tuple(map(ravel, indexer))

            aligners = [not com.is_null_slice(idx) for idx in indexer]
            sum_aligners = sum(aligners)
            single_aligner = sum_aligners == 1
            is_frame = self.ndim == 2
            obj = self.obj

            # are we a single alignable value on a non-primary
            # dim (e.g. panel: 1,2, or frame: 0) ?
            # hence need to align to a single axis dimension
            # rather that find all valid dims

            # frame
            if is_frame:
                single_aligner = single_aligner and aligners[0]

            # we have a frame, with multiple indexers on both axes; and a
            # series, so need to broadcast (see GH5206)
            if sum_aligners == self.ndim and all(is_sequence(_) for _ in indexer):
                ser = ser.reindex(obj.axes[0][indexer[0]], copy=True)._values

                # single indexer
                if len(indexer) > 1 and not multiindex_indexer:
                    len_indexer = len(indexer[1])
                    ser = np.tile(ser, len_indexer).reshape(len_indexer, -1).T

                return ser

            for i, idx in enumerate(indexer):
                ax = obj.axes[i]

                # multiple aligners (or null slices)
                if is_sequence(idx) or isinstance(idx, slice):
                    if single_aligner and com.is_null_slice(idx):
                        continue
                    new_ix = ax[idx]
                    if not is_list_like_indexer(new_ix):
                        new_ix = Index([new_ix])
                    else:
                        new_ix = Index(new_ix)
                    if ser.index.equals(new_ix) or not len(new_ix):
                        return ser._values.copy()

                    return ser.reindex(new_ix)._values

                # 2 dims
                elif single_aligner:

                    # reindex along index
                    ax = self.obj.axes[1]
                    if ser.index.equals(ax) or not len(ax):
                        return ser._values.copy()
                    return ser.reindex(ax)._values

        elif is_scalar(indexer):
            ax = self.obj._get_axis(1)

            if ser.index.equals(ax):
                return ser._values.copy()

            return ser.reindex(ax)._values

        raise ValueError("Incompatible indexer with Series")

    def _align_frame(self, indexer, df: ABCDataFrame):
        is_frame = self.ndim == 2

        if isinstance(indexer, tuple):

            idx, cols = None, None
            sindexers = []
            for i, ix in enumerate(indexer):
                ax = self.obj.axes[i]
                if is_sequence(ix) or isinstance(ix, slice):
                    if isinstance(ix, np.ndarray):
                        ix = ix.ravel()
                    if idx is None:
                        idx = ax[ix]
                    elif cols is None:
                        cols = ax[ix]
                    else:
                        break
                else:
                    sindexers.append(i)

            if idx is not None and cols is not None:

                if df.index.equals(idx) and df.columns.equals(cols):
                    val = df.copy()._values
                else:
                    val = df.reindex(idx, columns=cols)._values
                return val

        elif (isinstance(indexer, slice) or is_list_like_indexer(indexer)) and is_frame:
            ax = self.obj.index[indexer]
            if df.index.equals(ax):
                val = df.copy()._values
            else:

                # we have a multi-index and are trying to align
                # with a particular, level GH3738
                if (
                    isinstance(ax, ABCMultiIndex)
                    and isinstance(df.index, ABCMultiIndex)
                    and ax.nlevels != df.index.nlevels
                ):
                    raise TypeError(
                        "cannot align on a multi-index with out "
                        "specifying the join levels"
                    )

                val = df.reindex(index=ax)._values
            return val

        raise ValueError("Incompatible indexer with DataFrame")


class _ScalarAccessIndexer(NDFrameIndexerBase):
    """
    Access scalars quickly.
    """

    def _convert_key(self, key, is_setter: bool = False):
        raise AbstractMethodError(self)

    def __getitem__(self, key):
        if not isinstance(key, tuple):

            # we could have a convertible item here (e.g. Timestamp)
            if not is_list_like_indexer(key):
                key = tuple([key])
            else:
                raise ValueError("Invalid call for scalar access (getting)!")

        key = self._convert_key(key)
        return self.obj._get_value(*key, takeable=self._takeable)

    def __setitem__(self, key, value):
        if isinstance(key, tuple):
            key = tuple(com.apply_if_callable(x, self.obj) for x in key)
        else:
            # scalar callable may return tuple
            key = com.apply_if_callable(key, self.obj)

        if not isinstance(key, tuple):
            key = _tuplify(self.ndim, key)
        key = list(self._convert_key(key, is_setter=True))
        if len(key) != self.ndim:
            raise ValueError("Not enough indexers for scalar access (setting)!")

        self.obj._set_value(*key, value=value, takeable=self._takeable)


@doc(IndexingMixin.at)
class _AtIndexer(_ScalarAccessIndexer):
    _takeable = False

    def _convert_key(self, key, is_setter: bool = False):
        """
        Require they keys to be the same type as the index. (so we don't
        fallback)
        """
        # GH 26989
        # For series, unpacking key needs to result in the label.
        # This is already the case for len(key) == 1; e.g. (1,)
        if self.ndim == 1 and len(key) > 1:
            key = (key,)

        # allow arbitrary setting
        if is_setter:
            return list(key)

        return key

    @property
    def _axes_are_unique(self) -> bool:
        # Only relevant for self.ndim == 2
        assert self.ndim == 2
        return self.obj.index.is_unique and self.obj.columns.is_unique

    def __getitem__(self, key):

        if self.ndim == 2 and not self._axes_are_unique:
            # GH#33041 fall back to .loc
            if not isinstance(key, tuple) or not all(is_scalar(x) for x in key):
                raise ValueError("Invalid call for scalar access (getting)!")
            return self.obj.loc[key]

        return super().__getitem__(key)

    def __setitem__(self, key, value):
        if self.ndim == 2 and not self._axes_are_unique:
            # GH#33041 fall back to .loc
            if not isinstance(key, tuple) or not all(is_scalar(x) for x in key):
                raise ValueError("Invalid call for scalar access (setting)!")

            self.obj.loc[key] = value
            return

        return super().__setitem__(key, value)


@doc(IndexingMixin.iat)
class _iAtIndexer(_ScalarAccessIndexer):
    _takeable = True

    def _convert_key(self, key, is_setter: bool = False):
        """
        Require integer args. (and convert to label arguments)
        """
        for a, i in zip(self.obj.axes, key):
            if not is_integer(i):
                raise ValueError("iAt based indexing can only have integer indexers")
        return key


def _tuplify(ndim: int, loc: Hashable) -> Tuple[Union[Hashable, slice], ...]:
    """
    Given an indexer for the first dimension, create an equivalent tuple
    for indexing over all dimensions.

    Parameters
    ----------
    ndim : int
    loc : object

    Returns
    -------
    tuple
    """
    _tup: List[Union[Hashable, slice]]
    _tup = [slice(None, None) for _ in range(ndim)]
    _tup[0] = loc
    return tuple(_tup)


def convert_to_index_sliceable(obj: "DataFrame", key):
    """
    If we are index sliceable, then return my slicer, otherwise return None.
    """
    idx = obj.index
    if isinstance(key, slice):
        return idx._convert_slice_indexer(key, kind="getitem")

    elif isinstance(key, str):

        # we are an actual column
        if key in obj.columns:
            return None

        # We might have a datetimelike string that we can translate to a
        # slice here via partial string indexing
        if idx._supports_partial_string_indexing:
            try:
                res = idx._get_string_slice(key)
                warnings.warn(
                    "Indexing on datetimelike rows with `frame[string]` is "
                    "deprecated and will be removed in a future version. "
                    "Use `frame.loc[string]` instead.",
                    FutureWarning,
                    stacklevel=3,
                )
                return res
            except (KeyError, ValueError, NotImplementedError):
                return None

    return None


def check_bool_indexer(index: Index, key) -> np.ndarray:
    """
    Check if key is a valid boolean indexer for an object with such index and
    perform reindexing or conversion if needed.

    This function assumes that is_bool_indexer(key) == True.

    Parameters
    ----------
    index : Index
        Index of the object on which the indexing is done.
    key : list-like
        Boolean indexer to check.

    Returns
    -------
    np.array
        Resulting key.

    Raises
    ------
    IndexError
        If the key does not have the same length as index.
    IndexingError
        If the index of the key is unalignable to index.
    """
    result = key
    if isinstance(key, ABCSeries) and not key.index.equals(index):
        result = result.reindex(index)
        mask = isna(result._values)
        if mask.any():
            raise IndexingError(
                "Unalignable boolean Series provided as "
                "indexer (index of the boolean Series and of "
                "the indexed object do not match)."
            )
        return result.astype(bool)._values
    if is_object_dtype(key):
        # key might be object-dtype bool, check_array_indexer needs bool array
        result = np.asarray(result, dtype=bool)
    elif not is_array_like(result):
        # GH 33924
        # key may contain nan elements, check_array_indexer needs bool array
        result = pd_array(result, dtype=bool)
    return check_array_indexer(index, result)


def convert_missing_indexer(indexer):
    """
    Reverse convert a missing indexer, which is a dict
    return the scalar indexer and a boolean indicating if we converted
    """
    if isinstance(indexer, dict):

        # a missing key (but not a tuple indexer)
        indexer = indexer["key"]

        if isinstance(indexer, bool):
            raise KeyError("cannot use a single bool to index into setitem")
        return indexer, True

    return indexer, False


def convert_from_missing_indexer_tuple(indexer, axes):
    """
    Create a filtered indexer that doesn't have any missing indexers.
    """

    def get_indexer(_i, _idx):
        return axes[_i].get_loc(_idx["key"]) if isinstance(_idx, dict) else _idx

    return tuple(get_indexer(_i, _idx) for _i, _idx in enumerate(indexer))


def maybe_convert_ix(*args):
    """
    We likely want to take the cross-product.
    """
    for arg in args:
        if not isinstance(arg, (np.ndarray, list, ABCSeries, Index)):
            return args
    return np.ix_(*args)


def is_nested_tuple(tup, labels) -> bool:
    """
    Returns
    -------
    bool
    """
    # check for a compatible nested tuple and multiindexes among the axes
    if not isinstance(tup, tuple):
        return False

    for k in tup:
        if is_list_like(k) or isinstance(k, slice):
            return isinstance(labels, ABCMultiIndex)

    return False


def is_label_like(key) -> bool:
    """
    Returns
    -------
    bool
    """
    # select a label or row
    return not isinstance(key, slice) and not is_list_like_indexer(key)


def need_slice(obj) -> bool:
    """
    Returns
    -------
    bool
    """
    return (
        obj.start is not None
        or obj.stop is not None
        or (obj.step is not None and obj.step != 1)
    )


def non_reducing_slice(slice_):
    """
    Ensure that a slice doesn't reduce to a Series or Scalar.

    Any user-passed `subset` should have this called on it
    to make sure we're always working with DataFrames.
    """
    # default to column slice, like DataFrame
    # ['A', 'B'] -> IndexSlices[:, ['A', 'B']]
    kinds = (ABCSeries, np.ndarray, Index, list, str)
    if isinstance(slice_, kinds):
        slice_ = IndexSlice[:, slice_]

    def pred(part) -> bool:
        """
        Returns
        -------
        bool
            True if slice does *not* reduce,
            False if `part` is a tuple.
        """
        # true when slice does *not* reduce, False when part is a tuple,
        # i.e. MultiIndex slice
        return (isinstance(part, slice) or is_list_like(part)) and not isinstance(
            part, tuple
        )

    if not is_list_like(slice_):
        if not isinstance(slice_, slice):
            # a 1-d slice, like df.loc[1]
            slice_ = [[slice_]]
        else:
            # slice(a, b, c)
            slice_ = [slice_]  # to tuplize later
    else:
        slice_ = [part if pred(part) else [part] for part in slice_]
    return tuple(slice_)


def maybe_numeric_slice(df, slice_, include_bool: bool = False):
    """
    Want nice defaults for background_gradient that don't break
    with non-numeric data. But if slice_ is passed go with that.
    """
    if slice_ is None:
        dtypes = [np.number]
        if include_bool:
            dtypes.append(bool)
        slice_ = IndexSlice[:, df.select_dtypes(include=dtypes).columns]
    return slice_<|MERGE_RESOLUTION|>--- conflicted
+++ resolved
@@ -1731,14 +1731,10 @@
 
         for i, loc in enumerate(ilocs):
             # setting with a list, re-coerces
-<<<<<<< HEAD
             values = value[:, i]
             if value.dtype == "object":
                 values = values.tolist()
-            self._setitem_single_column(loc, values, plane_indexer)
-=======
-            self._setitem_single_column(loc, value[:, i].tolist(), pi)
->>>>>>> f34fe624
+            self._setitem_single_column(loc, values, pi)
 
     def _setitem_with_indexer_frame_value(self, indexer, value: "DataFrame"):
         ilocs = self._ensure_iterable_column_indexer(indexer[1])
