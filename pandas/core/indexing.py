# pylint: disable=W0223
import textwrap
import warnings

import numpy as np

from pandas._libs.indexing import _NDFrameIndexerBase
from pandas._libs.lib import item_from_zerodim
import pandas.compat as compat
from pandas.errors import AbstractMethodError
from pandas.util._decorators import Appender

from pandas.core.dtypes.common import (
    ensure_platform_int, is_float, is_integer, is_integer_dtype, is_iterator,
<<<<<<< HEAD
    is_list_like, is_scalar, is_sequence, is_sparse)
from pandas.core.dtypes.generic import ABCDataFrame, ABCSeries
=======
    is_list_like, is_numeric_dtype, is_scalar, is_sequence, is_sparse)
from pandas.core.dtypes.generic import ABCDataFrame, ABCPanel, ABCSeries
>>>>>>> 96a128ea
from pandas.core.dtypes.missing import _infer_fill_value, isna

import pandas.core.common as com
from pandas.core.index import Index, MultiIndex


# the supported indexers
def get_indexers_list():

    return [
        ('ix', _IXIndexer),
        ('iloc', _iLocIndexer),
        ('loc', _LocIndexer),
        ('at', _AtIndexer),
        ('iat', _iAtIndexer),
    ]


# "null slice"
_NS = slice(None, None)


# the public IndexSlicerMaker
class _IndexSlice(object):
    """
    Create an object to more easily perform multi-index slicing

    See Also
    --------
    MultiIndex.remove_unused_levels : New MultiIndex with no unused levels.

    Notes
    -----
    See :ref:`Defined Levels <advanced.shown_levels>`
    for further info on slicing a MultiIndex.

    Examples
    --------

    >>> midx = pd.MultiIndex.from_product([['A0','A1'], ['B0','B1','B2','B3']])
    >>> columns = ['foo', 'bar']
    >>> dfmi = pd.DataFrame(np.arange(16).reshape((len(midx), len(columns))),
                            index=midx, columns=columns)

    Using the default slice command:

    >>> dfmi.loc[(slice(None), slice('B0', 'B1')), :]
               foo  bar
        A0 B0    0    1
           B1    2    3
        A1 B0    8    9
           B1   10   11

    Using the IndexSlice class for a more intuitive command:

    >>> idx = pd.IndexSlice
    >>> dfmi.loc[idx[:, 'B0':'B1'], :]
               foo  bar
        A0 B0    0    1
           B1    2    3
        A1 B0    8    9
           B1   10   11
    """

    def __getitem__(self, arg):
        return arg


IndexSlice = _IndexSlice()


class IndexingError(Exception):
    pass


class _NDFrameIndexer(_NDFrameIndexerBase):
    _valid_types = None
    _exception = KeyError
    axis = None

    def __call__(self, axis=None):
        # we need to return a copy of ourselves
        new_self = self.__class__(self.name, self.obj)

        if axis is not None:
            axis = self.obj._get_axis_number(axis)
        new_self.axis = axis
        return new_self

    def __iter__(self):
        raise NotImplementedError('ix is not iterable')

    def __getitem__(self, key):
        if type(key) is tuple:
            key = tuple(com.apply_if_callable(x, self.obj)
                        for x in key)
            try:
                values = self.obj._get_value(*key)
                if is_scalar(values):
                    return values
            except Exception:
                pass

            return self._getitem_tuple(key)
        else:
            # we by definition only have the 0th axis
            axis = self.axis or 0

            key = com.apply_if_callable(key, self.obj)
            return self._getitem_axis(key, axis=axis)

    def _get_label(self, label, axis=None):
        if axis is None:
            axis = self.axis or 0

        if self.ndim == 1:
            # for perf reasons we want to try _xs first
            # as its basically direct indexing
            # but will fail when the index is not present
            # see GH5667
            return self.obj._xs(label, axis=axis)
        elif isinstance(label, tuple) and isinstance(label[axis], slice):
            raise IndexingError('no slices here, handle elsewhere')

        return self.obj._xs(label, axis=axis)

    def _get_loc(self, key, axis=None):
        if axis is None:
            axis = self.axis
        return self.obj._ixs(key, axis=axis)

    def _slice(self, obj, axis=None, kind=None):
        if axis is None:
            axis = self.axis
        return self.obj._slice(obj, axis=axis, kind=kind)

    def _get_setitem_indexer(self, key):
        if self.axis is not None:
            return self._convert_tuple(key, is_setter=True)

        axis = self.obj._get_axis(0)

        if isinstance(axis, MultiIndex) and self.name != 'iloc':
            try:
                return axis.get_loc(key)
            except Exception:
                pass

        if isinstance(key, tuple):
            try:
                return self._convert_tuple(key, is_setter=True)
            except IndexingError:
                pass

        if isinstance(key, range):
            return self._convert_range(key, is_setter=True)

        try:
            return self._convert_to_indexer(key, is_setter=True)
        except TypeError as e:

            # invalid indexer type vs 'other' indexing errors
            if 'cannot do' in str(e):
                raise
            raise IndexingError(key)

    def __setitem__(self, key, value):
        if isinstance(key, tuple):
            key = tuple(com.apply_if_callable(x, self.obj)
                        for x in key)
        else:
            key = com.apply_if_callable(key, self.obj)
        indexer = self._get_setitem_indexer(key)
        self._setitem_with_indexer(indexer, value)

    def _validate_key(self, key, axis):
        """
        Ensure that key is valid for current indexer.

        Parameters
        ----------
        key : scalar, slice or list-like
            The key requested

        axis : int
            Dimension on which the indexing is being made

        Raises
        ------
        TypeError
            If the key (or some element of it) has wrong type

        IndexError
            If the key (or some element of it) is out of bounds

        KeyError
            If the key was not found
        """
        raise AbstractMethodError()

    def _has_valid_tuple(self, key):
        """ check the key for valid keys across my indexer """
        for i, k in enumerate(key):
            if i >= self.obj.ndim:
                raise IndexingError('Too many indexers')
            try:
                self._validate_key(k, i)
            except ValueError:
                raise ValueError("Location based indexing can only have "
                                 "[{types}] types"
                                 .format(types=self._valid_types))

    def _is_nested_tuple_indexer(self, tup):
        if any(isinstance(ax, MultiIndex) for ax in self.obj.axes):
            return any(is_nested_tuple(tup, ax) for ax in self.obj.axes)
        return False

    def _convert_tuple(self, key, is_setter=False):
        keyidx = []
        if self.axis is not None:
            axis = self.obj._get_axis_number(self.axis)
            for i in range(self.ndim):
                if i == axis:
                    keyidx.append(self._convert_to_indexer(
                        key, axis=axis, is_setter=is_setter))
                else:
                    keyidx.append(slice(None))
        else:
            for i, k in enumerate(key):
                if i >= self.obj.ndim:
                    raise IndexingError('Too many indexers')
                idx = self._convert_to_indexer(k, axis=i, is_setter=is_setter)
                keyidx.append(idx)
        return tuple(keyidx)

    def _convert_range(self, key, is_setter=False):
        """ convert a range argument """
        return list(key)

    def _convert_scalar_indexer(self, key, axis):
        # if we are accessing via lowered dim, use the last dim
        if axis is None:
            axis = 0
        ax = self.obj._get_axis(min(axis, self.ndim - 1))
        # a scalar
        return ax._convert_scalar_indexer(key, kind=self.name)

    def _convert_slice_indexer(self, key, axis):
        # if we are accessing via lowered dim, use the last dim
        ax = self.obj._get_axis(min(axis, self.ndim - 1))
        return ax._convert_slice_indexer(key, kind=self.name)

    def _has_valid_setitem_indexer(self, indexer):
        return True

    def _has_valid_positional_setitem_indexer(self, indexer):
        """ validate that an positional indexer cannot enlarge its target
        will raise if needed, does not modify the indexer externally
        """
        if isinstance(indexer, dict):
            raise IndexError("{0} cannot enlarge its target object"
                             .format(self.name))
        else:
            if not isinstance(indexer, tuple):
                indexer = self._tuplify(indexer)
            for ax, i in zip(self.obj.axes, indexer):
                if isinstance(i, slice):
                    # should check the stop slice?
                    pass
                elif is_list_like_indexer(i):
                    # should check the elements?
                    pass
                elif is_integer(i):
                    if i >= len(ax):
                        raise IndexError("{name} cannot enlarge its target "
                                         "object".format(name=self.name))
                elif isinstance(i, dict):
                    raise IndexError("{name} cannot enlarge its target object"
                                     .format(name=self.name))

        return True

    def _setitem_with_indexer(self, indexer, value):
        self._has_valid_setitem_indexer(indexer)

        # also has the side effect of consolidating in-place
        from pandas import Series
        info_axis = self.obj._info_axis_number

        # maybe partial set
        take_split_path = self.obj._is_mixed_type

        # if there is only one block/type, still have to take split path
        # unless the block is one-dimensional or it can hold the value
        if not take_split_path and self.obj._data.blocks:
            blk, = self.obj._data.blocks
            if 1 < blk.ndim:  # in case of dict, keys are indices
                val = list(value.values()) if isinstance(value,
                                                         dict) else value
                take_split_path = not blk._can_hold_element(val)

        if isinstance(indexer, tuple) and len(indexer) == len(self.obj.axes):

            for i, ax in zip(indexer, self.obj.axes):

                # if we have any multi-indexes that have non-trivial slices
                # (not null slices) then we must take the split path, xref
                # GH 10360
                if (isinstance(ax, MultiIndex) and
                        not (is_integer(i) or com.is_null_slice(i))):
                    take_split_path = True
                    break

        if isinstance(indexer, tuple):
            nindexer = []
            for i, idx in enumerate(indexer):
                if isinstance(idx, dict):

                    # reindex the axis to the new value
                    # and set inplace
                    key, _ = convert_missing_indexer(idx)

                    # if this is the items axes, then take the main missing
                    # path first
                    # this correctly sets the dtype and avoids cache issues
                    # essentially this separates out the block that is needed
                    # to possibly be modified
                    if self.ndim > 1 and i == self.obj._info_axis_number:

                        # add the new item, and set the value
                        # must have all defined axes if we have a scalar
                        # or a list-like on the non-info axes if we have a
                        # list-like
                        len_non_info_axes = (
                            len(_ax) for _i, _ax in enumerate(self.obj.axes)
                            if _i != i
                        )
                        if any(not l for l in len_non_info_axes):
                            if not is_list_like_indexer(value):
                                raise ValueError("cannot set a frame with no "
                                                 "defined index and a scalar")
                            self.obj[key] = value
                            return self.obj

                        # add a new item with the dtype setup
                        self.obj[key] = _infer_fill_value(value)

                        new_indexer = convert_from_missing_indexer_tuple(
                            indexer, self.obj.axes)
                        self._setitem_with_indexer(new_indexer, value)

                        return self.obj

                    # reindex the axis
                    # make sure to clear the cache because we are
                    # just replacing the block manager here
                    # so the object is the same
                    index = self.obj._get_axis(i)
                    labels = index.insert(len(index), key)
                    self.obj._data = self.obj.reindex(labels, axis=i)._data
                    self.obj._maybe_update_cacher(clear=True)
                    self.obj._is_copy = None

                    nindexer.append(labels.get_loc(key))

                else:
                    nindexer.append(idx)

            indexer = tuple(nindexer)
        else:

            indexer, missing = convert_missing_indexer(indexer)

            if missing:

                # reindex the axis to the new value
                # and set inplace
                if self.ndim == 1:
                    index = self.obj.index
                    new_index = index.insert(len(index), indexer)

                    # we have a coerced indexer, e.g. a float
                    # that matches in an Int64Index, so
                    # we will not create a duplicate index, rather
                    # index to that element
                    # e.g. 0.0 -> 0
                    # GH12246
                    if index.is_unique:
                        new_indexer = index.get_indexer([new_index[-1]])
                        if (new_indexer != -1).any():
                            return self._setitem_with_indexer(new_indexer,
                                                              value)

                    # this preserves dtype of the value
                    new_values = Series([value])._values
                    if len(self.obj._values):
                        try:
                            new_values = np.concatenate([self.obj._values,
                                                         new_values])
                        except TypeError:
                            as_obj = self.obj.astype(object)
                            new_values = np.concatenate([as_obj,
                                                         new_values])
                    self.obj._data = self.obj._constructor(
                        new_values, index=new_index, name=self.obj.name)._data
                    self.obj._maybe_update_cacher(clear=True)
                    return self.obj

                elif self.ndim == 2:

                    # no columns and scalar
                    if not len(self.obj.columns):
                        raise ValueError("cannot set a frame with no defined "
                                         "columns")

                    # append a Series
                    if isinstance(value, Series):

                        value = value.reindex(index=self.obj.columns,
                                              copy=True)
                        value.name = indexer

                    # a list-list
                    else:

                        # must have conforming columns
                        if is_list_like_indexer(value):
                            if len(value) != len(self.obj.columns):
                                raise ValueError("cannot set a row with "
                                                 "mismatched columns")

                        value = Series(value, index=self.obj.columns,
                                       name=indexer)

                    self.obj._data = self.obj.append(value)._data
                    self.obj._maybe_update_cacher(clear=True)
                    return self.obj

        # set
        item_labels = self.obj._get_axis(info_axis)

        # align and set the values
        if take_split_path:

            if not isinstance(indexer, tuple):
                indexer = self._tuplify(indexer)

            if isinstance(value, ABCSeries):
                value = self._align_series(indexer, value)

            info_idx = indexer[info_axis]
            if is_integer(info_idx):
                info_idx = [info_idx]
            labels = item_labels[info_idx]

            # if we have a partial multiindex, then need to adjust the plane
            # indexer here
            if (len(labels) == 1 and
                    isinstance(self.obj[labels[0]].axes[0], MultiIndex)):
                item = labels[0]
                obj = self.obj[item]
                index = obj.index
                idx = indexer[:info_axis][0]

                plane_indexer = tuple([idx]) + indexer[info_axis + 1:]
                lplane_indexer = length_of_indexer(plane_indexer[0], index)

                # require that we are setting the right number of values that
                # we are indexing
                if is_list_like_indexer(value) and np.iterable(
                        value) and lplane_indexer != len(value):

                    if len(obj[idx]) != len(value):
                        raise ValueError("cannot set using a multi-index "
                                         "selection indexer with a different "
                                         "length than the value")

                    # make sure we have an ndarray
                    value = getattr(value, 'values', value).ravel()

                    # we can directly set the series here
                    # as we select a slice indexer on the mi
                    idx = index._convert_slice_indexer(idx)
                    obj._consolidate_inplace()
                    obj = obj.copy()
                    obj._data = obj._data.setitem(indexer=tuple([idx]),
                                                  value=value)
                    self.obj[item] = obj
                    return

            # non-mi
            else:
                plane_indexer = indexer[:info_axis] + indexer[info_axis + 1:]
                if info_axis > 0:
                    plane_axis = self.obj.axes[:info_axis][0]
                    lplane_indexer = length_of_indexer(plane_indexer[0],
                                                       plane_axis)
                else:
                    lplane_indexer = 0

            def setter(item, v):
                s = self.obj[item]
                pi = plane_indexer[0] if lplane_indexer == 1 else plane_indexer

                # perform the equivalent of a setitem on the info axis
                # as we have a null slice or a slice with full bounds
                # which means essentially reassign to the columns of a
                # multi-dim object
                # GH6149 (null slice), GH10408 (full bounds)
                if (isinstance(pi, tuple) and
                        all(com.is_null_slice(idx) or
                            com.is_full_slice(idx, len(self.obj))
                            for idx in pi)):
                    s = v
                else:
                    # set the item, possibly having a dtype change
                    s._consolidate_inplace()
                    s = s.copy()
                    s._data = s._data.setitem(indexer=pi, value=v)
                    s._maybe_update_cacher(clear=True)

                # reset the sliced object if unique
                self.obj[item] = s

            def can_do_equal_len():
                """ return True if we have an equal len settable """
                if (not len(labels) == 1 or not np.iterable(value) or
                        is_scalar(plane_indexer[0])):
                    return False

                item = labels[0]
                index = self.obj[item].index

                values_len = len(value)
                # equal len list/ndarray
                if len(index) == values_len:
                    return True
                elif lplane_indexer == values_len:
                    return True

                return False

            # we need an iterable, with a ndim of at least 1
            # eg. don't pass through np.array(0)
            if is_list_like_indexer(value) and getattr(value, 'ndim', 1) > 0:

                # we have an equal len Frame
                if isinstance(value, ABCDataFrame) and value.ndim > 1:
                    sub_indexer = list(indexer)
                    multiindex_indexer = isinstance(labels, MultiIndex)

                    for item in labels:
                        if item in value:
                            sub_indexer[info_axis] = item
                            v = self._align_series(
                                tuple(sub_indexer), value[item],
                                multiindex_indexer)
                        else:
                            v = np.nan

                        setter(item, v)

                # we have an equal len ndarray/convertible to our labels
                # hasattr first, to avoid coercing to ndarray without reason.
                # But we may be relying on the ndarray coercion to check ndim.
                # Why not just convert to an ndarray earlier on if needed?
                elif ((hasattr(value, 'ndim') and value.ndim == 2)
                      or (not hasattr(value, 'ndim') and
                          np.array(value).ndim) == 2):

                    # note that this coerces the dtype if we are mixed
                    # GH 7551
                    value = np.array(value, dtype=object)
                    if len(labels) != value.shape[1]:
                        raise ValueError('Must have equal len keys and value '
                                         'when setting with an ndarray')

                    for i, item in enumerate(labels):

                        # setting with a list, recoerces
                        setter(item, value[:, i].tolist())

                # we have an equal len list/ndarray
                elif can_do_equal_len():
                    setter(labels[0], value)

                # per label values
                else:

                    if len(labels) != len(value):
                        raise ValueError('Must have equal len keys and value '
                                         'when setting with an iterable')

                    for item, v in zip(labels, value):
                        setter(item, v)
            else:

                # scalar
                for item in labels:
                    setter(item, value)

        else:
            if isinstance(indexer, tuple):
                indexer = maybe_convert_ix(*indexer)

                # if we are setting on the info axis ONLY
                # set using those methods to avoid block-splitting
                # logic here
                if (len(indexer) > info_axis and
                        is_integer(indexer[info_axis]) and
                        all(com.is_null_slice(idx)
                            for i, idx in enumerate(indexer)
                            if i != info_axis) and
                        item_labels.is_unique):
                    self.obj[item_labels[indexer[info_axis]]] = value
                    return

            if isinstance(value, (ABCSeries, dict)):
                # TODO(EA): ExtensionBlock.setitem this causes issues with
                # setting for extensionarrays that store dicts. Need to decide
                # if it's worth supporting that.
                value = self._align_series(indexer, Series(value))

            elif isinstance(value, ABCDataFrame):
                value = self._align_frame(indexer, value)

            # check for chained assignment
            self.obj._check_is_chained_assignment_possible()

            # actually do the set
            self.obj._consolidate_inplace()
            self.obj._data = self.obj._data.setitem(indexer=indexer,
                                                    value=value)
            self.obj._maybe_update_cacher(clear=True)

    def _align_series(self, indexer, ser, multiindex_indexer=False):
        """
        Parameters
        ----------
        indexer : tuple, slice, scalar
            The indexer used to get the locations that will be set to
            `ser`

        ser : pd.Series
            The values to assign to the locations specified by `indexer`

        multiindex_indexer : boolean, optional
            Defaults to False. Should be set to True if `indexer` was from
            a `pd.MultiIndex`, to avoid unnecessary broadcasting.


        Returns:
        --------
        `np.array` of `ser` broadcast to the appropriate shape for assignment
        to the locations selected by `indexer`

        """
        if isinstance(indexer, (slice, np.ndarray, list, Index)):
            indexer = tuple([indexer])

        if isinstance(indexer, tuple):

            # flatten np.ndarray indexers
            def ravel(i):
                return i.ravel() if isinstance(i, np.ndarray) else i
            indexer = tuple(map(ravel, indexer))

            aligners = [not com.is_null_slice(idx) for idx in indexer]
            sum_aligners = sum(aligners)
            single_aligner = sum_aligners == 1
            is_frame = self.obj.ndim == 2
            obj = self.obj

            # are we a single alignable value on a non-primary
            # dim (e.g. panel: 1,2, or frame: 0) ?
            # hence need to align to a single axis dimension
            # rather that find all valid dims

            # frame
            if is_frame:
                single_aligner = single_aligner and aligners[0]

            # we have a frame, with multiple indexers on both axes; and a
            # series, so need to broadcast (see GH5206)
            if (sum_aligners == self.ndim and
                    all(is_sequence(_) for _ in indexer)):
                ser = ser.reindex(obj.axes[0][indexer[0]], copy=True)._values

                # single indexer
                if len(indexer) > 1 and not multiindex_indexer:
                    len_indexer = len(indexer[1])
                    ser = np.tile(ser, len_indexer).reshape(len_indexer, -1).T

                return ser

            for i, idx in enumerate(indexer):
                ax = obj.axes[i]

                # multiple aligners (or null slices)
                if is_sequence(idx) or isinstance(idx, slice):
                    if single_aligner and com.is_null_slice(idx):
                        continue
                    new_ix = ax[idx]
                    if not is_list_like_indexer(new_ix):
                        new_ix = Index([new_ix])
                    else:
                        new_ix = Index(new_ix)
                    if ser.index.equals(new_ix) or not len(new_ix):
                        return ser._values.copy()

                    return ser.reindex(new_ix)._values

                # 2 dims
                elif single_aligner:

                    # reindex along index
                    ax = self.obj.axes[1]
                    if ser.index.equals(ax) or not len(ax):
                        return ser._values.copy()
                    return ser.reindex(ax)._values

        elif is_scalar(indexer):
            ax = self.obj._get_axis(1)

            if ser.index.equals(ax):
                return ser._values.copy()

            return ser.reindex(ax)._values

        raise ValueError('Incompatible indexer with Series')

    def _align_frame(self, indexer, df):
        is_frame = self.obj.ndim == 2

        if isinstance(indexer, tuple):

            idx, cols = None, None
            sindexers = []
            for i, ix in enumerate(indexer):
                ax = self.obj.axes[i]
                if is_sequence(ix) or isinstance(ix, slice):
                    if isinstance(ix, np.ndarray):
                        ix = ix.ravel()
                    if idx is None:
                        idx = ax[ix]
                    elif cols is None:
                        cols = ax[ix]
                    else:
                        break
                else:
                    sindexers.append(i)

            if idx is not None and cols is not None:

                if df.index.equals(idx) and df.columns.equals(cols):
                    val = df.copy()._values
                else:
                    val = df.reindex(idx, columns=cols)._values
                return val

        elif ((isinstance(indexer, slice) or is_list_like_indexer(indexer)) and
              is_frame):
            ax = self.obj.index[indexer]
            if df.index.equals(ax):
                val = df.copy()._values
            else:

                # we have a multi-index and are trying to align
                # with a particular, level GH3738
                if (isinstance(ax, MultiIndex) and
                        isinstance(df.index, MultiIndex) and
                        ax.nlevels != df.index.nlevels):
                    raise TypeError("cannot align on a multi-index with out "
                                    "specifying the join levels")

                val = df.reindex(index=ax)._values
            return val

        raise ValueError('Incompatible indexer with DataFrame')

    def _getitem_tuple(self, tup):
        try:
            return self._getitem_lowerdim(tup)
        except IndexingError:
            pass

        # no multi-index, so validate all of the indexers
        self._has_valid_tuple(tup)

        # ugly hack for GH #836
        if self._multi_take_opportunity(tup):
            return self._multi_take(tup)

        # no shortcut needed
        retval = self.obj
        for i, key in enumerate(tup):
            if i >= self.obj.ndim:
                raise IndexingError('Too many indexers')

            if com.is_null_slice(key):
                continue

            retval = getattr(retval, self.name)._getitem_axis(key, axis=i)

        return retval

    def _multi_take_opportunity(self, tup):
        """
        Check whether there is the possibility to use ``_multi_take``.
        Currently the limit is that all axes being indexed must be indexed with
        list-likes.

        Parameters
        ----------
        tup : tuple
            Tuple of indexers, one per axis

        Returns
        -------
        boolean: Whether the current indexing can be passed through _multi_take
        """
        if not all(is_list_like_indexer(x) for x in tup):
            return False

        # just too complicated
        if any(com.is_bool_indexer(x) for x in tup):
            return False

        return True

    def _multi_take(self, tup):
        """
        Create the indexers for the passed tuple of keys, and execute the take
        operation. This allows the take operation to be executed all at once -
        rather than once for each dimension - improving efficiency.

        Parameters
        ----------
        tup : tuple
            Tuple of indexers, one per axis

        Returns
        -------
        values: same type as the object being indexed
        """
        # GH 836
        o = self.obj
        d = {axis: self._get_listlike_indexer(key, axis)
             for (key, axis) in zip(tup, o._AXIS_ORDERS)}
        return o._reindex_with_indexers(d, copy=True, allow_dups=True)

    def _convert_for_reindex(self, key, axis=None):
        return key

    def _handle_lowerdim_multi_index_axis0(self, tup):
        # we have an axis0 multi-index, handle or raise

        try:
            # fast path for series or for tup devoid of slices
            return self._get_label(tup, axis=self.axis)
        except TypeError:
            # slices are unhashable
            pass
        except Exception as e1:
            if isinstance(tup[0], (slice, Index)):
                raise IndexingError("Handle elsewhere")

            # raise the error if we are not sorted
            ax0 = self.obj._get_axis(0)
            if not ax0.is_lexsorted_for_tuple(tup):
                raise e1

        return None

    def _getitem_lowerdim(self, tup):

        # we can directly get the axis result since the axis is specified
        if self.axis is not None:
            axis = self.obj._get_axis_number(self.axis)
            return self._getitem_axis(tup, axis=axis)

        # we may have a nested tuples indexer here
        if self._is_nested_tuple_indexer(tup):
            return self._getitem_nested_tuple(tup)

        # we maybe be using a tuple to represent multiple dimensions here
        ax0 = self.obj._get_axis(0)
        # ...but iloc should handle the tuple as simple integer-location
        # instead of checking it as multiindex representation (GH 13797)
        if isinstance(ax0, MultiIndex) and self.name != 'iloc':
            result = self._handle_lowerdim_multi_index_axis0(tup)
            if result is not None:
                return result

        if len(tup) > self.obj.ndim:
            raise IndexingError("Too many indexers. handle elsewhere")

        # to avoid wasted computation
        # df.ix[d1:d2, 0] -> columns first (True)
        # df.ix[0, ['C', 'B', A']] -> rows first (False)
        for i, key in enumerate(tup):
            if is_label_like(key) or isinstance(key, tuple):
                section = self._getitem_axis(key, axis=i)

                # we have yielded a scalar ?
                if not is_list_like_indexer(section):
                    return section

                elif section.ndim == self.ndim:
                    # we're in the middle of slicing through a MultiIndex
                    # revise the key wrt to `section` by inserting an _NS
                    new_key = tup[:i] + (_NS,) + tup[i + 1:]

                else:
                    new_key = tup[:i] + tup[i + 1:]

                    # unfortunately need an odious kludge here because of
                    # DataFrame transposing convention
                    if (isinstance(section, ABCDataFrame) and i > 0 and
                            len(new_key) == 2):
                        a, b = new_key
                        new_key = b, a

                    if len(new_key) == 1:
                        new_key, = new_key

                # Slices should return views, but calling iloc/loc with a null
                # slice returns a new object.
                if com.is_null_slice(new_key):
                    return section
                # This is an elided recursive call to iloc/loc/etc'
                return getattr(section, self.name)[new_key]

        raise IndexingError('not applicable')

    def _getitem_nested_tuple(self, tup):
        # we have a nested tuple so have at least 1 multi-index level
        # we should be able to match up the dimensionaility here

        # we have too many indexers for our dim, but have at least 1
        # multi-index dimension, try to see if we have something like
        # a tuple passed to a series with a multi-index
        if len(tup) > self.ndim:
            result = self._handle_lowerdim_multi_index_axis0(tup)
            if result is not None:
                return result

            # this is a series with a multi-index specified a tuple of
            # selectors
            return self._getitem_axis(tup, axis=self.axis)

        # handle the multi-axis by taking sections and reducing
        # this is iterative
        obj = self.obj
        axis = 0
        for i, key in enumerate(tup):

            if com.is_null_slice(key):
                axis += 1
                continue

            current_ndim = obj.ndim
            obj = getattr(obj, self.name)._getitem_axis(key, axis=axis)
            axis += 1

            # if we have a scalar, we are done
            if is_scalar(obj) or not hasattr(obj, 'ndim'):
                break

            # has the dim of the obj changed?
            # GH 7199
            if obj.ndim < current_ndim:
                axis -= 1

        return obj

    def _getitem_axis(self, key, axis=None):

        if axis is None:
            axis = self.axis or 0

        if is_iterator(key):
            key = list(key)
        self._validate_key(key, axis)

        labels = self.obj._get_axis(axis)
        if isinstance(key, slice):
            return self._get_slice_axis(key, axis=axis)
        elif (is_list_like_indexer(key) and
              not (isinstance(key, tuple) and
                   isinstance(labels, MultiIndex))):

            if hasattr(key, 'ndim') and key.ndim > 1:
                raise ValueError('Cannot index with multidimensional key')

            return self._getitem_iterable(key, axis=axis)
        else:

            # maybe coerce a float scalar to integer
            key = labels._maybe_cast_indexer(key)

            if is_integer(key):
                if axis == 0 and isinstance(labels, MultiIndex):
                    try:
                        return self._get_label(key, axis=axis)
                    except (KeyError, TypeError):
                        if self.obj.index.levels[0].is_integer():
                            raise

                # this is the fallback! (for a non-float, non-integer index)
                if not labels.is_floating() and not labels.is_integer():
                    return self._get_loc(key, axis=axis)

            return self._get_label(key, axis=axis)

    def _get_listlike_indexer(self, key, axis, raise_missing=False):
        """
        Transform a list-like of keys into a new index and an indexer.

        Parameters
        ----------
        key : list-like
            Target labels
        axis: int
            Dimension on which the indexing is being made
        raise_missing: bool
            Whether to raise a KeyError if some labels are not found. Will be
            removed in the future, and then this method will always behave as
            if raise_missing=True.

        Raises
        ------
        KeyError
            If at least one key was requested but none was found, and
            raise_missing=True.

        Returns
        -------
        keyarr: Index
            New index (coinciding with 'key' if the axis is unique)
        values : array-like
            An indexer for the return object; -1 denotes keys not found
        """
        o = self.obj
        ax = o._get_axis(axis)

        # Have the index compute an indexer or return None
        # if it cannot handle:
        indexer, keyarr = ax._convert_listlike_indexer(key,
                                                       kind=self.name)
        # We only act on all found values:
        if indexer is not None and (indexer != -1).all():
            self._validate_read_indexer(key, indexer, axis,
                                        raise_missing=raise_missing)
            return ax[indexer], indexer

        if ax.is_unique:
            # If we are trying to get actual keys from empty Series, we
            # patiently wait for a KeyError later on - otherwise, convert
            if len(ax) or not len(key):
                key = self._convert_for_reindex(key, axis)
            indexer = ax.get_indexer_for(key)
            keyarr = ax.reindex(keyarr)[0]
        else:
            keyarr, indexer, new_indexer = ax._reindex_non_unique(keyarr)

        self._validate_read_indexer(keyarr, indexer,
                                    o._get_axis_number(axis),
                                    raise_missing=raise_missing)
        return keyarr, indexer

    def _getitem_iterable(self, key, axis=None):
        """
        Index current object with an an iterable key (which can be a boolean
        indexer, or a collection of keys).

        Parameters
        ----------
        key : iterable
            Target labels, or boolean indexer
        axis: int, default None
            Dimension on which the indexing is being made

        Raises
        ------
        KeyError
            If no key was found. Will change in the future to raise if not all
            keys were found.
        IndexingError
            If the boolean indexer is unalignable with the object being
            indexed.

        Returns
        -------
        scalar, DataFrame, or Series: indexed value(s),
        """

        if axis is None:
            axis = self.axis or 0

        self._validate_key(key, axis)

        labels = self.obj._get_axis(axis)

        if com.is_bool_indexer(key):
            # A boolean indexer
            key = check_bool_indexer(labels, key)
            inds, = key.nonzero()
            return self.obj._take(inds, axis=axis)
        else:
            # A collection of keys
            keyarr, indexer = self._get_listlike_indexer(key, axis,
                                                         raise_missing=False)
            return self.obj._reindex_with_indexers({axis: [keyarr, indexer]},
                                                   copy=True, allow_dups=True)

    def _validate_read_indexer(self, key, indexer, axis, raise_missing=False):
        """
        Check that indexer can be used to return a result (e.g. at least one
        element was found, unless the list of keys was actually empty).

        Parameters
        ----------
        key : list-like
            Target labels (only used to show correct error message)
        indexer: array-like of booleans
            Indices corresponding to the key (with -1 indicating not found)
        axis: int
            Dimension on which the indexing is being made
        raise_missing: bool
            Whether to raise a KeyError if some labels are not found. Will be
            removed in the future, and then this method will always behave as
            if raise_missing=True.

        Raises
        ------
        KeyError
            If at least one key was requested but none was found, and
            raise_missing=True.
        """

        ax = self.obj._get_axis(axis)

        if len(key) == 0:
            return

        # Count missing values:
        missing = (indexer < 0).sum()

        if missing:
            if missing == len(indexer):
                raise KeyError(
                    "None of [{key}] are in the [{axis}]".format(
                        key=key, axis=self.obj._get_axis_name(axis)))

            # We (temporarily) allow for some missing keys with .loc, except in
            # some cases (e.g. setting) in which "raise_missing" will be False
            if not(self.name == 'loc' and not raise_missing):
                not_found = list(set(key) - set(ax))
                raise KeyError("{} not in index".format(not_found))

            # we skip the warning on Categorical/Interval
            # as this check is actually done (check for
            # non-missing values), but a bit later in the
            # code, so we want to avoid warning & then
            # just raising

            _missing_key_warning = textwrap.dedent("""
            Passing list-likes to .loc or [] with any missing label will raise
            KeyError in the future, you can use .reindex() as an alternative.

            See the documentation here:
            https://pandas.pydata.org/pandas-docs/stable/indexing.html#deprecate-loc-reindex-listlike""")  # noqa

            if not (ax.is_categorical() or ax.is_interval()):
                warnings.warn(_missing_key_warning,
                              FutureWarning, stacklevel=6)

    def _convert_to_indexer(self, obj, axis=None, is_setter=False,
                            raise_missing=False):
        """
        Convert indexing key into something we can use to do actual fancy
        indexing on an ndarray

        Examples
        ix[:5] -> slice(0, 5)
        ix[[1,2,3]] -> [1,2,3]
        ix[['foo', 'bar', 'baz']] -> [i, j, k] (indices of foo, bar, baz)

        Going by Zen of Python?
        'In the face of ambiguity, refuse the temptation to guess.'
        raise AmbiguousIndexError with integer labels?
        - No, prefer label-based indexing
        """
        if axis is None:
            axis = self.axis or 0

        labels = self.obj._get_axis(axis)

        if isinstance(obj, slice):
            return self._convert_slice_indexer(obj, axis)

        # try to find out correct indexer, if not type correct raise
        try:
            obj = self._convert_scalar_indexer(obj, axis)
        except TypeError:

            # but we will allow setting
            if is_setter:
                pass

        # see if we are positional in nature
        is_int_index = labels.is_integer()
        is_int_positional = is_integer(obj) and not is_int_index

        # if we are a label return me
        try:
            return labels.get_loc(obj)
        except LookupError:
            if isinstance(obj, tuple) and isinstance(labels, MultiIndex):
                if is_setter and len(obj) == labels.nlevels:
                    return {'key': obj}
                raise
        except TypeError:
            pass
        except (ValueError):
            if not is_int_positional:
                raise

        # a positional
        if is_int_positional:

            # if we are setting and its not a valid location
            # its an insert which fails by definition
            if is_setter:

                # always valid
                if self.name == 'loc':
                    return {'key': obj}

                # a positional
                if (obj >= self.obj.shape[axis] and
                        not isinstance(labels, MultiIndex)):
                    raise ValueError("cannot set by positional indexing with "
                                     "enlargement")

            return obj

        if is_nested_tuple(obj, labels):
            return labels.get_locs(obj)

        elif is_list_like_indexer(obj):

            if com.is_bool_indexer(obj):
                obj = check_bool_indexer(labels, obj)
                inds, = obj.nonzero()
                return inds
            else:
                # When setting, missing keys are not allowed, even with .loc:
                kwargs = {'raise_missing': True if is_setter else
                          raise_missing}
                return self._get_listlike_indexer(obj, axis, **kwargs)[1]
        else:
            try:
                return labels.get_loc(obj)
            except LookupError:
                # allow a not found key only if we are a setter
                if not is_list_like_indexer(obj) and is_setter:
                    return {'key': obj}
                raise

    def _tuplify(self, loc):
        tup = [slice(None, None) for _ in range(self.ndim)]
        tup[0] = loc
        return tuple(tup)

    def _get_slice_axis(self, slice_obj, axis=None):
        obj = self.obj

        if axis is None:
            axis = self.axis or 0

        if not need_slice(slice_obj):
            return obj.copy(deep=False)
        indexer = self._convert_slice_indexer(slice_obj, axis)

        if isinstance(indexer, slice):
            return self._slice(indexer, axis=axis, kind='iloc')
        else:
            return self.obj._take(indexer, axis=axis)


class _IXIndexer(_NDFrameIndexer):
    """A primarily label-location based indexer, with integer position
    fallback.

    Warning: Starting in 0.20.0, the .ix indexer is deprecated, in
    favor of the more strict .iloc and .loc indexers.

    ``.ix[]`` supports mixed integer and label based access. It is
    primarily label based, but will fall back to integer positional
    access unless the corresponding axis is of integer type.

    ``.ix`` is the most general indexer and will support any of the
    inputs in ``.loc`` and ``.iloc``. ``.ix`` also supports floating
    point label schemes. ``.ix`` is exceptionally useful when dealing
    with mixed positional and label based hierarchical indexes.

    However, when an axis is integer based, ONLY label based access
    and not positional access is supported. Thus, in such cases, it's
    usually better to be explicit and use ``.iloc`` or ``.loc``.

    See more at :ref:`Advanced Indexing <advanced>`.
    """

    _ix_deprecation_warning = textwrap.dedent("""
        .ix is deprecated. Please use
        .loc for label based indexing or
        .iloc for positional indexing

        See the documentation here:
        http://pandas.pydata.org/pandas-docs/stable/indexing.html#ix-indexer-is-deprecated""")  # noqa

    def __init__(self, name, obj):
        warnings.warn(self._ix_deprecation_warning,
                      DeprecationWarning, stacklevel=2)
        super(_IXIndexer, self).__init__(name, obj)

    @Appender(_NDFrameIndexer._validate_key.__doc__)
    def _validate_key(self, key, axis):
        if isinstance(key, slice):
            return True

        elif com.is_bool_indexer(key):
            return True

        elif is_list_like_indexer(key):
            return True

        else:

            self._convert_scalar_indexer(key, axis)

        return True

    def _convert_for_reindex(self, key, axis=None):
        """
        Transform a list of keys into a new array ready to be used as axis of
        the object we return (e.g. including NaNs).

        Parameters
        ----------
        key : list-like
            Target labels
        axis: int
            Where the indexing is being made

        Returns
        -------
        list-like of labels
        """

        if axis is None:
            axis = self.axis or 0
        labels = self.obj._get_axis(axis)

        if com.is_bool_indexer(key):
            key = check_bool_indexer(labels, key)
            return labels[key]

        if isinstance(key, Index):
            keyarr = labels._convert_index_indexer(key)
        else:
            # asarray can be unsafe, NumPy strings are weird
            keyarr = com.asarray_tuplesafe(key)

        if is_integer_dtype(keyarr):
            # Cast the indexer to uint64 if possible so
            # that the values returned from indexing are
            # also uint64.
            keyarr = labels._convert_arr_indexer(keyarr)

            if not labels.is_integer():
                keyarr = ensure_platform_int(keyarr)
                return labels.take(keyarr)

        return keyarr


class _LocationIndexer(_NDFrameIndexer):
    _exception = Exception

    def __getitem__(self, key):
        if type(key) is tuple:
            key = tuple(com.apply_if_callable(x, self.obj)
                        for x in key)
            try:
                if self._is_scalar_access(key):
                    return self._getitem_scalar(key)
            except (KeyError, IndexError, AttributeError):
                pass
            return self._getitem_tuple(key)
        else:
            # we by definition only have the 0th axis
            axis = self.axis or 0

            maybe_callable = com.apply_if_callable(key, self.obj)
            return self._getitem_axis(maybe_callable, axis=axis)

    def _is_scalar_access(self, key):
        raise NotImplementedError()

    def _getitem_scalar(self, key):
        raise NotImplementedError()

    def _getitem_axis(self, key, axis=None):
        raise NotImplementedError()

    def _getbool_axis(self, key, axis=None):
        if axis is None:
            axis = self.axis or 0
        labels = self.obj._get_axis(axis)
        key = check_bool_indexer(labels, key)
        inds, = key.nonzero()
        try:
            return self.obj._take(inds, axis=axis)
        except Exception as detail:
            raise self._exception(detail)

    def _get_slice_axis(self, slice_obj, axis=None):
        """ this is pretty simple as we just have to deal with labels """
        if axis is None:
            axis = self.axis or 0

        obj = self.obj
        if not need_slice(slice_obj):
            return obj.copy(deep=False)

        labels = obj._get_axis(axis)
        indexer = labels.slice_indexer(slice_obj.start, slice_obj.stop,
                                       slice_obj.step, kind=self.name)

        if isinstance(indexer, slice):
            return self._slice(indexer, axis=axis, kind='iloc')
        else:
            return self.obj._take(indexer, axis=axis)


class _LocIndexer(_LocationIndexer):
    """
    Access a group of rows and columns by label(s) or a boolean array.

    ``.loc[]`` is primarily label based, but may also be used with a
    boolean array.

    Allowed inputs are:

    - A single label, e.g. ``5`` or ``'a'``, (note that ``5`` is
      interpreted as a *label* of the index, and **never** as an
      integer position along the index).
    - A list or array of labels, e.g. ``['a', 'b', 'c']``.
    - A slice object with labels, e.g. ``'a':'f'``.

      .. warning:: Note that contrary to usual python slices, **both** the
          start and the stop are included

    - A boolean array of the same length as the axis being sliced,
      e.g. ``[True, False, True]``.
    - A ``callable`` function with one argument (the calling Series or
      DataFrame) and that returns valid output for indexing (one of the above)

    See more at :ref:`Selection by Label <indexing.label>`

    Raises
    ------
    KeyError:
        when any items are not found

    See Also
    --------
    DataFrame.at : Access a single value for a row/column label pair.
    DataFrame.iloc : Access group of rows and columns by integer position(s).
    DataFrame.xs : Returns a cross-section (row(s) or column(s)) from the
        Series/DataFrame.
    Series.loc : Access group of values using labels.

    Examples
    --------
    **Getting values**

    >>> df = pd.DataFrame([[1, 2], [4, 5], [7, 8]],
    ...      index=['cobra', 'viper', 'sidewinder'],
    ...      columns=['max_speed', 'shield'])
    >>> df
                max_speed  shield
    cobra               1       2
    viper               4       5
    sidewinder          7       8

    Single label. Note this returns the row as a Series.

    >>> df.loc['viper']
    max_speed    4
    shield       5
    Name: viper, dtype: int64

    List of labels. Note using ``[[]]`` returns a DataFrame.

    >>> df.loc[['viper', 'sidewinder']]
                max_speed  shield
    viper               4       5
    sidewinder          7       8

    Single label for row and column

    >>> df.loc['cobra', 'shield']
    2

    Slice with labels for row and single label for column. As mentioned
    above, note that both the start and stop of the slice are included.

    >>> df.loc['cobra':'viper', 'max_speed']
    cobra    1
    viper    4
    Name: max_speed, dtype: int64

    Boolean list with the same length as the row axis

    >>> df.loc[[False, False, True]]
                max_speed  shield
    sidewinder          7       8

    Conditional that returns a boolean Series

    >>> df.loc[df['shield'] > 6]
                max_speed  shield
    sidewinder          7       8

    Conditional that returns a boolean Series with column labels specified

    >>> df.loc[df['shield'] > 6, ['max_speed']]
                max_speed
    sidewinder          7

    Callable that returns a boolean Series

    >>> df.loc[lambda df: df['shield'] == 8]
                max_speed  shield
    sidewinder          7       8

    **Setting values**

    Set value for all items matching the list of labels

    >>> df.loc[['viper', 'sidewinder'], ['shield']] = 50
    >>> df
                max_speed  shield
    cobra               1       2
    viper               4      50
    sidewinder          7      50

    Set value for an entire row

    >>> df.loc['cobra'] = 10
    >>> df
                max_speed  shield
    cobra              10      10
    viper               4      50
    sidewinder          7      50

    Set value for an entire column

    >>> df.loc[:, 'max_speed'] = 30
    >>> df
                max_speed  shield
    cobra              30      10
    viper              30      50
    sidewinder         30      50

    Set value for rows matching callable condition

    >>> df.loc[df['shield'] > 35] = 0
    >>> df
                max_speed  shield
    cobra              30      10
    viper               0       0
    sidewinder          0       0

    **Getting values on a DataFrame with an index that has integer labels**

    Another example using integers for the index

    >>> df = pd.DataFrame([[1, 2], [4, 5], [7, 8]],
    ...      index=[7, 8, 9], columns=['max_speed', 'shield'])
    >>> df
       max_speed  shield
    7          1       2
    8          4       5
    9          7       8

    Slice with integer labels for rows. As mentioned above, note that both
    the start and stop of the slice are included.

    >>> df.loc[7:9]
       max_speed  shield
    7          1       2
    8          4       5
    9          7       8

    **Getting values with a MultiIndex**

    A number of examples using a DataFrame with a MultiIndex

    >>> tuples = [
    ...    ('cobra', 'mark i'), ('cobra', 'mark ii'),
    ...    ('sidewinder', 'mark i'), ('sidewinder', 'mark ii'),
    ...    ('viper', 'mark ii'), ('viper', 'mark iii')
    ... ]
    >>> index = pd.MultiIndex.from_tuples(tuples)
    >>> values = [[12, 2], [0, 4], [10, 20],
    ...         [1, 4], [7, 1], [16, 36]]
    >>> df = pd.DataFrame(values, columns=['max_speed', 'shield'], index=index)
    >>> df
                         max_speed  shield
    cobra      mark i           12       2
               mark ii           0       4
    sidewinder mark i           10      20
               mark ii           1       4
    viper      mark ii           7       1
               mark iii         16      36

    Single label. Note this returns a DataFrame with a single index.

    >>> df.loc['cobra']
             max_speed  shield
    mark i          12       2
    mark ii          0       4

    Single index tuple. Note this returns a Series.

    >>> df.loc[('cobra', 'mark ii')]
    max_speed    0
    shield       4
    Name: (cobra, mark ii), dtype: int64

    Single label for row and column. Similar to passing in a tuple, this
    returns a Series.

    >>> df.loc['cobra', 'mark i']
    max_speed    12
    shield        2
    Name: (cobra, mark i), dtype: int64

    Single tuple. Note using ``[[]]`` returns a DataFrame.

    >>> df.loc[[('cobra', 'mark ii')]]
                   max_speed  shield
    cobra mark ii          0       4

    Single tuple for the index with a single label for the column

    >>> df.loc[('cobra', 'mark i'), 'shield']
    2

    Slice from index tuple to single label

    >>> df.loc[('cobra', 'mark i'):'viper']
                         max_speed  shield
    cobra      mark i           12       2
               mark ii           0       4
    sidewinder mark i           10      20
               mark ii           1       4
    viper      mark ii           7       1
               mark iii         16      36

    Slice from index tuple to index tuple

    >>> df.loc[('cobra', 'mark i'):('viper', 'mark ii')]
                        max_speed  shield
    cobra      mark i          12       2
               mark ii          0       4
    sidewinder mark i          10      20
               mark ii          1       4
    viper      mark ii          7       1
    """

    _valid_types = ("labels (MUST BE IN THE INDEX), slices of labels (BOTH "
                    "endpoints included! Can be slices of integers if the "
                    "index is integers), listlike of labels, boolean")
    _exception = KeyError

    @Appender(_NDFrameIndexer._validate_key.__doc__)
    def _validate_key(self, key, axis):

        # valid for a collection of labels (we check their presence later)
        # slice of labels (where start-end in labels)
        # slice of integers (only if in the labels)
        # boolean

        if isinstance(key, slice):
            return

        if com.is_bool_indexer(key):
            return

        if not is_list_like_indexer(key):
            self._convert_scalar_indexer(key, axis)

    def _is_scalar_access(self, key):
        # this is a shortcut accessor to both .loc and .iloc
        # that provide the equivalent access of .at and .iat
        # a) avoid getting things via sections and (to minimize dtype changes)
        # b) provide a performant path
        if not hasattr(key, '__len__'):
            return False

        if len(key) != self.ndim:
            return False

        for i, k in enumerate(key):
            if not is_scalar(k):
                return False

            ax = self.obj.axes[i]
            if isinstance(ax, MultiIndex):
                return False

            if not ax.is_unique:
                return False

        return True

    def _getitem_scalar(self, key):
        # a fast-path to scalar access
        # if not, raise
        values = self.obj._get_value(*key)
        return values

    def _get_partial_string_timestamp_match_key(self, key, labels):
        """Translate any partial string timestamp matches in key, returning the
        new key (GH 10331)"""
        if isinstance(labels, MultiIndex):
            if (isinstance(key, compat.string_types) and
                    labels.levels[0].is_all_dates):
                # Convert key '2016-01-01' to
                # ('2016-01-01'[, slice(None, None, None)]+)
                key = tuple([key] + [slice(None)] * (len(labels.levels) - 1))

            if isinstance(key, tuple):
                # Convert (..., '2016-01-01', ...) in tuple to
                # (..., slice('2016-01-01', '2016-01-01', None), ...)
                new_key = []
                for i, component in enumerate(key):
                    if (isinstance(component, compat.string_types) and
                            labels.levels[i].is_all_dates):
                        new_key.append(slice(component, component, None))
                    else:
                        new_key.append(component)
                key = tuple(new_key)

        return key

    def _getitem_axis(self, key, axis=None):
        if axis is None:
            axis = self.axis or 0

        key = item_from_zerodim(key)
        if is_iterator(key):
            key = list(key)

        labels = self.obj._get_axis(axis)
        key = self._get_partial_string_timestamp_match_key(key, labels)

        if isinstance(key, slice):
            self._validate_key(key, axis)
            return self._get_slice_axis(key, axis=axis)
        elif com.is_bool_indexer(key):
            return self._getbool_axis(key, axis=axis)
        elif is_list_like_indexer(key):

            # convert various list-like indexers
            # to a list of keys
            # we will use the *values* of the object
            # and NOT the index if its a PandasObject
            if isinstance(labels, MultiIndex):

                if isinstance(key, (ABCSeries, np.ndarray)) and key.ndim <= 1:
                    # Series, or 0,1 ndim ndarray
                    # GH 14730
                    key = list(key)
                elif isinstance(key, ABCDataFrame):
                    # GH 15438
                    raise NotImplementedError("Indexing a MultiIndex with a "
                                              "DataFrame key is not "
                                              "implemented")
                elif hasattr(key, 'ndim') and key.ndim > 1:
                    raise NotImplementedError("Indexing a MultiIndex with a "
                                              "multidimensional key is not "
                                              "implemented")

                if (not isinstance(key, tuple) and len(key) > 1 and
                        not isinstance(key[0], tuple)):
                    key = tuple([key])

            # an iterable multi-selection
            if not (isinstance(key, tuple) and isinstance(labels, MultiIndex)):

                if hasattr(key, 'ndim') and key.ndim > 1:
                    raise ValueError('Cannot index with multidimensional key')

                return self._getitem_iterable(key, axis=axis)

            # nested tuple slicing
            if is_nested_tuple(key, labels):
                locs = labels.get_locs(key)
                indexer = [slice(None)] * self.ndim
                indexer[axis] = locs
                return self.obj.iloc[tuple(indexer)]

        # fall thru to straight lookup
        self._validate_key(key, axis)
        return self._get_label(key, axis=axis)


class _iLocIndexer(_LocationIndexer):
    """
    Purely integer-location based indexing for selection by position.

    ``.iloc[]`` is primarily integer position based (from ``0`` to
    ``length-1`` of the axis), but may also be used with a boolean
    array.

    Allowed inputs are:

    - An integer, e.g. ``5``.
    - A list or array of integers, e.g. ``[4, 3, 0]``.
    - A slice object with ints, e.g. ``1:7``.
    - A boolean array.
    - A ``callable`` function with one argument (the calling Series or
      DataFrame) and that returns valid output for indexing (one of the above).
      This is useful in method chains, when you don't have a reference to the
      calling object, but would like to base your selection on some value.

    ``.iloc`` will raise ``IndexError`` if a requested indexer is
    out-of-bounds, except *slice* indexers which allow out-of-bounds
    indexing (this conforms with python/numpy *slice* semantics).

    See more at ref:`Selection by Position <indexing.integer>`.

    See Also
    --------
    DataFrame.iat : Fast integer location scalar accessor.
    DataFrame.loc : Purely label-location based indexer for selection by label.
    Series.iloc : Purely integer-location based indexing for
                   selection by position.

    Examples
    --------

    >>> mydict = [{'a': 1, 'b': 2, 'c': 3, 'd': 4},
    ...           {'a': 100, 'b': 200, 'c': 300, 'd': 400},
    ...           {'a': 1000, 'b': 2000, 'c': 3000, 'd': 4000 }]
    >>> df = pd.DataFrame(mydict)
    >>> df
          a     b     c     d
    0     1     2     3     4
    1   100   200   300   400
    2  1000  2000  3000  4000

    **Indexing just the rows**

    With a scalar integer.

    >>> type(df.iloc[0])
    <class 'pandas.core.series.Series'>
    >>> df.iloc[0]
    a    1
    b    2
    c    3
    d    4
    Name: 0, dtype: int64

    With a list of integers.

    >>> df.iloc[[0]]
       a  b  c  d
    0  1  2  3  4
    >>> type(df.iloc[[0]])
    <class 'pandas.core.frame.DataFrame'>

    >>> df.iloc[[0, 1]]
         a    b    c    d
    0    1    2    3    4
    1  100  200  300  400

    With a `slice` object.

    >>> df.iloc[:3]
          a     b     c     d
    0     1     2     3     4
    1   100   200   300   400
    2  1000  2000  3000  4000

    With a boolean mask the same length as the index.

    >>> df.iloc[[True, False, True]]
          a     b     c     d
    0     1     2     3     4
    2  1000  2000  3000  4000

    With a callable, useful in method chains. The `x` passed
    to the ``lambda`` is the DataFrame being sliced. This selects
    the rows whose index label even.

    >>> df.iloc[lambda x: x.index % 2 == 0]
          a     b     c     d
    0     1     2     3     4
    2  1000  2000  3000  4000

    **Indexing both axes**

    You can mix the indexer types for the index and columns. Use ``:`` to
    select the entire axis.

    With scalar integers.

    >>> df.iloc[0, 1]
    2

    With lists of integers.

    >>> df.iloc[[0, 2], [1, 3]]
          b     d
    0     2     4
    2  2000  4000

    With `slice` objects.

    >>> df.iloc[1:3, 0:3]
          a     b     c
    1   100   200   300
    2  1000  2000  3000

    With a boolean array whose length matches the columns.

    >>> df.iloc[:, [True, False, True, False]]
          a     c
    0     1     3
    1   100   300
    2  1000  3000

    With a callable function that expects the Series or DataFrame.

    >>> df.iloc[:, lambda df: [0, 2]]
          a     c
    0     1     3
    1   100   300
    2  1000  3000
    """

    _valid_types = ("integer, integer slice (START point is INCLUDED, END "
                    "point is EXCLUDED), listlike of integers, boolean array")
    _exception = IndexError

    def _validate_key(self, key, axis):
        if com.is_bool_indexer(key):
            if hasattr(key, 'index') and isinstance(key.index, Index):
                if key.index.inferred_type == 'integer':
                    raise NotImplementedError("iLocation based boolean "
                                              "indexing on an integer type "
                                              "is not available")
                raise ValueError("iLocation based boolean indexing cannot use "
                                 "an indexable as a mask")
            return

        if isinstance(key, slice):
            return
        elif is_integer(key):
            self._validate_integer(key, axis)
        elif isinstance(key, tuple):
            # a tuple should already have been caught by this point
            # so don't treat a tuple as a valid indexer
            raise IndexingError('Too many indexers')
        elif is_list_like_indexer(key):
            arr = np.array(key)
            len_axis = len(self.obj._get_axis(axis))

            # check that the key has a numeric dtype
            if not is_numeric_dtype(arr.dtype):
                raise IndexError(".iloc requires numeric indexers, got "
                                 "{arr}".format(arr=arr))

            # check that the key does not exceed the maximum size of the index
            if len(arr) and (arr.max() >= len_axis or arr.min() < -len_axis):
                raise IndexError("positional indexers are out-of-bounds")
        else:
            raise ValueError("Can only index by location with "
                             "a [{types}]".format(types=self._valid_types))

    def _has_valid_setitem_indexer(self, indexer):
        self._has_valid_positional_setitem_indexer(indexer)

    def _is_scalar_access(self, key):
        # this is a shortcut accessor to both .loc and .iloc
        # that provide the equivalent access of .at and .iat
        # a) avoid getting things via sections and (to minimize dtype changes)
        # b) provide a performant path
        if not hasattr(key, '__len__'):
            return False

        if len(key) != self.ndim:
            return False

        for i, k in enumerate(key):
            if not is_integer(k):
                return False

            ax = self.obj.axes[i]
            if not ax.is_unique:
                return False

        return True

    def _getitem_scalar(self, key):
        # a fast-path to scalar access
        # if not, raise
        values = self.obj._get_value(*key, takeable=True)
        return values

    def _validate_integer(self, key, axis):
        """
        Check that 'key' is a valid position in the desired axis.

        Parameters
        ----------
        key : int
            Requested position
        axis : int
            Desired axis

        Returns
        -------
        None

        Raises
        ------
        IndexError
            If 'key' is not a valid position in axis 'axis'
        """

        len_axis = len(self.obj._get_axis(axis))
        if key >= len_axis or key < -len_axis:
            raise IndexError("single positional indexer is out-of-bounds")

    def _getitem_tuple(self, tup):

        self._has_valid_tuple(tup)
        try:
            return self._getitem_lowerdim(tup)
        except IndexingError:
            pass

        retval = self.obj
        axis = 0
        for i, key in enumerate(tup):
            if i >= self.obj.ndim:
                raise IndexingError('Too many indexers')

            if com.is_null_slice(key):
                axis += 1
                continue

            retval = getattr(retval, self.name)._getitem_axis(key, axis=axis)

            # if the dim was reduced, then pass a lower-dim the next time
            if retval.ndim < self.ndim:
                axis -= 1

            # try to get for the next axis
            axis += 1

        return retval

    def _get_slice_axis(self, slice_obj, axis=None):
        if axis is None:
            axis = self.axis or 0
        obj = self.obj

        if not need_slice(slice_obj):
            return obj.copy(deep=False)

        slice_obj = self._convert_slice_indexer(slice_obj, axis)
        if isinstance(slice_obj, slice):
            return self._slice(slice_obj, axis=axis, kind='iloc')
        else:
            return self.obj._take(slice_obj, axis=axis)

    def _get_list_axis(self, key, axis=None):
        """
        Return Series values by list or array of integers

        Parameters
        ----------
        key : list-like positional indexer
        axis : int (can only be zero)

        Returns
        -------
        Series object
        """
        if axis is None:
            axis = self.axis or 0
        try:
            return self.obj._take(key, axis=axis)
        except IndexError:
            # re-raise with different error message
            raise IndexError("positional indexers are out-of-bounds")

    def _getitem_axis(self, key, axis=None):
        if axis is None:
            axis = self.axis or 0

        if isinstance(key, slice):
            return self._get_slice_axis(key, axis=axis)

        if isinstance(key, list):
            key = np.asarray(key)

        if com.is_bool_indexer(key):
            self._validate_key(key, axis)
            return self._getbool_axis(key, axis=axis)

        # a list of integers
        elif is_list_like_indexer(key):
            return self._get_list_axis(key, axis=axis)

        # a single integer
        else:
            key = item_from_zerodim(key)
            if not is_integer(key):
                raise TypeError("Cannot index by location index with a "
                                "non-integer key")

            # validate the location
            self._validate_integer(key, axis)

            return self._get_loc(key, axis=axis)

    def _convert_to_indexer(self, obj, axis=None, is_setter=False):
        """ much simpler as we only have to deal with our valid types """
        if axis is None:
            axis = self.axis or 0

        # make need to convert a float key
        if isinstance(obj, slice):
            return self._convert_slice_indexer(obj, axis)

        elif is_float(obj):
            return self._convert_scalar_indexer(obj, axis)

        try:
            self._validate_key(obj, axis)
            return obj
        except ValueError:
            raise ValueError("Can only index by location with "
                             "a [{types}]".format(types=self._valid_types))


class _ScalarAccessIndexer(_NDFrameIndexer):
    """ access scalars quickly """

    def _convert_key(self, key, is_setter=False):
        return list(key)

    def __getitem__(self, key):
        if not isinstance(key, tuple):

            # we could have a convertible item here (e.g. Timestamp)
            if not is_list_like_indexer(key):
                key = tuple([key])
            else:
                raise ValueError('Invalid call for scalar access (getting)!')

        key = self._convert_key(key)
        return self.obj._get_value(*key, takeable=self._takeable)

    def __setitem__(self, key, value):
        if isinstance(key, tuple):
            key = tuple(com.apply_if_callable(x, self.obj)
                        for x in key)
        else:
            # scalar callable may return tuple
            key = com.apply_if_callable(key, self.obj)

        if not isinstance(key, tuple):
            key = self._tuplify(key)
        if len(key) != self.obj.ndim:
            raise ValueError('Not enough indexers for scalar access '
                             '(setting)!')
        key = list(self._convert_key(key, is_setter=True))
        key.append(value)
        self.obj._set_value(*key, takeable=self._takeable)


class _AtIndexer(_ScalarAccessIndexer):
    """
    Access a single value for a row/column label pair.

    Similar to ``loc``, in that both provide label-based lookups. Use
    ``at`` if you only need to get or set a single value in a DataFrame
    or Series.

    Raises
    ------
    KeyError
        When label does not exist in DataFrame

    See Also
    --------
    DataFrame.iat : Access a single value for a row/column pair by integer
        position.
    DataFrame.loc : Access a group of rows and columns by label(s).
    Series.at : Access a single value using a label.

    Examples
    --------
    >>> df = pd.DataFrame([[0, 2, 3], [0, 4, 1], [10, 20, 30]],
    ...                   index=[4, 5, 6], columns=['A', 'B', 'C'])
    >>> df
        A   B   C
    4   0   2   3
    5   0   4   1
    6  10  20  30

    Get value at specified row/column pair

    >>> df.at[4, 'B']
    2

    Set value at specified row/column pair

    >>> df.at[4, 'B'] = 10
    >>> df.at[4, 'B']
    10

    Get value within a Series

    >>> df.loc[5].at['B']
    4
    """

    _takeable = False

    def _convert_key(self, key, is_setter=False):
        """ require they keys to be the same type as the index (so we don't
        fallback)
        """

        # allow arbitrary setting
        if is_setter:
            return list(key)

        for ax, i in zip(self.obj.axes, key):
            if ax.is_integer():
                if not is_integer(i):
                    raise ValueError("At based indexing on an integer index "
                                     "can only have integer indexers")
            else:
                if is_integer(i) and not ax.holds_integer():
                    raise ValueError("At based indexing on an non-integer "
                                     "index can only have non-integer "
                                     "indexers")
        return key


class _iAtIndexer(_ScalarAccessIndexer):
    """
    Access a single value for a row/column pair by integer position.

    Similar to ``iloc``, in that both provide integer-based lookups. Use
    ``iat`` if you only need to get or set a single value in a DataFrame
    or Series.

    Raises
    ------
    IndexError
        When integer position is out of bounds

    See Also
    --------
    DataFrame.at : Access a single value for a row/column label pair.
    DataFrame.loc : Access a group of rows and columns by label(s).
    DataFrame.iloc : Access a group of rows and columns by integer position(s).

    Examples
    --------
    >>> df = pd.DataFrame([[0, 2, 3], [0, 4, 1], [10, 20, 30]],
    ...                   columns=['A', 'B', 'C'])
    >>> df
        A   B   C
    0   0   2   3
    1   0   4   1
    2  10  20  30

    Get value at specified row/column pair

    >>> df.iat[1, 2]
    1

    Set value at specified row/column pair

    >>> df.iat[1, 2] = 10
    >>> df.iat[1, 2]
    10

    Get value within a series

    >>> df.loc[0].iat[1]
    2
    """

    _takeable = True

    def _has_valid_setitem_indexer(self, indexer):
        self._has_valid_positional_setitem_indexer(indexer)

    def _convert_key(self, key, is_setter=False):
        """ require integer args (and convert to label arguments) """
        for a, i in zip(self.obj.axes, key):
            if not is_integer(i):
                raise ValueError("iAt based indexing can only have integer "
                                 "indexers")
        return key


def length_of_indexer(indexer, target=None):
    """
    return the length of a single non-tuple indexer which could be a slice
    """
    if target is not None and isinstance(indexer, slice):
        target_len = len(target)
        start = indexer.start
        stop = indexer.stop
        step = indexer.step
        if start is None:
            start = 0
        elif start < 0:
            start += target_len
        if stop is None or stop > target_len:
            stop = target_len
        elif stop < 0:
            stop += target_len
        if step is None:
            step = 1
        elif step < 0:
            step = -step
        return (stop - start + step - 1) // step
    elif isinstance(indexer, (ABCSeries, Index, np.ndarray, list)):
        return len(indexer)
    elif not is_list_like_indexer(indexer):
        return 1
    raise AssertionError("cannot find the length of the indexer")


def convert_to_index_sliceable(obj, key):
    """
    if we are index sliceable, then return my slicer, otherwise return None
    """
    idx = obj.index
    if isinstance(key, slice):
        return idx._convert_slice_indexer(key, kind='getitem')

    elif isinstance(key, compat.string_types):

        # we are an actual column
        if obj._data.items.contains(key):
            return None

        # We might have a datetimelike string that we can translate to a
        # slice here via partial string indexing
        if idx.is_all_dates:
            try:
                return idx._get_string_slice(key)
            except (KeyError, ValueError, NotImplementedError):
                return None

    return None


def check_bool_indexer(ax, key):
    # boolean indexing, need to check that the data are aligned, otherwise
    # disallowed

    # this function assumes that is_bool_indexer(key) == True

    result = key
    if isinstance(key, ABCSeries) and not key.index.equals(ax):
        result = result.reindex(ax)
        mask = isna(result._values)
        if mask.any():
            raise IndexingError('Unalignable boolean Series provided as '
                                'indexer (index of the boolean Series and of '
                                'the indexed object do not match')
        result = result.astype(bool)._values
    elif is_sparse(result):
        result = result.to_dense()
        result = np.asarray(result, dtype=bool)
    else:
        # is_bool_indexer has already checked for nulls in the case of an
        # object array key, so no check needed here
        result = np.asarray(result, dtype=bool)

    return result


def check_setitem_lengths(indexer, value, values):
    """
    Validate that value and indexer are the same length.

    An special-case is allowed for when the indexer is a boolean array
    and the number of true values equals the length of ``value``. In
    this case, no exception is raised.

    Parameters
    ----------
    indexer : sequence
        The key for the setitem
    value : array-like
        The value for the setitem
    values : array-like
        The values being set into

    Returns
    -------
    None

    Raises
    ------
    ValueError
        When the indexer is an ndarray or list and the lengths don't
        match.
    """
    # boolean with truth values == len of the value is ok too
    if isinstance(indexer, (np.ndarray, list)):
        if is_list_like(value) and len(indexer) != len(value):
            if not (isinstance(indexer, np.ndarray) and
                    indexer.dtype == np.bool_ and
                    len(indexer[indexer]) == len(value)):
                raise ValueError("cannot set using a list-like indexer "
                                 "with a different length than the value")
    # slice
    elif isinstance(indexer, slice):

        if is_list_like(value) and len(values):
            if len(value) != length_of_indexer(indexer, values):
                raise ValueError("cannot set using a slice indexer with a "
                                 "different length than the value")


def convert_missing_indexer(indexer):
    """
    reverse convert a missing indexer, which is a dict
    return the scalar indexer and a boolean indicating if we converted
    """

    if isinstance(indexer, dict):

        # a missing key (but not a tuple indexer)
        indexer = indexer['key']

        if isinstance(indexer, bool):
            raise KeyError("cannot use a single bool to index into setitem")
        return indexer, True

    return indexer, False


def convert_from_missing_indexer_tuple(indexer, axes):
    """
    create a filtered indexer that doesn't have any missing indexers
    """

    def get_indexer(_i, _idx):
        return (axes[_i].get_loc(_idx['key']) if isinstance(_idx, dict) else
                _idx)

    return tuple(get_indexer(_i, _idx) for _i, _idx in enumerate(indexer))


def maybe_convert_indices(indices, n):
    """
    Attempt to convert indices into valid, positive indices.

    If we have negative indices, translate to positive here.
    If we have indices that are out-of-bounds, raise an IndexError.

    Parameters
    ----------
    indices : array-like
        The array of indices that we are to convert.
    n : int
        The number of elements in the array that we are indexing.

    Returns
    -------
    valid_indices : array-like
        An array-like of positive indices that correspond to the ones
        that were passed in initially to this function.

    Raises
    ------
    IndexError : one of the converted indices either exceeded the number
        of elements (specified by `n`) OR was still negative.
    """

    if isinstance(indices, list):
        indices = np.array(indices)
        if len(indices) == 0:
            # If list is empty, np.array will return float and cause indexing
            # errors.
            return np.empty(0, dtype=np.intp)

    mask = indices < 0
    if mask.any():
        indices = indices.copy()
        indices[mask] += n

    mask = (indices >= n) | (indices < 0)
    if mask.any():
        raise IndexError("indices are out-of-bounds")
    return indices


def validate_indices(indices, n):
    """
    Perform bounds-checking for an indexer.

    -1 is allowed for indicating missing values.

    Parameters
    ----------
    indices : ndarray
    n : int
        length of the array being indexed

    Raises
    ------
    ValueError

    Examples
    --------
    >>> validate_indices([1, 2], 3)
    # OK
    >>> validate_indices([1, -2], 3)
    ValueError
    >>> validate_indices([1, 2, 3], 3)
    IndexError
    >>> validate_indices([-1, -1], 0)
    # OK
    >>> validate_indices([0, 1], 0)
    IndexError
    """
    if len(indices):
        min_idx = indices.min()
        if min_idx < -1:
            msg = ("'indices' contains values less than allowed ({} < {})"
                   .format(min_idx, -1))
            raise ValueError(msg)

        max_idx = indices.max()
        if max_idx >= n:
            raise IndexError("indices are out-of-bounds")


def maybe_convert_ix(*args):
    """
    We likely want to take the cross-product
    """

    ixify = True
    for arg in args:
        if not isinstance(arg, (np.ndarray, list, ABCSeries, Index)):
            ixify = False

    if ixify:
        return np.ix_(*args)
    else:
        return args


def is_nested_tuple(tup, labels):
    # check for a compatible nested tuple and multiindexes among the axes
    if not isinstance(tup, tuple):
        return False

    for i, k in enumerate(tup):

        if is_list_like(k) or isinstance(k, slice):
            return isinstance(labels, MultiIndex)

    return False


def is_list_like_indexer(key):
    # allow a list_like, but exclude NamedTuples which can be indexers
    return is_list_like(key) and not (isinstance(key, tuple) and
                                      type(key) is not tuple)


def is_label_like(key):
    # select a label or row
    return not isinstance(key, slice) and not is_list_like_indexer(key)


def need_slice(obj):
    return (obj.start is not None or obj.stop is not None or
            (obj.step is not None and obj.step != 1))


def maybe_droplevels(index, key):
    # drop levels
    original_index = index
    if isinstance(key, tuple):
        for _ in key:
            try:
                index = index.droplevel(0)
            except ValueError:
                # we have dropped too much, so back out
                return original_index
    else:
        try:
            index = index.droplevel(0)
        except ValueError:
            pass

    return index


def _non_reducing_slice(slice_):
    """
    Ensurse that a slice doesn't reduce to a Series or Scalar.

    Any user-paseed `subset` should have this called on it
    to make sure we're always working with DataFrames.
    """
    # default to column slice, like DataFrame
    # ['A', 'B'] -> IndexSlices[:, ['A', 'B']]
    kinds = tuple(list(compat.string_types) + [ABCSeries, np.ndarray, Index,
                                               list])
    if isinstance(slice_, kinds):
        slice_ = IndexSlice[:, slice_]

    def pred(part):
        # true when slice does *not* reduce, False when part is a tuple,
        # i.e. MultiIndex slice
        return ((isinstance(part, slice) or is_list_like(part))
                and not isinstance(part, tuple))

    if not is_list_like(slice_):
        if not isinstance(slice_, slice):
            # a 1-d slice, like df.loc[1]
            slice_ = [[slice_]]
        else:
            # slice(a, b, c)
            slice_ = [slice_]  # to tuplize later
    else:
        slice_ = [part if pred(part) else [part] for part in slice_]
    return tuple(slice_)


def _maybe_numeric_slice(df, slice_, include_bool=False):
    """
    want nice defaults for background_gradient that don't break
    with non-numeric data. But if slice_ is passed go with that.
    """
    if slice_ is None:
        dtypes = [np.number]
        if include_bool:
            dtypes.append(bool)
        slice_ = IndexSlice[:, df.select_dtypes(include=dtypes).columns]
    return slice_<|MERGE_RESOLUTION|>--- conflicted
+++ resolved
@@ -12,13 +12,8 @@
 
 from pandas.core.dtypes.common import (
     ensure_platform_int, is_float, is_integer, is_integer_dtype, is_iterator,
-<<<<<<< HEAD
-    is_list_like, is_scalar, is_sequence, is_sparse)
+    is_list_like, is_numeric_dtype, is_scalar, is_sequence, is_sparse)
 from pandas.core.dtypes.generic import ABCDataFrame, ABCSeries
-=======
-    is_list_like, is_numeric_dtype, is_scalar, is_sequence, is_sparse)
-from pandas.core.dtypes.generic import ABCDataFrame, ABCPanel, ABCSeries
->>>>>>> 96a128ea
 from pandas.core.dtypes.missing import _infer_fill_value, isna
 
 import pandas.core.common as com
