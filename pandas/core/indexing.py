from typing import TYPE_CHECKING, Hashable, List, Tuple, Union

import numpy as np

from pandas._libs.indexing import _NDFrameIndexerBase
from pandas._libs.lib import item_from_zerodim
from pandas.errors import AbstractMethodError
from pandas.util._decorators import doc

from pandas.core.dtypes.common import (
    is_hashable,
    is_integer,
    is_iterator,
    is_list_like,
    is_numeric_dtype,
    is_object_dtype,
    is_scalar,
    is_sequence,
)
from pandas.core.dtypes.concat import concat_compat
from pandas.core.dtypes.generic import ABCDataFrame, ABCMultiIndex, ABCSeries
from pandas.core.dtypes.missing import _infer_fill_value, isna

import pandas.core.common as com
from pandas.core.indexers import (
    check_array_indexer,
    is_list_like_indexer,
    length_of_indexer,
)
from pandas.core.indexes.api import Index, InvalidIndexError

if TYPE_CHECKING:
    from pandas import DataFrame  # noqa:F401

# "null slice"
_NS = slice(None, None)


# the public IndexSlicerMaker
class _IndexSlice:
    """
    Create an object to more easily perform multi-index slicing.

    See Also
    --------
    MultiIndex.remove_unused_levels : New MultiIndex with no unused levels.

    Notes
    -----
    See :ref:`Defined Levels <advanced.shown_levels>`
    for further info on slicing a MultiIndex.

    Examples
    --------
    >>> midx = pd.MultiIndex.from_product([['A0','A1'], ['B0','B1','B2','B3']])
    >>> columns = ['foo', 'bar']
    >>> dfmi = pd.DataFrame(np.arange(16).reshape((len(midx), len(columns))),
                            index=midx, columns=columns)

    Using the default slice command:

    >>> dfmi.loc[(slice(None), slice('B0', 'B1')), :]
               foo  bar
        A0 B0    0    1
           B1    2    3
        A1 B0    8    9
           B1   10   11

    Using the IndexSlice class for a more intuitive command:

    >>> idx = pd.IndexSlice
    >>> dfmi.loc[idx[:, 'B0':'B1'], :]
               foo  bar
        A0 B0    0    1
           B1    2    3
        A1 B0    8    9
           B1   10   11
    """

    def __getitem__(self, arg):
        return arg


IndexSlice = _IndexSlice()


class IndexingError(Exception):
    pass


class IndexingMixin:
    """
    Mixin for adding .loc/.iloc/.at/.iat to Datafames and Series.
    """

    @property
    def iloc(self) -> "_iLocIndexer":
        """
        Purely integer-location based indexing for selection by position.

        ``.iloc[]`` is primarily integer position based (from ``0`` to
        ``length-1`` of the axis), but may also be used with a boolean
        array.

        Allowed inputs are:

        - An integer, e.g. ``5``.
        - A list or array of integers, e.g. ``[4, 3, 0]``.
        - A slice object with ints, e.g. ``1:7``.
        - A boolean array.
        - A ``callable`` function with one argument (the calling Series or
          DataFrame) and that returns valid output for indexing (one of the above).
          This is useful in method chains, when you don't have a reference to the
          calling object, but would like to base your selection on some value.

        ``.iloc`` will raise ``IndexError`` if a requested indexer is
        out-of-bounds, except *slice* indexers which allow out-of-bounds
        indexing (this conforms with python/numpy *slice* semantics).

        See more at :ref:`Selection by Position <indexing.integer>`.

        See Also
        --------
        DataFrame.iat : Fast integer location scalar accessor.
        DataFrame.loc : Purely label-location based indexer for selection by label.
        Series.iloc : Purely integer-location based indexing for
                       selection by position.

        Examples
        --------
        >>> mydict = [{'a': 1, 'b': 2, 'c': 3, 'd': 4},
        ...           {'a': 100, 'b': 200, 'c': 300, 'd': 400},
        ...           {'a': 1000, 'b': 2000, 'c': 3000, 'd': 4000 }]
        >>> df = pd.DataFrame(mydict)
        >>> df
              a     b     c     d
        0     1     2     3     4
        1   100   200   300   400
        2  1000  2000  3000  4000

        **Indexing just the rows**

        With a scalar integer.

        >>> type(df.iloc[0])
        <class 'pandas.core.series.Series'>
        >>> df.iloc[0]
        a    1
        b    2
        c    3
        d    4
        Name: 0, dtype: int64

        With a list of integers.

        >>> df.iloc[[0]]
           a  b  c  d
        0  1  2  3  4
        >>> type(df.iloc[[0]])
        <class 'pandas.core.frame.DataFrame'>

        >>> df.iloc[[0, 1]]
             a    b    c    d
        0    1    2    3    4
        1  100  200  300  400

        With a `slice` object.

        >>> df.iloc[:3]
              a     b     c     d
        0     1     2     3     4
        1   100   200   300   400
        2  1000  2000  3000  4000

        With a boolean mask the same length as the index.

        >>> df.iloc[[True, False, True]]
              a     b     c     d
        0     1     2     3     4
        2  1000  2000  3000  4000

        With a callable, useful in method chains. The `x` passed
        to the ``lambda`` is the DataFrame being sliced. This selects
        the rows whose index label even.

        >>> df.iloc[lambda x: x.index % 2 == 0]
              a     b     c     d
        0     1     2     3     4
        2  1000  2000  3000  4000

        **Indexing both axes**

        You can mix the indexer types for the index and columns. Use ``:`` to
        select the entire axis.

        With scalar integers.

        >>> df.iloc[0, 1]
        2

        With lists of integers.

        >>> df.iloc[[0, 2], [1, 3]]
              b     d
        0     2     4
        2  2000  4000

        With `slice` objects.

        >>> df.iloc[1:3, 0:3]
              a     b     c
        1   100   200   300
        2  1000  2000  3000

        With a boolean array whose length matches the columns.

        >>> df.iloc[:, [True, False, True, False]]
              a     c
        0     1     3
        1   100   300
        2  1000  3000

        With a callable function that expects the Series or DataFrame.

        >>> df.iloc[:, lambda df: [0, 2]]
              a     c
        0     1     3
        1   100   300
        2  1000  3000
        """
        return _iLocIndexer("iloc", self)

    @property
    def loc(self) -> "_LocIndexer":
        """
        Access a group of rows and columns by label(s) or a boolean array.

        ``.loc[]`` is primarily label based, but may also be used with a
        boolean array.

        Allowed inputs are:

        - A single label, e.g. ``5`` or ``'a'``, (note that ``5`` is
          interpreted as a *label* of the index, and **never** as an
          integer position along the index).
        - A list or array of labels, e.g. ``['a', 'b', 'c']``.
        - A slice object with labels, e.g. ``'a':'f'``.

          .. warning:: Note that contrary to usual python slices, **both** the
              start and the stop are included

        - A boolean array of the same length as the axis being sliced,
          e.g. ``[True, False, True]``.
        - A ``callable`` function with one argument (the calling Series or
          DataFrame) and that returns valid output for indexing (one of the above)

        See more at :ref:`Selection by Label <indexing.label>`

        Raises
        ------
        KeyError
            If any items are not found.

        See Also
        --------
        DataFrame.at : Access a single value for a row/column label pair.
        DataFrame.iloc : Access group of rows and columns by integer position(s).
        DataFrame.xs : Returns a cross-section (row(s) or column(s)) from the
            Series/DataFrame.
        Series.loc : Access group of values using labels.

        Examples
        --------
        **Getting values**

        >>> df = pd.DataFrame([[1, 2], [4, 5], [7, 8]],
        ...      index=['cobra', 'viper', 'sidewinder'],
        ...      columns=['max_speed', 'shield'])
        >>> df
                    max_speed  shield
        cobra               1       2
        viper               4       5
        sidewinder          7       8

        Single label. Note this returns the row as a Series.

        >>> df.loc['viper']
        max_speed    4
        shield       5
        Name: viper, dtype: int64

        List of labels. Note using ``[[]]`` returns a DataFrame.

        >>> df.loc[['viper', 'sidewinder']]
                    max_speed  shield
        viper               4       5
        sidewinder          7       8

        Single label for row and column

        >>> df.loc['cobra', 'shield']
        2

        Slice with labels for row and single label for column. As mentioned
        above, note that both the start and stop of the slice are included.

        >>> df.loc['cobra':'viper', 'max_speed']
        cobra    1
        viper    4
        Name: max_speed, dtype: int64

        Boolean list with the same length as the row axis

        >>> df.loc[[False, False, True]]
                    max_speed  shield
        sidewinder          7       8

        Conditional that returns a boolean Series

        >>> df.loc[df['shield'] > 6]
                    max_speed  shield
        sidewinder          7       8

        Conditional that returns a boolean Series with column labels specified

        >>> df.loc[df['shield'] > 6, ['max_speed']]
                    max_speed
        sidewinder          7

        Callable that returns a boolean Series

        >>> df.loc[lambda df: df['shield'] == 8]
                    max_speed  shield
        sidewinder          7       8

        **Setting values**

        Set value for all items matching the list of labels

        >>> df.loc[['viper', 'sidewinder'], ['shield']] = 50
        >>> df
                    max_speed  shield
        cobra               1       2
        viper               4      50
        sidewinder          7      50

        Set value for an entire row

        >>> df.loc['cobra'] = 10
        >>> df
                    max_speed  shield
        cobra              10      10
        viper               4      50
        sidewinder          7      50

        Set value for an entire column

        >>> df.loc[:, 'max_speed'] = 30
        >>> df
                    max_speed  shield
        cobra              30      10
        viper              30      50
        sidewinder         30      50

        Set value for rows matching callable condition

        >>> df.loc[df['shield'] > 35] = 0
        >>> df
                    max_speed  shield
        cobra              30      10
        viper               0       0
        sidewinder          0       0

        **Getting values on a DataFrame with an index that has integer labels**

        Another example using integers for the index

        >>> df = pd.DataFrame([[1, 2], [4, 5], [7, 8]],
        ...      index=[7, 8, 9], columns=['max_speed', 'shield'])
        >>> df
           max_speed  shield
        7          1       2
        8          4       5
        9          7       8

        Slice with integer labels for rows. As mentioned above, note that both
        the start and stop of the slice are included.

        >>> df.loc[7:9]
           max_speed  shield
        7          1       2
        8          4       5
        9          7       8

        **Getting values with a MultiIndex**

        A number of examples using a DataFrame with a MultiIndex

        >>> tuples = [
        ...    ('cobra', 'mark i'), ('cobra', 'mark ii'),
        ...    ('sidewinder', 'mark i'), ('sidewinder', 'mark ii'),
        ...    ('viper', 'mark ii'), ('viper', 'mark iii')
        ... ]
        >>> index = pd.MultiIndex.from_tuples(tuples)
        >>> values = [[12, 2], [0, 4], [10, 20],
        ...         [1, 4], [7, 1], [16, 36]]
        >>> df = pd.DataFrame(values, columns=['max_speed', 'shield'], index=index)
        >>> df
                             max_speed  shield
        cobra      mark i           12       2
                   mark ii           0       4
        sidewinder mark i           10      20
                   mark ii           1       4
        viper      mark ii           7       1
                   mark iii         16      36

        Single label. Note this returns a DataFrame with a single index.

        >>> df.loc['cobra']
                 max_speed  shield
        mark i          12       2
        mark ii          0       4

        Single index tuple. Note this returns a Series.

        >>> df.loc[('cobra', 'mark ii')]
        max_speed    0
        shield       4
        Name: (cobra, mark ii), dtype: int64

        Single label for row and column. Similar to passing in a tuple, this
        returns a Series.

        >>> df.loc['cobra', 'mark i']
        max_speed    12
        shield        2
        Name: (cobra, mark i), dtype: int64

        Single tuple. Note using ``[[]]`` returns a DataFrame.

        >>> df.loc[[('cobra', 'mark ii')]]
                       max_speed  shield
        cobra mark ii          0       4

        Single tuple for the index with a single label for the column

        >>> df.loc[('cobra', 'mark i'), 'shield']
        2

        Slice from index tuple to single label

        >>> df.loc[('cobra', 'mark i'):'viper']
                             max_speed  shield
        cobra      mark i           12       2
                   mark ii           0       4
        sidewinder mark i           10      20
                   mark ii           1       4
        viper      mark ii           7       1
                   mark iii         16      36

        Slice from index tuple to index tuple

        >>> df.loc[('cobra', 'mark i'):('viper', 'mark ii')]
                            max_speed  shield
        cobra      mark i          12       2
                   mark ii          0       4
        sidewinder mark i          10      20
                   mark ii          1       4
        viper      mark ii          7       1
        """
        return _LocIndexer("loc", self)

    @property
    def at(self) -> "_AtIndexer":
        """
        Access a single value for a row/column label pair.

        Similar to ``loc``, in that both provide label-based lookups. Use
        ``at`` if you only need to get or set a single value in a DataFrame
        or Series.

        Raises
        ------
        KeyError
            If 'label' does not exist in DataFrame.

        See Also
        --------
        DataFrame.iat : Access a single value for a row/column pair by integer
            position.
        DataFrame.loc : Access a group of rows and columns by label(s).
        Series.at : Access a single value using a label.

        Examples
        --------
        >>> df = pd.DataFrame([[0, 2, 3], [0, 4, 1], [10, 20, 30]],
        ...                   index=[4, 5, 6], columns=['A', 'B', 'C'])
        >>> df
            A   B   C
        4   0   2   3
        5   0   4   1
        6  10  20  30

        Get value at specified row/column pair

        >>> df.at[4, 'B']
        2

        Set value at specified row/column pair

        >>> df.at[4, 'B'] = 10
        >>> df.at[4, 'B']
        10

        Get value within a Series

        >>> df.loc[5].at['B']
        4
        """
        return _AtIndexer("at", self)

    @property
    def iat(self) -> "_iAtIndexer":
        """
        Access a single value for a row/column pair by integer position.

        Similar to ``iloc``, in that both provide integer-based lookups. Use
        ``iat`` if you only need to get or set a single value in a DataFrame
        or Series.

        Raises
        ------
        IndexError
            When integer position is out of bounds.

        See Also
        --------
        DataFrame.at : Access a single value for a row/column label pair.
        DataFrame.loc : Access a group of rows and columns by label(s).
        DataFrame.iloc : Access a group of rows and columns by integer position(s).

        Examples
        --------
        >>> df = pd.DataFrame([[0, 2, 3], [0, 4, 1], [10, 20, 30]],
        ...                   columns=['A', 'B', 'C'])
        >>> df
            A   B   C
        0   0   2   3
        1   0   4   1
        2  10  20  30

        Get value at specified row/column pair

        >>> df.iat[1, 2]
        1

        Set value at specified row/column pair

        >>> df.iat[1, 2] = 10
        >>> df.iat[1, 2]
        10

        Get value within a series

        >>> df.loc[0].iat[1]
        2
        """
        return _iAtIndexer("iat", self)


class _LocationIndexer(_NDFrameIndexerBase):
    _valid_types: str
    axis = None

    def __call__(self, axis=None):
        # we need to return a copy of ourselves
        new_self = type(self)(self.name, self.obj)

        if axis is not None:
            axis = self.obj._get_axis_number(axis)
        new_self.axis = axis
        return new_self

    def _get_setitem_indexer(self, key):
        """
        Convert a potentially-label-based key into a positional indexer.
        """
        if self.name == "loc":
            self._ensure_listlike_indexer(key)

        if self.axis is not None:
            return self._convert_tuple(key, is_setter=True)

        ax = self.obj._get_axis(0)

        if isinstance(ax, ABCMultiIndex) and self.name != "iloc":
            try:
                return ax.get_loc(key)
            except (TypeError, KeyError, InvalidIndexError):
                # TypeError e.g. passed a bool
                pass

        if isinstance(key, tuple):
            try:
                return self._convert_tuple(key, is_setter=True)
            except IndexingError:
                pass

        if isinstance(key, range):
            return list(key)

        try:
            return self._convert_to_indexer(key, axis=0, is_setter=True)
        except TypeError as e:

            # invalid indexer type vs 'other' indexing errors
            if "cannot do" in str(e):
                raise
            raise IndexingError(key) from e

    def _ensure_listlike_indexer(self, key, axis=None):
        """
        Ensure that a list-like of column labels are all present by adding them if
        they do not already exist.

        Parameters
        ----------
<<<<<<< HEAD
        key : _LocIndexer key or list-like of column labels
=======
        key : list-like of column labels
>>>>>>> 06f4c902
            Target labels.
        axis : key axis if known
        """
        column_axis = 1

        # column only exists in 2-dimensional DataFrame
        if self.ndim != 2:
            return

        if isinstance(key, tuple):
<<<<<<< HEAD
            # key may be a tuple if key is a _LocIndexer key
=======
            # key may be a tuple if we are .loc
>>>>>>> 06f4c902
            # in that case, set key to the column part of key
            key = key[column_axis]
            axis = column_axis

        if (
            axis == column_axis
            and not isinstance(self.obj.columns, ABCMultiIndex)
            and is_list_like_indexer(key)
            and not com.is_bool_indexer(key)
            and all(is_hashable(k) for k in key)
        ):
            for k in key:
<<<<<<< HEAD
                try:
                    self.obj[k]
                except KeyError:
=======
                if k not in self.obj:
>>>>>>> 06f4c902
                    self.obj[k] = np.nan

    def __setitem__(self, key, value):
        if isinstance(key, tuple):
            key = tuple(com.apply_if_callable(x, self.obj) for x in key)
        else:
            key = com.apply_if_callable(key, self.obj)
        indexer = self._get_setitem_indexer(key)
        self._has_valid_setitem_indexer(key)

        iloc = self if self.name == "iloc" else self.obj.iloc
        iloc._setitem_with_indexer(indexer, value)

    def _validate_key(self, key, axis: int):
        """
        Ensure that key is valid for current indexer.

        Parameters
        ----------
        key : scalar, slice or list-like
            Key requested.
        axis : int
            Dimension on which the indexing is being made.

        Raises
        ------
        TypeError
            If the key (or some element of it) has wrong type.
        IndexError
            If the key (or some element of it) is out of bounds.
        KeyError
            If the key was not found.
        """
        raise AbstractMethodError(self)

    def _has_valid_tuple(self, key: Tuple):
        """
        Check the key for valid keys across my indexer.
        """
        for i, k in enumerate(key):
            if i >= self.ndim:
                raise IndexingError("Too many indexers")
            try:
                self._validate_key(k, i)
            except ValueError as err:
                raise ValueError(
                    "Location based indexing can only have "
                    f"[{self._valid_types}] types"
                ) from err

    def _is_nested_tuple_indexer(self, tup: Tuple) -> bool:
        """
        Returns
        -------
        bool
        """
        if any(isinstance(ax, ABCMultiIndex) for ax in self.obj.axes):
            return any(is_nested_tuple(tup, ax) for ax in self.obj.axes)
        return False

    def _convert_tuple(self, key, is_setter: bool = False):
        keyidx = []
        if self.axis is not None:
            axis = self.obj._get_axis_number(self.axis)
            for i in range(self.ndim):
                if i == axis:
                    keyidx.append(
                        self._convert_to_indexer(key, axis=axis, is_setter=is_setter)
                    )
                else:
                    keyidx.append(slice(None))
        else:
            for i, k in enumerate(key):
                if i >= self.ndim:
                    raise IndexingError("Too many indexers")
                idx = self._convert_to_indexer(k, axis=i, is_setter=is_setter)
                keyidx.append(idx)
        return tuple(keyidx)

    def _getitem_tuple_same_dim(self, tup: Tuple):
        """
        Index with indexers that should return an object of the same dimension
        as self.obj.

        This is only called after a failed call to _getitem_lowerdim.
        """
        retval = self.obj
        for i, key in enumerate(tup):
            if com.is_null_slice(key):
                continue

            retval = getattr(retval, self.name)._getitem_axis(key, axis=i)
            # We should never have retval.ndim < self.ndim, as that should
            #  be handled by the _getitem_lowerdim call above.
            assert retval.ndim == self.ndim

        return retval

    def _getitem_lowerdim(self, tup: Tuple):

        # we can directly get the axis result since the axis is specified
        if self.axis is not None:
            axis = self.obj._get_axis_number(self.axis)
            return self._getitem_axis(tup, axis=axis)

        # we may have a nested tuples indexer here
        if self._is_nested_tuple_indexer(tup):
            return self._getitem_nested_tuple(tup)

        # we maybe be using a tuple to represent multiple dimensions here
        ax0 = self.obj._get_axis(0)
        # ...but iloc should handle the tuple as simple integer-location
        # instead of checking it as multiindex representation (GH 13797)
        if isinstance(ax0, ABCMultiIndex) and self.name != "iloc":
            result = self._handle_lowerdim_multi_index_axis0(tup)
            if result is not None:
                return result

        if len(tup) > self.ndim:
            raise IndexingError("Too many indexers. handle elsewhere")

        for i, key in enumerate(tup):
            if is_label_like(key):
                # We don't need to check for tuples here because those are
                #  caught by the _is_nested_tuple_indexer check above.
                section = self._getitem_axis(key, axis=i)

                # We should never have a scalar section here, because
                #  _getitem_lowerdim is only called after a check for
                #  is_scalar_access, which that would be.
                if section.ndim == self.ndim:
                    # we're in the middle of slicing through a MultiIndex
                    # revise the key wrt to `section` by inserting an _NS
                    new_key = tup[:i] + (_NS,) + tup[i + 1 :]

                else:
                    # Note: the section.ndim == self.ndim check above
                    #  rules out having DataFrame here, so we dont need to worry
                    #  about transposing.
                    new_key = tup[:i] + tup[i + 1 :]

                    if len(new_key) == 1:
                        new_key = new_key[0]

                # Slices should return views, but calling iloc/loc with a null
                # slice returns a new object.
                if com.is_null_slice(new_key):
                    return section
                # This is an elided recursive call to iloc/loc
                return getattr(section, self.name)[new_key]

        raise IndexingError("not applicable")

    def _getitem_nested_tuple(self, tup: Tuple):
        # we have a nested tuple so have at least 1 multi-index level
        # we should be able to match up the dimensionality here

        # we have too many indexers for our dim, but have at least 1
        # multi-index dimension, try to see if we have something like
        # a tuple passed to a series with a multi-index
        if len(tup) > self.ndim:
            if self.name != "loc":
                # This should never be reached, but lets be explicit about it
                raise ValueError("Too many indices")
            result = self._handle_lowerdim_multi_index_axis0(tup)
            if result is not None:
                return result

            # this is a series with a multi-index specified a tuple of
            # selectors
            axis = self.axis or 0
            return self._getitem_axis(tup, axis=axis)

        # handle the multi-axis by taking sections and reducing
        # this is iterative
        obj = self.obj
        axis = 0
        for i, key in enumerate(tup):

            if com.is_null_slice(key):
                axis += 1
                continue

            current_ndim = obj.ndim
            obj = getattr(obj, self.name)._getitem_axis(key, axis=axis)
            axis += 1

            # if we have a scalar, we are done
            if is_scalar(obj) or not hasattr(obj, "ndim"):
                break

            # has the dim of the obj changed?
            # GH 7199
            if obj.ndim < current_ndim:
                axis -= 1

        return obj

    def _convert_to_indexer(self, key, axis: int, is_setter: bool = False):
        raise AbstractMethodError(self)

    def __getitem__(self, key):
        if type(key) is tuple:
            key = tuple(com.apply_if_callable(x, self.obj) for x in key)
            if self._is_scalar_access(key):
                try:
                    return self.obj._get_value(*key, takeable=self._takeable)
                except (KeyError, IndexError, AttributeError):
                    # AttributeError for IntervalTree get_value
                    pass
            return self._getitem_tuple(key)
        else:
            # we by definition only have the 0th axis
            axis = self.axis or 0

            maybe_callable = com.apply_if_callable(key, self.obj)
            return self._getitem_axis(maybe_callable, axis=axis)

    def _is_scalar_access(self, key: Tuple):
        raise NotImplementedError()

    def _getitem_tuple(self, tup: Tuple):
        raise AbstractMethodError(self)

    def _getitem_axis(self, key, axis: int):
        raise NotImplementedError()

    def _has_valid_setitem_indexer(self, indexer) -> bool:
        raise AbstractMethodError(self)

    def _getbool_axis(self, key, axis: int):
        # caller is responsible for ensuring non-None axis
        labels = self.obj._get_axis(axis)
        key = check_bool_indexer(labels, key)
        inds = key.nonzero()[0]
        return self.obj._take_with_is_copy(inds, axis=axis)


@doc(IndexingMixin.loc)
class _LocIndexer(_LocationIndexer):
    _takeable: bool = False
    _valid_types = (
        "labels (MUST BE IN THE INDEX), slices of labels (BOTH "
        "endpoints included! Can be slices of integers if the "
        "index is integers), listlike of labels, boolean"
    )

    # -------------------------------------------------------------------
    # Key Checks

    @doc(_LocationIndexer._validate_key)
    def _validate_key(self, key, axis: int):

        # valid for a collection of labels (we check their presence later)
        # slice of labels (where start-end in labels)
        # slice of integers (only if in the labels)
        # boolean
        pass

    def _has_valid_setitem_indexer(self, indexer) -> bool:
        return True

    def _is_scalar_access(self, key: Tuple) -> bool:
        """
        Returns
        -------
        bool
        """
        # this is a shortcut accessor to both .loc and .iloc
        # that provide the equivalent access of .at and .iat
        # a) avoid getting things via sections and (to minimize dtype changes)
        # b) provide a performant path
        if len(key) != self.ndim:
            return False

        for i, k in enumerate(key):
            if not is_scalar(k):
                return False

            ax = self.obj.axes[i]
            if isinstance(ax, ABCMultiIndex):
                return False

            if isinstance(k, str) and ax._supports_partial_string_indexing:
                # partial string indexing, df.loc['2000', 'A']
                # should not be considered scalar
                return False

            if not ax.is_unique:
                return False

        return True

    # -------------------------------------------------------------------
    # MultiIndex Handling

    def _multi_take_opportunity(self, tup: Tuple) -> bool:
        """
        Check whether there is the possibility to use ``_multi_take``.

        Currently the limit is that all axes being indexed, must be indexed with
        list-likes.

        Parameters
        ----------
        tup : tuple
            Tuple of indexers, one per axis.

        Returns
        -------
        bool
            Whether the current indexing,
            can be passed through `_multi_take`.
        """
        if not all(is_list_like_indexer(x) for x in tup):
            return False

        # just too complicated
        if any(com.is_bool_indexer(x) for x in tup):
            return False

        return True

    def _multi_take(self, tup: Tuple):
        """
        Create the indexers for the passed tuple of keys, and
        executes the take operation. This allows the take operation to be
        executed all at once, rather than once for each dimension.
        Improving efficiency.

        Parameters
        ----------
        tup : tuple
            Tuple of indexers, one per axis.

        Returns
        -------
        values: same type as the object being indexed
        """
        # GH 836
        d = {
            axis: self._get_listlike_indexer(key, axis)
            for (key, axis) in zip(tup, self.obj._AXIS_ORDERS)
        }
        return self.obj._reindex_with_indexers(d, copy=True, allow_dups=True)

    # -------------------------------------------------------------------

    def _getitem_iterable(self, key, axis: int):
        """
        Index current object with an an iterable collection of keys.

        Parameters
        ----------
        key : iterable
            Targeted labels.
        axis: int
            Dimension on which the indexing is being made.

        Raises
        ------
        KeyError
            If no key was found. Will change in the future to raise if not all
            keys were found.

        Returns
        -------
        scalar, DataFrame, or Series: indexed value(s).
        """
        # we assume that not com.is_bool_indexer(key), as that is
        #  handled before we get here.
        self._validate_key(key, axis)

        # A collection of keys
        keyarr, indexer = self._get_listlike_indexer(key, axis, raise_missing=False)
        return self.obj._reindex_with_indexers(
            {axis: [keyarr, indexer]}, copy=True, allow_dups=True
        )

    def _getitem_tuple(self, tup: Tuple):
        try:
            return self._getitem_lowerdim(tup)
        except IndexingError:
            pass

        # no multi-index, so validate all of the indexers
        self._has_valid_tuple(tup)

        # ugly hack for GH #836
        if self._multi_take_opportunity(tup):
            return self._multi_take(tup)

        return self._getitem_tuple_same_dim(tup)

    def _get_label(self, label, axis: int):
        # GH#5667 this will fail if the label is not present in the axis.
        return self.obj._xs(label, axis=axis)

    def _handle_lowerdim_multi_index_axis0(self, tup: Tuple):
        # we have an axis0 multi-index, handle or raise
        axis = self.axis or 0
        try:
            # fast path for series or for tup devoid of slices
            return self._get_label(tup, axis=axis)
        except TypeError:
            # slices are unhashable
            pass
        except KeyError as ek:
            # raise KeyError if number of indexers match
            # else IndexingError will be raised
            if len(tup) <= self.obj.index.nlevels and len(tup) > self.ndim:
                raise ek

        return None

    def _getitem_axis(self, key, axis: int):
        key = item_from_zerodim(key)
        if is_iterator(key):
            key = list(key)

        labels = self.obj._get_axis(axis)
        key = labels._get_partial_string_timestamp_match_key(key)

        if isinstance(key, slice):
            self._validate_key(key, axis)
            return self._get_slice_axis(key, axis=axis)
        elif com.is_bool_indexer(key):
            return self._getbool_axis(key, axis=axis)
        elif is_list_like_indexer(key):

            # convert various list-like indexers
            # to a list of keys
            # we will use the *values* of the object
            # and NOT the index if its a PandasObject
            if isinstance(labels, ABCMultiIndex):

                if isinstance(key, (ABCSeries, np.ndarray)) and key.ndim <= 1:
                    # Series, or 0,1 ndim ndarray
                    # GH 14730
                    key = list(key)
                elif isinstance(key, ABCDataFrame):
                    # GH 15438
                    raise NotImplementedError(
                        "Indexing a MultiIndex with a "
                        "DataFrame key is not "
                        "implemented"
                    )
                elif hasattr(key, "ndim") and key.ndim > 1:
                    raise NotImplementedError(
                        "Indexing a MultiIndex with a "
                        "multidimensional key is not "
                        "implemented"
                    )

                if (
                    not isinstance(key, tuple)
                    and len(key)
                    and not isinstance(key[0], tuple)
                ):
                    key = tuple([key])

            # an iterable multi-selection
            if not (isinstance(key, tuple) and isinstance(labels, ABCMultiIndex)):

                if hasattr(key, "ndim") and key.ndim > 1:
                    raise ValueError("Cannot index with multidimensional key")

                return self._getitem_iterable(key, axis=axis)

            # nested tuple slicing
            if is_nested_tuple(key, labels):
                locs = labels.get_locs(key)
                indexer = [slice(None)] * self.ndim
                indexer[axis] = locs
                return self.obj.iloc[tuple(indexer)]

        # fall thru to straight lookup
        self._validate_key(key, axis)
        return self._get_label(key, axis=axis)

    def _get_slice_axis(self, slice_obj: slice, axis: int):
        """
        This is pretty simple as we just have to deal with labels.
        """
        # caller is responsible for ensuring non-None axis
        obj = self.obj
        if not need_slice(slice_obj):
            return obj.copy(deep=False)

        labels = obj._get_axis(axis)
        indexer = labels.slice_indexer(
            slice_obj.start, slice_obj.stop, slice_obj.step, kind="loc"
        )

        if isinstance(indexer, slice):
            return self.obj._slice(indexer, axis=axis)
        else:
            # DatetimeIndex overrides Index.slice_indexer and may
            #  return a DatetimeIndex instead of a slice object.
            return self.obj.take(indexer, axis=axis)

    def _convert_to_indexer(self, key, axis: int, is_setter: bool = False):
        """
        Convert indexing key into something we can use to do actual fancy
        indexing on a ndarray.

        Examples
        ix[:5] -> slice(0, 5)
        ix[[1,2,3]] -> [1,2,3]
        ix[['foo', 'bar', 'baz']] -> [i, j, k] (indices of foo, bar, baz)

        Going by Zen of Python?
        'In the face of ambiguity, refuse the temptation to guess.'
        raise AmbiguousIndexError with integer labels?
        - No, prefer label-based indexing
        """
        labels = self.obj._get_axis(axis)

        if isinstance(key, slice):
            return labels._convert_slice_indexer(key, kind="loc")

        # see if we are positional in nature
        is_int_index = labels.is_integer()
        is_int_positional = is_integer(key) and not is_int_index

        if is_scalar(key) or isinstance(labels, ABCMultiIndex):
            # Otherwise get_loc will raise InvalidIndexError

            # if we are a label return me
            try:
                return labels.get_loc(key)
            except LookupError:
                if isinstance(key, tuple) and isinstance(labels, ABCMultiIndex):
                    if len(key) == labels.nlevels:
                        return {"key": key}
                    raise
            except TypeError:
                pass
            except ValueError:
                if not is_int_positional:
                    raise

        # a positional
        if is_int_positional:

            # if we are setting and its not a valid location
            # its an insert which fails by definition

            # always valid
            return {"key": key}

        if is_nested_tuple(key, labels):
            return labels.get_locs(key)

        elif is_list_like_indexer(key):

            if com.is_bool_indexer(key):
                key = check_bool_indexer(labels, key)
                (inds,) = key.nonzero()
                return inds
            else:
                # When setting, missing keys are not allowed, even with .loc:
                return self._get_listlike_indexer(key, axis, raise_missing=True)[1]
        else:
            try:
                return labels.get_loc(key)
            except LookupError:
                # allow a not found key only if we are a setter
                if not is_list_like_indexer(key):
                    return {"key": key}
                raise

    def _get_listlike_indexer(self, key, axis: int, raise_missing: bool = False):
        """
        Transform a list-like of keys into a new index and an indexer.

        Parameters
        ----------
        key : list-like
            Targeted labels.
        axis: int
            Dimension on which the indexing is being made.
        raise_missing: bool, default False
            Whether to raise a KeyError if some labels were not found.
            Will be removed in the future, and then this method will always behave as
            if ``raise_missing=True``.

        Raises
        ------
        KeyError
            If at least one key was requested but none was found, and
            raise_missing=True.

        Returns
        -------
        keyarr: Index
            New index (coinciding with 'key' if the axis is unique).
        values : array-like
            Indexer for the return object, -1 denotes keys not found.
        """
        ax = self.obj._get_axis(axis)

        # Have the index compute an indexer or return None
        # if it cannot handle:
        indexer, keyarr = ax._convert_listlike_indexer(key)
        # We only act on all found values:
        if indexer is not None and (indexer != -1).all():
            self._validate_read_indexer(key, indexer, axis, raise_missing=raise_missing)
            return ax[indexer], indexer

        if ax.is_unique and not getattr(ax, "is_overlapping", False):
            indexer = ax.get_indexer_for(key)
            keyarr = ax.reindex(keyarr)[0]
        else:
            keyarr, indexer, new_indexer = ax._reindex_non_unique(keyarr)

        self._validate_read_indexer(keyarr, indexer, axis, raise_missing=raise_missing)
        return keyarr, indexer

    def _validate_read_indexer(
        self, key, indexer, axis: int, raise_missing: bool = False
    ):
        """
        Check that indexer can be used to return a result.

        e.g. at least one element was found,
        unless the list of keys was actually empty.

        Parameters
        ----------
        key : list-like
            Targeted labels (only used to show correct error message).
        indexer: array-like of booleans
            Indices corresponding to the key,
            (with -1 indicating not found).
        axis: int
            Dimension on which the indexing is being made.
        raise_missing: bool
            Whether to raise a KeyError if some labels are not found. Will be
            removed in the future, and then this method will always behave as
            if raise_missing=True.

        Raises
        ------
        KeyError
            If at least one key was requested but none was found, and
            raise_missing=True.
        """
        ax = self.obj._get_axis(axis)

        if len(key) == 0:
            return

        # Count missing values:
        missing = (indexer < 0).sum()

        if missing:
            if missing == len(indexer):
                axis_name = self.obj._get_axis_name(axis)
                raise KeyError(f"None of [{key}] are in the [{axis_name}]")

            # We (temporarily) allow for some missing keys with .loc, except in
            # some cases (e.g. setting) in which "raise_missing" will be False
            if raise_missing:
                not_found = list(set(key) - set(ax))
                raise KeyError(f"{not_found} not in index")

            # we skip the warning on Categorical
            # as this check is actually done (check for
            # non-missing values), but a bit later in the
            # code, so we want to avoid warning & then
            # just raising
            if not ax.is_categorical():
                raise KeyError(
                    "Passing list-likes to .loc or [] with any missing labels "
                    "is no longer supported, see "
                    "https://pandas.pydata.org/pandas-docs/stable/user_guide/indexing.html#deprecate-loc-reindex-listlike"  # noqa:E501
                )


@doc(IndexingMixin.iloc)
class _iLocIndexer(_LocationIndexer):
    _valid_types = (
        "integer, integer slice (START point is INCLUDED, END "
        "point is EXCLUDED), listlike of integers, boolean array"
    )
    _takeable = True

    # -------------------------------------------------------------------
    # Key Checks

    def _validate_key(self, key, axis: int):
        if com.is_bool_indexer(key):
            if hasattr(key, "index") and isinstance(key.index, Index):
                if key.index.inferred_type == "integer":
                    raise NotImplementedError(
                        "iLocation based boolean "
                        "indexing on an integer type "
                        "is not available"
                    )
                raise ValueError(
                    "iLocation based boolean indexing cannot use "
                    "an indexable as a mask"
                )
            return

        if isinstance(key, slice):
            return
        elif is_integer(key):
            self._validate_integer(key, axis)
        elif isinstance(key, tuple):
            # a tuple should already have been caught by this point
            # so don't treat a tuple as a valid indexer
            raise IndexingError("Too many indexers")
        elif is_list_like_indexer(key):
            arr = np.array(key)
            len_axis = len(self.obj._get_axis(axis))

            # check that the key has a numeric dtype
            if not is_numeric_dtype(arr.dtype):
                raise IndexError(f".iloc requires numeric indexers, got {arr}")

            # check that the key does not exceed the maximum size of the index
            if len(arr) and (arr.max() >= len_axis or arr.min() < -len_axis):
                raise IndexError("positional indexers are out-of-bounds")
        else:
            raise ValueError(f"Can only index by location with a [{self._valid_types}]")

    def _has_valid_setitem_indexer(self, indexer) -> bool:
        """
        Validate that a positional indexer cannot enlarge its target
        will raise if needed, does not modify the indexer externally.

        Returns
        -------
        bool
        """
        if isinstance(indexer, dict):
            raise IndexError("iloc cannot enlarge its target object")
        else:
            if not isinstance(indexer, tuple):
                indexer = _tuplify(self.ndim, indexer)
            for ax, i in zip(self.obj.axes, indexer):
                if isinstance(i, slice):
                    # should check the stop slice?
                    pass
                elif is_list_like_indexer(i):
                    # should check the elements?
                    pass
                elif is_integer(i):
                    if i >= len(ax):
                        raise IndexError("iloc cannot enlarge its target object")
                elif isinstance(i, dict):
                    raise IndexError("iloc cannot enlarge its target object")

        return True

    def _is_scalar_access(self, key: Tuple) -> bool:
        """
        Returns
        -------
        bool
        """
        # this is a shortcut accessor to both .loc and .iloc
        # that provide the equivalent access of .at and .iat
        # a) avoid getting things via sections and (to minimize dtype changes)
        # b) provide a performant path
        if len(key) != self.ndim:
            return False

        for i, k in enumerate(key):
            if not is_integer(k):
                return False

        return True

    def _validate_integer(self, key: int, axis: int) -> None:
        """
        Check that 'key' is a valid position in the desired axis.

        Parameters
        ----------
        key : int
            Requested position.
        axis : int
            Desired axis.

        Raises
        ------
        IndexError
            If 'key' is not a valid position in axis 'axis'.
        """
        len_axis = len(self.obj._get_axis(axis))
        if key >= len_axis or key < -len_axis:
            raise IndexError("single positional indexer is out-of-bounds")

    # -------------------------------------------------------------------

    def _getitem_tuple(self, tup: Tuple):

        self._has_valid_tuple(tup)
        try:
            return self._getitem_lowerdim(tup)
        except IndexingError:
            pass

        return self._getitem_tuple_same_dim(tup)

    def _get_list_axis(self, key, axis: int):
        """
        Return Series values by list or array of integers.

        Parameters
        ----------
        key : list-like positional indexer
        axis : int

        Returns
        -------
        Series object

        Notes
        -----
        `axis` can only be zero.
        """
        try:
            return self.obj._take_with_is_copy(key, axis=axis)
        except IndexError as err:
            # re-raise with different error message
            raise IndexError("positional indexers are out-of-bounds") from err

    def _getitem_axis(self, key, axis: int):
        if isinstance(key, slice):
            return self._get_slice_axis(key, axis=axis)

        if isinstance(key, list):
            key = np.asarray(key)

        if com.is_bool_indexer(key):
            self._validate_key(key, axis)
            return self._getbool_axis(key, axis=axis)

        # a list of integers
        elif is_list_like_indexer(key):
            return self._get_list_axis(key, axis=axis)

        # a single integer
        else:
            key = item_from_zerodim(key)
            if not is_integer(key):
                raise TypeError("Cannot index by location index with a non-integer key")

            # validate the location
            self._validate_integer(key, axis)

            return self.obj._ixs(key, axis=axis)

    def _get_slice_axis(self, slice_obj: slice, axis: int):
        # caller is responsible for ensuring non-None axis
        obj = self.obj

        if not need_slice(slice_obj):
            return obj.copy(deep=False)

        labels = obj._get_axis(axis)
        labels._validate_positional_slice(slice_obj)
        return self.obj._slice(slice_obj, axis=axis)

    def _convert_to_indexer(self, key, axis: int, is_setter: bool = False):
        """
        Much simpler as we only have to deal with our valid types.
        """
        return key

    def _get_setitem_indexer(self, key):
        # GH#32257 Fall through to let numnpy do validation
        return key

    # -------------------------------------------------------------------

    def _setitem_with_indexer(self, indexer, value):
        """
        _setitem_with_indexer is for setting values on a Series/DataFrame
        using positional indexers.

        If the relevant keys are not present, the Series/DataFrame may be
        expanded.

        This method is currently broken when dealing with non-unique Indexes,
        since it goes from positional indexers back to labels when calling
        BlockManager methods, see GH#12991, GH#22046, GH#15686.
        """

        # also has the side effect of consolidating in-place
        from pandas import Series

        info_axis = self.obj._info_axis_number

        # maybe partial set
        take_split_path = self.obj._is_mixed_type

        # if there is only one block/type, still have to take split path
        # unless the block is one-dimensional or it can hold the value
        if not take_split_path and self.obj._mgr.blocks:
            (blk,) = self.obj._mgr.blocks
            if 1 < blk.ndim:  # in case of dict, keys are indices
                val = list(value.values()) if isinstance(value, dict) else value
                take_split_path = not blk._can_hold_element(val)

        # if we have any multi-indexes that have non-trivial slices
        # (not null slices) then we must take the split path, xref
        # GH 10360, GH 27841
        if isinstance(indexer, tuple) and len(indexer) == len(self.obj.axes):
            for i, ax in zip(indexer, self.obj.axes):
                if isinstance(ax, ABCMultiIndex) and not (
                    is_integer(i) or com.is_null_slice(i)
                ):
                    take_split_path = True
                    break

        if isinstance(indexer, tuple):
            nindexer = []
            for i, idx in enumerate(indexer):
                if isinstance(idx, dict):

                    # reindex the axis to the new value
                    # and set inplace
                    key, _ = convert_missing_indexer(idx)

                    # if this is the items axes, then take the main missing
                    # path first
                    # this correctly sets the dtype and avoids cache issues
                    # essentially this separates out the block that is needed
                    # to possibly be modified
                    if self.ndim > 1 and i == info_axis:

                        # add the new item, and set the value
                        # must have all defined axes if we have a scalar
                        # or a list-like on the non-info axes if we have a
                        # list-like
                        len_non_info_axes = (
                            len(_ax) for _i, _ax in enumerate(self.obj.axes) if _i != i
                        )
                        if any(not l for l in len_non_info_axes):
                            if not is_list_like_indexer(value):
                                raise ValueError(
                                    "cannot set a frame with no "
                                    "defined index and a scalar"
                                )
                            self.obj[key] = value
                            return

                        # add a new item with the dtype setup
                        self.obj[key] = _infer_fill_value(value)

                        new_indexer = convert_from_missing_indexer_tuple(
                            indexer, self.obj.axes
                        )
                        self._setitem_with_indexer(new_indexer, value)

                        return

                    # reindex the axis
                    # make sure to clear the cache because we are
                    # just replacing the block manager here
                    # so the object is the same
                    index = self.obj._get_axis(i)
                    labels = index.insert(len(index), key)
                    self.obj._mgr = self.obj.reindex(labels, axis=i)._mgr
                    self.obj._maybe_update_cacher(clear=True)
                    self.obj._is_copy = None

                    nindexer.append(labels.get_loc(key))

                else:
                    nindexer.append(idx)

            indexer = tuple(nindexer)
        else:

            indexer, missing = convert_missing_indexer(indexer)

            if missing:
                self._setitem_with_indexer_missing(indexer, value)
                return

        # set
        item_labels = self.obj._get_axis(info_axis)

        # align and set the values
        if take_split_path:
            # Above we only set take_split_path to True for 2D cases
            assert self.ndim == 2
            assert info_axis == 1

            if not isinstance(indexer, tuple):
                indexer = _tuplify(self.ndim, indexer)

            if isinstance(value, ABCSeries):
                value = self._align_series(indexer, value)

            info_idx = indexer[info_axis]
            if is_integer(info_idx):
                info_idx = [info_idx]
            labels = item_labels[info_idx]

            # Ensure we have something we can iterate over
            ilocs = info_idx
            if isinstance(info_idx, slice):
                ri = Index(range(len(self.obj.columns)))
                ilocs = ri[info_idx]

            plane_indexer = indexer[:1]
            lplane_indexer = length_of_indexer(plane_indexer[0], self.obj.index)
            # lplane_indexer gives the expected length of obj[indexer[0]]

            if len(labels) == 1:
                # We can operate on a single column

                # require that we are setting the right number of values that
                # we are indexing
                if is_list_like_indexer(value) and 0 != lplane_indexer != len(value):
                    # Exclude zero-len for e.g. boolean masking that is all-false
                    raise ValueError(
                        "cannot set using a multi-index "
                        "selection indexer with a different "
                        "length than the value"
                    )

            pi = plane_indexer[0] if lplane_indexer == 1 else plane_indexer

            def isetter(loc, v):
                # positional setting on column loc
                ser = self.obj._ixs(loc, axis=1)

                # perform the equivalent of a setitem on the info axis
                # as we have a null slice or a slice with full bounds
                # which means essentially reassign to the columns of a
                # multi-dim object
                # GH6149 (null slice), GH10408 (full bounds)
                if isinstance(pi, tuple) and all(
                    com.is_null_slice(idx) or com.is_full_slice(idx, len(self.obj))
                    for idx in pi
                ):
                    ser = v
                else:
                    # set the item, possibly having a dtype change
                    ser._consolidate_inplace()
                    ser = ser.copy()
                    ser._mgr = ser._mgr.setitem(indexer=pi, value=v)
                    ser._maybe_update_cacher(clear=True)

                # reset the sliced object if unique
                self.obj._iset_item(loc, ser)

            # we need an iterable, with a ndim of at least 1
            # eg. don't pass through np.array(0)
            if is_list_like_indexer(value) and getattr(value, "ndim", 1) > 0:

                # we have an equal len Frame
                if isinstance(value, ABCDataFrame):
                    sub_indexer = list(indexer)
                    multiindex_indexer = isinstance(labels, ABCMultiIndex)
                    # TODO: we are implicitly assuming value.columns is unique

                    for loc in ilocs:
                        item = item_labels[loc]
                        if item in value:
                            sub_indexer[info_axis] = item
                            v = self._align_series(
                                tuple(sub_indexer), value[item], multiindex_indexer
                            )
                        else:
                            v = np.nan

                        isetter(loc, v)

                # we have an equal len ndarray/convertible to our labels
                # hasattr first, to avoid coercing to ndarray without reason.
                # But we may be relying on the ndarray coercion to check ndim.
                # Why not just convert to an ndarray earlier on if needed?
                elif np.ndim(value) == 2:

                    # note that this coerces the dtype if we are mixed
                    # GH 7551
                    value = np.array(value, dtype=object)
                    if len(ilocs) != value.shape[1]:
                        raise ValueError(
                            "Must have equal len keys and value "
                            "when setting with an ndarray"
                        )

                    for i, loc in enumerate(ilocs):
                        # setting with a list, re-coerces
                        isetter(loc, value[:, i].tolist())

                elif (
                    len(labels) == 1
                    and lplane_indexer == len(value)
                    and not is_scalar(plane_indexer[0])
                ):
                    # we have an equal len list/ndarray
                    # We only get here with len(labels) == len(ilocs) == 1
                    isetter(ilocs[0], value)

                elif lplane_indexer == 0 and len(value) == len(self.obj.index):
                    # We get here in one case via .loc with a all-False mask
                    pass

                else:
                    # per-label values
                    if len(ilocs) != len(value):
                        raise ValueError(
                            "Must have equal len keys and value "
                            "when setting with an iterable"
                        )

                    for loc, v in zip(ilocs, value):
                        isetter(loc, v)
            else:

                # scalar value
                for loc in ilocs:
                    isetter(loc, value)

        else:
            if isinstance(indexer, tuple):

                # if we are setting on the info axis ONLY
                # set using those methods to avoid block-splitting
                # logic here
                if (
                    len(indexer) > info_axis
                    and is_integer(indexer[info_axis])
                    and all(
                        com.is_null_slice(idx)
                        for i, idx in enumerate(indexer)
                        if i != info_axis
                    )
                    and item_labels.is_unique
                ):
                    self.obj[item_labels[indexer[info_axis]]] = value
                    return

                indexer = maybe_convert_ix(*indexer)

            if isinstance(value, (ABCSeries, dict)):
                # TODO(EA): ExtensionBlock.setitem this causes issues with
                # setting for extensionarrays that store dicts. Need to decide
                # if it's worth supporting that.
                value = self._align_series(indexer, Series(value))

            elif isinstance(value, ABCDataFrame):
                value = self._align_frame(indexer, value)

            # check for chained assignment
            self.obj._check_is_chained_assignment_possible()

            # actually do the set
            self.obj._consolidate_inplace()
            self.obj._mgr = self.obj._mgr.setitem(indexer=indexer, value=value)
            self.obj._maybe_update_cacher(clear=True)

    def _setitem_with_indexer_missing(self, indexer, value):
        """
        Insert new row(s) or column(s) into the Series or DataFrame.
        """
        from pandas import Series

        # reindex the axis to the new value
        # and set inplace
        if self.ndim == 1:
            index = self.obj.index
            new_index = index.insert(len(index), indexer)

            # we have a coerced indexer, e.g. a float
            # that matches in an Int64Index, so
            # we will not create a duplicate index, rather
            # index to that element
            # e.g. 0.0 -> 0
            # GH#12246
            if index.is_unique:
                new_indexer = index.get_indexer([new_index[-1]])
                if (new_indexer != -1).any():
                    return self._setitem_with_indexer(new_indexer, value)

            # this preserves dtype of the value
            new_values = Series([value])._values
            if len(self.obj._values):
                # GH#22717 handle casting compatibility that np.concatenate
                #  does incorrectly
                new_values = concat_compat([self.obj._values, new_values])
            self.obj._mgr = self.obj._constructor(
                new_values, index=new_index, name=self.obj.name
            )._mgr
            self.obj._maybe_update_cacher(clear=True)

        elif self.ndim == 2:

            if not len(self.obj.columns):
                # no columns and scalar
                raise ValueError("cannot set a frame with no defined columns")

            if isinstance(value, ABCSeries):
                # append a Series
                value = value.reindex(index=self.obj.columns, copy=True)
                value.name = indexer

            else:
                # a list-list
                if is_list_like_indexer(value):
                    # must have conforming columns
                    if len(value) != len(self.obj.columns):
                        raise ValueError("cannot set a row with mismatched columns")

                value = Series(value, index=self.obj.columns, name=indexer)

            self.obj._mgr = self.obj.append(value)._mgr
            self.obj._maybe_update_cacher(clear=True)

    def _align_series(self, indexer, ser: ABCSeries, multiindex_indexer: bool = False):
        """
        Parameters
        ----------
        indexer : tuple, slice, scalar
            Indexer used to get the locations that will be set to `ser`.
        ser : pd.Series
            Values to assign to the locations specified by `indexer`.
        multiindex_indexer : boolean, optional
            Defaults to False. Should be set to True if `indexer` was from
            a `pd.MultiIndex`, to avoid unnecessary broadcasting.

        Returns
        -------
        `np.array` of `ser` broadcast to the appropriate shape for assignment
        to the locations selected by `indexer`
        """
        if isinstance(indexer, (slice, np.ndarray, list, Index)):
            indexer = tuple([indexer])

        if isinstance(indexer, tuple):

            # flatten np.ndarray indexers
            def ravel(i):
                return i.ravel() if isinstance(i, np.ndarray) else i

            indexer = tuple(map(ravel, indexer))

            aligners = [not com.is_null_slice(idx) for idx in indexer]
            sum_aligners = sum(aligners)
            single_aligner = sum_aligners == 1
            is_frame = self.ndim == 2
            obj = self.obj

            # are we a single alignable value on a non-primary
            # dim (e.g. panel: 1,2, or frame: 0) ?
            # hence need to align to a single axis dimension
            # rather that find all valid dims

            # frame
            if is_frame:
                single_aligner = single_aligner and aligners[0]

            # we have a frame, with multiple indexers on both axes; and a
            # series, so need to broadcast (see GH5206)
            if sum_aligners == self.ndim and all(is_sequence(_) for _ in indexer):
                ser = ser.reindex(obj.axes[0][indexer[0]], copy=True)._values

                # single indexer
                if len(indexer) > 1 and not multiindex_indexer:
                    len_indexer = len(indexer[1])
                    ser = np.tile(ser, len_indexer).reshape(len_indexer, -1).T

                return ser

            for i, idx in enumerate(indexer):
                ax = obj.axes[i]

                # multiple aligners (or null slices)
                if is_sequence(idx) or isinstance(idx, slice):
                    if single_aligner and com.is_null_slice(idx):
                        continue
                    new_ix = ax[idx]
                    if not is_list_like_indexer(new_ix):
                        new_ix = Index([new_ix])
                    else:
                        new_ix = Index(new_ix)
                    if ser.index.equals(new_ix) or not len(new_ix):
                        return ser._values.copy()

                    return ser.reindex(new_ix)._values

                # 2 dims
                elif single_aligner:

                    # reindex along index
                    ax = self.obj.axes[1]
                    if ser.index.equals(ax) or not len(ax):
                        return ser._values.copy()
                    return ser.reindex(ax)._values

        elif is_scalar(indexer):
            ax = self.obj._get_axis(1)

            if ser.index.equals(ax):
                return ser._values.copy()

            return ser.reindex(ax)._values

        raise ValueError("Incompatible indexer with Series")

    def _align_frame(self, indexer, df: ABCDataFrame):
        is_frame = self.ndim == 2

        if isinstance(indexer, tuple):

            idx, cols = None, None
            sindexers = []
            for i, ix in enumerate(indexer):
                ax = self.obj.axes[i]
                if is_sequence(ix) or isinstance(ix, slice):
                    if isinstance(ix, np.ndarray):
                        ix = ix.ravel()
                    if idx is None:
                        idx = ax[ix]
                    elif cols is None:
                        cols = ax[ix]
                    else:
                        break
                else:
                    sindexers.append(i)

            if idx is not None and cols is not None:

                if df.index.equals(idx) and df.columns.equals(cols):
                    val = df.copy()._values
                else:
                    val = df.reindex(idx, columns=cols)._values
                return val

        elif (isinstance(indexer, slice) or is_list_like_indexer(indexer)) and is_frame:
            ax = self.obj.index[indexer]
            if df.index.equals(ax):
                val = df.copy()._values
            else:

                # we have a multi-index and are trying to align
                # with a particular, level GH3738
                if (
                    isinstance(ax, ABCMultiIndex)
                    and isinstance(df.index, ABCMultiIndex)
                    and ax.nlevels != df.index.nlevels
                ):
                    raise TypeError(
                        "cannot align on a multi-index with out "
                        "specifying the join levels"
                    )

                val = df.reindex(index=ax)._values
            return val

        raise ValueError("Incompatible indexer with DataFrame")


class _ScalarAccessIndexer(_NDFrameIndexerBase):
    """
    Access scalars quickly.
    """

    def _convert_key(self, key, is_setter: bool = False):
        raise AbstractMethodError(self)

    def __getitem__(self, key):
        if not isinstance(key, tuple):

            # we could have a convertible item here (e.g. Timestamp)
            if not is_list_like_indexer(key):
                key = tuple([key])
            else:
                raise ValueError("Invalid call for scalar access (getting)!")

        key = self._convert_key(key)
        return self.obj._get_value(*key, takeable=self._takeable)

    def __setitem__(self, key, value):
        if isinstance(key, tuple):
            key = tuple(com.apply_if_callable(x, self.obj) for x in key)
        else:
            # scalar callable may return tuple
            key = com.apply_if_callable(key, self.obj)

        if not isinstance(key, tuple):
            key = _tuplify(self.ndim, key)
        if len(key) != self.ndim:
            raise ValueError("Not enough indexers for scalar access (setting)!")
        key = list(self._convert_key(key, is_setter=True))
        self.obj._set_value(*key, value=value, takeable=self._takeable)


@doc(IndexingMixin.at)
class _AtIndexer(_ScalarAccessIndexer):
    _takeable = False

    def _convert_key(self, key, is_setter: bool = False):
        """
        Require they keys to be the same type as the index. (so we don't
        fallback)
        """
        # allow arbitrary setting
        if is_setter:
            return list(key)

        return key

    def __getitem__(self, key):
        if self.ndim != 1 or not is_scalar(key):
            # FIXME: is_scalar check is a kludge
            return super().__getitem__(key)

        # Like Index.get_value, but we do not allow positional fallback
        obj = self.obj
        loc = obj.index.get_loc(key)
        return obj.index._get_values_for_loc(obj, loc, key)


@doc(IndexingMixin.iat)
class _iAtIndexer(_ScalarAccessIndexer):
    _takeable = True

    def _convert_key(self, key, is_setter: bool = False):
        """
        Require integer args. (and convert to label arguments)
        """
        for a, i in zip(self.obj.axes, key):
            if not is_integer(i):
                raise ValueError("iAt based indexing can only have integer indexers")
        return key


def _tuplify(ndim: int, loc: Hashable) -> Tuple[Union[Hashable, slice], ...]:
    """
    Given an indexer for the first dimension, create an equivalent tuple
    for indexing over all dimensions.

    Parameters
    ----------
    ndim : int
    loc : object

    Returns
    -------
    tuple
    """
    _tup: List[Union[Hashable, slice]]
    _tup = [slice(None, None) for _ in range(ndim)]
    _tup[0] = loc
    return tuple(_tup)


def convert_to_index_sliceable(obj: "DataFrame", key):
    """
    If we are index sliceable, then return my slicer, otherwise return None.
    """
    idx = obj.index
    if isinstance(key, slice):
        return idx._convert_slice_indexer(key, kind="getitem")

    elif isinstance(key, str):

        # we are an actual column
        if key in obj.columns:
            return None

        # We might have a datetimelike string that we can translate to a
        # slice here via partial string indexing
        if idx._supports_partial_string_indexing:
            try:
                return idx._get_string_slice(key)
            except (KeyError, ValueError, NotImplementedError):
                return None

    return None


def check_bool_indexer(index: Index, key) -> np.ndarray:
    """
    Check if key is a valid boolean indexer for an object with such index and
    perform reindexing or conversion if needed.

    This function assumes that is_bool_indexer(key) == True.

    Parameters
    ----------
    index : Index
        Index of the object on which the indexing is done.
    key : list-like
        Boolean indexer to check.

    Returns
    -------
    np.array
        Resulting key.

    Raises
    ------
    IndexError
        If the key does not have the same length as index.
    IndexingError
        If the index of the key is unalignable to index.
    """
    result = key
    if isinstance(key, ABCSeries) and not key.index.equals(index):
        result = result.reindex(index)
        mask = isna(result._values)
        if mask.any():
            raise IndexingError(
                "Unalignable boolean Series provided as "
                "indexer (index of the boolean Series and of "
                "the indexed object do not match)."
            )
        result = result.astype(bool)._values
    elif is_object_dtype(key):
        # key might be object-dtype bool, check_array_indexer needs bool array
        result = np.asarray(result, dtype=bool)
        result = check_array_indexer(index, result)
    else:
        result = check_array_indexer(index, result)

    return result


def convert_missing_indexer(indexer):
    """
    Reverse convert a missing indexer, which is a dict
    return the scalar indexer and a boolean indicating if we converted
    """
    if isinstance(indexer, dict):

        # a missing key (but not a tuple indexer)
        indexer = indexer["key"]

        if isinstance(indexer, bool):
            raise KeyError("cannot use a single bool to index into setitem")
        return indexer, True

    return indexer, False


def convert_from_missing_indexer_tuple(indexer, axes):
    """
    Create a filtered indexer that doesn't have any missing indexers.
    """

    def get_indexer(_i, _idx):
        return axes[_i].get_loc(_idx["key"]) if isinstance(_idx, dict) else _idx

    return tuple(get_indexer(_i, _idx) for _i, _idx in enumerate(indexer))


def maybe_convert_ix(*args):
    """
    We likely want to take the cross-product.
    """
    ixify = True
    for arg in args:
        if not isinstance(arg, (np.ndarray, list, ABCSeries, Index)):
            ixify = False

    if ixify:
        return np.ix_(*args)
    else:
        return args


def is_nested_tuple(tup, labels) -> bool:
    """
    Returns
    -------
    bool
    """
    # check for a compatible nested tuple and multiindexes among the axes
    if not isinstance(tup, tuple):
        return False

    for i, k in enumerate(tup):

        if is_list_like(k) or isinstance(k, slice):
            return isinstance(labels, ABCMultiIndex)

    return False


def is_label_like(key) -> bool:
    """
    Returns
    -------
    bool
    """
    # select a label or row
    return not isinstance(key, slice) and not is_list_like_indexer(key)


def need_slice(obj) -> bool:
    """
    Returns
    -------
    bool
    """
    return (
        obj.start is not None
        or obj.stop is not None
        or (obj.step is not None and obj.step != 1)
    )


def _non_reducing_slice(slice_):
    """
    Ensurse that a slice doesn't reduce to a Series or Scalar.

    Any user-paseed `subset` should have this called on it
    to make sure we're always working with DataFrames.
    """
    # default to column slice, like DataFrame
    # ['A', 'B'] -> IndexSlices[:, ['A', 'B']]
    kinds = (ABCSeries, np.ndarray, Index, list, str)
    if isinstance(slice_, kinds):
        slice_ = IndexSlice[:, slice_]

    def pred(part) -> bool:
        """
        Returns
        -------
        bool
            True if slice does *not* reduce,
            False if `part` is a tuple.
        """
        # true when slice does *not* reduce, False when part is a tuple,
        # i.e. MultiIndex slice
        return (isinstance(part, slice) or is_list_like(part)) and not isinstance(
            part, tuple
        )

    if not is_list_like(slice_):
        if not isinstance(slice_, slice):
            # a 1-d slice, like df.loc[1]
            slice_ = [[slice_]]
        else:
            # slice(a, b, c)
            slice_ = [slice_]  # to tuplize later
    else:
        slice_ = [part if pred(part) else [part] for part in slice_]
    return tuple(slice_)


def _maybe_numeric_slice(df, slice_, include_bool=False):
    """
    Want nice defaults for background_gradient that don't break
    with non-numeric data. But if slice_ is passed go with that.
    """
    if slice_ is None:
        dtypes = [np.number]
        if include_bool:
            dtypes.append(bool)
        slice_ = IndexSlice[:, df.select_dtypes(include=dtypes).columns]
    return slice_<|MERGE_RESOLUTION|>--- conflicted
+++ resolved
@@ -625,11 +625,7 @@
 
         Parameters
         ----------
-<<<<<<< HEAD
-        key : _LocIndexer key or list-like of column labels
-=======
         key : list-like of column labels
->>>>>>> 06f4c902
             Target labels.
         axis : key axis if known
         """
@@ -640,11 +636,7 @@
             return
 
         if isinstance(key, tuple):
-<<<<<<< HEAD
-            # key may be a tuple if key is a _LocIndexer key
-=======
             # key may be a tuple if we are .loc
->>>>>>> 06f4c902
             # in that case, set key to the column part of key
             key = key[column_axis]
             axis = column_axis
@@ -657,13 +649,7 @@
             and all(is_hashable(k) for k in key)
         ):
             for k in key:
-<<<<<<< HEAD
-                try:
-                    self.obj[k]
-                except KeyError:
-=======
                 if k not in self.obj:
->>>>>>> 06f4c902
                     self.obj[k] = np.nan
 
     def __setitem__(self, key, value):
