import textwrap
from typing import Tuple
import warnings

import numpy as np

from pandas._libs.indexing import _NDFrameIndexerBase
from pandas._libs.lib import item_from_zerodim
from pandas.errors import AbstractMethodError
from pandas.util._decorators import Appender

from pandas.core.dtypes.common import (
    is_float,
    is_integer,
    is_iterator,
    is_list_like,
    is_numeric_dtype,
    is_scalar,
    is_sequence,
    is_sparse,
)
from pandas.core.dtypes.concat import concat_compat
from pandas.core.dtypes.generic import ABCDataFrame, ABCSeries
from pandas.core.dtypes.missing import _infer_fill_value, isna

import pandas.core.common as com
from pandas.core.index import Index, MultiIndex
from pandas.core.indexers import is_list_like_indexer, length_of_indexer


# the supported indexers
def get_indexers_list():

    return [
        ("iloc", _iLocIndexer),
        ("loc", _LocIndexer),
        ("at", _AtIndexer),
        ("iat", _iAtIndexer),
    ]


# "null slice"
_NS = slice(None, None)


# the public IndexSlicerMaker
class _IndexSlice:
    """
    Create an object to more easily perform multi-index slicing

    See Also
    --------
    MultiIndex.remove_unused_levels : New MultiIndex with no unused levels.

    Notes
    -----
    See :ref:`Defined Levels <advanced.shown_levels>`
    for further info on slicing a MultiIndex.

    Examples
    --------

    >>> midx = pd.MultiIndex.from_product([['A0','A1'], ['B0','B1','B2','B3']])
    >>> columns = ['foo', 'bar']
    >>> dfmi = pd.DataFrame(np.arange(16).reshape((len(midx), len(columns))),
                            index=midx, columns=columns)

    Using the default slice command:

    >>> dfmi.loc[(slice(None), slice('B0', 'B1')), :]
               foo  bar
        A0 B0    0    1
           B1    2    3
        A1 B0    8    9
           B1   10   11

    Using the IndexSlice class for a more intuitive command:

    >>> idx = pd.IndexSlice
    >>> dfmi.loc[idx[:, 'B0':'B1'], :]
               foo  bar
        A0 B0    0    1
           B1    2    3
        A1 B0    8    9
           B1   10   11
    """

    def __getitem__(self, arg):
        return arg


IndexSlice = _IndexSlice()


class IndexingError(Exception):
    pass


class _NDFrameIndexer(_NDFrameIndexerBase):
    _valid_types = None  # type: str
    _exception = Exception
    axis = None

    def __call__(self, axis=None):
        # we need to return a copy of ourselves
        new_self = self.__class__(self.name, self.obj)

        if axis is not None:
            axis = self.obj._get_axis_number(axis)
        new_self.axis = axis
        return new_self

<<<<<<< HEAD
=======
    def __iter__(self):
        raise NotImplementedError("ix is not iterable")

    def __getitem__(self, key):
        # Used in ix and downstream in geopandas _CoordinateIndexer
        if type(key) is tuple:
            # Note: we check the type exactly instead of with isinstance
            #  because NamedTuple is checked separately.
            key = tuple(com.apply_if_callable(x, self.obj) for x in key)
            try:
                values = self.obj._get_value(*key)
            except (KeyError, TypeError, InvalidIndexError):
                # TypeError occurs here if the key has non-hashable entries,
                #  generally slice or list.
                # TODO(ix): most/all of the TypeError cases here are for ix,
                #  so this check can be removed once ix is removed.
                # The InvalidIndexError is only catched for compatibility
                #  with geopandas, see
                #  https://github.com/pandas-dev/pandas/issues/27258
                pass
            else:
                if is_scalar(values):
                    return values

            return self._getitem_tuple(key)
        else:
            # we by definition only have the 0th axis
            axis = self.axis or 0

            key = com.apply_if_callable(key, self.obj)
            return self._getitem_axis(key, axis=axis)

>>>>>>> f6a5dd4b
    def _get_label(self, label, axis: int):
        if self.ndim == 1:
            # for perf reasons we want to try _xs first
            # as its basically direct indexing
            # but will fail when the index is not present
            # see GH5667
            return self.obj._xs(label, axis=axis)
        elif isinstance(label, tuple) and isinstance(label[axis], slice):
            raise IndexingError("no slices here, handle elsewhere")

        return self.obj._xs(label, axis=axis)

    def _get_loc(self, key: int, axis: int):
        return self.obj._ixs(key, axis=axis)

    def _slice(self, obj, axis: int, kind=None):
        return self.obj._slice(obj, axis=axis, kind=kind)

    def _get_setitem_indexer(self, key):
        if self.axis is not None:
            return self._convert_tuple(key)

        ax = self.obj._get_axis(0)

        if isinstance(ax, MultiIndex) and self.name != "iloc":
            try:
                return ax.get_loc(key)
            except Exception:
                pass

        if isinstance(key, tuple):
            try:
                return self._convert_tuple(key)
            except IndexingError:
                pass

        if isinstance(key, range):
            return list(key)

        axis = self.axis or 0
        try:
            return self._convert_to_indexer(key, axis=axis)
        except TypeError as e:

            # invalid indexer type vs 'other' indexing errors
            if "cannot do" in str(e):
                raise
            raise IndexingError(key)

    def __setitem__(self, key, value):
        if isinstance(key, tuple):
            key = tuple(com.apply_if_callable(x, self.obj) for x in key)
        else:
            key = com.apply_if_callable(key, self.obj)
        indexer = self._get_setitem_indexer(key)
        self._setitem_with_indexer(indexer, value)

    def _validate_key(self, key, axis: int):
        """
        Ensure that key is valid for current indexer.

        Parameters
        ----------
        key : scalar, slice or list-like
            The key requested
        axis : int
            Dimension on which the indexing is being made

        Raises
        ------
        TypeError
            If the key (or some element of it) has wrong type
        IndexError
            If the key (or some element of it) is out of bounds
        KeyError
            If the key was not found
        """
        raise AbstractMethodError(self)

    def _has_valid_tuple(self, key: Tuple):
        """ check the key for valid keys across my indexer """
        for i, k in enumerate(key):
            if i >= self.ndim:
                raise IndexingError("Too many indexers")
            try:
                self._validate_key(k, i)
            except ValueError:
                raise ValueError(
                    "Location based indexing can only have "
                    "[{types}] types".format(types=self._valid_types)
                )

    def _is_nested_tuple_indexer(self, tup: Tuple):
        if any(isinstance(ax, MultiIndex) for ax in self.obj.axes):
            return any(is_nested_tuple(tup, ax) for ax in self.obj.axes)
        return False

    def _convert_tuple(self, key):
        keyidx = []
        if self.axis is not None:
            axis = self.obj._get_axis_number(self.axis)
            for i in range(self.ndim):
                if i == axis:
                    keyidx.append(self._convert_to_indexer(key, axis=axis))
                else:
                    keyidx.append(slice(None))
        else:
            for i, k in enumerate(key):
                if i >= self.ndim:
                    raise IndexingError("Too many indexers")
                idx = self._convert_to_indexer(k, axis=i)
                keyidx.append(idx)
        return tuple(keyidx)

    def _convert_scalar_indexer(self, key, axis: int):
        # if we are accessing via lowered dim, use the last dim
        ax = self.obj._get_axis(min(axis, self.ndim - 1))
        # a scalar
        return ax._convert_scalar_indexer(key, kind=self.name)

    def _convert_slice_indexer(self, key: slice, axis: int):
        # if we are accessing via lowered dim, use the last dim
        ax = self.obj._get_axis(min(axis, self.ndim - 1))
        return ax._convert_slice_indexer(key, kind=self.name)

    def _has_valid_setitem_indexer(self, indexer):
        return True

    def _has_valid_positional_setitem_indexer(self, indexer):
        """ validate that an positional indexer cannot enlarge its target
        will raise if needed, does not modify the indexer externally
        """
        if isinstance(indexer, dict):
            raise IndexError("{0} cannot enlarge its target object".format(self.name))
        else:
            if not isinstance(indexer, tuple):
                indexer = _tuplify(self.ndim, indexer)
            for ax, i in zip(self.obj.axes, indexer):
                if isinstance(i, slice):
                    # should check the stop slice?
                    pass
                elif is_list_like_indexer(i):
                    # should check the elements?
                    pass
                elif is_integer(i):
                    if i >= len(ax):
                        raise IndexError(
                            "{name} cannot enlarge its target "
                            "object".format(name=self.name)
                        )
                elif isinstance(i, dict):
                    raise IndexError(
                        "{name} cannot enlarge its target object".format(name=self.name)
                    )

        return True

    def _setitem_with_indexer(self, indexer, value):
        self._has_valid_setitem_indexer(indexer)

        # also has the side effect of consolidating in-place
        from pandas import Series

        info_axis = self.obj._info_axis_number

        # maybe partial set
        take_split_path = self.obj._is_mixed_type

        # if there is only one block/type, still have to take split path
        # unless the block is one-dimensional or it can hold the value
        if not take_split_path and self.obj._data.blocks:
            blk, = self.obj._data.blocks
            if 1 < blk.ndim:  # in case of dict, keys are indices
                val = list(value.values()) if isinstance(value, dict) else value
                take_split_path = not blk._can_hold_element(val)

        if isinstance(indexer, tuple):
            nindexer = []
            for i, idx in enumerate(indexer):
                if isinstance(idx, dict):

                    # reindex the axis to the new value
                    # and set inplace
                    key, _ = convert_missing_indexer(idx)

                    # if this is the items axes, then take the main missing
                    # path first
                    # this correctly sets the dtype and avoids cache issues
                    # essentially this separates out the block that is needed
                    # to possibly be modified
                    if self.ndim > 1 and i == self.obj._info_axis_number:

                        # add the new item, and set the value
                        # must have all defined axes if we have a scalar
                        # or a list-like on the non-info axes if we have a
                        # list-like
                        len_non_info_axes = (
                            len(_ax) for _i, _ax in enumerate(self.obj.axes) if _i != i
                        )
                        if any(not l for l in len_non_info_axes):
                            if not is_list_like_indexer(value):
                                raise ValueError(
                                    "cannot set a frame with no "
                                    "defined index and a scalar"
                                )
                            self.obj[key] = value
                            return self.obj

                        # add a new item with the dtype setup
                        self.obj[key] = _infer_fill_value(value)

                        new_indexer = convert_from_missing_indexer_tuple(
                            indexer, self.obj.axes
                        )
                        self._setitem_with_indexer(new_indexer, value)

                        return self.obj

                    # reindex the axis
                    # make sure to clear the cache because we are
                    # just replacing the block manager here
                    # so the object is the same
                    index = self.obj._get_axis(i)
                    labels = index.insert(len(index), key)
                    self.obj._data = self.obj.reindex(labels, axis=i)._data
                    self.obj._maybe_update_cacher(clear=True)
                    self.obj._is_copy = None

                    nindexer.append(labels.get_loc(key))

                else:
                    nindexer.append(idx)

            indexer = tuple(nindexer)
        else:

            indexer, missing = convert_missing_indexer(indexer)

            if missing:
                return self._setitem_with_indexer_missing(indexer, value)

        # set
        item_labels = self.obj._get_axis(info_axis)

        # align and set the values
        if take_split_path:
            # Above we only set take_split_path to True for 2D cases
            assert self.ndim == 2
            assert info_axis == 1

            if not isinstance(indexer, tuple):
                indexer = _tuplify(self.ndim, indexer)

            if isinstance(value, ABCSeries):
                value = self._align_series(indexer, value)

            info_idx = indexer[info_axis]
            if is_integer(info_idx):
                info_idx = [info_idx]
            labels = item_labels[info_idx]

            # if we have a partial multiindex, then need to adjust the plane
            # indexer here
            if len(labels) == 1 and isinstance(self.obj[labels[0]].axes[0], MultiIndex):
                item = labels[0]
                obj = self.obj[item]
                index = obj.index
                idx = indexer[:info_axis][0]

                plane_indexer = tuple([idx]) + indexer[info_axis + 1 :]
                lplane_indexer = length_of_indexer(plane_indexer[0], index)

                # require that we are setting the right number of values that
                # we are indexing
                if (
                    is_list_like_indexer(value)
                    and np.iterable(value)
                    and lplane_indexer != len(value)
                ):

                    if len(obj[idx]) != len(value):
                        raise ValueError(
                            "cannot set using a multi-index "
                            "selection indexer with a different "
                            "length than the value"
                        )

                    # make sure we have an ndarray
                    value = getattr(value, "values", value).ravel()

                    # we can directly set the series here
                    # as we select a slice indexer on the mi
                    idx = index._convert_slice_indexer(idx)
                    obj._consolidate_inplace()
                    obj = obj.copy()
                    obj._data = obj._data.setitem(indexer=tuple([idx]), value=value)
                    self.obj[item] = obj
                    return

            # non-mi
            else:
                plane_indexer = indexer[:info_axis] + indexer[info_axis + 1 :]
                plane_axis = self.obj.axes[:info_axis][0]
                lplane_indexer = length_of_indexer(plane_indexer[0], plane_axis)

            def setter(item, v):
                s = self.obj[item]
                pi = plane_indexer[0] if lplane_indexer == 1 else plane_indexer

                # perform the equivalent of a setitem on the info axis
                # as we have a null slice or a slice with full bounds
                # which means essentially reassign to the columns of a
                # multi-dim object
                # GH6149 (null slice), GH10408 (full bounds)
                if isinstance(pi, tuple) and all(
                    com.is_null_slice(idx) or com.is_full_slice(idx, len(self.obj))
                    for idx in pi
                ):
                    s = v
                else:
                    # set the item, possibly having a dtype change
                    s._consolidate_inplace()
                    s = s.copy()
                    s._data = s._data.setitem(indexer=pi, value=v)
                    s._maybe_update_cacher(clear=True)

                # reset the sliced object if unique
                self.obj[item] = s

            # we need an iterable, with a ndim of at least 1
            # eg. don't pass through np.array(0)
            if is_list_like_indexer(value) and getattr(value, "ndim", 1) > 0:

                # we have an equal len Frame
                if isinstance(value, ABCDataFrame):
                    sub_indexer = list(indexer)
                    multiindex_indexer = isinstance(labels, MultiIndex)

                    for item in labels:
                        if item in value:
                            sub_indexer[info_axis] = item
                            v = self._align_series(
                                tuple(sub_indexer), value[item], multiindex_indexer
                            )
                        else:
                            v = np.nan

                        setter(item, v)

                # we have an equal len ndarray/convertible to our labels
                # hasattr first, to avoid coercing to ndarray without reason.
                # But we may be relying on the ndarray coercion to check ndim.
                # Why not just convert to an ndarray earlier on if needed?
                elif np.ndim(value) == 2:

                    # note that this coerces the dtype if we are mixed
                    # GH 7551
                    value = np.array(value, dtype=object)
                    if len(labels) != value.shape[1]:
                        raise ValueError(
                            "Must have equal len keys and value "
                            "when setting with an ndarray"
                        )

                    for i, item in enumerate(labels):

                        # setting with a list, recoerces
                        setter(item, value[:, i].tolist())

                # we have an equal len list/ndarray
                elif _can_do_equal_len(
                    labels, value, plane_indexer, lplane_indexer, self.obj
                ):
                    setter(labels[0], value)

                # per label values
                else:

                    if len(labels) != len(value):
                        raise ValueError(
                            "Must have equal len keys and value "
                            "when setting with an iterable"
                        )

                    for item, v in zip(labels, value):
                        setter(item, v)
            else:

                # scalar
                for item in labels:
                    setter(item, value)

        else:
            if isinstance(indexer, tuple):
                indexer = maybe_convert_ix(*indexer)

                # if we are setting on the info axis ONLY
                # set using those methods to avoid block-splitting
                # logic here
                if (
                    len(indexer) > info_axis
                    and is_integer(indexer[info_axis])
                    and all(
                        com.is_null_slice(idx)
                        for i, idx in enumerate(indexer)
                        if i != info_axis
                    )
                    and item_labels.is_unique
                ):
                    self.obj[item_labels[indexer[info_axis]]] = value
                    return

            if isinstance(value, (ABCSeries, dict)):
                # TODO(EA): ExtensionBlock.setitem this causes issues with
                # setting for extensionarrays that store dicts. Need to decide
                # if it's worth supporting that.
                value = self._align_series(indexer, Series(value))

            elif isinstance(value, ABCDataFrame):
                value = self._align_frame(indexer, value)

            # check for chained assignment
            self.obj._check_is_chained_assignment_possible()

            # actually do the set
            self.obj._consolidate_inplace()
            self.obj._data = self.obj._data.setitem(indexer=indexer, value=value)
            self.obj._maybe_update_cacher(clear=True)

    def _setitem_with_indexer_missing(self, indexer, value):
        """
        Insert new row(s) or column(s) into the Series or DataFrame.
        """
        from pandas import Series

        # reindex the axis to the new value
        # and set inplace
        if self.ndim == 1:
            index = self.obj.index
            new_index = index.insert(len(index), indexer)

            # we have a coerced indexer, e.g. a float
            # that matches in an Int64Index, so
            # we will not create a duplicate index, rather
            # index to that element
            # e.g. 0.0 -> 0
            # GH#12246
            if index.is_unique:
                new_indexer = index.get_indexer([new_index[-1]])
                if (new_indexer != -1).any():
                    return self._setitem_with_indexer(new_indexer, value)

            # this preserves dtype of the value
            new_values = Series([value])._values
            if len(self.obj._values):
                # GH#22717 handle casting compatibility that np.concatenate
                #  does incorrectly
                new_values = concat_compat([self.obj._values, new_values])
            self.obj._data = self.obj._constructor(
                new_values, index=new_index, name=self.obj.name
            )._data
            self.obj._maybe_update_cacher(clear=True)
            return self.obj

        elif self.ndim == 2:

            if not len(self.obj.columns):
                # no columns and scalar
                raise ValueError("cannot set a frame with no defined columns")

            if isinstance(value, ABCSeries):
                # append a Series
                value = value.reindex(index=self.obj.columns, copy=True)
                value.name = indexer

            else:
                # a list-list
                if is_list_like_indexer(value):
                    # must have conforming columns
                    if len(value) != len(self.obj.columns):
                        raise ValueError("cannot set a row with mismatched columns")

                value = Series(value, index=self.obj.columns, name=indexer)

            self.obj._data = self.obj.append(value)._data
            self.obj._maybe_update_cacher(clear=True)
            return self.obj

    def _align_series(self, indexer, ser: ABCSeries, multiindex_indexer: bool = False):
        """
        Parameters
        ----------
        indexer : tuple, slice, scalar
            The indexer used to get the locations that will be set to
            `ser`
        ser : pd.Series
            The values to assign to the locations specified by `indexer`
        multiindex_indexer : boolean, optional
            Defaults to False. Should be set to True if `indexer` was from
            a `pd.MultiIndex`, to avoid unnecessary broadcasting.

        Returns
        -------
        `np.array` of `ser` broadcast to the appropriate shape for assignment
        to the locations selected by `indexer`
        """
        if isinstance(indexer, (slice, np.ndarray, list, Index)):
            indexer = tuple([indexer])

        if isinstance(indexer, tuple):

            # flatten np.ndarray indexers
            def ravel(i):
                return i.ravel() if isinstance(i, np.ndarray) else i

            indexer = tuple(map(ravel, indexer))

            aligners = [not com.is_null_slice(idx) for idx in indexer]
            sum_aligners = sum(aligners)
            single_aligner = sum_aligners == 1
            is_frame = self.ndim == 2
            obj = self.obj

            # are we a single alignable value on a non-primary
            # dim (e.g. panel: 1,2, or frame: 0) ?
            # hence need to align to a single axis dimension
            # rather that find all valid dims

            # frame
            if is_frame:
                single_aligner = single_aligner and aligners[0]

            # we have a frame, with multiple indexers on both axes; and a
            # series, so need to broadcast (see GH5206)
            if sum_aligners == self.ndim and all(is_sequence(_) for _ in indexer):
                ser = ser.reindex(obj.axes[0][indexer[0]], copy=True)._values

                # single indexer
                if len(indexer) > 1 and not multiindex_indexer:
                    len_indexer = len(indexer[1])
                    ser = np.tile(ser, len_indexer).reshape(len_indexer, -1).T

                return ser

            for i, idx in enumerate(indexer):
                ax = obj.axes[i]

                # multiple aligners (or null slices)
                if is_sequence(idx) or isinstance(idx, slice):
                    if single_aligner and com.is_null_slice(idx):
                        continue
                    new_ix = ax[idx]
                    if not is_list_like_indexer(new_ix):
                        new_ix = Index([new_ix])
                    else:
                        new_ix = Index(new_ix)
                    if ser.index.equals(new_ix) or not len(new_ix):
                        return ser._values.copy()

                    return ser.reindex(new_ix)._values

                # 2 dims
                elif single_aligner:

                    # reindex along index
                    ax = self.obj.axes[1]
                    if ser.index.equals(ax) or not len(ax):
                        return ser._values.copy()
                    return ser.reindex(ax)._values

        elif is_scalar(indexer):
            ax = self.obj._get_axis(1)

            if ser.index.equals(ax):
                return ser._values.copy()

            return ser.reindex(ax)._values

        raise ValueError("Incompatible indexer with Series")

    def _align_frame(self, indexer, df: ABCDataFrame):
        is_frame = self.ndim == 2

        if isinstance(indexer, tuple):

            idx, cols = None, None
            sindexers = []
            for i, ix in enumerate(indexer):
                ax = self.obj.axes[i]
                if is_sequence(ix) or isinstance(ix, slice):
                    if isinstance(ix, np.ndarray):
                        ix = ix.ravel()
                    if idx is None:
                        idx = ax[ix]
                    elif cols is None:
                        cols = ax[ix]
                    else:
                        break
                else:
                    sindexers.append(i)

            if idx is not None and cols is not None:

                if df.index.equals(idx) and df.columns.equals(cols):
                    val = df.copy()._values
                else:
                    val = df.reindex(idx, columns=cols)._values
                return val

        elif (isinstance(indexer, slice) or is_list_like_indexer(indexer)) and is_frame:
            ax = self.obj.index[indexer]
            if df.index.equals(ax):
                val = df.copy()._values
            else:

                # we have a multi-index and are trying to align
                # with a particular, level GH3738
                if (
                    isinstance(ax, MultiIndex)
                    and isinstance(df.index, MultiIndex)
                    and ax.nlevels != df.index.nlevels
                ):
                    raise TypeError(
                        "cannot align on a multi-index with out "
                        "specifying the join levels"
                    )

                val = df.reindex(index=ax)._values
            return val

        raise ValueError("Incompatible indexer with DataFrame")

    def _getitem_tuple(self, tup: Tuple):
        try:
            return self._getitem_lowerdim(tup)
        except IndexingError:
            pass

        # no multi-index, so validate all of the indexers
        self._has_valid_tuple(tup)

        # ugly hack for GH #836
        if self._multi_take_opportunity(tup):
            return self._multi_take(tup)

        # no shortcut needed
        retval = self.obj
        for i, key in enumerate(tup):
            if com.is_null_slice(key):
                continue

            retval = getattr(retval, self.name)._getitem_axis(key, axis=i)

        return retval

    def _multi_take_opportunity(self, tup: Tuple):
        """
        Check whether there is the possibility to use ``_multi_take``.
        Currently the limit is that all axes being indexed must be indexed with
        list-likes.

        Parameters
        ----------
        tup : tuple
            Tuple of indexers, one per axis

        Returns
        -------
        boolean: Whether the current indexing can be passed through _multi_take
        """
        if not all(is_list_like_indexer(x) for x in tup):
            return False

        # just too complicated
        if any(com.is_bool_indexer(x) for x in tup):
            return False

        return True

    def _multi_take(self, tup: Tuple):
        """
        Create the indexers for the passed tuple of keys, and execute the take
        operation. This allows the take operation to be executed all at once -
        rather than once for each dimension - improving efficiency.

        Parameters
        ----------
        tup : tuple
            Tuple of indexers, one per axis

        Returns
        -------
        values: same type as the object being indexed
        """
        # GH 836
        o = self.obj
        d = {
            axis: self._get_listlike_indexer(key, axis)
            for (key, axis) in zip(tup, o._AXIS_ORDERS)
        }
        return o._reindex_with_indexers(d, copy=True, allow_dups=True)

    def _convert_for_reindex(self, key, axis: int):
        return key

    def _handle_lowerdim_multi_index_axis0(self, tup: Tuple):
        # we have an axis0 multi-index, handle or raise
        axis = self.axis or 0
        try:
            # fast path for series or for tup devoid of slices
            return self._get_label(tup, axis=axis)
        except TypeError:
            # slices are unhashable
            pass
        except KeyError as ek:
            # raise KeyError if number of indexers match
            # else IndexingError will be raised
            if len(tup) <= self.obj.index.nlevels and len(tup) > self.ndim:
                raise ek
        except Exception as e1:
            if isinstance(tup[0], (slice, Index)):
                raise IndexingError("Handle elsewhere")

            # raise the error if we are not sorted
            ax0 = self.obj._get_axis(0)
            if not ax0.is_lexsorted_for_tuple(tup):
                raise e1

        return None

    def _getitem_lowerdim(self, tup: Tuple):

        # we can directly get the axis result since the axis is specified
        if self.axis is not None:
            axis = self.obj._get_axis_number(self.axis)
            return self._getitem_axis(tup, axis=axis)

        # we may have a nested tuples indexer here
        if self._is_nested_tuple_indexer(tup):
            return self._getitem_nested_tuple(tup)

        # we maybe be using a tuple to represent multiple dimensions here
        ax0 = self.obj._get_axis(0)
        # ...but iloc should handle the tuple as simple integer-location
        # instead of checking it as multiindex representation (GH 13797)
        if isinstance(ax0, MultiIndex) and self.name != "iloc":
            result = self._handle_lowerdim_multi_index_axis0(tup)
            if result is not None:
                return result

        if len(tup) > self.ndim:
            raise IndexingError("Too many indexers. handle elsewhere")

        for i, key in enumerate(tup):
            if is_label_like(key) or isinstance(key, tuple):
                section = self._getitem_axis(key, axis=i)

                # we have yielded a scalar ?
                if not is_list_like_indexer(section):
                    return section

                elif section.ndim == self.ndim:
                    # we're in the middle of slicing through a MultiIndex
                    # revise the key wrt to `section` by inserting an _NS
                    new_key = tup[:i] + (_NS,) + tup[i + 1 :]

                else:
                    new_key = tup[:i] + tup[i + 1 :]

                    # unfortunately need an odious kludge here because of
                    # DataFrame transposing convention
                    if (
                        isinstance(section, ABCDataFrame)
                        and i > 0
                        and len(new_key) == 2
                    ):
                        a, b = new_key
                        new_key = b, a

                    if len(new_key) == 1:
                        new_key = new_key[0]

                # Slices should return views, but calling iloc/loc with a null
                # slice returns a new object.
                if com.is_null_slice(new_key):
                    return section
                # This is an elided recursive call to iloc/loc/etc'
                return getattr(section, self.name)[new_key]

        raise IndexingError("not applicable")

    def _getitem_nested_tuple(self, tup: Tuple):
        # we have a nested tuple so have at least 1 multi-index level
        # we should be able to match up the dimensionality here

        # we have too many indexers for our dim, but have at least 1
        # multi-index dimension, try to see if we have something like
        # a tuple passed to a series with a multi-index
        if len(tup) > self.ndim:
            result = self._handle_lowerdim_multi_index_axis0(tup)
            if result is not None:
                return result

            # this is a series with a multi-index specified a tuple of
            # selectors
            axis = self.axis or 0
            return self._getitem_axis(tup, axis=axis)

        # handle the multi-axis by taking sections and reducing
        # this is iterative
        obj = self.obj
        axis = 0
        for i, key in enumerate(tup):

            if com.is_null_slice(key):
                axis += 1
                continue

            current_ndim = obj.ndim
            obj = getattr(obj, self.name)._getitem_axis(key, axis=axis)
            axis += 1

            # if we have a scalar, we are done
            if is_scalar(obj) or not hasattr(obj, "ndim"):
                break

            # has the dim of the obj changed?
            # GH 7199
            if obj.ndim < current_ndim:
                axis -= 1

        return obj

    def _get_listlike_indexer(self, key, axis: int, raise_missing: bool = False):
        """
        Transform a list-like of keys into a new index and an indexer.

        Parameters
        ----------
        key : list-like
            Target labels
        axis: int
            Dimension on which the indexing is being made
        raise_missing: bool
            Whether to raise a KeyError if some labels are not found. Will be
            removed in the future, and then this method will always behave as
            if raise_missing=True.

        Raises
        ------
        KeyError
            If at least one key was requested but none was found, and
            raise_missing=True.

        Returns
        -------
        keyarr: Index
            New index (coinciding with 'key' if the axis is unique)
        values : array-like
            An indexer for the return object; -1 denotes keys not found
        """
        o = self.obj
        ax = o._get_axis(axis)

        # Have the index compute an indexer or return None
        # if it cannot handle:
        indexer, keyarr = ax._convert_listlike_indexer(key, kind=self.name)
        # We only act on all found values:
        if indexer is not None and (indexer != -1).all():
            self._validate_read_indexer(key, indexer, axis, raise_missing=raise_missing)
            return ax[indexer], indexer

        if ax.is_unique and not getattr(ax, "is_overlapping", False):
            # If we are trying to get actual keys from empty Series, we
            # patiently wait for a KeyError later on - otherwise, convert
            if len(ax) or not len(key):
                key = self._convert_for_reindex(key, axis)
            indexer = ax.get_indexer_for(key)
            keyarr = ax.reindex(keyarr)[0]
        else:
            keyarr, indexer, new_indexer = ax._reindex_non_unique(keyarr)

        self._validate_read_indexer(
            keyarr, indexer, o._get_axis_number(axis), raise_missing=raise_missing
        )
        return keyarr, indexer

    def _getitem_iterable(self, key, axis: int):
        """
        Index current object with an an iterable key (which can be a boolean
        indexer, or a collection of keys).

        Parameters
        ----------
        key : iterable
            Target labels, or boolean indexer
        axis: int
            Dimension on which the indexing is being made

        Raises
        ------
        KeyError
            If no key was found. Will change in the future to raise if not all
            keys were found.
        IndexingError
            If the boolean indexer is unalignable with the object being
            indexed.

        Returns
        -------
        scalar, DataFrame, or Series: indexed value(s),
        """
        # caller is responsible for ensuring non-None axis
        self._validate_key(key, axis)

        labels = self.obj._get_axis(axis)

        if com.is_bool_indexer(key):
            # A boolean indexer
            key = check_bool_indexer(labels, key)
            inds, = key.nonzero()
            return self.obj.take(inds, axis=axis)
        else:
            # A collection of keys
            keyarr, indexer = self._get_listlike_indexer(key, axis, raise_missing=False)
            return self.obj._reindex_with_indexers(
                {axis: [keyarr, indexer]}, copy=True, allow_dups=True
            )

    def _validate_read_indexer(
        self, key, indexer, axis: int, raise_missing: bool = False
    ):
        """
        Check that indexer can be used to return a result (e.g. at least one
        element was found, unless the list of keys was actually empty).

        Parameters
        ----------
        key : list-like
            Target labels (only used to show correct error message)
        indexer: array-like of booleans
            Indices corresponding to the key (with -1 indicating not found)
        axis: int
            Dimension on which the indexing is being made
        raise_missing: bool
            Whether to raise a KeyError if some labels are not found. Will be
            removed in the future, and then this method will always behave as
            if raise_missing=True.

        Raises
        ------
        KeyError
            If at least one key was requested but none was found, and
            raise_missing=True.
        """

        ax = self.obj._get_axis(axis)

        if len(key) == 0:
            return

        # Count missing values:
        missing = (indexer < 0).sum()

        if missing:
            if missing == len(indexer):
                raise KeyError(
                    "None of [{key}] are in the [{axis}]".format(
                        key=key, axis=self.obj._get_axis_name(axis)
                    )
                )

            # We (temporarily) allow for some missing keys with .loc, except in
            # some cases (e.g. setting) in which "raise_missing" will be False
            if not (self.name == "loc" and not raise_missing):
                not_found = list(set(key) - set(ax))
                raise KeyError("{} not in index".format(not_found))

            # we skip the warning on Categorical/Interval
            # as this check is actually done (check for
            # non-missing values), but a bit later in the
            # code, so we want to avoid warning & then
            # just raising

            _missing_key_warning = textwrap.dedent(
                """
            Passing list-likes to .loc or [] with any missing label will raise
            KeyError in the future, you can use .reindex() as an alternative.

            See the documentation here:
            https://pandas.pydata.org/pandas-docs/stable/user_guide/indexing.html#deprecate-loc-reindex-listlike"""  # noqa: E501
            )

            if not (ax.is_categorical() or ax.is_interval()):
                warnings.warn(_missing_key_warning, FutureWarning, stacklevel=6)

    def _convert_to_indexer(self, obj, axis: int, raise_missing: bool = False):
        """
        Convert indexing key into something we can use to do actual fancy
        indexing on an ndarray

        Examples
        ix[:5] -> slice(0, 5)
        ix[[1,2,3]] -> [1,2,3]
        ix[['foo', 'bar', 'baz']] -> [i, j, k] (indices of foo, bar, baz)

        Going by Zen of Python?
        'In the face of ambiguity, refuse the temptation to guess.'
        raise AmbiguousIndexError with integer labels?
        - No, prefer label-based indexing
        """
        labels = self.obj._get_axis(axis)

        if isinstance(obj, slice):
            return self._convert_slice_indexer(obj, axis)

        # try to find out correct indexer, if not type correct raise
        try:
            obj = self._convert_scalar_indexer(obj, axis)
        except TypeError:
            # but we will allow setting
            pass

        # see if we are positional in nature
        is_int_index = labels.is_integer()
        is_int_positional = is_integer(obj) and not is_int_index

        # if we are a label return me
        try:
            return labels.get_loc(obj)
        except LookupError:
            if isinstance(obj, tuple) and isinstance(labels, MultiIndex):
                if len(obj) == labels.nlevels:
                    return {"key": obj}
                raise
        except TypeError:
            pass
        except ValueError:
            if not is_int_positional:
                raise

        # a positional
        if is_int_positional:

            # if we are setting and its not a valid location
            # its an insert which fails by definition

            if self.name == "loc":
                # always valid
                return {"key": obj}

            if obj >= self.obj.shape[axis] and not isinstance(labels, MultiIndex):
                # a positional
                raise ValueError("cannot set by positional indexing with enlargement")

            return obj

        if is_nested_tuple(obj, labels):
            return labels.get_locs(obj)

        elif is_list_like_indexer(obj):

            if com.is_bool_indexer(obj):
                obj = check_bool_indexer(labels, obj)
                inds, = obj.nonzero()
                return inds
            else:
                # When setting, missing keys are not allowed, even with .loc:
                return self._get_listlike_indexer(obj, axis, raise_missing=True)[1]
        else:
            try:
                return labels.get_loc(obj)
            except LookupError:
                # allow a not found key only if we are a setter
                if not is_list_like_indexer(obj):
                    return {"key": obj}
                raise

    def _get_slice_axis(self, slice_obj: slice, axis: int):
        # caller is responsible for ensuring non-None axis
        obj = self.obj

        if not need_slice(slice_obj):
            return obj.copy(deep=False)

        indexer = self._convert_slice_indexer(slice_obj, axis)
        return self._slice(indexer, axis=axis, kind="iloc")


class _LocationIndexer(_NDFrameIndexer):
    _exception = Exception

    def __getitem__(self, key):
        if type(key) is tuple:
            key = tuple(com.apply_if_callable(x, self.obj) for x in key)
            if self._is_scalar_access(key):
                try:
                    return self._getitem_scalar(key)
                except (KeyError, IndexError, AttributeError):
                    pass
            return self._getitem_tuple(key)
        else:
            # we by definition only have the 0th axis
            axis = self.axis or 0

            maybe_callable = com.apply_if_callable(key, self.obj)
            return self._getitem_axis(maybe_callable, axis=axis)

    def _is_scalar_access(self, key: Tuple):
        raise NotImplementedError()

    def _getitem_scalar(self, key):
        raise NotImplementedError()

    def _getitem_axis(self, key, axis: int):
        raise NotImplementedError()

    def _getbool_axis(self, key, axis: int):
        # caller is responsible for ensuring non-None axis
        labels = self.obj._get_axis(axis)
        key = check_bool_indexer(labels, key)
        inds = key.nonzero()[0]
        try:
            return self.obj.take(inds, axis=axis)
        except Exception as detail:
            raise self._exception(detail)

    def _get_slice_axis(self, slice_obj: slice, axis: int):
        """ this is pretty simple as we just have to deal with labels """
        # caller is responsible for ensuring non-None axis
        obj = self.obj
        if not need_slice(slice_obj):
            return obj.copy(deep=False)

        labels = obj._get_axis(axis)
        indexer = labels.slice_indexer(
            slice_obj.start, slice_obj.stop, slice_obj.step, kind=self.name
        )

        if isinstance(indexer, slice):
            return self._slice(indexer, axis=axis, kind="iloc")
        else:
            # DatetimeIndex overrides Index.slice_indexer and may
            #  return a DatetimeIndex instead of a slice object.
            return self.obj.take(indexer, axis=axis)


class _LocIndexer(_LocationIndexer):
    """
    Access a group of rows and columns by label(s) or a boolean array.

    ``.loc[]`` is primarily label based, but may also be used with a
    boolean array.

    Allowed inputs are:

    - A single label, e.g. ``5`` or ``'a'``, (note that ``5`` is
      interpreted as a *label* of the index, and **never** as an
      integer position along the index).
    - A list or array of labels, e.g. ``['a', 'b', 'c']``.
    - A slice object with labels, e.g. ``'a':'f'``.

      .. warning:: Note that contrary to usual python slices, **both** the
          start and the stop are included

    - A boolean array of the same length as the axis being sliced,
      e.g. ``[True, False, True]``.
    - A ``callable`` function with one argument (the calling Series or
      DataFrame) and that returns valid output for indexing (one of the above)

    See more at :ref:`Selection by Label <indexing.label>`

    Raises
    ------
    KeyError:
        when any items are not found

    See Also
    --------
    DataFrame.at : Access a single value for a row/column label pair.
    DataFrame.iloc : Access group of rows and columns by integer position(s).
    DataFrame.xs : Returns a cross-section (row(s) or column(s)) from the
        Series/DataFrame.
    Series.loc : Access group of values using labels.

    Examples
    --------
    **Getting values**

    >>> df = pd.DataFrame([[1, 2], [4, 5], [7, 8]],
    ...      index=['cobra', 'viper', 'sidewinder'],
    ...      columns=['max_speed', 'shield'])
    >>> df
                max_speed  shield
    cobra               1       2
    viper               4       5
    sidewinder          7       8

    Single label. Note this returns the row as a Series.

    >>> df.loc['viper']
    max_speed    4
    shield       5
    Name: viper, dtype: int64

    List of labels. Note using ``[[]]`` returns a DataFrame.

    >>> df.loc[['viper', 'sidewinder']]
                max_speed  shield
    viper               4       5
    sidewinder          7       8

    Single label for row and column

    >>> df.loc['cobra', 'shield']
    2

    Slice with labels for row and single label for column. As mentioned
    above, note that both the start and stop of the slice are included.

    >>> df.loc['cobra':'viper', 'max_speed']
    cobra    1
    viper    4
    Name: max_speed, dtype: int64

    Boolean list with the same length as the row axis

    >>> df.loc[[False, False, True]]
                max_speed  shield
    sidewinder          7       8

    Conditional that returns a boolean Series

    >>> df.loc[df['shield'] > 6]
                max_speed  shield
    sidewinder          7       8

    Conditional that returns a boolean Series with column labels specified

    >>> df.loc[df['shield'] > 6, ['max_speed']]
                max_speed
    sidewinder          7

    Callable that returns a boolean Series

    >>> df.loc[lambda df: df['shield'] == 8]
                max_speed  shield
    sidewinder          7       8

    **Setting values**

    Set value for all items matching the list of labels

    >>> df.loc[['viper', 'sidewinder'], ['shield']] = 50
    >>> df
                max_speed  shield
    cobra               1       2
    viper               4      50
    sidewinder          7      50

    Set value for an entire row

    >>> df.loc['cobra'] = 10
    >>> df
                max_speed  shield
    cobra              10      10
    viper               4      50
    sidewinder          7      50

    Set value for an entire column

    >>> df.loc[:, 'max_speed'] = 30
    >>> df
                max_speed  shield
    cobra              30      10
    viper              30      50
    sidewinder         30      50

    Set value for rows matching callable condition

    >>> df.loc[df['shield'] > 35] = 0
    >>> df
                max_speed  shield
    cobra              30      10
    viper               0       0
    sidewinder          0       0

    **Getting values on a DataFrame with an index that has integer labels**

    Another example using integers for the index

    >>> df = pd.DataFrame([[1, 2], [4, 5], [7, 8]],
    ...      index=[7, 8, 9], columns=['max_speed', 'shield'])
    >>> df
       max_speed  shield
    7          1       2
    8          4       5
    9          7       8

    Slice with integer labels for rows. As mentioned above, note that both
    the start and stop of the slice are included.

    >>> df.loc[7:9]
       max_speed  shield
    7          1       2
    8          4       5
    9          7       8

    **Getting values with a MultiIndex**

    A number of examples using a DataFrame with a MultiIndex

    >>> tuples = [
    ...    ('cobra', 'mark i'), ('cobra', 'mark ii'),
    ...    ('sidewinder', 'mark i'), ('sidewinder', 'mark ii'),
    ...    ('viper', 'mark ii'), ('viper', 'mark iii')
    ... ]
    >>> index = pd.MultiIndex.from_tuples(tuples)
    >>> values = [[12, 2], [0, 4], [10, 20],
    ...         [1, 4], [7, 1], [16, 36]]
    >>> df = pd.DataFrame(values, columns=['max_speed', 'shield'], index=index)
    >>> df
                         max_speed  shield
    cobra      mark i           12       2
               mark ii           0       4
    sidewinder mark i           10      20
               mark ii           1       4
    viper      mark ii           7       1
               mark iii         16      36

    Single label. Note this returns a DataFrame with a single index.

    >>> df.loc['cobra']
             max_speed  shield
    mark i          12       2
    mark ii          0       4

    Single index tuple. Note this returns a Series.

    >>> df.loc[('cobra', 'mark ii')]
    max_speed    0
    shield       4
    Name: (cobra, mark ii), dtype: int64

    Single label for row and column. Similar to passing in a tuple, this
    returns a Series.

    >>> df.loc['cobra', 'mark i']
    max_speed    12
    shield        2
    Name: (cobra, mark i), dtype: int64

    Single tuple. Note using ``[[]]`` returns a DataFrame.

    >>> df.loc[[('cobra', 'mark ii')]]
                   max_speed  shield
    cobra mark ii          0       4

    Single tuple for the index with a single label for the column

    >>> df.loc[('cobra', 'mark i'), 'shield']
    2

    Slice from index tuple to single label

    >>> df.loc[('cobra', 'mark i'):'viper']
                         max_speed  shield
    cobra      mark i           12       2
               mark ii           0       4
    sidewinder mark i           10      20
               mark ii           1       4
    viper      mark ii           7       1
               mark iii         16      36

    Slice from index tuple to index tuple

    >>> df.loc[('cobra', 'mark i'):('viper', 'mark ii')]
                        max_speed  shield
    cobra      mark i          12       2
               mark ii          0       4
    sidewinder mark i          10      20
               mark ii          1       4
    viper      mark ii          7       1
    """

    _valid_types = (
        "labels (MUST BE IN THE INDEX), slices of labels (BOTH "
        "endpoints included! Can be slices of integers if the "
        "index is integers), listlike of labels, boolean"
    )
    _exception = KeyError

    @Appender(_NDFrameIndexer._validate_key.__doc__)
    def _validate_key(self, key, axis: int):

        # valid for a collection of labels (we check their presence later)
        # slice of labels (where start-end in labels)
        # slice of integers (only if in the labels)
        # boolean

        if isinstance(key, slice):
            return

        if com.is_bool_indexer(key):
            return

        if not is_list_like_indexer(key):
            self._convert_scalar_indexer(key, axis)

    def _is_scalar_access(self, key: Tuple):
        # this is a shortcut accessor to both .loc and .iloc
        # that provide the equivalent access of .at and .iat
        # a) avoid getting things via sections and (to minimize dtype changes)
        # b) provide a performant path
        if len(key) != self.ndim:
            return False

        for i, k in enumerate(key):
            if not is_scalar(k):
                return False

            ax = self.obj.axes[i]
            if isinstance(ax, MultiIndex):
                return False

            if not ax.is_unique:
                return False

        return True

    def _getitem_scalar(self, key):
        # a fast-path to scalar access
        # if not, raise
        values = self.obj._get_value(*key)
        return values

    def _get_partial_string_timestamp_match_key(self, key, labels):
        """Translate any partial string timestamp matches in key, returning the
        new key (GH 10331)"""
        if isinstance(labels, MultiIndex):
            if isinstance(key, str) and labels.levels[0].is_all_dates:
                # Convert key '2016-01-01' to
                # ('2016-01-01'[, slice(None, None, None)]+)
                key = tuple([key] + [slice(None)] * (len(labels.levels) - 1))

            if isinstance(key, tuple):
                # Convert (..., '2016-01-01', ...) in tuple to
                # (..., slice('2016-01-01', '2016-01-01', None), ...)
                new_key = []
                for i, component in enumerate(key):
                    if isinstance(component, str) and labels.levels[i].is_all_dates:
                        new_key.append(slice(component, component, None))
                    else:
                        new_key.append(component)
                key = tuple(new_key)

        return key

    def _getitem_axis(self, key, axis: int):
        key = item_from_zerodim(key)
        if is_iterator(key):
            key = list(key)

        labels = self.obj._get_axis(axis)
        key = self._get_partial_string_timestamp_match_key(key, labels)

        if isinstance(key, slice):
            self._validate_key(key, axis)
            return self._get_slice_axis(key, axis=axis)
        elif com.is_bool_indexer(key):
            return self._getbool_axis(key, axis=axis)
        elif is_list_like_indexer(key):

            # convert various list-like indexers
            # to a list of keys
            # we will use the *values* of the object
            # and NOT the index if its a PandasObject
            if isinstance(labels, MultiIndex):

                if isinstance(key, (ABCSeries, np.ndarray)) and key.ndim <= 1:
                    # Series, or 0,1 ndim ndarray
                    # GH 14730
                    key = list(key)
                elif isinstance(key, ABCDataFrame):
                    # GH 15438
                    raise NotImplementedError(
                        "Indexing a MultiIndex with a "
                        "DataFrame key is not "
                        "implemented"
                    )
                elif hasattr(key, "ndim") and key.ndim > 1:
                    raise NotImplementedError(
                        "Indexing a MultiIndex with a "
                        "multidimensional key is not "
                        "implemented"
                    )

                if (
                    not isinstance(key, tuple)
                    and len(key)
                    and not isinstance(key[0], tuple)
                ):
                    key = tuple([key])

            # an iterable multi-selection
            if not (isinstance(key, tuple) and isinstance(labels, MultiIndex)):

                if hasattr(key, "ndim") and key.ndim > 1:
                    raise ValueError("Cannot index with multidimensional key")

                return self._getitem_iterable(key, axis=axis)

            # nested tuple slicing
            if is_nested_tuple(key, labels):
                locs = labels.get_locs(key)
                indexer = [slice(None)] * self.ndim
                indexer[axis] = locs
                return self.obj.iloc[tuple(indexer)]

        # fall thru to straight lookup
        self._validate_key(key, axis)
        return self._get_label(key, axis=axis)


class _iLocIndexer(_LocationIndexer):
    """
    Purely integer-location based indexing for selection by position.

    ``.iloc[]`` is primarily integer position based (from ``0`` to
    ``length-1`` of the axis), but may also be used with a boolean
    array.

    Allowed inputs are:

    - An integer, e.g. ``5``.
    - A list or array of integers, e.g. ``[4, 3, 0]``.
    - A slice object with ints, e.g. ``1:7``.
    - A boolean array.
    - A ``callable`` function with one argument (the calling Series or
      DataFrame) and that returns valid output for indexing (one of the above).
      This is useful in method chains, when you don't have a reference to the
      calling object, but would like to base your selection on some value.

    ``.iloc`` will raise ``IndexError`` if a requested indexer is
    out-of-bounds, except *slice* indexers which allow out-of-bounds
    indexing (this conforms with python/numpy *slice* semantics).

    See more at :ref:`Selection by Position <indexing.integer>`.

    See Also
    --------
    DataFrame.iat : Fast integer location scalar accessor.
    DataFrame.loc : Purely label-location based indexer for selection by label.
    Series.iloc : Purely integer-location based indexing for
                   selection by position.

    Examples
    --------

    >>> mydict = [{'a': 1, 'b': 2, 'c': 3, 'd': 4},
    ...           {'a': 100, 'b': 200, 'c': 300, 'd': 400},
    ...           {'a': 1000, 'b': 2000, 'c': 3000, 'd': 4000 }]
    >>> df = pd.DataFrame(mydict)
    >>> df
          a     b     c     d
    0     1     2     3     4
    1   100   200   300   400
    2  1000  2000  3000  4000

    **Indexing just the rows**

    With a scalar integer.

    >>> type(df.iloc[0])
    <class 'pandas.core.series.Series'>
    >>> df.iloc[0]
    a    1
    b    2
    c    3
    d    4
    Name: 0, dtype: int64

    With a list of integers.

    >>> df.iloc[[0]]
       a  b  c  d
    0  1  2  3  4
    >>> type(df.iloc[[0]])
    <class 'pandas.core.frame.DataFrame'>

    >>> df.iloc[[0, 1]]
         a    b    c    d
    0    1    2    3    4
    1  100  200  300  400

    With a `slice` object.

    >>> df.iloc[:3]
          a     b     c     d
    0     1     2     3     4
    1   100   200   300   400
    2  1000  2000  3000  4000

    With a boolean mask the same length as the index.

    >>> df.iloc[[True, False, True]]
          a     b     c     d
    0     1     2     3     4
    2  1000  2000  3000  4000

    With a callable, useful in method chains. The `x` passed
    to the ``lambda`` is the DataFrame being sliced. This selects
    the rows whose index label even.

    >>> df.iloc[lambda x: x.index % 2 == 0]
          a     b     c     d
    0     1     2     3     4
    2  1000  2000  3000  4000

    **Indexing both axes**

    You can mix the indexer types for the index and columns. Use ``:`` to
    select the entire axis.

    With scalar integers.

    >>> df.iloc[0, 1]
    2

    With lists of integers.

    >>> df.iloc[[0, 2], [1, 3]]
          b     d
    0     2     4
    2  2000  4000

    With `slice` objects.

    >>> df.iloc[1:3, 0:3]
          a     b     c
    1   100   200   300
    2  1000  2000  3000

    With a boolean array whose length matches the columns.

    >>> df.iloc[:, [True, False, True, False]]
          a     c
    0     1     3
    1   100   300
    2  1000  3000

    With a callable function that expects the Series or DataFrame.

    >>> df.iloc[:, lambda df: [0, 2]]
          a     c
    0     1     3
    1   100   300
    2  1000  3000
    """

    _valid_types = (
        "integer, integer slice (START point is INCLUDED, END "
        "point is EXCLUDED), listlike of integers, boolean array"
    )
    _exception = IndexError
    _get_slice_axis = _NDFrameIndexer._get_slice_axis

    def _validate_key(self, key, axis: int):
        if com.is_bool_indexer(key):
            if hasattr(key, "index") and isinstance(key.index, Index):
                if key.index.inferred_type == "integer":
                    raise NotImplementedError(
                        "iLocation based boolean "
                        "indexing on an integer type "
                        "is not available"
                    )
                raise ValueError(
                    "iLocation based boolean indexing cannot use "
                    "an indexable as a mask"
                )
            return

        if isinstance(key, slice):
            return
        elif is_integer(key):
            self._validate_integer(key, axis)
        elif isinstance(key, tuple):
            # a tuple should already have been caught by this point
            # so don't treat a tuple as a valid indexer
            raise IndexingError("Too many indexers")
        elif is_list_like_indexer(key):
            arr = np.array(key)
            len_axis = len(self.obj._get_axis(axis))

            # check that the key has a numeric dtype
            if not is_numeric_dtype(arr.dtype):
                raise IndexError(
                    ".iloc requires numeric indexers, got {arr}".format(arr=arr)
                )

            # check that the key does not exceed the maximum size of the index
            if len(arr) and (arr.max() >= len_axis or arr.min() < -len_axis):
                raise IndexError("positional indexers are out-of-bounds")
        else:
            raise ValueError(
                "Can only index by location with "
                "a [{types}]".format(types=self._valid_types)
            )

    def _has_valid_setitem_indexer(self, indexer):
        self._has_valid_positional_setitem_indexer(indexer)

    def _is_scalar_access(self, key: Tuple):
        # this is a shortcut accessor to both .loc and .iloc
        # that provide the equivalent access of .at and .iat
        # a) avoid getting things via sections and (to minimize dtype changes)
        # b) provide a performant path
        if len(key) != self.ndim:
            return False

        for i, k in enumerate(key):
            if not is_integer(k):
                return False

            ax = self.obj.axes[i]
            if not ax.is_unique:
                return False

        return True

    def _getitem_scalar(self, key):
        # a fast-path to scalar access
        # if not, raise
        values = self.obj._get_value(*key, takeable=True)
        return values

    def _validate_integer(self, key: int, axis: int):
        """
        Check that 'key' is a valid position in the desired axis.

        Parameters
        ----------
        key : int
            Requested position
        axis : int
            Desired axis

        Returns
        -------
        None

        Raises
        ------
        IndexError
            If 'key' is not a valid position in axis 'axis'
        """

        len_axis = len(self.obj._get_axis(axis))
        if key >= len_axis or key < -len_axis:
            raise IndexError("single positional indexer is out-of-bounds")

    def _getitem_tuple(self, tup: Tuple):

        self._has_valid_tuple(tup)
        try:
            return self._getitem_lowerdim(tup)
        except IndexingError:
            pass

        retval = self.obj
        axis = 0
        for i, key in enumerate(tup):
            if com.is_null_slice(key):
                axis += 1
                continue

            retval = getattr(retval, self.name)._getitem_axis(key, axis=axis)

            # if the dim was reduced, then pass a lower-dim the next time
            if retval.ndim < self.ndim:
                # TODO: this is never reached in tests; can we confirm that
                #  it is impossible?
                axis -= 1

            # try to get for the next axis
            axis += 1

        return retval

    def _get_list_axis(self, key, axis: int):
        """
        Return Series values by list or array of integers

        Parameters
        ----------
        key : list-like positional indexer
        axis : int (can only be zero)

        Returns
        -------
        Series object
        """
        try:
            return self.obj.take(key, axis=axis)
        except IndexError:
            # re-raise with different error message
            raise IndexError("positional indexers are out-of-bounds")

    def _getitem_axis(self, key, axis: int):
        if isinstance(key, slice):
            return self._get_slice_axis(key, axis=axis)

        if isinstance(key, list):
            key = np.asarray(key)

        if com.is_bool_indexer(key):
            self._validate_key(key, axis)
            return self._getbool_axis(key, axis=axis)

        # a list of integers
        elif is_list_like_indexer(key):
            return self._get_list_axis(key, axis=axis)

        # a single integer
        else:
            key = item_from_zerodim(key)
            if not is_integer(key):
                raise TypeError("Cannot index by location index with a non-integer key")

            # validate the location
            self._validate_integer(key, axis)

            return self._get_loc(key, axis=axis)

    # raise_missing is included for compat with the parent class signature
    def _convert_to_indexer(self, obj, axis: int, raise_missing: bool = False):
        """ much simpler as we only have to deal with our valid types """

        # make need to convert a float key
        if isinstance(obj, slice):
            return self._convert_slice_indexer(obj, axis)

        elif is_float(obj):
            return self._convert_scalar_indexer(obj, axis)

        try:
            self._validate_key(obj, axis)
            return obj
        except ValueError:
            raise ValueError(
                "Can only index by location with "
                "a [{types}]".format(types=self._valid_types)
            )


class _ScalarAccessIndexer(_NDFrameIndexerBase):
    """ access scalars quickly """

    def _convert_key(self, key, is_setter: bool = False):
        raise AbstractMethodError(self)

    def __getitem__(self, key):
        if not isinstance(key, tuple):

            # we could have a convertible item here (e.g. Timestamp)
            if not is_list_like_indexer(key):
                key = tuple([key])
            else:
                raise ValueError("Invalid call for scalar access (getting)!")

        key = self._convert_key(key)
        return self.obj._get_value(*key, takeable=self._takeable)

    def __setitem__(self, key, value):
        if isinstance(key, tuple):
            key = tuple(com.apply_if_callable(x, self.obj) for x in key)
        else:
            # scalar callable may return tuple
            key = com.apply_if_callable(key, self.obj)

        if not isinstance(key, tuple):
            key = _tuplify(self.ndim, key)
        if len(key) != self.ndim:
            raise ValueError("Not enough indexers for scalar access (setting)!")
        key = list(self._convert_key(key, is_setter=True))
        key.append(value)
        self.obj._set_value(*key, takeable=self._takeable)


class _AtIndexer(_ScalarAccessIndexer):
    """
    Access a single value for a row/column label pair.

    Similar to ``loc``, in that both provide label-based lookups. Use
    ``at`` if you only need to get or set a single value in a DataFrame
    or Series.

    Raises
    ------
    KeyError
        When label does not exist in DataFrame

    See Also
    --------
    DataFrame.iat : Access a single value for a row/column pair by integer
        position.
    DataFrame.loc : Access a group of rows and columns by label(s).
    Series.at : Access a single value using a label.

    Examples
    --------
    >>> df = pd.DataFrame([[0, 2, 3], [0, 4, 1], [10, 20, 30]],
    ...                   index=[4, 5, 6], columns=['A', 'B', 'C'])
    >>> df
        A   B   C
    4   0   2   3
    5   0   4   1
    6  10  20  30

    Get value at specified row/column pair

    >>> df.at[4, 'B']
    2

    Set value at specified row/column pair

    >>> df.at[4, 'B'] = 10
    >>> df.at[4, 'B']
    10

    Get value within a Series

    >>> df.loc[5].at['B']
    4
    """

    _takeable = False

    def _convert_key(self, key, is_setter: bool = False):
        """ require they keys to be the same type as the index (so we don't
        fallback)
        """

        # allow arbitrary setting
        if is_setter:
            return list(key)

        for ax, i in zip(self.obj.axes, key):
            if ax.is_integer():
                if not is_integer(i):
                    raise ValueError(
                        "At based indexing on an integer index "
                        "can only have integer indexers"
                    )
            else:
                if is_integer(i) and not ax.holds_integer():
                    raise ValueError(
                        "At based indexing on an non-integer "
                        "index can only have non-integer "
                        "indexers"
                    )
        return key


class _iAtIndexer(_ScalarAccessIndexer):
    """
    Access a single value for a row/column pair by integer position.

    Similar to ``iloc``, in that both provide integer-based lookups. Use
    ``iat`` if you only need to get or set a single value in a DataFrame
    or Series.

    Raises
    ------
    IndexError
        When integer position is out of bounds

    See Also
    --------
    DataFrame.at : Access a single value for a row/column label pair.
    DataFrame.loc : Access a group of rows and columns by label(s).
    DataFrame.iloc : Access a group of rows and columns by integer position(s).

    Examples
    --------
    >>> df = pd.DataFrame([[0, 2, 3], [0, 4, 1], [10, 20, 30]],
    ...                   columns=['A', 'B', 'C'])
    >>> df
        A   B   C
    0   0   2   3
    1   0   4   1
    2  10  20  30

    Get value at specified row/column pair

    >>> df.iat[1, 2]
    1

    Set value at specified row/column pair

    >>> df.iat[1, 2] = 10
    >>> df.iat[1, 2]
    10

    Get value within a series

    >>> df.loc[0].iat[1]
    2
    """

    _takeable = True

    def _convert_key(self, key, is_setter: bool = False):
        """ require integer args (and convert to label arguments) """
        for a, i in zip(self.obj.axes, key):
            if not is_integer(i):
                raise ValueError("iAt based indexing can only have integer indexers")
        return key


def _tuplify(ndim: int, loc) -> tuple:
    """
    Given an indexer for the first dimension, create an equivalent tuple
    for indexing over all dimensions.

    Parameters
    ----------
    ndim : int
    loc : object

    Returns
    -------
    tuple
    """
    tup = [slice(None, None) for _ in range(ndim)]
    tup[0] = loc
    return tuple(tup)


def convert_to_index_sliceable(obj, key):
    """
    if we are index sliceable, then return my slicer, otherwise return None
    """
    idx = obj.index
    if isinstance(key, slice):
        return idx._convert_slice_indexer(key, kind="getitem")

    elif isinstance(key, str):

        # we are an actual column
        if key in obj._data.items:
            return None

        # We might have a datetimelike string that we can translate to a
        # slice here via partial string indexing
        if idx.is_all_dates:
            try:
                return idx._get_string_slice(key)
            except (KeyError, ValueError, NotImplementedError):
                return None

    return None


def check_bool_indexer(index: Index, key) -> np.ndarray:
    """
    Check if key is a valid boolean indexer for an object with such index and
    perform reindexing or conversion if needed.

    This function assumes that is_bool_indexer(key) == True.

    Parameters
    ----------
    index : Index
        Index of the object on which the indexing is done
    key : list-like
        Boolean indexer to check

    Returns
    -------
    result: np.array
        Resulting key

    Raises
    ------
    IndexError
        If the key does not have the same length as index

    IndexingError
        If the index of the key is unalignable to index

    """
    result = key
    if isinstance(key, ABCSeries) and not key.index.equals(index):
        result = result.reindex(index)
        mask = isna(result._values)
        if mask.any():
            raise IndexingError(
                "Unalignable boolean Series provided as "
                "indexer (index of the boolean Series and of "
                "the indexed object do not match)."
            )
        result = result.astype(bool)._values
    else:
        if is_sparse(result):
            result = result.to_dense()
        result = np.asarray(result, dtype=bool)

        # GH26658
        if len(result) != len(index):
            raise IndexError(
                "Item wrong length {} instead of {}.".format(len(result), len(index))
            )

    return result


def convert_missing_indexer(indexer):
    """
    reverse convert a missing indexer, which is a dict
    return the scalar indexer and a boolean indicating if we converted
    """

    if isinstance(indexer, dict):

        # a missing key (but not a tuple indexer)
        indexer = indexer["key"]

        if isinstance(indexer, bool):
            raise KeyError("cannot use a single bool to index into setitem")
        return indexer, True

    return indexer, False


def convert_from_missing_indexer_tuple(indexer, axes):
    """
    create a filtered indexer that doesn't have any missing indexers
    """

    def get_indexer(_i, _idx):
        return axes[_i].get_loc(_idx["key"]) if isinstance(_idx, dict) else _idx

    return tuple(get_indexer(_i, _idx) for _i, _idx in enumerate(indexer))


def maybe_convert_ix(*args):
    """
    We likely want to take the cross-product
    """

    ixify = True
    for arg in args:
        if not isinstance(arg, (np.ndarray, list, ABCSeries, Index)):
            ixify = False

    if ixify:
        return np.ix_(*args)
    else:
        return args


def is_nested_tuple(tup, labels):
    # check for a compatible nested tuple and multiindexes among the axes
    if not isinstance(tup, tuple):
        return False

    for i, k in enumerate(tup):

        if is_list_like(k) or isinstance(k, slice):
            return isinstance(labels, MultiIndex)

    return False


def is_label_like(key):
    # select a label or row
    return not isinstance(key, slice) and not is_list_like_indexer(key)


def need_slice(obj):
    return (
        obj.start is not None
        or obj.stop is not None
        or (obj.step is not None and obj.step != 1)
    )


def _non_reducing_slice(slice_):
    """
    Ensurse that a slice doesn't reduce to a Series or Scalar.

    Any user-paseed `subset` should have this called on it
    to make sure we're always working with DataFrames.
    """
    # default to column slice, like DataFrame
    # ['A', 'B'] -> IndexSlices[:, ['A', 'B']]
    kinds = (ABCSeries, np.ndarray, Index, list, str)
    if isinstance(slice_, kinds):
        slice_ = IndexSlice[:, slice_]

    def pred(part):
        # true when slice does *not* reduce, False when part is a tuple,
        # i.e. MultiIndex slice
        return (isinstance(part, slice) or is_list_like(part)) and not isinstance(
            part, tuple
        )

    if not is_list_like(slice_):
        if not isinstance(slice_, slice):
            # a 1-d slice, like df.loc[1]
            slice_ = [[slice_]]
        else:
            # slice(a, b, c)
            slice_ = [slice_]  # to tuplize later
    else:
        slice_ = [part if pred(part) else [part] for part in slice_]
    return tuple(slice_)


def _maybe_numeric_slice(df, slice_, include_bool=False):
    """
    want nice defaults for background_gradient that don't break
    with non-numeric data. But if slice_ is passed go with that.
    """
    if slice_ is None:
        dtypes = [np.number]
        if include_bool:
            dtypes.append(bool)
        slice_ = IndexSlice[:, df.select_dtypes(include=dtypes).columns]
    return slice_


def _can_do_equal_len(labels, value, plane_indexer, lplane_indexer, obj):
    """ return True if we have an equal len settable """
    if not len(labels) == 1 or not np.iterable(value) or is_scalar(plane_indexer[0]):
        return False

    item = labels[0]
    index = obj[item].index

    values_len = len(value)
    # equal len list/ndarray
    if len(index) == values_len:
        return True
    elif lplane_indexer == values_len:
        return True

    return False<|MERGE_RESOLUTION|>--- conflicted
+++ resolved
@@ -110,41 +110,6 @@
         new_self.axis = axis
         return new_self
 
-<<<<<<< HEAD
-=======
-    def __iter__(self):
-        raise NotImplementedError("ix is not iterable")
-
-    def __getitem__(self, key):
-        # Used in ix and downstream in geopandas _CoordinateIndexer
-        if type(key) is tuple:
-            # Note: we check the type exactly instead of with isinstance
-            #  because NamedTuple is checked separately.
-            key = tuple(com.apply_if_callable(x, self.obj) for x in key)
-            try:
-                values = self.obj._get_value(*key)
-            except (KeyError, TypeError, InvalidIndexError):
-                # TypeError occurs here if the key has non-hashable entries,
-                #  generally slice or list.
-                # TODO(ix): most/all of the TypeError cases here are for ix,
-                #  so this check can be removed once ix is removed.
-                # The InvalidIndexError is only catched for compatibility
-                #  with geopandas, see
-                #  https://github.com/pandas-dev/pandas/issues/27258
-                pass
-            else:
-                if is_scalar(values):
-                    return values
-
-            return self._getitem_tuple(key)
-        else:
-            # we by definition only have the 0th axis
-            axis = self.axis or 0
-
-            key = com.apply_if_callable(key, self.obj)
-            return self._getitem_axis(key, axis=axis)
-
->>>>>>> f6a5dd4b
     def _get_label(self, label, axis: int):
         if self.ndim == 1:
             # for perf reasons we want to try _xs first
