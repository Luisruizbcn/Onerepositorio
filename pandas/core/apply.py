--- conflicted
+++ resolved
@@ -310,29 +310,6 @@
         """
         return self.agg_or_apply_list_like(op_name="agg")
 
-<<<<<<< HEAD
-    def agg_or_apply_list_like(
-        self, op_name: Literal["agg", "apply"]
-    ) -> DataFrame | Series:
-        from pandas.core.groupby.generic import (
-            DataFrameGroupBy,
-            SeriesGroupBy,
-        )
-        from pandas.core.reshape.concat import concat
-
-        obj = self.obj
-        func = cast(list[AggFuncTypeBase], self.func)
-        kwargs = self.kwargs
-        if op_name == "apply":
-            if isinstance(self, FrameApply):
-                by_row = self.by_row
-
-            elif isinstance(self, SeriesApply):
-                by_row = "_compat" if self.by_row else False
-            else:
-                by_row = False
-            kwargs = {**kwargs, "by_row": by_row}
-=======
     def compute_list_like(
         self,
         op_name: Literal["agg", "apply"],
@@ -341,7 +318,6 @@
     ) -> tuple[list[Hashable], list[Any]]:
         """
         Compute agg/apply results for like-like input.
->>>>>>> c126eeb3
 
         Parameters
         ----------
@@ -360,7 +336,7 @@
             Data for result. When aggregating with a Series, this can contain any
             Python objects.
         """
-        func = cast(List[AggFuncTypeBase], self.func)
+        func = cast(list[AggFuncTypeBase], self.func)
         obj = self.obj
 
         results = []
