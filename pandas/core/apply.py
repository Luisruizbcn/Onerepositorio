import abc
import inspect
from typing import TYPE_CHECKING, Any, Dict, Iterator, Optional, Tuple, Type, Union

import numpy as np

from pandas._libs import reduction as libreduction
from pandas._typing import Axis
from pandas.util._decorators import cache_readonly

from pandas.core.dtypes.common import (
    is_dict_like,
    is_extension_array_dtype,
    is_list_like,
    is_sequence,
)
from pandas.core.dtypes.generic import ABCSeries

from pandas.core.construction import create_series_with_explicit_dtype

if TYPE_CHECKING:
    from pandas import DataFrame, Series, Index

ResType = Dict[int, Any]


def frame_apply(
    obj: "DataFrame",
    func,
    axis: Axis = 0,
    raw: bool = False,
    result_type: Optional[str] = None,
    ignore_failures: bool = False,
    args=None,
    kwds=None,
):
    """ construct and return a row or column based frame apply object """

    axis = obj._get_axis_number(axis)
    klass: Type[FrameApply]
    if axis == 0:
        klass = FrameRowApply
    elif axis == 1:
        klass = FrameColumnApply

    return klass(
        obj,
        func,
        raw=raw,
        result_type=result_type,
        ignore_failures=ignore_failures,
        args=args,
        kwds=kwds,
    )


class FrameApply(metaclass=abc.ABCMeta):

    # ---------------------------------------------------------------
    # Abstract Methods
    axis: int

    @property
    @abc.abstractmethod
    def result_index(self) -> "Index":
        pass

    @property
    @abc.abstractmethod
    def result_columns(self) -> "Index":
        pass

    @property
    @abc.abstractmethod
    def series_generator(self) -> Iterator["Series"]:
        pass

    @abc.abstractmethod
    def wrap_results_for_axis(
        self, results: ResType, res_index: "Index"
    ) -> Union["Series", "DataFrame"]:
        pass

    # ---------------------------------------------------------------

    def __init__(
        self,
        obj: "DataFrame",
        func,
        raw: bool,
        result_type: Optional[str],
        ignore_failures: bool,
        args,
        kwds,
    ):
        self.obj = obj
        self.raw = raw
        self.ignore_failures = ignore_failures
        self.args = args or ()
        self.kwds = kwds or {}

        if result_type not in [None, "reduce", "broadcast", "expand"]:
            raise ValueError(
                "invalid value for result_type, must be one "
                "of {None, 'reduce', 'broadcast', 'expand'}"
            )

        self.result_type = result_type

        # curry if needed
        if (kwds or args) and not isinstance(func, (np.ufunc, str)):

            def f(x):
                return func(x, *args, **kwds)

        else:
            f = func

        self.f = f

    @property
    def res_columns(self) -> "Index":
        return self.result_columns

    @property
    def columns(self) -> "Index":
        return self.obj.columns

    @property
    def index(self) -> "Index":
        return self.obj.index

    @cache_readonly
    def values(self):
        return self.obj.values

    @cache_readonly
    def dtypes(self) -> "Series":
        return self.obj.dtypes

    @property
    def agg_axis(self) -> "Index":
        return self.obj._get_agg_axis(self.axis)

    def get_result(self):
        """ compute the results """

        # dispatch to agg
        if is_list_like(self.f) or is_dict_like(self.f):
            return self.obj.aggregate(self.f, axis=self.axis, *self.args, **self.kwds)

        # all empty
        if len(self.columns) == 0 and len(self.index) == 0:
            return self.apply_empty_result()

        # string dispatch
        if isinstance(self.f, str):
            # Support for `frame.transform('method')`
            # Some methods (shift, etc.) require the axis argument, others
            # don't, so inspect and insert if necessary.
            func = getattr(self.obj, self.f)
            sig = inspect.getfullargspec(func)
            if "axis" in sig.args:
                self.kwds["axis"] = self.axis
            return func(*self.args, **self.kwds)

        # ufunc
        elif isinstance(self.f, np.ufunc):
            with np.errstate(all="ignore"):
                results = self.obj._data.apply("apply", func=self.f)
            return self.obj._constructor(
                data=results, index=self.index, columns=self.columns, copy=False
            )

        # broadcasting
        if self.result_type == "broadcast":
            return self.apply_broadcast(self.obj)

        # one axis empty
        elif not all(self.obj.shape):
            return self.apply_empty_result()

        # raw
        elif self.raw and not self.obj._is_mixed_type:
            return self.apply_raw()

        return self.apply_standard()

    def apply_empty_result(self):
        """
        we have an empty result; at least 1 axis is 0

        we will try to apply the function to an empty
        series in order to see if this is a reduction function
        """

        # we are not asked to reduce or infer reduction
        # so just return a copy of the existing object
        if self.result_type not in ["reduce", None]:
            return self.obj.copy()

        # we may need to infer
        should_reduce = self.result_type == "reduce"

        from pandas import Series

        if not should_reduce:
            try:
                r = self.f(Series([], dtype=np.float64))
            except Exception:
                pass
            else:
                should_reduce = not isinstance(r, Series)

        if should_reduce:
            if len(self.agg_axis):
                r = self.f(Series([], dtype=np.float64))
            else:
                r = np.nan

            return self.obj._constructor_sliced(r, index=self.agg_axis)
        else:
            return self.obj.copy()

    def apply_raw(self):
        """ apply to the values as a numpy array """
        try:
            result = libreduction.compute_reduction(self.values, self.f, axis=self.axis)
        except ValueError as err:
            if "Function does not reduce" not in str(err):
                # catch only ValueError raised intentionally in libreduction
                raise
            # We expect np.apply_along_axis to give a two-dimensional result, or
            #  also raise.
            result = np.apply_along_axis(self.f, self.axis, self.values)

        # TODO: mixed type case
        if result.ndim == 2:
            return self.obj._constructor(result, index=self.index, columns=self.columns)
        else:
            return self.obj._constructor_sliced(result, index=self.agg_axis)

    def apply_broadcast(self, target: "DataFrame") -> "DataFrame":
        result_values = np.empty_like(target.values)

        # axis which we want to compare compliance
        result_compare = target.shape[0]

        for i, col in enumerate(target.columns):
            res = self.f(target[col])
            ares = np.asarray(res).ndim

            # must be a scalar or 1d
            if ares > 1:
                raise ValueError("too many dims to broadcast")
            elif ares == 1:

                # must match return dim
                if result_compare != len(res):
                    raise ValueError("cannot broadcast result")

            result_values[:, i] = res

        # we *always* preserve the original index / columns
        result = self.obj._constructor(
            result_values, index=target.index, columns=target.columns
        )
        return result

    def apply_standard(self):

        # try to reduce first (by default)
        # this only matters if the reduction in values is of different dtype
        # e.g. if we want to apply to a SparseFrame, then can't directly reduce

        # we cannot reduce using non-numpy dtypes,
        # as demonstrated in gh-12244
        if (
            self.result_type in ["reduce", None]
            and not self.dtypes.apply(is_extension_array_dtype).any()
<<<<<<< HEAD
            # Disallow dtypes where setting _index_data will break
            #  ExtensionArray values, see GH#31182
            and not self.dtypes.apply(lambda x: x.kind in ["m", "M"]).any()
            # Disallow MultiIndex since libreduction shortcut
            #  cannot handle MultiIndex
            and not isinstance(self.agg_axis, ABCMultiIndex)
=======
            # Disallow complex_internals since libreduction shortcut raises a TypeError
            and not self.agg_axis._has_complex_internals
>>>>>>> 54a6490e
        ):

            values = self.values
            index = self.obj._get_axis(self.axis)
            labels = self.agg_axis
            empty_arr = np.empty(len(index), dtype=values.dtype)

            # Preserve subclass for e.g. test_subclassed_apply
            dummy = self.obj._constructor_sliced(
                empty_arr, index=index, dtype=values.dtype
            )

            try:
                result = libreduction.compute_reduction(
                    values, self.f, axis=self.axis, dummy=dummy, labels=labels
                )
            except ValueError as err:
                if "Function does not reduce" not in str(err):
                    # catch only ValueError raised intentionally in libreduction
                    raise
            except TypeError:
                # e.g. test_apply_ignore_failures we just ignore
                if not self.ignore_failures:
                    raise
            except ZeroDivisionError:
                # reached via numexpr; fall back to python implementation
                pass
            else:
                return self.obj._constructor_sliced(result, index=labels)

        # compute the result using the series generator
        results, res_index = self.apply_series_generator()

        # wrap results
        return self.wrap_results(results, res_index)

    def apply_series_generator(self) -> Tuple[ResType, "Index"]:
        series_gen = self.series_generator
        res_index = self.result_index

        keys = []
        results = {}
        if self.ignore_failures:
            successes = []
            for i, v in enumerate(series_gen):
                try:
                    results[i] = self.f(v)
                except Exception:
                    pass
                else:
                    keys.append(v.name)
                    successes.append(i)

            # so will work with MultiIndex
            if len(successes) < len(res_index):
                res_index = res_index.take(successes)

        else:
            for i, v in enumerate(series_gen):
                results[i] = self.f(v)
                keys.append(v.name)

        return results, res_index

    def wrap_results(
        self, results: ResType, res_index: "Index"
    ) -> Union["Series", "DataFrame"]:
        from pandas import Series

        # see if we can infer the results
        if len(results) > 0 and 0 in results and is_sequence(results[0]):

            return self.wrap_results_for_axis(results, res_index)

        # dict of scalars

        # the default dtype of an empty Series will be `object`, but this
        # code can be hit by df.mean() where the result should have dtype
        # float64 even if it's an empty Series.
        constructor_sliced = self.obj._constructor_sliced
        if constructor_sliced is Series:
            result = create_series_with_explicit_dtype(
                results, dtype_if_empty=np.float64
            )
        else:
            result = constructor_sliced(results)
        result.index = res_index

        return result


class FrameRowApply(FrameApply):
    axis = 0

    def apply_broadcast(self, target: "DataFrame") -> "DataFrame":
        return super().apply_broadcast(target)

    @property
    def series_generator(self):
        return (self.obj._ixs(i, axis=1) for i in range(len(self.columns)))

    @property
    def result_index(self) -> "Index":
        return self.columns

    @property
    def result_columns(self) -> "Index":
        return self.index

    def wrap_results_for_axis(
        self, results: ResType, res_index: "Index"
    ) -> "DataFrame":
        """ return the results for the rows """

        result = self.obj._constructor(data=results)

        if not isinstance(results[0], ABCSeries):
            if len(result.index) == len(self.res_columns):
                result.index = self.res_columns

        if len(result.columns) == len(res_index):
            result.columns = res_index

        return result


class FrameColumnApply(FrameApply):
    axis = 1

    def apply_broadcast(self, target: "DataFrame") -> "DataFrame":
        result = super().apply_broadcast(target.T)
        return result.T

    @property
    def series_generator(self):
        constructor = self.obj._constructor_sliced
        return (
            constructor(arr, index=self.columns, name=name)
            for i, (arr, name) in enumerate(zip(self.values, self.index))
        )

    @property
    def result_index(self) -> "Index":
        return self.index

    @property
    def result_columns(self) -> "Index":
        return self.columns

    def wrap_results_for_axis(
        self, results: ResType, res_index: "Index"
    ) -> Union["Series", "DataFrame"]:
        """ return the results for the columns """
        result: Union["Series", "DataFrame"]

        # we have requested to expand
        if self.result_type == "expand":
            result = self.infer_to_same_shape(results, res_index)

        # we have a non-series and don't want inference
        elif not isinstance(results[0], ABCSeries):
            from pandas import Series

            result = Series(results)
            result.index = res_index

        # we may want to infer results
        else:
            result = self.infer_to_same_shape(results, res_index)

        return result

    def infer_to_same_shape(self, results: ResType, res_index: "Index") -> "DataFrame":
        """ infer the results to the same shape as the input object """

        result = self.obj._constructor(data=results)
        result = result.T

        # set the index
        result.index = res_index

        # infer dtypes
        result = result.infer_objects()

        return result<|MERGE_RESOLUTION|>--- conflicted
+++ resolved
@@ -278,17 +278,11 @@
         if (
             self.result_type in ["reduce", None]
             and not self.dtypes.apply(is_extension_array_dtype).any()
-<<<<<<< HEAD
             # Disallow dtypes where setting _index_data will break
             #  ExtensionArray values, see GH#31182
             and not self.dtypes.apply(lambda x: x.kind in ["m", "M"]).any()
-            # Disallow MultiIndex since libreduction shortcut
-            #  cannot handle MultiIndex
-            and not isinstance(self.agg_axis, ABCMultiIndex)
-=======
             # Disallow complex_internals since libreduction shortcut raises a TypeError
             and not self.agg_axis._has_complex_internals
->>>>>>> 54a6490e
         ):
 
             values = self.values
