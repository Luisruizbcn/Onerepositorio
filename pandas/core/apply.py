--- conflicted
+++ resolved
@@ -1808,11 +1808,12 @@
     return columns, func
 
 
-<<<<<<< HEAD
 def include_axis(op_name: Literal["agg", "apply"], colg: Series | DataFrame) -> bool:
     return isinstance(colg, ABCDataFrame) or (
         isinstance(colg, ABCSeries) and op_name == "agg"
-=======
+    )
+
+
 def warn_alias_replacement(
     obj: AggObjType,
     func: Callable,
@@ -1830,5 +1831,4 @@
         f"behavior pass {alias} instead.",
         category=FutureWarning,
         stacklevel=find_stack_level(),
->>>>>>> 45769099
     )