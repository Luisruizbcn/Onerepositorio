from __future__ import annotations

import abc
from collections import defaultdict
from contextlib import nullcontext
from functools import partial
import inspect
from typing import (
    TYPE_CHECKING,
    Any,
    Callable,
    ContextManager,
    DefaultDict,
    Dict,
    Hashable,
    Iterable,
    Iterator,
    List,
    Sequence,
    cast,
)
import warnings

import numpy as np

from pandas._config import option_context

from pandas._libs import lib
from pandas._typing import (
    AggFuncType,
    AggFuncTypeBase,
    AggFuncTypeDict,
    AggObjType,
    Axis,
    AxisInt,
    NDFrameT,
    npt,
)
from pandas.errors import SpecificationError
from pandas.util._decorators import cache_readonly
from pandas.util._exceptions import find_stack_level

from pandas.core.dtypes.cast import is_nested_object
from pandas.core.dtypes.common import (
    is_dict_like,
    is_list_like,
    is_sequence,
)
from pandas.core.dtypes.dtypes import (
    CategoricalDtype,
    ExtensionDtype,
)
from pandas.core.dtypes.generic import (
    ABCDataFrame,
    ABCNDFrame,
    ABCSeries,
)

from pandas.core.base import SelectionMixin
import pandas.core.common as com
from pandas.core.construction import ensure_wrapped_if_datetimelike

if TYPE_CHECKING:
    from pandas import (
        DataFrame,
        Index,
        Series,
    )
    from pandas.core.groupby import GroupBy
    from pandas.core.resample import Resampler
    from pandas.core.window.rolling import BaseWindow


ResType = Dict[int, Any]


def frame_apply(
    obj: DataFrame,
    func: AggFuncType,
    axis: Axis = 0,
    raw: bool = False,
    result_type: str | None = None,
    args=None,
    kwargs=None,
) -> FrameApply:
    """construct and return a row or column based frame apply object"""
    axis = obj._get_axis_number(axis)
    klass: type[FrameApply]
    if axis == 0:
        klass = FrameRowApply
    elif axis == 1:
        klass = FrameColumnApply

    _, func, _, _ = reconstruct_func(func, **kwargs)
    assert func is not None

    return klass(
        obj,
        func,
        raw=raw,
        result_type=result_type,
        args=args,
        kwargs=kwargs,
    )


class Apply(metaclass=abc.ABCMeta):
    axis: AxisInt
    orig_f: AggFuncType
    f: AggFuncType

    def __init__(
        self,
        obj: AggObjType,
        func: AggFuncType,
        raw: bool,
        result_type: str | None,
        *,
        args,
        kwargs,
    ) -> None:
        self.obj = obj
        self.raw = raw
        self.args = args or ()
        self.kwargs = kwargs or {}

        if result_type not in [None, "reduce", "broadcast", "expand"]:
            raise ValueError(
                "invalid value for result_type, must be one "
                "of {None, 'reduce', 'broadcast', 'expand'}"
            )

        self.result_type = result_type

        f: AggFuncType
        # curry if needed
        if callable(func) and (kwargs or args) and not isinstance(func, np.ufunc):

            def f(x):
<<<<<<< HEAD
                assert callable(func)
=======
                assert callable(func)  # needed for mypy
>>>>>>> 6d17261a
                return func(x, *args, **kwargs)

        else:
            f = func

        self.orig_f = func
        self.f = f

    @abc.abstractmethod
    def apply(self) -> DataFrame | Series:
        pass

    def agg(self) -> DataFrame | Series | None:
        """
        Provide an implementation for the aggregators.

        Returns
        -------
        Result of aggregation, or None if agg cannot be performed by
        this method.
        """
        obj = self.obj
        arg = self.f
        args = self.args
        kwargs = self.kwargs

        if isinstance(arg, str):
            return self.apply_str()

        if is_dict_like(arg):
            return self.agg_dict_like()
        elif is_list_like(arg):
            # we require a list, but not a 'str'
            return self.agg_list_like()

        if callable(arg):
            f = com.get_cython_func(arg)
            if f and not args and not kwargs:
                return getattr(obj, f)()

        # caller can react
        return None

    def transform(self) -> DataFrame | Series:
        """
        Transform a DataFrame or Series.

        Returns
        -------
        DataFrame or Series
            Result of applying ``func`` along the given axis of the
            Series or DataFrame.

        Raises
        ------
        ValueError
            If the transform function fails or does not transform.
        """
        obj = self.obj
        func = self.orig_f
        axis = self.axis
        args = self.args
        kwargs = self.kwargs

        is_series = obj.ndim == 1

        if obj._get_axis_number(axis) == 1:
            assert not is_series
            return obj.T.transform(func, 0, *args, **kwargs).T

        if is_list_like(func) and not is_dict_like(func):
            func = cast(List[AggFuncTypeBase], func)
            # Convert func equivalent dict
            if is_series:
                func = {com.get_callable_name(v) or v: v for v in func}
            else:
                func = {col: func for col in obj}

        if is_dict_like(func):
            func = cast(AggFuncTypeDict, func)
            return self.transform_dict_like(func)

        # func is either str or callable
        func = cast(AggFuncTypeBase, func)
        try:
            result = self.transform_str_or_callable(func)
        except TypeError:
            raise
        except Exception as err:
            raise ValueError("Transform function failed") from err

        # Functions that transform may return empty Series/DataFrame
        # when the dtype is not appropriate
        if (
            isinstance(result, (ABCSeries, ABCDataFrame))
            and result.empty
            and not obj.empty
        ):
            raise ValueError("Transform function failed")
        # error: Argument 1 to "__get__" of "AxisProperty" has incompatible type
        # "Union[Series, DataFrame, GroupBy[Any], SeriesGroupBy,
        # DataFrameGroupBy, BaseWindow, Resampler]"; expected "Union[DataFrame,
        # Series]"
        if not isinstance(result, (ABCSeries, ABCDataFrame)) or not result.index.equals(
            obj.index  # type: ignore[arg-type]
        ):
            raise ValueError("Function did not transform")

        return result

    def transform_dict_like(self, func):
        """
        Compute transform in the case of a dict-like func
        """
        from pandas.core.reshape.concat import concat

        obj = self.obj
        args = self.args
        kwargs = self.kwargs

        # transform is currently only for Series/DataFrame
        assert isinstance(obj, ABCNDFrame)

        if len(func) == 0:
            raise ValueError("No transform functions were provided")

        func = self.normalize_dictlike_arg("transform", obj, func)

        results: dict[Hashable, DataFrame | Series] = {}
        for name, how in func.items():
            colg = obj._gotitem(name, ndim=1)
            results[name] = colg.transform(how, 0, *args, **kwargs)
        return concat(results, axis=1)

    def transform_str_or_callable(self, func) -> DataFrame | Series:
        """
        Compute transform in the case of a string or callable func
        """
        obj = self.obj
        args = self.args
        kwargs = self.kwargs

        if isinstance(func, str):
            return self._apply_str(obj, func, *args, **kwargs)

        if not args and not kwargs:
            f = com.get_cython_func(func)
            if f:
                return getattr(obj, f)()

        # Two possible ways to use a UDF - apply or call directly
        try:
            return obj.apply(func, args=args, **kwargs)
        except Exception:
            return func(obj, *args, **kwargs)

    def agg_list_like(self) -> DataFrame | Series:
        """
        Compute aggregation in the case of a list-like argument.

        Returns
        -------
        Result of aggregation.
        """
        from pandas.core.groupby.generic import (
            DataFrameGroupBy,
            SeriesGroupBy,
        )
        from pandas.core.reshape.concat import concat

        obj = self.obj
        arg = cast(List[AggFuncTypeBase], self.f)

        if getattr(obj, "axis", 0) == 1:
            raise NotImplementedError("axis other than 0 is not supported")

        if not isinstance(obj, SelectionMixin):
            # i.e. obj is Series or DataFrame
            selected_obj = obj
        elif obj._selected_obj.ndim == 1:
            # For SeriesGroupBy this matches _obj_with_exclusions
            selected_obj = obj._selected_obj
        else:
            selected_obj = obj._obj_with_exclusions

        results = []
        keys = []

        is_groupby = isinstance(obj, (DataFrameGroupBy, SeriesGroupBy))
        context_manager: ContextManager
        if is_groupby:
            # When as_index=False, we combine all results using indices
            # and adjust index after
            context_manager = com.temp_setattr(obj, "as_index", True)
        else:
            context_manager = nullcontext()
        with context_manager:
            # degenerate case
            if selected_obj.ndim == 1:
                for a in arg:
                    colg = obj._gotitem(selected_obj.name, ndim=1, subset=selected_obj)
                    if isinstance(colg, (ABCSeries, ABCDataFrame)):
                        new_res = colg.aggregate(
                            a, self.axis, *self.args, **self.kwargs
                        )
                    else:
                        new_res = colg.aggregate(a, *self.args, **self.kwargs)
                    results.append(new_res)

                    # make sure we find a good name
                    name = com.get_callable_name(a) or a
                    keys.append(name)

            else:
                indices = []
                for index, col in enumerate(selected_obj):
                    colg = obj._gotitem(col, ndim=1, subset=selected_obj.iloc[:, index])
                    if isinstance(colg, (ABCSeries, ABCDataFrame)):
                        new_res = colg.aggregate(
                            arg, self.axis, *self.args, **self.kwargs
                        )
                    else:
                        new_res = colg.aggregate(arg, *self.args, **self.kwargs)
                    results.append(new_res)
                    indices.append(index)
                keys = selected_obj.columns.take(indices)

        try:
            return concat(results, keys=keys, axis=1, sort=False)
        except TypeError as err:
            # we are concatting non-NDFrame objects,
            # e.g. a list of scalars
            from pandas import Series

            result = Series(results, index=keys, name=obj.name)
            if is_nested_object(result):
                raise ValueError(
                    "cannot combine transform and aggregation operations"
                ) from err
            return result

    def agg_dict_like(self) -> DataFrame | Series:
        """
        Compute aggregation in the case of a dict-like argument.

        Returns
        -------
        Result of aggregation.
        """
        from pandas import Index
        from pandas.core.groupby.generic import (
            DataFrameGroupBy,
            SeriesGroupBy,
        )
        from pandas.core.reshape.concat import concat

        obj = self.obj
        arg = cast(AggFuncTypeDict, self.f)

        if getattr(obj, "axis", 0) == 1:
            raise NotImplementedError("axis other than 0 is not supported")

        if not isinstance(obj, SelectionMixin):
            # i.e. obj is Series or DataFrame
            selected_obj = obj
            selection = None
        else:
            selected_obj = obj._selected_obj
            selection = obj._selection

        arg = self.normalize_dictlike_arg("agg", selected_obj, arg)

        is_groupby = isinstance(obj, (DataFrameGroupBy, SeriesGroupBy))
        context_manager: ContextManager
        if is_groupby:
            # When as_index=False, we combine all results using indices
            # and adjust index after
            context_manager = com.temp_setattr(obj, "as_index", True)
        else:
            context_manager = nullcontext()

        is_non_unique_col = (
            selected_obj.ndim == 2
            and selected_obj.columns.nunique() < len(selected_obj.columns)
        )

        with context_manager:
            if selected_obj.ndim == 1:
                # key only used for output
                colg = obj._gotitem(selection, ndim=1)
                result_data = [colg.agg(how) for _, how in arg.items()]
                result_index = list(arg.keys())
            elif is_non_unique_col:
                # key used for column selection and output
                # GH#51099
                result_data = []
                result_index = []
                for key, how in arg.items():
                    indices = selected_obj.columns.get_indexer_for([key])
                    labels = selected_obj.columns.take(indices)
                    label_to_indices = defaultdict(list)
                    for index, label in zip(indices, labels):
                        label_to_indices[label].append(index)

                    key_data = [
                        selected_obj._ixs(indice, axis=1).agg(how)
                        for label, indices in label_to_indices.items()
                        for indice in indices
                    ]

                    result_index += [key] * len(key_data)
                    result_data += key_data
            else:
                # key used for column selection and output
                result_data = [
                    obj._gotitem(key, ndim=1).agg(how) for key, how in arg.items()
                ]
                result_index = list(arg.keys())

        # Avoid making two isinstance calls in all and any below
        is_ndframe = [isinstance(r, ABCNDFrame) for r in result_data]

        # combine results
        if all(is_ndframe):
            results = dict(zip(result_index, result_data))
            keys_to_use: Iterable[Hashable]
            keys_to_use = [k for k in result_index if not results[k].empty]
            # Have to check, if at least one DataFrame is not empty.
            keys_to_use = keys_to_use if keys_to_use != [] else result_index
            if selected_obj.ndim == 2:
                # keys are columns, so we can preserve names
                ktu = Index(keys_to_use)
                ktu._set_names(selected_obj.columns.names)
                keys_to_use = ktu

            axis: AxisInt = 0 if isinstance(obj, ABCSeries) else 1
            result = concat(
                {k: results[k] for k in keys_to_use},
                axis=axis,
                keys=keys_to_use,
            )
        elif any(is_ndframe):
            # There is a mix of NDFrames and scalars
            raise ValueError(
                "cannot perform both aggregation "
                "and transformation operations "
                "simultaneously"
            )
        else:
            from pandas import Series

            # we have a list of scalars
            # GH 36212 use name only if obj is a series
            if obj.ndim == 1:
                obj = cast("Series", obj)
                name = obj.name
            else:
                name = None

            result = Series(result_data, index=result_index, name=name)

        return result

    def apply_str(self) -> DataFrame | Series:
        """
        Compute apply in case of a string.

        Returns
        -------
        result: Series or DataFrame
        """
        # Caller is responsible for checking isinstance(self.f, str)
        f = cast(str, self.f)

        obj = self.obj

        from pandas.core.groupby.generic import (
            DataFrameGroupBy,
            SeriesGroupBy,
        )

        # Support for `frame.transform('method')`
        # Some methods (shift, etc.) require the axis argument, others
        # don't, so inspect and insert if necessary.
        func = getattr(obj, f, None)
        if callable(func):
            sig = inspect.getfullargspec(func)
            arg_names = (*sig.args, *sig.kwonlyargs)
            if self.axis != 0 and (
                "axis" not in arg_names or f in ("corrwith", "skew")
            ):
                raise ValueError(f"Operation {f} does not support axis=1")
            if "axis" in arg_names:
                if isinstance(obj, (SeriesGroupBy, DataFrameGroupBy)):
                    # Try to avoid FutureWarning for deprecated axis keyword;
                    # If self.axis matches the axis we would get by not passing
                    #  axis, we safely exclude the keyword.

                    default_axis = 0
                    if f in ["idxmax", "idxmin"]:
                        # DataFrameGroupBy.idxmax, idxmin axis defaults to self.axis,
                        # whereas other axis keywords default to 0
                        default_axis = self.obj.axis

                    if default_axis != self.axis:
                        self.kwargs["axis"] = self.axis
                else:
                    self.kwargs["axis"] = self.axis
        return self._apply_str(obj, f, *self.args, **self.kwargs)

    def apply_multiple(self) -> DataFrame | Series:
        """
        Compute apply in case of a list-like or dict-like.

        Returns
        -------
        result: Series, DataFrame, or None
            Result when self.f is a list-like or dict-like, None otherwise.
        """
        if self.axis == 1 and isinstance(self.obj, ABCDataFrame):
            return self.obj.T.apply(self.f, 0, args=self.args, **self.kwargs).T

        func = self.f
        kwargs = self.kwargs

        if is_dict_like(func):
            result = self.agg_dict_like()
        else:
            result = self.agg_list_like()

        result = reconstruct_and_relabel_result(result, func, **kwargs)

        return result

    def normalize_dictlike_arg(
        self, how: str, obj: DataFrame | Series, func: AggFuncTypeDict
    ) -> AggFuncTypeDict:
        """
        Handler for dict-like argument.

        Ensures that necessary columns exist if obj is a DataFrame, and
        that a nested renamer is not passed. Also normalizes to all lists
        when values consists of a mix of list and non-lists.
        """
        assert how in ("apply", "agg", "transform")

        # Can't use func.values(); wouldn't work for a Series
        if (
            how == "agg"
            and isinstance(obj, ABCSeries)
            and any(is_list_like(v) for _, v in func.items())
        ) or (any(is_dict_like(v) for _, v in func.items())):
            # GH 15931 - deprecation of renaming keys
            raise SpecificationError("nested renamer is not supported")

        if obj.ndim != 1:
            # Check for missing columns on a frame
            from pandas import Index

            cols = Index(list(func.keys())).difference(obj.columns, sort=True)
            if len(cols) > 0:
                raise KeyError(f"Column(s) {list(cols)} do not exist")

        aggregator_types = (list, tuple, dict)

        # if we have a dict of any non-scalars
        # eg. {'A' : ['mean']}, normalize all to
        # be list-likes
        # Cannot use func.values() because arg may be a Series
        if any(isinstance(x, aggregator_types) for _, x in func.items()):
            new_func: AggFuncTypeDict = {}
            for k, v in func.items():
                if not isinstance(v, aggregator_types):
                    new_func[k] = [v]
                else:
                    new_func[k] = v
            func = new_func
        return func

    def _apply_str(self, obj, arg: str, *args, **kwargs):
        """
        if arg is a string, then try to operate on it:
        - try to find a function (or attribute) on obj
        - try to find a numpy function
        - raise
        """
        assert isinstance(arg, str)

        if hasattr(obj, arg):
            f = getattr(obj, arg)
            if callable(f):
                return f(*args, **kwargs)

            # people may aggregate on a non-callable attribute
            # but don't let them think they can pass args to it
            assert len(args) == 0
            assert len([kwarg for kwarg in kwargs if kwarg not in ["axis"]]) == 0
            return f
        elif hasattr(np, arg) and hasattr(obj, "__array__"):
            # in particular exclude Window
            f = getattr(np, arg)
            return f(obj, *args, **kwargs)
        else:
            msg = f"'{arg}' is not a valid function for '{type(obj).__name__}' object"
            raise AttributeError(msg)


class NDFrameApply(Apply):
    """
    Methods shared by FrameApply and SeriesApply but
    not GroupByApply or ResamplerWindowApply
    """

    obj: DataFrame | Series

    @property
    def index(self) -> Index:
        return self.obj.index

    @property
    def agg_axis(self) -> Index:
        return self.obj._get_agg_axis(self.axis)


class FrameApply(NDFrameApply):
    obj: DataFrame

    # ---------------------------------------------------------------
    # Abstract Methods

    @property
    @abc.abstractmethod
    def result_index(self) -> Index:
        pass

    @property
    @abc.abstractmethod
    def result_columns(self) -> Index:
        pass

    @property
    @abc.abstractmethod
    def series_generator(self) -> Iterator[Series]:
        pass

    @abc.abstractmethod
    def wrap_results_for_axis(
        self, results: ResType, res_index: Index
    ) -> DataFrame | Series:
        pass

    # ---------------------------------------------------------------

    @property
    def res_columns(self) -> Index:
        return self.result_columns

    @property
    def columns(self) -> Index:
        return self.obj.columns

    @cache_readonly
    def values(self):
        return self.obj.values

    def apply(self) -> DataFrame | Series:
        """compute the results"""
        # dispatch to agg
        if is_list_like(self.f):
            return self.apply_multiple()

        # all empty
        if len(self.columns) == 0 and len(self.index) == 0:
            return self.apply_empty_result()

        # string dispatch
        if isinstance(self.f, str):
            return self.apply_str()

        # ufunc
        elif isinstance(self.f, np.ufunc):
            with np.errstate(all="ignore"):
                results = self.obj._mgr.apply("apply", func=self.f)
            # _constructor will retain self.index and self.columns
            return self.obj._constructor(data=results)

        # broadcasting
        if self.result_type == "broadcast":
            return self.apply_broadcast(self.obj)

        # one axis empty
        elif not all(self.obj.shape):
            return self.apply_empty_result()

        # raw
        elif self.raw:
            return self.apply_raw()

        return self.apply_standard()

    def agg(self):
        obj = self.obj
        axis = self.axis

        # TODO: Avoid having to change state
        self.obj = self.obj if self.axis == 0 else self.obj.T
        self.axis = 0

        result = None
        try:
            result = super().agg()
        finally:
            self.obj = obj
            self.axis = axis

        if axis == 1:
            result = result.T if result is not None else result

        if result is None:
            result = self.obj.apply(self.orig_f, axis, args=self.args, **self.kwargs)

        return result

    def apply_empty_result(self):
        """
        we have an empty result; at least 1 axis is 0

        we will try to apply the function to an empty
        series in order to see if this is a reduction function
        """
        assert callable(self.f)

        # we are not asked to reduce or infer reduction
        # so just return a copy of the existing object
        if self.result_type not in ["reduce", None]:
            return self.obj.copy()

        # we may need to infer
        should_reduce = self.result_type == "reduce"

        from pandas import Series

        if not should_reduce:
            try:
                if self.axis == 0:
                    r = self.f(Series([], dtype=np.float64))
                else:
                    r = self.f(Series(index=self.columns, dtype=np.float64))
            except Exception:
                pass
            else:
                should_reduce = not isinstance(r, Series)

        if should_reduce:
            if len(self.agg_axis):
                r = self.f(Series([], dtype=np.float64))
            else:
                r = np.nan

            return self.obj._constructor_sliced(r, index=self.agg_axis)
        else:
            return self.obj.copy()

    def apply_raw(self):
        """apply to the values as a numpy array"""

        def wrap_function(func):
            """
            Wrap user supplied function to work around numpy issue.

            see https://github.com/numpy/numpy/issues/8352
            """

            def wrapper(*args, **kwargs):
                result = func(*args, **kwargs)
                if isinstance(result, str):
                    result = np.array(result, dtype=object)
                return result

            return wrapper

        result = np.apply_along_axis(wrap_function(self.f), self.axis, self.values)

        # TODO: mixed type case
        if result.ndim == 2:
            return self.obj._constructor(result, index=self.index, columns=self.columns)
        else:
            return self.obj._constructor_sliced(result, index=self.agg_axis)

    def apply_broadcast(self, target: DataFrame) -> DataFrame:
        assert callable(self.f)

        result_values = np.empty_like(target.values)

        # axis which we want to compare compliance
        result_compare = target.shape[0]

        for i, col in enumerate(target.columns):
            res = self.f(target[col])
            ares = np.asarray(res).ndim

            # must be a scalar or 1d
            if ares > 1:
                raise ValueError("too many dims to broadcast")
            if ares == 1:
                # must match return dim
                if result_compare != len(res):
                    raise ValueError("cannot broadcast result")

            result_values[:, i] = res

        # we *always* preserve the original index / columns
        result = self.obj._constructor(
            result_values, index=target.index, columns=target.columns
        )
        return result

    def apply_standard(self):
        results, res_index = self.apply_series_generator()

        # wrap results
        return self.wrap_results(results, res_index)

    def apply_series_generator(self) -> tuple[ResType, Index]:
        assert callable(self.f)

        series_gen = self.series_generator
        res_index = self.result_index

        results = {}

        with option_context("mode.chained_assignment", None):
            for i, v in enumerate(series_gen):
                # ignore SettingWithCopy here in case the user mutates
                results[i] = self.f(v)
                if isinstance(results[i], ABCSeries):
                    # If we have a view on v, we need to make a copy because
                    #  series_generator will swap out the underlying data
                    results[i] = results[i].copy(deep=False)

        return results, res_index

    def wrap_results(self, results: ResType, res_index: Index) -> DataFrame | Series:
        from pandas import Series

        # see if we can infer the results
        if len(results) > 0 and 0 in results and is_sequence(results[0]):
            return self.wrap_results_for_axis(results, res_index)

        # dict of scalars

        # the default dtype of an empty Series is `object`, but this
        # code can be hit by df.mean() where the result should have dtype
        # float64 even if it's an empty Series.
        constructor_sliced = self.obj._constructor_sliced
        if len(results) == 0 and constructor_sliced is Series:
            result = constructor_sliced(results, dtype=np.float64)
        else:
            result = constructor_sliced(results)
        result.index = res_index

        return result

    def apply_str(self) -> DataFrame | Series:
        # Caller is responsible for checking isinstance(self.f, str)
        # TODO: GH#39993 - Avoid special-casing by replacing with lambda
        if self.f == "size":
            # Special-cased because DataFrame.size returns a single scalar
            obj = self.obj
            value = obj.shape[self.axis]
            return obj._constructor_sliced(value, index=self.agg_axis)
        return super().apply_str()


class FrameRowApply(FrameApply):
    axis: AxisInt = 0

    @property
    def series_generator(self):
        return (self.obj._ixs(i, axis=1) for i in range(len(self.columns)))

    @property
    def result_index(self) -> Index:
        return self.columns

    @property
    def result_columns(self) -> Index:
        return self.index

    def wrap_results_for_axis(
        self, results: ResType, res_index: Index
    ) -> DataFrame | Series:
        """return the results for the rows"""

        if self.result_type == "reduce":
            # e.g. test_apply_dict GH#8735
            res = self.obj._constructor_sliced(results)
            res.index = res_index
            return res

        elif self.result_type is None and all(
            isinstance(x, dict) for x in results.values()
        ):
            # Our operation was a to_dict op e.g.
            #  test_apply_dict GH#8735, test_apply_reduce_to_dict GH#25196 #37544
            res = self.obj._constructor_sliced(results)
            res.index = res_index
            return res

        try:
            result = self.obj._constructor(data=results)
        except ValueError as err:
            if "All arrays must be of the same length" in str(err):
                # e.g. result = [[2, 3], [1.5], ['foo', 'bar']]
                #  see test_agg_listlike_result GH#29587
                res = self.obj._constructor_sliced(results)
                res.index = res_index
                return res
            else:
                raise

        if not isinstance(results[0], ABCSeries):
            if len(result.index) == len(self.res_columns):
                result.index = self.res_columns

        if len(result.columns) == len(res_index):
            result.columns = res_index

        return result


class FrameColumnApply(FrameApply):
    axis: AxisInt = 1

    def apply_broadcast(self, target: DataFrame) -> DataFrame:
        result = super().apply_broadcast(target.T)
        return result.T

    @property
    def series_generator(self):
        values = self.values
        values = ensure_wrapped_if_datetimelike(values)
        assert len(values) > 0

        # We create one Series object, and will swap out the data inside
        #  of it.  Kids: don't do this at home.
        ser = self.obj._ixs(0, axis=0)
        mgr = ser._mgr

        if isinstance(ser.dtype, ExtensionDtype):
            # values will be incorrect for this block
            # TODO(EA2D): special case would be unnecessary with 2D EAs
            obj = self.obj
            for i in range(len(obj)):
                yield obj._ixs(i, axis=0)

        else:
            for arr, name in zip(values, self.index):
                # GH#35462 re-pin mgr in case setitem changed it
                ser._mgr = mgr
                mgr.set_values(arr)
                object.__setattr__(ser, "_name", name)
                yield ser

    @property
    def result_index(self) -> Index:
        return self.index

    @property
    def result_columns(self) -> Index:
        return self.columns

    def wrap_results_for_axis(
        self, results: ResType, res_index: Index
    ) -> DataFrame | Series:
        """return the results for the columns"""
        result: DataFrame | Series

        # we have requested to expand
        if self.result_type == "expand":
            result = self.infer_to_same_shape(results, res_index)

        # we have a non-series and don't want inference
        elif not isinstance(results[0], ABCSeries):
            result = self.obj._constructor_sliced(results)
            result.index = res_index

        # we may want to infer results
        else:
            result = self.infer_to_same_shape(results, res_index)

        return result

    def infer_to_same_shape(self, results: ResType, res_index: Index) -> DataFrame:
        """infer the results to the same shape as the input object"""
        result = self.obj._constructor(data=results)
        result = result.T

        # set the index
        result.index = res_index

        # infer dtypes
        result = result.infer_objects(copy=False)

        return result


class SeriesApply(NDFrameApply):
    obj: Series
    axis: AxisInt = 0

    def __init__(
        self,
        obj: Series,
        func: AggFuncType,
        *,
        convert_dtype: bool | lib.NoDefault = lib.no_default,
        args,
        kwargs,
    ) -> None:
        if convert_dtype is lib.no_default:
            convert_dtype = True
        else:
            warnings.warn(
                "the convert_dtype parameter is deprecated and will be removed in a "
                "future version.  Do ``ser.astype(object).apply()`` "
                "instead if you want ``convert_dtype=False``.",
                FutureWarning,
                stacklevel=find_stack_level(),
            )
        self.convert_dtype = convert_dtype

        super().__init__(
            obj,
            func,
            raw=False,
            result_type=None,
            args=args,
            kwargs=kwargs,
        )

    def apply(self) -> DataFrame | Series:
        obj = self.obj

        if len(obj) == 0:
            return self.apply_empty_result()

        # dispatch to agg
        if is_list_like(self.f):
            return self.apply_multiple()

        if isinstance(self.f, str):
            # if we are a string, try to dispatch
            return self.apply_str()

        # self.f is Callable
        return self.apply_standard()

    def agg(self):
        result = super().agg()
        if result is None:
            f = self.f

            # string, list-like, and dict-like are entirely handled in super
            assert callable(f)

            # try a regular apply, this evaluates lambdas
            # row-by-row; however if the lambda is expected a Series
            # expression, e.g.: lambda x: x-x.quantile(0.25)
            # this will fail, so we can try a vectorized evaluation

            # we cannot FIRST try the vectorized evaluation, because
            # then .agg and .apply would have different semantics if the
            # operation is actually defined on the Series, e.g. str
            try:
                result = self.obj.apply(f)
            except (ValueError, AttributeError, TypeError):
                result = f(self.obj)

        return result

    def apply_empty_result(self) -> Series:
        obj = self.obj
        return obj._constructor(dtype=obj.dtype, index=obj.index).__finalize__(
            obj, method="apply"
        )

    def apply_standard(self) -> DataFrame | Series:
        # caller is responsible for ensuring that f is Callable
        f = cast(Callable, self.f)
        obj = self.obj

        if isinstance(f, np.ufunc):
            with np.errstate(all="ignore"):
                return f(obj)

        # row-wise access
        # apply doesn't have a `na_action` keyword and for backward compat reasons
        # we need to give `na_action="ignore"` for categorical data.
        # TODO: remove the `na_action="ignore"` when that default has been changed in
        #  Categorical (GH51645).
        action = "ignore" if isinstance(obj.dtype, CategoricalDtype) else None
        mapped = obj._map_values(mapper=f, na_action=action, convert=self.convert_dtype)

        if len(mapped) and isinstance(mapped[0], ABCSeries):
            warnings.warn(
                "Returning a DataFrame from Series.apply when the supplied function"
                "returns a Series is deprecated and will be removed in a future "
                "version.",
                FutureWarning,
                stacklevel=find_stack_level(),
            )  # GH52116

            # GH#43986 Need to do list(mapped) in order to get treated as nested
            #  See also GH#25959 regarding EA support
            return obj._constructor_expanddim(list(mapped), index=obj.index)
        else:
            return obj._constructor(mapped, index=obj.index).__finalize__(
                obj, method="apply"
            )


class GroupByApply(Apply):
    def __init__(
        self,
        obj: GroupBy[NDFrameT],
        func: AggFuncType,
        *,
        args,
        kwargs,
    ) -> None:
        kwargs = kwargs.copy()
        self.axis = obj.obj._get_axis_number(kwargs.get("axis", 0))
        super().__init__(
            obj,
            func,
            raw=False,
            result_type=None,
            args=args,
            kwargs=kwargs,
        )

    def apply(self):
        raise NotImplementedError

    def transform(self):
        raise NotImplementedError


class ResamplerWindowApply(Apply):
    axis: AxisInt = 0
    obj: Resampler | BaseWindow

    def __init__(
        self,
        obj: Resampler | BaseWindow,
        func: AggFuncType,
        *,
        args,
        kwargs,
    ) -> None:
        super().__init__(
            obj,
            func,
            raw=False,
            result_type=None,
            args=args,
            kwargs=kwargs,
        )

    def apply(self):
        raise NotImplementedError

    def transform(self):
        raise NotImplementedError


def reconstruct_func(
    func: AggFuncType | None, **kwargs
) -> tuple[bool, AggFuncType, list[str] | None, npt.NDArray[np.intp] | None]:
    """
    This is the internal function to reconstruct func given if there is relabeling
    or not and also normalize the keyword to get new order of columns.

    If named aggregation is applied, `func` will be None, and kwargs contains the
    column and aggregation function information to be parsed;
    If named aggregation is not applied, `func` is either string (e.g. 'min') or
    Callable, or list of them (e.g. ['min', np.max]), or the dictionary of column name
    and str/Callable/list of them (e.g. {'A': 'min'}, or {'A': [np.min, lambda x: x]})

    If relabeling is True, will return relabeling, reconstructed func, column
    names, and the reconstructed order of columns.
    If relabeling is False, the columns and order will be None.

    Parameters
    ----------
    func: agg function (e.g. 'min' or Callable) or list of agg functions
        (e.g. ['min', np.max]) or dictionary (e.g. {'A': ['min', np.max]}).
    **kwargs: dict, kwargs used in is_multi_agg_with_relabel and
        normalize_keyword_aggregation function for relabelling

    Returns
    -------
    relabelling: bool, if there is relabelling or not
    func: normalized and mangled func
    columns: list of column names
    order: array of columns indices

    Examples
    --------
    >>> reconstruct_func(None, **{"foo": ("col", "min")})
    (True, defaultdict(<class 'list'>, {'col': ['min']}), ('foo',), array([0]))

    >>> reconstruct_func("min")
    (False, 'min', None, None)
    """
    relabeling = func is None and is_multi_agg_with_relabel(**kwargs)
    columns: list[str] | None = None
    order: npt.NDArray[np.intp] | None = None

    if not relabeling:
        if isinstance(func, list) and len(func) > len(set(func)):
            # GH 28426 will raise error if duplicated function names are used and
            # there is no reassigned name
            raise SpecificationError(
                "Function names must be unique if there is no new column names "
                "assigned"
            )
        if func is None:
            # nicer error message
            raise TypeError("Must provide 'func' or tuples of '(column, aggfunc).")

    if relabeling:
        func, columns, order = normalize_keyword_aggregation(kwargs)
    assert func is not None

    return relabeling, func, columns, order


def is_multi_agg_with_relabel(**kwargs) -> bool:
    """
    Check whether kwargs passed to .agg look like multi-agg with relabeling.

    Parameters
    ----------
    **kwargs : dict

    Returns
    -------
    bool

    Examples
    --------
    >>> is_multi_agg_with_relabel(a="max")
    False
    >>> is_multi_agg_with_relabel(a_max=("a", "max"), a_min=("a", "min"))
    True
    >>> is_multi_agg_with_relabel()
    False
    """
    return all(isinstance(v, tuple) and len(v) == 2 for v in kwargs.values()) and (
        len(kwargs) > 0
    )


def normalize_keyword_aggregation(
    kwargs: dict,
) -> tuple[dict, list[str], npt.NDArray[np.intp]]:
    """
    Normalize user-provided "named aggregation" kwargs.
    Transforms from the new ``Mapping[str, NamedAgg]`` style kwargs
    to the old Dict[str, List[scalar]]].

    Parameters
    ----------
    kwargs : dict

    Returns
    -------
    aggspec : dict
        The transformed kwargs.
    columns : List[str]
        The user-provided keys.
    col_idx_order : List[int]
        List of columns indices.

    Examples
    --------
    >>> normalize_keyword_aggregation({"output": ("input", "sum")})
    (defaultdict(<class 'list'>, {'input': ['sum']}), ('output',), array([0]))
    """
    from pandas.core.indexes.base import Index

    # Normalize the aggregation functions as Mapping[column, List[func]],
    # process normally, then fixup the names.
    # TODO: aggspec type: typing.Dict[str, List[AggScalar]]
    # May be hitting https://github.com/python/mypy/issues/5958
    # saying it doesn't have an attribute __name__
    aggspec: DefaultDict = defaultdict(list)
    order = []
    columns, pairs = list(zip(*kwargs.items()))

    for column, aggfunc in pairs:
        aggspec[column].append(aggfunc)
        order.append((column, com.get_callable_name(aggfunc) or aggfunc))

    # uniquify aggfunc name if duplicated in order list
    uniquified_order = _make_unique_kwarg_list(order)

    # GH 25719, due to aggspec will change the order of assigned columns in aggregation
    # uniquified_aggspec will store uniquified order list and will compare it with order
    # based on index
    aggspec_order = [
        (column, com.get_callable_name(aggfunc) or aggfunc)
        for column, aggfuncs in aggspec.items()
        for aggfunc in aggfuncs
    ]
    uniquified_aggspec = _make_unique_kwarg_list(aggspec_order)

    # get the new index of columns by comparison
    col_idx_order = Index(uniquified_aggspec).get_indexer(uniquified_order)
    return aggspec, columns, col_idx_order


def _make_unique_kwarg_list(
    seq: Sequence[tuple[Any, Any]]
) -> Sequence[tuple[Any, Any]]:
    """
    Uniquify aggfunc name of the pairs in the order list

    Examples:
    --------
    >>> kwarg_list = [('a', '<lambda>'), ('a', '<lambda>'), ('b', '<lambda>')]
    >>> _make_unique_kwarg_list(kwarg_list)
    [('a', '<lambda>_0'), ('a', '<lambda>_1'), ('b', '<lambda>')]
    """
    return [
        (pair[0], f"{pair[1]}_{seq[:i].count(pair)}") if seq.count(pair) > 1 else pair
        for i, pair in enumerate(seq)
    ]


def relabel_result(
    result: DataFrame | Series,
    func: dict[str, list[Callable | str]],
    columns: Iterable[Hashable],
    order: Iterable[int],
) -> dict[Hashable, Series]:
    """
    Internal function to reorder result if relabelling is True for
    dataframe.agg, and return the reordered result in dict.

    Parameters:
    ----------
    result: Result from aggregation
    func: Dict of (column name, funcs)
    columns: New columns name for relabelling
    order: New order for relabelling

    Examples
    --------
    >>> from pandas.core.apply import relabel_result
    >>> result = pd.DataFrame(
    ...     {"A": [np.nan, 2, np.nan], "C": [6, np.nan, np.nan], "B": [np.nan, 4, 2.5]},
    ...     index=["max", "mean", "min"]
    ... )
    >>> funcs = {"A": ["max"], "C": ["max"], "B": ["mean", "min"]}
    >>> columns = ("foo", "aab", "bar", "dat")
    >>> order = [0, 1, 2, 3]
    >>> result_in_dict = relabel_result(result, funcs, columns, order)
    >>> pd.DataFrame(result_in_dict, index=columns)
           A    C    B
    foo  2.0  NaN  NaN
    aab  NaN  6.0  NaN
    bar  NaN  NaN  4.0
    dat  NaN  NaN  2.5
    """
    from pandas.core.indexes.base import Index

    reordered_indexes = [
        pair[0] for pair in sorted(zip(columns, order), key=lambda t: t[1])
    ]
    reordered_result_in_dict: dict[Hashable, Series] = {}
    idx = 0

    reorder_mask = not isinstance(result, ABCSeries) and len(result.columns) > 1
    for col, fun in func.items():
        s = result[col].dropna()

        # In the `_aggregate`, the callable names are obtained and used in `result`, and
        # these names are ordered alphabetically. e.g.
        #           C2   C1
        # <lambda>   1  NaN
        # amax     NaN  4.0
        # max      NaN  4.0
        # sum     18.0  6.0
        # Therefore, the order of functions for each column could be shuffled
        # accordingly so need to get the callable name if it is not parsed names, and
        # reorder the aggregated result for each column.
        # e.g. if df.agg(c1=("C2", sum), c2=("C2", lambda x: min(x))), correct order is
        # [sum, <lambda>], but in `result`, it will be [<lambda>, sum], and we need to
        # reorder so that aggregated values map to their functions regarding the order.

        # However there is only one column being used for aggregation, not need to
        # reorder since the index is not sorted, and keep as is in `funcs`, e.g.
        #         A
        # min   1.0
        # mean  1.5
        # mean  1.5
        if reorder_mask:
            fun = [
                com.get_callable_name(f) if not isinstance(f, str) else f for f in fun
            ]
            col_idx_order = Index(s.index).get_indexer(fun)
            s = s.iloc[col_idx_order]

        # assign the new user-provided "named aggregation" as index names, and reindex
        # it based on the whole user-provided names.
        s.index = reordered_indexes[idx : idx + len(fun)]
        reordered_result_in_dict[col] = s.reindex(columns, copy=False)
        idx = idx + len(fun)
    return reordered_result_in_dict


def reconstruct_and_relabel_result(result, func, **kwargs) -> DataFrame | Series:
    from pandas import DataFrame

    relabeling, func, columns, order = reconstruct_func(func, **kwargs)

    if relabeling:
        # This is to keep the order to columns occurrence unchanged, and also
        # keep the order of new columns occurrence unchanged

        # For the return values of reconstruct_func, if relabeling is
        # False, columns and order will be None.
        assert columns is not None
        assert order is not None

        result_in_dict = relabel_result(result, func, columns, order)
        result = DataFrame(result_in_dict, index=columns)

    return result


# TODO: Can't use, because mypy doesn't like us setting __name__
#   error: "partial[Any]" has no attribute "__name__"
# the type is:
#   typing.Sequence[Callable[..., ScalarResult]]
#     -> typing.Sequence[Callable[..., ScalarResult]]:


def _managle_lambda_list(aggfuncs: Sequence[Any]) -> Sequence[Any]:
    """
    Possibly mangle a list of aggfuncs.

    Parameters
    ----------
    aggfuncs : Sequence

    Returns
    -------
    mangled: list-like
        A new AggSpec sequence, where lambdas have been converted
        to have unique names.

    Notes
    -----
    If just one aggfunc is passed, the name will not be mangled.
    """
    if len(aggfuncs) <= 1:
        # don't mangle for .agg([lambda x: .])
        return aggfuncs
    i = 0
    mangled_aggfuncs = []
    for aggfunc in aggfuncs:
        if com.get_callable_name(aggfunc) == "<lambda>":
            aggfunc = partial(aggfunc)
            aggfunc.__name__ = f"<lambda_{i}>"
            i += 1
        mangled_aggfuncs.append(aggfunc)

    return mangled_aggfuncs


def maybe_mangle_lambdas(agg_spec: Any) -> Any:
    """
    Make new lambdas with unique names.

    Parameters
    ----------
    agg_spec : Any
        An argument to GroupBy.agg.
        Non-dict-like `agg_spec` are pass through as is.
        For dict-like `agg_spec` a new spec is returned
        with name-mangled lambdas.

    Returns
    -------
    mangled : Any
        Same type as the input.

    Examples
    --------
    >>> maybe_mangle_lambdas('sum')
    'sum'
    >>> maybe_mangle_lambdas([lambda: 1, lambda: 2])  # doctest: +SKIP
    [<function __main__.<lambda_0>,
     <function pandas...._make_lambda.<locals>.f(*args, **kwargs)>]
    """
    is_dict = is_dict_like(agg_spec)
    if not (is_dict or is_list_like(agg_spec)):
        return agg_spec
    mangled_aggspec = type(agg_spec)()  # dict or OrderedDict

    if is_dict:
        for key, aggfuncs in agg_spec.items():
            if is_list_like(aggfuncs) and not is_dict_like(aggfuncs):
                mangled_aggfuncs = _managle_lambda_list(aggfuncs)
            else:
                mangled_aggfuncs = aggfuncs

            mangled_aggspec[key] = mangled_aggfuncs
    else:
        mangled_aggspec = _managle_lambda_list(agg_spec)

    return mangled_aggspec


def validate_func_kwargs(
    kwargs: dict,
) -> tuple[list[str], list[str | Callable[..., Any]]]:
    """
    Validates types of user-provided "named aggregation" kwargs.
    `TypeError` is raised if aggfunc is not `str` or callable.

    Parameters
    ----------
    kwargs : dict

    Returns
    -------
    columns : List[str]
        List of user-provided keys.
    func : List[Union[str, callable[...,Any]]]
        List of user-provided aggfuncs

    Examples
    --------
    >>> validate_func_kwargs({'one': 'min', 'two': 'max'})
    (['one', 'two'], ['min', 'max'])
    """
    tuple_given_message = "func is expected but received {} in **kwargs."
    columns = list(kwargs)
    func = []
    for col_func in kwargs.values():
        if not (isinstance(col_func, str) or callable(col_func)):
            raise TypeError(tuple_given_message.format(type(col_func).__name__))
        func.append(col_func)
    if not columns:
        no_arg_message = "Must provide 'func' or named aggregation **kwargs."
        raise TypeError(no_arg_message)
    return columns, func<|MERGE_RESOLUTION|>--- conflicted
+++ resolved
@@ -137,11 +137,7 @@
         if callable(func) and (kwargs or args) and not isinstance(func, np.ufunc):
 
             def f(x):
-<<<<<<< HEAD
-                assert callable(func)
-=======
                 assert callable(func)  # needed for mypy
->>>>>>> 6d17261a
                 return func(x, *args, **kwargs)
 
         else:
