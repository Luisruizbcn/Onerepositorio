""" miscellaneous sorting / groupby utilities """
import warnings

import numpy as np

from pandas._libs import algos, hashtable, lib
from pandas._libs.hashtable import unique_label_indices

from pandas.core.dtypes.cast import infer_dtype_from_array
from pandas.core.dtypes.common import (
    ensure_int64, ensure_platform_int, is_categorical_dtype,
    is_extension_array_dtype, is_list_like)
from pandas.core.dtypes.missing import isna

import pandas.core.algorithms as algorithms

_INT64_MAX = np.iinfo(np.int64).max


def get_group_index(labels, shape, sort, xnull):
    """
    For the particular label_list, gets the offsets into the hypothetical list
    representing the totally ordered cartesian product of all possible label
    combinations, *as long as* this space fits within int64 bounds;
    otherwise, though group indices identify unique combinations of
    labels, they cannot be deconstructed.
    - If `sort`, rank of returned ids preserve lexical ranks of labels.
      i.e. returned id's can be used to do lexical sort on labels;
    - If `xnull` nulls (-1 labels) are passed through.

    Parameters
    ----------
    labels: sequence of arrays
        Integers identifying levels at each location
    shape: sequence of ints same length as labels
        Number of unique levels at each location
    sort: boolean
        If the ranks of returned ids should match lexical ranks of labels
    xnull: boolean
        If true nulls are excluded. i.e. -1 values in the labels are
        passed through
    Returns
    -------
    An array of type int64 where two elements are equal if their corresponding
    labels are equal at all location.
    """
    def _int64_cut_off(shape):
        acc = 1
        for i, mul in enumerate(shape):
            acc *= int(mul)
            if not acc < _INT64_MAX:
                return i
        return len(shape)

    def maybe_lift(lab, size):
        # promote nan values (assigned -1 label in lab array)
        # so that all output values are non-negative
        return (lab + 1, size + 1) if (lab == -1).any() else (lab, size)

    labels = map(ensure_int64, labels)
    if not xnull:
        labels, shape = map(list, zip(*map(maybe_lift, labels, shape)))

    labels = list(labels)
    shape = list(shape)

    # Iteratively process all the labels in chunks sized so less
    # than _INT64_MAX unique int ids will be required for each chunk
    while True:
        # how many levels can be done without overflow:
        nlev = _int64_cut_off(shape)

        # compute flat ids for the first `nlev` levels
        stride = np.prod(shape[1:nlev], dtype='i8')
        out = stride * labels[0].astype('i8', subok=False, copy=False)

        for i in range(1, nlev):
            if shape[i] == 0:
                stride = 0
            else:
                stride //= shape[i]
            out += labels[i] * stride

        if xnull:  # exclude nulls
            mask = labels[0] == -1
            for lab in labels[1:nlev]:
                mask |= lab == -1
            out[mask] = -1

        if nlev == len(shape):  # all levels done!
            break

        # compress what has been done so far in order to avoid overflow
        # to retain lexical ranks, obs_ids should be sorted
        comp_ids, obs_ids = compress_group_index(out, sort=sort)

        labels = [comp_ids] + labels[nlev:]
        shape = [len(obs_ids)] + shape[nlev:]

    return out


def get_compressed_ids(labels, sizes):
    """

    Group_index is offsets into cartesian product of all possible labels. This
    space can be huge, so this function compresses it, by computing offsets
    (comp_ids) into the list of unique labels (obs_group_ids).

    Parameters
    ----------
    labels : list of label arrays
    sizes : list of size of the levels

    Returns
    -------
    tuple of (comp_ids, obs_group_ids)

    """
    ids = get_group_index(labels, sizes, sort=True, xnull=False)
    return compress_group_index(ids, sort=True)


def is_int64_overflow_possible(shape):
    the_prod = 1
    for x in shape:
        the_prod *= int(x)

    return the_prod >= _INT64_MAX


def decons_group_index(comp_labels, shape):
    # reconstruct labels
    if is_int64_overflow_possible(shape):
        # at some point group indices are factorized,
        # and may not be deconstructed here! wrong path!
        raise ValueError('cannot deconstruct factorized group indices!')

    label_list = []
    factor = 1
    y = 0
    x = comp_labels
    for i in reversed(range(len(shape))):
        labels = (x - y) % (factor * shape[i]) // factor
        np.putmask(labels, comp_labels < 0, -1)
        label_list.append(labels)
        y = labels * factor
        factor *= shape[i]
    return label_list[::-1]


def decons_obs_group_ids(comp_ids, obs_ids, shape, labels, xnull):
    """
    reconstruct labels from observed group ids

    Parameters
    ----------
    xnull: boolean,
        if nulls are excluded; i.e. -1 labels are passed through
    """

    if not xnull:
        lift = np.fromiter(((a == -1).any() for a in labels), dtype='i8')
        shape = np.asarray(shape, dtype='i8') + lift

    if not is_int64_overflow_possible(shape):
        # obs ids are deconstructable! take the fast route!
        out = decons_group_index(obs_ids, shape)
        return out if xnull or not lift.any() \
            else [x - y for x, y in zip(out, lift)]

    i = unique_label_indices(comp_ids)
    i8copy = lambda a: a.astype('i8', subok=False, copy=True)
    return [i8copy(lab[i]) for lab in labels]


def indexer_from_factorized(labels, shape, compress=True):
    ids = get_group_index(labels, shape, sort=True, xnull=False)

    if not compress:
        ngroups = (ids.size and ids.max()) + 1
    else:
        ids, obs = compress_group_index(ids, sort=True)
        ngroups = len(obs)

    return get_group_index_sorter(ids, ngroups)


def lexsort_indexer(keys, orders=None, na_position='last'):
    from pandas.core.arrays import Categorical

    labels = []
    shape = []
    if isinstance(orders, bool):
        orders = [orders] * len(keys)
    elif orders is None:
        orders = [True] * len(keys)

    for key, order in zip(keys, orders):

        # we are already a Categorical
        if is_categorical_dtype(key):
            c = key

        # create the Categorical
        else:
            c = Categorical(key, ordered=True)

        if na_position not in ['last', 'first']:
            raise ValueError('invalid na_position: {!r}'.format(na_position))

        n = len(c.categories)
        codes = c.codes.copy()

        mask = (c.codes == -1)
        if order:  # ascending
            if na_position == 'last':
                codes = np.where(mask, n, codes)
            elif na_position == 'first':
                codes += 1
        else:  # not order means descending
            if na_position == 'last':
                codes = np.where(mask, n, n - codes - 1)
            elif na_position == 'first':
                codes = np.where(mask, 0, n - codes)
        if mask.any():
            n += 1

        shape.append(n)
        labels.append(codes)

    return indexer_from_factorized(labels, shape)


def nargsort(items, kind='quicksort', ascending=True, na_position='last'):
    """
    This is intended to be a drop-in replacement for np.argsort which
    handles NaNs. It adds ascending and na_position parameters.
    GH #6399, #5231
    """

    # specially handle Categorical
    if is_categorical_dtype(items):
        if na_position not in {'first', 'last'}:
            raise ValueError('invalid na_position: {!r}'.format(na_position))

        mask = isna(items)
        cnt_null = mask.sum()
        sorted_idx = items.argsort(ascending=ascending, kind=kind)
        if ascending and na_position == 'last':
            # NaN is coded as -1 and is listed in front after sorting
            sorted_idx = np.roll(sorted_idx, -cnt_null)
        elif not ascending and na_position == 'first':
            # NaN is coded as -1 and is listed in the end after sorting
            sorted_idx = np.roll(sorted_idx, cnt_null)
        return sorted_idx

    with warnings.catch_warnings():
        # https://github.com/pandas-dev/pandas/issues/25439
        # can be removed once ExtensionArrays are properly handled by nargsort
        warnings.filterwarnings(
            "ignore", category=FutureWarning,
            message="Converting timezone-aware DatetimeArray to")
        items = np.asanyarray(items)
    idx = np.arange(len(items))
    mask = isna(items)
    non_nans = items[~mask]
    non_nan_idx = idx[~mask]
    nan_idx = np.nonzero(mask)[0]
    if not ascending:
        non_nans = non_nans[::-1]
        non_nan_idx = non_nan_idx[::-1]
    indexer = non_nan_idx[non_nans.argsort(kind=kind)]
    if not ascending:
        indexer = indexer[::-1]
    # Finally, place the NaNs at the end or the beginning according to
    # na_position
    if na_position == 'last':
        indexer = np.concatenate([indexer, nan_idx])
    elif na_position == 'first':
        indexer = np.concatenate([nan_idx, indexer])
    else:
        raise ValueError('invalid na_position: {!r}'.format(na_position))
    return indexer


class _KeyMapper:

    """
    Ease my suffering. Map compressed group id -> key tuple
    """

    def __init__(self, comp_ids, ngroups, levels, labels):
        self.levels = levels
        self.labels = labels
        self.comp_ids = comp_ids.astype(np.int64)

        self.k = len(labels)
        self.tables = [hashtable.Int64HashTable(ngroups)
                       for _ in range(self.k)]

        self._populate_tables()

    def _populate_tables(self):
        for labs, table in zip(self.labels, self.tables):
            table.map(self.comp_ids, labs.astype(np.int64))

    def get_key(self, comp_id):
        return tuple(level[table.get_item(comp_id)]
                     for table, level in zip(self.tables, self.levels))


def get_flattened_iterator(comp_ids, ngroups, levels, labels):
    # provide "flattened" iterator for multi-group setting
    mapper = _KeyMapper(comp_ids, ngroups, levels, labels)
    return [mapper.get_key(i) for i in range(ngroups)]


def get_indexer_dict(label_list, keys):
    """ return a diction of {labels} -> {indexers} """
    shape = list(map(len, keys))

    group_index = get_group_index(label_list, shape, sort=True, xnull=True)
    ngroups = ((group_index.size and group_index.max()) + 1) \
        if is_int64_overflow_possible(shape) \
        else np.prod(shape, dtype='i8')

    sorter = get_group_index_sorter(group_index, ngroups)

    sorted_labels = [lab.take(sorter) for lab in label_list]
    group_index = group_index.take(sorter)

    return lib.indices_fast(sorter, group_index, keys, sorted_labels)


# ----------------------------------------------------------------------
# sorting levels...cleverly?

def get_group_index_sorter(group_index, ngroups):
    """
    algos.groupsort_indexer implements `counting sort` and it is at least
    O(ngroups), where
        ngroups = prod(shape)
        shape = map(len, keys)
    that is, linear in the number of combinations (cartesian product) of unique
    values of groupby keys. This can be huge when doing multi-key groupby.
    np.argsort(kind='mergesort') is O(count x log(count)) where count is the
    length of the data-frame;
    Both algorithms are `stable` sort and that is necessary for correctness of
    groupby operations. e.g. consider:
        df.groupby(key)[col].transform('first')
    """
    count = len(group_index)
    alpha = 0.0  # taking complexities literally; there may be
    beta = 1.0  # some room for fine-tuning these parameters
    do_groupsort = (count > 0 and ((alpha + beta * ngroups) <
                                   (count * np.log(count))))
    if do_groupsort:
        sorter, _ = algos.groupsort_indexer(ensure_int64(group_index),
                                            ngroups)
        return ensure_platform_int(sorter)
    else:
        return group_index.argsort(kind='mergesort')


def compress_group_index(group_index, sort=True):
    """
    Group_index is offsets into cartesian product of all possible labels. This
    space can be huge, so this function compresses it, by computing offsets
    (comp_ids) into the list of unique labels (obs_group_ids).
    """

    size_hint = min(len(group_index), hashtable._SIZE_HINT_LIMIT)
    table = hashtable.Int64HashTable(size_hint)

    group_index = ensure_int64(group_index)

    # note, group labels come out ascending (ie, 1,2,3 etc)
    comp_ids, obs_group_ids = table.get_labels_groupby(group_index)

    if sort and len(obs_group_ids) > 0:
        obs_group_ids, comp_ids = _reorder_by_uniques(obs_group_ids, comp_ids)

    return comp_ids, obs_group_ids


def _reorder_by_uniques(uniques, labels):
    # sorter is index where elements ought to go
    sorter = uniques.argsort()

    # reverse_indexer is where elements came from
    reverse_indexer = np.empty(len(sorter), dtype=np.int64)
    reverse_indexer.put(sorter, np.arange(len(sorter)))

    mask = labels < 0

    # move labels to right locations (ie, unsort ascending labels)
    labels = algorithms.take_nd(reverse_indexer, labels, allow_fill=False)
    np.putmask(labels, mask, -1)

    # sort observed ids
    uniques = algorithms.take_nd(uniques, sorter, allow_fill=False)

    return uniques, labels


def safe_sort(values, labels=None, na_sentinel=-1, assume_unique=False, 
              verify=True):
    """
    Sort ``values`` and reorder corresponding ``labels``.
    ``values`` should be unique if ``labels`` is not None.
    Safe for use with mixed types (int, str), orders ints before strs.

    .. versionadded:: 0.19.0

    Parameters
    ----------
    values : list-like
        Sequence; must be unique if ``labels`` is not None.
    labels : list_like
        Indices to ``values``. All out of bound indices are treated as
        "not found" and will be masked with ``na_sentinel``.
    na_sentinel : int, default -1
        Value in ``labels`` to mark "not found".
        Ignored when ``labels`` is None.
    assume_unique : bool, default False
        When True, ``values`` are assumed to be unique, which can speed up
        the calculation. Ignored when ``labels`` is None.
    verify : bool, default True
        Check if labels are out of bound for the values and put out of bound
        labels equal to na_sentinel. If ``verify=False``, it is assumed there
        are no out of bound labels. Ignored when ``labels`` is None.

        .. versionadded:: 0.25.0

    Returns
    -------
    ordered : ndarray
        Sorted ``values``
    new_labels : ndarray
        Reordered ``labels``; returned when ``labels`` is not None.

    Raises
    ------
    TypeError
        * If ``values`` is not list-like or if ``labels`` is neither None
        nor list-like
        * If ``values`` cannot be sorted
    ValueError
        * If ``labels`` is not None and ``values`` contain duplicates.
    """
    if not is_list_like(values):
        raise TypeError("Only list-like objects are allowed to be passed to"
                        "safe_sort as values")

    if (not isinstance(values, np.ndarray)
            and not is_extension_array_dtype(values)):
        # don't convert to string types
        dtype, _ = infer_dtype_from_array(values)
        values = np.asarray(values, dtype=dtype)

    def sort_mixed(values):
        # order ints before strings, safe in py3
        str_pos = np.array([isinstance(x, str) for x in values],
                           dtype=bool)
        nums = np.sort(values[~str_pos])
        strs = np.sort(values[str_pos])
        return np.concatenate([nums, np.asarray(strs, dtype=object)])

    sorter = None
<<<<<<< HEAD
    if (not is_extension_array_dtype(values)
            and lib.infer_dtype(values, skipna=False) == 'mixed-integer'):
=======
    if lib.infer_dtype(values, skipna=False) == 'mixed-integer':
>>>>>>> 71207255
        # unorderable in py3 if mixed str/int
        ordered = sort_mixed(values)
    else:
        try:
            sorter = values.argsort()
            ordered = values.take(sorter)
        except TypeError:
            # try this anyway
            ordered = sort_mixed(values)

    # labels:

    if labels is None:
        return ordered

    if not is_list_like(labels):
        raise TypeError("Only list-like objects or None are allowed to be"
                        "passed to safe_sort as labels")
    labels = ensure_platform_int(np.asarray(labels))

    from pandas import Index
    if not assume_unique and not Index(values).is_unique:
        raise ValueError("values should be unique if labels is not None")

    if sorter is None:
        # mixed types
        (hash_klass, _), values = algorithms._get_data_algo(
            values, algorithms._hashtables)
        t = hash_klass(len(values))
        t.map_locations(values)
        sorter = ensure_platform_int(t.lookup(ordered))

    if na_sentinel == -1:
        # take_1d is faster, but only works for na_sentinels of -1
        order2 = sorter.argsort()
        new_labels = algorithms.take_1d(order2, labels, fill_value=-1)
        if verify:
            mask = (labels < -len(values)) | (labels >= len(values))
        else:
            mask = None
    else:
        reverse_indexer = np.empty(len(sorter), dtype=np.int_)
        reverse_indexer.put(sorter, np.arange(len(sorter)))
        # Out of bound indices will be masked with `na_sentinel` next, so we
        # may deal with them here without performance loss using `mode='wrap'`
        new_labels = reverse_indexer.take(labels, mode='wrap')

        mask = labels == na_sentinel
        if verify:
            mask = mask | (labels < -len(values)) | (labels >= len(values))

    if mask is not None:
        np.putmask(new_labels, mask, na_sentinel)

    return ordered, ensure_platform_int(new_labels)<|MERGE_RESOLUTION|>--- conflicted
+++ resolved
@@ -468,12 +468,8 @@
         return np.concatenate([nums, np.asarray(strs, dtype=object)])
 
     sorter = None
-<<<<<<< HEAD
     if (not is_extension_array_dtype(values)
             and lib.infer_dtype(values, skipna=False) == 'mixed-integer'):
-=======
-    if lib.infer_dtype(values, skipna=False) == 'mixed-integer':
->>>>>>> 71207255
         # unorderable in py3 if mixed str/int
         ordered = sort_mixed(values)
     else:
