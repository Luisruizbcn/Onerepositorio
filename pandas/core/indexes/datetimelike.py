# -*- coding: utf-8 -*-
"""
Base and utility classes for tseries type pandas objects.
"""
import operator
import warnings

import numpy as np

from pandas._libs import NaT, iNaT, lib
from pandas.compat.numpy import function as nv
from pandas.errors import AbstractMethodError
from pandas.util._decorators import Appender, cache_readonly, deprecate_kwarg

from pandas.core.dtypes.common import (
    ensure_int64, is_bool_dtype, is_dtype_equal, is_float, is_integer,
    is_integer_dtype, is_list_like, is_period_dtype, is_scalar, pandas_dtype)
from pandas.core.dtypes.generic import ABCIndex, ABCIndexClass, ABCSeries

from pandas.core import algorithms, ops
from pandas.core.accessor import PandasDelegate
from pandas.core.arrays import ExtensionOpsMixin, PeriodArray
from pandas.core.arrays.datetimelike import (
    DatetimeLikeArrayMixin, _ensure_datetimelike_to_i8)
import pandas.core.indexes.base as ibase
from pandas.core.indexes.base import Index, _index_shared_docs
from pandas.core.tools.timedeltas import to_timedelta

import pandas.io.formats.printing as printing

_index_doc_kwargs = dict(ibase._index_doc_kwargs)


class DatetimeIndexOpsMixin(ExtensionOpsMixin):
    """
    common ops mixin to support a unified interface datetimelike Index
    """

    # The underlying Array (DatetimeArray, PeriodArray, TimedeltaArray)
    _data = None  # type: ExtensionArray

    # DatetimeLikeArrayMixin assumes subclasses are mutable, so these are
    # properties there.  They can be made into cache_readonly for Index
    # subclasses bc they are immutable
    inferred_freq = cache_readonly(DatetimeLikeArrayMixin.inferred_freq.fget)
    _isnan = cache_readonly(DatetimeLikeArrayMixin._isnan.fget)
    hasnans = cache_readonly(DatetimeLikeArrayMixin._hasnans.fget)
    _hasnans = hasnans  # for index / array -agnostic code
    _resolution = cache_readonly(DatetimeLikeArrayMixin._resolution.fget)
    resolution = cache_readonly(DatetimeLikeArrayMixin.resolution.fget)

    def unique(self, level=None):
        if level is not None:
            self._validate_index_level(level)

        result = self._eadata.unique()

        # Note: if `self` is already unique, then self.unique() should share
        #  a `freq` with self.  If not already unique, then self.freq must be
        #  None, so again sharing freq is correct.
        return self._shallow_copy(result._data)

    @classmethod
    def _create_comparison_method(cls, op):
        """
        Create a comparison method that dispatches to ``cls.values``.
        """
        def wrapper(self, other):
            result = op(self._eadata, maybe_unwrap_index(other))
            return result

        wrapper.__doc__ = op.__doc__
        wrapper.__name__ = '__{}__'.format(op.__name__)
        return wrapper

    # A few methods that are shared
    _maybe_mask_results = DatetimeLikeArrayMixin._maybe_mask_results

    # ------------------------------------------------------------------------
    # Abstract data attributes

    @property
    def _values(self):
        return self._data

    @property
    def values(self):
        # type: () -> np.ndarray
        # Note: PeriodArray overrides this to return an ndarray of objects.
        return self._data._data

    @property
    @Appender(DatetimeLikeArrayMixin.asi8.__doc__)
    def asi8(self):
        return self._data.asi8

    # ------------------------------------------------------------------------

    # Note: moved from DatetimeLikeArrayMixin
    @property
    def offset(self):
        """get/set the frequency of the instance"""
        msg = ('{cls}.offset has been deprecated and will be removed '
               'in a future version; use {cls}.freq instead.'
               .format(cls=type(self).__name__))
        warnings.warn(msg, FutureWarning, stacklevel=2)
        return self.freq

    @offset.setter
    def offset(self, value):
        """get/set the frequency of the instance"""
        msg = ('{cls}.offset has been deprecated and will be removed '
               'in a future version; use {cls}.freq instead.'
               .format(cls=type(self).__name__))
        warnings.warn(msg, FutureWarning, stacklevel=2)
        self.freq = value

    def equals(self, other):
        """
        Determines if two Index objects contain the same elements.
        """
        if self.is_(other):
            return True

        if not isinstance(other, ABCIndexClass):
            return False
        elif not isinstance(other, type(self)):
            try:
                other = type(self)(other)
            except Exception:
                return False

        if not is_dtype_equal(self.dtype, other.dtype):
            # have different timezone
            return False

        elif is_period_dtype(self):
            if not is_period_dtype(other):
                return False
            if self.freq != other.freq:
                return False

        return np.array_equal(self.asi8, other.asi8)

    @staticmethod
    def _join_i8_wrapper(joinf, dtype, with_indexers=True):
        """
        Create the join wrapper methods.
        """
        from pandas.core.arrays.datetimelike import DatetimeLikeArrayMixin

        @staticmethod
        def wrapper(left, right):
            if isinstance(left, (np.ndarray, ABCIndex, ABCSeries,
                                 DatetimeLikeArrayMixin)):
                left = left.view('i8')
            if isinstance(right, (np.ndarray, ABCIndex, ABCSeries,
                                  DatetimeLikeArrayMixin)):
                right = right.view('i8')
            results = joinf(left, right)
            if with_indexers:
                join_index, left_indexer, right_indexer = results
                join_index = join_index.view(dtype)
                return join_index, left_indexer, right_indexer
            return results

        return wrapper

    @Appender(DatetimeLikeArrayMixin._evaluate_compare.__doc__)
    def _evaluate_compare(self, other, op):
        result = self._eadata._evaluate_compare(other, op)
        if is_bool_dtype(result):
            return result
        try:
            return Index(result)
        except TypeError:
            return result

    def _ensure_localized(self, arg, ambiguous='raise', nonexistent='raise',
                          from_utc=False):
        # See DatetimeLikeArrayMixin._ensure_localized.__doc__
        if getattr(self, 'tz', None):
            # ensure_localized is only relevant for tz-aware DTI
            result = self._data._ensure_localized(arg,
                                                  ambiguous=ambiguous,
                                                  nonexistent=nonexistent,
                                                  from_utc=from_utc)
            return type(self)._simple_new(result, name=self.name)
        return arg

    def _box_values_as_index(self):
        """
        Return object Index which contains boxed values.
        """
        # XXX: this is broken (not called) for PeriodIndex, which doesn't
        # define _box_values AFAICT
        from pandas.core.index import Index
        return Index(self._box_values(self.asi8), name=self.name, dtype=object)

    def _box_values(self, values):
        return self._data._box_values(values)

    @Appender(_index_shared_docs['contains'] % _index_doc_kwargs)
    def __contains__(self, key):
        try:
            res = self.get_loc(key)
            return (is_scalar(res) or isinstance(res, slice) or
                    (is_list_like(res) and len(res)))
        except (KeyError, TypeError, ValueError):
            return False

    contains = __contains__

    # Try to run function on index first, and then on elements of index
    # Especially important for group-by functionality
    def map(self, f):
        try:
            result = f(self)

            # Try to use this result if we can
            if isinstance(result, np.ndarray):
                result = Index(result)

            if not isinstance(result, Index):
                raise TypeError('The map function must return an Index object')
            return result
        except Exception:
            return self.astype(object).map(f)

    def sort_values(self, return_indexer=False, ascending=True):
        """
        Return sorted copy of Index.
        """
        if return_indexer:
            _as = self.argsort()
            if not ascending:
                _as = _as[::-1]
            sorted_index = self.take(_as)
            return sorted_index, _as
        else:
            sorted_values = np.sort(self._ndarray_values)
            attribs = self._get_attributes_dict()
            freq = attribs['freq']

            if freq is not None and not is_period_dtype(self):
                if freq.n > 0 and not ascending:
                    freq = freq * -1
                elif freq.n < 0 and ascending:
                    freq = freq * -1
            attribs['freq'] = freq

            if not ascending:
                sorted_values = sorted_values[::-1]

            sorted_values = self._maybe_box_as_values(sorted_values,
                                                      **attribs)

            return self._simple_new(sorted_values, **attribs)

    def __getitem__(self, key):
        # Override Index.__getitem__ because the original `freq` is
        # included when we `promote()` the result there. DTI and
        # TDI do *not* want the freq to remain the same, but
        # PeriodArray does.
        if isinstance(self._data, PeriodArray):
            return super(DatetimeIndexOpsMixin, self).__getitem__(key)
        new_values = self._data[key]
        if isinstance(new_values, type(self._data)):
            # rebox, but with a new freq
            return self._simple_new(new_values, name=self.name)
        return new_values

    @Appender(_index_shared_docs['take'] % _index_doc_kwargs)
    def take(self, indices, axis=0, allow_fill=True,
             fill_value=None, **kwargs):
        nv.validate_take(tuple(), kwargs)
        indices = ensure_int64(indices)

        maybe_slice = lib.maybe_indices_to_slice(indices, len(self))
        if isinstance(maybe_slice, slice):
            return self[maybe_slice]

        taken = self._assert_take_fillable(self.asi8, indices,
                                           allow_fill=allow_fill,
                                           fill_value=fill_value,
                                           na_value=iNaT)

        # keep freq in PeriodArray/Index, reset otherwise
        freq = self.freq if is_period_dtype(self) else None
        return self._shallow_copy(taken, freq=freq)

    _can_hold_na = True

    _na_value = NaT
    """The expected NA value to use with this index."""

    @property
    def asobject(self):
        """
        Return object Index which contains boxed values.

        .. deprecated:: 0.23.0
            Use ``astype(object)`` instead.

        *this is an internal non-public method*
        """
        warnings.warn("'asobject' is deprecated. Use 'astype(object)'"
                      " instead", FutureWarning, stacklevel=2)
        return self.astype(object)

    def _convert_tolerance(self, tolerance, target):
        tolerance = np.asarray(to_timedelta(tolerance, box=False))
        if target.size != tolerance.size and tolerance.size > 1:
            raise ValueError('list-like tolerance size must match '
                             'target index size')
        return tolerance

    def tolist(self):
        """
        Return a list of the underlying data.
        """
        return list(self.astype(object))

    def min(self, axis=None, *args, **kwargs):
        """
        Return the minimum value of the Index or minimum along
        an axis.

        See Also
        --------
        numpy.ndarray.min
        """
        nv.validate_min(args, kwargs)
        nv.validate_minmax_axis(axis)

        try:
            i8 = self.asi8

            # quick check
            if len(i8) and self.is_monotonic:
                if i8[0] != iNaT:
                    return self._box_func(i8[0])

            if self.hasnans:
                min_stamp = self[~self._isnan].asi8.min()
            else:
                min_stamp = i8.min()
            return self._box_func(min_stamp)
        except ValueError:
            return self._na_value

    def argmin(self, axis=None, *args, **kwargs):
        """
        Returns the indices of the minimum values along an axis.

        See `numpy.ndarray.argmin` for more information on the
        `axis` parameter.

        See Also
        --------
        numpy.ndarray.argmin
        """
        nv.validate_argmin(args, kwargs)
        nv.validate_minmax_axis(axis)

        i8 = self.asi8
        if self.hasnans:
            mask = self._isnan
            if mask.all():
                return -1
            i8 = i8.copy()
            i8[mask] = np.iinfo('int64').max
        return i8.argmin()

    def max(self, axis=None, *args, **kwargs):
        """
        Return the maximum value of the Index or maximum along
        an axis.

        See Also
        --------
        numpy.ndarray.max
        """
        nv.validate_max(args, kwargs)
        nv.validate_minmax_axis(axis)

        try:
            i8 = self.asi8

            # quick check
            if len(i8) and self.is_monotonic:
                if i8[-1] != iNaT:
                    return self._box_func(i8[-1])

            if self.hasnans:
                max_stamp = self[~self._isnan].asi8.max()
            else:
                max_stamp = i8.max()
            return self._box_func(max_stamp)
        except ValueError:
            return self._na_value

    def argmax(self, axis=None, *args, **kwargs):
        """
        Returns the indices of the maximum values along an axis.

        See `numpy.ndarray.argmax` for more information on the
        `axis` parameter.

        See Also
        --------
        numpy.ndarray.argmax
        """
        nv.validate_argmax(args, kwargs)
        nv.validate_minmax_axis(axis)

        i8 = self.asi8
        if self.hasnans:
            mask = self._isnan
            if mask.all():
                return -1
            i8 = i8.copy()
            i8[mask] = 0
        return i8.argmax()

    # --------------------------------------------------------------------
    # Rendering Methods

    def _format_with_header(self, header, **kwargs):
        return header + list(self._format_native_types(**kwargs))

    @property
    def _formatter_func(self):
        raise AbstractMethodError(self)

    def _format_attrs(self):
        """
        Return a list of tuples of the (attr,formatted_value).
        """
        attrs = super(DatetimeIndexOpsMixin, self)._format_attrs()
        for attrib in self._attributes:
            if attrib == 'freq':
                freq = self.freqstr
                if freq is not None:
                    freq = "'%s'" % freq
                attrs.append(('freq', freq))
        return attrs

    # --------------------------------------------------------------------

    def _convert_scalar_indexer(self, key, kind=None):
        """
        We don't allow integer or float indexing on datetime-like when using
        loc.

        Parameters
        ----------
        key : label of the slice bound
        kind : {'ix', 'loc', 'getitem', 'iloc'} or None
        """

        assert kind in ['ix', 'loc', 'getitem', 'iloc', None]

        # we don't allow integer/float indexing for loc
        # we don't allow float indexing for ix/getitem
        if is_scalar(key):
            is_int = is_integer(key)
            is_flt = is_float(key)
            if kind in ['loc'] and (is_int or is_flt):
                self._invalid_indexer('index', key)
            elif kind in ['ix', 'getitem'] and is_flt:
                self._invalid_indexer('index', key)

        return (super(DatetimeIndexOpsMixin, self)
                ._convert_scalar_indexer(key, kind=kind))

    @classmethod
    def _add_datetimelike_methods(cls):
        """
        Add in the datetimelike methods (as we may have to override the
        superclass).
        """

        def __add__(self, other):
            # dispatch to ExtensionArray implementation
<<<<<<< HEAD
            result = self._data.__add__(other)
=======
            result = self._eadata.__add__(maybe_unwrap_index(other))
>>>>>>> 9ae67063
            return wrap_arithmetic_op(self, other, result)

        cls.__add__ = __add__

        def __radd__(self, other):
            # alias for __add__
            return self.__add__(other)
        cls.__radd__ = __radd__

        def __sub__(self, other):
            # dispatch to ExtensionArray implementation
<<<<<<< HEAD
            result = self._data.__sub__(other)
=======
            result = self._eadata.__sub__(maybe_unwrap_index(other))
>>>>>>> 9ae67063
            return wrap_arithmetic_op(self, other, result)

        cls.__sub__ = __sub__

        def __rsub__(self, other):
<<<<<<< HEAD
            result = self._data.__rsub__(other)
=======
            result = self._eadata.__rsub__(maybe_unwrap_index(other))
>>>>>>> 9ae67063
            return wrap_arithmetic_op(self, other, result)

        cls.__rsub__ = __rsub__

    def isin(self, values):
        """
        Compute boolean array of whether each index value is found in the
        passed set of values.

        Parameters
        ----------
        values : set or sequence of values

        Returns
        -------
        is_contained : ndarray (boolean dtype)
        """
        if not isinstance(values, type(self)):
            try:
                values = type(self)(values)
            except ValueError:
                return self.astype(object).isin(values)

        return algorithms.isin(self.asi8, values.asi8)

    @Appender(_index_shared_docs['repeat'] % _index_doc_kwargs)
    def repeat(self, repeats, axis=None):
        nv.validate_repeat(tuple(), dict(axis=axis))
        freq = self.freq if is_period_dtype(self) else None
        return self._shallow_copy(self.asi8.repeat(repeats), freq=freq)

    @Appender(_index_shared_docs['where'] % _index_doc_kwargs)
    def where(self, cond, other=None):
        other = _ensure_datetimelike_to_i8(other, to_utc=True)
        values = _ensure_datetimelike_to_i8(self, to_utc=True)
        result = np.where(cond, values, other).astype('i8')

        result = self._ensure_localized(result, from_utc=True)
        return self._shallow_copy(result)

    def _summary(self, name=None):
        """
        Return a summarized representation.

        Parameters
        ----------
        name : str
            name to use in the summary representation

        Returns
        -------
        String with a summarized representation of the index
        """
        formatter = self._formatter_func
        if len(self) > 0:
            index_summary = ', %s to %s' % (formatter(self[0]),
                                            formatter(self[-1]))
        else:
            index_summary = ''

        if name is None:
            name = type(self).__name__
        result = '%s: %s entries%s' % (printing.pprint_thing(name),
                                       len(self), index_summary)
        if self.freq:
            result += '\nFreq: %s' % self.freqstr

        # display as values, not quoted
        result = result.replace("'", "")
        return result

    def _concat_same_dtype(self, to_concat, name):
        """
        Concatenate to_concat which has the same class.
        """
        attribs = self._get_attributes_dict()
        attribs['name'] = name
        # do not pass tz to set because tzlocal cannot be hashed
        if len({str(x.dtype) for x in to_concat}) != 1:
            raise ValueError('to_concat must have the same tz')

        if not is_period_dtype(self):
            # reset freq
            attribs['freq'] = None

        new_data = type(self._values)._concat_same_type(to_concat)
        return self._simple_new(new_data, **attribs)

    def _maybe_box_as_values(self, values, **attribs):
        # TODO(DatetimeArray): remove
        # This is a temporary shim while PeriodArray is an ExtensoinArray,
        # but others are not. When everyone is an ExtensionArray, this can
        # be removed. Currently used in
        # - sort_values
        return values

    @Appender(_index_shared_docs['astype'])
    def astype(self, dtype, copy=True):
        if is_dtype_equal(self.dtype, dtype) and copy is False:
            # Ensure that self.astype(self.dtype) is self
            return self
        new_values = self._values.astype(dtype, copy=copy)

        # we pass `dtype` to the Index constructor, for cases like
        # dtype=object to disable inference. But, DTA.astype ignores
        # integer sign and size, so we need to detect that case and
        # just choose int64.
        dtype = pandas_dtype(dtype)
        if is_integer_dtype(dtype):
            dtype = np.dtype("int64")

        return Index(new_values, dtype=dtype, name=self.name)

    def view(self, dtype=None, type=None):
        if dtype is None or dtype is __builtins__['type'](self):
            # Series.copy() eventually calls this. Need to call
            # _shallow_copy here so that we don't propagate modifications
            # to attributes like .index.name
            result = self._shallow_copy()
            # We repeat the same setting of ._id that Index.view does.
            result._id = self._id
            return result
        return self._ndarray_values.view(dtype=dtype)

    @deprecate_kwarg(old_arg_name='n', new_arg_name='periods')
    def shift(self, periods, freq=None):
        """
        Shift index by desired number of increments.

        This method is for shifting the values of period indexes
        by a specified time increment.

        Parameters
        ----------
        periods : int, default 1
            Number of periods (or increments) to shift by,
            can be positive or negative.

            .. versionchanged:: 0.24.0
        freq :

        Returns
        -------
        pandas.PeriodIndex
            Shifted index.

        See Also
        --------
        DatetimeIndex.shift : Shift values of DatetimeIndex.
        """
        new_values = self._data._time_shift(periods, freq=freq)
        return self._simple_new(new_values, name=self.name, freq=self.freq)

    @Appender(DatetimeLikeArrayMixin._time_shift.__doc__)
    def _time_shift(self, periods, freq=None):
        result = self._eadata._time_shift(periods, freq=freq)
        return type(self)(result, name=self.name)

    @classmethod
    def _create_comparison_method(cls, op):
        """
        Create a comparison method that dispatches to ``cls._data``.
        """
        def wrapper(self, other):
            return op(self._data, other)

        wrapper.__doc__ = op.__doc__
        wrapper.__name__ = '__{}__'.format(op.__name__)
        return wrapper


def wrap_arithmetic_op(self, other, result):
    if result is NotImplemented:
        return NotImplemented

    if isinstance(result, tuple):
        # divmod, rdivmod
        assert len(result) == 2
        return (wrap_arithmetic_op(self, other, result[0]),
                wrap_arithmetic_op(self, other, result[1]))

    if not isinstance(result, Index):
        # Index.__new__ will choose appropriate subclass for dtype
        result = Index(result)

    res_name = ops.get_op_result_name(self, other)
    result.name = res_name
    return result


<<<<<<< HEAD
=======
def maybe_unwrap_index(obj):
    """
    If operating against another Index object, we need to unwrap the underlying
    data before deferring to the DatetimeArray/TimedeltaArray/PeriodArray
    implementation, otherwise we will incorrectly return NotImplemented.

    Parameters
    ----------
    obj : object

    Returns
    -------
    unwrapped object
    """
    if isinstance(obj, ABCIndexClass):
        if isinstance(obj, DatetimeIndexOpsMixin):
            # i.e. PeriodIndex/DatetimeIndex/TimedeltaIndex
            return obj._eadata
        return obj._data
    return obj


>>>>>>> 9ae67063
class DatetimelikeDelegateMixin(PandasDelegate):
    """
    Delegation mechanism, specific for Datetime, Timedelta, and Period types.

    Functionality is delegated from the Index class to an Array class. A
    few things can be customized

    * _delegate_class : type
        The class being delegated to.
    * _delegated_methods, delegated_properties : List
        The list of property / method names being delagated.
    * raw_methods : Set
        The set of methods whose results should should *not* be
        boxed in an index, after being returned from the array
    * raw_properties : Set
        The set of properties whose results should should *not* be
        boxed in an index, after being returned from the array
    """
    # raw_methods : dispatch methods that shouldn't be boxed in an Index
    _raw_methods = set()
    # raw_properties : dispatch properties that shouldn't be boxed in an Index
    _raw_properties = set()
    name = None
    _data = None

    @property
    def _delegate_class(self):
        raise AbstractMethodError

    def _delegate_property_get(self, name, *args, **kwargs):
        result = getattr(self._data, name)
        if name not in self._raw_properties:
            result = Index(result, name=self.name)
        return result

    def _delegate_property_set(self, name, value, *args, **kwargs):
        setattr(self._data, name, value)

    def _delegate_method(self, name, *args, **kwargs):
        result = operator.methodcaller(name, *args, **kwargs)(self._data)
        if name not in self._raw_methods:
            result = Index(result, name=self.name)
        return result


class DatelikeIndexMixin(object):

    @property
    def freq(self):
        # Can't simply use delegate_names since our base class is defining
        # freq
        return self._data.freq

    @freq.setter
    def freq(self, value):
        self._data.freq = value

    @property
    def freqstr(self):
        freq = self.freq
        if freq:
            return freq.freqstr<|MERGE_RESOLUTION|>--- conflicted
+++ resolved
@@ -483,11 +483,7 @@
 
         def __add__(self, other):
             # dispatch to ExtensionArray implementation
-<<<<<<< HEAD
-            result = self._data.__add__(other)
-=======
             result = self._eadata.__add__(maybe_unwrap_index(other))
->>>>>>> 9ae67063
             return wrap_arithmetic_op(self, other, result)
 
         cls.__add__ = __add__
@@ -499,21 +495,13 @@
 
         def __sub__(self, other):
             # dispatch to ExtensionArray implementation
-<<<<<<< HEAD
-            result = self._data.__sub__(other)
-=======
             result = self._eadata.__sub__(maybe_unwrap_index(other))
->>>>>>> 9ae67063
             return wrap_arithmetic_op(self, other, result)
 
         cls.__sub__ = __sub__
 
         def __rsub__(self, other):
-<<<<<<< HEAD
-            result = self._data.__rsub__(other)
-=======
             result = self._eadata.__rsub__(maybe_unwrap_index(other))
->>>>>>> 9ae67063
             return wrap_arithmetic_op(self, other, result)
 
         cls.__rsub__ = __rsub__
@@ -672,18 +660,6 @@
         result = self._eadata._time_shift(periods, freq=freq)
         return type(self)(result, name=self.name)
 
-    @classmethod
-    def _create_comparison_method(cls, op):
-        """
-        Create a comparison method that dispatches to ``cls._data``.
-        """
-        def wrapper(self, other):
-            return op(self._data, other)
-
-        wrapper.__doc__ = op.__doc__
-        wrapper.__name__ = '__{}__'.format(op.__name__)
-        return wrapper
-
 
 def wrap_arithmetic_op(self, other, result):
     if result is NotImplemented:
@@ -704,8 +680,6 @@
     return result
 
 
-<<<<<<< HEAD
-=======
 def maybe_unwrap_index(obj):
     """
     If operating against another Index object, we need to unwrap the underlying
@@ -728,7 +702,6 @@
     return obj
 
 
->>>>>>> 9ae67063
 class DatetimelikeDelegateMixin(PandasDelegate):
     """
     Delegation mechanism, specific for Datetime, Timedelta, and Period types.
