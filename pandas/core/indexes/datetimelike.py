--- conflicted
+++ resolved
@@ -7,11 +7,7 @@
 import numpy as np
 
 from pandas._libs import NaT, Timedelta, iNaT, join as libjoin, lib
-<<<<<<< HEAD
-from pandas._libs.tslibs import timezones
-=======
 from pandas._libs.tslibs import Resolution, timezones
->>>>>>> 16dfb614
 from pandas._libs.tslibs.parsing import DateParseError
 from pandas._typing import Label
 from pandas.compat.numpy import function as nv
