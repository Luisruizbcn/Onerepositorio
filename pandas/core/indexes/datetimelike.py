--- conflicted
+++ resolved
@@ -39,10 +39,6 @@
 
     # override DatetimeLikeArrayMixin method
     copy = Index.copy
-<<<<<<< HEAD
-=======
-    unique = Index.unique
->>>>>>> fc7bc3f7
 
     # DatetimeLikeArrayMixin assumes subclasses are mutable, so these are
     # properties there.  They can be made into cache_readonly for Index
@@ -54,7 +50,6 @@
     _resolution = cache_readonly(DatetimeLikeArrayMixin._resolution.fget)
     resolution = cache_readonly(DatetimeLikeArrayMixin.resolution.fget)
 
-<<<<<<< HEAD
     def _box_values(self, values):
         return self._eadata._box_values(values)
 
@@ -89,12 +84,8 @@
         wrapper.__doc__ = op.__doc__
         wrapper.__name__ = '__{}__'.format(op.__name__)
         return wrapper
-=======
-    # A few methods that are shared
-    _maybe_mask_results = DatetimeLikeArrayMixin._maybe_mask_results
 
     # ------------------------------------------------------------------------
->>>>>>> fc7bc3f7
 
     def equals(self, other):
         """
