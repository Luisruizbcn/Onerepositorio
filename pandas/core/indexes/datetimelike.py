# -*- coding: utf-8 -*-
"""
Base and utility classes for tseries type pandas objects.
"""
import operator
import warnings

import numpy as np

from pandas._libs import NaT, iNaT, lib
from pandas.compat.numpy import function as nv
from pandas.errors import AbstractMethodError
from pandas.util._decorators import Appender, cache_readonly

from pandas.core.dtypes.common import (
    ensure_int64, is_bool_dtype, is_dtype_equal, is_float, is_integer,
    is_integer_dtype, is_list_like, is_period_dtype, is_scalar, pandas_dtype)
from pandas.core.dtypes.generic import ABCIndex, ABCIndexClass, ABCSeries

from pandas.core import algorithms, ops
from pandas.core.accessor import PandasDelegate
from pandas.core.arrays.datetimelike import (
    DatetimeLikeArrayMixin, _ensure_datetimelike_to_i8)
import pandas.core.indexes.base as ibase
from pandas.core.indexes.base import Index, _index_shared_docs
from pandas.core.tools.timedeltas import to_timedelta

import pandas.io.formats.printing as printing

_index_doc_kwargs = dict(ibase._index_doc_kwargs)


class DatetimeIndexOpsMixin(DatetimeLikeArrayMixin):
    """
    common ops mixin to support a unified interface datetimelike Index
    """

    # override DatetimeLikeArrayMixin method
    copy = Index.copy
<<<<<<< HEAD
    unique = Index.unique
    view = Index.view
=======
>>>>>>> 24a50fc3

    # DatetimeLikeArrayMixin assumes subclasses are mutable, so these are
    # properties there.  They can be made into cache_readonly for Index
    # subclasses bc they are immutable
    inferred_freq = cache_readonly(DatetimeLikeArrayMixin.inferred_freq.fget)
    _isnan = cache_readonly(DatetimeLikeArrayMixin._isnan.fget)
    hasnans = cache_readonly(DatetimeLikeArrayMixin._hasnans.fget)
    _hasnans = hasnans  # for index / array -agnostic code
    _resolution = cache_readonly(DatetimeLikeArrayMixin._resolution.fget)
    resolution = cache_readonly(DatetimeLikeArrayMixin.resolution.fget)

    def unique(self, level=None):
        if level is not None:
            self._validate_index_level(level)

        result = self._eadata.unique()

        # Note: if `self` is already unique, then self.unique() should share
        #  a `freq` with self.  If not already unique, then self.freq must be
        #  None, so again sharing freq is correct.
        return self._shallow_copy(result._data)

    @classmethod
    def _create_comparison_method(cls, op):
        """
        Create a comparison method that dispatches to ``cls.values``.
        """
        def wrapper(self, other):
            result = op(self._eadata, maybe_unwrap_index(other))
            return result

        wrapper.__doc__ = op.__doc__
        wrapper.__name__ = '__{}__'.format(op.__name__)
        return wrapper

    # A few methods that are shared
    _maybe_mask_results = DatetimeLikeArrayMixin._maybe_mask_results

    # ------------------------------------------------------------------------

    def equals(self, other):
        """
        Determines if two Index objects contain the same elements.
        """
        if self.is_(other):
            return True

        if not isinstance(other, ABCIndexClass):
            return False
        elif not isinstance(other, type(self)):
            try:
                other = type(self)(other)
            except Exception:
                return False

        if not is_dtype_equal(self.dtype, other.dtype):
            # have different timezone
            return False

        elif is_period_dtype(self):
            if not is_period_dtype(other):
                return False
            if self.freq != other.freq:
                return False

        return np.array_equal(self.asi8, other.asi8)

    @staticmethod
    def _join_i8_wrapper(joinf, dtype, with_indexers=True):
        """
        Create the join wrapper methods.
        """

        @staticmethod
        def wrapper(left, right):
            if isinstance(left, (np.ndarray, ABCIndex, ABCSeries)):
                left = left.view('i8')
            if isinstance(right, (np.ndarray, ABCIndex, ABCSeries)):
                right = right.view('i8')
            results = joinf(left, right)
            if with_indexers:
                join_index, left_indexer, right_indexer = results
                join_index = join_index.view(dtype)
                return join_index, left_indexer, right_indexer
            return results

        return wrapper

    @Appender(DatetimeLikeArrayMixin._evaluate_compare.__doc__)
    def _evaluate_compare(self, other, op):
        result = self._eadata._evaluate_compare(other, op)
        if is_bool_dtype(result):
            return result
        try:
            return Index(result)
        except TypeError:
            return result

    def _ensure_localized(self, arg, ambiguous='raise', nonexistent='raise',
                          from_utc=False):
        # See DatetimeLikeArrayMixin._ensure_localized.__doc__

        if getattr(self, 'tz', None):
            # ensure_localized is only relevant for tz-aware DTI
            from pandas.core.arrays import DatetimeArrayMixin as DatetimeArray
            dtarr = DatetimeArray(self)
            result = dtarr._ensure_localized(arg,
                                             ambiguous=ambiguous,
                                             nonexistent=nonexistent,
                                             from_utc=from_utc)
            return type(self)(result, name=self.name)
        return arg

    def _box_values_as_index(self):
        """
        Return object Index which contains boxed values.
        """
        from pandas.core.index import Index
        return Index(self._box_values(self.asi8), name=self.name, dtype=object)

    @Appender(_index_shared_docs['contains'] % _index_doc_kwargs)
    def __contains__(self, key):
        try:
            res = self.get_loc(key)
            return (is_scalar(res) or isinstance(res, slice) or
                    (is_list_like(res) and len(res)))
        except (KeyError, TypeError, ValueError):
            return False

    contains = __contains__

    # Try to run function on index first, and then on elements of index
    # Especially important for group-by functionality
    def map(self, f):
        try:
            result = f(self)

            # Try to use this result if we can
            if isinstance(result, np.ndarray):
                result = Index(result)

            if not isinstance(result, Index):
                raise TypeError('The map function must return an Index object')
            return result
        except Exception:
            return self.astype(object).map(f)

    def sort_values(self, return_indexer=False, ascending=True):
        """
        Return sorted copy of Index.
        """
        if return_indexer:
            _as = self.argsort()
            if not ascending:
                _as = _as[::-1]
            sorted_index = self.take(_as)
            return sorted_index, _as
        else:
            sorted_values = np.sort(self._ndarray_values)
            attribs = self._get_attributes_dict()
            freq = attribs['freq']

            if freq is not None and not is_period_dtype(self):
                if freq.n > 0 and not ascending:
                    freq = freq * -1
                elif freq.n < 0 and ascending:
                    freq = freq * -1
            attribs['freq'] = freq

            if not ascending:
                sorted_values = sorted_values[::-1]

            sorted_values = self._maybe_box_as_values(sorted_values,
                                                      **attribs)

            return self._simple_new(sorted_values, **attribs)

    @Appender(_index_shared_docs['take'] % _index_doc_kwargs)
    def take(self, indices, axis=0, allow_fill=True,
             fill_value=None, **kwargs):
        nv.validate_take(tuple(), kwargs)
        indices = ensure_int64(indices)

        maybe_slice = lib.maybe_indices_to_slice(indices, len(self))
        if isinstance(maybe_slice, slice):
            return self[maybe_slice]

        taken = self._assert_take_fillable(self.asi8, indices,
                                           allow_fill=allow_fill,
                                           fill_value=fill_value,
                                           na_value=iNaT)

        # keep freq in PeriodArray/Index, reset otherwise
        freq = self.freq if is_period_dtype(self) else None
        return self._shallow_copy(taken, freq=freq)

    _can_hold_na = True

    _na_value = NaT
    """The expected NA value to use with this index."""

    @property
    def asobject(self):
        """
        Return object Index which contains boxed values.

        .. deprecated:: 0.23.0
            Use ``astype(object)`` instead.

        *this is an internal non-public method*
        """
        warnings.warn("'asobject' is deprecated. Use 'astype(object)'"
                      " instead", FutureWarning, stacklevel=2)
        return self.astype(object)

    def _convert_tolerance(self, tolerance, target):
        tolerance = np.asarray(to_timedelta(tolerance, box=False))
        if target.size != tolerance.size and tolerance.size > 1:
            raise ValueError('list-like tolerance size must match '
                             'target index size')
        return tolerance

    def tolist(self):
        """
        Return a list of the underlying data.
        """
        return list(self.astype(object))

    def min(self, axis=None, *args, **kwargs):
        """
        Return the minimum value of the Index or minimum along
        an axis.

        See Also
        --------
        numpy.ndarray.min
        """
        nv.validate_min(args, kwargs)
        nv.validate_minmax_axis(axis)

        try:
            i8 = self.asi8

            # quick check
            if len(i8) and self.is_monotonic:
                if i8[0] != iNaT:
                    return self._box_func(i8[0])

            if self.hasnans:
                min_stamp = self[~self._isnan].asi8.min()
            else:
                min_stamp = i8.min()
            return self._box_func(min_stamp)
        except ValueError:
            return self._na_value

    def argmin(self, axis=None, *args, **kwargs):
        """
        Returns the indices of the minimum values along an axis.

        See `numpy.ndarray.argmin` for more information on the
        `axis` parameter.

        See Also
        --------
        numpy.ndarray.argmin
        """
        nv.validate_argmin(args, kwargs)
        nv.validate_minmax_axis(axis)

        i8 = self.asi8
        if self.hasnans:
            mask = self._isnan
            if mask.all():
                return -1
            i8 = i8.copy()
            i8[mask] = np.iinfo('int64').max
        return i8.argmin()

    def max(self, axis=None, *args, **kwargs):
        """
        Return the maximum value of the Index or maximum along
        an axis.

        See Also
        --------
        numpy.ndarray.max
        """
        nv.validate_max(args, kwargs)
        nv.validate_minmax_axis(axis)

        try:
            i8 = self.asi8

            # quick check
            if len(i8) and self.is_monotonic:
                if i8[-1] != iNaT:
                    return self._box_func(i8[-1])

            if self.hasnans:
                max_stamp = self[~self._isnan].asi8.max()
            else:
                max_stamp = i8.max()
            return self._box_func(max_stamp)
        except ValueError:
            return self._na_value

    def argmax(self, axis=None, *args, **kwargs):
        """
        Returns the indices of the maximum values along an axis.

        See `numpy.ndarray.argmax` for more information on the
        `axis` parameter.

        See Also
        --------
        numpy.ndarray.argmax
        """
        nv.validate_argmax(args, kwargs)
        nv.validate_minmax_axis(axis)

        i8 = self.asi8
        if self.hasnans:
            mask = self._isnan
            if mask.all():
                return -1
            i8 = i8.copy()
            i8[mask] = 0
        return i8.argmax()

    # --------------------------------------------------------------------
    # Rendering Methods

    def _format_with_header(self, header, **kwargs):
        return header + list(self._format_native_types(**kwargs))

    @property
    def _formatter_func(self):
        raise AbstractMethodError(self)

    def _format_attrs(self):
        """
        Return a list of tuples of the (attr,formatted_value).
        """
        attrs = super(DatetimeIndexOpsMixin, self)._format_attrs()
        for attrib in self._attributes:
            if attrib == 'freq':
                freq = self.freqstr
                if freq is not None:
                    freq = "'%s'" % freq
                attrs.append(('freq', freq))
        return attrs

    # --------------------------------------------------------------------

    def _convert_scalar_indexer(self, key, kind=None):
        """
        We don't allow integer or float indexing on datetime-like when using
        loc.

        Parameters
        ----------
        key : label of the slice bound
        kind : {'ix', 'loc', 'getitem', 'iloc'} or None
        """

        assert kind in ['ix', 'loc', 'getitem', 'iloc', None]

        # we don't allow integer/float indexing for loc
        # we don't allow float indexing for ix/getitem
        if is_scalar(key):
            is_int = is_integer(key)
            is_flt = is_float(key)
            if kind in ['loc'] and (is_int or is_flt):
                self._invalid_indexer('index', key)
            elif kind in ['ix', 'getitem'] and is_flt:
                self._invalid_indexer('index', key)

        return (super(DatetimeIndexOpsMixin, self)
                ._convert_scalar_indexer(key, kind=kind))

    @classmethod
    def _add_datetimelike_methods(cls):
        """
        Add in the datetimelike methods (as we may have to override the
        superclass).
        """

        def __add__(self, other):
            # dispatch to ExtensionArray implementation
            result = self._eadata.__add__(maybe_unwrap_index(other))
            return wrap_arithmetic_op(self, other, result)

        cls.__add__ = __add__

        def __radd__(self, other):
            # alias for __add__
            return self.__add__(other)
        cls.__radd__ = __radd__

        def __sub__(self, other):
            # dispatch to ExtensionArray implementation
            result = self._eadata.__sub__(maybe_unwrap_index(other))
            return wrap_arithmetic_op(self, other, result)

        cls.__sub__ = __sub__

        def __rsub__(self, other):
            result = self._eadata.__rsub__(maybe_unwrap_index(other))
            return wrap_arithmetic_op(self, other, result)

        cls.__rsub__ = __rsub__

    def isin(self, values):
        """
        Compute boolean array of whether each index value is found in the
        passed set of values.

        Parameters
        ----------
        values : set or sequence of values

        Returns
        -------
        is_contained : ndarray (boolean dtype)
        """
        if not isinstance(values, type(self)):
            try:
                values = type(self)(values)
            except ValueError:
                return self.astype(object).isin(values)

        return algorithms.isin(self.asi8, values.asi8)

    @Appender(_index_shared_docs['repeat'] % _index_doc_kwargs)
    def repeat(self, repeats, axis=None):
        nv.validate_repeat(tuple(), dict(axis=axis))
        freq = self.freq if is_period_dtype(self) else None
        return self._shallow_copy(self.asi8.repeat(repeats), freq=freq)

    @Appender(_index_shared_docs['where'] % _index_doc_kwargs)
    def where(self, cond, other=None):
        other = _ensure_datetimelike_to_i8(other, to_utc=True)
        values = _ensure_datetimelike_to_i8(self, to_utc=True)
        result = np.where(cond, values, other).astype('i8')

        result = self._ensure_localized(result, from_utc=True)
        return self._shallow_copy(result)

    def _summary(self, name=None):
        """
        Return a summarized representation.

        Parameters
        ----------
        name : str
            name to use in the summary representation

        Returns
        -------
        String with a summarized representation of the index
        """
        formatter = self._formatter_func
        if len(self) > 0:
            index_summary = ', %s to %s' % (formatter(self[0]),
                                            formatter(self[-1]))
        else:
            index_summary = ''

        if name is None:
            name = type(self).__name__
        result = '%s: %s entries%s' % (printing.pprint_thing(name),
                                       len(self), index_summary)
        if self.freq:
            result += '\nFreq: %s' % self.freqstr

        # display as values, not quoted
        result = result.replace("'", "")
        return result

    def _concat_same_dtype(self, to_concat, name):
        """
        Concatenate to_concat which has the same class.
        """
        attribs = self._get_attributes_dict()
        attribs['name'] = name
        # do not pass tz to set because tzlocal cannot be hashed
        if len({str(x.dtype) for x in to_concat}) != 1:
            raise ValueError('to_concat must have the same tz')

        if not is_period_dtype(self):
            # reset freq
            attribs['freq'] = None
            # TODO(DatetimeArray)
            # - remove the .asi8 here
            # - remove the _maybe_box_as_values
            # - combine with the `else` block
            new_data = self._concat_same_type(to_concat).asi8
        else:
            new_data = type(self._values)._concat_same_type(to_concat)

        return self._simple_new(new_data, **attribs)

    def _maybe_box_as_values(self, values, **attribs):
        # TODO(DatetimeArray): remove
        # This is a temporary shim while PeriodArray is an ExtensoinArray,
        # but others are not. When everyone is an ExtensionArray, this can
        # be removed. Currently used in
        # - sort_values
        return values

    @Appender(_index_shared_docs['astype'])
    def astype(self, dtype, copy=True):
        if is_dtype_equal(self.dtype, dtype) and copy is False:
            # Ensure that self.astype(self.dtype) is self
            return self

        new_values = self._eadata.astype(dtype, copy=copy)

        # we pass `dtype` to the Index constructor, for cases like
        #  dtype=object to disable inference. But, DTA.astype ignores
        #  integer sign and size, so we need to detect that case and
        #  just choose int64.
        dtype = pandas_dtype(dtype)
        if is_integer_dtype(dtype):
            dtype = np.dtype("int64")

        # pass copy=False because any copying will be done in the
        #  _eadata.astype call above
        return Index(new_values, dtype=dtype, name=self.name, copy=False)

    @Appender(DatetimeLikeArrayMixin._time_shift.__doc__)
    def _time_shift(self, periods, freq=None):
        result = self._eadata._time_shift(periods, freq=freq)
        return type(self)(result, name=self.name)


def wrap_arithmetic_op(self, other, result):
    if result is NotImplemented:
        return NotImplemented

    if isinstance(result, tuple):
        # divmod, rdivmod
        assert len(result) == 2
        return (wrap_arithmetic_op(self, other, result[0]),
                wrap_arithmetic_op(self, other, result[1]))

    if not isinstance(result, Index):
        # Index.__new__ will choose appropriate subclass for dtype
        result = Index(result)

    res_name = ops.get_op_result_name(self, other)
    result.name = res_name
    return result


def wrap_array_method(method, pin_name=False):
    """
    Wrap a DatetimeArray/TimedeltaArray/PeriodArray method so that the
    returned object is an Index subclass instead of ndarray or ExtensionArray
    subclass.

    Parameters
    ----------
    method : method of Datetime/Timedelta/Period Array class
    pin_name : bool
        Whether to set name=self.name on the output Index

    Returns
    -------
    method
    """
    def index_method(self, *args, **kwargs):
        result = method(self._eadata, *args, **kwargs)

        # Index.__new__ will choose the appropriate subclass to return
        result = Index(result)
        if pin_name:
            result.name = self.name
        return result

    index_method.__name__ = method.__name__
    index_method.__doc__ = method.__doc__
    return index_method


def wrap_field_accessor(prop):
    """
    Wrap a DatetimeArray/TimedeltaArray/PeriodArray array-returning property
    to return an Index subclass instead of ndarray or ExtensionArray subclass.

    Parameters
    ----------
    prop : property

    Returns
    -------
    new_prop : property
    """
    fget = prop.fget

    def f(self):
        result = fget(self._eadata)
        if is_bool_dtype(result):
            # return numpy array b/c there is no BoolIndex
            return result
        return Index(result, name=self.name)

    f.__name__ = fget.__name__
    f.__doc__ = fget.__doc__
    return property(f)


def maybe_unwrap_index(obj):
    """
    If operating against another Index object, we need to unwrap the underlying
    data before deferring to the DatetimeArray/TimedeltaArray/PeriodArray
    implementation, otherwise we will incorrectly return NotImplemented.

    Parameters
    ----------
    obj : object

    Returns
    -------
    unwrapped object
    """
    if isinstance(obj, ABCIndexClass):
        if isinstance(obj, DatetimeIndexOpsMixin):
            # i.e. PeriodIndex/DatetimeIndex/TimedeltaIndex
            return obj._eadata
        return obj._data
    return obj


class DatetimelikeDelegateMixin(PandasDelegate):
    """
    Delegation mechanism, specific for Datetime, Timedelta, and Period types.

    Functionality is delegated from the Index class to an Array class. A
    few things can be customized

    * _delegate_class : type
        The class being delegated to.
    * _delegated_methods, delegated_properties : List
        The list of property / method names being delagated.
    * raw_methods : Set
        The set of methods whose results should should *not* be
        boxed in an index, after being returned from the array
    * raw_properties : Set
        The set of properties whose results should should *not* be
        boxed in an index, after being returned from the array
    """
    # raw_methods : dispatch methods that shouldn't be boxed in an Index
    _raw_methods = set()
    # raw_properties : dispatch properties that shouldn't be boxed in an Index
    _raw_properties = set()
    name = None
    _data = None

    @property
    def _delegate_class(self):
        raise AbstractMethodError

    def _delegate_property_get(self, name, *args, **kwargs):
        result = getattr(self._data, name)
        if name not in self._raw_properties:
            result = Index(result, name=self.name)
        return result

    def _delegate_property_set(self, name, value, *args, **kwargs):
        setattr(self._data, name, value)

    def _delegate_method(self, name, *args, **kwargs):
        result = operator.methodcaller(name, *args, **kwargs)(self._data)
        if name not in self._raw_methods:
            result = Index(result, name=self.name)
        return result<|MERGE_RESOLUTION|>--- conflicted
+++ resolved
@@ -37,11 +37,7 @@
 
     # override DatetimeLikeArrayMixin method
     copy = Index.copy
-<<<<<<< HEAD
-    unique = Index.unique
     view = Index.view
-=======
->>>>>>> 24a50fc3
 
     # DatetimeLikeArrayMixin assumes subclasses are mutable, so these are
     # properties there.  They can be made into cache_readonly for Index
