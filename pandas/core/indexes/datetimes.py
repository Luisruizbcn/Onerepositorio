--- conflicted
+++ resolved
@@ -292,11 +292,7 @@
                            'set specified tz: {1}')
                     raise TypeError(msg.format(data.tz, tz))
 
-<<<<<<< HEAD
-            subarr = data.asi8.view(_NS_DTYPE)
-=======
             subarr = data._data
->>>>>>> 32304689
 
             if freq is None:
                 freq = data.freq
