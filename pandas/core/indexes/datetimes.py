# pylint: disable=E1101
from __future__ import division
import operator
import warnings
from datetime import time, datetime, timedelta

import numpy as np
from pytz import utc

from pandas.core.base import _shared_docs

from pandas.core.dtypes.common import (
    _INT64_DTYPE,
    _NS_DTYPE,
    is_datetime64_dtype,
    is_datetimetz,
    is_dtype_equal,
    is_integer,
    is_float,
    is_integer_dtype,
    is_datetime64_ns_dtype,
    is_period_dtype,
    is_string_like,
    is_list_like,
    is_scalar,
    pandas_dtype,
    ensure_int64)
from pandas.core.dtypes.generic import ABCSeries
from pandas.core.dtypes.missing import isna

import pandas.core.dtypes.concat as _concat
from pandas.core.arrays.datetimes import DatetimeArrayMixin, _to_m8
from pandas.core.arrays import datetimelike as dtl

from pandas.core.indexes.base import Index, _index_shared_docs
from pandas.core.indexes.numeric import Int64Index
import pandas.compat as compat
from pandas.tseries.frequencies import to_offset, Resolution
from pandas.core.indexes.datetimelike import (
    DatelikeOps, TimelikeOps, DatetimeIndexOpsMixin,
<<<<<<< HEAD
    wrap_array_method, wrap_field_accessor)
=======
    wrap_field_accessor, wrap_array_method)
>>>>>>> 12a0dc49
from pandas.tseries.offsets import (
    generate_range, CDay, prefix_mapping)

from pandas.core.tools.timedeltas import to_timedelta
from pandas.util._decorators import Appender, cache_readonly, Substitution
import pandas.core.common as com
import pandas.tseries.offsets as offsets
import pandas.core.tools.datetimes as tools

from pandas._libs import (lib, index as libindex, tslib as libts,
                          join as libjoin, Timestamp)
from pandas._libs.tslibs import (timezones, conversion, fields, parsing,
                                 ccalendar)


def _new_DatetimeIndex(cls, d):
    """ This is called upon unpickling, rather than the default which doesn't
    have arguments and breaks __new__ """

    # data are already in UTC
    # so need to localize
    tz = d.pop('tz', None)

    result = cls.__new__(cls, verify_integrity=False, **d)
    if tz is not None:
        result = result.tz_localize('UTC').tz_convert(tz)
    return result


class DatetimeIndex(DatetimeArrayMixin, DatelikeOps, TimelikeOps,
                    DatetimeIndexOpsMixin, Int64Index):
    """
    Immutable ndarray of datetime64 data, represented internally as int64, and
    which can be boxed to Timestamp objects that are subclasses of datetime and
    carry metadata such as frequency information.

    Parameters
    ----------
    data  : array-like (1-dimensional), optional
        Optional datetime-like data to construct index with
    copy  : bool
        Make a copy of input ndarray
    freq : string or pandas offset object, optional
        One of pandas date offset strings or corresponding objects. The string
        'infer' can be passed in order to set the frequency of the index as the
        inferred frequency upon creation

    start : starting value, datetime-like, optional
        If data is None, start is used as the start point in generating regular
        timestamp data.
    periods  : int, optional, > 0
        Number of periods to generate, if generating index. Takes precedence
        over end argument
    end   : end time, datetime-like, optional
        If periods is none, generated index will extend to first conforming
        time on or just past end argument
    closed : string or None, default None
        Make the interval closed with respect to the given frequency to
        the 'left', 'right', or both sides (None)
    tz : pytz.timezone or dateutil.tz.tzfile
    ambiguous : 'infer', bool-ndarray, 'NaT', default 'raise'
        - 'infer' will attempt to infer fall dst-transition hours based on
          order
        - bool-ndarray where True signifies a DST time, False signifies a
          non-DST time (note that this flag is only applicable for ambiguous
          times)
        - 'NaT' will return NaT where there are ambiguous times
        - 'raise' will raise an AmbiguousTimeError if there are ambiguous times
    name : object
        Name to be stored in the index
    dayfirst : bool, default False
        If True, parse dates in `data` with the day first order
    yearfirst : bool, default False
        If True parse dates in `data` with the year first order

    Attributes
    ----------
    year
    month
    day
    hour
    minute
    second
    microsecond
    nanosecond
    date
    time
    timetz
    dayofyear
    weekofyear
    week
    dayofweek
    weekday
    quarter
    tz
    freq
    freqstr
    is_month_start
    is_month_end
    is_quarter_start
    is_quarter_end
    is_year_start
    is_year_end
    is_leap_year
    inferred_freq

    Methods
    -------
    normalize
    strftime
    snap
    tz_convert
    tz_localize
    round
    floor
    ceil
    to_period
    to_perioddelta
    to_pydatetime
    to_series
    to_frame
    month_name
    day_name

    Notes
    -----
    To learn more about the frequency strings, please see `this link
    <http://pandas.pydata.org/pandas-docs/stable/timeseries.html#offset-aliases>`__.

    See Also
    ---------
    Index : The base pandas Index type
    TimedeltaIndex : Index of timedelta64 data
    PeriodIndex : Index of Period data
    pandas.to_datetime : Convert argument to datetime
    """
    _resolution = cache_readonly(DatetimeArrayMixin._resolution.fget)

    _typ = 'datetimeindex'
    _join_precedence = 10

    def _join_i8_wrapper(joinf, **kwargs):
        return DatetimeIndexOpsMixin._join_i8_wrapper(joinf, dtype='M8[ns]',
                                                      **kwargs)

    _inner_indexer = _join_i8_wrapper(libjoin.inner_join_indexer_int64)
    _outer_indexer = _join_i8_wrapper(libjoin.outer_join_indexer_int64)
    _left_indexer = _join_i8_wrapper(libjoin.left_join_indexer_int64)
    _left_indexer_unique = _join_i8_wrapper(
        libjoin.left_join_indexer_unique_int64, with_indexers=False)

    _engine_type = libindex.DatetimeEngine

    tz = None
    _freq = None
    _comparables = ['name', 'freqstr', 'tz']
    _attributes = ['name', 'freq', 'tz']

    # define my properties & methods for delegation
    _bool_ops = ['is_month_start', 'is_month_end',
                 'is_quarter_start', 'is_quarter_end', 'is_year_start',
                 'is_year_end', 'is_leap_year']
    _object_ops = ['weekday_name', 'freq', 'tz']
    _field_ops = ['year', 'month', 'day', 'hour', 'minute', 'second',
                  'weekofyear', 'week', 'weekday', 'dayofweek',
                  'dayofyear', 'quarter', 'days_in_month',
                  'daysinmonth', 'microsecond',
                  'nanosecond']
    _other_ops = ['date', 'time', 'timetz']
    _datetimelike_ops = _field_ops + _object_ops + _bool_ops + _other_ops
    _datetimelike_methods = ['to_period', 'tz_localize',
                             'tz_convert',
                             'normalize', 'strftime', 'round', 'floor',
                             'ceil', 'month_name', 'day_name']

    _is_numeric_dtype = False
    _infer_as_myclass = True
    _timezone = cache_readonly(DatetimeArrayMixin._timezone.fget)
    is_normalized = cache_readonly(DatetimeArrayMixin.is_normalized.fget)

    def __new__(cls, data=None,
                freq=None, start=None, end=None, periods=None, tz=None,
                normalize=False, closed=None, ambiguous='raise',
                dayfirst=False, yearfirst=False, dtype=None,
                copy=False, name=None, verify_integrity=True):

        # This allows to later ensure that the 'copy' parameter is honored:
        if isinstance(data, Index):
            ref_to_data = data._data
        else:
            ref_to_data = data

        if name is None and hasattr(data, 'name'):
            name = data.name

        freq, freq_infer = dtl.maybe_infer_freq(freq)

        # if dtype has an embedded tz, capture it
        tz = dtl.validate_tz_from_dtype(dtype, tz)

        if data is None:
            # TODO: Remove this block and associated kwargs; GH#20535
            if freq is None and com._any_none(periods, start, end):
                raise ValueError('Must provide freq argument if no data is '
                                 'supplied')
            periods = dtl.validate_periods(periods)
            return cls._generate_range(start, end, periods, name, freq,
                                       tz=tz, normalize=normalize,
                                       closed=closed, ambiguous=ambiguous)

        if not isinstance(data, (np.ndarray, Index, ABCSeries,
                                 DatetimeArrayMixin)):
            if is_scalar(data):
                raise ValueError('DatetimeIndex() must be called with a '
                                 'collection of some kind, %s was passed'
                                 % repr(data))
            # other iterable of some kind
            if not isinstance(data, (list, tuple)):
                data = list(data)
            data = np.asarray(data, dtype='O')
        elif isinstance(data, ABCSeries):
            data = data._values

        # data must be Index or np.ndarray here
        if not (is_datetime64_dtype(data) or is_datetimetz(data) or
                is_integer_dtype(data) or lib.infer_dtype(data) == 'integer'):
            data = tools.to_datetime(data, dayfirst=dayfirst,
                                     yearfirst=yearfirst)

        if isinstance(data, DatetimeArrayMixin):
            if tz is None:
                tz = data.tz
            elif data.tz is None:
                data = data.tz_localize(tz, ambiguous=ambiguous)
            else:
                # the tz's must match
                if str(tz) != str(data.tz):
                    msg = ('data is already tz-aware {0}, unable to '
                           'set specified tz: {1}')
                    raise TypeError(msg.format(data.tz, tz))

            subarr = data.values

            if freq is None:
                freq = data.freq
                verify_integrity = False
        elif issubclass(data.dtype.type, np.datetime64):
            if data.dtype != _NS_DTYPE:
                data = conversion.ensure_datetime64ns(data)
            if tz is not None:
                # Convert tz-naive to UTC
                tz = timezones.maybe_get_tz(tz)
                data = conversion.tz_localize_to_utc(data.view('i8'), tz,
                                                     ambiguous=ambiguous)
            subarr = data.view(_NS_DTYPE)
        else:
            # must be integer dtype otherwise
            # assume this data are epoch timestamps
            if data.dtype != _INT64_DTYPE:
                data = data.astype(np.int64, copy=False)
            subarr = data.view(_NS_DTYPE)

        subarr = cls._simple_new(subarr, name=name, freq=freq, tz=tz)
        if dtype is not None:
            if not is_dtype_equal(subarr.dtype, dtype):
                # dtype must be coerced to DatetimeTZDtype above
                if subarr.tz is not None:
                    raise ValueError("cannot localize from non-UTC data")

        if verify_integrity and len(subarr) > 0:
            if freq is not None and not freq_infer:
                cls._validate_frequency(subarr, freq, ambiguous=ambiguous)

        if freq_infer:
            inferred = subarr.inferred_freq
            if inferred:
                subarr.freq = to_offset(inferred)

        return subarr._deepcopy_if_needed(ref_to_data, copy)

    @classmethod
    @Appender(DatetimeArrayMixin._generate_range.__doc__)
    def _generate_range(cls, start, end, periods, name=None, freq=None,
                        tz=None, normalize=False, ambiguous='raise',
                        closed=None):
        out = super(DatetimeIndex, cls)._generate_range(
            start, end, periods, freq,
            tz=tz, normalize=normalize, ambiguous=ambiguous, closed=closed)
        out.name = name
        return out

    @classmethod
    def _use_cached_range(cls, freq, _normalized, start, end):
        # Note: This always returns False
        return (freq._should_cache() and
                not (freq._normalize_cache and not _normalized) and
                _naive_in_cache_range(start, end))

    def _convert_for_op(self, value):
        """ Convert value to be insertable to ndarray """
        if self._has_same_tz(value):
            return _to_m8(value)
        raise ValueError('Passed item and index have different timezone')

    @classmethod
    def _simple_new(cls, values, name=None, freq=None, tz=None,
                    dtype=None, **kwargs):
        """
        we require the we have a dtype compat for the values
        if we are passed a non-dtype compat, then coerce using the constructor
        """

        if getattr(values, 'dtype', None) is None:
            # empty, but with dtype compat
            if values is None:
                values = np.empty(0, dtype=_NS_DTYPE)
                return cls(values, name=name, freq=freq, tz=tz,
                           dtype=dtype, **kwargs)
            values = np.array(values, copy=False)

        if not is_datetime64_dtype(values):
            values = ensure_int64(values).view(_NS_DTYPE)

        values = getattr(values, 'values', values)

        assert isinstance(values, np.ndarray), "values is not an np.ndarray"
        assert is_datetime64_dtype(values)

        result = super(DatetimeIndex, cls)._simple_new(values, freq, tz,
                                                       **kwargs)
        result.name = name
        result._reset_identity()
        return result

    @property
    def _values(self):
        # tz-naive -> ndarray
        # tz-aware -> DatetimeIndex
        if self.tz is not None:
            return self
        else:
            return self.values

    @property
    def tz(self):
        # GH 18595
        return self._tz

    @tz.setter
    def tz(self, value):
        # GH 3746: Prevent localizing or converting the index by setting tz
        raise AttributeError("Cannot directly set timezone. Use tz_localize() "
                             "or tz_convert() as appropriate")

    @property
    def size(self):
        # TODO: Remove this when we have a DatetimeTZArray
        # Necessary to avoid recursion error since DTI._values is a DTI
        # for TZ-aware
        return self._ndarray_values.size

    @property
    def shape(self):
        # TODO: Remove this when we have a DatetimeTZArray
        # Necessary to avoid recursion error since DTI._values is a DTI
        # for TZ-aware
        return self._ndarray_values.shape

    @property
    def nbytes(self):
        # TODO: Remove this when we have a DatetimeTZArray
        # Necessary to avoid recursion error since DTI._values is a DTI
        # for TZ-aware
        return self._ndarray_values.nbytes

    @classmethod
    def _cached_range(cls, start=None, end=None, periods=None, freq=None,
                      name=None):
        if start is None and end is None:
            # I somewhat believe this should never be raised externally
            raise TypeError('Must specify either start or end.')
        if start is not None:
            start = Timestamp(start)
        if end is not None:
            end = Timestamp(end)
        if (start is None or end is None) and periods is None:
            raise TypeError(
                'Must either specify period or provide both start and end.')

        if freq is None:
            # This can't happen with external-facing code
            raise TypeError('Must provide freq.')

        drc = _daterange_cache
        if freq not in _daterange_cache:
            xdr = generate_range(offset=freq, start=_CACHE_START,
                                 end=_CACHE_END)

            arr = tools.to_datetime(list(xdr), box=False)

            cachedRange = DatetimeIndex._simple_new(arr)
            cachedRange.freq = freq
            cachedRange = cachedRange.tz_localize(None)
            cachedRange.name = None
            drc[freq] = cachedRange
        else:
            cachedRange = drc[freq]

        if start is None:
            if not isinstance(end, Timestamp):
                raise AssertionError('end must be an instance of Timestamp')

            end = freq.rollback(end)

            endLoc = cachedRange.get_loc(end) + 1
            startLoc = endLoc - periods
        elif end is None:
            if not isinstance(start, Timestamp):
                raise AssertionError('start must be an instance of Timestamp')

            start = freq.rollforward(start)

            startLoc = cachedRange.get_loc(start)
            endLoc = startLoc + periods
        else:
            if not freq.onOffset(start):
                start = freq.rollforward(start)

            if not freq.onOffset(end):
                end = freq.rollback(end)

            startLoc = cachedRange.get_loc(start)
            endLoc = cachedRange.get_loc(end) + 1

        indexSlice = cachedRange[startLoc:endLoc]
        indexSlice.name = name
        indexSlice.freq = freq

        return indexSlice

    def _mpl_repr(self):
        # how to represent ourselves to matplotlib
        return libts.ints_to_pydatetime(self.asi8, self.tz)

    @cache_readonly
    def _is_dates_only(self):
        """Return a boolean if we are only dates (and don't have a timezone)"""
        from pandas.io.formats.format import _is_dates_only
        return _is_dates_only(self.values) and self.tz is None

    @property
    def _formatter_func(self):
        from pandas.io.formats.format import _get_format_datetime64
        formatter = _get_format_datetime64(is_dates_only=self._is_dates_only)
        return lambda x: "'%s'" % formatter(x, tz=self.tz)

    def __reduce__(self):

        # we use a special reudce here because we need
        # to simply set the .tz (and not reinterpret it)

        d = dict(data=self._data)
        d.update(self._get_attributes_dict())
        return _new_DatetimeIndex, (self.__class__, d), None

    def __setstate__(self, state):
        """Necessary for making this object picklable"""
        if isinstance(state, dict):
            super(DatetimeIndex, self).__setstate__(state)

        elif isinstance(state, tuple):

            # < 0.15 compat
            if len(state) == 2:
                nd_state, own_state = state
                data = np.empty(nd_state[1], dtype=nd_state[2])
                np.ndarray.__setstate__(data, nd_state)

                self.name = own_state[0]
                self._freq = own_state[1]
                self._tz = timezones.tz_standardize(own_state[2])

                # provide numpy < 1.7 compat
                if nd_state[2] == 'M8[us]':
                    new_state = np.ndarray.__reduce__(data.astype('M8[ns]'))
                    np.ndarray.__setstate__(data, new_state[2])

            else:  # pragma: no cover
                data = np.empty(state)
                np.ndarray.__setstate__(data, state)

            self._data = data
            self._reset_identity()

        else:
            raise Exception("invalid pickle state")
    _unpickle_compat = __setstate__

    def _maybe_update_attributes(self, attrs):
        """ Update Index attributes (e.g. freq) depending on op """
        freq = attrs.get('freq', None)
        if freq is not None:
            # no need to infer if freq is None
            attrs['freq'] = 'infer'
        return attrs

    def _format_native_types(self, na_rep='NaT', date_format=None, **kwargs):
        from pandas.io.formats.format import _get_format_datetime64_from_values
        format = _get_format_datetime64_from_values(self, date_format)

        return libts.format_array_from_datetime(self.asi8,
                                                tz=self.tz,
                                                format=format,
                                                na_rep=na_rep)

    @Appender(_index_shared_docs['astype'])
    def astype(self, dtype, copy=True):
        dtype = pandas_dtype(dtype)
        if (is_datetime64_ns_dtype(dtype) and
                not is_dtype_equal(dtype, self.dtype)):
            # GH 18951: datetime64_ns dtype but not equal means different tz
            new_tz = getattr(dtype, 'tz', None)
            if getattr(self.dtype, 'tz', None) is None:
                return self.tz_localize(new_tz)
            return self.tz_convert(new_tz)
        elif is_period_dtype(dtype):
            return self.to_period(freq=dtype.freq)
        return super(DatetimeIndex, self).astype(dtype, copy=copy)

    def _get_time_micros(self):
        values = self.asi8
        if self.tz is not None and self.tz is not utc:
            values = self._local_timestamps()
        return fields.get_time_micros(values)

    def to_series(self, keep_tz=False, index=None, name=None):
        """
        Create a Series with both index and values equal to the index keys
        useful with map for returning an indexer based on an index

        Parameters
        ----------
        keep_tz : optional, defaults False.
            return the data keeping the timezone.

            If keep_tz is True:

              If the timezone is not set, the resulting
              Series will have a datetime64[ns] dtype.

              Otherwise the Series will have an datetime64[ns, tz] dtype; the
              tz will be preserved.

            If keep_tz is False:

              Series will have a datetime64[ns] dtype. TZ aware
              objects will have the tz removed.
        index : Index, optional
            index of resulting Series. If None, defaults to original index
        name : string, optional
            name of resulting Series. If None, defaults to name of original
            index

        Returns
        -------
        Series
        """
        from pandas import Series

        if index is None:
            index = self._shallow_copy()
        if name is None:
            name = self.name

        if keep_tz and self.tz is not None:
            # preserve the tz & copy
            values = self.copy(deep=True)
        else:
            values = self.values.copy()

        return Series(values, index=index, name=name)

    def snap(self, freq='S'):
        """
        Snap time stamps to nearest occurring frequency

        """
        # Superdumb, punting on any optimizing
        freq = to_offset(freq)

        snapped = np.empty(len(self), dtype=_NS_DTYPE)

        for i, v in enumerate(self):
            s = v
            if not freq.onOffset(s):
                t0 = freq.rollback(s)
                t1 = freq.rollforward(s)
                if abs(s - t0) < abs(t1 - s):
                    s = t0
                else:
                    s = t1
            snapped[i] = s

        # we know it conforms; skip check
        return DatetimeIndex(snapped, freq=freq, verify_integrity=False)
        # TODO: what about self.name?  if so, use shallow_copy?

    def unique(self, level=None):
        # Override here since IndexOpsMixin.unique uses self._values.unique
        # For DatetimeIndex with TZ, that's a DatetimeIndex -> recursion error
        # So we extract the tz-naive DatetimeIndex, unique that, and wrap the
        # result with out TZ.
        if self.tz is not None:
            naive = type(self)(self._ndarray_values, copy=False)
        else:
            naive = self
        result = super(DatetimeIndex, naive).unique(level=level)
        return self._shallow_copy(result.values)

    def union(self, other):
        """
        Specialized union for DatetimeIndex objects. If combine
        overlapping ranges with the same DateOffset, will be much
        faster than Index.union

        Parameters
        ----------
        other : DatetimeIndex or array-like

        Returns
        -------
        y : Index or DatetimeIndex
        """
        self._assert_can_do_setop(other)
        if not isinstance(other, DatetimeIndex):
            try:
                other = DatetimeIndex(other)
            except TypeError:
                pass

        this, other = self._maybe_utc_convert(other)

        if this._can_fast_union(other):
            return this._fast_union(other)
        else:
            result = Index.union(this, other)
            if isinstance(result, DatetimeIndex):
                result._tz = timezones.tz_standardize(this.tz)
                if (result.freq is None and
                        (this.freq is not None or other.freq is not None)):
                    result.freq = to_offset(result.inferred_freq)
            return result

    def union_many(self, others):
        """
        A bit of a hack to accelerate unioning a collection of indexes
        """
        this = self

        for other in others:
            if not isinstance(this, DatetimeIndex):
                this = Index.union(this, other)
                continue

            if not isinstance(other, DatetimeIndex):
                try:
                    other = DatetimeIndex(other)
                except TypeError:
                    pass

            this, other = this._maybe_utc_convert(other)

            if this._can_fast_union(other):
                this = this._fast_union(other)
            else:
                tz = this.tz
                this = Index.union(this, other)
                if isinstance(this, DatetimeIndex):
                    this._tz = timezones.tz_standardize(tz)

        return this

    def join(self, other, how='left', level=None, return_indexers=False,
             sort=False):
        """
        See Index.join
        """
        if (not isinstance(other, DatetimeIndex) and len(other) > 0 and
            other.inferred_type not in ('floating', 'integer', 'mixed-integer',
                                        'mixed-integer-float', 'mixed')):
            try:
                other = DatetimeIndex(other)
            except (TypeError, ValueError):
                pass

        this, other = self._maybe_utc_convert(other)
        return Index.join(this, other, how=how, level=level,
                          return_indexers=return_indexers, sort=sort)

    def _maybe_utc_convert(self, other):
        this = self
        if isinstance(other, DatetimeIndex):
            if self.tz is not None:
                if other.tz is None:
                    raise TypeError('Cannot join tz-naive with tz-aware '
                                    'DatetimeIndex')
            elif other.tz is not None:
                raise TypeError('Cannot join tz-naive with tz-aware '
                                'DatetimeIndex')

            if not timezones.tz_compare(self.tz, other.tz):
                this = self.tz_convert('UTC')
                other = other.tz_convert('UTC')
        return this, other

    def _wrap_joined_index(self, joined, other):
        name = self.name if self.name == other.name else None
        if (isinstance(other, DatetimeIndex) and
                self.freq == other.freq and
                self._can_fast_union(other)):
            joined = self._shallow_copy(joined)
            joined.name = name
            return joined
        else:
            tz = getattr(other, 'tz', None)
            return self._simple_new(joined, name, tz=tz)

    def _can_fast_union(self, other):
        if not isinstance(other, DatetimeIndex):
            return False

        freq = self.freq

        if freq is None or freq != other.freq:
            return False

        if not self.is_monotonic or not other.is_monotonic:
            return False

        if len(self) == 0 or len(other) == 0:
            return True

        # to make our life easier, "sort" the two ranges
        if self[0] <= other[0]:
            left, right = self, other
        else:
            left, right = other, self

        right_start = right[0]
        left_end = left[-1]

        # Only need to "adjoin", not overlap
        try:
            return (right_start == left_end + freq) or right_start in left
        except (ValueError):

            # if we are comparing a freq that does not propagate timezones
            # this will raise
            return False

    def _fast_union(self, other):
        if len(other) == 0:
            return self.view(type(self))

        if len(self) == 0:
            return other.view(type(self))

        # to make our life easier, "sort" the two ranges
        if self[0] <= other[0]:
            left, right = self, other
        else:
            left, right = other, self

        left_start, left_end = left[0], left[-1]
        right_end = right[-1]

        if not self.freq._should_cache():
            # concatenate dates
            if left_end < right_end:
                loc = right.searchsorted(left_end, side='right')
                right_chunk = right.values[loc:]
                dates = _concat._concat_compat((left.values, right_chunk))
                return self._shallow_copy(dates)
            else:
                return left
        else:
            return type(self)(start=left_start,
                              end=max(left_end, right_end),
                              freq=left.freq)

    def _wrap_union_result(self, other, result):
        name = self.name if self.name == other.name else None
        if not timezones.tz_compare(self.tz, other.tz):
            raise ValueError('Passed item and index have different timezone')
        return self._simple_new(result, name=name, freq=None, tz=self.tz)

    def intersection(self, other):
        """
        Specialized intersection for DatetimeIndex objects. May be much faster
        than Index.intersection

        Parameters
        ----------
        other : DatetimeIndex or array-like

        Returns
        -------
        y : Index or DatetimeIndex
        """
        self._assert_can_do_setop(other)
        if not isinstance(other, DatetimeIndex):
            try:
                other = DatetimeIndex(other)
            except (TypeError, ValueError):
                pass
            result = Index.intersection(self, other)
            if isinstance(result, DatetimeIndex):
                if result.freq is None:
                    result.freq = to_offset(result.inferred_freq)
            return result

        elif (other.freq is None or self.freq is None or
              other.freq != self.freq or
              not other.freq.isAnchored() or
              (not self.is_monotonic or not other.is_monotonic)):
            result = Index.intersection(self, other)
            result = self._shallow_copy(result._values, name=result.name,
                                        tz=result.tz, freq=None)
            if result.freq is None:
                result.freq = to_offset(result.inferred_freq)
            return result

        if len(self) == 0:
            return self
        if len(other) == 0:
            return other
        # to make our life easier, "sort" the two ranges
        if self[0] <= other[0]:
            left, right = self, other
        else:
            left, right = other, self

        end = min(left[-1], right[-1])
        start = right[0]

        if end < start:
            return type(self)(data=[])
        else:
            lslice = slice(*left.slice_locs(start, end))
            left_chunk = left.values[lslice]
            return self._shallow_copy(left_chunk)

    def _parsed_string_to_bounds(self, reso, parsed):
        """
        Calculate datetime bounds for parsed time string and its resolution.

        Parameters
        ----------
        reso : Resolution
            Resolution provided by parsed string.
        parsed : datetime
            Datetime from parsed string.

        Returns
        -------
        lower, upper: pd.Timestamp

        """
        if reso == 'year':
            return (Timestamp(datetime(parsed.year, 1, 1), tz=self.tz),
                    Timestamp(datetime(parsed.year, 12, 31, 23,
                                       59, 59, 999999), tz=self.tz))
        elif reso == 'month':
            d = ccalendar.get_days_in_month(parsed.year, parsed.month)
            return (Timestamp(datetime(parsed.year, parsed.month, 1),
                              tz=self.tz),
                    Timestamp(datetime(parsed.year, parsed.month, d, 23,
                                       59, 59, 999999), tz=self.tz))
        elif reso == 'quarter':
            qe = (((parsed.month - 1) + 2) % 12) + 1  # two months ahead
            d = ccalendar.get_days_in_month(parsed.year, qe)  # at end of month
            return (Timestamp(datetime(parsed.year, parsed.month, 1),
                              tz=self.tz),
                    Timestamp(datetime(parsed.year, qe, d, 23, 59,
                                       59, 999999), tz=self.tz))
        elif reso == 'day':
            st = datetime(parsed.year, parsed.month, parsed.day)
            return (Timestamp(st, tz=self.tz),
                    Timestamp(Timestamp(st + offsets.Day(),
                                        tz=self.tz).value - 1))
        elif reso == 'hour':
            st = datetime(parsed.year, parsed.month, parsed.day,
                          hour=parsed.hour)
            return (Timestamp(st, tz=self.tz),
                    Timestamp(Timestamp(st + offsets.Hour(),
                                        tz=self.tz).value - 1))
        elif reso == 'minute':
            st = datetime(parsed.year, parsed.month, parsed.day,
                          hour=parsed.hour, minute=parsed.minute)
            return (Timestamp(st, tz=self.tz),
                    Timestamp(Timestamp(st + offsets.Minute(),
                                        tz=self.tz).value - 1))
        elif reso == 'second':
            st = datetime(parsed.year, parsed.month, parsed.day,
                          hour=parsed.hour, minute=parsed.minute,
                          second=parsed.second)
            return (Timestamp(st, tz=self.tz),
                    Timestamp(Timestamp(st + offsets.Second(),
                                        tz=self.tz).value - 1))
        elif reso == 'microsecond':
            st = datetime(parsed.year, parsed.month, parsed.day,
                          parsed.hour, parsed.minute, parsed.second,
                          parsed.microsecond)
            return (Timestamp(st, tz=self.tz), Timestamp(st, tz=self.tz))
        else:
            raise KeyError

    def _partial_date_slice(self, reso, parsed, use_lhs=True, use_rhs=True):
        is_monotonic = self.is_monotonic
        if (is_monotonic and reso in ['day', 'hour', 'minute', 'second'] and
                self._resolution >= Resolution.get_reso(reso)):
            # These resolution/monotonicity validations came from GH3931,
            # GH3452 and GH2369.

            # See also GH14826
            raise KeyError

        if reso == 'microsecond':
            # _partial_date_slice doesn't allow microsecond resolution, but
            # _parsed_string_to_bounds allows it.
            raise KeyError

        t1, t2 = self._parsed_string_to_bounds(reso, parsed)
        stamps = self.asi8

        if is_monotonic:

            # we are out of range
            if (len(stamps) and ((use_lhs and t1.value < stamps[0] and
                                  t2.value < stamps[0]) or
                                 ((use_rhs and t1.value > stamps[-1] and
                                   t2.value > stamps[-1])))):
                raise KeyError

            # a monotonic (sorted) series can be sliced
            left = stamps.searchsorted(
                t1.value, side='left') if use_lhs else None
            right = stamps.searchsorted(
                t2.value, side='right') if use_rhs else None

            return slice(left, right)

        lhs_mask = (stamps >= t1.value) if use_lhs else True
        rhs_mask = (stamps <= t2.value) if use_rhs else True

        # try to find a the dates
        return (lhs_mask & rhs_mask).nonzero()[0]

    def _maybe_promote(self, other):
        if other.inferred_type == 'date':
            other = DatetimeIndex(other)
        return self, other

    def get_value(self, series, key):
        """
        Fast lookup of value from 1-dimensional ndarray. Only use this if you
        know what you're doing
        """

        if isinstance(key, datetime):

            # needed to localize naive datetimes
            if self.tz is not None:
                key = Timestamp(key, tz=self.tz)

            return self.get_value_maybe_box(series, key)

        if isinstance(key, time):
            locs = self.indexer_at_time(key)
            return series.take(locs)

        try:
            return com.maybe_box(self, Index.get_value(self, series, key),
                                 series, key)
        except KeyError:
            try:
                loc = self._get_string_slice(key)
                return series[loc]
            except (TypeError, ValueError, KeyError):
                pass

            try:
                return self.get_value_maybe_box(series, key)
            except (TypeError, ValueError, KeyError):
                raise KeyError(key)

    def get_value_maybe_box(self, series, key):
        # needed to localize naive datetimes
        if self.tz is not None:
            key = Timestamp(key, tz=self.tz)
        elif not isinstance(key, Timestamp):
            key = Timestamp(key)
        values = self._engine.get_value(com.values_from_object(series),
                                        key, tz=self.tz)
        return com.maybe_box(self, values, series, key)

    def get_loc(self, key, method=None, tolerance=None):
        """
        Get integer location for requested label

        Returns
        -------
        loc : int
        """

        if tolerance is not None:
            # try converting tolerance now, so errors don't get swallowed by
            # the try/except clauses below
            tolerance = self._convert_tolerance(tolerance, np.asarray(key))

        if isinstance(key, datetime):
            # needed to localize naive datetimes
            key = Timestamp(key, tz=self.tz)
            return Index.get_loc(self, key, method, tolerance)

        elif isinstance(key, timedelta):
            # GH#20464
            raise TypeError("Cannot index {cls} with {other}"
                            .format(cls=type(self).__name__,
                                    other=type(key).__name__))

        if isinstance(key, time):
            if method is not None:
                raise NotImplementedError('cannot yet lookup inexact labels '
                                          'when key is a time object')
            return self.indexer_at_time(key)

        try:
            return Index.get_loc(self, key, method, tolerance)
        except (KeyError, ValueError, TypeError):
            try:
                return self._get_string_slice(key)
            except (TypeError, KeyError, ValueError):
                pass

            try:
                stamp = Timestamp(key, tz=self.tz)
                return Index.get_loc(self, stamp, method, tolerance)
            except KeyError:
                raise KeyError(key)
            except ValueError as e:
                # list-like tolerance size must match target index size
                if 'list-like' in str(e):
                    raise e
                raise KeyError(key)

    def _maybe_cast_slice_bound(self, label, side, kind):
        """
        If label is a string, cast it to datetime according to resolution.

        Parameters
        ----------
        label : object
        side : {'left', 'right'}
        kind : {'ix', 'loc', 'getitem'}

        Returns
        -------
        label :  object

        Notes
        -----
        Value of `side` parameter should be validated in caller.

        """
        assert kind in ['ix', 'loc', 'getitem', None]

        if is_float(label) or isinstance(label, time) or is_integer(label):
            self._invalid_indexer('slice', label)

        if isinstance(label, compat.string_types):
            freq = getattr(self, 'freqstr',
                           getattr(self, 'inferred_freq', None))
            _, parsed, reso = parsing.parse_time_string(label, freq)
            lower, upper = self._parsed_string_to_bounds(reso, parsed)
            # lower, upper form the half-open interval:
            #   [parsed, parsed + 1 freq)
            # because label may be passed to searchsorted
            # the bounds need swapped if index is reverse sorted and has a
            # length > 1 (is_monotonic_decreasing gives True for empty
            # and length 1 index)
            if self._is_strictly_monotonic_decreasing and len(self) > 1:
                return upper if side == 'left' else lower
            return lower if side == 'left' else upper
        else:
            return label

    def _get_string_slice(self, key, use_lhs=True, use_rhs=True):
        freq = getattr(self, 'freqstr',
                       getattr(self, 'inferred_freq', None))
        _, parsed, reso = parsing.parse_time_string(key, freq)
        loc = self._partial_date_slice(reso, parsed, use_lhs=use_lhs,
                                       use_rhs=use_rhs)
        return loc

    def slice_indexer(self, start=None, end=None, step=None, kind=None):
        """
        Return indexer for specified label slice.
        Index.slice_indexer, customized to handle time slicing.

        In addition to functionality provided by Index.slice_indexer, does the
        following:

        - if both `start` and `end` are instances of `datetime.time`, it
          invokes `indexer_between_time`
        - if `start` and `end` are both either string or None perform
          value-based selection in non-monotonic cases.

        """
        # For historical reasons DatetimeIndex supports slices between two
        # instances of datetime.time as if it were applying a slice mask to
        # an array of (self.hour, self.minute, self.seconds, self.microsecond).
        if isinstance(start, time) and isinstance(end, time):
            if step is not None and step != 1:
                raise ValueError('Must have step size of 1 with time slices')
            return self.indexer_between_time(start, end)

        if isinstance(start, time) or isinstance(end, time):
            raise KeyError('Cannot mix time and non-time slice keys')

        try:
            return Index.slice_indexer(self, start, end, step, kind=kind)
        except KeyError:
            # For historical reasons DatetimeIndex by default supports
            # value-based partial (aka string) slices on non-monotonic arrays,
            # let's try that.
            if ((start is None or isinstance(start, compat.string_types)) and
                    (end is None or isinstance(end, compat.string_types))):
                mask = True
                if start is not None:
                    start_casted = self._maybe_cast_slice_bound(
                        start, 'left', kind)
                    mask = start_casted <= self

                if end is not None:
                    end_casted = self._maybe_cast_slice_bound(
                        end, 'right', kind)
                    mask = (self <= end_casted) & mask

                indexer = mask.nonzero()[0][::step]
                if len(indexer) == len(self):
                    return slice(None)
                else:
                    return indexer
            else:
                raise

    year = wrap_field_accessor(DatetimeArrayMixin.year)
    month = wrap_field_accessor(DatetimeArrayMixin.month)
    day = wrap_field_accessor(DatetimeArrayMixin.day)
    hour = wrap_field_accessor(DatetimeArrayMixin.hour)
    minute = wrap_field_accessor(DatetimeArrayMixin.minute)
    second = wrap_field_accessor(DatetimeArrayMixin.second)
    microsecond = wrap_field_accessor(DatetimeArrayMixin.microsecond)
    nanosecond = wrap_field_accessor(DatetimeArrayMixin.nanosecond)
    weekofyear = wrap_field_accessor(DatetimeArrayMixin.weekofyear)
    week = weekofyear
    dayofweek = wrap_field_accessor(DatetimeArrayMixin.dayofweek)
    weekday = dayofweek

    weekday_name = wrap_field_accessor(DatetimeArrayMixin.weekday_name)

    dayofyear = wrap_field_accessor(DatetimeArrayMixin.dayofyear)
    quarter = wrap_field_accessor(DatetimeArrayMixin.quarter)
    days_in_month = wrap_field_accessor(DatetimeArrayMixin.days_in_month)
    daysinmonth = days_in_month
    is_month_start = wrap_field_accessor(DatetimeArrayMixin.is_month_start)
    is_month_end = wrap_field_accessor(DatetimeArrayMixin.is_month_end)
    is_quarter_start = wrap_field_accessor(DatetimeArrayMixin.is_quarter_start)
    is_quarter_end = wrap_field_accessor(DatetimeArrayMixin.is_quarter_end)
    is_year_start = wrap_field_accessor(DatetimeArrayMixin.is_year_start)
    is_year_end = wrap_field_accessor(DatetimeArrayMixin.is_year_end)
    is_leap_year = wrap_field_accessor(DatetimeArrayMixin.is_leap_year)
<<<<<<< HEAD
=======

    normalize = wrap_array_method(DatetimeArrayMixin.normalize, True)
    to_julian_date = wrap_array_method(DatetimeArrayMixin.to_julian_date,
                                       False)
    month_name = wrap_array_method(DatetimeArrayMixin.month_name, True)
    day_name = wrap_array_method(DatetimeArrayMixin.day_name, True)
>>>>>>> 12a0dc49

    @Substitution(klass='DatetimeIndex')
    @Appender(_shared_docs['searchsorted'])
    def searchsorted(self, value, side='left', sorter=None):
        if isinstance(value, (np.ndarray, Index)):
            value = np.array(value, dtype=_NS_DTYPE, copy=False)
        else:
            value = _to_m8(value, tz=self.tz)

        return self.values.searchsorted(value, side=side)

    def is_type_compatible(self, typ):
        return typ == self.inferred_type or typ == 'datetime'

    @property
    def inferred_type(self):
        # b/c datetime is represented as microseconds since the epoch, make
        # sure we can't have ambiguous indexing
        return 'datetime64'

    @property
    def is_all_dates(self):
        return True

    def insert(self, loc, item):
        """
        Make new Index inserting new item at location

        Parameters
        ----------
        loc : int
        item : object
            if not either a Python datetime or a numpy integer-like, returned
            Index dtype will be object rather than datetime.

        Returns
        -------
        new_index : Index
        """
        if is_scalar(item) and isna(item):
            # GH 18295
            item = self._na_value

        freq = None

        if isinstance(item, (datetime, np.datetime64)):
            self._assert_can_do_op(item)
            if not self._has_same_tz(item) and not isna(item):
                raise ValueError(
                    'Passed item and index have different timezone')
            # check freq can be preserved on edge cases
            if self.size and self.freq is not None:
                if ((loc == 0 or loc == -len(self)) and
                        item + self.freq == self[0]):
                    freq = self.freq
                elif (loc == len(self)) and item - self.freq == self[-1]:
                    freq = self.freq
            item = _to_m8(item, tz=self.tz)

        try:
            new_dates = np.concatenate((self[:loc].asi8, [item.view(np.int64)],
                                        self[loc:].asi8))
            return self._shallow_copy(new_dates, freq=freq)
        except (AttributeError, TypeError):

            # fall back to object index
            if isinstance(item, compat.string_types):
                return self.astype(object).insert(loc, item)
            raise TypeError(
                "cannot insert DatetimeIndex with incompatible label")

    def delete(self, loc):
        """
        Make a new DatetimeIndex with passed location(s) deleted.

        Parameters
        ----------
        loc: int, slice or array of ints
            Indicate which sub-arrays to remove.

        Returns
        -------
        new_index : DatetimeIndex
        """
        new_dates = np.delete(self.asi8, loc)

        freq = None
        if is_integer(loc):
            if loc in (0, -len(self), -1, len(self) - 1):
                freq = self.freq
        else:
            if is_list_like(loc):
                loc = lib.maybe_indices_to_slice(
                    ensure_int64(np.array(loc)), len(self))
            if isinstance(loc, slice) and loc.step in (1, None):
                if (loc.start in (0, None) or loc.stop in (len(self), None)):
                    freq = self.freq

        return self._shallow_copy(new_dates, freq=freq)

    def indexer_at_time(self, time, asof=False):
        """
        Returns index locations of index values at particular time of day
        (e.g. 9:30AM).

        Parameters
        ----------
        time : datetime.time or string
            datetime.time or string in appropriate format ("%H:%M", "%H%M",
            "%I:%M%p", "%I%M%p", "%H:%M:%S", "%H%M%S", "%I:%M:%S%p",
            "%I%M%S%p").

        Returns
        -------
        values_at_time : array of integers

        See Also
        --------
        indexer_between_time, DataFrame.at_time
        """
        from dateutil.parser import parse

        if asof:
            raise NotImplementedError("'asof' argument is not supported")

        if isinstance(time, compat.string_types):
            time = parse(time).time()

        if time.tzinfo:
            # TODO
            raise NotImplementedError("argument 'time' with timezone info is "
                                      "not supported")

        time_micros = self._get_time_micros()
        micros = _time_to_micros(time)
        return (micros == time_micros).nonzero()[0]

    def indexer_between_time(self, start_time, end_time, include_start=True,
                             include_end=True):
        """
        Return index locations of values between particular times of day
        (e.g., 9:00-9:30AM).

        Parameters
        ----------
        start_time, end_time : datetime.time, str
            datetime.time or string in appropriate format ("%H:%M", "%H%M",
            "%I:%M%p", "%I%M%p", "%H:%M:%S", "%H%M%S", "%I:%M:%S%p",
            "%I%M%S%p").
        include_start : boolean, default True
        include_end : boolean, default True

        Returns
        -------
        values_between_time : array of integers

        See Also
        --------
        indexer_at_time, DataFrame.between_time
        """
        start_time = tools.to_time(start_time)
        end_time = tools.to_time(end_time)
        time_micros = self._get_time_micros()
        start_micros = _time_to_micros(start_time)
        end_micros = _time_to_micros(end_time)

        if include_start and include_end:
            lop = rop = operator.le
        elif include_start:
            lop = operator.le
            rop = operator.lt
        elif include_end:
            lop = operator.lt
            rop = operator.le
        else:
            lop = rop = operator.lt

        if start_time <= end_time:
            join_op = operator.and_
        else:
            join_op = operator.or_

        mask = join_op(lop(start_micros, time_micros),
                       rop(time_micros, end_micros))

        return mask.nonzero()[0]

<<<<<<< HEAD
    to_perioddelta = wrap_array_method(DatetimeArrayMixin.to_perioddelta,
                                       False)
    to_period = wrap_array_method(DatetimeArrayMixin.to_period, True)
    normalize = wrap_array_method(DatetimeArrayMixin.normalize, True)
    to_julian_date = wrap_array_method(DatetimeArrayMixin.to_julian_date,
                                       False)
    month_name = wrap_array_method(DatetimeArrayMixin.month_name, True)
    day_name = wrap_array_method(DatetimeArrayMixin.day_name, True)

=======
>>>>>>> 12a0dc49

DatetimeIndex._add_comparison_ops()
DatetimeIndex._add_numeric_methods_disabled()
DatetimeIndex._add_logical_methods_disabled()
DatetimeIndex._add_datetimelike_methods()


def date_range(start=None, end=None, periods=None, freq=None, tz=None,
               normalize=False, name=None, closed=None, **kwargs):
    """
    Return a fixed frequency DatetimeIndex.

    Parameters
    ----------
    start : str or datetime-like, optional
        Left bound for generating dates.
    end : str or datetime-like, optional
        Right bound for generating dates.
    periods : integer, optional
        Number of periods to generate.
    freq : str or DateOffset, default 'D'
        Frequency strings can have multiples, e.g. '5H'. See
        :ref:`here <timeseries.offset_aliases>` for a list of
        frequency aliases.
    tz : str or tzinfo, optional
        Time zone name for returning localized DatetimeIndex, for example
        'Asia/Hong_Kong'. By default, the resulting DatetimeIndex is
        timezone-naive.
    normalize : bool, default False
        Normalize start/end dates to midnight before generating date range.
    name : str, default None
        Name of the resulting DatetimeIndex.
    closed : {None, 'left', 'right'}, optional
        Make the interval closed with respect to the given frequency to
        the 'left', 'right', or both sides (None, the default).
    **kwargs
        For compatibility. Has no effect on the result.

    Returns
    -------
    rng : DatetimeIndex

    See Also
    --------
    pandas.DatetimeIndex : An immutable container for datetimes.
    pandas.timedelta_range : Return a fixed frequency TimedeltaIndex.
    pandas.period_range : Return a fixed frequency PeriodIndex.
    pandas.interval_range : Return a fixed frequency IntervalIndex.

    Notes
    -----
    Of the four parameters ``start``, ``end``, ``periods``, and ``freq``,
    exactly three must be specified. If ``freq`` is omitted, the resulting
    ``DatetimeIndex`` will have ``periods`` linearly spaced elements between
    ``start`` and ``end`` (closed on both sides).

    To learn more about the frequency strings, please see `this link
    <http://pandas.pydata.org/pandas-docs/stable/timeseries.html#offset-aliases>`__.

    Examples
    --------
    **Specifying the values**

    The next four examples generate the same `DatetimeIndex`, but vary
    the combination of `start`, `end` and `periods`.

    Specify `start` and `end`, with the default daily frequency.

    >>> pd.date_range(start='1/1/2018', end='1/08/2018')
    DatetimeIndex(['2018-01-01', '2018-01-02', '2018-01-03', '2018-01-04',
                   '2018-01-05', '2018-01-06', '2018-01-07', '2018-01-08'],
                  dtype='datetime64[ns]', freq='D')

    Specify `start` and `periods`, the number of periods (days).

    >>> pd.date_range(start='1/1/2018', periods=8)
    DatetimeIndex(['2018-01-01', '2018-01-02', '2018-01-03', '2018-01-04',
                   '2018-01-05', '2018-01-06', '2018-01-07', '2018-01-08'],
                  dtype='datetime64[ns]', freq='D')

    Specify `end` and `periods`, the number of periods (days).

    >>> pd.date_range(end='1/1/2018', periods=8)
    DatetimeIndex(['2017-12-25', '2017-12-26', '2017-12-27', '2017-12-28',
                   '2017-12-29', '2017-12-30', '2017-12-31', '2018-01-01'],
                  dtype='datetime64[ns]', freq='D')

    Specify `start`, `end`, and `periods`; the frequency is generated
    automatically (linearly spaced).

    >>> pd.date_range(start='2018-04-24', end='2018-04-27', periods=3)
    DatetimeIndex(['2018-04-24 00:00:00', '2018-04-25 12:00:00',
                   '2018-04-27 00:00:00'], freq=None)

    **Other Parameters**

    Changed the `freq` (frequency) to ``'M'`` (month end frequency).

    >>> pd.date_range(start='1/1/2018', periods=5, freq='M')
    DatetimeIndex(['2018-01-31', '2018-02-28', '2018-03-31', '2018-04-30',
                   '2018-05-31'],
                  dtype='datetime64[ns]', freq='M')

    Multiples are allowed

    >>> pd.date_range(start='1/1/2018', periods=5, freq='3M')
    DatetimeIndex(['2018-01-31', '2018-04-30', '2018-07-31', '2018-10-31',
                   '2019-01-31'],
                  dtype='datetime64[ns]', freq='3M')

    `freq` can also be specified as an Offset object.

    >>> pd.date_range(start='1/1/2018', periods=5, freq=pd.offsets.MonthEnd(3))
    DatetimeIndex(['2018-01-31', '2018-04-30', '2018-07-31', '2018-10-31',
                   '2019-01-31'],
                  dtype='datetime64[ns]', freq='3M')

    Specify `tz` to set the timezone.

    >>> pd.date_range(start='1/1/2018', periods=5, tz='Asia/Tokyo')
    DatetimeIndex(['2018-01-01 00:00:00+09:00', '2018-01-02 00:00:00+09:00',
                   '2018-01-03 00:00:00+09:00', '2018-01-04 00:00:00+09:00',
                   '2018-01-05 00:00:00+09:00'],
                  dtype='datetime64[ns, Asia/Tokyo]', freq='D')

    `closed` controls whether to include `start` and `end` that are on the
    boundary. The default includes boundary points on either end.

    >>> pd.date_range(start='2017-01-01', end='2017-01-04', closed=None)
    DatetimeIndex(['2017-01-01', '2017-01-02', '2017-01-03', '2017-01-04'],
                  dtype='datetime64[ns]', freq='D')

    Use ``closed='left'`` to exclude `end` if it falls on the boundary.

    >>> pd.date_range(start='2017-01-01', end='2017-01-04', closed='left')
    DatetimeIndex(['2017-01-01', '2017-01-02', '2017-01-03'],
                  dtype='datetime64[ns]', freq='D')

    Use ``closed='right'`` to exclude `start` if it falls on the boundary.

    >>> pd.date_range(start='2017-01-01', end='2017-01-04', closed='right')
    DatetimeIndex(['2017-01-02', '2017-01-03', '2017-01-04'],
                  dtype='datetime64[ns]', freq='D')
    """

    if freq is None and com._any_none(periods, start, end):
        freq = 'D'

    return DatetimeIndex(start=start, end=end, periods=periods,
                         freq=freq, tz=tz, normalize=normalize, name=name,
                         closed=closed, **kwargs)


def bdate_range(start=None, end=None, periods=None, freq='B', tz=None,
                normalize=True, name=None, weekmask=None, holidays=None,
                closed=None, **kwargs):
    """
    Return a fixed frequency DatetimeIndex, with business day as the default
    frequency

    Parameters
    ----------
    start : string or datetime-like, default None
        Left bound for generating dates
    end : string or datetime-like, default None
        Right bound for generating dates
    periods : integer, default None
        Number of periods to generate
    freq : string or DateOffset, default 'B' (business daily)
        Frequency strings can have multiples, e.g. '5H'
    tz : string or None
        Time zone name for returning localized DatetimeIndex, for example
        Asia/Beijing
    normalize : bool, default False
        Normalize start/end dates to midnight before generating date range
    name : string, default None
        Name of the resulting DatetimeIndex
    weekmask : string or None, default None
        Weekmask of valid business days, passed to ``numpy.busdaycalendar``,
        only used when custom frequency strings are passed.  The default
        value None is equivalent to 'Mon Tue Wed Thu Fri'

        .. versionadded:: 0.21.0

    holidays : list-like or None, default None
        Dates to exclude from the set of valid business days, passed to
        ``numpy.busdaycalendar``, only used when custom frequency strings
        are passed

        .. versionadded:: 0.21.0

    closed : string, default None
        Make the interval closed with respect to the given frequency to
        the 'left', 'right', or both sides (None)

    Notes
    -----
    Of the four parameters: ``start``, ``end``, ``periods``, and ``freq``,
    exactly three must be specified.  Specifying ``freq`` is a requirement
    for ``bdate_range``.  Use ``date_range`` if specifying ``freq`` is not
    desired.

    To learn more about the frequency strings, please see `this link
    <http://pandas.pydata.org/pandas-docs/stable/timeseries.html#offset-aliases>`__.

    Returns
    -------
    rng : DatetimeIndex
    """
    if freq is None:
        msg = 'freq must be specified for bdate_range; use date_range instead'
        raise TypeError(msg)

    if is_string_like(freq) and freq.startswith('C'):
        try:
            weekmask = weekmask or 'Mon Tue Wed Thu Fri'
            freq = prefix_mapping[freq](holidays=holidays, weekmask=weekmask)
        except (KeyError, TypeError):
            msg = 'invalid custom frequency string: {freq}'.format(freq=freq)
            raise ValueError(msg)
    elif holidays or weekmask:
        msg = ('a custom frequency string is required when holidays or '
               'weekmask are passed, got frequency {freq}').format(freq=freq)
        raise ValueError(msg)

    return DatetimeIndex(start=start, end=end, periods=periods,
                         freq=freq, tz=tz, normalize=normalize, name=name,
                         closed=closed, **kwargs)


def cdate_range(start=None, end=None, periods=None, freq='C', tz=None,
                normalize=True, name=None, closed=None, **kwargs):
    """
    Return a fixed frequency DatetimeIndex, with CustomBusinessDay as the
    default frequency

    .. deprecated:: 0.21.0

    Parameters
    ----------
    start : string or datetime-like, default None
        Left bound for generating dates
    end : string or datetime-like, default None
        Right bound for generating dates
    periods : integer, default None
        Number of periods to generate
    freq : string or DateOffset, default 'C' (CustomBusinessDay)
        Frequency strings can have multiples, e.g. '5H'
    tz : string, default None
        Time zone name for returning localized DatetimeIndex, for example
        Asia/Beijing
    normalize : bool, default False
        Normalize start/end dates to midnight before generating date range
    name : string, default None
        Name of the resulting DatetimeIndex
    weekmask : string, Default 'Mon Tue Wed Thu Fri'
        weekmask of valid business days, passed to ``numpy.busdaycalendar``
    holidays : list
        list/array of dates to exclude from the set of valid business days,
        passed to ``numpy.busdaycalendar``
    closed : string, default None
        Make the interval closed with respect to the given frequency to
        the 'left', 'right', or both sides (None)

    Notes
    -----
    Of the three parameters: ``start``, ``end``, and ``periods``, exactly two
    must be specified.

    To learn more about the frequency strings, please see `this link
    <http://pandas.pydata.org/pandas-docs/stable/timeseries.html#offset-aliases>`__.

    Returns
    -------
    rng : DatetimeIndex
    """
    warnings.warn("cdate_range is deprecated and will be removed in a future "
                  "version, instead use pd.bdate_range(..., freq='{freq}')"
                  .format(freq=freq), FutureWarning, stacklevel=2)

    if freq == 'C':
        holidays = kwargs.pop('holidays', [])
        weekmask = kwargs.pop('weekmask', 'Mon Tue Wed Thu Fri')
        freq = CDay(holidays=holidays, weekmask=weekmask)
    return DatetimeIndex(start=start, end=end, periods=periods, freq=freq,
                         tz=tz, normalize=normalize, name=name,
                         closed=closed, **kwargs)


_CACHE_START = Timestamp(datetime(1950, 1, 1))
_CACHE_END = Timestamp(datetime(2030, 1, 1))

_daterange_cache = {}


def _naive_in_cache_range(start, end):
    if start is None or end is None:
        return False
    else:
        if start.tzinfo is not None or end.tzinfo is not None:
            return False
        return start > _CACHE_START and end < _CACHE_END


def _time_to_micros(time):
    seconds = time.hour * 60 * 60 + 60 * time.minute + time.second
    return 1000000 * seconds + time.microsecond<|MERGE_RESOLUTION|>--- conflicted
+++ resolved
@@ -38,11 +38,7 @@
 from pandas.tseries.frequencies import to_offset, Resolution
 from pandas.core.indexes.datetimelike import (
     DatelikeOps, TimelikeOps, DatetimeIndexOpsMixin,
-<<<<<<< HEAD
-    wrap_array_method, wrap_field_accessor)
-=======
     wrap_field_accessor, wrap_array_method)
->>>>>>> 12a0dc49
 from pandas.tseries.offsets import (
     generate_range, CDay, prefix_mapping)
 
@@ -1226,15 +1222,15 @@
     is_year_start = wrap_field_accessor(DatetimeArrayMixin.is_year_start)
     is_year_end = wrap_field_accessor(DatetimeArrayMixin.is_year_end)
     is_leap_year = wrap_field_accessor(DatetimeArrayMixin.is_leap_year)
-<<<<<<< HEAD
-=======
-
+
+    to_perioddelta = wrap_array_method(DatetimeArrayMixin.to_perioddelta,
+                                       False)
+    to_period = wrap_array_method(DatetimeArrayMixin.to_period, True)
     normalize = wrap_array_method(DatetimeArrayMixin.normalize, True)
     to_julian_date = wrap_array_method(DatetimeArrayMixin.to_julian_date,
                                        False)
     month_name = wrap_array_method(DatetimeArrayMixin.month_name, True)
     day_name = wrap_array_method(DatetimeArrayMixin.day_name, True)
->>>>>>> 12a0dc49
 
     @Substitution(klass='DatetimeIndex')
     @Appender(_shared_docs['searchsorted'])
@@ -1422,18 +1418,6 @@
 
         return mask.nonzero()[0]
 
-<<<<<<< HEAD
-    to_perioddelta = wrap_array_method(DatetimeArrayMixin.to_perioddelta,
-                                       False)
-    to_period = wrap_array_method(DatetimeArrayMixin.to_period, True)
-    normalize = wrap_array_method(DatetimeArrayMixin.normalize, True)
-    to_julian_date = wrap_array_method(DatetimeArrayMixin.to_julian_date,
-                                       False)
-    month_name = wrap_array_method(DatetimeArrayMixin.month_name, True)
-    day_name = wrap_array_method(DatetimeArrayMixin.day_name, True)
-
-=======
->>>>>>> 12a0dc49
 
 DatetimeIndex._add_comparison_ops()
 DatetimeIndex._add_numeric_methods_disabled()
