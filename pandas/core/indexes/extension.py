"""
Shared methods for Index subclasses backed by ExtensionArray.
"""
from __future__ import annotations

from typing import (
<<<<<<< HEAD
    Hashable,
=======
    Callable,
>>>>>>> f3958f05
    TypeVar,
)

import numpy as np

from pandas._typing import (
    ArrayLike,
    npt,
)
from pandas.compat.numpy import function as nv
from pandas.util._decorators import (
    cache_readonly,
    doc,
)

from pandas.core.dtypes.generic import ABCDataFrame

from pandas.core.arrays import (
    Categorical,
    DatetimeArray,
    IntervalArray,
    PeriodArray,
    TimedeltaArray,
)
from pandas.core.arrays._mixins import NDArrayBackedExtensionArray
from pandas.core.indexes.base import Index

_T = TypeVar("_T", bound="NDArrayBackedExtensionIndex")
_ExtensionIndexT = TypeVar("_ExtensionIndexT", bound="ExtensionIndex")


def _inherit_from_data(
    name: str, delegate: type, cache: bool = False, wrap: bool = False
):
    """
    Make an alias for a method of the underlying ExtensionArray.

    Parameters
    ----------
    name : str
        Name of an attribute the class should inherit from its EA parent.
    delegate : class
    cache : bool, default False
        Whether to convert wrapped properties into cache_readonly
    wrap : bool, default False
        Whether to wrap the inherited result in an Index.

    Returns
    -------
    attribute, method, property, or cache_readonly
    """
    attr = getattr(delegate, name)

    if isinstance(attr, property) or type(attr).__name__ == "getset_descriptor":
        # getset_descriptor i.e. property defined in cython class
        if cache:

            def cached(self):
                return getattr(self._data, name)

            cached.__name__ = name
            cached.__doc__ = attr.__doc__
            method = cache_readonly(cached)

        else:

            def fget(self):
                result = getattr(self._data, name)
                if wrap:
                    if isinstance(result, type(self._data)):
                        return type(self)._simple_new(result, name=self.name)
                    elif isinstance(result, ABCDataFrame):
                        return result.set_index(self)
                    return Index(result, name=self.name)
                return result

            def fset(self, value):
                setattr(self._data, name, value)

            fget.__name__ = name
            fget.__doc__ = attr.__doc__

            method = property(fget, fset)

    elif not callable(attr):
        # just a normal attribute, no wrapping
        method = attr

    else:
        # error: Incompatible redefinition (redefinition with type "Callable[[Any,
        # VarArg(Any), KwArg(Any)], Any]", original type "property")
        def method(self, *args, **kwargs):  # type: ignore[misc]
            if "inplace" in kwargs:
                raise ValueError(f"cannot use inplace with {type(self).__name__}")
            result = attr(self._data, *args, **kwargs)
            if wrap:
                if isinstance(result, type(self._data)):
                    return type(self)._simple_new(result, name=self.name)
                elif isinstance(result, ABCDataFrame):
                    return result.set_index(self)
                return Index(result, name=self.name)
            return result

        # error: "property" has no attribute "__name__"
        method.__name__ = name  # type: ignore[attr-defined]
        method.__doc__ = attr.__doc__
    return method


def inherit_names(
    names: list[str], delegate: type, cache: bool = False, wrap: bool = False
) -> Callable[[type[_ExtensionIndexT]], type[_ExtensionIndexT]]:
    """
    Class decorator to pin attributes from an ExtensionArray to a Index subclass.

    Parameters
    ----------
    names : List[str]
    delegate : class
    cache : bool, default False
    wrap : bool, default False
        Whether to wrap the inherited result in an Index.
    """

    def wrapper(cls: type[_ExtensionIndexT]) -> type[_ExtensionIndexT]:
        for name in names:
            meth = _inherit_from_data(name, delegate, cache=cache, wrap=wrap)
            setattr(cls, name, meth)

        return cls

    return wrapper


class ExtensionIndex(Index):
    """
    Index subclass for indexes backed by ExtensionArray.
    """

    # The base class already passes through to _data:
    #  size, __len__, dtype

    _data: IntervalArray | NDArrayBackedExtensionArray

    _data_cls: (
        type[Categorical]
        | type[DatetimeArray]
        | type[TimedeltaArray]
        | type[PeriodArray]
        | type[IntervalArray]
    )

    @classmethod
    def _simple_new(
        cls,
        array: IntervalArray | NDArrayBackedExtensionArray,
        name: Hashable = None,
    ):
        """
        Construct from an ExtensionArray of the appropriate type.

        Parameters
        ----------
        array : ExtensionArray
        name : Label, default None
            Attached as result.name
        """
        assert isinstance(array, cls._data_cls), type(array)

        result = object.__new__(cls)
        result._data = array
        result._name = name
        result._cache = {}
        result._reset_identity()
        return result

    # ---------------------------------------------------------------------

<<<<<<< HEAD
    def delete(self, loc):
        """
        Make new Index with passed location(-s) deleted

        Returns
        -------
        new_index : Index
        """
        arr = self._data.delete(loc)
        return type(self)._simple_new(arr, name=self.name)

    def repeat(self, repeats, axis=None):
        nv.validate_repeat((), {"axis": axis})
        result = self._data.repeat(repeats, axis=axis)
        return type(self)._simple_new(result, name=self.name)

    def insert(self, loc: int, item) -> Index:
        """
        Make new Index inserting new item at location. Follows
        Python list.append semantics for negative values.

        Parameters
        ----------
        loc : int
        item : object

        Returns
        -------
        new_index : Index
        """
        try:
            result = self._data.insert(loc, item)
        except (ValueError, TypeError):
            # e.g. trying to insert an integer into a DatetimeIndex
            #  We cannot keep the same dtype, so cast to the (often object)
            #  minimal shared dtype before doing the insert.
            dtype = self._find_common_type_compat(item)
            return self.astype(dtype).insert(loc, item)
        else:
            return type(self)._simple_new(result, name=self.name)

=======
>>>>>>> f3958f05
    def _validate_fill_value(self, value):
        """
        Convert value to be insertable to underlying array.
        """
        return self._data._validate_setitem_value(value)

    @doc(Index.map)
    def map(self, mapper, na_action=None):
        # Try to run function on index first, and then on elements of index
        # Especially important for group-by functionality
        try:
            result = mapper(self)

            # Try to use this result if we can
            if isinstance(result, np.ndarray):
                result = Index(result)

            if not isinstance(result, Index):
                raise TypeError("The map function must return an Index object")
            return result
        except Exception:
            return self.astype(object).map(mapper)

    @cache_readonly
    def _isnan(self) -> npt.NDArray[np.bool_]:
        # error: Incompatible return value type (got "ExtensionArray", expected
        # "ndarray")
        return self._data.isna()  # type: ignore[return-value]

    @doc(Index.equals)
    def equals(self, other) -> bool:
        # Dispatch to the ExtensionArray's .equals method.
        if self.is_(other):
            return True

        if not isinstance(other, type(self)):
            return False

        return self._data.equals(other._data)


class NDArrayBackedExtensionIndex(ExtensionIndex):
    """
    Index subclass for indexes backed by NDArrayBackedExtensionArray.
    """

    _data: NDArrayBackedExtensionArray

    def _get_engine_target(self) -> np.ndarray:
        return self._data._ndarray

    def _from_join_target(self, result: np.ndarray) -> ArrayLike:
        assert result.dtype == self._data._ndarray.dtype
        return self._data._from_backing_data(result)<|MERGE_RESOLUTION|>--- conflicted
+++ resolved
@@ -4,11 +4,7 @@
 from __future__ import annotations
 
 from typing import (
-<<<<<<< HEAD
-    Hashable,
-=======
     Callable,
->>>>>>> f3958f05
     TypeVar,
 )
 
@@ -18,7 +14,6 @@
     ArrayLike,
     npt,
 )
-from pandas.compat.numpy import function as nv
 from pandas.util._decorators import (
     cache_readonly,
     doc,
@@ -26,13 +21,7 @@
 
 from pandas.core.dtypes.generic import ABCDataFrame
 
-from pandas.core.arrays import (
-    Categorical,
-    DatetimeArray,
-    IntervalArray,
-    PeriodArray,
-    TimedeltaArray,
-)
+from pandas.core.arrays import IntervalArray
 from pandas.core.arrays._mixins import NDArrayBackedExtensionArray
 from pandas.core.indexes.base import Index
 
@@ -153,84 +142,8 @@
 
     _data: IntervalArray | NDArrayBackedExtensionArray
 
-    _data_cls: (
-        type[Categorical]
-        | type[DatetimeArray]
-        | type[TimedeltaArray]
-        | type[PeriodArray]
-        | type[IntervalArray]
-    )
-
-    @classmethod
-    def _simple_new(
-        cls,
-        array: IntervalArray | NDArrayBackedExtensionArray,
-        name: Hashable = None,
-    ):
-        """
-        Construct from an ExtensionArray of the appropriate type.
-
-        Parameters
-        ----------
-        array : ExtensionArray
-        name : Label, default None
-            Attached as result.name
-        """
-        assert isinstance(array, cls._data_cls), type(array)
-
-        result = object.__new__(cls)
-        result._data = array
-        result._name = name
-        result._cache = {}
-        result._reset_identity()
-        return result
-
     # ---------------------------------------------------------------------
 
-<<<<<<< HEAD
-    def delete(self, loc):
-        """
-        Make new Index with passed location(-s) deleted
-
-        Returns
-        -------
-        new_index : Index
-        """
-        arr = self._data.delete(loc)
-        return type(self)._simple_new(arr, name=self.name)
-
-    def repeat(self, repeats, axis=None):
-        nv.validate_repeat((), {"axis": axis})
-        result = self._data.repeat(repeats, axis=axis)
-        return type(self)._simple_new(result, name=self.name)
-
-    def insert(self, loc: int, item) -> Index:
-        """
-        Make new Index inserting new item at location. Follows
-        Python list.append semantics for negative values.
-
-        Parameters
-        ----------
-        loc : int
-        item : object
-
-        Returns
-        -------
-        new_index : Index
-        """
-        try:
-            result = self._data.insert(loc, item)
-        except (ValueError, TypeError):
-            # e.g. trying to insert an integer into a DatetimeIndex
-            #  We cannot keep the same dtype, so cast to the (often object)
-            #  minimal shared dtype before doing the insert.
-            dtype = self._find_common_type_compat(item)
-            return self.astype(dtype).insert(loc, item)
-        else:
-            return type(self)._simple_new(result, name=self.name)
-
-=======
->>>>>>> f3958f05
     def _validate_fill_value(self, value):
         """
         Convert value to be insertable to underlying array.
@@ -260,17 +173,6 @@
         # "ndarray")
         return self._data.isna()  # type: ignore[return-value]
 
-    @doc(Index.equals)
-    def equals(self, other) -> bool:
-        # Dispatch to the ExtensionArray's .equals method.
-        if self.is_(other):
-            return True
-
-        if not isinstance(other, type(self)):
-            return False
-
-        return self._data.equals(other._data)
-
 
 class NDArrayBackedExtensionIndex(ExtensionIndex):
     """
