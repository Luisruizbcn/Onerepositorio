--- conflicted
+++ resolved
@@ -239,14 +239,8 @@
         if isinstance(result, type(self._data)):
             if result.ndim == 1:
                 return type(self)(result, name=self.name)
-            # Unpack to ndarray for MPL compat
-<<<<<<< HEAD
-            # error: "ExtensionArray" has no attribute "_ndarray"
-            result = result._ndarray  # type: ignore[attr-defined]
-=======
 
             result = result._ndarray
->>>>>>> dfb92d0f
 
         # Includes cases where we get a 2D ndarray back for MPL compat
         deprecate_ndim_indexing(result)
