from typing import Any

import numpy as np

from pandas._libs import index as libindex, lib
from pandas._typing import Dtype, Label
from pandas.util._decorators import cache_readonly, doc

from pandas.core.dtypes.cast import astype_nansafe
from pandas.core.dtypes.common import (
    is_bool,
    is_bool_dtype,
    is_dtype_equal,
    is_extension_array_dtype,
    is_float,
    is_float_dtype,
    is_integer_dtype,
    is_scalar,
    is_signed_integer_dtype,
    is_unsigned_integer_dtype,
    needs_i8_conversion,
    pandas_dtype,
)
from pandas.core.dtypes.generic import (
    ABCFloat64Index,
    ABCInt64Index,
    ABCRangeIndex,
    ABCSeries,
    ABCUInt64Index,
)
from pandas.core.dtypes.missing import isna

from pandas.core import algorithms
import pandas.core.common as com
from pandas.core.indexes.base import Index, maybe_extract_name
from pandas.core.ops import get_op_result_name

_num_index_shared_docs = dict()


class NumericIndex(Index):
    """
    Provide numeric type operations.

    This is an abstract class.
    """

    _is_numeric_dtype = True

    def __new__(cls, data=None, dtype=None, copy=False, name=None):
        cls._validate_dtype(dtype)
        name = maybe_extract_name(name, data, cls)

        # Coerce to ndarray if not already ndarray or Index
        if not isinstance(data, (np.ndarray, Index)):
            if is_scalar(data):
                raise cls._scalar_data_error(data)

            # other iterable of some kind
            if not isinstance(data, (ABCSeries, list, tuple)):
                data = list(data)

            data = np.asarray(data, dtype=dtype)

        if issubclass(data.dtype.type, str):
            cls._string_data_error(data)

        if copy or not is_dtype_equal(data.dtype, cls._default_dtype):
            subarr = np.array(data, dtype=cls._default_dtype, copy=copy)
            cls._assert_safe_casting(data, subarr)
        else:
            subarr = data

        if subarr.ndim > 1:
            # GH#13601, GH#20285, GH#27125
            raise ValueError("Index data must be 1-dimensional")

        subarr = np.asarray(subarr)
        return cls._simple_new(subarr, name=name)

    @classmethod
    def _validate_dtype(cls, dtype: Dtype) -> None:
        if dtype is None:
            return
        validation_metadata = {
            "int64index": (is_signed_integer_dtype, "signed integer"),
            "uint64index": (is_unsigned_integer_dtype, "unsigned integer"),
            "float64index": (is_float_dtype, "float"),
            "rangeindex": (is_signed_integer_dtype, "signed integer"),
        }

        validation_func, expected = validation_metadata[cls._typ]
        if not validation_func(dtype):
            raise ValueError(
                f"Incorrect `dtype` passed: expected {expected}, received {dtype}"
            )

    @doc(Index._maybe_cast_slice_bound)
    def _maybe_cast_slice_bound(self, label, side, kind):
        assert kind in ["loc", "getitem", None]

        # we will try to coerce to integers
        return self._maybe_cast_indexer(label)

    @doc(Index._shallow_copy)
    def _shallow_copy(self, values=None, name: Label = lib.no_default):
        if values is not None and not self._can_hold_na and values.dtype.kind == "f":
            name = self.name if name is lib.no_default else name
            # Ensure we are not returning an Int64Index with float data:
            return Float64Index._simple_new(values, name=name)
        return super()._shallow_copy(values=values, name=name)

    def _convert_for_op(self, value):
        """
        Convert value to be insertable to ndarray.
        """
        if is_bool(value) or is_bool_dtype(value):
            # force conversion to object
            # so we don't lose the bools
            raise TypeError

        return value

    def _convert_tolerance(self, tolerance, target):
        tolerance = np.asarray(tolerance)
        if target.size != tolerance.size and tolerance.size > 1:
            raise ValueError("list-like tolerance size must match target index size")
        if not np.issubdtype(tolerance.dtype, np.number):
            if tolerance.ndim > 0:
                raise ValueError(
                    f"tolerance argument for {type(self).__name__} must contain "
                    "numeric elements if it is list type"
                )
            else:
                raise ValueError(
                    f"tolerance argument for {type(self).__name__} must be numeric "
                    f"if it is a scalar: {repr(tolerance)}"
                )
        return tolerance

    @classmethod
    def _assert_safe_casting(cls, data, subarr):
        """
        Subclasses need to override this only if the process of casting data
        from some accepted dtype to the internal dtype(s) bears the risk of
        truncation (e.g. float to int).
        """
        pass

    def _concat_same_dtype(self, indexes, name):
        result = type(indexes[0])(np.concatenate([x._values for x in indexes]))
        return result.rename(name)

    @property
    def is_all_dates(self) -> bool:
        """
        Checks that all the labels are datetime objects.
        """
        return False

    @doc(Index.insert)
    def insert(self, loc: int, item):
        # treat NA values as nans:
        if is_scalar(item) and isna(item):
            item = self._na_value
        return super().insert(loc, item)

    def _union(self, other, sort):
        # Right now, we treat union(int, float) a bit special.
        # See https://github.com/pandas-dev/pandas/issues/26778 for discussion
        # We may change union(int, float) to go to object.
        # float | [u]int -> float  (the special case)
        # <T>   | <T>    -> T
        # <T>   | <U>    -> object
        needs_cast = (is_integer_dtype(self.dtype) and is_float_dtype(other.dtype)) or (
            is_integer_dtype(other.dtype) and is_float_dtype(self.dtype)
        )
        if needs_cast:
            first = self.astype("float")
            second = other.astype("float")
            return first._union(second, sort)
        else:
            return super()._union(other, sort)


_num_index_shared_docs[
    "class_descr"
] = """
    Immutable ndarray implementing an ordered, sliceable set. The basic object
    storing axis labels for all pandas objects. %(klass)s is a special case
    of `Index` with purely %(ltype)s labels. %(extra)s.

    Parameters
    ----------
    data : array-like (1-dimensional)
    dtype : NumPy dtype (default: %(dtype)s)
    copy : bool
        Make a copy of input ndarray.
    name : object
        Name to be stored in the index.

    Attributes
    ----------
    None

    Methods
    -------
    None

    See Also
    --------
    Index : The base pandas Index type.

    Notes
    -----
    An Index instance can **only** contain hashable objects.
"""

_int64_descr_args = dict(klass="Int64Index", ltype="integer", dtype="int64", extra="")


class IntegerIndex(NumericIndex):
    """
    This is an abstract class for Int64Index, UInt64Index.
    """

    _default_dtype: np.dtype

    def __contains__(self, key) -> bool:
        """
        Check if key is a float and has a decimal. If it has, return False.
        """
        hash(key)
        try:
            if is_float(key) and int(key) != key:
                return False
            return key in self._engine
        except (OverflowError, TypeError, ValueError):
            return False

    @property
    def inferred_type(self) -> str:
        """
        Always 'integer' for ``Int64Index`` and ``UInt64Index``
        """
        return "integer"

    @property
    def asi8(self) -> np.ndarray:
        # do not cache or you'll create a memory leak
        return self._values.view(self._default_dtype)


class Int64Index(IntegerIndex):
    __doc__ = _num_index_shared_docs["class_descr"] % _int64_descr_args

    _typ = "int64index"
    _can_hold_na = False
    _engine_type = libindex.Int64Engine
    _default_dtype = np.dtype(np.int64)

    def _wrap_joined_index(self, joined, other):
        name = get_op_result_name(self, other)
        return Int64Index(joined, name=name)

    @classmethod
    def _assert_safe_casting(cls, data, subarr):
        """
        Ensure incoming data can be represented as ints.
        """
        if not issubclass(data.dtype.type, np.signedinteger):
            if not np.array_equal(data, subarr):
                raise TypeError("Unsafe NumPy casting, you must explicitly cast")

    def _is_compatible_with_other(self, other) -> bool:
        return super()._is_compatible_with_other(other) or all(
            isinstance(obj, (ABCInt64Index, ABCFloat64Index, ABCRangeIndex))
            for obj in [self, other]
        )


Int64Index._add_numeric_methods()
Int64Index._add_logical_methods()

_uint64_descr_args = dict(
    klass="UInt64Index", ltype="unsigned integer", dtype="uint64", extra=""
)


class UInt64Index(IntegerIndex):
    __doc__ = _num_index_shared_docs["class_descr"] % _uint64_descr_args

    _typ = "uint64index"
    _can_hold_na = False
    _engine_type = libindex.UInt64Engine
    _default_dtype = np.dtype(np.uint64)

    @doc(Index._convert_arr_indexer)
    def _convert_arr_indexer(self, keyarr):
        # Cast the indexer to uint64 if possible so that the values returned
        # from indexing are also uint64.
        dtype = None
        if is_integer_dtype(keyarr) or (
            lib.infer_dtype(keyarr, skipna=False) == "integer"
        ):
            dtype = np.uint64

        return com.asarray_tuplesafe(keyarr, dtype=dtype)

    @doc(Index._convert_index_indexer)
    def _convert_index_indexer(self, keyarr):
        # Cast the indexer to uint64 if possible so
        # that the values returned from indexing are
        # also uint64.
        if keyarr.is_integer():
            return keyarr.astype(np.uint64)
        return keyarr

    def _wrap_joined_index(self, joined, other):
        name = get_op_result_name(self, other)
        return UInt64Index(joined, name=name)

    @classmethod
    def _assert_safe_casting(cls, data, subarr):
        """
        Ensure incoming data can be represented as uints.
        """
        if not issubclass(data.dtype.type, np.unsignedinteger):
            if not np.array_equal(data, subarr):
                raise TypeError("Unsafe NumPy casting, you must explicitly cast")

    def _is_compatible_with_other(self, other) -> bool:
        return super()._is_compatible_with_other(other) or all(
            isinstance(obj, (ABCUInt64Index, ABCFloat64Index)) for obj in [self, other]
        )


UInt64Index._add_numeric_methods()
UInt64Index._add_logical_methods()

_float64_descr_args = dict(
    klass="Float64Index", dtype="float64", ltype="float", extra=""
)


class Float64Index(NumericIndex):
    __doc__ = _num_index_shared_docs["class_descr"] % _float64_descr_args

    _typ = "float64index"
    _engine_type = libindex.Float64Engine
    _default_dtype = np.float64

    @property
    def inferred_type(self) -> str:
        """
        Always 'floating' for ``Float64Index``
        """
        return "floating"

    @doc(Index.astype)
    def astype(self, dtype, copy=True):
        dtype = pandas_dtype(dtype)
        if needs_i8_conversion(dtype):
            raise TypeError(
                f"Cannot convert Float64Index to dtype {dtype}; integer "
                "values are required for conversion"
            )
        elif is_integer_dtype(dtype) and not is_extension_array_dtype(dtype):
            # TODO(jreback); this can change once we have an EA Index type
            # GH 13149
            arr = astype_nansafe(self._values, dtype=dtype)
<<<<<<< HEAD
            return Int64Index(arr)
=======
            return Int64Index(arr, name=self.name)
>>>>>>> 06f4c902
        return super().astype(dtype, copy=copy)

    # ----------------------------------------------------------------
    # Indexing Methods

    @doc(Index._should_fallback_to_positional)
    def _should_fallback_to_positional(self):
        return False

    @doc(Index._convert_slice_indexer)
    def _convert_slice_indexer(self, key: slice, kind: str):
        assert kind in ["loc", "getitem"]

        # We always treat __getitem__ slicing as label-based
        # translate to locations
        return self.slice_indexer(key.start, key.stop, key.step, kind=kind)

    # ----------------------------------------------------------------

    def _format_native_types(
        self, na_rep="", float_format=None, decimal=".", quoting=None, **kwargs
    ):
        from pandas.io.formats.format import FloatArrayFormatter

        formatter = FloatArrayFormatter(
            self._values,
            na_rep=na_rep,
            float_format=float_format,
            decimal=decimal,
            quoting=quoting,
            fixed_width=False,
        )
        return formatter.get_result_as_array()

    def equals(self, other) -> bool:
        """
        Determines if two Index objects contain the same elements.
        """
        if self is other:
            return True

        if not isinstance(other, Index):
            return False

        # need to compare nans locations and make sure that they are the same
        # since nans don't compare equal this is a bit tricky
        try:
            if not isinstance(other, Float64Index):
                other = self._constructor(other)
            if not is_dtype_equal(self.dtype, other.dtype) or self.shape != other.shape:
                return False
            left, right = self._values, other._values
            return ((left == right) | (self._isnan & other._isnan)).all()
        except (TypeError, ValueError):
            return False

    def __contains__(self, other: Any) -> bool:
        hash(other)
        if super().__contains__(other):
            return True

        return is_float(other) and np.isnan(other) and self.hasnans

    @doc(Index.get_loc)
    def get_loc(self, key, method=None, tolerance=None):
        if is_bool(key):
            # Catch this to avoid accidentally casting to 1.0
            raise KeyError(key)

        if is_float(key) and np.isnan(key):
            nan_idxs = self._nan_idxs
            if not len(nan_idxs):
                raise KeyError(key)
            elif len(nan_idxs) == 1:
                return nan_idxs[0]
            return nan_idxs

        return super().get_loc(key, method=method, tolerance=tolerance)

    @cache_readonly
    def is_unique(self) -> bool:
        return super().is_unique and self._nan_idxs.size < 2

    @doc(Index.isin)
    def isin(self, values, level=None):
        if level is not None:
            self._validate_index_level(level)
        return algorithms.isin(np.array(self), values)

    def _is_compatible_with_other(self, other) -> bool:
        return super()._is_compatible_with_other(other) or all(
            isinstance(
                obj, (ABCInt64Index, ABCFloat64Index, ABCUInt64Index, ABCRangeIndex),
            )
            for obj in [self, other]
        )


Float64Index._add_numeric_methods()
Float64Index._add_logical_methods_disabled()<|MERGE_RESOLUTION|>--- conflicted
+++ resolved
@@ -369,11 +369,7 @@
             # TODO(jreback); this can change once we have an EA Index type
             # GH 13149
             arr = astype_nansafe(self._values, dtype=dtype)
-<<<<<<< HEAD
-            return Int64Index(arr)
-=======
             return Int64Index(arr, name=self.name)
->>>>>>> 06f4c902
         return super().astype(dtype, copy=copy)
 
     # ----------------------------------------------------------------
