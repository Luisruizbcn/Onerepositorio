""" define the IntervalIndex """
from operator import le, lt
import textwrap
from typing import TYPE_CHECKING, Any, Optional, Tuple, Union

import numpy as np

from pandas._config import get_option

from pandas._libs import Timedelta, Timestamp, lib
from pandas._libs.interval import Interval, IntervalMixin, IntervalTree
from pandas._typing import AnyArrayLike
from pandas.util._decorators import Appender, Substitution, cache_readonly
from pandas.util._exceptions import rewrite_exception

from pandas.core.dtypes.cast import (
    find_common_type,
    infer_dtype_from_scalar,
    maybe_downcast_to_dtype,
)
from pandas.core.dtypes.common import (
    ensure_platform_int,
    is_categorical,
    is_datetime64tz_dtype,
    is_datetime_or_timedelta_dtype,
    is_dtype_equal,
    is_float,
    is_float_dtype,
    is_integer,
    is_integer_dtype,
    is_interval_dtype,
    is_list_like,
    is_number,
    is_object_dtype,
    is_scalar,
)
from pandas.core.dtypes.missing import isna

from pandas.core.algorithms import take_1d
from pandas.core.arrays.interval import IntervalArray, _interval_shared_docs
import pandas.core.common as com
import pandas.core.indexes.base as ibase
from pandas.core.indexes.base import (
    Index,
    InvalidIndexError,
    _index_shared_docs,
    default_pprint,
    ensure_index,
    maybe_extract_name,
)
from pandas.core.indexes.datetimes import DatetimeIndex, date_range
from pandas.core.indexes.extension import ExtensionIndex, inherit_names
from pandas.core.indexes.multi import MultiIndex
from pandas.core.indexes.timedeltas import TimedeltaIndex, timedelta_range
from pandas.core.ops import get_op_result_name

from pandas.tseries.frequencies import to_offset
from pandas.tseries.offsets import DateOffset

if TYPE_CHECKING:
    from pandas import Series


_VALID_CLOSED = {"left", "right", "both", "neither"}
_index_doc_kwargs = dict(ibase._index_doc_kwargs)

_index_doc_kwargs.update(
    dict(
        klass="IntervalIndex",
        qualname="IntervalIndex",
        target_klass="IntervalIndex or list of Intervals",
        name=textwrap.dedent(
            """\
         name : object, optional
              Name to be stored in the index.
         """
        ),
    )
)


def _get_next_label(label):
    dtype = getattr(label, "dtype", type(label))
    if isinstance(label, (Timestamp, Timedelta)):
        dtype = "datetime64"
    if is_datetime_or_timedelta_dtype(dtype) or is_datetime64tz_dtype(dtype):
        return label + np.timedelta64(1, "ns")
    elif is_integer_dtype(dtype):
        return label + 1
    elif is_float_dtype(dtype):
        return np.nextafter(label, np.infty)
    else:
        raise TypeError(f"cannot determine next label for type {repr(type(label))}")


def _get_prev_label(label):
    dtype = getattr(label, "dtype", type(label))
    if isinstance(label, (Timestamp, Timedelta)):
        dtype = "datetime64"
    if is_datetime_or_timedelta_dtype(dtype) or is_datetime64tz_dtype(dtype):
        return label - np.timedelta64(1, "ns")
    elif is_integer_dtype(dtype):
        return label - 1
    elif is_float_dtype(dtype):
        return np.nextafter(label, -np.infty)
    else:
        raise TypeError(f"cannot determine next label for type {repr(type(label))}")


def _new_IntervalIndex(cls, d):
    """
    This is called upon unpickling, rather than the default which doesn't have
    arguments and breaks __new__.
    """
    return cls.from_arrays(**d)


class SetopCheck:
    """
    This is called to decorate the set operations of IntervalIndex
    to perform the type check in advance.
    """

    def __init__(self, op_name):
        self.op_name = op_name

    def __call__(self, setop):
        def func(intvidx_self, other, sort=False):
            intvidx_self._assert_can_do_setop(other)
            other = ensure_index(other)

            if not isinstance(other, IntervalIndex):
                result = getattr(intvidx_self.astype(object), self.op_name)(other)
                if self.op_name in ("difference",):
                    result = result.astype(intvidx_self.dtype)
                return result
            elif intvidx_self.closed != other.closed:
                raise ValueError(
                    "can only do set operations between two IntervalIndex "
                    "objects that are closed on the same side"
                )

            # GH 19016: ensure set op will not return a prohibited dtype
            subtypes = [intvidx_self.dtype.subtype, other.dtype.subtype]
            common_subtype = find_common_type(subtypes)
            if is_object_dtype(common_subtype):
                raise TypeError(
                    f"can only do {self.op_name} between two IntervalIndex "
                    "objects that have compatible dtypes"
                )

            return setop(intvidx_self, other, sort)

        return func


@Appender(
    _interval_shared_docs["class"]
    % dict(
        klass="IntervalIndex",
        summary="Immutable index of intervals that are closed on the same side.",
        name=_index_doc_kwargs["name"],
        versionadded="0.20.0",
        extra_attributes="is_overlapping\nvalues\n",
        extra_methods="",
        examples=textwrap.dedent(
            """\
    Examples
    --------
    A new ``IntervalIndex`` is typically constructed using
    :func:`interval_range`:

    >>> pd.interval_range(start=0, end=5)
    IntervalIndex([(0, 1], (1, 2], (2, 3], (3, 4], (4, 5]],
                  closed='right',
                  dtype='interval[int64]')

    It may also be constructed using one of the constructor
    methods: :meth:`IntervalIndex.from_arrays`,
    :meth:`IntervalIndex.from_breaks`, and :meth:`IntervalIndex.from_tuples`.

    See further examples in the doc strings of ``interval_range`` and the
    mentioned constructor methods.
    """
        ),
    )
)
@inherit_names(["set_closed", "to_tuples"], IntervalArray, wrap=True)
@inherit_names(
    [
        "__len__",
        "__array__",
        "overlaps",
        "contains",
        "size",
        "dtype",
        "left",
        "right",
        "length",
    ],
    IntervalArray,
)
@inherit_names(
    ["is_non_overlapping_monotonic", "mid", "_ndarray_values", "closed"],
    IntervalArray,
    cache=True,
)
class IntervalIndex(IntervalMixin, ExtensionIndex):
    _typ = "intervalindex"
    _comparables = ["name"]
    _attributes = ["name", "closed"]

    # we would like our indexing holder to defer to us
    _defer_to_indexing = True

    # Immutable, so we are able to cache computations like isna in '_mask'
    _mask = None

<<<<<<< HEAD
    _raw_inherit = {"__array__", "overlaps", "contains"}
    _data: IntervalArray

=======
>>>>>>> 5402ea57
    # --------------------------------------------------------------------
    # Constructors

    def __new__(
        cls,
        data,
        closed=None,
        dtype=None,
        copy: bool = False,
        name=None,
        verify_integrity: bool = True,
    ):

        name = maybe_extract_name(name, data, cls)

        with rewrite_exception("IntervalArray", cls.__name__):
            array = IntervalArray(
                data,
                closed=closed,
                copy=copy,
                dtype=dtype,
                verify_integrity=verify_integrity,
            )

        return cls._simple_new(array, name)

    @classmethod
    def _simple_new(cls, array, name, closed=None):
        """
        Construct from an IntervalArray

        Parameters
        ----------
        array : IntervalArray
        name : str
            Attached as result.name
        closed : Any
            Ignored.
        """
        assert isinstance(array, IntervalArray), type(array)

        result = IntervalMixin.__new__(cls)
        result._data = array
        result.name = name
        result._no_setting_name = False
        result._reset_identity()
        return result

    @classmethod
    @Appender(
        _interval_shared_docs["from_breaks"]
        % dict(
            klass="IntervalIndex",
            examples=textwrap.dedent(
                """\
        Examples
        --------
        >>> pd.IntervalIndex.from_breaks([0, 1, 2, 3])
        IntervalIndex([(0, 1], (1, 2], (2, 3]],
                      closed='right',
                      dtype='interval[int64]')
        """
            ),
        )
    )
    def from_breaks(
        cls, breaks, closed: str = "right", name=None, copy: bool = False, dtype=None
    ):
        with rewrite_exception("IntervalArray", cls.__name__):
            array = IntervalArray.from_breaks(
                breaks, closed=closed, copy=copy, dtype=dtype
            )
        return cls._simple_new(array, name=name)

    @classmethod
    @Appender(
        _interval_shared_docs["from_arrays"]
        % dict(
            klass="IntervalIndex",
            examples=textwrap.dedent(
                """\
        Examples
        --------
        >>> pd.IntervalIndex.from_arrays([0, 1, 2], [1, 2, 3])
        IntervalIndex([(0, 1], (1, 2], (2, 3]],
                      closed='right',
                      dtype='interval[int64]')
        """
            ),
        )
    )
    def from_arrays(
        cls,
        left,
        right,
        closed: str = "right",
        name=None,
        copy: bool = False,
        dtype=None,
    ):
        with rewrite_exception("IntervalArray", cls.__name__):
            array = IntervalArray.from_arrays(
                left, right, closed, copy=copy, dtype=dtype
            )
        return cls._simple_new(array, name=name)

    @classmethod
    @Appender(
        _interval_shared_docs["from_tuples"]
        % dict(
            klass="IntervalIndex",
            examples=textwrap.dedent(
                """\
        Examples
        --------
        >>> pd.IntervalIndex.from_tuples([(0, 1), (1, 2)])
        IntervalIndex([(0, 1], (1, 2]],
                       closed='right',
                       dtype='interval[int64]')
        """
            ),
        )
    )
    def from_tuples(
        cls, data, closed: str = "right", name=None, copy: bool = False, dtype=None
    ):
        with rewrite_exception("IntervalArray", cls.__name__):
            arr = IntervalArray.from_tuples(data, closed=closed, copy=copy, dtype=dtype)
        return cls._simple_new(arr, name=name)

    # --------------------------------------------------------------------

    @Appender(_index_shared_docs["_shallow_copy"])
    def _shallow_copy(self, left=None, right=None, **kwargs):
        result = self._data._shallow_copy(left=left, right=right)
        attributes = self._get_attributes_dict()
        attributes.update(kwargs)
        return self._simple_new(result, **attributes)

    @cache_readonly
    def _isnan(self):
        """
        Return a mask indicating if each value is NA.
        """
        if self._mask is None:
            self._mask = isna(self.left)
        return self._mask

    @cache_readonly
    def _engine(self):
        left = self._maybe_convert_i8(self.left)
        right = self._maybe_convert_i8(self.right)
        return IntervalTree(left, right, closed=self.closed)

    def __contains__(self, key: Any) -> bool:
        """
        return a boolean if this key is IN the index
        We *only* accept an Interval

        Parameters
        ----------
        key : Interval

        Returns
        -------
        bool
        """
        hash(key)
        if not isinstance(key, Interval):
            return False

        try:
            self.get_loc(key)
            return True
        except KeyError:
            return False

    @cache_readonly
    def _multiindex(self) -> MultiIndex:
        return MultiIndex.from_arrays([self.left, self.right], names=["left", "right"])

    @cache_readonly
    def values(self) -> IntervalArray:
        """
        Return the IntervalIndex's data as an IntervalArray.
        """
        return self._data

    @property
    def _has_complex_internals(self):
        # used to avoid libreduction code paths, which raise or require conversion
        return True

    def __array_wrap__(self, result, context=None):
        # we don't want the superclass implementation
        return result

    def __reduce__(self):
        d = dict(left=self.left, right=self.right)
        d.update(self._get_attributes_dict())
        return _new_IntervalIndex, (type(self), d), None

    @Appender(_index_shared_docs["astype"])
    def astype(self, dtype, copy=True):
        with rewrite_exception("IntervalArray", type(self).__name__):
            new_values = self.values.astype(dtype, copy=copy)
        if is_interval_dtype(new_values):
            return self._shallow_copy(new_values.left, new_values.right)
        return Index.astype(self, dtype, copy=copy)

    @property
    def inferred_type(self) -> str:
        """Return a string of the type inferred from the values"""
        return "interval"

    @Appender(Index.memory_usage.__doc__)
    def memory_usage(self, deep: bool = False) -> int:
        # we don't use an explicit engine
        # so return the bytes here
        return self.left.memory_usage(deep=deep) + self.right.memory_usage(deep=deep)

    # IntervalTree doesn't have a is_monotonic_decreasing, so have to override
    #  the Index implemenation
    @cache_readonly
    def is_monotonic_decreasing(self) -> bool:
        """
        Return True if the IntervalIndex is monotonic decreasing (only equal or
        decreasing values), else False
        """
        return self[::-1].is_monotonic_increasing

    @cache_readonly
    def is_unique(self):
        """
        Return True if the IntervalIndex contains unique elements, else False.
        """
        left = self.left
        right = self.right

        if self.isna().sum() > 1:
            return False

        if left.is_unique or right.is_unique:
            return True

        seen_pairs = set()
        check_idx = np.where(left.duplicated(keep=False))[0]
        for idx in check_idx:
            pair = (left[idx], right[idx])
            if pair in seen_pairs:
                return False
            seen_pairs.add(pair)

        return True

    @property
    def is_overlapping(self) -> bool:
        """
        Return True if the IntervalIndex has overlapping intervals, else False.

        Two intervals overlap if they share a common point, including closed
        endpoints. Intervals that only have an open endpoint in common do not
        overlap.

        .. versionadded:: 0.24.0

        Returns
        -------
        bool
            Boolean indicating if the IntervalIndex has overlapping intervals.

        See Also
        --------
        Interval.overlaps : Check whether two Interval objects overlap.
        IntervalIndex.overlaps : Check an IntervalIndex elementwise for
            overlaps.

        Examples
        --------
        >>> index = pd.IntervalIndex.from_tuples([(0, 2), (1, 3), (4, 5)])
        >>> index
        IntervalIndex([(0, 2], (1, 3], (4, 5]],
              closed='right',
              dtype='interval[int64]')
        >>> index.is_overlapping
        True

        Intervals that share closed endpoints overlap:

        >>> index = pd.interval_range(0, 3, closed='both')
        >>> index
        IntervalIndex([[0, 1], [1, 2], [2, 3]],
              closed='both',
              dtype='interval[int64]')
        >>> index.is_overlapping
        True

        Intervals that only have an open endpoint in common do not overlap:

        >>> index = pd.interval_range(0, 3, closed='left')
        >>> index
        IntervalIndex([[0, 1), [1, 2), [2, 3)],
              closed='left',
              dtype='interval[int64]')
        >>> index.is_overlapping
        False
        """
        # GH 23309
        return self._engine.is_overlapping

    @Appender(_index_shared_docs["_convert_scalar_indexer"])
    def _convert_scalar_indexer(self, key, kind=None):
        if kind == "iloc":
            return super()._convert_scalar_indexer(key, kind=kind)
        return key

    def _maybe_cast_slice_bound(self, label, side, kind):
        return getattr(self, side)._maybe_cast_slice_bound(label, side, kind)

    @Appender(_index_shared_docs["_convert_list_indexer"])
    def _convert_list_indexer(self, keyarr, kind=None):
        """
        we are passed a list-like indexer. Return the
        indexer for matching intervals.
        """
        locs = self.get_indexer_for(keyarr)

        # we have missing values
        if (locs == -1).any():
            raise KeyError

        return locs

    def _can_reindex(self, indexer: np.ndarray) -> None:
        """
        Check if we are allowing reindexing with this particular indexer.

        Parameters
        ----------
        indexer : an integer indexer

        Raises
        ------
        ValueError if its a duplicate axis
        """

        # trying to reindex on an axis with duplicates
        if self.is_overlapping and len(indexer):
            raise ValueError("cannot reindex from an overlapping axis")

    def _needs_i8_conversion(self, key) -> bool:
        """
        Check if a given key needs i8 conversion. Conversion is necessary for
        Timestamp, Timedelta, DatetimeIndex, and TimedeltaIndex keys. An
        Interval-like requires conversion if it's endpoints are one of the
        aforementioned types.

        Assumes that any list-like data has already been cast to an Index.

        Parameters
        ----------
        key : scalar or Index-like
            The key that should be checked for i8 conversion

        Returns
        -------
        bool
        """
        if is_interval_dtype(key) or isinstance(key, Interval):
            return self._needs_i8_conversion(key.left)

        i8_types = (Timestamp, Timedelta, DatetimeIndex, TimedeltaIndex)
        return isinstance(key, i8_types)

    def _maybe_convert_i8(self, key):
        """
        Maybe convert a given key to it's equivalent i8 value(s). Used as a
        preprocessing step prior to IntervalTree queries (self._engine), which
        expects numeric data.

        Parameters
        ----------
        key : scalar or list-like
            The key that should maybe be converted to i8.

        Returns
        -------
        scalar or list-like
            The original key if no conversion occurred, int if converted scalar,
            Int64Index if converted list-like.
        """
        original = key
        if is_list_like(key):
            key = ensure_index(key)

        if not self._needs_i8_conversion(key):
            return original

        scalar = is_scalar(key)
        if is_interval_dtype(key) or isinstance(key, Interval):
            # convert left/right and reconstruct
            left = self._maybe_convert_i8(key.left)
            right = self._maybe_convert_i8(key.right)
            constructor = Interval if scalar else IntervalIndex.from_arrays
            return constructor(left, right, closed=self.closed)

        if scalar:
            # Timestamp/Timedelta
            key_dtype, key_i8 = infer_dtype_from_scalar(key, pandas_dtype=True)
        else:
            # DatetimeIndex/TimedeltaIndex
            key_dtype, key_i8 = key.dtype, Index(key.asi8)
            if key.hasnans:
                # convert NaT from it's i8 value to np.nan so it's not viewed
                # as a valid value, maybe causing errors (e.g. is_overlapping)
                key_i8 = key_i8.where(~key._isnan)

        # ensure consistency with IntervalIndex subtype
        subtype = self.dtype.subtype

        if not is_dtype_equal(subtype, key_dtype):
            raise ValueError(
                f"Cannot index an IntervalIndex of subtype {subtype} with "
                f"values of dtype {key_dtype}"
            )

        return key_i8

    def _check_method(self, method):
        if method is None:
            return

        if method in ["bfill", "backfill", "pad", "ffill", "nearest"]:
            raise NotImplementedError(
                f"method {method} not yet implemented for IntervalIndex"
            )

        raise ValueError("Invalid fill method")

    def _searchsorted_monotonic(self, label, side, exclude_label=False):
        if not self.is_non_overlapping_monotonic:
            raise KeyError(
                "can only get slices from an IntervalIndex if bounds are "
                "non-overlapping and all monotonic increasing or decreasing"
            )

        if isinstance(label, IntervalMixin):
            raise NotImplementedError("Interval objects are not currently supported")

        # GH 20921: "not is_monotonic_increasing" for the second condition
        # instead of "is_monotonic_decreasing" to account for single element
        # indexes being both increasing and decreasing
        if (side == "left" and self.left.is_monotonic_increasing) or (
            side == "right" and not self.left.is_monotonic_increasing
        ):
            sub_idx = self.right
            if self.open_right or exclude_label:
                label = _get_next_label(label)
        else:
            sub_idx = self.left
            if self.open_left or exclude_label:
                label = _get_prev_label(label)

        return sub_idx._searchsorted_monotonic(label, side)

    def get_loc(
        self, key, method: Optional[str] = None, tolerance=None
    ) -> Union[int, slice, np.ndarray]:
        """
        Get integer location, slice or boolean mask for requested label.

        Parameters
        ----------
        key : label
        method : {None}, optional
            * default: matches where the label is within an interval only.

        Returns
        -------
        int if unique index, slice if monotonic index, else mask

        Examples
        --------
        >>> i1, i2 = pd.Interval(0, 1), pd.Interval(1, 2)
        >>> index = pd.IntervalIndex([i1, i2])
        >>> index.get_loc(1)
        0

        You can also supply a point inside an interval.

        >>> index.get_loc(1.5)
        1

        If a label is in several intervals, you get the locations of all the
        relevant intervals.

        >>> i3 = pd.Interval(0, 2)
        >>> overlapping_index = pd.IntervalIndex([i1, i2, i3])
        >>> overlapping_index.get_loc(0.5)
        array([ True, False,  True])

        Only exact matches will be returned if an interval is provided.

        >>> index.get_loc(pd.Interval(0, 1))
        0
        """
        self._check_method(method)

        if not is_scalar(key):
            raise InvalidIndexError(key)

        if isinstance(key, Interval):
            if self.closed != key.closed:
                raise KeyError(key)
            mask = (self.left == key.left) & (self.right == key.right)
        else:
            # assume scalar
            op_left = le if self.closed_left else lt
            op_right = le if self.closed_right else lt
            try:
                mask = op_left(self.left, key) & op_right(key, self.right)
            except TypeError:
                # scalar is not comparable to II subtype --> invalid label
                raise KeyError(key)

        matches = mask.sum()
        if matches == 0:
            raise KeyError(key)
        elif matches == 1:
            return mask.argmax()
        return lib.maybe_booleans_to_slice(mask.view("u1"))

    @Substitution(
        **dict(
            _index_doc_kwargs,
            **{
                "raises_section": textwrap.dedent(
                    """
        Raises
        ------
        NotImplementedError
            If any method argument other than the default of
            None is specified as these are not yet implemented.
        """
                )
            },
        )
    )
    @Appender(_index_shared_docs["get_indexer"])
    def get_indexer(
        self,
        target: AnyArrayLike,
        method: Optional[str] = None,
        limit: Optional[int] = None,
        tolerance: Optional[Any] = None,
    ) -> np.ndarray:

        self._check_method(method)

        if self.is_overlapping:
            raise InvalidIndexError(
                "cannot handle overlapping indices; "
                "use IntervalIndex.get_indexer_non_unique"
            )

        target_as_index = ensure_index(target)

        if isinstance(target_as_index, IntervalIndex):
            # equal indexes -> 1:1 positional match
            if self.equals(target_as_index):
                return np.arange(len(self), dtype="intp")

            # different closed or incompatible subtype -> no matches
            common_subtype = find_common_type(
                [self.dtype.subtype, target_as_index.dtype.subtype]
            )
            if self.closed != target_as_index.closed or is_object_dtype(common_subtype):
                return np.repeat(np.intp(-1), len(target_as_index))

            # non-overlapping -> at most one match per interval in target_as_index
            # want exact matches -> need both left/right to match, so defer to
            # left/right get_indexer, compare elementwise, equality -> match
            left_indexer = self.left.get_indexer(target_as_index.left)
            right_indexer = self.right.get_indexer(target_as_index.right)
            indexer = np.where(left_indexer == right_indexer, left_indexer, -1)
        elif is_categorical(target_as_index):
            # get an indexer for unique categories then propagate to codes via take_1d
            categories_indexer = self.get_indexer(target_as_index.categories)
            indexer = take_1d(categories_indexer, target_as_index.codes, fill_value=-1)
        elif not is_object_dtype(target_as_index):
            # homogeneous scalar index: use IntervalTree
            target_as_index = self._maybe_convert_i8(target_as_index)
            indexer = self._engine.get_indexer(target_as_index.values)
        else:
            # heterogeneous scalar index: defer elementwise to get_loc
            # (non-overlapping so get_loc guarantees scalar of KeyError)
            indexer = []
            for key in target_as_index:
                try:
                    loc = self.get_loc(key)
                except KeyError:
                    loc = -1
                except InvalidIndexError:
                    # i.e. non-scalar key
                    raise TypeError(key)
                indexer.append(loc)

        return ensure_platform_int(indexer)

    @Appender(_index_shared_docs["get_indexer_non_unique"] % _index_doc_kwargs)
    def get_indexer_non_unique(
        self, target: AnyArrayLike
    ) -> Tuple[np.ndarray, np.ndarray]:
        target_as_index = ensure_index(target)

        # check that target_as_index IntervalIndex is compatible
        if isinstance(target_as_index, IntervalIndex):
            common_subtype = find_common_type(
                [self.dtype.subtype, target_as_index.dtype.subtype]
            )
            if self.closed != target_as_index.closed or is_object_dtype(common_subtype):
                # different closed or incompatible subtype -> no matches
                return (
                    np.repeat(-1, len(target_as_index)),
                    np.arange(len(target_as_index)),
                )

        if is_object_dtype(target_as_index) or isinstance(
            target_as_index, IntervalIndex
        ):
            # target_as_index might contain intervals: defer elementwise to get_loc
            indexer, missing = [], []
            for i, key in enumerate(target_as_index):
                try:
                    locs = self.get_loc(key)
                    if isinstance(locs, slice):
                        locs = np.arange(locs.start, locs.stop, locs.step, dtype="intp")
                    locs = np.array(locs, ndmin=1)
                except KeyError:
                    missing.append(i)
                    locs = np.array([-1])
                indexer.append(locs)
            indexer = np.concatenate(indexer)
        else:
            target_as_index = self._maybe_convert_i8(target_as_index)
            indexer, missing = self._engine.get_indexer_non_unique(
                target_as_index.values
            )

        return ensure_platform_int(indexer), ensure_platform_int(missing)

    def get_indexer_for(self, target: AnyArrayLike, **kwargs) -> np.ndarray:
        """
        Guaranteed return of an indexer even when overlapping.

        This dispatches to get_indexer or get_indexer_non_unique
        as appropriate.

        Returns
        -------
        numpy.ndarray
            List of indices.
        """
        if self.is_overlapping:
            return self.get_indexer_non_unique(target)[0]
        return self.get_indexer(target, **kwargs)

    @Appender(_index_shared_docs["get_value"] % _index_doc_kwargs)
    def get_value(self, series: "Series", key):
        loc = self.get_loc(key)
        return series.iloc[loc]

    def _convert_slice_indexer(self, key: slice, kind=None):
        if not (key.step is None or key.step == 1):
            raise ValueError("cannot support not-default step in a slice")
        return super()._convert_slice_indexer(key, kind)

    @Appender(_index_shared_docs["where"])
    def where(self, cond, other=None):
        if other is None:
            other = self._na_value
        values = np.where(cond, self.values, other)
        return self._shallow_copy(values)

    def delete(self, loc):
        """
        Return a new IntervalIndex with passed location(-s) deleted

        Returns
        -------
        IntervalIndex
        """
        new_left = self.left.delete(loc)
        new_right = self.right.delete(loc)
        return self._shallow_copy(new_left, new_right)

    def insert(self, loc, item):
        """
        Return a new IntervalIndex inserting new item at location. Follows
        Python list.append semantics for negative values.  Only Interval
        objects and NA can be inserted into an IntervalIndex

        Parameters
        ----------
        loc : int
        item : object

        Returns
        -------
        IntervalIndex
        """
        if isinstance(item, Interval):
            if item.closed != self.closed:
                raise ValueError(
                    "inserted item must be closed on the same side as the index"
                )
            left_insert = item.left
            right_insert = item.right
        elif is_scalar(item) and isna(item):
            # GH 18295
            left_insert = right_insert = item
        else:
            raise ValueError(
                "can only insert Interval objects and NA into an IntervalIndex"
            )

        new_left = self.left.insert(loc, left_insert)
        new_right = self.right.insert(loc, right_insert)
        return self._shallow_copy(new_left, new_right)

    def _concat_same_dtype(self, to_concat, name):
        """
        assert that we all have the same .closed
        we allow a 0-len index here as well
        """
        if not len({i.closed for i in to_concat if len(i)}) == 1:
            raise ValueError(
                "can only append two IntervalIndex objects "
                "that are closed on the same side"
            )
        return super()._concat_same_dtype(to_concat, name)

    @Appender(_index_shared_docs["take"] % _index_doc_kwargs)
    def take(self, indices, axis=0, allow_fill=True, fill_value=None, **kwargs):
        result = self._data.take(
            indices, axis=axis, allow_fill=allow_fill, fill_value=fill_value, **kwargs
        )
        return self._shallow_copy(result)

    def __getitem__(self, value):
        result = self._data[value]
        if isinstance(result, IntervalArray):
            return self._shallow_copy(result)
        else:
            # scalar
            return result

    # --------------------------------------------------------------------
    # Rendering Methods
    # __repr__ associated methods are based on MultiIndex

    def _format_with_header(self, header, **kwargs):
        return header + list(self._format_native_types(**kwargs))

    def _format_native_types(self, na_rep="NaN", quoting=None, **kwargs):
        # GH 28210: use base method but with different default na_rep
        return super()._format_native_types(na_rep=na_rep, quoting=quoting, **kwargs)

    def _format_data(self, name=None):

        # TODO: integrate with categorical and make generic
        # name argument is unused here; just for compat with base / categorical
        n = len(self)
        max_seq_items = min((get_option("display.max_seq_items") or n) // 10, 10)

        formatter = str

        if n == 0:
            summary = "[]"
        elif n == 1:
            first = formatter(self[0])
            summary = f"[{first}]"
        elif n == 2:
            first = formatter(self[0])
            last = formatter(self[-1])
            summary = f"[{first}, {last}]"
        else:

            if n > max_seq_items:
                n = min(max_seq_items // 2, 10)
                head = [formatter(x) for x in self[:n]]
                tail = [formatter(x) for x in self[-n:]]
                head_joined = ", ".join(head)
                tail_joined = ", ".join(tail)
                summary = f"[{head_joined} ... {tail_joined}]"
            else:
                tail = [formatter(x) for x in self]
                joined = ", ".join(tail)
                summary = f"[{joined}]"

        return summary + "," + self._format_space()

    def _format_attrs(self):
        attrs = [("closed", repr(self.closed))]
        if self.name is not None:
            attrs.append(("name", default_pprint(self.name)))
        attrs.append(("dtype", f"'{self.dtype}'"))
        return attrs

    def _format_space(self) -> str:
        space = " " * (len(type(self).__name__) + 1)
        return f"\n{space}"

    # --------------------------------------------------------------------

    def argsort(self, *args, **kwargs) -> np.ndarray:
        return np.lexsort((self.right, self.left))

    def equals(self, other) -> bool:
        """
        Determines if two IntervalIndex objects contain the same elements.
        """
        if self.is_(other):
            return True

        # if we can coerce to an II
        # then we can compare
        if not isinstance(other, IntervalIndex):
            if not is_interval_dtype(other):
                return False
            other = Index(other)

        return (
            self.left.equals(other.left)
            and self.right.equals(other.right)
            and self.closed == other.closed
        )

    @Appender(_index_shared_docs["intersection"])
    @SetopCheck(op_name="intersection")
    def intersection(
        self, other: "IntervalIndex", sort: bool = False
    ) -> "IntervalIndex":
        if self.left.is_unique and self.right.is_unique:
            taken = self._intersection_unique(other)
        elif other.left.is_unique and other.right.is_unique and self.isna().sum() <= 1:
            # Swap other/self if other is unique and self does not have
            # multiple NaNs
            taken = other._intersection_unique(self)
        else:
            # duplicates
            taken = self._intersection_non_unique(other)

        if sort is None:
            taken = taken.sort_values()

        return taken

    def _intersection_unique(self, other: "IntervalIndex") -> "IntervalIndex":
        """
        Used when the IntervalIndex does not have any common endpoint,
        no mater left or right.
        Return the intersection with another IntervalIndex.

        Parameters
        ----------
        other : IntervalIndex

        Returns
        -------
        IntervalIndex
        """
        lindexer = self.left.get_indexer(other.left)
        rindexer = self.right.get_indexer(other.right)

        match = (lindexer == rindexer) & (lindexer != -1)
        indexer = lindexer.take(match.nonzero()[0])

        return self.take(indexer)

    def _intersection_non_unique(self, other: "IntervalIndex") -> "IntervalIndex":
        """
        Used when the IntervalIndex does have some common endpoints,
        on either sides.
        Return the intersection with another IntervalIndex.

        Parameters
        ----------
        other : IntervalIndex

        Returns
        -------
        IntervalIndex
        """
        mask = np.zeros(len(self), dtype=bool)

        if self.hasnans and other.hasnans:
            first_nan_loc = np.arange(len(self))[self.isna()][0]
            mask[first_nan_loc] = True

        other_tups = set(zip(other.left, other.right))
        for i, tup in enumerate(zip(self.left, self.right)):
            if tup in other_tups:
                mask[i] = True

        return self[mask]

    def _setop(op_name: str, sort=None):
        @SetopCheck(op_name=op_name)
        def func(self, other, sort=sort):
            result = getattr(self._multiindex, op_name)(other._multiindex, sort=sort)
            result_name = get_op_result_name(self, other)

            # GH 19101: ensure empty results have correct dtype
            if result.empty:
                result = result.values.astype(self.dtype.subtype)
            else:
                result = result.values

            return type(self).from_tuples(result, closed=self.closed, name=result_name)

        return func

    @property
    def is_all_dates(self) -> bool:
        """
        This is False even when left/right contain datetime-like objects,
        as the check is done on the Interval itself
        """
        return False

    union = _setop("union")
    difference = _setop("difference")
    symmetric_difference = _setop("symmetric_difference")

    # TODO: arithmetic operations

    # GH#30817 until IntervalArray implements inequalities, get them from Index
    def __lt__(self, other):
        return Index.__lt__(self, other)

    def __le__(self, other):
        return Index.__le__(self, other)

    def __gt__(self, other):
        return Index.__gt__(self, other)

    def __ge__(self, other):
        return Index.__ge__(self, other)


IntervalIndex._add_logical_methods_disabled()


def _is_valid_endpoint(endpoint) -> bool:
    """
    Helper for interval_range to check if start/end are valid types.
    """
    return any(
        [
            is_number(endpoint),
            isinstance(endpoint, Timestamp),
            isinstance(endpoint, Timedelta),
            endpoint is None,
        ]
    )


def _is_type_compatible(a, b) -> bool:
    """
    Helper for interval_range to check type compat of start/end/freq.
    """
    is_ts_compat = lambda x: isinstance(x, (Timestamp, DateOffset))
    is_td_compat = lambda x: isinstance(x, (Timedelta, DateOffset))
    return (
        (is_number(a) and is_number(b))
        or (is_ts_compat(a) and is_ts_compat(b))
        or (is_td_compat(a) and is_td_compat(b))
        or com.any_none(a, b)
    )


def interval_range(
    start=None, end=None, periods=None, freq=None, name=None, closed="right"
):
    """
    Return a fixed frequency IntervalIndex.

    Parameters
    ----------
    start : numeric or datetime-like, default None
        Left bound for generating intervals.
    end : numeric or datetime-like, default None
        Right bound for generating intervals.
    periods : int, default None
        Number of periods to generate.
    freq : numeric, str, or DateOffset, default None
        The length of each interval. Must be consistent with the type of start
        and end, e.g. 2 for numeric, or '5H' for datetime-like.  Default is 1
        for numeric and 'D' for datetime-like.
    name : str, default None
        Name of the resulting IntervalIndex.
    closed : {'left', 'right', 'both', 'neither'}, default 'right'
        Whether the intervals are closed on the left-side, right-side, both
        or neither.

    Returns
    -------
    IntervalIndex

    See Also
    --------
    IntervalIndex : An Index of intervals that are all closed on the same side.

    Notes
    -----
    Of the four parameters ``start``, ``end``, ``periods``, and ``freq``,
    exactly three must be specified. If ``freq`` is omitted, the resulting
    ``IntervalIndex`` will have ``periods`` linearly spaced elements between
    ``start`` and ``end``, inclusively.

    To learn more about datetime-like frequency strings, please see `this link
    <https://pandas.pydata.org/pandas-docs/stable/user_guide/timeseries.html#offset-aliases>`__.

    Examples
    --------
    Numeric ``start`` and  ``end`` is supported.

    >>> pd.interval_range(start=0, end=5)
    IntervalIndex([(0, 1], (1, 2], (2, 3], (3, 4], (4, 5]],
                  closed='right', dtype='interval[int64]')

    Additionally, datetime-like input is also supported.

    >>> pd.interval_range(start=pd.Timestamp('2017-01-01'),
    ...                   end=pd.Timestamp('2017-01-04'))
    IntervalIndex([(2017-01-01, 2017-01-02], (2017-01-02, 2017-01-03],
                   (2017-01-03, 2017-01-04]],
                  closed='right', dtype='interval[datetime64[ns]]')

    The ``freq`` parameter specifies the frequency between the left and right.
    endpoints of the individual intervals within the ``IntervalIndex``.  For
    numeric ``start`` and ``end``, the frequency must also be numeric.

    >>> pd.interval_range(start=0, periods=4, freq=1.5)
    IntervalIndex([(0.0, 1.5], (1.5, 3.0], (3.0, 4.5], (4.5, 6.0]],
                  closed='right', dtype='interval[float64]')

    Similarly, for datetime-like ``start`` and ``end``, the frequency must be
    convertible to a DateOffset.

    >>> pd.interval_range(start=pd.Timestamp('2017-01-01'),
    ...                   periods=3, freq='MS')
    IntervalIndex([(2017-01-01, 2017-02-01], (2017-02-01, 2017-03-01],
                   (2017-03-01, 2017-04-01]],
                  closed='right', dtype='interval[datetime64[ns]]')

    Specify ``start``, ``end``, and ``periods``; the frequency is generated
    automatically (linearly spaced).

    >>> pd.interval_range(start=0, end=6, periods=4)
    IntervalIndex([(0.0, 1.5], (1.5, 3.0], (3.0, 4.5], (4.5, 6.0]],
              closed='right',
              dtype='interval[float64]')

    The ``closed`` parameter specifies which endpoints of the individual
    intervals within the ``IntervalIndex`` are closed.

    >>> pd.interval_range(end=5, periods=4, closed='both')
    IntervalIndex([[1, 2], [2, 3], [3, 4], [4, 5]],
                  closed='both', dtype='interval[int64]')
    """
    start = com.maybe_box_datetimelike(start)
    end = com.maybe_box_datetimelike(end)
    endpoint = start if start is not None else end

    if freq is None and com.any_none(periods, start, end):
        freq = 1 if is_number(endpoint) else "D"

    if com.count_not_none(start, end, periods, freq) != 3:
        raise ValueError(
            "Of the four parameters: start, end, periods, and "
            "freq, exactly three must be specified"
        )

    if not _is_valid_endpoint(start):
        raise ValueError(f"start must be numeric or datetime-like, got {start}")
    elif not _is_valid_endpoint(end):
        raise ValueError(f"end must be numeric or datetime-like, got {end}")

    if is_float(periods):
        periods = int(periods)
    elif not is_integer(periods) and periods is not None:
        raise TypeError(f"periods must be a number, got {periods}")

    if freq is not None and not is_number(freq):
        try:
            freq = to_offset(freq)
        except ValueError:
            raise ValueError(
                f"freq must be numeric or convertible to DateOffset, got {freq}"
            )

    # verify type compatibility
    if not all(
        [
            _is_type_compatible(start, end),
            _is_type_compatible(start, freq),
            _is_type_compatible(end, freq),
        ]
    ):
        raise TypeError("start, end, freq need to be type compatible")

    # +1 to convert interval count to breaks count (n breaks = n-1 intervals)
    if periods is not None:
        periods += 1

    if is_number(endpoint):
        # force consistency between start/end/freq (lower end if freq skips it)
        if com.all_not_none(start, end, freq):
            end -= (end - start) % freq

        # compute the period/start/end if unspecified (at most one)
        if periods is None:
            periods = int((end - start) // freq) + 1
        elif start is None:
            start = end - (periods - 1) * freq
        elif end is None:
            end = start + (periods - 1) * freq

        breaks = np.linspace(start, end, periods)
        if all(is_integer(x) for x in com.not_none(start, end, freq)):
            # np.linspace always produces float output
            breaks = maybe_downcast_to_dtype(breaks, "int64")
    else:
        # delegate to the appropriate range function
        if isinstance(endpoint, Timestamp):
            range_func = date_range
        else:
            range_func = timedelta_range

        breaks = range_func(start=start, end=end, periods=periods, freq=freq)

    return IntervalIndex.from_breaks(breaks, name=name, closed=closed)<|MERGE_RESOLUTION|>--- conflicted
+++ resolved
@@ -216,12 +216,7 @@
     # Immutable, so we are able to cache computations like isna in '_mask'
     _mask = None
 
-<<<<<<< HEAD
-    _raw_inherit = {"__array__", "overlaps", "contains"}
     _data: IntervalArray
-
-=======
->>>>>>> 5402ea57
     # --------------------------------------------------------------------
     # Constructors
 
