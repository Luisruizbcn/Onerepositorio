""" define the IntervalIndex """
from operator import le, lt
import textwrap
from typing import TYPE_CHECKING, Any, Callable, Optional, Set, Tuple, Type, Union, cast

import numpy as np

from pandas._config import get_option

from pandas._libs import Timedelta, Timestamp, lib
from pandas._libs.interval import Interval, IntervalMixin, IntervalTree
from pandas._typing import AnyArrayLike
from pandas.util._decorators import Appender, Substitution, cache_readonly
from pandas.util._exceptions import rewrite_exception

from pandas.core.dtypes.cast import (
    find_common_type,
    infer_dtype_from_scalar,
    maybe_downcast_to_dtype,
)
from pandas.core.dtypes.common import (
    ensure_platform_int,
    is_categorical,
    is_datetime64tz_dtype,
    is_datetime_or_timedelta_dtype,
    is_dtype_equal,
    is_float,
    is_float_dtype,
    is_integer,
    is_integer_dtype,
    is_interval_dtype,
    is_list_like,
    is_number,
    is_object_dtype,
    is_scalar,
)
from pandas.core.dtypes.generic import ABCSeries
from pandas.core.dtypes.missing import isna

from pandas.core import accessor
from pandas.core.algorithms import take_1d
from pandas.core.arrays.interval import IntervalArray, _interval_shared_docs
import pandas.core.common as com
import pandas.core.indexes.base as ibase
from pandas.core.indexes.base import (
    Index,
    InvalidIndexError,
    _index_shared_docs,
    default_pprint,
    ensure_index,
    maybe_extract_name,
)
from pandas.core.indexes.datetimes import DatetimeIndex, date_range
from pandas.core.indexes.extension import ExtensionIndex, inherit_names
from pandas.core.indexes.multi import MultiIndex
from pandas.core.indexes.timedeltas import TimedeltaIndex, timedelta_range
from pandas.core.ops import get_op_result_name

from pandas.tseries.frequencies import to_offset
from pandas.tseries.offsets import DateOffset

<<<<<<< HEAD
from .extension import ExtensionIndex, inherit_names

if TYPE_CHECKING:
    from pandas import CategoricalIndex  # noqa: F401

=======
>>>>>>> 15bacea8
_VALID_CLOSED = {"left", "right", "both", "neither"}
_index_doc_kwargs = dict(ibase._index_doc_kwargs)

_index_doc_kwargs.update(
    dict(
        klass="IntervalIndex",
        qualname="IntervalIndex",
        target_klass="IntervalIndex or list of Intervals",
        name=textwrap.dedent(
            """\
         name : object, optional
              Name to be stored in the index.
         """
        ),
    )
)


def _get_next_label(label):
    dtype = getattr(label, "dtype", type(label))
    if isinstance(label, (Timestamp, Timedelta)):
        dtype = "datetime64"
    if is_datetime_or_timedelta_dtype(dtype) or is_datetime64tz_dtype(dtype):
        return label + np.timedelta64(1, "ns")
    elif is_integer_dtype(dtype):
        return label + 1
    elif is_float_dtype(dtype):
        return np.nextafter(label, np.infty)
    else:
        raise TypeError(f"cannot determine next label for type {repr(type(label))}")


def _get_prev_label(label):
    dtype = getattr(label, "dtype", type(label))
    if isinstance(label, (Timestamp, Timedelta)):
        dtype = "datetime64"
    if is_datetime_or_timedelta_dtype(dtype) or is_datetime64tz_dtype(dtype):
        return label - np.timedelta64(1, "ns")
    elif is_integer_dtype(dtype):
        return label - 1
    elif is_float_dtype(dtype):
        return np.nextafter(label, -np.infty)
    else:
        raise TypeError(f"cannot determine next label for type {repr(type(label))}")


def _new_IntervalIndex(cls, d):
    """
    This is called upon unpickling, rather than the default which doesn't have
    arguments and breaks __new__.
    """
    return cls.from_arrays(**d)


class SetopCheck:
    """
    This is called to decorate the set operations of IntervalIndex
    to perform the type check in advance.
    """

    def __init__(self, op_name):
        self.op_name = op_name

    def __call__(self, setop):
        def func(intvidx_self, other, sort=False):
            intvidx_self._assert_can_do_setop(other)
            other = ensure_index(other)

            if not isinstance(other, IntervalIndex):
                result = getattr(intvidx_self.astype(object), self.op_name)(other)
                if self.op_name in ("difference",):
                    result = result.astype(intvidx_self.dtype)
                return result
            elif intvidx_self.closed != other.closed:
                raise ValueError(
                    "can only do set operations between two IntervalIndex "
                    "objects that are closed on the same side"
                )

            # GH 19016: ensure set op will not return a prohibited dtype
            subtypes = [intvidx_self.dtype.subtype, other.dtype.subtype]
            common_subtype = find_common_type(subtypes)
            if is_object_dtype(common_subtype):
                raise TypeError(
                    f"can only do {self.op_name} between two IntervalIndex "
                    "objects that have compatible dtypes"
                )

            return setop(intvidx_self, other, sort)

        return func


def _setop(op_name: str, sort=None):
    @SetopCheck(op_name=op_name)
    def func(self, other, sort=sort):
        result = getattr(self._multiindex, op_name)(other._multiindex, sort=sort)
        result_name = get_op_result_name(self, other)

        # GH 19101: ensure empty results have correct dtype
        if result.empty:
            result = result.values.astype(self.dtype.subtype)
        else:
            result = result.values

        return type(self).from_tuples(result, closed=self.closed, name=result_name)

    return func


@Appender(
    _interval_shared_docs["class"]
    % dict(
        klass="IntervalIndex",
        summary="Immutable index of intervals that are closed on the same side.",
        name=_index_doc_kwargs["name"],
        versionadded="0.20.0",
        extra_attributes="is_overlapping\nvalues\n",
        extra_methods="",
        examples=textwrap.dedent(
            """\
    Examples
    --------
    A new ``IntervalIndex`` is typically constructed using
    :func:`interval_range`:

    >>> pd.interval_range(start=0, end=5)
    IntervalIndex([(0, 1], (1, 2], (2, 3], (3, 4], (4, 5]],
                  closed='right',
                  dtype='interval[int64]')

    It may also be constructed using one of the constructor
    methods: :meth:`IntervalIndex.from_arrays`,
    :meth:`IntervalIndex.from_breaks`, and :meth:`IntervalIndex.from_tuples`.

    See further examples in the doc strings of ``interval_range`` and the
    mentioned constructor methods.
    """
        ),
    )
)
@accessor.delegate_names(
    delegate=IntervalArray,
    accessors=["length", "size", "left", "right", "mid", "closed", "dtype"],
    typ="property",
    overwrite=True,
)
@accessor.delegate_names(
    delegate=IntervalArray,
    accessors=[
        "__array__",
        "overlaps",
        "contains",
        "__len__",
        "set_closed",
        "to_tuples",
    ],
    typ="method",
    overwrite=True,
)
@inherit_names(
    ["is_non_overlapping_monotonic", "mid", "_ndarray_values"],
    IntervalArray,
    cache=True,
)
class IntervalIndex(IntervalMixin, ExtensionIndex, accessor.PandasDelegate):
    _typ = "intervalindex"
    _comparables = ["name"]
    _attributes = ["name", "closed"]

    # we would like our indexing holder to defer to us
    _defer_to_indexing = True

    # Immutable, so we are able to cache computations like isna in '_mask'
    _mask = None

    _raw_inherit = {"__array__", "overlaps", "contains"}

    # --------------------------------------------------------------------
    # Constructors

    def __new__(
        cls,
        data,
        closed=None,
        dtype=None,
        copy: bool = False,
        name=None,
        verify_integrity: bool = True,
    ):

        name = maybe_extract_name(name, data, cls)

        with rewrite_exception("IntervalArray", cls.__name__):
            array = IntervalArray(
                data,
                closed=closed,
                copy=copy,
                dtype=dtype,
                verify_integrity=verify_integrity,
            )

        return cls._simple_new(array, name)

    @classmethod
    def _simple_new(cls, array, name, closed=None):
        """
        Construct from an IntervalArray

        Parameters
        ----------
        array : IntervalArray
        name : str
            Attached as result.name
        closed : Any
            Ignored.
        """
        assert isinstance(array, IntervalArray), type(array)

        result = IntervalMixin.__new__(cls)
        result._data = array
        result.name = name
        result._no_setting_name = False
        result._reset_identity()
        return result

    @classmethod
    @Appender(
        _interval_shared_docs["from_breaks"]
        % dict(
            klass="IntervalIndex",
            examples=textwrap.dedent(
                """\
        Examples
        --------
        >>> pd.IntervalIndex.from_breaks([0, 1, 2, 3])
        IntervalIndex([(0, 1], (1, 2], (2, 3]],
                      closed='right',
                      dtype='interval[int64]')
        """
            ),
        )
    )
    def from_breaks(
        cls, breaks, closed: str = "right", name=None, copy: bool = False, dtype=None
    ):
        with rewrite_exception("IntervalArray", cls.__name__):
            array = IntervalArray.from_breaks(
                breaks, closed=closed, copy=copy, dtype=dtype
            )
        return cls._simple_new(array, name=name)

    @classmethod
    @Appender(
        _interval_shared_docs["from_arrays"]
        % dict(
            klass="IntervalIndex",
            examples=textwrap.dedent(
                """\
        Examples
        --------
        >>> pd.IntervalIndex.from_arrays([0, 1, 2], [1, 2, 3])
        IntervalIndex([(0, 1], (1, 2], (2, 3]],
                      closed='right',
                      dtype='interval[int64]')
        """
            ),
        )
    )
    def from_arrays(
        cls,
        left,
        right,
        closed: str = "right",
        name=None,
        copy: bool = False,
        dtype=None,
    ):
        with rewrite_exception("IntervalArray", cls.__name__):
            array = IntervalArray.from_arrays(
                left, right, closed, copy=copy, dtype=dtype
            )
        return cls._simple_new(array, name=name)

    @classmethod
    @Appender(
        _interval_shared_docs["from_tuples"]
        % dict(
            klass="IntervalIndex",
            examples=textwrap.dedent(
                """\
        Examples
        --------
        >>> pd.IntervalIndex.from_tuples([(0, 1), (1, 2)])
        IntervalIndex([(0, 1], (1, 2]],
                       closed='right',
                       dtype='interval[int64]')
        """
            ),
        )
    )
    def from_tuples(
        cls, data, closed: str = "right", name=None, copy: bool = False, dtype=None
    ):
        with rewrite_exception("IntervalArray", cls.__name__):
            arr = IntervalArray.from_tuples(data, closed=closed, copy=copy, dtype=dtype)
        return cls._simple_new(arr, name=name)

    # --------------------------------------------------------------------

    @Appender(_index_shared_docs["_shallow_copy"])
    def _shallow_copy(self, left=None, right=None, **kwargs):
        result = self._data._shallow_copy(left=left, right=right)
        attributes = self._get_attributes_dict()
        attributes.update(kwargs)
        return self._simple_new(result, **attributes)

    @cache_readonly
    def _isnan(self):
        """
        Return a mask indicating if each value is NA.
        """
        if self._mask is None:
            self._mask = isna(self.left)
        return self._mask

    @cache_readonly
    def _engine(self):
        left = self._maybe_convert_i8(self.left)
        right = self._maybe_convert_i8(self.right)
        return IntervalTree(left, right, closed=self.closed)

    def __contains__(self, key: Any) -> bool:
        """
        return a boolean if this key is IN the index
        We *only* accept an Interval

        Parameters
        ----------
        key : Interval

        Returns
        -------
        bool
        """
        hash(key)
        if not isinstance(key, Interval):
            return False

        try:
            self.get_loc(key)
            return True
        except KeyError:
            return False

    @cache_readonly
    def _multiindex(self):
        return MultiIndex.from_arrays([self.left, self.right], names=["left", "right"])

    @cache_readonly
    def values(self):
        """
        Return the IntervalIndex's data as an IntervalArray.
        """
        return self._data

    def __array_wrap__(self, result, context=None):
        # we don't want the superclass implementation
        return result

    def __reduce__(self):
        d = dict(left=self.left, right=self.right)
        d.update(self._get_attributes_dict())
        return _new_IntervalIndex, (type(self), d), None

    @Appender(_index_shared_docs["astype"])
    def astype(self, dtype, copy=True):
        with rewrite_exception("IntervalArray", type(self).__name__):
            new_values = self.values.astype(dtype, copy=copy)
        if is_interval_dtype(new_values):
            return self._shallow_copy(new_values.left, new_values.right)
        return Index.astype(self, dtype, copy=copy)

    @property
    def inferred_type(self) -> str:
        """Return a string of the type inferred from the values"""
        return "interval"

    @Appender(Index.memory_usage.__doc__)
    def memory_usage(self, deep: bool = False) -> int:
        # we don't use an explicit engine
        # so return the bytes here
        return self.left.memory_usage(deep=deep) + self.right.memory_usage(deep=deep)

    # IntervalTree doesn't have a is_monotonic_decreasing, so have to override
    #  the Index implemenation
    @cache_readonly
    def is_monotonic_decreasing(self) -> bool:
        """
        Return True if the IntervalIndex is monotonic decreasing (only equal or
        decreasing values), else False
        """
        return self[::-1].is_monotonic_increasing

    @cache_readonly
    def is_unique(self) -> bool:
        """
        Return True if the IntervalIndex contains unique elements, else False.
        """
        left = self.left
        right = self.right

        if self.isna().sum() > 1:
            return False

        if left.is_unique or right.is_unique:
            return True

        seen_pairs: Set[Tuple] = set()
        check_idx = np.where(left.duplicated(keep=False))[0]
        for idx in check_idx:
            pair = (left[idx], right[idx])
            if pair in seen_pairs:
                return False
            seen_pairs.add(pair)

        return True

    @property
    def is_overlapping(self) -> bool:
        """
        Return True if the IntervalIndex has overlapping intervals, else False.

        Two intervals overlap if they share a common point, including closed
        endpoints. Intervals that only have an open endpoint in common do not
        overlap.

        .. versionadded:: 0.24.0

        Returns
        -------
        bool
            Boolean indicating if the IntervalIndex has overlapping intervals.

        See Also
        --------
        Interval.overlaps : Check whether two Interval objects overlap.
        IntervalIndex.overlaps : Check an IntervalIndex elementwise for
            overlaps.

        Examples
        --------
        >>> index = pd.IntervalIndex.from_tuples([(0, 2), (1, 3), (4, 5)])
        >>> index
        IntervalIndex([(0, 2], (1, 3], (4, 5]],
              closed='right',
              dtype='interval[int64]')
        >>> index.is_overlapping
        True

        Intervals that share closed endpoints overlap:

        >>> index = pd.interval_range(0, 3, closed='both')
        >>> index
        IntervalIndex([[0, 1], [1, 2], [2, 3]],
              closed='both',
              dtype='interval[int64]')
        >>> index.is_overlapping
        True

        Intervals that only have an open endpoint in common do not overlap:

        >>> index = pd.interval_range(0, 3, closed='left')
        >>> index
        IntervalIndex([[0, 1), [1, 2), [2, 3)],
              closed='left',
              dtype='interval[int64]')
        >>> index.is_overlapping
        False
        """
        # GH 23309
        return self._engine.is_overlapping

    @Appender(_index_shared_docs["_convert_scalar_indexer"])
    def _convert_scalar_indexer(self, key, kind=None):
        if kind == "iloc":
            return super()._convert_scalar_indexer(key, kind=kind)
        return key

    def _maybe_cast_slice_bound(self, label, side, kind):
        return getattr(self, side)._maybe_cast_slice_bound(label, side, kind)

    @Appender(_index_shared_docs["_convert_list_indexer"])
    def _convert_list_indexer(self, keyarr, kind=None):
        """
        we are passed a list-like indexer. Return the
        indexer for matching intervals.
        """
        locs = self.get_indexer_for(keyarr)

        # we have missing values
        if (locs == -1).any():
            raise KeyError

        return locs

    def _can_reindex(self, indexer: np.ndarray) -> None:
        """
        Check if we are allowing reindexing with this particular indexer.

        Parameters
        ----------
        indexer : an integer indexer

        Raises
        ------
        ValueError if its a duplicate axis
        """

        # trying to reindex on an axis with duplicates
        if self.is_overlapping and len(indexer):
            raise ValueError("cannot reindex from an overlapping axis")

    def _needs_i8_conversion(self, key) -> bool:
        """
        Check if a given key needs i8 conversion. Conversion is necessary for
        Timestamp, Timedelta, DatetimeIndex, and TimedeltaIndex keys. An
        Interval-like requires conversion if it's endpoints are one of the
        aforementioned types.

        Assumes that any list-like data has already been cast to an Index.

        Parameters
        ----------
        key : scalar or Index-like
            The key that should be checked for i8 conversion

        Returns
        -------
        bool
        """
        if is_interval_dtype(key) or isinstance(key, Interval):
            return self._needs_i8_conversion(key.left)

        i8_types = (Timestamp, Timedelta, DatetimeIndex, TimedeltaIndex)
        return isinstance(key, i8_types)

    def _maybe_convert_i8(self, key):
        """
        Maybe convert a given key to it's equivalent i8 value(s). Used as a
        preprocessing step prior to IntervalTree queries (self._engine), which
        expects numeric data.

        Parameters
        ----------
        key : scalar or list-like
            The key that should maybe be converted to i8.

        Returns
        -------
        scalar or list-like
            The original key if no conversion occurred, int if converted scalar,
            Int64Index if converted list-like.
        """
        original = key
        if is_list_like(key):
            key = ensure_index(key)

        if not self._needs_i8_conversion(key):
            return original

        scalar = is_scalar(key)
        if is_interval_dtype(key) or isinstance(key, Interval):
            # convert left/right and reconstruct
            left = self._maybe_convert_i8(key.left)
            right = self._maybe_convert_i8(key.right)
            constructor: Union[
                Type[Interval], Callable[..., IntervalIndex]
            ] = Interval if scalar else IntervalIndex.from_arrays
            return constructor(left, right, closed=self.closed)

        if scalar:
            # Timestamp/Timedelta
            key_dtype, key_i8 = infer_dtype_from_scalar(key, pandas_dtype=True)
        else:
            # DatetimeIndex/TimedeltaIndex
            key_dtype, key_i8 = key.dtype, Index(key.asi8)
            if key.hasnans:
                # convert NaT from it's i8 value to np.nan so it's not viewed
                # as a valid value, maybe causing errors (e.g. is_overlapping)
                key_i8 = key_i8.where(~key._isnan)

        # ensure consistency with IntervalIndex subtype
        subtype = self.dtype.subtype

        if not is_dtype_equal(subtype, key_dtype):
            raise ValueError(
                f"Cannot index an IntervalIndex of subtype {subtype} with "
                f"values of dtype {key_dtype}"
            )

        return key_i8

    def _check_method(self, method):
        if method is None:
            return

        if method in ["bfill", "backfill", "pad", "ffill", "nearest"]:
            raise NotImplementedError(
                f"method {method} not yet implemented for IntervalIndex"
            )

        raise ValueError("Invalid fill method")

    def _searchsorted_monotonic(self, label, side, exclude_label=False):
        if not self.is_non_overlapping_monotonic:
            raise KeyError(
                "can only get slices from an IntervalIndex if bounds are "
                "non-overlapping and all monotonic increasing or decreasing"
            )

        if isinstance(label, IntervalMixin):
            raise NotImplementedError("Interval objects are not currently supported")

        # GH 20921: "not is_monotonic_increasing" for the second condition
        # instead of "is_monotonic_decreasing" to account for single element
        # indexes being both increasing and decreasing
        if (side == "left" and self.left.is_monotonic_increasing) or (
            side == "right" and not self.left.is_monotonic_increasing
        ):
            sub_idx = self.right
            if self.open_right or exclude_label:
                label = _get_next_label(label)
        else:
            sub_idx = self.left
            if self.open_left or exclude_label:
                label = _get_prev_label(label)

        return sub_idx._searchsorted_monotonic(label, side)

    def get_loc(
        self, key: Any, method: Optional[str] = None, tolerance=None
    ) -> Union[int, slice, np.ndarray]:
        """
        Get integer location, slice or boolean mask for requested label.

        Parameters
        ----------
        key : label
        method : {None}, optional
            * default: matches where the label is within an interval only.

        Returns
        -------
        int if unique index, slice if monotonic index, else mask

        Examples
        --------
        >>> i1, i2 = pd.Interval(0, 1), pd.Interval(1, 2)
        >>> index = pd.IntervalIndex([i1, i2])
        >>> index.get_loc(1)
        0

        You can also supply a point inside an interval.

        >>> index.get_loc(1.5)
        1

        If a label is in several intervals, you get the locations of all the
        relevant intervals.

        >>> i3 = pd.Interval(0, 2)
        >>> overlapping_index = pd.IntervalIndex([i1, i2, i3])
        >>> overlapping_index.get_loc(0.5)
        array([ True, False,  True])

        Only exact matches will be returned if an interval is provided.

        >>> index.get_loc(pd.Interval(0, 1))
        0
        """
        self._check_method(method)

        # list-like are invalid labels for II but in some cases may work, e.g
        # single element array of comparable type, so guard against them early
        if is_list_like(key):
            raise KeyError(key)

        if isinstance(key, Interval):
            if self.closed != key.closed:
                raise KeyError(key)
            mask = (self.left == key.left) & (self.right == key.right)
        else:
            # assume scalar
            op_left = le if self.closed_left else lt
            op_right = le if self.closed_right else lt
            try:
                mask = op_left(self.left, key) & op_right(key, self.right)
            except TypeError:
                # scalar is not comparable to II subtype --> invalid label
                raise KeyError(key)

        matches = mask.sum()
        if matches == 0:
            raise KeyError(key)
        elif matches == 1:
            return mask.argmax()
        return lib.maybe_booleans_to_slice(mask.view("u1"))

    @Substitution(
        **dict(
            _index_doc_kwargs,
            **{
                "raises_section": textwrap.dedent(
                    """
        Raises
        ------
        NotImplementedError
            If any method argument other than the default of
            None is specified as these are not yet implemented.
        """
                )
            },
        )
    )
    @Appender(_index_shared_docs["get_indexer"])
    def get_indexer(
        self,
        target: AnyArrayLike,
        method: Optional[str] = None,
        limit: Optional[int] = None,
        tolerance: Optional[Any] = None,
    ) -> np.ndarray:

        self._check_method(method)

        if self.is_overlapping:
            raise InvalidIndexError(
                "cannot handle overlapping indices; "
                "use IntervalIndex.get_indexer_non_unique"
            )

        target_as_index = ensure_index(target)

        if isinstance(target_as_index, IntervalIndex):
            # equal indexes -> 1:1 positional match
            if self.equals(target_as_index):
                return np.arange(len(self), dtype="intp")

            # different closed or incompatible subtype -> no matches
            common_subtype = find_common_type(
                [self.dtype.subtype, target_as_index.dtype.subtype]
            )
            if self.closed != target_as_index.closed or is_object_dtype(common_subtype):
                return np.repeat(np.intp(-1), len(target_as_index))

            # non-overlapping -> at most one match per interval in target_as_index
            # want exact matches -> need both left/right to match, so defer to
            # left/right get_indexer, compare elementwise, equality -> match
            left_indexer = self.left.get_indexer(target_as_index.left)
            right_indexer = self.right.get_indexer(target_as_index.right)
            indexer = np.where(left_indexer == right_indexer, left_indexer, -1)
        elif is_categorical(target_as_index):
            target_as_index = cast("CategoricalIndex", target_as_index)
            # get an indexer for unique categories then propagate to codes via take_1d
            categories_indexer = self.get_indexer(target_as_index.categories)
            indexer = take_1d(categories_indexer, target_as_index.codes, fill_value=-1)
        elif not is_object_dtype(target_as_index):
            # homogeneous scalar index: use IntervalTree
            target_as_index = self._maybe_convert_i8(target_as_index)
            indexer = self._engine.get_indexer(target_as_index.values)
        else:
            # heterogeneous scalar index: defer elementwise to get_loc
            # (non-overlapping so get_loc guarantees scalar of KeyError)
            indexer = []
            for key in target_as_index:
                try:
                    loc = self.get_loc(key)
                except KeyError:
                    loc = -1
                indexer.append(loc)

        return ensure_platform_int(indexer)

    @Appender(_index_shared_docs["get_indexer_non_unique"] % _index_doc_kwargs)
    def get_indexer_non_unique(
        self, target: AnyArrayLike
    ) -> Tuple[np.ndarray, np.ndarray]:
        target_as_index = ensure_index(target)

        # check that target_as_index IntervalIndex is compatible
        if isinstance(target_as_index, IntervalIndex):
            common_subtype = find_common_type(
                [self.dtype.subtype, target_as_index.dtype.subtype]
            )
            if self.closed != target_as_index.closed or is_object_dtype(common_subtype):
                # different closed or incompatible subtype -> no matches
                return (
                    np.repeat(-1, len(target_as_index)),
                    np.arange(len(target_as_index)),
                )

        if is_object_dtype(target_as_index) or isinstance(
            target_as_index, IntervalIndex
        ):
            # target_as_index might contain intervals: defer elementwise to get_loc
            indexer, missing = [], []
            for i, key in enumerate(target_as_index):
                try:
                    locs = self.get_loc(key)
                    if isinstance(locs, slice):
                        locs = np.arange(locs.start, locs.stop, locs.step, dtype="intp")
                    locs = np.array(locs, ndmin=1)
                except KeyError:
                    missing.append(i)
                    locs = np.array([-1])
                indexer.append(locs)
            indexer = np.concatenate(indexer)
        else:
            target_as_index = self._maybe_convert_i8(target_as_index)
            indexer, missing = self._engine.get_indexer_non_unique(
                target_as_index.values
            )

        return ensure_platform_int(indexer), ensure_platform_int(missing)

    def get_indexer_for(self, target: AnyArrayLike, **kwargs) -> np.ndarray:
        """
        Guaranteed return of an indexer even when overlapping.

        This dispatches to get_indexer or get_indexer_non_unique
        as appropriate.

        Returns
        -------
        numpy.ndarray
            List of indices.
        """
        if self.is_overlapping:
            return self.get_indexer_non_unique(target)[0]
        return self.get_indexer(target, **kwargs)

    @Appender(_index_shared_docs["get_value"] % _index_doc_kwargs)
    def get_value(self, series: ABCSeries, key: Any) -> Any:

        if com.is_bool_indexer(key):
            loc = key
        elif is_list_like(key):
            if self.is_overlapping:
                loc, missing = self.get_indexer_non_unique(key)
                if len(missing):
                    raise KeyError
            else:
                loc = self.get_indexer(key)
        elif isinstance(key, slice):
            if not (key.step is None or key.step == 1):
                raise ValueError("cannot support not-default step in a slice")
            loc = self._convert_slice_indexer(key, kind="getitem")
        else:
            loc = self.get_loc(key)
        return series.iloc[loc]

    @Appender(_index_shared_docs["where"])
    def where(self, cond, other=None):
        if other is None:
            other = self._na_value
        values = np.where(cond, self.values, other)
        return self._shallow_copy(values)

    def delete(self, loc):
        """
        Return a new IntervalIndex with passed location(-s) deleted

        Returns
        -------
        IntervalIndex
        """
        new_left = self.left.delete(loc)
        new_right = self.right.delete(loc)
        return self._shallow_copy(new_left, new_right)

    def insert(self, loc, item):
        """
        Return a new IntervalIndex inserting new item at location. Follows
        Python list.append semantics for negative values.  Only Interval
        objects and NA can be inserted into an IntervalIndex

        Parameters
        ----------
        loc : int
        item : object

        Returns
        -------
        IntervalIndex
        """
        if isinstance(item, Interval):
            if item.closed != self.closed:
                raise ValueError(
                    "inserted item must be closed on the same side as the index"
                )
            left_insert = item.left
            right_insert = item.right
        elif is_scalar(item) and isna(item):
            # GH 18295
            left_insert = right_insert = item
        else:
            raise ValueError(
                "can only insert Interval objects and NA into an IntervalIndex"
            )

        new_left = self.left.insert(loc, left_insert)
        new_right = self.right.insert(loc, right_insert)
        return self._shallow_copy(new_left, new_right)

    def _concat_same_dtype(self, to_concat, name):
        """
        assert that we all have the same .closed
        we allow a 0-len index here as well
        """
        if not len({i.closed for i in to_concat if len(i)}) == 1:
            raise ValueError(
                "can only append two IntervalIndex objects "
                "that are closed on the same side"
            )
        return super()._concat_same_dtype(to_concat, name)

    @Appender(_index_shared_docs["take"] % _index_doc_kwargs)
    def take(self, indices, axis=0, allow_fill=True, fill_value=None, **kwargs):
        result = self._data.take(
            indices, axis=axis, allow_fill=allow_fill, fill_value=fill_value, **kwargs
        )
        return self._shallow_copy(result)

    def __getitem__(self, value):
        result = self._data[value]
        if isinstance(result, IntervalArray):
            return self._shallow_copy(result)
        else:
            # scalar
            return result

    # --------------------------------------------------------------------
    # Rendering Methods
    # __repr__ associated methods are based on MultiIndex

    def _format_with_header(self, header, **kwargs):
        return header + list(self._format_native_types(**kwargs))

    def _format_native_types(self, na_rep="NaN", quoting=None, **kwargs):
        # GH 28210: use base method but with different default na_rep
        return super()._format_native_types(na_rep=na_rep, quoting=quoting, **kwargs)

    def _format_data(self, name=None):

        # TODO: integrate with categorical and make generic
        # name argument is unused here; just for compat with base / categorical
        n = len(self)
        max_seq_items = min((get_option("display.max_seq_items") or n) // 10, 10)

        formatter = str

        if n == 0:
            summary = "[]"
        elif n == 1:
            first = formatter(self[0])
            summary = f"[{first}]"
        elif n == 2:
            first = formatter(self[0])
            last = formatter(self[-1])
            summary = f"[{first}, {last}]"
        else:

            if n > max_seq_items:
                n = min(max_seq_items // 2, 10)
                head = [formatter(x) for x in self[:n]]
                tail = [formatter(x) for x in self[-n:]]
                head_joined = ", ".join(head)
                tail_joined = ", ".join(tail)
                summary = f"[{head_joined} ... {tail_joined}]"
            else:
                tail = [formatter(x) for x in self]
                joined = ", ".join(tail)
                summary = f"[{joined}]"

        return summary + "," + self._format_space()

    def _format_attrs(self):
        attrs = [("closed", repr(self.closed))]
        if self.name is not None:
            attrs.append(("name", default_pprint(self.name)))
        attrs.append(("dtype", f"'{self.dtype}'"))
        return attrs

    def _format_space(self) -> str:
        space = " " * (len(type(self).__name__) + 1)
        return f"\n{space}"

    # --------------------------------------------------------------------

    def argsort(self, *args, **kwargs) -> np.ndarray:
        return np.lexsort((self.right, self.left))

    def equals(self, other) -> bool:
        """
        Determines if two IntervalIndex objects contain the same elements.
        """
        if self.is_(other):
            return True

        # if we can coerce to an II
        # then we can compare
        if not isinstance(other, IntervalIndex):
            if not is_interval_dtype(other):
                return False
            other = Index(other)

        return (
            self.left.equals(other.left)
            and self.right.equals(other.right)
            and self.closed == other.closed
        )

    @Appender(_index_shared_docs["intersection"])
    @SetopCheck(op_name="intersection")
    def intersection(
        self, other: "IntervalIndex", sort: bool = False
    ) -> "IntervalIndex":
        if self.left.is_unique and self.right.is_unique:
            taken = self._intersection_unique(other)
        elif other.left.is_unique and other.right.is_unique and self.isna().sum() <= 1:
            # Swap other/self if other is unique and self does not have
            # multiple NaNs
            taken = other._intersection_unique(self)
        else:
            # duplicates
            taken = self._intersection_non_unique(other)

        if sort is None:
            taken = taken.sort_values()

        return taken

    def _intersection_unique(self, other: "IntervalIndex") -> "IntervalIndex":
        """
        Used when the IntervalIndex does not have any common endpoint,
        no mater left or right.
        Return the intersection with another IntervalIndex.

        Parameters
        ----------
        other : IntervalIndex

        Returns
        -------
        IntervalIndex
        """
        lindexer = self.left.get_indexer(other.left)
        rindexer = self.right.get_indexer(other.right)

        match = (lindexer == rindexer) & (lindexer != -1)
        indexer = lindexer.take(match.nonzero()[0])

        return self.take(indexer)

    def _intersection_non_unique(self, other: "IntervalIndex") -> "IntervalIndex":
        """
        Used when the IntervalIndex does have some common endpoints,
        on either sides.
        Return the intersection with another IntervalIndex.

        Parameters
        ----------
        other : IntervalIndex

        Returns
        -------
        IntervalIndex
        """
        mask = np.zeros(len(self), dtype=bool)

        if self.hasnans and other.hasnans:
            first_nan_loc = np.arange(len(self))[self.isna()][0]
            mask[first_nan_loc] = True

        other_tups = set(zip(other.left, other.right))
        for i, tup in enumerate(zip(self.left, self.right)):
            if tup in other_tups:
                mask[i] = True

        return self[mask]

    @property
    def is_all_dates(self) -> bool:
        """
        This is False even when left/right contain datetime-like objects,
        as the check is done on the Interval itself
        """
        return False

    union = _setop("union")
    difference = _setop("difference")
    symmetric_difference = _setop("symmetric_difference")

    # TODO: arithmetic operations

    def _delegate_property_get(self, name, *args, **kwargs):
        """ method delegation to the ._values """
        prop = getattr(self._data, name)
        return prop  # no wrapping for now

    def _delegate_method(self, name, *args, **kwargs):
        """ method delegation to the ._data """
        method = getattr(self._data, name)
        res = method(*args, **kwargs)
        if is_scalar(res) or name in self._raw_inherit:
            return res
        if isinstance(res, IntervalArray):
            return type(self)._simple_new(res, name=self.name)
        return Index(res)

    # GH#30817 until IntervalArray implements inequalities, get them from Index
    def __lt__(self, other):
        return Index.__lt__(self, other)

    def __le__(self, other):
        return Index.__le__(self, other)

    def __gt__(self, other):
        return Index.__gt__(self, other)

    def __ge__(self, other):
        return Index.__ge__(self, other)


IntervalIndex._add_logical_methods_disabled()


def _is_valid_endpoint(endpoint) -> bool:
    """
    Helper for interval_range to check if start/end are valid types.
    """
    return any(
        [
            is_number(endpoint),
            isinstance(endpoint, Timestamp),
            isinstance(endpoint, Timedelta),
            endpoint is None,
        ]
    )


def _is_type_compatible(a, b) -> bool:
    """
    Helper for interval_range to check type compat of start/end/freq.
    """
    is_ts_compat = lambda x: isinstance(x, (Timestamp, DateOffset))
    is_td_compat = lambda x: isinstance(x, (Timedelta, DateOffset))
    return (
        (is_number(a) and is_number(b))
        or (is_ts_compat(a) and is_ts_compat(b))
        or (is_td_compat(a) and is_td_compat(b))
        or com.any_none(a, b)
    )


def interval_range(
    start=None, end=None, periods=None, freq=None, name=None, closed="right"
):
    """
    Return a fixed frequency IntervalIndex.

    Parameters
    ----------
    start : numeric or datetime-like, default None
        Left bound for generating intervals.
    end : numeric or datetime-like, default None
        Right bound for generating intervals.
    periods : int, default None
        Number of periods to generate.
    freq : numeric, str, or DateOffset, default None
        The length of each interval. Must be consistent with the type of start
        and end, e.g. 2 for numeric, or '5H' for datetime-like.  Default is 1
        for numeric and 'D' for datetime-like.
    name : str, default None
        Name of the resulting IntervalIndex.
    closed : {'left', 'right', 'both', 'neither'}, default 'right'
        Whether the intervals are closed on the left-side, right-side, both
        or neither.

    Returns
    -------
    IntervalIndex

    See Also
    --------
    IntervalIndex : An Index of intervals that are all closed on the same side.

    Notes
    -----
    Of the four parameters ``start``, ``end``, ``periods``, and ``freq``,
    exactly three must be specified. If ``freq`` is omitted, the resulting
    ``IntervalIndex`` will have ``periods`` linearly spaced elements between
    ``start`` and ``end``, inclusively.

    To learn more about datetime-like frequency strings, please see `this link
    <https://pandas.pydata.org/pandas-docs/stable/user_guide/timeseries.html#offset-aliases>`__.

    Examples
    --------
    Numeric ``start`` and  ``end`` is supported.

    >>> pd.interval_range(start=0, end=5)
    IntervalIndex([(0, 1], (1, 2], (2, 3], (3, 4], (4, 5]],
                  closed='right', dtype='interval[int64]')

    Additionally, datetime-like input is also supported.

    >>> pd.interval_range(start=pd.Timestamp('2017-01-01'),
    ...                   end=pd.Timestamp('2017-01-04'))
    IntervalIndex([(2017-01-01, 2017-01-02], (2017-01-02, 2017-01-03],
                   (2017-01-03, 2017-01-04]],
                  closed='right', dtype='interval[datetime64[ns]]')

    The ``freq`` parameter specifies the frequency between the left and right.
    endpoints of the individual intervals within the ``IntervalIndex``.  For
    numeric ``start`` and ``end``, the frequency must also be numeric.

    >>> pd.interval_range(start=0, periods=4, freq=1.5)
    IntervalIndex([(0.0, 1.5], (1.5, 3.0], (3.0, 4.5], (4.5, 6.0]],
                  closed='right', dtype='interval[float64]')

    Similarly, for datetime-like ``start`` and ``end``, the frequency must be
    convertible to a DateOffset.

    >>> pd.interval_range(start=pd.Timestamp('2017-01-01'),
    ...                   periods=3, freq='MS')
    IntervalIndex([(2017-01-01, 2017-02-01], (2017-02-01, 2017-03-01],
                   (2017-03-01, 2017-04-01]],
                  closed='right', dtype='interval[datetime64[ns]]')

    Specify ``start``, ``end``, and ``periods``; the frequency is generated
    automatically (linearly spaced).

    >>> pd.interval_range(start=0, end=6, periods=4)
    IntervalIndex([(0.0, 1.5], (1.5, 3.0], (3.0, 4.5], (4.5, 6.0]],
              closed='right',
              dtype='interval[float64]')

    The ``closed`` parameter specifies which endpoints of the individual
    intervals within the ``IntervalIndex`` are closed.

    >>> pd.interval_range(end=5, periods=4, closed='both')
    IntervalIndex([[1, 2], [2, 3], [3, 4], [4, 5]],
                  closed='both', dtype='interval[int64]')
    """
    start = com.maybe_box_datetimelike(start)
    end = com.maybe_box_datetimelike(end)
    endpoint = start if start is not None else end

    if freq is None and com.any_none(periods, start, end):
        freq = 1 if is_number(endpoint) else "D"

    if com.count_not_none(start, end, periods, freq) != 3:
        raise ValueError(
            "Of the four parameters: start, end, periods, and "
            "freq, exactly three must be specified"
        )

    if not _is_valid_endpoint(start):
        raise ValueError(f"start must be numeric or datetime-like, got {start}")
    elif not _is_valid_endpoint(end):
        raise ValueError(f"end must be numeric or datetime-like, got {end}")

    if is_float(periods):
        periods = int(periods)
    elif not is_integer(periods) and periods is not None:
        raise TypeError(f"periods must be a number, got {periods}")

    if freq is not None and not is_number(freq):
        try:
            freq = to_offset(freq)
        except ValueError:
            raise ValueError(
                f"freq must be numeric or convertible to DateOffset, got {freq}"
            )

    # verify type compatibility
    if not all(
        [
            _is_type_compatible(start, end),
            _is_type_compatible(start, freq),
            _is_type_compatible(end, freq),
        ]
    ):
        raise TypeError("start, end, freq need to be type compatible")

    # +1 to convert interval count to breaks count (n breaks = n-1 intervals)
    if periods is not None:
        periods += 1

    if is_number(endpoint):
        # force consistency between start/end/freq (lower end if freq skips it)
        if com.all_not_none(start, end, freq):
            end -= (end - start) % freq

        # compute the period/start/end if unspecified (at most one)
        if periods is None:
            periods = int((end - start) // freq) + 1
        elif start is None:
            start = end - (periods - 1) * freq
        elif end is None:
            end = start + (periods - 1) * freq

        breaks = np.linspace(start, end, periods)
        if all(is_integer(x) for x in com.not_none(start, end, freq)):
            # np.linspace always produces float output
            breaks = maybe_downcast_to_dtype(breaks, "int64")
    else:
        # delegate to the appropriate range function
        range_func: Callable
        if isinstance(endpoint, Timestamp):
            range_func = date_range
        else:
            range_func = timedelta_range

        breaks = range_func(start=start, end=end, periods=periods, freq=freq)

    return IntervalIndex.from_breaks(breaks, name=name, closed=closed)<|MERGE_RESOLUTION|>--- conflicted
+++ resolved
@@ -59,14 +59,9 @@
 from pandas.tseries.frequencies import to_offset
 from pandas.tseries.offsets import DateOffset
 
-<<<<<<< HEAD
-from .extension import ExtensionIndex, inherit_names
-
 if TYPE_CHECKING:
     from pandas import CategoricalIndex  # noqa: F401
 
-=======
->>>>>>> 15bacea8
 _VALID_CLOSED = {"left", "right", "both", "neither"}
 _index_doc_kwargs = dict(ibase._index_doc_kwargs)
 
