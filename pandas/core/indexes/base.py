--- conflicted
+++ resolved
@@ -1,12 +1,10 @@
 from datetime import datetime
 import operator
 from textwrap import dedent
-<<<<<<< HEAD
 from typing import (
     TYPE_CHECKING,
     Any,
     Callable,
-    Dict,
     FrozenSet,
     Hashable,
     Optional,
@@ -14,9 +12,6 @@
     TypeVar,
     Union,
 )
-=======
-from typing import Any, FrozenSet, Hashable, Optional, Union
->>>>>>> d81e226b
 import warnings
 
 import numpy as np
