--- conflicted
+++ resolved
@@ -4811,15 +4811,7 @@
         """
         if self._index_as_unique:
             return self.get_indexer(target, **kwargs)
-<<<<<<< HEAD
-        # pandas\core\indexes\base.py:4801: error: Too many arguments for
-        # "get_indexer_non_unique" of "Index"  [call-arg]
-        indexer, _ = self.get_indexer_non_unique(
-            target, **kwargs  # type: ignore[call-arg]
-        )
-=======
         indexer, _ = self.get_indexer_non_unique(target)
->>>>>>> a1e53046
         return indexer
 
     @property
@@ -5445,68 +5437,6 @@
         """
         Wrapper used to dispatch arithmetic operations.
         """
-<<<<<<< HEAD
-        # pandas\core\indexes\base.py:5409: error: Unsupported left operand
-        # type for + ("Type[Index]")  [operator]
-        cls.__add__ = _make_arithmetic_op(operator.add, cls)  # type: ignore[operator]
-        # pandas\core\indexes\base.py:5410: error: "Type[Index]" has no
-        # attribute "__radd__"  [attr-defined]
-        cls.__radd__ = _make_arithmetic_op(ops.radd, cls)  # type: ignore[attr-defined]
-        # pandas\core\indexes\base.py:5411: error: Unsupported left operand
-        # type for - ("Type[Index]")  [operator]
-        cls.__sub__ = _make_arithmetic_op(operator.sub, cls)  # type: ignore[operator]
-        # pandas\core\indexes\base.py:5412: error: "Type[Index]" has no
-        # attribute "__rsub__"  [attr-defined]
-        cls.__rsub__ = _make_arithmetic_op(ops.rsub, cls)  # type: ignore[attr-defined]
-        # pandas\core\indexes\base.py:5413: error: "Type[Index]" has no
-        # attribute "__rpow__"  [attr-defined]
-        cls.__rpow__ = _make_arithmetic_op(ops.rpow, cls)  # type: ignore[attr-defined]
-        # pandas\core\indexes\base.py:5414: error: Unsupported left operand
-        # type for ** ("Type[Index]")  [operator]
-        cls.__pow__ = _make_arithmetic_op(operator.pow, cls)  # type: ignore[operator]
-
-        # pandas\core\indexes\base.py:5416: error: Unsupported left operand
-        # type for / ("Type[Index]")  [operator]
-        cls.__truediv__ = _make_arithmetic_op(  # type: ignore[operator]
-            operator.truediv, cls
-        )
-        # pandas\core\indexes\base.py:5417: error: "Type[Index]" has no
-        # attribute "__rtruediv__"  [attr-defined]
-        cls.__rtruediv__ = _make_arithmetic_op(  # type: ignore[attr-defined]
-            ops.rtruediv, cls
-        )
-
-        # pandas\core\indexes\base.py:5419: error: Unsupported left operand
-        # type for % ("Type[Index]")  [operator]
-        cls.__mod__ = _make_arithmetic_op(operator.mod, cls)  # type: ignore[operator]
-        # pandas\core\indexes\base.py:5420: error: "Type[Index]" has no
-        # attribute "__rmod__"  [attr-defined]
-        cls.__rmod__ = _make_arithmetic_op(ops.rmod, cls)  # type: ignore[attr-defined]
-        # pandas\core\indexes\base.py:5421: error: Unsupported left operand
-        # type for // ("Type[Index]")  [operator]
-        cls.__floordiv__ = _make_arithmetic_op(  # type: ignore[operator]
-            operator.floordiv, cls
-        )
-        # pandas\core\indexes\base.py:5422: error: "Type[Index]" has no
-        # attribute "__rfloordiv__"  [attr-defined]
-        cls.__rfloordiv__ = _make_arithmetic_op(  # type: ignore[attr-defined]
-            ops.rfloordiv, cls
-        )
-        # pandas\core\indexes\base.py:5423: error: Unsupported left operand
-        # type for divmod ("Type[Index]")  [operator]
-        cls.__divmod__ = _make_arithmetic_op(divmod, cls)  # type: ignore[operator]
-        # pandas\core\indexes\base.py:5424: error: "Type[Index]" has no
-        # attribute "__rdivmod__"  [attr-defined]
-        cls.__rdivmod__ = _make_arithmetic_op(  # type: ignore[attr-defined]
-            ops.rdivmod, cls
-        )
-        # pandas\core\indexes\base.py:5425: error: Unsupported left operand
-        # type for * ("Type[Index]")  [operator]
-        cls.__mul__ = _make_arithmetic_op(operator.mul, cls)  # type: ignore[operator]
-        # pandas\core\indexes\base.py:5426: error: "Type[Index]" has no
-        # attribute "__rmul__"  [attr-defined]
-        cls.__rmul__ = _make_arithmetic_op(ops.rmul, cls)  # type: ignore[attr-defined]
-=======
 
         from pandas import Series
 
@@ -5514,7 +5444,6 @@
         if isinstance(result, tuple):
             return (Index(result[0]), Index(result[1]))
         return Index(result)
->>>>>>> a1e53046
 
     @classmethod
     def _add_numeric_methods_unary(cls):
@@ -5531,33 +5460,10 @@
             _evaluate_numeric_unary.__name__ = opstr
             return _evaluate_numeric_unary
 
-<<<<<<< HEAD
-        # pandas\core\indexes\base.py:5443: error: Unsupported operand type for
-        # unary - ("Type[Index]")  [operator]
-        cls.__neg__ = _make_evaluate_unary(  # type: ignore[operator]
-            operator.neg, "__neg__"
-        )
-        # pandas\core\indexes\base.py:5444: error: Unsupported operand type for
-        # unary + ("Type[Index]")  [operator]
-        cls.__pos__ = _make_evaluate_unary(  # type: ignore[operator]
-            operator.pos, "__pos__"
-        )
-        # pandas\core\indexes\base.py:5445: error: "Type[Index]" has no
-        # attribute "__abs__"  [attr-defined]
-        cls.__abs__ = _make_evaluate_unary(  # type: ignore[attr-defined]
-            np.abs, "__abs__"
-        )
-        # pandas\core\indexes\base.py:5446: error: "Type[Index]" has no
-        # attribute "__inv__"  [attr-defined]
-        cls.__inv__ = _make_evaluate_unary(  # type: ignore[attr-defined]
-            lambda x: -x, "__inv__"
-        )
-=======
         setattr(cls, "__neg__", _make_evaluate_unary(operator.neg, "__neg__"))
         setattr(cls, "__pos__", _make_evaluate_unary(operator.pos, "__pos__"))
         setattr(cls, "__abs__", _make_evaluate_unary(np.abs, "__abs__"))
         setattr(cls, "__inv__", _make_evaluate_unary(lambda x: -x, "__inv__"))
->>>>>>> a1e53046
 
     @classmethod
     def _add_numeric_methods(cls):
