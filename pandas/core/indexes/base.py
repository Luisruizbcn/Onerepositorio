--- conflicted
+++ resolved
@@ -1,11 +1,7 @@
 from datetime import datetime
 import operator
 from textwrap import dedent
-<<<<<<< HEAD
-from typing import TYPE_CHECKING, Sequence, TypeVar, Union
-=======
-from typing import FrozenSet, Union
->>>>>>> 6d35836e
+from typing import TYPE_CHECKING, FrozenSet, Sequence, TypeVar, Union
 import warnings
 
 import numpy as np
