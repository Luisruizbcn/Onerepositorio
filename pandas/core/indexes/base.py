from datetime import datetime, timedelta
import operator
from textwrap import dedent
import warnings

import numpy as np

from pandas._libs import (
    Timedelta, algos as libalgos, index as libindex, join as libjoin, lib,
    tslibs)
from pandas._libs.lib import is_datetime_array
import pandas.compat as compat
from pandas.compat import range, set_function_name, u
from pandas.compat.numpy import function as nv
from pandas.util._decorators import Appender, Substitution, cache_readonly

from pandas.core.dtypes.cast import maybe_cast_to_integer_array
from pandas.core.dtypes.common import (
    ensure_categorical, ensure_int64, ensure_object, ensure_platform_int,
    is_bool, is_bool_dtype, is_categorical, is_categorical_dtype,
    is_datetime64_any_dtype, is_datetime64tz_dtype, is_dtype_equal,
    is_dtype_union_equal, is_extension_array_dtype, is_float, is_float_dtype,
    is_hashable, is_integer, is_integer_dtype, is_interval_dtype, is_iterator,
    is_list_like, is_object_dtype, is_period_dtype, is_scalar,
    is_signed_integer_dtype, is_timedelta64_dtype, is_unsigned_integer_dtype)
import pandas.core.dtypes.concat as _concat
from pandas.core.dtypes.generic import (
    ABCDataFrame, ABCDateOffset, ABCDatetimeIndex, ABCIndexClass,
    ABCMultiIndex, ABCPeriodIndex, ABCSeries, ABCTimedeltaArray,
    ABCTimedeltaIndex)
from pandas.core.dtypes.missing import array_equivalent, isna

from pandas.core import ops
from pandas.core.accessor import CachedAccessor
import pandas.core.algorithms as algos
from pandas.core.arrays import ExtensionArray
from pandas.core.base import IndexOpsMixin, PandasObject
import pandas.core.common as com
from pandas.core.indexes.frozen import FrozenList
import pandas.core.missing as missing
from pandas.core.ops import get_op_result_name, make_invalid_op
import pandas.core.sorting as sorting
from pandas.core.strings import StringMethods

from pandas.io.formats.printing import (
    default_pprint, format_object_attrs, format_object_summary, pprint_thing)

__all__ = ['Index']

_unsortable_types = frozenset(('mixed', 'mixed-integer'))

_index_doc_kwargs = dict(klass='Index', inplace='',
                         target_klass='Index',
                         unique='Index', duplicated='np.ndarray')
_index_shared_docs = dict()


def _try_get_item(x):
    try:
        return x.item()
    except AttributeError:
        return x


def _make_comparison_op(op, cls):
    def cmp_method(self, other):
        if isinstance(other, (np.ndarray, Index, ABCSeries)):
            if other.ndim > 0 and len(self) != len(other):
                raise ValueError('Lengths must match to compare')

        from .multi import MultiIndex
        if is_object_dtype(self) and not isinstance(self, MultiIndex):
            # don't pass MultiIndex
            with np.errstate(all='ignore'):
                result = ops._comp_method_OBJECT_ARRAY(op, self.values, other)

        else:

            # numpy will show a DeprecationWarning on invalid elementwise
            # comparisons, this will raise in the future
            with warnings.catch_warnings(record=True):
                warnings.filterwarnings("ignore", "elementwise", FutureWarning)
                with np.errstate(all='ignore'):
                    result = op(self.values, np.asarray(other))

        # technically we could support bool dtyped Index
        # for now just return the indexing array directly
        if is_bool_dtype(result):
            return result
        try:
            return Index(result)
        except TypeError:
            return result

    name = '__{name}__'.format(name=op.__name__)
    # TODO: docstring?
    return set_function_name(cmp_method, name, cls)


def _make_arithmetic_op(op, cls):
    def index_arithmetic_method(self, other):
        if isinstance(other, (ABCSeries, ABCDataFrame)):
            return NotImplemented
        elif isinstance(other, ABCTimedeltaIndex):
            # Defer to subclass implementation
            return NotImplemented
        elif (isinstance(other, (np.ndarray, ABCTimedeltaArray)) and
              is_timedelta64_dtype(other)):
            # GH#22390; wrap in Series for op, this will in turn wrap in
            # TimedeltaIndex, but will correctly raise TypeError instead of
            # NullFrequencyError for add/sub ops
            from pandas import Series
            other = Series(other)
            out = op(self, other)
            return Index(out, name=self.name)

        other = self._validate_for_numeric_binop(other, op)

        # handle time-based others
        if isinstance(other, (ABCDateOffset, np.timedelta64, timedelta)):
            return self._evaluate_with_timedelta_like(other, op)
        elif isinstance(other, (datetime, np.datetime64)):
            return self._evaluate_with_datetime_like(other, op)

        values = self.values
        with np.errstate(all='ignore'):
            result = op(values, other)

        result = missing.dispatch_missing(op, values, other, result)

        attrs = self._get_attributes_dict()
        attrs = self._maybe_update_attributes(attrs)
        if op is divmod:
            result = (Index(result[0], **attrs), Index(result[1], **attrs))
        else:
            result = Index(result, **attrs)
        return result

    name = '__{name}__'.format(name=op.__name__)
    # TODO: docstring?
    return set_function_name(index_arithmetic_method, name, cls)


class InvalidIndexError(Exception):
    pass


_o_dtype = np.dtype(object)
_Identity = object


def _new_Index(cls, d):
    """
    This is called upon unpickling, rather than the default which doesn't
    have arguments and breaks __new__.
    """
    # required for backward compat, because PI can't be instantiated with
    # ordinals through __new__ GH #13277
    if issubclass(cls, ABCPeriodIndex):
        from pandas.core.indexes.period import _new_PeriodIndex
        return _new_PeriodIndex(cls, **d)
    return cls.__new__(cls, **d)


class Index(IndexOpsMixin, PandasObject):
    """
    Immutable ndarray implementing an ordered, sliceable set. The basic object
    storing axis labels for all pandas objects.

    Parameters
    ----------
    data : array-like (1-dimensional)
    dtype : NumPy dtype (default: object)
        If dtype is None, we find the dtype that best fits the data.
        If an actual dtype is provided, we coerce to that dtype if it's safe.
        Otherwise, an error will be raised.
    copy : bool
        Make a copy of input ndarray
    name : object
        Name to be stored in the index
    tupleize_cols : bool (default: True)
        When True, attempt to create a MultiIndex if possible

    Notes
    -----
    An Index instance can **only** contain hashable objects

    Examples
    --------
    >>> pd.Index([1, 2, 3])
    Int64Index([1, 2, 3], dtype='int64')

    >>> pd.Index(list('abc'))
    Index(['a', 'b', 'c'], dtype='object')

    See Also
    ---------
    RangeIndex : Index implementing a monotonic integer range.
    CategoricalIndex : Index of :class:`Categorical` s.
    MultiIndex : A multi-level, or hierarchical, Index.
    IntervalIndex : An Index of :class:`Interval` s.
    DatetimeIndex, TimedeltaIndex, PeriodIndex
    Int64Index, UInt64Index,  Float64Index
    """
    # To hand over control to subclasses
    _join_precedence = 1

    # Cython methods; see github.com/cython/cython/issues/2647
    #  for why we need to wrap these instead of making them class attributes
    # Moreover, cython will choose the appropriate-dtyped sub-function
    #  given the dtypes of the passed arguments
    def _left_indexer_unique(self, left, right):
        return libjoin.left_join_indexer_unique(left, right)

    def _left_indexer(self, left, right):
        return libjoin.left_join_indexer(left, right)

    def _inner_indexer(self, left, right):
        return libjoin.inner_join_indexer(left, right)

    def _outer_indexer(self, left, right):
        return libjoin.outer_join_indexer(left, right)

    _typ = 'index'
    _data = None
    _id = None
    name = None
    asi8 = None
    _comparables = ['name']
    _attributes = ['name']
    _is_numeric_dtype = False
    _can_hold_na = True

    # would we like our indexing holder to defer to us
    _defer_to_indexing = False

    # prioritize current class for _shallow_copy_with_infer,
    # used to infer integers as datetime-likes
    _infer_as_myclass = False

    _engine_type = libindex.ObjectEngine

    _accessors = {'str'}

    str = CachedAccessor("str", StringMethods)

    # --------------------------------------------------------------------
    # Constructors

    def __new__(cls, data=None, dtype=None, copy=False, name=None,
                fastpath=None, tupleize_cols=True, **kwargs):

        if name is None and hasattr(data, 'name'):
            name = data.name

        if fastpath is not None:
            warnings.warn("The 'fastpath' keyword is deprecated, and will be "
                          "removed in a future version.",
                          FutureWarning, stacklevel=2)
            if fastpath:
                return cls._simple_new(data, name)

        from .range import RangeIndex

        # range
        if isinstance(data, RangeIndex):
            return RangeIndex(start=data, copy=copy, dtype=dtype, name=name)
        elif isinstance(data, range):
            return RangeIndex.from_range(data, copy=copy, dtype=dtype,
                                         name=name)

        # categorical
        elif is_categorical_dtype(data) or is_categorical_dtype(dtype):
            from .category import CategoricalIndex
            return CategoricalIndex(data, dtype=dtype, copy=copy, name=name,
                                    **kwargs)

        # interval
        elif ((is_interval_dtype(data) or is_interval_dtype(dtype)) and
              not is_object_dtype(dtype)):
            from .interval import IntervalIndex
            closed = kwargs.get('closed', None)
            return IntervalIndex(data, dtype=dtype, name=name, copy=copy,
                                 closed=closed)

        elif (is_datetime64_any_dtype(data) or
              (dtype is not None and is_datetime64_any_dtype(dtype)) or
                'tz' in kwargs):
            from pandas import DatetimeIndex

            if dtype is not None and is_dtype_equal(_o_dtype, dtype):
                # GH#23524 passing `dtype=object` to DatetimeIndex is invalid,
                #  will raise in the where `data` is already tz-aware.  So
                #  we leave it out of this step and cast to object-dtype after
                #  the DatetimeIndex construction.
                # Note we can pass copy=False because the .astype below
                #  will always make a copy
                result = DatetimeIndex(data, copy=False, name=name, **kwargs)
                return result.astype(object)
            else:
                result = DatetimeIndex(data, copy=copy, name=name,
                                       dtype=dtype, **kwargs)
                return result

        elif (is_timedelta64_dtype(data) or
              (dtype is not None and is_timedelta64_dtype(dtype))):
            from pandas import TimedeltaIndex
            result = TimedeltaIndex(data, copy=copy, name=name, **kwargs)
            if dtype is not None and _o_dtype == dtype:
                return Index(result.to_pytimedelta(), dtype=_o_dtype)
            else:
                return result

        elif is_period_dtype(data) and not is_object_dtype(dtype):
            from pandas import PeriodIndex
            result = PeriodIndex(data, copy=copy, name=name, **kwargs)
            return result

        # extension dtype
        elif is_extension_array_dtype(data) or is_extension_array_dtype(dtype):
            data = np.asarray(data)
            if not (dtype is None or is_object_dtype(dtype)):

                # coerce to the provided dtype
                data = dtype.construct_array_type()._from_sequence(
                    data, dtype=dtype, copy=False)

            # coerce to the object dtype
            data = data.astype(object)
            return Index(data, dtype=object, copy=copy, name=name,
                         **kwargs)

        # index-like
        elif isinstance(data, (np.ndarray, Index, ABCSeries)):
            if dtype is not None:
                try:

                    # we need to avoid having numpy coerce
                    # things that look like ints/floats to ints unless
                    # they are actually ints, e.g. '0' and 0.0
                    # should not be coerced
                    # GH 11836
                    if is_integer_dtype(dtype):
                        inferred = lib.infer_dtype(data)
                        if inferred == 'integer':
                            data = maybe_cast_to_integer_array(data, dtype,
                                                               copy=copy)
                        elif inferred in ['floating', 'mixed-integer-float']:
                            if isna(data).any():
                                raise ValueError('cannot convert float '
                                                 'NaN to integer')

                            if inferred == "mixed-integer-float":
                                data = maybe_cast_to_integer_array(data, dtype)

                            # If we are actually all equal to integers,
                            # then coerce to integer.
                            try:
                                return cls._try_convert_to_int_index(
                                    data, copy, name, dtype)
                            except ValueError:
                                pass

                            # Return an actual float index.
                            from .numeric import Float64Index
                            return Float64Index(data, copy=copy, dtype=dtype,
                                                name=name)

                        elif inferred == 'string':
                            pass
                        else:
                            data = data.astype(dtype)
                    elif is_float_dtype(dtype):
                        inferred = lib.infer_dtype(data)
                        if inferred == 'string':
                            pass
                        else:
                            data = data.astype(dtype)
                    else:
                        data = np.array(data, dtype=dtype, copy=copy)

                except (TypeError, ValueError) as e:
                    msg = str(e)
                    if ("cannot convert float" in msg or
                            "Trying to coerce float values to integer" in msg):
                        raise

            # maybe coerce to a sub-class
            from pandas.core.indexes.period import (
                PeriodIndex, IncompatibleFrequency)

            if is_signed_integer_dtype(data.dtype):
                from .numeric import Int64Index
                return Int64Index(data, copy=copy, dtype=dtype, name=name)
            elif is_unsigned_integer_dtype(data.dtype):
                from .numeric import UInt64Index
                return UInt64Index(data, copy=copy, dtype=dtype, name=name)
            elif is_float_dtype(data.dtype):
                from .numeric import Float64Index
                return Float64Index(data, copy=copy, dtype=dtype, name=name)
            elif issubclass(data.dtype.type, np.bool) or is_bool_dtype(data):
                subarr = data.astype('object')
            else:
                subarr = com.asarray_tuplesafe(data, dtype=object)

            # asarray_tuplesafe does not always copy underlying data,
            # so need to make sure that this happens
            if copy:
                subarr = subarr.copy()

            if dtype is None:
                inferred = lib.infer_dtype(subarr)
                if inferred == 'integer':
                    try:
                        return cls._try_convert_to_int_index(
                            subarr, copy, name, dtype)
                    except ValueError:
                        pass

                    return Index(subarr, copy=copy,
                                 dtype=object, name=name)
                elif inferred in ['floating', 'mixed-integer-float']:
                    from .numeric import Float64Index
                    return Float64Index(subarr, copy=copy, name=name)
                elif inferred == 'interval':
                    from .interval import IntervalIndex
                    return IntervalIndex(subarr, name=name, copy=copy)
                elif inferred == 'boolean':
                    # don't support boolean explicitly ATM
                    pass
                elif inferred != 'string':
                    if inferred.startswith('datetime'):
                        if (lib.is_datetime_with_singletz_array(subarr) or
                                'tz' in kwargs):
                            # only when subarr has the same tz
                            from pandas import DatetimeIndex
                            try:
                                return DatetimeIndex(subarr, copy=copy,
                                                     name=name, **kwargs)
                            except tslibs.OutOfBoundsDatetime:
                                pass

                    elif inferred.startswith('timedelta'):
                        from pandas import TimedeltaIndex
                        return TimedeltaIndex(subarr, copy=copy, name=name,
                                              **kwargs)
                    elif inferred == 'period':
                        try:
                            return PeriodIndex(subarr, name=name, **kwargs)
                        except IncompatibleFrequency:
                            pass
            return cls._simple_new(subarr, name)

        elif hasattr(data, '__array__'):
            return Index(np.asarray(data), dtype=dtype, copy=copy, name=name,
                         **kwargs)
        elif data is None or is_scalar(data):
            cls._scalar_data_error(data)
        else:
            if tupleize_cols and is_list_like(data):
                # GH21470: convert iterable to list before determining if empty
                if is_iterator(data):
                    data = list(data)

                if data and all(isinstance(e, tuple) for e in data):
                    # we must be all tuples, otherwise don't construct
                    # 10697
                    from .multi import MultiIndex
                    return MultiIndex.from_tuples(
                        data, names=name or kwargs.get('names'))
            # other iterable of some kind
            subarr = com.asarray_tuplesafe(data, dtype=object)
            return Index(subarr, dtype=dtype, copy=copy, name=name, **kwargs)

    """
    NOTE for new Index creation:

    - _simple_new: It returns new Index with the same type as the caller.
      All metadata (such as name) must be provided by caller's responsibility.
      Using _shallow_copy is recommended because it fills these metadata
      otherwise specified.

    - _shallow_copy: It returns new Index with the same type (using
      _simple_new), but fills caller's metadata otherwise specified. Passed
      kwargs will overwrite corresponding metadata.

    - _shallow_copy_with_infer: It returns new Index inferring its type
      from passed values. It fills caller's metadata otherwise specified as the
      same as _shallow_copy.

    See each method's docstring.
    """

    @classmethod
    def _simple_new(cls, values, name=None, dtype=None, **kwargs):
        """
        We require that we have a dtype compat for the values. If we are passed
        a non-dtype compat, then coerce using the constructor.

        Must be careful not to recurse.
        """
        if not hasattr(values, 'dtype'):
            if (values is None or not len(values)) and dtype is not None:
                values = np.empty(0, dtype=dtype)
            else:
                values = np.array(values, copy=False)
                if is_object_dtype(values):
                    values = cls(values, name=name, dtype=dtype,
                                 **kwargs)._ndarray_values

        if isinstance(values, (ABCSeries, ABCIndexClass)):
            # Index._data must always be an ndarray.
            # This is no-copy for when _values is an ndarray,
            # which should be always at this point.
            values = np.asarray(values._values)

        result = object.__new__(cls)
        result._data = values
        result.name = name
        for k, v in compat.iteritems(kwargs):
            setattr(result, k, v)
        return result._reset_identity()

    @cache_readonly
    def _constructor(self):
        return type(self)

    # --------------------------------------------------------------------
    # Index Internals Methods

    def _get_attributes_dict(self):
        """
        Return an attributes dict for my class.
        """
        return {k: getattr(self, k, None) for k in self._attributes}

    _index_shared_docs['_shallow_copy'] = """
        Create a new Index with the same class as the caller, don't copy the
        data, use the same object attributes with passed in attributes taking
        precedence.

        *this is an internal non-public method*

        Parameters
        ----------
        values : the values to create the new Index, optional
        kwargs : updates the default attributes for this Index
        """

    @Appender(_index_shared_docs['_shallow_copy'])
    def _shallow_copy(self, values=None, **kwargs):
        if values is None:
            values = self.values
        attributes = self._get_attributes_dict()
        attributes.update(kwargs)
        if not len(values) and 'dtype' not in kwargs:
            attributes['dtype'] = self.dtype

        # _simple_new expects an ndarray
        values = getattr(values, 'values', values)
        if isinstance(values, ABCDatetimeIndex):
            # `self.values` returns `self` for tz-aware, so we need to unwrap
            #  more specifically
            values = values.asi8

        return self._simple_new(values, **attributes)

    def _shallow_copy_with_infer(self, values, **kwargs):
        """
        Create a new Index inferring the class with passed value, don't copy
        the data, use the same object attributes with passed in attributes
        taking precedence.

        *this is an internal non-public method*

        Parameters
        ----------
        values : the values to create the new Index, optional
        kwargs : updates the default attributes for this Index
        """
        attributes = self._get_attributes_dict()
        attributes.update(kwargs)
        attributes['copy'] = False
        if not len(values) and 'dtype' not in kwargs:
            attributes['dtype'] = self.dtype
        if self._infer_as_myclass:
            try:
                return self._constructor(values, **attributes)
            except (TypeError, ValueError):
                pass
        return Index(values, **attributes)

    def _deepcopy_if_needed(self, orig, copy=False):
        """
        Make a copy of self if data coincides (in memory) with orig.
        Subclasses should override this if self._base is not an ndarray.

        .. versionadded:: 0.19.0

        Parameters
        ----------
        orig : ndarray
            other ndarray to compare self._data against
        copy : boolean, default False
            when False, do not run any check, just return self

        Returns
        -------
        A copy of self if needed, otherwise self : Index
        """
        if copy:
            # Retrieve the "base objects", i.e. the original memory allocations
            if not isinstance(orig, np.ndarray):
                # orig is a DatetimeIndex
                orig = orig.values
            orig = orig if orig.base is None else orig.base
            new = self._data if self._data.base is None else self._data.base
            if orig is new:
                return self.copy(deep=True)

        return self

    def _update_inplace(self, result, **kwargs):
        # guard when called from IndexOpsMixin
        raise TypeError("Index can't be updated inplace")

    def is_(self, other):
        """
        More flexible, faster check like ``is`` but that works through views.

        Note: this is *not* the same as ``Index.identical()``, which checks
        that metadata is also the same.

        Parameters
        ----------
        other : object
            other object to compare against.

        Returns
        -------
        True if both have same underlying data, False otherwise : bool
        """
        # use something other than None to be clearer
        return self._id is getattr(
            other, '_id', Ellipsis) and self._id is not None

    def _reset_identity(self):
        """
        Initializes or resets ``_id`` attribute with new object.
        """
        self._id = _Identity()
        return self

    def _cleanup(self):
        self._engine.clear_mapping()

    @cache_readonly
    def _engine(self):
        # property, for now, slow to look up
        return self._engine_type(lambda: self._ndarray_values, len(self))

    # --------------------------------------------------------------------
    # Array-Like Methods

    # ndarray compat
    def __len__(self):
        """
        Return the length of the Index.
        """
        return len(self._data)

    def __array__(self, dtype=None):
        """
        The array interface, return my values.
        """
        return self._data.view(np.ndarray)

    def __array_wrap__(self, result, context=None):
        """
        Gets called after a ufunc.
        """
        if is_bool_dtype(result):
            return result

        attrs = self._get_attributes_dict()
        attrs = self._maybe_update_attributes(attrs)
        return Index(result, **attrs)

    @cache_readonly
    def dtype(self):
        """
        Return the dtype object of the underlying data.
        """
        return self._data.dtype

    @cache_readonly
    def dtype_str(self):
        """
        Return the dtype str of the underlying data.
        """
        return str(self.dtype)

    def ravel(self, order='C'):
        """
        Return an ndarray of the flattened values of the underlying data.

        See Also
        --------
        numpy.ndarray.ravel
        """
        return self._ndarray_values.ravel(order=order)

    def view(self, cls=None):

        # we need to see if we are subclassing an
        # index type here
        if cls is not None and not hasattr(cls, '_typ'):
            result = self._data.view(cls)
        else:
            result = self._shallow_copy()
        if isinstance(result, Index):
            result._id = self._id
        return result

    _index_shared_docs['astype'] = """
        Create an Index with values cast to dtypes. The class of a new Index
        is determined by dtype. When conversion is impossible, a ValueError
        exception is raised.

        Parameters
        ----------
        dtype : numpy dtype or pandas type
        copy : bool, default True
            By default, astype always returns a newly allocated object.
            If copy is set to False and internal requirements on dtype are
            satisfied, the original data is used to create a new Index
            or the original Index is returned.

            .. versionadded:: 0.19.0
        """

    @Appender(_index_shared_docs['astype'])
    def astype(self, dtype, copy=True):
        if is_dtype_equal(self.dtype, dtype):
            return self.copy() if copy else self

        elif is_categorical_dtype(dtype):
            from .category import CategoricalIndex
            return CategoricalIndex(self.values, name=self.name, dtype=dtype,
                                    copy=copy)

        elif is_extension_array_dtype(dtype):
            return Index(np.asarray(self), dtype=dtype, copy=copy)

        try:
            if is_datetime64tz_dtype(dtype):
                from pandas import DatetimeIndex
                return DatetimeIndex(self.values, name=self.name, dtype=dtype,
                                     copy=copy)
            return Index(self.values.astype(dtype, copy=copy), name=self.name,
                         dtype=dtype)
        except (TypeError, ValueError):
            msg = 'Cannot cast {name} to dtype {dtype}'
            raise TypeError(msg.format(name=type(self).__name__, dtype=dtype))

    _index_shared_docs['take'] = """
        Return a new %(klass)s of the values selected by the indices.

        For internal compatibility with numpy arrays.

        Parameters
        ----------
        indices : list
            Indices to be taken
        axis : int, optional
            The axis over which to select values, always 0.
        allow_fill : bool, default True
        fill_value : bool, default None
            If allow_fill=True and fill_value is not None, indices specified by
            -1 is regarded as NA. If Index doesn't hold NA, raise ValueError

        See Also
        --------
        numpy.ndarray.take
        """

    @Appender(_index_shared_docs['take'] % _index_doc_kwargs)
    def take(self, indices, axis=0, allow_fill=True,
             fill_value=None, **kwargs):
        if kwargs:
            nv.validate_take(tuple(), kwargs)
        indices = ensure_platform_int(indices)
        if self._can_hold_na:
            taken = self._assert_take_fillable(self.values, indices,
                                               allow_fill=allow_fill,
                                               fill_value=fill_value,
                                               na_value=self._na_value)
        else:
            if allow_fill and fill_value is not None:
                msg = 'Unable to fill values because {0} cannot contain NA'
                raise ValueError(msg.format(self.__class__.__name__))
            taken = self.values.take(indices)
        return self._shallow_copy(taken)

    def _assert_take_fillable(self, values, indices, allow_fill=True,
                              fill_value=None, na_value=np.nan):
        """
        Internal method to handle NA filling of take.
        """
        indices = ensure_platform_int(indices)

        # only fill if we are passing a non-None fill_value
        if allow_fill and fill_value is not None:
            if (indices < -1).any():
                msg = ('When allow_fill=True and fill_value is not None, '
                       'all indices must be >= -1')
                raise ValueError(msg)
            taken = algos.take(values,
                               indices,
                               allow_fill=allow_fill,
                               fill_value=na_value)
        else:
            taken = values.take(indices)
        return taken

    def repeat(self, repeats, *args, **kwargs):
        """
        Repeat elements of an Index.

        Returns a new index where each element of the current index
        is repeated consecutively a given number of times.

        Parameters
        ----------
        repeats : int
            The number of repetitions for each element.
        **kwargs
            Additional keywords have no effect but might be accepted for
            compatibility with numpy.

        Returns
        -------
        pandas.Index
            Newly created Index with repeated elements.

        See Also
        --------
        Series.repeat : Equivalent function for Series.
        numpy.repeat : Underlying implementation.

        Examples
        --------
        >>> idx = pd.Index([1, 2, 3])
        >>> idx
        Int64Index([1, 2, 3], dtype='int64')
        >>> idx.repeat(2)
        Int64Index([1, 1, 2, 2, 3, 3], dtype='int64')
        >>> idx.repeat(3)
        Int64Index([1, 1, 1, 2, 2, 2, 3, 3, 3], dtype='int64')
        """
        nv.validate_repeat(args, kwargs)
        return self._shallow_copy(self._values.repeat(repeats))

    # --------------------------------------------------------------------
    # Copying Methods

    _index_shared_docs['copy'] = """
        Make a copy of this object.  Name and dtype sets those attributes on
        the new object.

        Parameters
        ----------
        name : string, optional
        deep : boolean, default False
        dtype : numpy dtype or pandas type

        Returns
        -------
        copy : Index

        Notes
        -----
        In most cases, there should be no functional difference from using
        ``deep``, but if ``deep`` is passed it will attempt to deepcopy.
        """

    @Appender(_index_shared_docs['copy'])
    def copy(self, name=None, deep=False, dtype=None, **kwargs):
        if deep:
            new_index = self._shallow_copy(self._data.copy())
        else:
            new_index = self._shallow_copy()

        names = kwargs.get('names')
        names = self._validate_names(name=name, names=names, deep=deep)
        new_index = new_index.set_names(names)

        if dtype:
            new_index = new_index.astype(dtype)
        return new_index

    def __copy__(self, **kwargs):
        return self.copy(**kwargs)

    def __deepcopy__(self, memo=None):
        """
        Parameters
        ----------
        memo, default None
            Standard signature. Unused
        """
        if memo is None:
            memo = {}
        return self.copy(deep=True)

    # --------------------------------------------------------------------
    # Rendering Methods

    def __unicode__(self):
        """
        Return a string representation for this object.

        Invoked by unicode(df) in py2 only. Yields a Unicode String in both
        py2/py3.
        """
        klass = self.__class__.__name__
        data = self._format_data()
        attrs = self._format_attrs()
        space = self._format_space()

        prepr = (u(",%s") %
                 space).join(u("%s=%s") % (k, v) for k, v in attrs)

        # no data provided, just attributes
        if data is None:
            data = ''

        res = u("%s(%s%s)") % (klass, data, prepr)

        return res

    def _format_space(self):

        # using space here controls if the attributes
        # are line separated or not (the default)

        # max_seq_items = get_option('display.max_seq_items')
        # if len(self) > max_seq_items:
        #    space = "\n%s" % (' ' * (len(klass) + 1))
        return " "

    @property
    def _formatter_func(self):
        """
        Return the formatter function.
        """
        return default_pprint

    def _format_data(self, name=None):
        """
        Return the formatted data as a unicode string.
        """

        # do we want to justify (only do so for non-objects)
        is_justify = not (self.inferred_type in ('string', 'unicode') or
                          (self.inferred_type == 'categorical' and
                           is_object_dtype(self.categories)))

        return format_object_summary(self, self._formatter_func,
                                     is_justify=is_justify, name=name)

    def _format_attrs(self):
        """
        Return a list of tuples of the (attr,formatted_value).
        """
        return format_object_attrs(self)

    def _mpl_repr(self):
        # how to represent ourselves to matplotlib
        return self.values

    def format(self, name=False, formatter=None, **kwargs):
        """
        Render a string representation of the Index.
        """
        header = []
        if name:
            header.append(pprint_thing(self.name,
                                       escape_chars=('\t', '\r', '\n')) if
                          self.name is not None else '')

        if formatter is not None:
            return header + list(self.map(formatter))

        return self._format_with_header(header, **kwargs)

    def _format_with_header(self, header, na_rep='NaN', **kwargs):
        values = self.values

        from pandas.io.formats.format import format_array

        if is_categorical_dtype(values.dtype):
            values = np.array(values)

        elif is_object_dtype(values.dtype):
            values = lib.maybe_convert_objects(values, safe=1)

        if is_object_dtype(values.dtype):
            result = [pprint_thing(x, escape_chars=('\t', '\r', '\n'))
                      for x in values]

            # could have nans
            mask = isna(values)
            if mask.any():
                result = np.array(result)
                result[mask] = na_rep
                result = result.tolist()

        else:
            result = _trim_front(format_array(values, None, justify='left'))
        return header + result

    def to_native_types(self, slicer=None, **kwargs):
        """
        Format specified values of `self` and return them.

        Parameters
        ----------
        slicer : int, array-like
            An indexer into `self` that specifies which values
            are used in the formatting process.
        kwargs : dict
            Options for specifying how the values should be formatted.
            These options include the following:

            1) na_rep : str
                The value that serves as a placeholder for NULL values
            2) quoting : bool or None
                Whether or not there are quoted values in `self`
            3) date_format : str
                The format used to represent date-like values
        """

        values = self
        if slicer is not None:
            values = values[slicer]
        return values._format_native_types(**kwargs)

    def _format_native_types(self, na_rep='', quoting=None, **kwargs):
        """
        Actually format specific types of the index.
        """
        mask = isna(self)
        if not self.is_object() and not quoting:
            values = np.asarray(self).astype(str)
        else:
            values = np.array(self, dtype=object, copy=True)

        values[mask] = na_rep
        return values

    def _summary(self, name=None):
        """
        Return a summarized representation.

        Parameters
        ----------
        name : str
            name to use in the summary representation

        Returns
        -------
        String with a summarized representation of the index
        """
        if len(self) > 0:
            head = self[0]
            if (hasattr(head, 'format') and
                    not isinstance(head, compat.string_types)):
                head = head.format()
            tail = self[-1]
            if (hasattr(tail, 'format') and
                    not isinstance(tail, compat.string_types)):
                tail = tail.format()
            index_summary = ', %s to %s' % (pprint_thing(head),
                                            pprint_thing(tail))
        else:
            index_summary = ''

        if name is None:
            name = type(self).__name__
        return '%s: %s entries%s' % (name, len(self), index_summary)

    def summary(self, name=None):
        """
        Return a summarized representation.

        .. deprecated:: 0.23.0
        """
        warnings.warn("'summary' is deprecated and will be removed in a "
                      "future version.", FutureWarning, stacklevel=2)
        return self._summary(name)

    # --------------------------------------------------------------------
    # Conversion Methods

    def to_flat_index(self):
        """
        Identity method.

        .. versionadded:: 0.24.0

        This is implemented for compatability with subclass implementations
        when chaining.

        Returns
        -------
        pd.Index
            Caller.

        See Also
        --------
        MultiIndex.to_flat_index : Subclass implementation.
        """
        return self

    def to_series(self, index=None, name=None):
        """
        Create a Series with both index and values equal to the index keys
        useful with map for returning an indexer based on an index.

        Parameters
        ----------
        index : Index, optional
            index of resulting Series. If None, defaults to original index
        name : string, optional
            name of resulting Series. If None, defaults to name of original
            index

        Returns
        -------
        Series : dtype will be based on the type of the Index values.
        """

        from pandas import Series

        if index is None:
            index = self._shallow_copy()
        if name is None:
            name = self.name

        return Series(self.values.copy(), index=index, name=name)

    def to_frame(self, index=True, name=None):
        """
        Create a DataFrame with a column containing the Index.

        .. versionadded:: 0.24.0

        Parameters
        ----------
        index : boolean, default True
            Set the index of the returned DataFrame as the original Index.

        name : object, default None
            The passed name should substitute for the index name (if it has
            one).

        Returns
        -------
        DataFrame
            DataFrame containing the original Index data.

        See Also
        --------
        Index.to_series : Convert an Index to a Series.
        Series.to_frame : Convert Series to DataFrame.

        Examples
        --------
        >>> idx = pd.Index(['Ant', 'Bear', 'Cow'], name='animal')
        >>> idx.to_frame()
               animal
        animal
        Ant       Ant
        Bear     Bear
        Cow       Cow

        By default, the original Index is reused. To enforce a new Index:

        >>> idx.to_frame(index=False)
            animal
        0   Ant
        1  Bear
        2   Cow

        To override the name of the resulting column, specify `name`:

        >>> idx.to_frame(index=False, name='zoo')
            zoo
        0   Ant
        1  Bear
        2   Cow
        """

        from pandas import DataFrame
        if name is None:
            name = self.name or 0
        result = DataFrame({name: self.values.copy()})

        if index:
            result.index = self
        return result

    # --------------------------------------------------------------------
    # Name-Centric Methods

    def _validate_names(self, name=None, names=None, deep=False):
        """
        Handles the quirks of having a singular 'name' parameter for general
        Index and plural 'names' parameter for MultiIndex.
        """
        from copy import deepcopy
        if names is not None and name is not None:
            raise TypeError("Can only provide one of `names` and `name`")
        elif names is None and name is None:
            return deepcopy(self.names) if deep else self.names
        elif names is not None:
            if not is_list_like(names):
                raise TypeError("Must pass list-like as `names`.")
            return names
        else:
            if not is_list_like(name):
                return [name]
            return name

    def _get_names(self):
        return FrozenList((self.name, ))

    def _set_names(self, values, level=None):
        """
        Set new names on index. Each name has to be a hashable type.

        Parameters
        ----------
        values : str or sequence
            name(s) to set
        level : int, level name, or sequence of int/level names (default None)
            If the index is a MultiIndex (hierarchical), level(s) to set (None
            for all levels).  Otherwise level must be None

        Raises
        ------
        TypeError if each name is not hashable.
        """
        if not is_list_like(values):
            raise ValueError('Names must be a list-like')
        if len(values) != 1:
            raise ValueError('Length of new names must be 1, got %d' %
                             len(values))

        # GH 20527
        # All items in 'name' need to be hashable:
        for name in values:
            if not is_hashable(name):
                raise TypeError('{}.name must be a hashable type'
                                .format(self.__class__.__name__))
        self.name = values[0]

    names = property(fset=_set_names, fget=_get_names)

    def set_names(self, names, level=None, inplace=False):
        """
        Set Index or MultiIndex name.

        Able to set new names partially and by level.

        Parameters
        ----------
        names : label or list of label
            Name(s) to set.
        level : int, label or list of int or label, optional
            If the index is a MultiIndex, level(s) to set (None for all
            levels). Otherwise level must be None.
        inplace : bool, default False
            Modifies the object directly, instead of creating a new Index or
            MultiIndex.

        Returns
        -------
        Index
            The same type as the caller or None if inplace is True.

        See Also
        --------
        Index.rename : Able to set new names without level.

        Examples
        --------
        >>> idx = pd.Index([1, 2, 3, 4])
        >>> idx
        Int64Index([1, 2, 3, 4], dtype='int64')
        >>> idx.set_names('quarter')
        Int64Index([1, 2, 3, 4], dtype='int64', name='quarter')

        >>> idx = pd.MultiIndex.from_product([['python', 'cobra'],
        ...                                   [2018, 2019]])
        >>> idx
        MultiIndex(levels=[['cobra', 'python'], [2018, 2019]],
                   labels=[[1, 1, 0, 0], [0, 1, 0, 1]])
        >>> idx.set_names(['kind', 'year'], inplace=True)
        >>> idx
        MultiIndex(levels=[['cobra', 'python'], [2018, 2019]],
                   labels=[[1, 1, 0, 0], [0, 1, 0, 1]],
                   names=['kind', 'year'])
        >>> idx.set_names('species', level=0)
        MultiIndex(levels=[['cobra', 'python'], [2018, 2019]],
                   labels=[[1, 1, 0, 0], [0, 1, 0, 1]],
                   names=['species', 'year'])
        """

        from .multi import MultiIndex
        if level is not None and not isinstance(self, MultiIndex):
            raise ValueError('Level must be None for non-MultiIndex')

        if level is not None and not is_list_like(level) and is_list_like(
                names):
            msg = "Names must be a string when a single level is provided."
            raise TypeError(msg)

        if not is_list_like(names) and level is None and self.nlevels > 1:
            raise TypeError("Must pass list-like as `names`.")

        if not is_list_like(names):
            names = [names]
        if level is not None and not is_list_like(level):
            level = [level]

        if inplace:
            idx = self
        else:
            idx = self._shallow_copy()
        idx._set_names(names, level=level)
        if not inplace:
            return idx

    def rename(self, name, inplace=False):
        """
        Alter Index or MultiIndex name.

        Able to set new names without level. Defaults to returning new index.
        Length of names must match number of levels in MultiIndex.

        Parameters
        ----------
        name : label or list of labels
            Name(s) to set.
        inplace : boolean, default False
            Modifies the object directly, instead of creating a new Index or
            MultiIndex.

        Returns
        -------
        Index
            The same type as the caller or None if inplace is True.

        See Also
        --------
        Index.set_names : Able to set new names partially and by level.

        Examples
        --------
        >>> idx = pd.Index(['A', 'C', 'A', 'B'], name='score')
        >>> idx.rename('grade')
        Index(['A', 'C', 'A', 'B'], dtype='object', name='grade')

        >>> idx = pd.MultiIndex.from_product([['python', 'cobra'],
        ...                                   [2018, 2019]],
        ...                                   names=['kind', 'year'])
        >>> idx
        MultiIndex(levels=[['cobra', 'python'], [2018, 2019]],
                   labels=[[1, 1, 0, 0], [0, 1, 0, 1]],
                   names=['kind', 'year'])
        >>> idx.rename(['species', 'year'])
        MultiIndex(levels=[['cobra', 'python'], [2018, 2019]],
                   labels=[[1, 1, 0, 0], [0, 1, 0, 1]],
                   names=['species', 'year'])
        >>> idx.rename('species')
        Traceback (most recent call last):
        TypeError: Must pass list-like as `names`.
        """
        return self.set_names([name], inplace=inplace)

    # --------------------------------------------------------------------
    # Level-Centric Methods

    @property
    def nlevels(self):
        return 1

    def _sort_levels_monotonic(self):
        """
        Compat with MultiIndex.
        """
        return self

    def _validate_index_level(self, level):
        """
        Validate index level.

        For single-level Index getting level number is a no-op, but some
        verification must be done like in MultiIndex.

        """
        if isinstance(level, int):
            if level < 0 and level != -1:
                raise IndexError("Too many levels: Index has only 1 level,"
                                 " %d is not a valid level number" % (level, ))
            elif level > 0:
                raise IndexError("Too many levels:"
                                 " Index has only 1 level, not %d" %
                                 (level + 1))
        elif level != self.name:
            raise KeyError('Level %s must be same as name (%s)' %
                           (level, self.name))

    def _get_level_number(self, level):
        self._validate_index_level(level)
        return 0

    def sortlevel(self, level=None, ascending=True, sort_remaining=None):
        """
        For internal compatibility with with the Index API.

        Sort the Index. This is for compat with MultiIndex

        Parameters
        ----------
        ascending : boolean, default True
            False to sort in descending order

        level, sort_remaining are compat parameters

        Returns
        -------
        sorted_index : Index
        """
        return self.sort_values(return_indexer=True, ascending=ascending)

    def _get_level_values(self, level):
        """
        Return an Index of values for requested level.

        This is primarily useful to get an individual level of values from a
        MultiIndex, but is provided on Index as well for compatability.

        Parameters
        ----------
        level : int or str
            It is either the integer position or the name of the level.

        Returns
        -------
        values : Index
            Calling object, as there is only one level in the Index.

        See Also
        --------
        MultiIndex.get_level_values : Get values for a level of a MultiIndex.

        Notes
        -----
        For Index, level should be 0, since there are no multiple levels.

        Examples
        --------

        >>> idx = pd.Index(list('abc'))
        >>> idx
        Index(['a', 'b', 'c'], dtype='object')

        Get level values by supplying `level` as integer:

        >>> idx.get_level_values(0)
        Index(['a', 'b', 'c'], dtype='object')
        """
        self._validate_index_level(level)
        return self

    get_level_values = _get_level_values

    def droplevel(self, level=0):
        """
        Return index with requested level(s) removed.

        If resulting index has only 1 level left, the result will be
        of Index type, not MultiIndex.

        .. versionadded:: 0.23.1 (support for non-MultiIndex)

        Parameters
        ----------
        level : int, str, or list-like, default 0
            If a string is given, must be the name of a level
            If list-like, elements must be names or indexes of levels.

        Returns
        -------
        index : Index or MultiIndex
        """
        if not isinstance(level, (tuple, list)):
            level = [level]

        levnums = sorted(self._get_level_number(lev) for lev in level)[::-1]

        if len(level) == 0:
            return self
        if len(level) >= self.nlevels:
            raise ValueError("Cannot remove {} levels from an index with {} "
                             "levels: at least one level must be "
                             "left.".format(len(level), self.nlevels))
        # The two checks above guarantee that here self is a MultiIndex

        new_levels = list(self.levels)
        new_labels = list(self.labels)
        new_names = list(self.names)

        for i in levnums:
            new_levels.pop(i)
            new_labels.pop(i)
            new_names.pop(i)

        if len(new_levels) == 1:

            # set nan if needed
            mask = new_labels[0] == -1
            result = new_levels[0].take(new_labels[0])
            if mask.any():
                result = result.putmask(mask, np.nan)

            result.name = new_names[0]
            return result
        else:
            from .multi import MultiIndex
            return MultiIndex(levels=new_levels, labels=new_labels,
                              names=new_names, verify_integrity=False)

    _index_shared_docs['_get_grouper_for_level'] = """
        Get index grouper corresponding to an index level

        Parameters
        ----------
        mapper: Group mapping function or None
            Function mapping index values to groups
        level : int or None
            Index level

        Returns
        -------
        grouper : Index
            Index of values to group on
        labels : ndarray of int or None
            Array of locations in level_index
        uniques : Index or None
            Index of unique values for level
        """

    @Appender(_index_shared_docs['_get_grouper_for_level'])
    def _get_grouper_for_level(self, mapper, level=None):
        assert level is None or level == 0
        if mapper is None:
            grouper = self
        else:
            grouper = self.map(mapper)

        return grouper, None, None

    # --------------------------------------------------------------------
    # Introspection Methods

    @property
    def is_monotonic(self):
        """
        Alias for is_monotonic_increasing.
        """
        return self.is_monotonic_increasing

    @property
    def is_monotonic_increasing(self):
        """
        Return if the index is monotonic increasing (only equal or
        increasing) values.

        Examples
        --------
        >>> Index([1, 2, 3]).is_monotonic_increasing
        True
        >>> Index([1, 2, 2]).is_monotonic_increasing
        True
        >>> Index([1, 3, 2]).is_monotonic_increasing
        False
        """
        return self._engine.is_monotonic_increasing

    @property
    def is_monotonic_decreasing(self):
        """
        Return if the index is monotonic decreasing (only equal or
        decreasing) values.

        Examples
        --------
        >>> Index([3, 2, 1]).is_monotonic_decreasing
        True
        >>> Index([3, 2, 2]).is_monotonic_decreasing
        True
        >>> Index([3, 1, 2]).is_monotonic_decreasing
        False
        """
        return self._engine.is_monotonic_decreasing

    @property
    def _is_strictly_monotonic_increasing(self):
        """
        Return if the index is strictly monotonic increasing
        (only increasing) values.

        Examples
        --------
        >>> Index([1, 2, 3])._is_strictly_monotonic_increasing
        True
        >>> Index([1, 2, 2])._is_strictly_monotonic_increasing
        False
        >>> Index([1, 3, 2])._is_strictly_monotonic_increasing
        False
        """
        return self.is_unique and self.is_monotonic_increasing

    @property
    def _is_strictly_monotonic_decreasing(self):
        """
        Return if the index is strictly monotonic decreasing
        (only decreasing) values.

        Examples
        --------
        >>> Index([3, 2, 1])._is_strictly_monotonic_decreasing
        True
        >>> Index([3, 2, 2])._is_strictly_monotonic_decreasing
        False
        >>> Index([3, 1, 2])._is_strictly_monotonic_decreasing
        False
        """
        return self.is_unique and self.is_monotonic_decreasing

    def is_lexsorted_for_tuple(self, tup):
        return True

    @cache_readonly
    def is_unique(self):
        """
        Return if the index has unique values.
        """
        return self._engine.is_unique

    @property
    def has_duplicates(self):
        return not self.is_unique

    def is_boolean(self):
        return self.inferred_type in ['boolean']

    def is_integer(self):
        return self.inferred_type in ['integer']

    def is_floating(self):
        return self.inferred_type in ['floating', 'mixed-integer-float']

    def is_numeric(self):
        return self.inferred_type in ['integer', 'floating']

    def is_object(self):
        return is_object_dtype(self.dtype)

    def is_categorical(self):
        """
        Check if the Index holds categorical data.

        Returns
        -------
        boolean
            True if the Index is categorical.

        See Also
        --------
        CategoricalIndex : Index for categorical data.

        Examples
        --------
        >>> idx = pd.Index(["Watermelon", "Orange", "Apple",
        ...                 "Watermelon"]).astype("category")
        >>> idx.is_categorical()
        True

        >>> idx = pd.Index([1, 3, 5, 7])
        >>> idx.is_categorical()
        False

        >>> s = pd.Series(["Peter", "Victor", "Elisabeth", "Mar"])
        >>> s
        0        Peter
        1       Victor
        2    Elisabeth
        3          Mar
        dtype: object
        >>> s.index.is_categorical()
        False
        """
        return self.inferred_type in ['categorical']

    def is_interval(self):
        return self.inferred_type in ['interval']

    def is_mixed(self):
        return self.inferred_type in ['mixed']

    def holds_integer(self):
        return self.inferred_type in ['integer', 'mixed-integer']

    @cache_readonly
    def inferred_type(self):
        """
        Return a string of the type inferred from the values.
        """
        return lib.infer_dtype(self)

    @cache_readonly
    def is_all_dates(self):
        if self._data is None:
            return False
        return is_datetime_array(ensure_object(self.values))

    # --------------------------------------------------------------------
    # Pickle Methods

    def __reduce__(self):
        d = dict(data=self._data)
        d.update(self._get_attributes_dict())
        return _new_Index, (self.__class__, d), None

    def __setstate__(self, state):
        """
        Necessary for making this object picklable.
        """

        if isinstance(state, dict):
            self._data = state.pop('data')
            for k, v in compat.iteritems(state):
                setattr(self, k, v)

        elif isinstance(state, tuple):

            if len(state) == 2:
                nd_state, own_state = state
                data = np.empty(nd_state[1], dtype=nd_state[2])
                np.ndarray.__setstate__(data, nd_state)
                self.name = own_state[0]

            else:  # pragma: no cover
                data = np.empty(state)
                np.ndarray.__setstate__(data, state)

            self._data = data
            self._reset_identity()
        else:
            raise Exception("invalid pickle state")

    _unpickle_compat = __setstate__

    # --------------------------------------------------------------------
    # Null Handling Methods

    _na_value = np.nan
    """The expected NA value to use with this index."""

    @cache_readonly
    def _isnan(self):
        """
        Return if each value is NaN.
        """
        if self._can_hold_na:
            return isna(self)
        else:
            # shouldn't reach to this condition by checking hasnans beforehand
            values = np.empty(len(self), dtype=np.bool_)
            values.fill(False)
            return values

    @cache_readonly
    def _nan_idxs(self):
        if self._can_hold_na:
            w, = self._isnan.nonzero()
            return w
        else:
            return np.array([], dtype=np.int64)

    @cache_readonly
    def hasnans(self):
        """
        Return if I have any nans; enables various perf speedups.
        """
        if self._can_hold_na:
            return bool(self._isnan.any())
        else:
            return False

    def isna(self):
        """
        Detect missing values.

        Return a boolean same-sized object indicating if the values are NA.
        NA values, such as ``None``, :attr:`numpy.NaN` or :attr:`pd.NaT`, get
        mapped to ``True`` values.
        Everything else get mapped to ``False`` values. Characters such as
        empty strings `''` or :attr:`numpy.inf` are not considered NA values
        (unless you set ``pandas.options.mode.use_inf_as_na = True``).

        .. versionadded:: 0.20.0

        Returns
        -------
        numpy.ndarray
            A boolean array of whether my values are NA

        See Also
        --------
        pandas.Index.notna : Boolean inverse of isna.
        pandas.Index.dropna : Omit entries with missing values.
        pandas.isna : Top-level isna.
        Series.isna : Detect missing values in Series object.

        Examples
        --------
        Show which entries in a pandas.Index are NA. The result is an
        array.

        >>> idx = pd.Index([5.2, 6.0, np.NaN])
        >>> idx
        Float64Index([5.2, 6.0, nan], dtype='float64')
        >>> idx.isna()
        array([False, False,  True], dtype=bool)

        Empty strings are not considered NA values. None is considered an NA
        value.

        >>> idx = pd.Index(['black', '', 'red', None])
        >>> idx
        Index(['black', '', 'red', None], dtype='object')
        >>> idx.isna()
        array([False, False, False,  True], dtype=bool)

        For datetimes, `NaT` (Not a Time) is considered as an NA value.

        >>> idx = pd.DatetimeIndex([pd.Timestamp('1940-04-25'),
        ...                         pd.Timestamp(''), None, pd.NaT])
        >>> idx
        DatetimeIndex(['1940-04-25', 'NaT', 'NaT', 'NaT'],
                      dtype='datetime64[ns]', freq=None)
        >>> idx.isna()
        array([False,  True,  True,  True], dtype=bool)
        """
        return self._isnan
    isnull = isna

    def notna(self):
        """
        Detect existing (non-missing) values.

        Return a boolean same-sized object indicating if the values are not NA.
        Non-missing values get mapped to ``True``. Characters such as empty
        strings ``''`` or :attr:`numpy.inf` are not considered NA values
        (unless you set ``pandas.options.mode.use_inf_as_na = True``).
        NA values, such as None or :attr:`numpy.NaN`, get mapped to ``False``
        values.

        .. versionadded:: 0.20.0

        Returns
        -------
        numpy.ndarray
            Boolean array to indicate which entries are not NA.

        See Also
        --------
        Index.notnull : Alias of notna.
        Index.isna: Inverse of notna.
        pandas.notna : Top-level notna.

        Examples
        --------
        Show which entries in an Index are not NA. The result is an
        array.

        >>> idx = pd.Index([5.2, 6.0, np.NaN])
        >>> idx
        Float64Index([5.2, 6.0, nan], dtype='float64')
        >>> idx.notna()
        array([ True,  True, False])

        Empty strings are not considered NA values. None is considered a NA
        value.

        >>> idx = pd.Index(['black', '', 'red', None])
        >>> idx
        Index(['black', '', 'red', None], dtype='object')
        >>> idx.notna()
        array([ True,  True,  True, False])
        """
        return ~self.isna()
    notnull = notna

    _index_shared_docs['fillna'] = """
        Fill NA/NaN values with the specified value

        Parameters
        ----------
        value : scalar
            Scalar value to use to fill holes (e.g. 0).
            This value cannot be a list-likes.
        downcast : dict, default is None
            a dict of item->dtype of what to downcast if possible,
            or the string 'infer' which will try to downcast to an appropriate
            equal type (e.g. float64 to int64 if possible)

        Returns
        -------
        filled : %(klass)s
        """

    @Appender(_index_shared_docs['fillna'])
    def fillna(self, value=None, downcast=None):
        self._assert_can_do_op(value)
        if self.hasnans:
            result = self.putmask(self._isnan, value)
            if downcast is None:
                # no need to care metadata other than name
                # because it can't have freq if
                return Index(result, name=self.name)
        return self._shallow_copy()

    _index_shared_docs['dropna'] = """
        Return Index without NA/NaN values

        Parameters
        ----------
        how :  {'any', 'all'}, default 'any'
            If the Index is a MultiIndex, drop the value when any or all levels
            are NaN.

        Returns
        -------
        valid : Index
        """

    @Appender(_index_shared_docs['dropna'])
    def dropna(self, how='any'):
        if how not in ('any', 'all'):
            raise ValueError("invalid how option: {0}".format(how))

        if self.hasnans:
            return self._shallow_copy(self.values[~self._isnan])
        return self._shallow_copy()

    # --------------------------------------------------------------------
    # Uniqueness Methods

    _index_shared_docs['index_unique'] = (
        """
        Return unique values in the index. Uniques are returned in order
        of appearance, this does NOT sort.

        Parameters
        ----------
        level : int or str, optional, default None
            Only return values from specified level (for MultiIndex)

            .. versionadded:: 0.23.0

        Returns
        -------
        Index without duplicates

        See Also
        --------
        unique
        Series.unique
        """)

    @Appender(_index_shared_docs['index_unique'] % _index_doc_kwargs)
    def unique(self, level=None):
        if level is not None:
            self._validate_index_level(level)
        result = super(Index, self).unique()
        return self._shallow_copy(result)

    def drop_duplicates(self, keep='first'):
        """
        Return Index with duplicate values removed.

        Parameters
        ----------
        keep : {'first', 'last', ``False``}, default 'first'
            - 'first' : Drop duplicates except for the first occurrence.
            - 'last' : Drop duplicates except for the last occurrence.
            - ``False`` : Drop all duplicates.

        Returns
        -------
        deduplicated : Index

        See Also
        --------
        Series.drop_duplicates : Equivalent method on Series.
        DataFrame.drop_duplicates : Equivalent method on DataFrame.
        Index.duplicated : Related method on Index, indicating duplicate
            Index values.

        Examples
        --------
        Generate an pandas.Index with duplicate values.

        >>> idx = pd.Index(['lama', 'cow', 'lama', 'beetle', 'lama', 'hippo'])

        The `keep` parameter controls  which duplicate values are removed.
        The value 'first' keeps the first occurrence for each
        set of duplicated entries. The default value of keep is 'first'.

        >>> idx.drop_duplicates(keep='first')
        Index(['lama', 'cow', 'beetle', 'hippo'], dtype='object')

        The value 'last' keeps the last occurrence for each set of duplicated
        entries.

        >>> idx.drop_duplicates(keep='last')
        Index(['cow', 'beetle', 'lama', 'hippo'], dtype='object')

        The value ``False`` discards all sets of duplicated entries.

        >>> idx.drop_duplicates(keep=False)
        Index(['cow', 'beetle', 'hippo'], dtype='object')
        """
        return super(Index, self).drop_duplicates(keep=keep)

    def duplicated(self, keep='first'):
        """
        Indicate duplicate index values.

        Duplicated values are indicated as ``True`` values in the resulting
        array. Either all duplicates, all except the first, or all except the
        last occurrence of duplicates can be indicated.

        Parameters
        ----------
        keep : {'first', 'last', False}, default 'first'
            The value or values in a set of duplicates to mark as missing.

            - 'first' : Mark duplicates as ``True`` except for the first
              occurrence.
            - 'last' : Mark duplicates as ``True`` except for the last
              occurrence.
            - ``False`` : Mark all duplicates as ``True``.

        Examples
        --------
        By default, for each set of duplicated values, the first occurrence is
        set to False and all others to True:

        >>> idx = pd.Index(['lama', 'cow', 'lama', 'beetle', 'lama'])
        >>> idx.duplicated()
        array([False, False,  True, False,  True])

        which is equivalent to

        >>> idx.duplicated(keep='first')
        array([False, False,  True, False,  True])

        By using 'last', the last occurrence of each set of duplicated values
        is set on False and all others on True:

        >>> idx.duplicated(keep='last')
        array([ True, False,  True, False, False])

        By setting keep on ``False``, all duplicates are True:

        >>> idx.duplicated(keep=False)
        array([ True, False,  True, False,  True])

        Returns
        -------
        numpy.ndarray

        See Also
        --------
        pandas.Series.duplicated : Equivalent method on pandas.Series.
        pandas.DataFrame.duplicated : Equivalent method on pandas.DataFrame.
        pandas.Index.drop_duplicates : Remove duplicate values from Index.
        """
        return super(Index, self).duplicated(keep=keep)

    def get_duplicates(self):
        """
        Extract duplicated index elements.

        Returns a sorted list of index elements which appear more than once in
        the index.

        .. deprecated:: 0.23.0
            Use idx[idx.duplicated()].unique() instead

        Returns
        -------
        array-like
            List of duplicated indexes.

        See Also
        --------
        Index.duplicated : Return boolean array denoting duplicates.
        Index.drop_duplicates : Return Index with duplicates removed.

        Examples
        --------

        Works on different Index of types.

        >>> pd.Index([1, 2, 2, 3, 3, 3, 4]).get_duplicates()  # doctest: +SKIP
        [2, 3]

        Note that for a DatetimeIndex, it does not return a list but a new
        DatetimeIndex:

        >>> dates = pd.to_datetime(['2018-01-01', '2018-01-02', '2018-01-03',
        ...                         '2018-01-03', '2018-01-04', '2018-01-04'],
        ...                        format='%Y-%m-%d')
        >>> pd.Index(dates).get_duplicates()  # doctest: +SKIP
        DatetimeIndex(['2018-01-03', '2018-01-04'],
                      dtype='datetime64[ns]', freq=None)

        Sorts duplicated elements even when indexes are unordered.

        >>> pd.Index([1, 2, 3, 2, 3, 4, 3]).get_duplicates()  # doctest: +SKIP
        [2, 3]

        Return empty array-like structure when all elements are unique.

        >>> pd.Index([1, 2, 3, 4]).get_duplicates()  # doctest: +SKIP
        []
        >>> dates = pd.to_datetime(['2018-01-01', '2018-01-02', '2018-01-03'],
        ...                        format='%Y-%m-%d')
        >>> pd.Index(dates).get_duplicates()  # doctest: +SKIP
        DatetimeIndex([], dtype='datetime64[ns]', freq=None)
        """
        warnings.warn("'get_duplicates' is deprecated and will be removed in "
                      "a future release. You can use "
                      "idx[idx.duplicated()].unique() instead",
                      FutureWarning, stacklevel=2)

        return self[self.duplicated()].unique()

    def _get_unique_index(self, dropna=False):
        """
        Returns an index containing unique values.

        Parameters
        ----------
        dropna : bool
            If True, NaN values are dropped.

        Returns
        -------
        uniques : index
        """
        if self.is_unique and not dropna:
            return self

        values = self.values

        if not self.is_unique:
            values = self.unique()

        if dropna:
            try:
                if self.hasnans:
                    values = values[~isna(values)]
            except NotImplementedError:
                pass

        return self._shallow_copy(values)

    # --------------------------------------------------------------------
    # Arithmetic & Logical Methods

    def __add__(self, other):
        if isinstance(other, (ABCSeries, ABCDataFrame)):
            return NotImplemented
        return Index(np.array(self) + other)

    def __radd__(self, other):
        return Index(other + np.array(self))

    def __iadd__(self, other):
        # alias for __add__
        return self + other

    def __sub__(self, other):
        return Index(np.array(self) - other)

    def __rsub__(self, other):
        return Index(other - np.array(self))

    def __and__(self, other):
        return self.intersection(other)

    def __or__(self, other):
        return self.union(other)

    def __xor__(self, other):
        return self.symmetric_difference(other)

    def __nonzero__(self):
        raise ValueError("The truth value of a {0} is ambiguous. "
                         "Use a.empty, a.bool(), a.item(), a.any() or a.all()."
                         .format(self.__class__.__name__))

    __bool__ = __nonzero__

    # --------------------------------------------------------------------
    # Set Operation Methods

    def _get_reconciled_name_object(self, other):
        """
        If the result of a set operation will be self,
        return self, unless the name changes, in which
        case make a shallow copy of self.
        """
        name = get_op_result_name(self, other)
        if self.name != name:
            return self._shallow_copy(name=name)
        return self

    def union(self, other):
        """
        Form the union of two Index objects and sorts if possible.

        Parameters
        ----------
        other : Index or array-like

        Returns
        -------
        union : Index

        Examples
        --------

        >>> idx1 = pd.Index([1, 2, 3, 4])
        >>> idx2 = pd.Index([3, 4, 5, 6])
        >>> idx1.union(idx2)
        Int64Index([1, 2, 3, 4, 5, 6], dtype='int64')
        """
        self._assert_can_do_setop(other)
        other = ensure_index(other)

        if len(other) == 0 or self.equals(other):
            return self._get_reconciled_name_object(other)

        if len(self) == 0:
            return other._get_reconciled_name_object(self)

        # TODO: is_dtype_union_equal is a hack around
        # 1. buggy set ops with duplicates (GH #13432)
        # 2. CategoricalIndex lacking setops (GH #10186)
        # Once those are fixed, this workaround can be removed
        if not is_dtype_union_equal(self.dtype, other.dtype):
            this = self.astype('O')
            other = other.astype('O')
            return this.union(other)

        # TODO(EA): setops-refactor, clean all this up
        if is_period_dtype(self) or is_datetime64tz_dtype(self):
            lvals = self._ndarray_values
        else:
            lvals = self._values
        if is_period_dtype(other) or is_datetime64tz_dtype(other):
            rvals = other._ndarray_values
        else:
            rvals = other._values

        if self.is_monotonic and other.is_monotonic:
            try:
                result = self._outer_indexer(lvals, rvals)[0]
            except TypeError:
                # incomparable objects
                result = list(lvals)

                # worth making this faster? a very unusual case
                value_set = set(lvals)
                result.extend([x for x in rvals if x not in value_set])
        else:
            indexer = self.get_indexer(other)
            indexer, = (indexer == -1).nonzero()

            if len(indexer) > 0:
                other_diff = algos.take_nd(rvals, indexer,
                                           allow_fill=False)
                result = _concat._concat_compat((lvals, other_diff))

                try:
                    lvals[0] < other_diff[0]
                except TypeError as e:
                    warnings.warn("%s, sort order is undefined for "
                                  "incomparable objects" % e, RuntimeWarning,
                                  stacklevel=3)
                else:
                    types = frozenset((self.inferred_type,
                                       other.inferred_type))
                    if not types & _unsortable_types:
                        result.sort()

            else:
                result = lvals

                try:
                    result = np.sort(result)
                except TypeError as e:
                    warnings.warn("%s, sort order is undefined for "
                                  "incomparable objects" % e, RuntimeWarning,
                                  stacklevel=3)

        # for subclasses
        return self._wrap_setop_result(other, result)

    def _wrap_setop_result(self, other, result):
        return self._constructor(result, name=get_op_result_name(self, other))

    def intersection(self, other):
        """
        Form the intersection of two Index objects.

        This returns a new Index with elements common to the index and `other`,
        preserving the order of the calling index.

        Parameters
        ----------
        other : Index or array-like

        Returns
        -------
        intersection : Index

        Examples
        --------

        >>> idx1 = pd.Index([1, 2, 3, 4])
        >>> idx2 = pd.Index([3, 4, 5, 6])
        >>> idx1.intersection(idx2)
        Int64Index([3, 4], dtype='int64')
        """
        self._assert_can_do_setop(other)
        other = ensure_index(other)

        if self.equals(other):
            return self._get_reconciled_name_object(other)

        if not is_dtype_equal(self.dtype, other.dtype):
            this = self.astype('O')
            other = other.astype('O')
            return this.intersection(other)

        # TODO(EA): setops-refactor, clean all this up
        if is_period_dtype(self):
            lvals = self._ndarray_values
        else:
            lvals = self._values
        if is_period_dtype(other):
            rvals = other._ndarray_values
        else:
            rvals = other._values

        if self.is_monotonic and other.is_monotonic:
            try:
                result = self._inner_indexer(lvals, rvals)[0]
                return self._wrap_setop_result(other, result)
            except TypeError:
                pass

        try:
            indexer = Index(rvals).get_indexer(lvals)
            indexer = indexer.take((indexer != -1).nonzero()[0])
        except Exception:
            # duplicates
            indexer = algos.unique1d(
                Index(rvals).get_indexer_non_unique(lvals)[0])
            indexer = indexer[indexer != -1]

        taken = other.take(indexer)
        if self.name != other.name:
            taken.name = None
        return taken

    def difference(self, other, sort=True):
        """
        Return a new Index with elements from the index that are not in
        `other`.

        This is the set difference of two Index objects.

        Parameters
        ----------
        other : Index or array-like
        sort : bool, default True
            Sort the resulting index if possible

            .. versionadded:: 0.24.0

        Returns
        -------
        difference : Index

        Examples
        --------

        >>> idx1 = pd.Index([2, 1, 3, 4])
        >>> idx2 = pd.Index([3, 4, 5, 6])
        >>> idx1.difference(idx2)
        Int64Index([1, 2], dtype='int64')
        >>> idx1.difference(idx2, sort=False)
        Int64Index([2, 1], dtype='int64')
        """
        self._assert_can_do_setop(other)

        if self.equals(other):
            # pass an empty np.ndarray with the appropriate dtype
            return self._shallow_copy(self._data[:0])

        other, result_name = self._convert_can_do_setop(other)

        this = self._get_unique_index()

        indexer = this.get_indexer(other)
        indexer = indexer.take((indexer != -1).nonzero()[0])

        label_diff = np.setdiff1d(np.arange(this.size), indexer,
                                  assume_unique=True)
        the_diff = this.values.take(label_diff)
        if sort:
            try:
                the_diff = sorting.safe_sort(the_diff)
            except TypeError:
                pass

        return this._shallow_copy(the_diff, name=result_name, freq=None)

    def symmetric_difference(self, other, result_name=None):
        """
        Compute the symmetric difference of two Index objects.

        It's sorted if sorting is possible.

        Parameters
        ----------
        other : Index or array-like
        result_name : str

        Returns
        -------
        symmetric_difference : Index

        Notes
        -----
        ``symmetric_difference`` contains elements that appear in either
        ``idx1`` or ``idx2`` but not both. Equivalent to the Index created by
        ``idx1.difference(idx2) | idx2.difference(idx1)`` with duplicates
        dropped.

        Examples
        --------
        >>> idx1 = pd.Index([1, 2, 3, 4])
        >>> idx2 = pd.Index([2, 3, 4, 5])
        >>> idx1.symmetric_difference(idx2)
        Int64Index([1, 5], dtype='int64')

        You can also use the ``^`` operator:

        >>> idx1 ^ idx2
        Int64Index([1, 5], dtype='int64')
        """
        self._assert_can_do_setop(other)
        other, result_name_update = self._convert_can_do_setop(other)
        if result_name is None:
            result_name = result_name_update

        this = self._get_unique_index()
        other = other._get_unique_index()
        indexer = this.get_indexer(other)

        # {this} minus {other}
        common_indexer = indexer.take((indexer != -1).nonzero()[0])
        left_indexer = np.setdiff1d(np.arange(this.size), common_indexer,
                                    assume_unique=True)
        left_diff = this.values.take(left_indexer)

        # {other} minus {this}
        right_indexer = (indexer == -1).nonzero()[0]
        right_diff = other.values.take(right_indexer)

        the_diff = _concat._concat_compat([left_diff, right_diff])
        try:
            the_diff = sorting.safe_sort(the_diff)
        except TypeError:
            pass

        attribs = self._get_attributes_dict()
        attribs['name'] = result_name
        if 'freq' in attribs:
            attribs['freq'] = None
        return self._shallow_copy_with_infer(the_diff, **attribs)

    def _assert_can_do_setop(self, other):
        if not is_list_like(other):
            raise TypeError('Input must be Index or array-like')
        return True

    def _convert_can_do_setop(self, other):
        if not isinstance(other, Index):
            other = Index(other, name=self.name)
            result_name = self.name
        else:
            result_name = get_op_result_name(self, other)
        return other, result_name

    # --------------------------------------------------------------------
    # Indexing Methods

    _index_shared_docs['get_loc'] = """
        Get integer location, slice or boolean mask for requested label.

        Parameters
        ----------
        key : label
        method : {None, 'pad'/'ffill', 'backfill'/'bfill', 'nearest'}, optional
            * default: exact matches only.
            * pad / ffill: find the PREVIOUS index value if no exact match.
            * backfill / bfill: use NEXT index value if no exact match
            * nearest: use the NEAREST index value if no exact match. Tied
              distances are broken by preferring the larger index value.
        tolerance : optional
            Maximum distance from index value for inexact matches. The value of
            the index at the matching location most satisfy the equation
            ``abs(index[loc] - key) <= tolerance``.

            Tolerance may be a scalar
            value, which applies the same tolerance to all values, or
            list-like, which applies variable tolerance per element. List-like
            includes list, tuple, array, Series, and must be the same size as
            the index and its dtype must exactly match the index's type.

            .. versionadded:: 0.21.0 (list-like tolerance)

        Returns
        -------
        loc : int if unique index, slice if monotonic index, else mask

        Examples
        ---------
        >>> unique_index = pd.Index(list('abc'))
        >>> unique_index.get_loc('b')
        1

        >>> monotonic_index = pd.Index(list('abbc'))
        >>> monotonic_index.get_loc('b')
        slice(1, 3, None)

        >>> non_monotonic_index = pd.Index(list('abcb'))
        >>> non_monotonic_index.get_loc('b')
        array([False,  True, False,  True], dtype=bool)
        """

    @Appender(_index_shared_docs['get_loc'])
    def get_loc(self, key, method=None, tolerance=None):
        if method is None:
            if tolerance is not None:
                raise ValueError('tolerance argument only valid if using pad, '
                                 'backfill or nearest lookups')
            try:
                return self._engine.get_loc(key)
            except KeyError:
                return self._engine.get_loc(self._maybe_cast_indexer(key))
        indexer = self.get_indexer([key], method=method, tolerance=tolerance)
        if indexer.ndim > 1 or indexer.size > 1:
            raise TypeError('get_loc requires scalar valued input')
        loc = indexer.item()
        if loc == -1:
            raise KeyError(key)
        return loc

    _index_shared_docs['get_indexer'] = """
        Compute indexer and mask for new index given the current index. The
        indexer should be then used as an input to ndarray.take to align the
        current data to the new index.

        Parameters
        ----------
        target : %(target_klass)s
        method : {None, 'pad'/'ffill', 'backfill'/'bfill', 'nearest'}, optional
            * default: exact matches only.
            * pad / ffill: find the PREVIOUS index value if no exact match.
            * backfill / bfill: use NEXT index value if no exact match
            * nearest: use the NEAREST index value if no exact match. Tied
              distances are broken by preferring the larger index value.
        limit : int, optional
            Maximum number of consecutive labels in ``target`` to match for
            inexact matches.
        tolerance : optional
            Maximum distance between original and new labels for inexact
            matches. The values of the index at the matching locations most
            satisfy the equation ``abs(index[indexer] - target) <= tolerance``.

            Tolerance may be a scalar value, which applies the same tolerance
            to all values, or list-like, which applies variable tolerance per
            element. List-like includes list, tuple, array, Series, and must be
            the same size as the index and its dtype must exactly match the
            index's type.

            .. versionadded:: 0.21.0 (list-like tolerance)

        Returns
        -------
        indexer : ndarray of int
            Integers from 0 to n - 1 indicating that the index at these
            positions matches the corresponding target values. Missing values
            in the target are marked by -1.

        Examples
        --------
        >>> index = pd.Index(['c', 'a', 'b'])
        >>> index.get_indexer(['a', 'b', 'x'])
        array([ 1,  2, -1])

        Notice that the return value is an array of locations in ``index``
        and ``x`` is marked by -1, as it is not in ``index``.
        """

    @Appender(_index_shared_docs['get_indexer'] % _index_doc_kwargs)
    def get_indexer(self, target, method=None, limit=None, tolerance=None):
        method = missing.clean_reindex_fill_method(method)
        target = ensure_index(target)
        if tolerance is not None:
            tolerance = self._convert_tolerance(tolerance, target)

        # Treat boolean labels passed to a numeric index as not found. Without
        # this fix False and True would be treated as 0 and 1 respectively.
        # (GH #16877)
        if target.is_boolean() and self.is_numeric():
            return ensure_platform_int(np.repeat(-1, target.size))

        pself, ptarget = self._maybe_promote(target)
        if pself is not self or ptarget is not target:
            return pself.get_indexer(ptarget, method=method, limit=limit,
                                     tolerance=tolerance)

        if not is_dtype_equal(self.dtype, target.dtype):
            this = self.astype(object)
            target = target.astype(object)
            return this.get_indexer(target, method=method, limit=limit,
                                    tolerance=tolerance)

        if not self.is_unique:
            raise InvalidIndexError('Reindexing only valid with uniquely'
                                    ' valued Index objects')

        if method == 'pad' or method == 'backfill':
            indexer = self._get_fill_indexer(target, method, limit, tolerance)
        elif method == 'nearest':
            indexer = self._get_nearest_indexer(target, limit, tolerance)
        else:
            if tolerance is not None:
                raise ValueError('tolerance argument only valid if doing pad, '
                                 'backfill or nearest reindexing')
            if limit is not None:
                raise ValueError('limit argument only valid if doing pad, '
                                 'backfill or nearest reindexing')

            indexer = self._engine.get_indexer(target._ndarray_values)

        return ensure_platform_int(indexer)

    def _convert_tolerance(self, tolerance, target):
        # override this method on subclasses
        tolerance = np.asarray(tolerance)
        if target.size != tolerance.size and tolerance.size > 1:
            raise ValueError('list-like tolerance size must match '
                             'target index size')
        return tolerance

    def _get_fill_indexer(self, target, method, limit=None, tolerance=None):
        if self.is_monotonic_increasing and target.is_monotonic_increasing:
            method = (self._engine.get_pad_indexer if method == 'pad' else
                      self._engine.get_backfill_indexer)
            indexer = method(target._ndarray_values, limit)
        else:
            indexer = self._get_fill_indexer_searchsorted(target, method,
                                                          limit)
        if tolerance is not None:
            indexer = self._filter_indexer_tolerance(target._ndarray_values,
                                                     indexer,
                                                     tolerance)
        return indexer

    def _get_fill_indexer_searchsorted(self, target, method, limit=None):
        """
        Fallback pad/backfill get_indexer that works for monotonic decreasing
        indexes and non-monotonic targets.
        """
        if limit is not None:
            raise ValueError('limit argument for %r method only well-defined '
                             'if index and target are monotonic' % method)

        side = 'left' if method == 'pad' else 'right'

        # find exact matches first (this simplifies the algorithm)
        indexer = self.get_indexer(target)
        nonexact = (indexer == -1)
        indexer[nonexact] = self._searchsorted_monotonic(target[nonexact],
                                                         side)
        if side == 'left':
            # searchsorted returns "indices into a sorted array such that,
            # if the corresponding elements in v were inserted before the
            # indices, the order of a would be preserved".
            # Thus, we need to subtract 1 to find values to the left.
            indexer[nonexact] -= 1
            # This also mapped not found values (values of 0 from
            # np.searchsorted) to -1, which conveniently is also our
            # sentinel for missing values
        else:
            # Mark indices to the right of the largest value as not found
            indexer[indexer == len(self)] = -1
        return indexer

    def _get_nearest_indexer(self, target, limit, tolerance):
        """
        Get the indexer for the nearest index labels; requires an index with
        values that can be subtracted from each other (e.g., not strings or
        tuples).
        """
        left_indexer = self.get_indexer(target, 'pad', limit=limit)
        right_indexer = self.get_indexer(target, 'backfill', limit=limit)

        target = np.asarray(target)
        left_distances = abs(self.values[left_indexer] - target)
        right_distances = abs(self.values[right_indexer] - target)

        op = operator.lt if self.is_monotonic_increasing else operator.le
        indexer = np.where(op(left_distances, right_distances) |
                           (right_indexer == -1), left_indexer, right_indexer)
        if tolerance is not None:
            indexer = self._filter_indexer_tolerance(target, indexer,
                                                     tolerance)
        return indexer

    def _filter_indexer_tolerance(self, target, indexer, tolerance):
        distance = abs(self.values[indexer] - target)
        indexer = np.where(distance <= tolerance, indexer, -1)
        return indexer

    # --------------------------------------------------------------------
    # Indexer Conversion Methods

    _index_shared_docs['_convert_scalar_indexer'] = """
        Convert a scalar indexer.

        Parameters
        ----------
        key : label of the slice bound
        kind : {'ix', 'loc', 'getitem', 'iloc'} or None
    """

    @Appender(_index_shared_docs['_convert_scalar_indexer'])
    def _convert_scalar_indexer(self, key, kind=None):
        assert kind in ['ix', 'loc', 'getitem', 'iloc', None]

        if kind == 'iloc':
            return self._validate_indexer('positional', key, kind)

        if len(self) and not isinstance(self, ABCMultiIndex,):

            # we can raise here if we are definitive that this
            # is positional indexing (eg. .ix on with a float)
            # or label indexing if we are using a type able
            # to be represented in the index

            if kind in ['getitem', 'ix'] and is_float(key):
                if not self.is_floating():
                    return self._invalid_indexer('label', key)

            elif kind in ['loc'] and is_float(key):

                # we want to raise KeyError on string/mixed here
                # technically we *could* raise a TypeError
                # on anything but mixed though
                if self.inferred_type not in ['floating',
                                              'mixed-integer-float',
                                              'string',
                                              'unicode',
                                              'mixed']:
                    return self._invalid_indexer('label', key)

            elif kind in ['loc'] and is_integer(key):
                if not self.holds_integer():
                    return self._invalid_indexer('label', key)

        return key

    _index_shared_docs['_convert_slice_indexer'] = """
        Convert a slice indexer.

        By definition, these are labels unless 'iloc' is passed in.
        Floats are not allowed as the start, step, or stop of the slice.

        Parameters
        ----------
        key : label of the slice bound
        kind : {'ix', 'loc', 'getitem', 'iloc'} or None
    """

    @Appender(_index_shared_docs['_convert_slice_indexer'])
    def _convert_slice_indexer(self, key, kind=None):
        assert kind in ['ix', 'loc', 'getitem', 'iloc', None]

        # if we are not a slice, then we are done
        if not isinstance(key, slice):
            return key

        # validate iloc
        if kind == 'iloc':
            return slice(self._validate_indexer('slice', key.start, kind),
                         self._validate_indexer('slice', key.stop, kind),
                         self._validate_indexer('slice', key.step, kind))

        # potentially cast the bounds to integers
        start, stop, step = key.start, key.stop, key.step

        # figure out if this is a positional indexer
        def is_int(v):
            return v is None or is_integer(v)

        is_null_slicer = start is None and stop is None
        is_index_slice = is_int(start) and is_int(stop)
        is_positional = is_index_slice and not self.is_integer()

        if kind == 'getitem':
            """
            called from the getitem slicers, validate that we are in fact
            integers
            """
            if self.is_integer() or is_index_slice:
                return slice(self._validate_indexer('slice', key.start, kind),
                             self._validate_indexer('slice', key.stop, kind),
                             self._validate_indexer('slice', key.step, kind))

        # convert the slice to an indexer here

        # if we are mixed and have integers
        try:
            if is_positional and self.is_mixed():
                # Validate start & stop
                if start is not None:
                    self.get_loc(start)
                if stop is not None:
                    self.get_loc(stop)
                is_positional = False
        except KeyError:
            if self.inferred_type == 'mixed-integer-float':
                raise

        if is_null_slicer:
            indexer = key
        elif is_positional:
            indexer = key
        else:
            try:
                indexer = self.slice_indexer(start, stop, step, kind=kind)
            except Exception:
                if is_index_slice:
                    if self.is_integer():
                        raise
                    else:
                        indexer = key
                else:
                    raise

        return indexer

    def _convert_listlike_indexer(self, keyarr, kind=None):
        """
        Parameters
        ----------
        keyarr : list-like
            Indexer to convert.

        Returns
        -------
        tuple (indexer, keyarr)
            indexer is an ndarray or None if cannot convert
            keyarr are tuple-safe keys
        """
        if isinstance(keyarr, Index):
            keyarr = self._convert_index_indexer(keyarr)
        else:
            keyarr = self._convert_arr_indexer(keyarr)

        indexer = self._convert_list_indexer(keyarr, kind=kind)
        return indexer, keyarr

    _index_shared_docs['_convert_arr_indexer'] = """
        Convert an array-like indexer to the appropriate dtype.

        Parameters
        ----------
        keyarr : array-like
            Indexer to convert.

        Returns
        -------
        converted_keyarr : array-like
    """

    @Appender(_index_shared_docs['_convert_arr_indexer'])
    def _convert_arr_indexer(self, keyarr):
        keyarr = com.asarray_tuplesafe(keyarr)
        return keyarr

    _index_shared_docs['_convert_index_indexer'] = """
        Convert an Index indexer to the appropriate dtype.

        Parameters
        ----------
        keyarr : Index (or sub-class)
            Indexer to convert.

        Returns
        -------
        converted_keyarr : Index (or sub-class)
    """

    @Appender(_index_shared_docs['_convert_index_indexer'])
    def _convert_index_indexer(self, keyarr):
        return keyarr

    _index_shared_docs['_convert_list_indexer'] = """
        Convert a list-like indexer to the appropriate dtype.

        Parameters
        ----------
        keyarr : Index (or sub-class)
            Indexer to convert.
        kind : iloc, ix, loc, optional

        Returns
        -------
        positional indexer or None
    """

    @Appender(_index_shared_docs['_convert_list_indexer'])
    def _convert_list_indexer(self, keyarr, kind=None):
        if (kind in [None, 'iloc', 'ix'] and
                is_integer_dtype(keyarr) and not self.is_floating() and
                not isinstance(keyarr, ABCPeriodIndex)):

            if self.inferred_type == 'mixed-integer':
                indexer = self.get_indexer(keyarr)
                if (indexer >= 0).all():
                    return indexer
                # missing values are flagged as -1 by get_indexer and negative
                # indices are already converted to positive indices in the
                # above if-statement, so the negative flags are changed to
                # values outside the range of indices so as to trigger an
                # IndexError in maybe_convert_indices
                indexer[indexer < 0] = len(self)
                from pandas.core.indexing import maybe_convert_indices
                return maybe_convert_indices(indexer, len(self))

            elif not self.inferred_type == 'integer':
                keyarr = np.where(keyarr < 0, len(self) + keyarr, keyarr)
                return keyarr

        return None

    def _invalid_indexer(self, form, key):
        """
        Consistent invalid indexer message.
        """
        raise TypeError("cannot do {form} indexing on {klass} with these "
                        "indexers [{key}] of {kind}".format(
                            form=form, klass=type(self), key=key,
                            kind=type(key)))

    # --------------------------------------------------------------------
    # Reindex Methods

    def _can_reindex(self, indexer):
        """
        Check if we are allowing reindexing with this particular indexer.

        Parameters
        ----------
        indexer : an integer indexer

        Raises
        ------
        ValueError if its a duplicate axis
        """

        # trying to reindex on an axis with duplicates
        if not self.is_unique and len(indexer):
            raise ValueError("cannot reindex from a duplicate axis")

    def reindex(self, target, method=None, level=None, limit=None,
                tolerance=None):
        """
        Create index with target's values (move/add/delete values
        as necessary).

        Parameters
        ----------
        target : an iterable

        Returns
        -------
        new_index : pd.Index
            Resulting index
        indexer : np.ndarray or None
            Indices of output values in original index

        """
        # GH6552: preserve names when reindexing to non-named target
        # (i.e. neither Index nor Series).
        preserve_names = not hasattr(target, 'name')

        # GH7774: preserve dtype/tz if target is empty and not an Index.
        target = _ensure_has_len(target)  # target may be an iterator

        if not isinstance(target, Index) and len(target) == 0:
            attrs = self._get_attributes_dict()
            attrs.pop('freq', None)  # don't preserve freq
            values = self._data[:0]  # appropriately-dtyped empty array
            target = self._simple_new(values, dtype=self.dtype, **attrs)
        else:
            target = ensure_index(target)

        if level is not None:
            if method is not None:
                raise TypeError('Fill method not supported if level passed')
            _, indexer, _ = self._join_level(target, level, how='right',
                                             return_indexers=True)
        else:
            if self.equals(target):
                indexer = None
            else:

                if self.is_unique:
                    indexer = self.get_indexer(target, method=method,
                                               limit=limit,
                                               tolerance=tolerance)
                else:
                    if method is not None or limit is not None:
                        raise ValueError("cannot reindex a non-unique index "
                                         "with a method or limit")
                    indexer, missing = self.get_indexer_non_unique(target)

        if preserve_names and target.nlevels == 1 and target.name != self.name:
            target = target.copy()
            target.name = self.name

        return target, indexer

    def _reindex_non_unique(self, target):
        """
        Create a new index with target's values (move/add/delete values as
        necessary) use with non-unique Index and a possibly non-unique target.

        Parameters
        ----------
        target : an iterable

        Returns
        -------
        new_index : pd.Index
            Resulting index
        indexer : np.ndarray or None
            Indices of output values in original index

        """

        target = ensure_index(target)
        indexer, missing = self.get_indexer_non_unique(target)
        check = indexer != -1
        new_labels = self.take(indexer[check])
        new_indexer = None

        if len(missing):
            length = np.arange(len(indexer))

            missing = ensure_platform_int(missing)
            missing_labels = target.take(missing)
            missing_indexer = ensure_int64(length[~check])
            cur_labels = self.take(indexer[check]).values
            cur_indexer = ensure_int64(length[check])

            new_labels = np.empty(tuple([len(indexer)]), dtype=object)
            new_labels[cur_indexer] = cur_labels
            new_labels[missing_indexer] = missing_labels

            # a unique indexer
            if target.is_unique:

                # see GH5553, make sure we use the right indexer
                new_indexer = np.arange(len(indexer))
                new_indexer[cur_indexer] = np.arange(len(cur_labels))
                new_indexer[missing_indexer] = -1

            # we have a non_unique selector, need to use the original
            # indexer here
            else:

                # need to retake to have the same size as the indexer
                indexer[~check] = -1

                # reset the new indexer to account for the new size
                new_indexer = np.arange(len(self.take(indexer)))
                new_indexer[~check] = -1

        new_index = self._shallow_copy_with_infer(new_labels, freq=None)
        return new_index, indexer, new_indexer

    # --------------------------------------------------------------------
    # Join Methods

    _index_shared_docs['join'] = """
        Compute join_index and indexers to conform data
        structures to the new index.

        Parameters
        ----------
        other : Index
        how : {'left', 'right', 'inner', 'outer'}
        level : int or level name, default None
        return_indexers : boolean, default False
        sort : boolean, default False
            Sort the join keys lexicographically in the result Index. If False,
            the order of the join keys depends on the join type (how keyword)

            .. versionadded:: 0.20.0

        Returns
        -------
        join_index, (left_indexer, right_indexer)
        """

    @Appender(_index_shared_docs['join'])
    def join(self, other, how='left', level=None, return_indexers=False,
             sort=False):
        from .multi import MultiIndex
        self_is_mi = isinstance(self, MultiIndex)
        other_is_mi = isinstance(other, MultiIndex)

        # try to figure out the join level
        # GH3662
        if level is None and (self_is_mi or other_is_mi):

            # have the same levels/names so a simple join
            if self.names == other.names:
                pass
            else:
                return self._join_multi(other, how=how,
                                        return_indexers=return_indexers)

        # join on the level
        if level is not None and (self_is_mi or other_is_mi):
            return self._join_level(other, level, how=how,
                                    return_indexers=return_indexers)

        other = ensure_index(other)

        if len(other) == 0 and how in ('left', 'outer'):
            join_index = self._shallow_copy()
            if return_indexers:
                rindexer = np.repeat(-1, len(join_index))
                return join_index, None, rindexer
            else:
                return join_index

        if len(self) == 0 and how in ('right', 'outer'):
            join_index = other._shallow_copy()
            if return_indexers:
                lindexer = np.repeat(-1, len(join_index))
                return join_index, lindexer, None
            else:
                return join_index

        if self._join_precedence < other._join_precedence:
            how = {'right': 'left', 'left': 'right'}.get(how, how)
            result = other.join(self, how=how, level=level,
                                return_indexers=return_indexers)
            if return_indexers:
                x, y, z = result
                result = x, z, y
            return result

        if not is_dtype_equal(self.dtype, other.dtype):
            this = self.astype('O')
            other = other.astype('O')
            return this.join(other, how=how, return_indexers=return_indexers)

        _validate_join_method(how)

        if not self.is_unique and not other.is_unique:
            return self._join_non_unique(other, how=how,
                                         return_indexers=return_indexers)
        elif not self.is_unique or not other.is_unique:
            if self.is_monotonic and other.is_monotonic:
                return self._join_monotonic(other, how=how,
                                            return_indexers=return_indexers)
            else:
                return self._join_non_unique(other, how=how,
                                             return_indexers=return_indexers)
        elif self.is_monotonic and other.is_monotonic:
            try:
                return self._join_monotonic(other, how=how,
                                            return_indexers=return_indexers)
            except TypeError:
                pass

        if how == 'left':
            join_index = self
        elif how == 'right':
            join_index = other
        elif how == 'inner':
            join_index = self.intersection(other)
        elif how == 'outer':
            join_index = self.union(other)

        if sort:
            join_index = join_index.sort_values()

        if return_indexers:
            if join_index is self:
                lindexer = None
            else:
                lindexer = self.get_indexer(join_index)
            if join_index is other:
                rindexer = None
            else:
                rindexer = other.get_indexer(join_index)
            return join_index, lindexer, rindexer
        else:
            return join_index

    def _join_multi(self, other, how, return_indexers=True):
        from .multi import MultiIndex
        from pandas.core.reshape.merge import _restore_dropped_levels_multijoin

        # figure out join names
        self_names = set(com._not_none(*self.names))
        other_names = set(com._not_none(*other.names))
        overlap = self_names & other_names

        # need at least 1 in common
        if not overlap:
            raise ValueError("cannot join with no overlapping index names")

        self_is_mi = isinstance(self, MultiIndex)
        other_is_mi = isinstance(other, MultiIndex)

        if self_is_mi and other_is_mi:

            # Drop the non-matching levels from left and right respectively
            ldrop_names = list(self_names - overlap)
            rdrop_names = list(other_names - overlap)

            self_jnlevels = self.droplevel(ldrop_names)
            other_jnlevels = other.droplevel(rdrop_names)

            # Join left and right
            # Join on same leveled multi-index frames is supported
            join_idx, lidx, ridx = self_jnlevels.join(other_jnlevels, how,
                                                      return_indexers=True)

            # Restore the dropped levels
            # Returned index level order is
            # common levels, ldrop_names, rdrop_names
            dropped_names = ldrop_names + rdrop_names

            levels, labels, names = (
                _restore_dropped_levels_multijoin(self, other,
                                                  dropped_names,
                                                  join_idx,
                                                  lidx, ridx))

            # Re-create the multi-index
            multi_join_idx = MultiIndex(levels=levels, labels=labels,
                                        names=names, verify_integrity=False)

            multi_join_idx = multi_join_idx.remove_unused_levels()

            return multi_join_idx, lidx, ridx

        jl = list(overlap)[0]

        # Case where only one index is multi
        # make the indices into mi's that match
        flip_order = False
        if self_is_mi:
            self, other = other, self
            flip_order = True
            # flip if join method is right or left
            how = {'right': 'left', 'left': 'right'}.get(how, how)

        level = other.names.index(jl)
        result = self._join_level(other, level, how=how,
                                  return_indexers=return_indexers)

        if flip_order:
            if isinstance(result, tuple):
                return result[0], result[2], result[1]
        return result

    def _join_non_unique(self, other, how='left', return_indexers=False):
        from pandas.core.reshape.merge import _get_join_indexers

        left_idx, right_idx = _get_join_indexers([self._ndarray_values],
                                                 [other._ndarray_values],
                                                 how=how,
                                                 sort=True)

        left_idx = ensure_platform_int(left_idx)
        right_idx = ensure_platform_int(right_idx)

        join_index = np.asarray(self._ndarray_values.take(left_idx))
        mask = left_idx == -1
        np.putmask(join_index, mask, other._ndarray_values.take(right_idx))

        join_index = self._wrap_joined_index(join_index, other)

        if return_indexers:
            return join_index, left_idx, right_idx
        else:
            return join_index

    def _join_level(self, other, level, how='left', return_indexers=False,
                    keep_order=True):
        """
        The join method *only* affects the level of the resulting
        MultiIndex. Otherwise it just exactly aligns the Index data to the
        labels of the level in the MultiIndex.

        If ```keep_order == True```, the order of the data indexed by the
        MultiIndex will not be changed; otherwise, it will tie out
        with `other`.
        """
        from .multi import MultiIndex

        def _get_leaf_sorter(labels):
            """
            Returns sorter for the inner most level while preserving the
            order of higher levels.
            """
            if labels[0].size == 0:
                return np.empty(0, dtype='int64')

            if len(labels) == 1:
                lab = ensure_int64(labels[0])
                sorter, _ = libalgos.groupsort_indexer(lab, 1 + lab.max())
                return sorter

            # find indexers of beginning of each set of
            # same-key labels w.r.t all but last level
            tic = labels[0][:-1] != labels[0][1:]
            for lab in labels[1:-1]:
                tic |= lab[:-1] != lab[1:]

            starts = np.hstack(([True], tic, [True])).nonzero()[0]
            lab = ensure_int64(labels[-1])
            return lib.get_level_sorter(lab, ensure_int64(starts))

        if isinstance(self, MultiIndex) and isinstance(other, MultiIndex):
            raise TypeError('Join on level between two MultiIndex objects '
                            'is ambiguous')

        left, right = self, other

        flip_order = not isinstance(self, MultiIndex)
        if flip_order:
            left, right = right, left
            how = {'right': 'left', 'left': 'right'}.get(how, how)

        level = left._get_level_number(level)
        old_level = left.levels[level]

        if not right.is_unique:
            raise NotImplementedError('Index._join_level on non-unique index '
                                      'is not implemented')

        new_level, left_lev_indexer, right_lev_indexer = \
            old_level.join(right, how=how, return_indexers=True)

        if left_lev_indexer is None:
            if keep_order or len(left) == 0:
                left_indexer = None
                join_index = left
            else:  # sort the leaves
                left_indexer = _get_leaf_sorter(left.labels[:level + 1])
                join_index = left[left_indexer]

        else:
            left_lev_indexer = ensure_int64(left_lev_indexer)
            rev_indexer = lib.get_reverse_indexer(left_lev_indexer,
                                                  len(old_level))

            new_lev_labels = algos.take_nd(rev_indexer, left.labels[level],
                                           allow_fill=False)

            new_labels = list(left.labels)
            new_labels[level] = new_lev_labels

            new_levels = list(left.levels)
            new_levels[level] = new_level

            if keep_order:  # just drop missing values. o.w. keep order
                left_indexer = np.arange(len(left), dtype=np.intp)
                mask = new_lev_labels != -1
                if not mask.all():
                    new_labels = [lab[mask] for lab in new_labels]
                    left_indexer = left_indexer[mask]

            else:  # tie out the order with other
                if level == 0:  # outer most level, take the fast route
                    ngroups = 1 + new_lev_labels.max()
                    left_indexer, counts = libalgos.groupsort_indexer(
                        new_lev_labels, ngroups)

                    # missing values are placed first; drop them!
                    left_indexer = left_indexer[counts[0]:]
                    new_labels = [lab[left_indexer] for lab in new_labels]

                else:  # sort the leaves
                    mask = new_lev_labels != -1
                    mask_all = mask.all()
                    if not mask_all:
                        new_labels = [lab[mask] for lab in new_labels]

                    left_indexer = _get_leaf_sorter(new_labels[:level + 1])
                    new_labels = [lab[left_indexer] for lab in new_labels]

                    # left_indexers are w.r.t masked frame.
                    # reverse to original frame!
                    if not mask_all:
                        left_indexer = mask.nonzero()[0][left_indexer]

            join_index = MultiIndex(levels=new_levels, labels=new_labels,
                                    names=left.names, verify_integrity=False)

        if right_lev_indexer is not None:
            right_indexer = algos.take_nd(right_lev_indexer,
                                          join_index.labels[level],
                                          allow_fill=False)
        else:
            right_indexer = join_index.labels[level]

        if flip_order:
            left_indexer, right_indexer = right_indexer, left_indexer

        if return_indexers:
            left_indexer = (None if left_indexer is None
                            else ensure_platform_int(left_indexer))
            right_indexer = (None if right_indexer is None
                             else ensure_platform_int(right_indexer))
            return join_index, left_indexer, right_indexer
        else:
            return join_index

    def _join_monotonic(self, other, how='left', return_indexers=False):
        if self.equals(other):
            ret_index = other if how == 'right' else self
            if return_indexers:
                return ret_index, None, None
            else:
                return ret_index

        sv = self._ndarray_values
        ov = other._ndarray_values

        if self.is_unique and other.is_unique:
            # We can perform much better than the general case
            if how == 'left':
                join_index = self
                lidx = None
                ridx = self._left_indexer_unique(sv, ov)
            elif how == 'right':
                join_index = other
                lidx = self._left_indexer_unique(ov, sv)
                ridx = None
            elif how == 'inner':
                join_index, lidx, ridx = self._inner_indexer(sv, ov)
                join_index = self._wrap_joined_index(join_index, other)
            elif how == 'outer':
                join_index, lidx, ridx = self._outer_indexer(sv, ov)
                join_index = self._wrap_joined_index(join_index, other)
        else:
            if how == 'left':
                join_index, lidx, ridx = self._left_indexer(sv, ov)
            elif how == 'right':
                join_index, ridx, lidx = self._left_indexer(ov, sv)
            elif how == 'inner':
                join_index, lidx, ridx = self._inner_indexer(sv, ov)
            elif how == 'outer':
                join_index, lidx, ridx = self._outer_indexer(sv, ov)
            join_index = self._wrap_joined_index(join_index, other)

        if return_indexers:
            lidx = None if lidx is None else ensure_platform_int(lidx)
            ridx = None if ridx is None else ensure_platform_int(ridx)
            return join_index, lidx, ridx
        else:
            return join_index

    def _wrap_joined_index(self, joined, other):
        name = get_op_result_name(self, other)
        return Index(joined, name=name)

    # --------------------------------------------------------------------
    # Uncategorized Methods

    @property
    def values(self):
        """
        Return the underlying data as an ndarray.
        """
        return self._data.view(np.ndarray)

    @property
    def _values(self):
        # type: () -> Union[ExtensionArray, Index, np.ndarray]
        # TODO(EA): remove index types as they become extension arrays
        """
        The best array representation.

        This is an ndarray, ExtensionArray, or Index subclass. This differs
        from ``_ndarray_values``, which always returns an ndarray.

        Both ``_values`` and ``_ndarray_values`` are consistent between
        ``Series`` and ``Index``.

        It may differ from the public '.values' method.

        index             | values          | _values       | _ndarray_values |
        ----------------- | --------------- | ------------- | --------------- |
        Index             | ndarray         | ndarray       | ndarray         |
        CategoricalIndex  | Categorical     | Categorical   | ndarray[int]    |
        DatetimeIndex     | ndarray[M8ns]   | ndarray[M8ns] | ndarray[M8ns]   |
        DatetimeIndex[tz] | ndarray[M8ns]   | DTI[tz]       | ndarray[M8ns]   |
        PeriodIndex       | ndarray[object] | PeriodArray   | ndarray[int]    |
        IntervalIndex     | IntervalArray   | IntervalArray | ndarray[object] |

        See Also
        --------
        values
        _ndarray_values
        """
        return self.values

    def get_values(self):
        """
        Return `Index` data as an `numpy.ndarray`.

        Returns
        -------
        numpy.ndarray
            A one-dimensional numpy array of the `Index` values.

        See Also
        --------
        Index.values : The attribute that get_values wraps.

        Examples
        --------
        Getting the `Index` values of a `DataFrame`:

        >>> df = pd.DataFrame([[1, 2, 3], [4, 5, 6], [7, 8, 9]],
        ...                    index=['a', 'b', 'c'], columns=['A', 'B', 'C'])
        >>> df
           A  B  C
        a  1  2  3
        b  4  5  6
        c  7  8  9
        >>> df.index.get_values()
        array(['a', 'b', 'c'], dtype=object)

        Standalone `Index` values:

        >>> idx = pd.Index(['1', '2', '3'])
        >>> idx.get_values()
        array(['1', '2', '3'], dtype=object)

        `MultiIndex` arrays also have only one dimension:

        >>> midx = pd.MultiIndex.from_arrays([[1, 2, 3], ['a', 'b', 'c']],
        ...                                  names=('number', 'letter'))
        >>> midx.get_values()
        array([(1, 'a'), (2, 'b'), (3, 'c')], dtype=object)
        >>> midx.get_values().ndim
        1
        """
        return self.values

    @Appender(IndexOpsMixin.memory_usage.__doc__)
    def memory_usage(self, deep=False):
        result = super(Index, self).memory_usage(deep=deep)

        # include our engine hashtable
        result += self._engine.sizeof(deep=deep)
        return result

    _index_shared_docs['where'] = """
        Return an Index of same shape as self and whose corresponding
        entries are from self where cond is True and otherwise are from
        other.

        .. versionadded:: 0.19.0

        Parameters
        ----------
        cond : boolean array-like with the same length as self
        other : scalar, or array-like
        """

    @Appender(_index_shared_docs['where'])
    def where(self, cond, other=None):
        if other is None:
            other = self._na_value

        dtype = self.dtype
        values = self.values

        if is_bool(other) or is_bool_dtype(other):

            # bools force casting
            values = values.astype(object)
            dtype = None

        values = np.where(cond, values, other)

        if self._is_numeric_dtype and np.any(isna(values)):
            # We can't coerce to the numeric dtype of "self" (unless
            # it's float) if there are NaN values in our output.
            dtype = None

        return self._shallow_copy_with_infer(values, dtype=dtype)

    # construction helpers
    @classmethod
    def _try_convert_to_int_index(cls, data, copy, name, dtype):
        """
        Attempt to convert an array of data into an integer index.

        Parameters
        ----------
        data : The data to convert.
        copy : Whether to copy the data or not.
        name : The name of the index returned.

        Returns
        -------
        int_index : data converted to either an Int64Index or a
                    UInt64Index

        Raises
        ------
        ValueError if the conversion was not successful.
        """

        from .numeric import Int64Index, UInt64Index
        if not is_unsigned_integer_dtype(dtype):
            # skip int64 conversion attempt if uint-like dtype is passed, as
            # this could return Int64Index when UInt64Index is what's desrired
            try:
                res = data.astype('i8', copy=False)
                if (res == data).all():
                    return Int64Index(res, copy=copy, name=name)
            except (OverflowError, TypeError, ValueError):
                pass

        # Conversion to int64 failed (possibly due to overflow) or was skipped,
        # so let's try now with uint64.
        try:
            res = data.astype('u8', copy=False)
            if (res == data).all():
                return UInt64Index(res, copy=copy, name=name)
        except (OverflowError, TypeError, ValueError):
            pass

        raise ValueError

    @classmethod
    def _scalar_data_error(cls, data):
        raise TypeError('{0}(...) must be called with a collection of some '
                        'kind, {1} was passed'.format(cls.__name__,
                                                      repr(data)))

    @classmethod
    def _string_data_error(cls, data):
        raise TypeError('String dtype not supported, you may need '
                        'to explicitly cast to a numeric type')

    @classmethod
    def _coerce_to_ndarray(cls, data):
        """
        Coerces data to ndarray.

        Converts other iterables to list first and then to array.
        Does not touch ndarrays.

        Raises
        ------
        TypeError
            When the data passed in is a scalar.
        """

        if not isinstance(data, (np.ndarray, Index)):
            if data is None or is_scalar(data):
                cls._scalar_data_error(data)

            # other iterable of some kind
            if not isinstance(data, (ABCSeries, list, tuple)):
                data = list(data)
            data = np.asarray(data)
        return data

    def _coerce_scalar_to_index(self, item):
        """
        We need to coerce a scalar to a compat for our index type.

        Parameters
        ----------
        item : scalar item to coerce
        """
        dtype = self.dtype

        if self._is_numeric_dtype and isna(item):
            # We can't coerce to the numeric dtype of "self" (unless
            # it's float) if there are NaN values in our output.
            dtype = None

        return Index([item], dtype=dtype, **self._get_attributes_dict())

    def _to_safe_for_reshape(self):
        """
        Convert to object if we are a categorical.
        """
        return self

    def _convert_for_op(self, value):
        """
        Convert value to be insertable to ndarray.
        """
        return value

    def _assert_can_do_op(self, value):
        """
        Check value is valid for scalar op.
        """
        if not is_scalar(value):
            msg = "'value' must be a scalar, passed: {0}"
            raise TypeError(msg.format(type(value).__name__))

    @property
    def _has_complex_internals(self):
        # to disable groupby tricks in MultiIndex
        return False

    def _is_memory_usage_qualified(self):
        """
        Return a boolean if we need a qualified .info display.
        """
        return self.is_object()

    def is_type_compatible(self, kind):
        return kind == self.inferred_type

    _index_shared_docs['__contains__'] = """
        Return a boolean if this key is IN the index.

        Parameters
        ----------
        key : object

        Returns
        -------
        boolean
        """

    @Appender(_index_shared_docs['__contains__'] % _index_doc_kwargs)
    def __contains__(self, key):
        hash(key)
        try:
            return key in self._engine
        except (OverflowError, TypeError, ValueError):
            return False

    _index_shared_docs['contains'] = """
        Return a boolean if this key is IN the index.

        Parameters
        ----------
        key : object

        Returns
        -------
        boolean
        """

    @Appender(_index_shared_docs['contains'] % _index_doc_kwargs)
    def contains(self, key):
        hash(key)
        try:
            return key in self._engine
        except (TypeError, ValueError):
            return False

    def __hash__(self):
        raise TypeError("unhashable type: %r" % type(self).__name__)

    def __setitem__(self, key, value):
        raise TypeError("Index does not support mutable operations")

    def __getitem__(self, key):
        """
        Override numpy.ndarray's __getitem__ method to work as desired.

        This function adds lists and Series as valid boolean indexers
        (ndarrays only supports ndarray with dtype=bool).

        If resulting ndim != 1, plain ndarray is returned instead of
        corresponding `Index` subclass.

        """
        # There's no custom logic to be implemented in __getslice__, so it's
        # not overloaded intentionally.
        getitem = self._data.__getitem__
        promote = self._shallow_copy

        if is_scalar(key):
            key = com.cast_scalar_indexer(key)
            return getitem(key)

        if isinstance(key, slice):
            # This case is separated from the conditional above to avoid
            # pessimization of basic indexing.
            return promote(getitem(key))

        if com.is_bool_indexer(key):
            key = np.asarray(key, dtype=bool)

        key = com.values_from_object(key)
        result = getitem(key)
        if not is_scalar(result):
            return promote(result)
        else:
            return result

    def _can_hold_identifiers_and_holds_name(self, name):
        """
        Faster check for ``name in self`` when we know `name` is a Python
        identifier (e.g. in NDFrame.__getattr__, which hits this to support
        . key lookup). For indexes that can't hold identifiers (everything
        but object & categorical) we just return False.

        https://github.com/pandas-dev/pandas/issues/19764
        """
        if self.is_object() or self.is_categorical():
            return name in self
        return False

    def append(self, other):
        """
        Append a collection of Index options together.

        Parameters
        ----------
        other : Index or list/tuple of indices

        Returns
        -------
        appended : Index
        """

        to_concat = [self]

        if isinstance(other, (list, tuple)):
            to_concat = to_concat + list(other)
        else:
            to_concat.append(other)

        for obj in to_concat:
            if not isinstance(obj, Index):
                raise TypeError('all inputs must be Index')

        names = {obj.name for obj in to_concat}
        name = None if len(names) > 1 else self.name

        return self._concat(to_concat, name)

    def _concat(self, to_concat, name):

        typs = _concat.get_dtype_kinds(to_concat)

        if len(typs) == 1:
            return self._concat_same_dtype(to_concat, name=name)
        return _concat._concat_index_asobject(to_concat, name=name)

    def _concat_same_dtype(self, to_concat, name):
        """
        Concatenate to_concat which has the same class.
        """
        # must be overridden in specific classes
        return _concat._concat_index_asobject(to_concat, name)

    def putmask(self, mask, value):
        """
        Return a new Index of the values set with the mask.

        See Also
        --------
        numpy.ndarray.putmask
        """
        values = self.values.copy()
        try:
            np.putmask(values, mask, self._convert_for_op(value))
            return self._shallow_copy(values)
        except (ValueError, TypeError) as err:
            if is_object_dtype(self):
                raise err

            # coerces to object
            return self.astype(object).putmask(mask, value)

    def equals(self, other):
        """
        Determines if two Index objects contain the same elements.
        """
        if self.is_(other):
            return True

        if not isinstance(other, Index):
            return False

        if is_object_dtype(self) and not is_object_dtype(other):
            # if other is not object, use other's logic for coercion
            return other.equals(self)

        try:
            return array_equivalent(com.values_from_object(self),
                                    com.values_from_object(other))
        except Exception:
            return False

    def identical(self, other):
        """
        Similar to equals, but check that other comparable attributes are
        also equal.
        """
        return (self.equals(other) and
                all((getattr(self, c, None) == getattr(other, c, None)
                     for c in self._comparables)) and
                type(self) == type(other))

    def asof(self, label):
        """
        Return the label from the index, or, if not present, the previous one.

        Assuming that the index is sorted, return the passed index label if it
        is in the index, or return the previous index label if the passed one
        is not in the index.

        Parameters
        ----------
        label : object
            The label up to which the method returns the latest index label.

        Returns
        -------
        object
            The passed label if it is in the index. The previous label if the
            passed label is not in the sorted index or `NaN` if there is no
            such label.

        See Also
        --------
        Series.asof : Return the latest value in a Series up to the
            passed index.
        merge_asof : Perform an asof merge (similar to left join but it
            matches on nearest key rather than equal key).
        Index.get_loc : An `asof` is a thin wrapper around `get_loc`
            with method='pad'.

        Examples
        --------
        `Index.asof` returns the latest index label up to the passed label.

        >>> idx = pd.Index(['2013-12-31', '2014-01-02', '2014-01-03'])
        >>> idx.asof('2014-01-01')
        '2013-12-31'

        If the label is in the index, the method returns the passed label.

        >>> idx.asof('2014-01-02')
        '2014-01-02'

        If all of the labels in the index are later than the passed label,
        NaN is returned.

        >>> idx.asof('1999-01-02')
        nan

        If the index is not sorted, an error is raised.

        >>> idx_not_sorted = pd.Index(['2013-12-31', '2015-01-02',
        ...                            '2014-01-03'])
        >>> idx_not_sorted.asof('2013-12-31')
        Traceback (most recent call last):
        ValueError: index must be monotonic increasing or decreasing
        """
        try:
            loc = self.get_loc(label, method='pad')
        except KeyError:
            return self._na_value
        else:
            if isinstance(loc, slice):
                loc = loc.indices(len(self))[-1]
            return self[loc]

    def asof_locs(self, where, mask):
        """
        Finds the locations (indices) of the labels from the index for
        every entry in the `where` argument.

        As in the `asof` function, if the label (a particular entry in
        `where`) is not in the index, the latest index label upto the
        passed label is chosen and its index returned.

        If all of the labels in the index are later than a label in `where`,
        -1 is returned.

        `mask` is used to ignore NA values in the index during calculation.

        Parameters
        ----------
        where : Index
            An Index consisting of an array of timestamps.
        mask : array-like
            Array of booleans denoting where values in the original
            data are not NA.

        Returns
        -------
        numpy.ndarray
            An array of locations (indices) of the labels from the Index
            which correspond to the return values of the `asof` function
            for every element in `where`.
        """
        locs = self.values[mask].searchsorted(where.values, side='right')
        locs = np.where(locs > 0, locs - 1, 0)

        result = np.arange(len(self))[mask].take(locs)

        first = mask.argmax()
        result[(locs == 0) & (where.values < self.values[first])] = -1

        return result

    def sort_values(self, return_indexer=False, ascending=True):
        """
        Return a sorted copy of the index.

        Return a sorted copy of the index, and optionally return the indices
        that sorted the index itself.

        Parameters
        ----------
        return_indexer : bool, default False
            Should the indices that would sort the index be returned.
        ascending : bool, default True
            Should the index values be sorted in an ascending order.

        Returns
        -------
        sorted_index : pandas.Index
            Sorted copy of the index.
        indexer : numpy.ndarray, optional
            The indices that the index itself was sorted by.

        See Also
        --------
        pandas.Series.sort_values : Sort values of a Series.
        pandas.DataFrame.sort_values : Sort values in a DataFrame.

        Examples
        --------
        >>> idx = pd.Index([10, 100, 1, 1000])
        >>> idx
        Int64Index([10, 100, 1, 1000], dtype='int64')

        Sort values in ascending order (default behavior).

        >>> idx.sort_values()
        Int64Index([1, 10, 100, 1000], dtype='int64')

        Sort values in descending order, and also get the indices `idx` was
        sorted by.

        >>> idx.sort_values(ascending=False, return_indexer=True)
        (Int64Index([1000, 100, 10, 1], dtype='int64'), array([3, 1, 0, 2]))
        """
        _as = self.argsort()
        if not ascending:
            _as = _as[::-1]

        sorted_index = self.take(_as)

        if return_indexer:
            return sorted_index, _as
        else:
            return sorted_index

    def sort(self, *args, **kwargs):
        raise TypeError("cannot sort an Index object in-place, use "
                        "sort_values instead")

    def shift(self, periods=1, freq=None):
        """
        Shift index by desired number of time frequency increments.

        This method is for shifting the values of datetime-like indexes
        by a specified time increment a given number of times.

        Parameters
        ----------
        periods : int, default 1
            Number of periods (or increments) to shift by,
            can be positive or negative.
        freq : pandas.DateOffset, pandas.Timedelta or string, optional
            Frequency increment to shift by.
            If None, the index is shifted by its own `freq` attribute.
            Offset aliases are valid strings, e.g., 'D', 'W', 'M' etc.

        Returns
        -------
        pandas.Index
            shifted index

        See Also
        --------
        Series.shift : Shift values of Series.

        Examples
        --------
        Put the first 5 month starts of 2011 into an index.

        >>> month_starts = pd.date_range('1/1/2011', periods=5, freq='MS')
        >>> month_starts
        DatetimeIndex(['2011-01-01', '2011-02-01', '2011-03-01', '2011-04-01',
                       '2011-05-01'],
                      dtype='datetime64[ns]', freq='MS')

        Shift the index by 10 days.

        >>> month_starts.shift(10, freq='D')
        DatetimeIndex(['2011-01-11', '2011-02-11', '2011-03-11', '2011-04-11',
                       '2011-05-11'],
                      dtype='datetime64[ns]', freq=None)

        The default value of `freq` is the `freq` attribute of the index,
        which is 'MS' (month start) in this example.

        >>> month_starts.shift(10)
        DatetimeIndex(['2011-11-01', '2011-12-01', '2012-01-01', '2012-02-01',
                       '2012-03-01'],
                      dtype='datetime64[ns]', freq='MS')

        Notes
        -----
        This method is only implemented for datetime-like index classes,
        i.e., DatetimeIndex, PeriodIndex and TimedeltaIndex.
        """
        raise NotImplementedError("Not supported for type %s" %
                                  type(self).__name__)

    def argsort(self, *args, **kwargs):
        """
        Return the integer indices that would sort the index.

        Parameters
        ----------
        *args
            Passed to `numpy.ndarray.argsort`.
        **kwargs
            Passed to `numpy.ndarray.argsort`.

        Returns
        -------
        numpy.ndarray
            Integer indices that would sort the index if used as
            an indexer.

        See Also
        --------
        numpy.argsort : Similar method for NumPy arrays.
        Index.sort_values : Return sorted copy of Index.

        Examples
        --------
        >>> idx = pd.Index(['b', 'a', 'd', 'c'])
        >>> idx
        Index(['b', 'a', 'd', 'c'], dtype='object')

        >>> order = idx.argsort()
        >>> order
        array([1, 0, 3, 2])

        >>> idx[order]
        Index(['a', 'b', 'c', 'd'], dtype='object')
        """
        result = self.asi8
        if result is None:
            result = np.array(self)
        return result.argsort(*args, **kwargs)

    def get_value(self, series, key):
        """
        Fast lookup of value from 1-dimensional ndarray. Only use this if you
        know what you're doing.
        """

        # if we have something that is Index-like, then
        # use this, e.g. DatetimeIndex
        s = getattr(series, '_values', None)
        if isinstance(s, (ExtensionArray, Index)) and is_scalar(key):
            # GH 20882, 21257
            # Unify Index and ExtensionArray treatment
            # First try to convert the key to a location
            # If that fails, raise a KeyError if an integer
            # index, otherwise, see if key is an integer, and
            # try that
            try:
                iloc = self.get_loc(key)
                return s[iloc]
            except KeyError:
                if (len(self) > 0 and
                        (self.holds_integer() or self.is_boolean())):
                    raise
                elif is_integer(key):
                    return s[key]

        s = com.values_from_object(series)
        k = com.values_from_object(key)

        k = self._convert_scalar_indexer(k, kind='getitem')
        try:
            return self._engine.get_value(s, k,
                                          tz=getattr(series.dtype, 'tz', None))
        except KeyError as e1:
            if len(self) > 0 and (self.holds_integer() or self.is_boolean()):
                raise

            try:
                return libindex.get_value_box(s, key)
            except IndexError:
                raise
            except TypeError:
                # generator/iterator-like
                if is_iterator(key):
                    raise InvalidIndexError(key)
                else:
                    raise e1
            except Exception:  # pragma: no cover
                raise e1
        except TypeError:
            # python 3
            if is_scalar(key):  # pragma: no cover
                raise IndexError(key)
            raise InvalidIndexError(key)

    def set_value(self, arr, key, value):
        """
        Fast lookup of value from 1-dimensional ndarray.

        Notes
        -----
        Only use this if you know what you're doing.
        """
        self._engine.set_value(com.values_from_object(arr),
                               com.values_from_object(key), value)

    _index_shared_docs['get_indexer_non_unique'] = """
        Compute indexer and mask for new index given the current index. The
        indexer should be then used as an input to ndarray.take to align the
        current data to the new index.

        Parameters
        ----------
        target : %(target_klass)s

        Returns
        -------
        indexer : ndarray of int
            Integers from 0 to n - 1 indicating that the index at these
            positions matches the corresponding target values. Missing values
            in the target are marked by -1.
        missing : ndarray of int
            An indexer into the target of the values not found.
            These correspond to the -1 in the indexer array
        """

    @Appender(_index_shared_docs['get_indexer_non_unique'] % _index_doc_kwargs)
    def get_indexer_non_unique(self, target):
        target = ensure_index(target)
        if is_categorical(target):
            target = target.astype(target.dtype.categories.dtype)
        pself, ptarget = self._maybe_promote(target)
        if pself is not self or ptarget is not target:
            return pself.get_indexer_non_unique(ptarget)

        if self.is_all_dates:
            self = Index(self.asi8)
            tgt_values = target.asi8
        else:
            tgt_values = target._ndarray_values

        indexer, missing = self._engine.get_indexer_non_unique(tgt_values)
        return ensure_platform_int(indexer), missing

    def get_indexer_for(self, target, **kwargs):
        """
        Guaranteed return of an indexer even when non-unique.

        This dispatches to get_indexer or get_indexer_nonunique
        as appropriate.
        """
        if self.is_unique:
            return self.get_indexer(target, **kwargs)
        indexer, _ = self.get_indexer_non_unique(target, **kwargs)
        return indexer

    def _maybe_promote(self, other):
        # A hack, but it works
        from pandas import DatetimeIndex
        if self.inferred_type == 'date' and isinstance(other, DatetimeIndex):
            return DatetimeIndex(self), other
        elif self.inferred_type == 'boolean':
            if not is_object_dtype(self.dtype):
                return self.astype('object'), other.astype('object')
        return self, other

    def groupby(self, values):
        """
        Group the index labels by a given array of values.

        Parameters
        ----------
        values : array
            Values used to determine the groups.

        Returns
        -------
        groups : dict
            {group name -> group labels}
        """

        # TODO: if we are a MultiIndex, we can do better
        # that converting to tuples
        from .multi import MultiIndex
        if isinstance(values, MultiIndex):
            values = values.values
        values = ensure_categorical(values)
        result = values._reverse_indexer()

        # map to the label
        result = {k: self.take(v) for k, v in compat.iteritems(result)}

        return result

    def map(self, mapper, na_action=None):
        """
        Map values using input correspondence (a dict, Series, or function).

        Parameters
        ----------
        mapper : function, dict, or Series
            Mapping correspondence.
        na_action : {None, 'ignore'}
            If 'ignore', propagate NA values, without passing them to the
            mapping correspondence.

        Returns
        -------
        applied : Union[Index, MultiIndex], inferred
            The output of the mapping function applied to the index.
            If the function returns a tuple with more than one element
            a MultiIndex will be returned.
        """

        from .multi import MultiIndex
        new_values = super(Index, self)._map_values(
            mapper, na_action=na_action)

        attributes = self._get_attributes_dict()

        # we can return a MultiIndex
        if new_values.size and isinstance(new_values[0], tuple):
            if isinstance(self, MultiIndex):
                names = self.names
            elif attributes.get('name'):
                names = [attributes.get('name')] * len(new_values[0])
            else:
                names = None
            return MultiIndex.from_tuples(new_values,
                                          names=names)

        attributes['copy'] = False
        if not new_values.size:
            # empty
            attributes['dtype'] = self.dtype

        return Index(new_values, **attributes)

    def isin(self, values, level=None):
        """
        Return a boolean array where the index values are in `values`.

        Compute boolean array of whether each index value is found in the
        passed set of values. The length of the returned boolean array matches
        the length of the index.

        Parameters
        ----------
        values : set or list-like
            Sought values.

            .. versionadded:: 0.18.1

               Support for values as a set.

        level : str or int, optional
            Name or position of the index level to use (if the index is a
            `MultiIndex`).

        Returns
        -------
        is_contained : ndarray
            NumPy array of boolean values.

        See Also
        --------
        Series.isin : Same for Series.
        DataFrame.isin : Same method for DataFrames.

        Notes
        -----
        In the case of `MultiIndex` you must either specify `values` as a
        list-like object containing tuples that are the same length as the
        number of levels, or specify `level`. Otherwise it will raise a
        ``ValueError``.

        If `level` is specified:

        - if it is the name of one *and only one* index level, use that level;
        - otherwise it should be a number indicating level position.

        Examples
        --------
        >>> idx = pd.Index([1,2,3])
        >>> idx
        Int64Index([1, 2, 3], dtype='int64')

        Check whether each index value in a list of values.
        >>> idx.isin([1, 4])
        array([ True, False, False])

        >>> midx = pd.MultiIndex.from_arrays([[1,2,3],
        ...                                  ['red', 'blue', 'green']],
        ...                                  names=('number', 'color'))
        >>> midx
        MultiIndex(levels=[[1, 2, 3], ['blue', 'green', 'red']],
                   labels=[[0, 1, 2], [2, 0, 1]],
                   names=['number', 'color'])

        Check whether the strings in the 'color' level of the MultiIndex
        are in a list of colors.

        >>> midx.isin(['red', 'orange', 'yellow'], level='color')
        array([ True, False, False])

        To check across the levels of a MultiIndex, pass a list of tuples:

        >>> midx.isin([(1, 'red'), (3, 'red')])
        array([ True, False, False])

        For a DatetimeIndex, string values in `values` are converted to
        Timestamps.

        >>> dates = ['2000-03-11', '2000-03-12', '2000-03-13']
        >>> dti = pd.to_datetime(dates)
        >>> dti
        DatetimeIndex(['2000-03-11', '2000-03-12', '2000-03-13'],
        dtype='datetime64[ns]', freq=None)

        >>> dti.isin(['2000-03-11'])
        array([ True, False, False])
        """
        if level is not None:
            self._validate_index_level(level)
        return algos.isin(self, values)

    def _get_string_slice(self, key, use_lhs=True, use_rhs=True):
        # this is for partial string indexing,
        # overridden in DatetimeIndex, TimedeltaIndex and PeriodIndex
        raise NotImplementedError

    def slice_indexer(self, start=None, end=None, step=None, kind=None):
        """
        For an ordered or unique index, compute the slice indexer for input
        labels and step.

        Parameters
        ----------
        start : label, default None
            If None, defaults to the beginning
        end : label, default None
            If None, defaults to the end
        step : int, default None
        kind : string, default None

        Returns
        -------
        indexer : slice

        Raises
        ------
        KeyError : If key does not exist, or key is not unique and index is
            not ordered.

        Notes
        -----
        This function assumes that the data is sorted, so use at your own peril

        Examples
        ---------
        This is a method on all index types. For example you can do:

        >>> idx = pd.Index(list('abcd'))
        >>> idx.slice_indexer(start='b', end='c')
        slice(1, 3)

        >>> idx = pd.MultiIndex.from_arrays([list('abcd'), list('efgh')])
        >>> idx.slice_indexer(start='b', end=('c', 'g'))
        slice(1, 3)
        """
        start_slice, end_slice = self.slice_locs(start, end, step=step,
                                                 kind=kind)

        # return a slice
        if not is_scalar(start_slice):
            raise AssertionError("Start slice bound is non-scalar")
        if not is_scalar(end_slice):
            raise AssertionError("End slice bound is non-scalar")

        return slice(start_slice, end_slice, step)

    def _maybe_cast_indexer(self, key):
        """
        If we have a float key and are not a floating index, then try to cast
        to an int if equivalent.
        """

        if is_float(key) and not self.is_floating():
            try:
                ckey = int(key)
                if ckey == key:
                    key = ckey
            except (OverflowError, ValueError, TypeError):
                pass
        return key

    def _validate_indexer(self, form, key, kind):
        """
        If we are positional indexer, validate that we have appropriate
        typed bounds must be an integer.
        """
        assert kind in ['ix', 'loc', 'getitem', 'iloc']

        if key is None:
            pass
        elif is_integer(key):
            pass
        elif kind in ['iloc', 'getitem']:
            self._invalid_indexer(form, key)
        return key

    _index_shared_docs['_maybe_cast_slice_bound'] = """
        This function should be overloaded in subclasses that allow non-trivial
        casting on label-slice bounds, e.g. datetime-like indices allowing
        strings containing formatted datetimes.

        Parameters
        ----------
        label : object
        side : {'left', 'right'}
        kind : {'ix', 'loc', 'getitem'}

        Returns
        -------
        label :  object

        Notes
        -----
        Value of `side` parameter should be validated in caller.

        """

    @Appender(_index_shared_docs['_maybe_cast_slice_bound'])
    def _maybe_cast_slice_bound(self, label, side, kind):
        assert kind in ['ix', 'loc', 'getitem', None]

        # We are a plain index here (sub-class override this method if they
        # wish to have special treatment for floats/ints, e.g. Float64Index and
        # datetimelike Indexes
        # reject them
        if is_float(label):
            if not (kind in ['ix'] and (self.holds_integer() or
                                        self.is_floating())):
                self._invalid_indexer('slice', label)

        # we are trying to find integer bounds on a non-integer based index
        # this is rejected (generally .loc gets you here)
        elif is_integer(label):
            self._invalid_indexer('slice', label)

        return label

    def _searchsorted_monotonic(self, label, side='left'):
        if self.is_monotonic_increasing:
            return self.searchsorted(label, side=side)
        elif self.is_monotonic_decreasing:
            # np.searchsorted expects ascending sort order, have to reverse
            # everything for it to work (element ordering, search side and
            # resulting value).
            pos = self[::-1].searchsorted(label, side='right' if side == 'left'
                                          else 'left')
            return len(self) - pos

        raise ValueError('index must be monotonic increasing or decreasing')

    def _get_loc_only_exact_matches(self, key):
        """
        This is overridden on subclasses (namely, IntervalIndex) to control
        get_slice_bound.
        """
        return self.get_loc(key)

    def get_slice_bound(self, label, side, kind):
        """
        Calculate slice bound that corresponds to given label.

        Returns leftmost (one-past-the-rightmost if ``side=='right'``) position
        of given label.

        Parameters
        ----------
        label : object
        side : {'left', 'right'}
        kind : {'ix', 'loc', 'getitem'}
        """
        assert kind in ['ix', 'loc', 'getitem', None]

        if side not in ('left', 'right'):
            raise ValueError("Invalid value for side kwarg,"
                             " must be either 'left' or 'right': %s" %
                             (side, ))

        original_label = label

        # For datetime indices label may be a string that has to be converted
        # to datetime boundary according to its resolution.
        label = self._maybe_cast_slice_bound(label, side, kind)

        # we need to look up the label
        try:
            slc = self._get_loc_only_exact_matches(label)
        except KeyError as err:
            try:
                return self._searchsorted_monotonic(label, side)
            except ValueError:
                # raise the original KeyError
                raise err

        if isinstance(slc, np.ndarray):
            # get_loc may return a boolean array or an array of indices, which
            # is OK as long as they are representable by a slice.
            if is_bool_dtype(slc):
                slc = lib.maybe_booleans_to_slice(slc.view('u1'))
            else:
                slc = lib.maybe_indices_to_slice(slc.astype('i8'), len(self))
            if isinstance(slc, np.ndarray):
                raise KeyError("Cannot get %s slice bound for non-unique "
                               "label: %r" % (side, original_label))

        if isinstance(slc, slice):
            if side == 'left':
                return slc.start
            else:
                return slc.stop
        else:
            if side == 'right':
                return slc + 1
            else:
                return slc

    def slice_locs(self, start=None, end=None, step=None, kind=None):
        """
        Compute slice locations for input labels.

        Parameters
        ----------
        start : label, default None
            If None, defaults to the beginning
        end : label, default None
            If None, defaults to the end
        step : int, defaults None
            If None, defaults to 1
        kind : {'ix', 'loc', 'getitem'} or None

        Returns
        -------
        start, end : int

        Notes
        -----
        This method only works if the index is monotonic or unique.

        Examples
        ---------
        >>> idx = pd.Index(list('abcd'))
        >>> idx.slice_locs(start='b', end='c')
        (1, 3)

        See Also
        --------
        Index.get_loc : Get location for a single label.
        """
        inc = (step is None or step >= 0)

        if not inc:
            # If it's a reverse slice, temporarily swap bounds.
            start, end = end, start

        start_slice = None
        if start is not None:
            start_slice = self.get_slice_bound(start, 'left', kind)
        if start_slice is None:
            start_slice = 0

        end_slice = None
        if end is not None:
            end_slice = self.get_slice_bound(end, 'right', kind)
        if end_slice is None:
            end_slice = len(self)

        if not inc:
            # Bounds at this moment are swapped, swap them back and shift by 1.
            #
            # slice_locs('B', 'A', step=-1): s='B', e='A'
            #
            #              s='A'                 e='B'
            # AFTER SWAP:    |                     |
            #                v ------------------> V
            #           -----------------------------------
            #           | | |A|A|A|A| | | | | |B|B| | | | |
            #           -----------------------------------
            #              ^ <------------------ ^
            # SHOULD BE:   |                     |
            #           end=s-1              start=e-1
            #
            end_slice, start_slice = start_slice - 1, end_slice - 1

            # i == -1 triggers ``len(self) + i`` selection that points to the
            # last element, not before-the-first one, subtracting len(self)
            # compensates that.
            if end_slice == -1:
                end_slice -= len(self)
            if start_slice == -1:
                start_slice -= len(self)

        return start_slice, end_slice

    def delete(self, loc):
        """
        Make new Index with passed location(-s) deleted.

        Returns
        -------
        new_index : Index
        """
        return self._shallow_copy(np.delete(self._data, loc))

    def insert(self, loc, item):
        """
        Make new Index inserting new item at location.

        Follows Python list.append semantics for negative values.

        Parameters
        ----------
        loc : int
        item : object

        Returns
        -------
        new_index : Index
        """
        _self = np.asarray(self)
        item = self._coerce_scalar_to_index(item)._ndarray_values
        idx = np.concatenate((_self[:loc], item, _self[loc:]))
        return self._shallow_copy_with_infer(idx)

    def drop(self, labels, errors='raise'):
        """
        Make new Index with passed list of labels deleted.

        Parameters
        ----------
        labels : array-like
        errors : {'ignore', 'raise'}, default 'raise'
            If 'ignore', suppress error and existing labels are dropped.

        Returns
        -------
        dropped : Index

        Raises
        ------
        KeyError
            If not all of the labels are found in the selected axis
        """
        arr_dtype = 'object' if self.dtype == 'object' else None
        labels = com.index_labels_to_array(labels, dtype=arr_dtype)
        indexer = self.get_indexer(labels)
        mask = indexer == -1
        if mask.any():
            if errors != 'ignore':
                raise KeyError(
                    '{} not found in axis'.format(labels[mask]))
            indexer = indexer[~mask]
        return self.delete(indexer)

    # --------------------------------------------------------------------
    # Generated Arithmetic, Comparison, and Unary Methods

    def _evaluate_with_timedelta_like(self, other, op):
        # Timedelta knows how to operate with np.array, so dispatch to that
        # operation and then wrap the results
        if self._is_numeric_dtype and op.__name__ in ['add', 'sub',
                                                      'radd', 'rsub']:
            raise TypeError("Operation {opname} between {cls} and {other} "
                            "is invalid".format(opname=op.__name__,
                                                cls=self.dtype,
                                                other=type(other).__name__))

        other = Timedelta(other)
        values = self.values

        with np.errstate(all='ignore'):
            result = op(values, other)

        attrs = self._get_attributes_dict()
        attrs = self._maybe_update_attributes(attrs)
        if op == divmod:
            return Index(result[0], **attrs), Index(result[1], **attrs)
        return Index(result, **attrs)

    def _evaluate_with_datetime_like(self, other, op):
        raise TypeError("can only perform ops with datetime like values")

    @classmethod
    def _add_comparison_methods(cls):
        """
        Add in comparison methods.
        """
        cls.__eq__ = _make_comparison_op(operator.eq, cls)
        cls.__ne__ = _make_comparison_op(operator.ne, cls)
        cls.__lt__ = _make_comparison_op(operator.lt, cls)
        cls.__gt__ = _make_comparison_op(operator.gt, cls)
        cls.__le__ = _make_comparison_op(operator.le, cls)
        cls.__ge__ = _make_comparison_op(operator.ge, cls)

    @classmethod
    def _add_numeric_methods_add_sub_disabled(cls):
        """
        Add in the numeric add/sub methods to disable.
        """
        cls.__add__ = make_invalid_op('__add__')
        cls.__radd__ = make_invalid_op('__radd__')
        cls.__iadd__ = make_invalid_op('__iadd__')
        cls.__sub__ = make_invalid_op('__sub__')
        cls.__rsub__ = make_invalid_op('__rsub__')
        cls.__isub__ = make_invalid_op('__isub__')

    @classmethod
    def _add_numeric_methods_disabled(cls):
        """
        Add in numeric methods to disable other than add/sub.
        """
        cls.__pow__ = make_invalid_op('__pow__')
        cls.__rpow__ = make_invalid_op('__rpow__')
        cls.__mul__ = make_invalid_op('__mul__')
        cls.__rmul__ = make_invalid_op('__rmul__')
        cls.__floordiv__ = make_invalid_op('__floordiv__')
        cls.__rfloordiv__ = make_invalid_op('__rfloordiv__')
        cls.__truediv__ = make_invalid_op('__truediv__')
        cls.__rtruediv__ = make_invalid_op('__rtruediv__')
        if not compat.PY3:
            cls.__div__ = make_invalid_op('__div__')
            cls.__rdiv__ = make_invalid_op('__rdiv__')
        cls.__mod__ = make_invalid_op('__mod__')
        cls.__divmod__ = make_invalid_op('__divmod__')
        cls.__neg__ = make_invalid_op('__neg__')
        cls.__pos__ = make_invalid_op('__pos__')
        cls.__abs__ = make_invalid_op('__abs__')
        cls.__inv__ = make_invalid_op('__inv__')

    def _maybe_update_attributes(self, attrs):
        """
        Update Index attributes (e.g. freq) depending on op.
        """
        return attrs

    def _validate_for_numeric_unaryop(self, op, opstr):
        """
        Validate if we can perform a numeric unary operation.
        """
        if not self._is_numeric_dtype:
            raise TypeError("cannot evaluate a numeric op "
                            "{opstr} for type: {typ}"
                            .format(opstr=opstr, typ=type(self).__name__))

    def _validate_for_numeric_binop(self, other, op):
        """
        Return valid other; evaluate or raise TypeError if we are not of
        the appropriate type.

        Notes
        -----
        This is an internal method called by ops.
        """
        opstr = '__{opname}__'.format(opname=op.__name__)
        # if we are an inheritor of numeric,
        # but not actually numeric (e.g. DatetimeIndex/PeriodIndex)
        if not self._is_numeric_dtype:
            raise TypeError("cannot evaluate a numeric op {opstr} "
                            "for type: {typ}"
                            .format(opstr=opstr, typ=type(self).__name__))

        if isinstance(other, Index):
            if not other._is_numeric_dtype:
                raise TypeError("cannot evaluate a numeric op "
                                "{opstr} with type: {typ}"
                                .format(opstr=opstr, typ=type(other)))
        elif isinstance(other, np.ndarray) and not other.ndim:
            other = other.item()

        if isinstance(other, (Index, ABCSeries, np.ndarray)):
            if len(self) != len(other):
                raise ValueError("cannot evaluate a numeric op with "
                                 "unequal lengths")
            other = com.values_from_object(other)
            if other.dtype.kind not in ['f', 'i', 'u']:
                raise TypeError("cannot evaluate a numeric op "
                                "with a non-numeric dtype")
        elif isinstance(other, (ABCDateOffset, np.timedelta64, timedelta)):
            # higher up to handle
            pass
        elif isinstance(other, (datetime, np.datetime64)):
            # higher up to handle
            pass
        else:
            if not (is_float(other) or is_integer(other)):
                raise TypeError("can only perform ops with scalar values")

        return other

    @classmethod
    def _add_numeric_methods_binary(cls):
        """
        Add in numeric methods.
        """
        cls.__add__ = _make_arithmetic_op(operator.add, cls)
        cls.__radd__ = _make_arithmetic_op(ops.radd, cls)
        cls.__sub__ = _make_arithmetic_op(operator.sub, cls)
        cls.__rsub__ = _make_arithmetic_op(ops.rsub, cls)
        cls.__rpow__ = _make_arithmetic_op(ops.rpow, cls)
        cls.__pow__ = _make_arithmetic_op(operator.pow, cls)
<<<<<<< HEAD
        cls.__truediv__ = _make_arithmetic_op(operator.truediv, cls)
        cls.__rtruediv__ = _make_arithmetic_op(ops.rtruediv, cls)
        if not compat.PY3:
            cls.__div__ = _make_arithmetic_op(operator.div, cls)
            cls.__rdiv__ = _make_arithmetic_op(ops.rdiv, cls)
=======
        cls.__mod__ = _make_arithmetic_op(operator.mod, cls)
        cls.__floordiv__ = _make_arithmetic_op(operator.floordiv, cls)
        cls.__rfloordiv__ = _make_arithmetic_op(ops.rfloordiv, cls)

        if not issubclass(cls, ABCTimedeltaIndex):
            # GH#23829 TimedeltaIndex defines these directly
            cls.__truediv__ = _make_arithmetic_op(operator.truediv, cls)
            cls.__rtruediv__ = _make_arithmetic_op(ops.rtruediv, cls)
            if not compat.PY3:
                cls.__div__ = _make_arithmetic_op(operator.div, cls)
                cls.__rdiv__ = _make_arithmetic_op(ops.rdiv, cls)
>>>>>>> 8ed347a2

        if not issubclass(cls, ABCTimedeltaIndex):
            # TODO: rmod? rdivmod?
            cls.__mod__ = _make_arithmetic_op(operator.mod, cls)
            cls.__floordiv__ = _make_arithmetic_op(operator.floordiv, cls)
            cls.__rfloordiv__ = _make_arithmetic_op(ops.rfloordiv, cls)
            cls.__divmod__ = _make_arithmetic_op(divmod, cls)
            cls.__mul__ = _make_arithmetic_op(operator.mul, cls)
            cls.__rmul__ = _make_arithmetic_op(ops.rmul, cls)

    @classmethod
    def _add_numeric_methods_unary(cls):
        """
        Add in numeric unary methods.
        """
        def _make_evaluate_unary(op, opstr):

            def _evaluate_numeric_unary(self):

                self._validate_for_numeric_unaryop(op, opstr)
                attrs = self._get_attributes_dict()
                attrs = self._maybe_update_attributes(attrs)
                return Index(op(self.values), **attrs)

            return _evaluate_numeric_unary

        cls.__neg__ = _make_evaluate_unary(operator.neg, '__neg__')
        cls.__pos__ = _make_evaluate_unary(operator.pos, '__pos__')
        cls.__abs__ = _make_evaluate_unary(np.abs, '__abs__')
        cls.__inv__ = _make_evaluate_unary(lambda x: -x, '__inv__')

    @classmethod
    def _add_numeric_methods(cls):
        cls._add_numeric_methods_unary()
        cls._add_numeric_methods_binary()

    @classmethod
    def _add_logical_methods(cls):
        """
        Add in logical methods.
        """
        _doc = """
        %(desc)s

        Parameters
        ----------
        *args
            These parameters will be passed to numpy.%(outname)s.
        **kwargs
            These parameters will be passed to numpy.%(outname)s.

        Returns
        -------
        %(outname)s : bool or array_like (if axis is specified)
            A single element array_like may be converted to bool."""

        _index_shared_docs['index_all'] = dedent("""

        See Also
        --------
        pandas.Index.any : Return whether any element in an Index is True.
        pandas.Series.any : Return whether any element in a Series is True.
        pandas.Series.all : Return whether all elements in a Series are True.

        Notes
        -----
        Not a Number (NaN), positive infinity and negative infinity
        evaluate to True because these are not equal to zero.

        Examples
        --------
        **all**

        True, because nonzero integers are considered True.

        >>> pd.Index([1, 2, 3]).all()
        True

        False, because ``0`` is considered False.

        >>> pd.Index([0, 1, 2]).all()
        False

        **any**

        True, because ``1`` is considered True.

        >>> pd.Index([0, 0, 1]).any()
        True

        False, because ``0`` is considered False.

        >>> pd.Index([0, 0, 0]).any()
        False
        """)

        _index_shared_docs['index_any'] = dedent("""

        See Also
        --------
        pandas.Index.all : Return whether all elements are True.
        pandas.Series.all : Return whether all elements are True.

        Notes
        -----
        Not a Number (NaN), positive infinity and negative infinity
        evaluate to True because these are not equal to zero.

        Examples
        --------
        >>> index = pd.Index([0, 1, 2])
        >>> index.any()
        True

        >>> index = pd.Index([0, 0, 0])
        >>> index.any()
        False
        """)

        def _make_logical_function(name, desc, f):
            @Substitution(outname=name, desc=desc)
            @Appender(_index_shared_docs['index_' + name])
            @Appender(_doc)
            def logical_func(self, *args, **kwargs):
                result = f(self.values)
                if (isinstance(result, (np.ndarray, ABCSeries, Index)) and
                        result.ndim == 0):
                    # return NumPy type
                    return result.dtype.type(result.item())
                else:  # pragma: no cover
                    return result

            logical_func.__name__ = name
            return logical_func

        cls.all = _make_logical_function('all', 'Return whether all elements '
                                                'are True.',
                                         np.all)
        cls.any = _make_logical_function('any',
                                         'Return whether any element is True.',
                                         np.any)

    @classmethod
    def _add_logical_methods_disabled(cls):
        """
        Add in logical methods to disable.
        """
        cls.all = make_invalid_op('all')
        cls.any = make_invalid_op('any')


Index._add_numeric_methods_disabled()
Index._add_logical_methods()
Index._add_comparison_methods()


def ensure_index_from_sequences(sequences, names=None):
    """
    Construct an index from sequences of data.

    A single sequence returns an Index. Many sequences returns a
    MultiIndex.

    Parameters
    ----------
    sequences : sequence of sequences
    names : sequence of str

    Returns
    -------
    index : Index or MultiIndex

    Examples
    --------
    >>> ensure_index_from_sequences([[1, 2, 3]], names=['name'])
    Int64Index([1, 2, 3], dtype='int64', name='name')

    >>> ensure_index_from_sequences([['a', 'a'], ['a', 'b']],
                                    names=['L1', 'L2'])
    MultiIndex(levels=[['a'], ['a', 'b']],
               labels=[[0, 0], [0, 1]],
               names=['L1', 'L2'])

    See Also
    --------
    ensure_index
    """
    from .multi import MultiIndex

    if len(sequences) == 1:
        if names is not None:
            names = names[0]
        return Index(sequences[0], name=names)
    else:
        return MultiIndex.from_arrays(sequences, names=names)


def ensure_index(index_like, copy=False):
    """
    Ensure that we have an index from some index-like object.

    Parameters
    ----------
    index : sequence
        An Index or other sequence
    copy : bool

    Returns
    -------
    index : Index or MultiIndex

    Examples
    --------
    >>> ensure_index(['a', 'b'])
    Index(['a', 'b'], dtype='object')

    >>> ensure_index([('a', 'a'),  ('b', 'c')])
    Index([('a', 'a'), ('b', 'c')], dtype='object')

    >>> ensure_index([['a', 'a'], ['b', 'c']])
    MultiIndex(levels=[['a'], ['b', 'c']],
               labels=[[0, 0], [0, 1]])

    See Also
    --------
    ensure_index_from_sequences
    """
    if isinstance(index_like, Index):
        if copy:
            index_like = index_like.copy()
        return index_like
    if hasattr(index_like, 'name'):
        return Index(index_like, name=index_like.name, copy=copy)

    if is_iterator(index_like):
        index_like = list(index_like)

    # must check for exactly list here because of strict type
    # check in clean_index_list
    if isinstance(index_like, list):
        if type(index_like) != list:
            index_like = list(index_like)

        converted, all_arrays = lib.clean_index_list(index_like)

        if len(converted) > 0 and all_arrays:
            from .multi import MultiIndex
            return MultiIndex.from_arrays(converted)
        else:
            index_like = converted
    else:
        # clean_index_list does the equivalent of copying
        # so only need to do this if not list instance
        if copy:
            from copy import copy
            index_like = copy(index_like)

    return Index(index_like)


def _ensure_has_len(seq):
    """
    If seq is an iterator, put its values into a list.
    """
    try:
        len(seq)
    except TypeError:
        return list(seq)
    else:
        return seq


def _trim_front(strings):
    """
    Trims zeros and decimal points.
    """
    trimmed = strings
    while len(strings) > 0 and all(x[0] == ' ' for x in trimmed):
        trimmed = [x[1:] for x in trimmed]
    return trimmed


def _validate_join_method(method):
    if method not in ['left', 'right', 'inner', 'outer']:
        raise ValueError('do not recognize join method %s' % method)


def default_index(n):
    from pandas.core.index import RangeIndex
    return RangeIndex(0, n, name=None)<|MERGE_RESOLUTION|>--- conflicted
+++ resolved
@@ -5016,16 +5016,6 @@
         cls.__rsub__ = _make_arithmetic_op(ops.rsub, cls)
         cls.__rpow__ = _make_arithmetic_op(ops.rpow, cls)
         cls.__pow__ = _make_arithmetic_op(operator.pow, cls)
-<<<<<<< HEAD
-        cls.__truediv__ = _make_arithmetic_op(operator.truediv, cls)
-        cls.__rtruediv__ = _make_arithmetic_op(ops.rtruediv, cls)
-        if not compat.PY3:
-            cls.__div__ = _make_arithmetic_op(operator.div, cls)
-            cls.__rdiv__ = _make_arithmetic_op(ops.rdiv, cls)
-=======
-        cls.__mod__ = _make_arithmetic_op(operator.mod, cls)
-        cls.__floordiv__ = _make_arithmetic_op(operator.floordiv, cls)
-        cls.__rfloordiv__ = _make_arithmetic_op(ops.rfloordiv, cls)
 
         if not issubclass(cls, ABCTimedeltaIndex):
             # GH#23829 TimedeltaIndex defines these directly
@@ -5034,9 +5024,7 @@
             if not compat.PY3:
                 cls.__div__ = _make_arithmetic_op(operator.div, cls)
                 cls.__rdiv__ = _make_arithmetic_op(ops.rdiv, cls)
->>>>>>> 8ed347a2
-
-        if not issubclass(cls, ABCTimedeltaIndex):
+
             # TODO: rmod? rdivmod?
             cls.__mod__ = _make_arithmetic_op(operator.mod, cls)
             cls.__floordiv__ = _make_arithmetic_op(operator.floordiv, cls)
