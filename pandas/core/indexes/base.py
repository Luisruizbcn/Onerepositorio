from __future__ import annotations

from datetime import datetime
import functools
from itertools import zip_longest
import operator
from typing import (
    TYPE_CHECKING,
    Any,
    Callable,
    Hashable,
    Literal,
    Sequence,
    TypeVar,
    cast,
    final,
    overload,
)
import warnings

import numpy as np

from pandas._libs import (
    algos as libalgos,
    index as libindex,
    lib,
)
import pandas._libs.join as libjoin
from pandas._libs.lib import (
    is_datetime_array,
    no_default,
)
from pandas._libs.tslibs import (
    IncompatibleFrequency,
    NaTType,
    OutOfBoundsDatetime,
    Timestamp,
    tz_compare,
)
from pandas._typing import (
    AnyArrayLike,
    ArrayLike,
    Dtype,
    DtypeObj,
    F,
    Shape,
    T,
<<<<<<< HEAD
=======
    final,
    npt,
>>>>>>> 2001798e
)
from pandas.compat.numpy import function as nv
from pandas.errors import (
    DuplicateLabelError,
    InvalidIndexError,
)
from pandas.util._decorators import (
    Appender,
    cache_readonly,
    deprecate_nonkeyword_arguments,
    doc,
)

from pandas.core.dtypes.cast import (
    can_hold_element,
    find_common_type,
    infer_dtype_from,
    validate_numeric_casting,
)
from pandas.core.dtypes.common import (
    ensure_int64,
    ensure_object,
    ensure_platform_int,
    is_bool_dtype,
    is_categorical_dtype,
    is_dtype_equal,
    is_ea_or_datetimelike_dtype,
    is_extension_array_dtype,
    is_float,
    is_float_dtype,
    is_hashable,
    is_integer,
    is_interval_dtype,
    is_iterator,
    is_list_like,
    is_object_dtype,
    is_scalar,
    is_signed_integer_dtype,
    is_unsigned_integer_dtype,
    needs_i8_conversion,
    pandas_dtype,
    validate_all_hashable,
)
from pandas.core.dtypes.concat import concat_compat
from pandas.core.dtypes.dtypes import (
    CategoricalDtype,
    DatetimeTZDtype,
    ExtensionDtype,
    IntervalDtype,
    PandasDtype,
    PeriodDtype,
)
from pandas.core.dtypes.generic import (
    ABCDatetimeIndex,
    ABCMultiIndex,
    ABCPeriodIndex,
    ABCSeries,
    ABCTimedeltaIndex,
)
from pandas.core.dtypes.inference import is_dict_like
from pandas.core.dtypes.missing import (
    array_equivalent,
    is_valid_na_for_dtype,
    isna,
)

from pandas.core import (
    missing,
    ops,
)
from pandas.core.accessor import CachedAccessor
import pandas.core.algorithms as algos
from pandas.core.array_algos.putmask import (
    setitem_datetimelike_compat,
    validate_putmask,
)
from pandas.core.arrays import (
    Categorical,
    ExtensionArray,
)
from pandas.core.arrays.datetimes import (
    tz_to_dtype,
    validate_tz_from_dtype,
)
from pandas.core.arrays.sparse import SparseDtype
from pandas.core.base import (
    IndexOpsMixin,
    PandasObject,
)
import pandas.core.common as com
from pandas.core.construction import (
    ensure_wrapped_if_datetimelike,
    extract_array,
    sanitize_array,
)
from pandas.core.indexers import deprecate_ndim_indexing
from pandas.core.indexes.frozen import FrozenList
from pandas.core.ops import get_op_result_name
from pandas.core.ops.invalid import make_invalid_op
from pandas.core.sorting import (
    ensure_key_mapped,
    get_group_index_sorter,
    nargsort,
)
from pandas.core.strings import StringMethods

from pandas.io.formats.printing import (
    PrettyDict,
    default_pprint,
    format_object_attrs,
    format_object_summary,
    pprint_thing,
)

if TYPE_CHECKING:

    from pandas import (
        CategoricalIndex,
        DataFrame,
        IntervalIndex,
        MultiIndex,
        RangeIndex,
        Series,
    )


__all__ = ["Index"]

_unsortable_types = frozenset(("mixed", "mixed-integer"))

_index_doc_kwargs: dict[str, str] = {
    "klass": "Index",
    "inplace": "",
    "target_klass": "Index",
    "raises_section": "",
    "unique": "Index",
    "duplicated": "np.ndarray",
}
_index_shared_docs: dict[str, str] = {}
str_t = str


_o_dtype = np.dtype("object")


def _maybe_return_indexers(meth: F) -> F:
    """
    Decorator to simplify 'return_indexers' checks in Index.join.
    """

    @functools.wraps(meth)
    def join(
        self,
        other,
        how: str_t = "left",
        level=None,
        return_indexers: bool = False,
        sort: bool = False,
    ):
        join_index, lidx, ridx = meth(self, other, how=how, level=level, sort=sort)
        if not return_indexers:
            return join_index

        if lidx is not None:
            lidx = ensure_platform_int(lidx)
        if ridx is not None:
            ridx = ensure_platform_int(ridx)
        return join_index, lidx, ridx

    return cast(F, join)


def disallow_kwargs(kwargs: dict[str, Any]) -> None:
    if kwargs:
        raise TypeError(f"Unexpected keyword arguments {repr(set(kwargs))}")


def _new_Index(cls, d):
    """
    This is called upon unpickling, rather than the default which doesn't
    have arguments and breaks __new__.
    """
    # required for backward compat, because PI can't be instantiated with
    # ordinals through __new__ GH #13277
    if issubclass(cls, ABCPeriodIndex):
        from pandas.core.indexes.period import _new_PeriodIndex

        return _new_PeriodIndex(cls, **d)

    if issubclass(cls, ABCMultiIndex):
        if "labels" in d and "codes" not in d:
            # GH#23752 "labels" kwarg has been replaced with "codes"
            d["codes"] = d.pop("labels")

    return cls.__new__(cls, **d)


_IndexT = TypeVar("_IndexT", bound="Index")


class Index(IndexOpsMixin, PandasObject):
    """
    Immutable sequence used for indexing and alignment. The basic object
    storing axis labels for all pandas objects.

    Parameters
    ----------
    data : array-like (1-dimensional)
    dtype : NumPy dtype (default: object)
        If dtype is None, we find the dtype that best fits the data.
        If an actual dtype is provided, we coerce to that dtype if it's safe.
        Otherwise, an error will be raised.
    copy : bool
        Make a copy of input ndarray.
    name : object
        Name to be stored in the index.
    tupleize_cols : bool (default: True)
        When True, attempt to create a MultiIndex if possible.

    See Also
    --------
    RangeIndex : Index implementing a monotonic integer range.
    CategoricalIndex : Index of :class:`Categorical` s.
    MultiIndex : A multi-level, or hierarchical Index.
    IntervalIndex : An Index of :class:`Interval` s.
    DatetimeIndex : Index of datetime64 data.
    TimedeltaIndex : Index of timedelta64 data.
    PeriodIndex : Index of Period data.
    Int64Index : A special case of :class:`Index` with purely integer labels.
    UInt64Index : A special case of :class:`Index` with purely unsigned integer labels.
    Float64Index : A special case of :class:`Index` with purely float labels.

    Notes
    -----
    An Index instance can **only** contain hashable objects

    Examples
    --------
    >>> pd.Index([1, 2, 3])
    Int64Index([1, 2, 3], dtype='int64')

    >>> pd.Index(list('abc'))
    Index(['a', 'b', 'c'], dtype='object')
    """

    # tolist is not actually deprecated, just suppressed in the __dir__
    _hidden_attrs: frozenset[str] = (
        PandasObject._hidden_attrs
        | IndexOpsMixin._hidden_attrs
        | frozenset(["contains", "set_value"])
    )

    # To hand over control to subclasses
    _join_precedence = 1

    # Cython methods; see github.com/cython/cython/issues/2647
    #  for why we need to wrap these instead of making them class attributes
    # Moreover, cython will choose the appropriate-dtyped sub-function
    #  given the dtypes of the passed arguments

    @final
    def _left_indexer_unique(self: _IndexT, other: _IndexT) -> npt.NDArray[np.intp]:
        # Caller is responsible for ensuring other.dtype == self.dtype
        sv = self._get_join_target()
        ov = other._get_join_target()
        return libjoin.left_join_indexer_unique(sv, ov)

    @final
    def _left_indexer(
        self: _IndexT, other: _IndexT
    ) -> tuple[ArrayLike, npt.NDArray[np.intp], npt.NDArray[np.intp]]:
        # Caller is responsible for ensuring other.dtype == self.dtype
        sv = self._get_join_target()
        ov = other._get_join_target()
        joined_ndarray, lidx, ridx = libjoin.left_join_indexer(sv, ov)
        joined = self._from_join_target(joined_ndarray)
        return joined, lidx, ridx

    @final
    def _inner_indexer(
        self: _IndexT, other: _IndexT
    ) -> tuple[ArrayLike, npt.NDArray[np.intp], npt.NDArray[np.intp]]:
        # Caller is responsible for ensuring other.dtype == self.dtype
        sv = self._get_join_target()
        ov = other._get_join_target()
        joined_ndarray, lidx, ridx = libjoin.inner_join_indexer(sv, ov)
        joined = self._from_join_target(joined_ndarray)
        return joined, lidx, ridx

    @final
    def _outer_indexer(
        self: _IndexT, other: _IndexT
    ) -> tuple[ArrayLike, npt.NDArray[np.intp], npt.NDArray[np.intp]]:
        # Caller is responsible for ensuring other.dtype == self.dtype
        sv = self._get_join_target()
        ov = other._get_join_target()
        joined_ndarray, lidx, ridx = libjoin.outer_join_indexer(sv, ov)
        joined = self._from_join_target(joined_ndarray)
        return joined, lidx, ridx

    _typ: str = "index"
    _data: ExtensionArray | np.ndarray
    _id: object | None = None
    _name: Hashable = None
    # MultiIndex.levels previously allowed setting the index name. We
    # don't allow this anymore, and raise if it happens rather than
    # failing silently.
    _no_setting_name: bool = False
    _comparables: list[str] = ["name"]
    _attributes: list[str] = ["name"]
    _is_numeric_dtype: bool = False
    _can_hold_na: bool = True
    _can_hold_strings: bool = True

    _engine_type: type[libindex.IndexEngine] = libindex.ObjectEngine
    # whether we support partial string indexing. Overridden
    # in DatetimeIndex and PeriodIndex
    _supports_partial_string_indexing = False

    _accessors = {"str"}

    str = CachedAccessor("str", StringMethods)

    # --------------------------------------------------------------------
    # Constructors

    def __new__(
        cls, data=None, dtype=None, copy=False, name=None, tupleize_cols=True, **kwargs
    ) -> Index:

        if kwargs:
            warnings.warn(
                "Passing keywords other than 'data', 'dtype', 'copy', 'name', "
                "'tupleize_cols' is deprecated and will raise TypeError in a "
                "future version.  Use the specific Index subclass directly instead",
                FutureWarning,
                stacklevel=2,
            )

        from pandas.core.arrays import PandasArray
        from pandas.core.indexes.range import RangeIndex

        name = maybe_extract_name(name, data, cls)

        if dtype is not None:
            dtype = pandas_dtype(dtype)
        if "tz" in kwargs:
            tz = kwargs.pop("tz")
            validate_tz_from_dtype(dtype, tz)
            dtype = tz_to_dtype(tz)

        if isinstance(data, PandasArray):
            # ensure users don't accidentally put a PandasArray in an index.
            data = data.to_numpy()
        if isinstance(dtype, PandasDtype):
            dtype = dtype.numpy_dtype

        data_dtype = getattr(data, "dtype", None)

        # range
        if isinstance(data, (range, RangeIndex)):
            result = RangeIndex(start=data, copy=copy, name=name)
            if dtype is not None:
                return result.astype(dtype, copy=False)
            return result

        elif is_ea_or_datetimelike_dtype(dtype):
            # non-EA dtype indexes have special casting logic, so we punt here
            klass = cls._dtype_to_subclass(dtype)
            if klass is not Index:
                return klass(data, dtype=dtype, copy=copy, name=name, **kwargs)

            ea_cls = dtype.construct_array_type()
            data = ea_cls._from_sequence(data, dtype=dtype, copy=copy)
            data = np.asarray(data, dtype=object)
            disallow_kwargs(kwargs)
            return Index._simple_new(data, name=name)

        elif is_ea_or_datetimelike_dtype(data_dtype):
            klass = cls._dtype_to_subclass(data_dtype)
            if klass is not Index:
                result = klass(data, copy=copy, name=name, **kwargs)
                if dtype is not None:
                    return result.astype(dtype, copy=False)
                return result

            data = np.array(data, dtype=object, copy=copy)
            disallow_kwargs(kwargs)
            return Index._simple_new(data, name=name)

        # index-like
        elif isinstance(data, (np.ndarray, Index, ABCSeries)):

            if isinstance(data, ABCMultiIndex):
                data = data._values

            if dtype is not None:
                # we need to avoid having numpy coerce
                # things that look like ints/floats to ints unless
                # they are actually ints, e.g. '0' and 0.0
                # should not be coerced
                # GH 11836
                data = sanitize_array(data, None, dtype=dtype, copy=copy)

                dtype = data.dtype

            if data.dtype.kind in ["i", "u", "f"]:
                # maybe coerce to a sub-class
                arr = data
            else:
                arr = com.asarray_tuplesafe(data, dtype=np.dtype("object"))

                if dtype is None:
                    arr = _maybe_cast_data_without_dtype(arr)
                    dtype = arr.dtype

                    if kwargs:
                        return cls(arr, dtype, copy=copy, name=name, **kwargs)

            klass = cls._dtype_to_subclass(arr.dtype)
            arr = klass._ensure_array(arr, dtype, copy)
            disallow_kwargs(kwargs)
            return klass._simple_new(arr, name)

        elif is_scalar(data):
            raise cls._scalar_data_error(data)
        elif hasattr(data, "__array__"):
            return Index(np.asarray(data), dtype=dtype, copy=copy, name=name, **kwargs)
        else:

            if tupleize_cols and is_list_like(data):
                # GH21470: convert iterable to list before determining if empty
                if is_iterator(data):
                    data = list(data)

                if data and all(isinstance(e, tuple) for e in data):
                    # we must be all tuples, otherwise don't construct
                    # 10697
                    from pandas.core.indexes.multi import MultiIndex

                    return MultiIndex.from_tuples(
                        data, names=name or kwargs.get("names")
                    )
            # other iterable of some kind

            subarr = com.asarray_tuplesafe(data, dtype=np.dtype("object"))
            return Index(subarr, dtype=dtype, copy=copy, name=name, **kwargs)

    @classmethod
    def _ensure_array(cls, data, dtype, copy: bool):
        """
        Ensure we have a valid array to pass to _simple_new.
        """
        if data.ndim > 1:
            # GH#13601, GH#20285, GH#27125
            raise ValueError("Index data must be 1-dimensional")
        if copy:
            # asarray_tuplesafe does not always copy underlying data,
            #  so need to make sure that this happens
            data = data.copy()
        return data

    @final
    @classmethod
    def _dtype_to_subclass(cls, dtype: DtypeObj):
        # Delay import for perf. https://github.com/pandas-dev/pandas/pull/31423

        if isinstance(dtype, ExtensionDtype):
            if isinstance(dtype, DatetimeTZDtype):
                from pandas import DatetimeIndex

                return DatetimeIndex
            elif isinstance(dtype, CategoricalDtype):
                from pandas import CategoricalIndex

                return CategoricalIndex
            elif isinstance(dtype, IntervalDtype):
                from pandas import IntervalIndex

                return IntervalIndex
            elif isinstance(dtype, PeriodDtype):
                from pandas import PeriodIndex

                return PeriodIndex

            elif isinstance(dtype, SparseDtype):
                return cls._dtype_to_subclass(dtype.subtype)

            return Index

        if dtype.kind == "M":
            from pandas import DatetimeIndex

            return DatetimeIndex

        elif dtype.kind == "m":
            from pandas import TimedeltaIndex

            return TimedeltaIndex

        elif is_float_dtype(dtype):
            from pandas import Float64Index

            return Float64Index
        elif is_unsigned_integer_dtype(dtype):
            from pandas import UInt64Index

            return UInt64Index
        elif is_signed_integer_dtype(dtype):
            from pandas import Int64Index

            return Int64Index

        # error: Non-overlapping equality check (left operand type: "dtype[Any]", right
        # operand type: "Type[object]")
        elif dtype == object:  # type: ignore[comparison-overlap]
            # NB: assuming away MultiIndex
            return Index

        elif issubclass(dtype.type, (str, bool, np.bool_)):
            return Index

        raise NotImplementedError(dtype)

    """
    NOTE for new Index creation:

    - _simple_new: It returns new Index with the same type as the caller.
      All metadata (such as name) must be provided by caller's responsibility.
      Using _shallow_copy is recommended because it fills these metadata
      otherwise specified.

    - _shallow_copy: It returns new Index with the same type (using
      _simple_new), but fills caller's metadata otherwise specified. Passed
      kwargs will overwrite corresponding metadata.

    See each method's docstring.
    """

    @property
    def asi8(self):
        """
        Integer representation of the values.

        Returns
        -------
        ndarray
            An ndarray with int64 dtype.
        """
        warnings.warn(
            "Index.asi8 is deprecated and will be removed in a future version",
            FutureWarning,
            stacklevel=2,
        )
        return None

    @classmethod
    def _simple_new(cls: type[_IndexT], values, name: Hashable = None) -> _IndexT:
        """
        We require that we have a dtype compat for the values. If we are passed
        a non-dtype compat, then coerce using the constructor.

        Must be careful not to recurse.
        """
        assert isinstance(values, np.ndarray), type(values)

        result = object.__new__(cls)
        result._data = values
        # _index_data is a (temporary?) fix to ensure that the direct data
        # manipulation we do in `_libs/reduction.pyx` continues to work.
        # We need access to the actual ndarray, since we're messing with
        # data buffers and strides.
        result._index_data = values
        result._name = name
        result._cache = {}
        result._reset_identity()

        return result

    @cache_readonly
    def _constructor(self: _IndexT) -> type[_IndexT]:
        return type(self)

    @final
    def _maybe_check_unique(self) -> None:
        """
        Check that an Index has no duplicates.

        This is typically only called via
        `NDFrame.flags.allows_duplicate_labels.setter` when it's set to
        True (duplicates aren't allowed).

        Raises
        ------
        DuplicateLabelError
            When the index is not unique.
        """
        if not self.is_unique:
            msg = """Index has duplicates."""
            duplicates = self._format_duplicate_message()
            msg += f"\n{duplicates}"

            raise DuplicateLabelError(msg)

    @final
    def _format_duplicate_message(self) -> DataFrame:
        """
        Construct the DataFrame for a DuplicateLabelError.

        This returns a DataFrame indicating the labels and positions
        of duplicates in an index. This should only be called when it's
        already known that duplicates are present.

        Examples
        --------
        >>> idx = pd.Index(['a', 'b', 'a'])
        >>> idx._format_duplicate_message()
            positions
        label
        a        [0, 2]
        """
        from pandas import Series

        duplicates = self[self.duplicated(keep="first")].unique()
        assert len(duplicates)

        out = Series(np.arange(len(self))).groupby(self).agg(list)[duplicates]
        if self.nlevels == 1:
            out = out.rename_axis("label")
        return out.to_frame(name="positions")

    # --------------------------------------------------------------------
    # Index Internals Methods

    @final
    def _get_attributes_dict(self) -> dict[str_t, Any]:
        """
        Return an attributes dict for my class.
        """
        return {k: getattr(self, k, None) for k in self._attributes}

    def _shallow_copy(self: _IndexT, values, name: Hashable = no_default) -> _IndexT:
        """
        Create a new Index with the same class as the caller, don't copy the
        data, use the same object attributes with passed in attributes taking
        precedence.

        *this is an internal non-public method*

        Parameters
        ----------
        values : the values to create the new Index, optional
        name : Label, defaults to self.name
        """
        name = self._name if name is no_default else name

        return self._simple_new(values, name=name)

    def _view(self: _IndexT) -> _IndexT:
        """
        fastpath to make a shallow copy, i.e. new object with same data.
        """
        result = self._simple_new(self._values, name=self._name)

        result._cache = self._cache
        return result

    @final
    def _rename(self: _IndexT, name: Hashable) -> _IndexT:
        """
        fastpath for rename if new name is already validated.
        """
        result = self._view()
        result._name = name
        return result

    @final
    def is_(self, other) -> bool:
        """
        More flexible, faster check like ``is`` but that works through views.

        Note: this is *not* the same as ``Index.identical()``, which checks
        that metadata is also the same.

        Parameters
        ----------
        other : object
            Other object to compare against.

        Returns
        -------
        bool
            True if both have same underlying data, False otherwise.

        See Also
        --------
        Index.identical : Works like ``Index.is_`` but also checks metadata.
        """
        if self is other:
            return True
        elif not hasattr(other, "_id"):
            return False
        elif self._id is None or other._id is None:
            return False
        else:
            return self._id is other._id

    @final
    def _reset_identity(self) -> None:
        """
        Initializes or resets ``_id`` attribute with new object.
        """
        self._id = object()

    @final
    def _cleanup(self) -> None:
        self._engine.clear_mapping()

    @cache_readonly
    def _engine(self) -> libindex.IndexEngine:
        # For base class (object dtype) we get ObjectEngine

        # to avoid a reference cycle, bind `target_values` to a local variable, so
        # `self` is not passed into the lambda.
        target_values = self._get_engine_target()
        return self._engine_type(lambda: target_values, len(self))

    @final
    @cache_readonly
    def _dir_additions_for_owner(self) -> set[str_t]:
        """
        Add the string-like labels to the owner dataframe/series dir output.

        If this is a MultiIndex, it's first level values are used.
        """
        return {
            c
            for c in self.unique(level=0)[:100]
            if isinstance(c, str) and c.isidentifier()
        }

    # --------------------------------------------------------------------
    # Array-Like Methods

    # ndarray compat
    def __len__(self) -> int:
        """
        Return the length of the Index.
        """
        return len(self._data)

    def __array__(self, dtype=None) -> np.ndarray:
        """
        The array interface, return my values.
        """
        return np.asarray(self._data, dtype=dtype)

    def __array_wrap__(self, result, context=None):
        """
        Gets called after a ufunc and other functions.
        """
        result = lib.item_from_zerodim(result)
        if is_bool_dtype(result) or lib.is_scalar(result) or np.ndim(result) > 1:
            return result

        attrs = self._get_attributes_dict()
        attrs.pop("freq", None)  # For DatetimeIndex/TimedeltaIndex
        return Index(result, **attrs)

    @cache_readonly
    def dtype(self) -> DtypeObj:
        """
        Return the dtype object of the underlying data.
        """
        return self._data.dtype

    @final
    def ravel(self, order="C"):
        """
        Return an ndarray of the flattened values of the underlying data.

        Returns
        -------
        numpy.ndarray
            Flattened array.

        See Also
        --------
        numpy.ndarray.ravel : Return a flattened array.
        """
        warnings.warn(
            "Index.ravel returning ndarray is deprecated; in a future version "
            "this will return a view on self.",
            FutureWarning,
            stacklevel=2,
        )
        values = self._get_engine_target()
        return values.ravel(order=order)

    def view(self, cls=None):

        # we need to see if we are subclassing an
        # index type here
        if cls is not None and not hasattr(cls, "_typ"):
            dtype = cls
            if isinstance(cls, str):
                dtype = pandas_dtype(cls)

            if isinstance(dtype, (np.dtype, ExtensionDtype)) and needs_i8_conversion(
                dtype
            ):
                if dtype.kind == "m" and dtype != "m8[ns]":
                    # e.g. m8[s]
                    return self._data.view(cls)

                arr = self._data.view("i8")
                idx_cls = self._dtype_to_subclass(dtype)
                arr_cls = idx_cls._data_cls
                arr = arr_cls(self._data.view("i8"), dtype=dtype)
                return idx_cls._simple_new(arr, name=self.name)

            result = self._data.view(cls)
        else:
            result = self._view()
        if isinstance(result, Index):
            result._id = self._id
        return result

    def astype(self, dtype, copy=True):
        """
        Create an Index with values cast to dtypes.

        The class of a new Index is determined by dtype. When conversion is
        impossible, a TypeError exception is raised.

        Parameters
        ----------
        dtype : numpy dtype or pandas type
            Note that any signed integer `dtype` is treated as ``'int64'``,
            and any unsigned integer `dtype` is treated as ``'uint64'``,
            regardless of the size.
        copy : bool, default True
            By default, astype always returns a newly allocated object.
            If copy is set to False and internal requirements on dtype are
            satisfied, the original data is used to create a new Index
            or the original Index is returned.

        Returns
        -------
        Index
            Index with values cast to specified dtype.
        """
        if dtype is not None:
            dtype = pandas_dtype(dtype)

        if is_dtype_equal(self.dtype, dtype):
            return self.copy() if copy else self

        elif isinstance(dtype, ExtensionDtype):
            cls = dtype.construct_array_type()
            new_values = cls._from_sequence(self, dtype=dtype, copy=False)
            return Index(new_values, dtype=dtype, copy=copy, name=self.name)

        try:
            casted = self._values.astype(dtype, copy=copy)
        except (TypeError, ValueError) as err:
            raise TypeError(
                f"Cannot cast {type(self).__name__} to dtype {dtype}"
            ) from err
        return Index(casted, name=self.name, dtype=dtype)

    _index_shared_docs[
        "take"
    ] = """
        Return a new %(klass)s of the values selected by the indices.

        For internal compatibility with numpy arrays.

        Parameters
        ----------
        indices : array-like
            Indices to be taken.
        axis : int, optional
            The axis over which to select values, always 0.
        allow_fill : bool, default True
        fill_value : scalar, default None
            If allow_fill=True and fill_value is not None, indices specified by
            -1 are regarded as NA. If Index doesn't hold NA, raise ValueError.

        Returns
        -------
        Index
            An index formed of elements at the given indices. Will be the same
            type as self, except for RangeIndex.

        See Also
        --------
        numpy.ndarray.take: Return an array formed from the
            elements of a at the given indices.
        """

    @Appender(_index_shared_docs["take"] % _index_doc_kwargs)
    def take(
        self, indices, axis: int = 0, allow_fill: bool = True, fill_value=None, **kwargs
    ):
        if kwargs:
            nv.validate_take((), kwargs)
        indices = ensure_platform_int(indices)
        allow_fill = self._maybe_disallow_fill(allow_fill, fill_value, indices)

        # Note: we discard fill_value and use self._na_value, only relevant
        #  in the case where allow_fill is True and fill_value is not None
        taken = algos.take(
            self._values, indices, allow_fill=allow_fill, fill_value=self._na_value
        )
        return type(self)._simple_new(taken, name=self.name)

    @final
    def _maybe_disallow_fill(self, allow_fill: bool, fill_value, indices) -> bool:
        """
        We only use pandas-style take when allow_fill is True _and_
        fill_value is not None.
        """
        if allow_fill and fill_value is not None:
            # only fill if we are passing a non-None fill_value
            if self._can_hold_na:
                if (indices < -1).any():
                    raise ValueError(
                        "When allow_fill=True and fill_value is not None, "
                        "all indices must be >= -1"
                    )
            else:
                cls_name = type(self).__name__
                raise ValueError(
                    f"Unable to fill values because {cls_name} cannot contain NA"
                )
        else:
            allow_fill = False
        return allow_fill

    _index_shared_docs[
        "repeat"
    ] = """
        Repeat elements of a %(klass)s.

        Returns a new %(klass)s where each element of the current %(klass)s
        is repeated consecutively a given number of times.

        Parameters
        ----------
        repeats : int or array of ints
            The number of repetitions for each element. This should be a
            non-negative integer. Repeating 0 times will return an empty
            %(klass)s.
        axis : None
            Must be ``None``. Has no effect but is accepted for compatibility
            with numpy.

        Returns
        -------
        repeated_index : %(klass)s
            Newly created %(klass)s with repeated elements.

        See Also
        --------
        Series.repeat : Equivalent function for Series.
        numpy.repeat : Similar method for :class:`numpy.ndarray`.

        Examples
        --------
        >>> idx = pd.Index(['a', 'b', 'c'])
        >>> idx
        Index(['a', 'b', 'c'], dtype='object')
        >>> idx.repeat(2)
        Index(['a', 'a', 'b', 'b', 'c', 'c'], dtype='object')
        >>> idx.repeat([1, 2, 3])
        Index(['a', 'b', 'b', 'c', 'c', 'c'], dtype='object')
        """

    @Appender(_index_shared_docs["repeat"] % _index_doc_kwargs)
    def repeat(self, repeats, axis=None):
        repeats = ensure_platform_int(repeats)
        nv.validate_repeat((), {"axis": axis})
        res_values = self._values.repeat(repeats)

        return type(self)._simple_new(res_values, name=self.name)

    # --------------------------------------------------------------------
    # Copying Methods

    def copy(
        self: _IndexT,
        name: Hashable | None = None,
        deep: bool = False,
        dtype: Dtype | None = None,
        names: Sequence[Hashable] | None = None,
    ) -> _IndexT:
        """
        Make a copy of this object.

        Name and dtype sets those attributes on the new object.

        Parameters
        ----------
        name : Label, optional
            Set name for new object.
        deep : bool, default False
        dtype : numpy dtype or pandas type, optional
            Set dtype for new object.

            .. deprecated:: 1.2.0
                use ``astype`` method instead.
        names : list-like, optional
            Kept for compatibility with MultiIndex. Should not be used.

        Returns
        -------
        Index
            Index refer to new object which is a copy of this object.

        Notes
        -----
        In most cases, there should be no functional difference from using
        ``deep``, but if ``deep`` is passed it will attempt to deepcopy.
        """
        name = self._validate_names(name=name, names=names, deep=deep)[0]
        if deep:
            new_data = self._data.copy()
            new_index = type(self)._simple_new(new_data, name=name)
        else:
            new_index = self._rename(name=name)

        if dtype:
            warnings.warn(
                "parameter dtype is deprecated and will be removed in a future "
                "version. Use the astype method instead.",
                FutureWarning,
                stacklevel=2,
            )
            new_index = new_index.astype(dtype)
        return new_index

    @final
    def __copy__(self: _IndexT, **kwargs) -> _IndexT:
        return self.copy(**kwargs)

    @final
    def __deepcopy__(self: _IndexT, memo=None) -> _IndexT:
        """
        Parameters
        ----------
        memo, default None
            Standard signature. Unused
        """
        return self.copy(deep=True)

    # --------------------------------------------------------------------
    # Rendering Methods

    @final
    def __repr__(self) -> str_t:
        """
        Return a string representation for this object.
        """
        klass_name = type(self).__name__
        data = self._format_data()
        attrs = self._format_attrs()
        space = self._format_space()
        attrs_str = [f"{k}={v}" for k, v in attrs]
        prepr = f",{space}".join(attrs_str)

        # no data provided, just attributes
        if data is None:
            data = ""

        return f"{klass_name}({data}{prepr})"

    def _format_space(self) -> str_t:

        # using space here controls if the attributes
        # are line separated or not (the default)

        # max_seq_items = get_option('display.max_seq_items')
        # if len(self) > max_seq_items:
        #    space = "\n%s" % (' ' * (len(klass) + 1))
        return " "

    @property
    def _formatter_func(self):
        """
        Return the formatter function.
        """
        return default_pprint

    def _format_data(self, name=None) -> str_t:
        """
        Return the formatted data as a unicode string.
        """
        # do we want to justify (only do so for non-objects)
        is_justify = True

        if self.inferred_type == "string":
            is_justify = False
        elif self.inferred_type == "categorical":
            self = cast("CategoricalIndex", self)
            if is_object_dtype(self.categories):
                is_justify = False

        return format_object_summary(
            self,
            self._formatter_func,
            is_justify=is_justify,
            name=name,
            line_break_each_value=self._is_multi,
        )

    def _format_attrs(self) -> list[tuple[str_t, str_t | int]]:
        """
        Return a list of tuples of the (attr,formatted_value).
        """
        return format_object_attrs(self, include_dtype=not self._is_multi)

    @final
    def _mpl_repr(self) -> np.ndarray:
        # how to represent ourselves to matplotlib
        if isinstance(self.dtype, np.dtype) and self.dtype.kind != "M":
            return cast(np.ndarray, self.values)
        return self.astype(object, copy=False)._values

    def format(
        self,
        name: bool = False,
        formatter: Callable | None = None,
        na_rep: str_t = "NaN",
    ) -> list[str_t]:
        """
        Render a string representation of the Index.
        """
        header = []
        if name:
            header.append(
                pprint_thing(self.name, escape_chars=("\t", "\r", "\n"))
                if self.name is not None
                else ""
            )

        if formatter is not None:
            return header + list(self.map(formatter))

        return self._format_with_header(header, na_rep=na_rep)

    def _format_with_header(
        self, header: list[str_t], na_rep: str_t = "NaN"
    ) -> list[str_t]:
        from pandas.io.formats.format import format_array

        values = self._values

        if is_object_dtype(values.dtype):
            values = cast(np.ndarray, values)
            values = lib.maybe_convert_objects(values, safe=True)

            result = [pprint_thing(x, escape_chars=("\t", "\r", "\n")) for x in values]

            # could have nans
            mask = isna(values)
            if mask.any():
                result_arr = np.array(result)
                result_arr[mask] = na_rep
                result = result_arr.tolist()
        else:
            result = trim_front(format_array(values, None, justify="left"))
        return header + result

    @final
    def to_native_types(self, slicer=None, **kwargs) -> np.ndarray:
        """
        Format specified values of `self` and return them.

        .. deprecated:: 1.2.0

        Parameters
        ----------
        slicer : int, array-like
            An indexer into `self` that specifies which values
            are used in the formatting process.
        kwargs : dict
            Options for specifying how the values should be formatted.
            These options include the following:

            1) na_rep : str
                The value that serves as a placeholder for NULL values
            2) quoting : bool or None
                Whether or not there are quoted values in `self`
            3) date_format : str
                The format used to represent date-like values.

        Returns
        -------
        numpy.ndarray
            Formatted values.
        """
        warnings.warn(
            "The 'to_native_types' method is deprecated and will be removed in "
            "a future version. Use 'astype(str)' instead.",
            FutureWarning,
            stacklevel=2,
        )
        values = self
        if slicer is not None:
            values = values[slicer]
        return values._format_native_types(**kwargs)

    def _format_native_types(self, na_rep="", quoting=None, **kwargs):
        """
        Actually format specific types of the index.
        """
        mask = isna(self)
        if not self.is_object() and not quoting:
            values = np.asarray(self).astype(str)
        else:
            values = np.array(self, dtype=object, copy=True)

        values[mask] = na_rep
        return values

    def _summary(self, name=None) -> str_t:
        """
        Return a summarized representation.

        Parameters
        ----------
        name : str
            name to use in the summary representation

        Returns
        -------
        String with a summarized representation of the index
        """
        if len(self) > 0:
            head = self[0]
            if hasattr(head, "format") and not isinstance(head, str):
                head = head.format()
            tail = self[-1]
            if hasattr(tail, "format") and not isinstance(tail, str):
                tail = tail.format()
            index_summary = f", {head} to {tail}"
        else:
            index_summary = ""

        if name is None:
            name = type(self).__name__
        return f"{name}: {len(self)} entries{index_summary}"

    # --------------------------------------------------------------------
    # Conversion Methods

    def to_flat_index(self):
        """
        Identity method.

        This is implemented for compatibility with subclass implementations
        when chaining.

        Returns
        -------
        pd.Index
            Caller.

        See Also
        --------
        MultiIndex.to_flat_index : Subclass implementation.
        """
        return self

    def to_series(self, index=None, name: Hashable = None) -> Series:
        """
        Create a Series with both index and values equal to the index keys.

        Useful with map for returning an indexer based on an index.

        Parameters
        ----------
        index : Index, optional
            Index of resulting Series. If None, defaults to original index.
        name : str, optional
            Name of resulting Series. If None, defaults to name of original
            index.

        Returns
        -------
        Series
            The dtype will be based on the type of the Index values.

        See Also
        --------
        Index.to_frame : Convert an Index to a DataFrame.
        Series.to_frame : Convert Series to DataFrame.

        Examples
        --------
        >>> idx = pd.Index(['Ant', 'Bear', 'Cow'], name='animal')

        By default, the original Index and original name is reused.

        >>> idx.to_series()
        animal
        Ant      Ant
        Bear    Bear
        Cow      Cow
        Name: animal, dtype: object

        To enforce a new Index, specify new labels to ``index``:

        >>> idx.to_series(index=[0, 1, 2])
        0     Ant
        1    Bear
        2     Cow
        Name: animal, dtype: object

        To override the name of the resulting column, specify `name`:

        >>> idx.to_series(name='zoo')
        animal
        Ant      Ant
        Bear    Bear
        Cow      Cow
        Name: zoo, dtype: object
        """
        from pandas import Series

        if index is None:
            index = self._view()
        if name is None:
            name = self.name

        return Series(self._values.copy(), index=index, name=name)

    def to_frame(self, index: bool = True, name: Hashable = None) -> DataFrame:
        """
        Create a DataFrame with a column containing the Index.

        Parameters
        ----------
        index : bool, default True
            Set the index of the returned DataFrame as the original Index.

        name : object, default None
            The passed name should substitute for the index name (if it has
            one).

        Returns
        -------
        DataFrame
            DataFrame containing the original Index data.

        See Also
        --------
        Index.to_series : Convert an Index to a Series.
        Series.to_frame : Convert Series to DataFrame.

        Examples
        --------
        >>> idx = pd.Index(['Ant', 'Bear', 'Cow'], name='animal')
        >>> idx.to_frame()
               animal
        animal
        Ant       Ant
        Bear     Bear
        Cow       Cow

        By default, the original Index is reused. To enforce a new Index:

        >>> idx.to_frame(index=False)
            animal
        0   Ant
        1  Bear
        2   Cow

        To override the name of the resulting column, specify `name`:

        >>> idx.to_frame(index=False, name='zoo')
            zoo
        0   Ant
        1  Bear
        2   Cow
        """
        from pandas import DataFrame

        if name is None:
            name = self.name or 0
        result = DataFrame({name: self._values.copy()})

        if index:
            result.index = self
        return result

    # --------------------------------------------------------------------
    # Name-Centric Methods

    @property
    def name(self):
        """
        Return Index or MultiIndex name.
        """
        return self._name

    @name.setter
    def name(self, value: Hashable):
        if self._no_setting_name:
            # Used in MultiIndex.levels to avoid silently ignoring name updates.
            raise RuntimeError(
                "Cannot set name on a level of a MultiIndex. Use "
                "'MultiIndex.set_names' instead."
            )
        maybe_extract_name(value, None, type(self))
        self._name = value

    @final
    def _validate_names(
        self, name=None, names=None, deep: bool = False
    ) -> list[Hashable]:
        """
        Handles the quirks of having a singular 'name' parameter for general
        Index and plural 'names' parameter for MultiIndex.
        """
        from copy import deepcopy

        if names is not None and name is not None:
            raise TypeError("Can only provide one of `names` and `name`")
        elif names is None and name is None:
            new_names = deepcopy(self.names) if deep else self.names
        elif names is not None:
            if not is_list_like(names):
                raise TypeError("Must pass list-like as `names`.")
            new_names = names
        elif not is_list_like(name):
            new_names = [name]
        else:
            new_names = name

        if len(new_names) != len(self.names):
            raise ValueError(
                f"Length of new names must be {len(self.names)}, got {len(new_names)}"
            )

        # All items in 'new_names' need to be hashable
        validate_all_hashable(*new_names, error_name=f"{type(self).__name__}.name")

        return new_names

    def _get_names(self) -> FrozenList:
        return FrozenList((self.name,))

    def _set_names(self, values, *, level=None) -> None:
        """
        Set new names on index. Each name has to be a hashable type.

        Parameters
        ----------
        values : str or sequence
            name(s) to set
        level : int, level name, or sequence of int/level names (default None)
            If the index is a MultiIndex (hierarchical), level(s) to set (None
            for all levels).  Otherwise level must be None

        Raises
        ------
        TypeError if each name is not hashable.
        """
        if not is_list_like(values):
            raise ValueError("Names must be a list-like")
        if len(values) != 1:
            raise ValueError(f"Length of new names must be 1, got {len(values)}")

        # GH 20527
        # All items in 'name' need to be hashable:
        validate_all_hashable(*values, error_name=f"{type(self).__name__}.name")

        self._name = values[0]

    names = property(fset=_set_names, fget=_get_names)

    @deprecate_nonkeyword_arguments(version=None, allowed_args=["self", "names"])
    def set_names(self, names, level=None, inplace: bool = False):
        """
        Set Index or MultiIndex name.

        Able to set new names partially and by level.

        Parameters
        ----------

        names : label or list of label or dict-like for MultiIndex
            Name(s) to set.

            .. versionchanged:: 1.3.0

        level : int, label or list of int or label, optional
            If the index is a MultiIndex and names is not dict-like, level(s) to set
            (None for all levels). Otherwise level must be None.

            .. versionchanged:: 1.3.0

        inplace : bool, default False
            Modifies the object directly, instead of creating a new Index or
            MultiIndex.

        Returns
        -------
        Index or None
            The same type as the caller or None if ``inplace=True``.

        See Also
        --------
        Index.rename : Able to set new names without level.

        Examples
        --------
        >>> idx = pd.Index([1, 2, 3, 4])
        >>> idx
        Int64Index([1, 2, 3, 4], dtype='int64')
        >>> idx.set_names('quarter')
        Int64Index([1, 2, 3, 4], dtype='int64', name='quarter')

        >>> idx = pd.MultiIndex.from_product([['python', 'cobra'],
        ...                                   [2018, 2019]])
        >>> idx
        MultiIndex([('python', 2018),
                    ('python', 2019),
                    ( 'cobra', 2018),
                    ( 'cobra', 2019)],
                   )
        >>> idx.set_names(['kind', 'year'], inplace=True)
        >>> idx
        MultiIndex([('python', 2018),
                    ('python', 2019),
                    ( 'cobra', 2018),
                    ( 'cobra', 2019)],
                   names=['kind', 'year'])
        >>> idx.set_names('species', level=0)
        MultiIndex([('python', 2018),
                    ('python', 2019),
                    ( 'cobra', 2018),
                    ( 'cobra', 2019)],
                   names=['species', 'year'])

        When renaming levels with a dict, levels can not be passed.

        >>> idx.set_names({'kind': 'snake'})
        MultiIndex([('python', 2018),
                    ('python', 2019),
                    ( 'cobra', 2018),
                    ( 'cobra', 2019)],
                   names=['snake', 'year'])
        """
        if level is not None and not isinstance(self, ABCMultiIndex):
            raise ValueError("Level must be None for non-MultiIndex")

        elif level is not None and not is_list_like(level) and is_list_like(names):
            raise TypeError("Names must be a string when a single level is provided.")

        elif not is_list_like(names) and level is None and self.nlevels > 1:
            raise TypeError("Must pass list-like as `names`.")

        elif is_dict_like(names) and not isinstance(self, ABCMultiIndex):
            raise TypeError("Can only pass dict-like as `names` for MultiIndex.")

        elif is_dict_like(names) and level is not None:
            raise TypeError("Can not pass level for dictlike `names`.")

        if isinstance(self, ABCMultiIndex) and is_dict_like(names) and level is None:
            # Transform dict to list of new names and corresponding levels
            level, names_adjusted = [], []
            for i, name in enumerate(self.names):
                if name in names.keys():
                    level.append(i)
                    names_adjusted.append(names[name])
            names = names_adjusted

        if not is_list_like(names):
            names = [names]
        if level is not None and not is_list_like(level):
            level = [level]

        if inplace:
            idx = self
        else:
            idx = self._view()

        idx._set_names(names, level=level)
        if not inplace:
            return idx

    def rename(self, name, inplace=False):
        """
        Alter Index or MultiIndex name.

        Able to set new names without level. Defaults to returning new index.
        Length of names must match number of levels in MultiIndex.

        Parameters
        ----------
        name : label or list of labels
            Name(s) to set.
        inplace : bool, default False
            Modifies the object directly, instead of creating a new Index or
            MultiIndex.

        Returns
        -------
        Index or None
            The same type as the caller or None if ``inplace=True``.

        See Also
        --------
        Index.set_names : Able to set new names partially and by level.

        Examples
        --------
        >>> idx = pd.Index(['A', 'C', 'A', 'B'], name='score')
        >>> idx.rename('grade')
        Index(['A', 'C', 'A', 'B'], dtype='object', name='grade')

        >>> idx = pd.MultiIndex.from_product([['python', 'cobra'],
        ...                                   [2018, 2019]],
        ...                                   names=['kind', 'year'])
        >>> idx
        MultiIndex([('python', 2018),
                    ('python', 2019),
                    ( 'cobra', 2018),
                    ( 'cobra', 2019)],
                   names=['kind', 'year'])
        >>> idx.rename(['species', 'year'])
        MultiIndex([('python', 2018),
                    ('python', 2019),
                    ( 'cobra', 2018),
                    ( 'cobra', 2019)],
                   names=['species', 'year'])
        >>> idx.rename('species')
        Traceback (most recent call last):
        TypeError: Must pass list-like as `names`.
        """
        return self.set_names([name], inplace=inplace)

    # --------------------------------------------------------------------
    # Level-Centric Methods

    @property
    def nlevels(self) -> int:
        """
        Number of levels.
        """
        return 1

    def _sort_levels_monotonic(self: _IndexT) -> _IndexT:
        """
        Compat with MultiIndex.
        """
        return self

    @final
    def _validate_index_level(self, level) -> None:
        """
        Validate index level.

        For single-level Index getting level number is a no-op, but some
        verification must be done like in MultiIndex.

        """
        if isinstance(level, int):
            if level < 0 and level != -1:
                raise IndexError(
                    "Too many levels: Index has only 1 level, "
                    f"{level} is not a valid level number"
                )
            elif level > 0:
                raise IndexError(
                    f"Too many levels: Index has only 1 level, not {level + 1}"
                )
        elif level != self.name:
            raise KeyError(
                f"Requested level ({level}) does not match index name ({self.name})"
            )

    def _get_level_number(self, level) -> int:
        self._validate_index_level(level)
        return 0

    def sortlevel(self, level=None, ascending=True, sort_remaining=None):
        """
        For internal compatibility with the Index API.

        Sort the Index. This is for compat with MultiIndex

        Parameters
        ----------
        ascending : bool, default True
            False to sort in descending order

        level, sort_remaining are compat parameters

        Returns
        -------
        Index
        """
        if not isinstance(ascending, (list, bool)):
            raise TypeError(
                "ascending must be a single bool value or"
                "a list of bool values of length 1"
            )

        if isinstance(ascending, list):
            if len(ascending) != 1:
                raise TypeError("ascending must be a list of bool values of length 1")
            ascending = ascending[0]

        if not isinstance(ascending, bool):
            raise TypeError("ascending must be a bool value")

        return self.sort_values(return_indexer=True, ascending=ascending)

    def _get_level_values(self, level) -> Index:
        """
        Return an Index of values for requested level.

        This is primarily useful to get an individual level of values from a
        MultiIndex, but is provided on Index as well for compatibility.

        Parameters
        ----------
        level : int or str
            It is either the integer position or the name of the level.

        Returns
        -------
        Index
            Calling object, as there is only one level in the Index.

        See Also
        --------
        MultiIndex.get_level_values : Get values for a level of a MultiIndex.

        Notes
        -----
        For Index, level should be 0, since there are no multiple levels.

        Examples
        --------
        >>> idx = pd.Index(list('abc'))
        >>> idx
        Index(['a', 'b', 'c'], dtype='object')

        Get level values by supplying `level` as integer:

        >>> idx.get_level_values(0)
        Index(['a', 'b', 'c'], dtype='object')
        """
        self._validate_index_level(level)
        return self

    get_level_values = _get_level_values

    @final
    def droplevel(self, level=0):
        """
        Return index with requested level(s) removed.

        If resulting index has only 1 level left, the result will be
        of Index type, not MultiIndex.

        Parameters
        ----------
        level : int, str, or list-like, default 0
            If a string is given, must be the name of a level
            If list-like, elements must be names or indexes of levels.

        Returns
        -------
        Index or MultiIndex

        Examples
        --------
        >>> mi = pd.MultiIndex.from_arrays(
        ... [[1, 2], [3, 4], [5, 6]], names=['x', 'y', 'z'])
        >>> mi
        MultiIndex([(1, 3, 5),
                    (2, 4, 6)],
                   names=['x', 'y', 'z'])

        >>> mi.droplevel()
        MultiIndex([(3, 5),
                    (4, 6)],
                   names=['y', 'z'])

        >>> mi.droplevel(2)
        MultiIndex([(1, 3),
                    (2, 4)],
                   names=['x', 'y'])

        >>> mi.droplevel('z')
        MultiIndex([(1, 3),
                    (2, 4)],
                   names=['x', 'y'])

        >>> mi.droplevel(['x', 'y'])
        Int64Index([5, 6], dtype='int64', name='z')
        """
        if not isinstance(level, (tuple, list)):
            level = [level]

        levnums = sorted(self._get_level_number(lev) for lev in level)[::-1]

        return self._drop_level_numbers(levnums)

    @final
    def _drop_level_numbers(self, levnums: list[int]):
        """
        Drop MultiIndex levels by level _number_, not name.
        """

        if not levnums and not isinstance(self, ABCMultiIndex):
            return self
        if len(levnums) >= self.nlevels:
            raise ValueError(
                f"Cannot remove {len(levnums)} levels from an index with "
                f"{self.nlevels} levels: at least one level must be left."
            )
        # The two checks above guarantee that here self is a MultiIndex
        self = cast("MultiIndex", self)

        new_levels = list(self.levels)
        new_codes = list(self.codes)
        new_names = list(self.names)

        for i in levnums:
            new_levels.pop(i)
            new_codes.pop(i)
            new_names.pop(i)

        if len(new_levels) == 1:

            # set nan if needed
            mask = new_codes[0] == -1
            result = new_levels[0].take(new_codes[0])
            if mask.any():
                result = result.putmask(mask, np.nan)

            result._name = new_names[0]
            return result
        else:
            from pandas.core.indexes.multi import MultiIndex

            return MultiIndex(
                levels=new_levels,
                codes=new_codes,
                names=new_names,
                verify_integrity=False,
            )

    def _get_grouper_for_level(self, mapper, *, level=None):
        """
        Get index grouper corresponding to an index level

        Parameters
        ----------
        mapper: Group mapping function or None
            Function mapping index values to groups
        level : int or None
            Index level, positional

        Returns
        -------
        grouper : Index
            Index of values to group on.
        labels : ndarray of int or None
            Array of locations in level_index.
        uniques : Index or None
            Index of unique values for level.
        """
        assert level is None or level == 0
        if mapper is None:
            grouper = self
        else:
            grouper = self.map(mapper)

        return grouper, None, None

    # --------------------------------------------------------------------
    # Introspection Methods

    @final
    @property
    def is_monotonic(self) -> bool:
        """
        Alias for is_monotonic_increasing.
        """
        return self.is_monotonic_increasing

    @property
    def is_monotonic_increasing(self) -> bool:
        """
        Return if the index is monotonic increasing (only equal or
        increasing) values.

        Examples
        --------
        >>> Index([1, 2, 3]).is_monotonic_increasing
        True
        >>> Index([1, 2, 2]).is_monotonic_increasing
        True
        >>> Index([1, 3, 2]).is_monotonic_increasing
        False
        """
        return self._engine.is_monotonic_increasing

    @property
    def is_monotonic_decreasing(self) -> bool:
        """
        Return if the index is monotonic decreasing (only equal or
        decreasing) values.

        Examples
        --------
        >>> Index([3, 2, 1]).is_monotonic_decreasing
        True
        >>> Index([3, 2, 2]).is_monotonic_decreasing
        True
        >>> Index([3, 1, 2]).is_monotonic_decreasing
        False
        """
        return self._engine.is_monotonic_decreasing

    @final
    @property
    def _is_strictly_monotonic_increasing(self) -> bool:
        """
        Return if the index is strictly monotonic increasing
        (only increasing) values.

        Examples
        --------
        >>> Index([1, 2, 3])._is_strictly_monotonic_increasing
        True
        >>> Index([1, 2, 2])._is_strictly_monotonic_increasing
        False
        >>> Index([1, 3, 2])._is_strictly_monotonic_increasing
        False
        """
        return self.is_unique and self.is_monotonic_increasing

    @final
    @property
    def _is_strictly_monotonic_decreasing(self) -> bool:
        """
        Return if the index is strictly monotonic decreasing
        (only decreasing) values.

        Examples
        --------
        >>> Index([3, 2, 1])._is_strictly_monotonic_decreasing
        True
        >>> Index([3, 2, 2])._is_strictly_monotonic_decreasing
        False
        >>> Index([3, 1, 2])._is_strictly_monotonic_decreasing
        False
        """
        return self.is_unique and self.is_monotonic_decreasing

    @cache_readonly
    def is_unique(self) -> bool:
        """
        Return if the index has unique values.
        """
        return self._engine.is_unique

    @final
    @property
    def has_duplicates(self) -> bool:
        """
        Check if the Index has duplicate values.

        Returns
        -------
        bool
            Whether or not the Index has duplicate values.

        Examples
        --------
        >>> idx = pd.Index([1, 5, 7, 7])
        >>> idx.has_duplicates
        True

        >>> idx = pd.Index([1, 5, 7])
        >>> idx.has_duplicates
        False

        >>> idx = pd.Index(["Watermelon", "Orange", "Apple",
        ...                 "Watermelon"]).astype("category")
        >>> idx.has_duplicates
        True

        >>> idx = pd.Index(["Orange", "Apple",
        ...                 "Watermelon"]).astype("category")
        >>> idx.has_duplicates
        False
        """
        return not self.is_unique

    @final
    def is_boolean(self) -> bool:
        """
        Check if the Index only consists of booleans.

        Returns
        -------
        bool
            Whether or not the Index only consists of booleans.

        See Also
        --------
        is_integer : Check if the Index only consists of integers.
        is_floating : Check if the Index is a floating type.
        is_numeric : Check if the Index only consists of numeric data.
        is_object : Check if the Index is of the object dtype.
        is_categorical : Check if the Index holds categorical data.
        is_interval : Check if the Index holds Interval objects.
        is_mixed : Check if the Index holds data with mixed data types.

        Examples
        --------
        >>> idx = pd.Index([True, False, True])
        >>> idx.is_boolean()
        True

        >>> idx = pd.Index(["True", "False", "True"])
        >>> idx.is_boolean()
        False

        >>> idx = pd.Index([True, False, "True"])
        >>> idx.is_boolean()
        False
        """
        return self.inferred_type in ["boolean"]

    @final
    def is_integer(self) -> bool:
        """
        Check if the Index only consists of integers.

        Returns
        -------
        bool
            Whether or not the Index only consists of integers.

        See Also
        --------
        is_boolean : Check if the Index only consists of booleans.
        is_floating : Check if the Index is a floating type.
        is_numeric : Check if the Index only consists of numeric data.
        is_object : Check if the Index is of the object dtype.
        is_categorical : Check if the Index holds categorical data.
        is_interval : Check if the Index holds Interval objects.
        is_mixed : Check if the Index holds data with mixed data types.

        Examples
        --------
        >>> idx = pd.Index([1, 2, 3, 4])
        >>> idx.is_integer()
        True

        >>> idx = pd.Index([1.0, 2.0, 3.0, 4.0])
        >>> idx.is_integer()
        False

        >>> idx = pd.Index(["Apple", "Mango", "Watermelon"])
        >>> idx.is_integer()
        False
        """
        return self.inferred_type in ["integer"]

    @final
    def is_floating(self) -> bool:
        """
        Check if the Index is a floating type.

        The Index may consist of only floats, NaNs, or a mix of floats,
        integers, or NaNs.

        Returns
        -------
        bool
            Whether or not the Index only consists of only consists of floats, NaNs, or
            a mix of floats, integers, or NaNs.

        See Also
        --------
        is_boolean : Check if the Index only consists of booleans.
        is_integer : Check if the Index only consists of integers.
        is_numeric : Check if the Index only consists of numeric data.
        is_object : Check if the Index is of the object dtype.
        is_categorical : Check if the Index holds categorical data.
        is_interval : Check if the Index holds Interval objects.
        is_mixed : Check if the Index holds data with mixed data types.

        Examples
        --------
        >>> idx = pd.Index([1.0, 2.0, 3.0, 4.0])
        >>> idx.is_floating()
        True

        >>> idx = pd.Index([1.0, 2.0, np.nan, 4.0])
        >>> idx.is_floating()
        True

        >>> idx = pd.Index([1, 2, 3, 4, np.nan])
        >>> idx.is_floating()
        True

        >>> idx = pd.Index([1, 2, 3, 4])
        >>> idx.is_floating()
        False
        """
        return self.inferred_type in ["floating", "mixed-integer-float", "integer-na"]

    @final
    def is_numeric(self) -> bool:
        """
        Check if the Index only consists of numeric data.

        Returns
        -------
        bool
            Whether or not the Index only consists of numeric data.

        See Also
        --------
        is_boolean : Check if the Index only consists of booleans.
        is_integer : Check if the Index only consists of integers.
        is_floating : Check if the Index is a floating type.
        is_object : Check if the Index is of the object dtype.
        is_categorical : Check if the Index holds categorical data.
        is_interval : Check if the Index holds Interval objects.
        is_mixed : Check if the Index holds data with mixed data types.

        Examples
        --------
        >>> idx = pd.Index([1.0, 2.0, 3.0, 4.0])
        >>> idx.is_numeric()
        True

        >>> idx = pd.Index([1, 2, 3, 4.0])
        >>> idx.is_numeric()
        True

        >>> idx = pd.Index([1, 2, 3, 4])
        >>> idx.is_numeric()
        True

        >>> idx = pd.Index([1, 2, 3, 4.0, np.nan])
        >>> idx.is_numeric()
        True

        >>> idx = pd.Index([1, 2, 3, 4.0, np.nan, "Apple"])
        >>> idx.is_numeric()
        False
        """
        return self.inferred_type in ["integer", "floating"]

    @final
    def is_object(self) -> bool:
        """
        Check if the Index is of the object dtype.

        Returns
        -------
        bool
            Whether or not the Index is of the object dtype.

        See Also
        --------
        is_boolean : Check if the Index only consists of booleans.
        is_integer : Check if the Index only consists of integers.
        is_floating : Check if the Index is a floating type.
        is_numeric : Check if the Index only consists of numeric data.
        is_categorical : Check if the Index holds categorical data.
        is_interval : Check if the Index holds Interval objects.
        is_mixed : Check if the Index holds data with mixed data types.

        Examples
        --------
        >>> idx = pd.Index(["Apple", "Mango", "Watermelon"])
        >>> idx.is_object()
        True

        >>> idx = pd.Index(["Apple", "Mango", 2.0])
        >>> idx.is_object()
        True

        >>> idx = pd.Index(["Watermelon", "Orange", "Apple",
        ...                 "Watermelon"]).astype("category")
        >>> idx.is_object()
        False

        >>> idx = pd.Index([1.0, 2.0, 3.0, 4.0])
        >>> idx.is_object()
        False
        """
        return is_object_dtype(self.dtype)

    @final
    def is_categorical(self) -> bool:
        """
        Check if the Index holds categorical data.

        Returns
        -------
        bool
            True if the Index is categorical.

        See Also
        --------
        CategoricalIndex : Index for categorical data.
        is_boolean : Check if the Index only consists of booleans.
        is_integer : Check if the Index only consists of integers.
        is_floating : Check if the Index is a floating type.
        is_numeric : Check if the Index only consists of numeric data.
        is_object : Check if the Index is of the object dtype.
        is_interval : Check if the Index holds Interval objects.
        is_mixed : Check if the Index holds data with mixed data types.

        Examples
        --------
        >>> idx = pd.Index(["Watermelon", "Orange", "Apple",
        ...                 "Watermelon"]).astype("category")
        >>> idx.is_categorical()
        True

        >>> idx = pd.Index([1, 3, 5, 7])
        >>> idx.is_categorical()
        False

        >>> s = pd.Series(["Peter", "Victor", "Elisabeth", "Mar"])
        >>> s
        0        Peter
        1       Victor
        2    Elisabeth
        3          Mar
        dtype: object
        >>> s.index.is_categorical()
        False
        """
        return self.inferred_type in ["categorical"]

    @final
    def is_interval(self) -> bool:
        """
        Check if the Index holds Interval objects.

        Returns
        -------
        bool
            Whether or not the Index holds Interval objects.

        See Also
        --------
        IntervalIndex : Index for Interval objects.
        is_boolean : Check if the Index only consists of booleans.
        is_integer : Check if the Index only consists of integers.
        is_floating : Check if the Index is a floating type.
        is_numeric : Check if the Index only consists of numeric data.
        is_object : Check if the Index is of the object dtype.
        is_categorical : Check if the Index holds categorical data.
        is_mixed : Check if the Index holds data with mixed data types.

        Examples
        --------
        >>> idx = pd.Index([pd.Interval(left=0, right=5),
        ...                 pd.Interval(left=5, right=10)])
        >>> idx.is_interval()
        True

        >>> idx = pd.Index([1, 3, 5, 7])
        >>> idx.is_interval()
        False
        """
        return self.inferred_type in ["interval"]

    @final
    def is_mixed(self) -> bool:
        """
        Check if the Index holds data with mixed data types.

        Returns
        -------
        bool
            Whether or not the Index holds data with mixed data types.

        See Also
        --------
        is_boolean : Check if the Index only consists of booleans.
        is_integer : Check if the Index only consists of integers.
        is_floating : Check if the Index is a floating type.
        is_numeric : Check if the Index only consists of numeric data.
        is_object : Check if the Index is of the object dtype.
        is_categorical : Check if the Index holds categorical data.
        is_interval : Check if the Index holds Interval objects.

        Examples
        --------
        >>> idx = pd.Index(['a', np.nan, 'b'])
        >>> idx.is_mixed()
        True

        >>> idx = pd.Index([1.0, 2.0, 3.0, 5.0])
        >>> idx.is_mixed()
        False
        """
        warnings.warn(
            "Index.is_mixed is deprecated and will be removed in a future version. "
            "Check index.inferred_type directly instead.",
            FutureWarning,
            stacklevel=2,
        )
        return self.inferred_type in ["mixed"]

    @final
    def holds_integer(self) -> bool:
        """
        Whether the type is an integer type.
        """
        return self.inferred_type in ["integer", "mixed-integer"]

    @cache_readonly
    def inferred_type(self) -> str_t:
        """
        Return a string of the type inferred from the values.
        """
        return lib.infer_dtype(self._values, skipna=False)

    @cache_readonly
    def _is_all_dates(self) -> bool:
        """
        Whether or not the index values only consist of dates.
        """
        return is_datetime_array(ensure_object(self._values))

    @cache_readonly
    @final
    def is_all_dates(self) -> bool:
        """
        Whether or not the index values only consist of dates.
        """
        warnings.warn(
            "Index.is_all_dates is deprecated, will be removed in a future version.  "
            "check index.inferred_type instead",
            FutureWarning,
            stacklevel=2,
        )
        return self._is_all_dates

    @cache_readonly
    def _is_multi(self) -> bool:
        """
        Cached check equivalent to isinstance(self, MultiIndex)
        """
        return isinstance(self, ABCMultiIndex)

    # --------------------------------------------------------------------
    # Pickle Methods

    def __reduce__(self):
        d = {"data": self._data}
        d.update(self._get_attributes_dict())
        return _new_Index, (type(self), d), None

    # --------------------------------------------------------------------
    # Null Handling Methods

    _na_value: float | NaTType = np.nan
    """The expected NA value to use with this index."""

    @cache_readonly
    def _isnan(self) -> np.ndarray:
        """
        Return if each value is NaN.
        """
        if self._can_hold_na:
            return isna(self)
        else:
            # shouldn't reach to this condition by checking hasnans beforehand
            values = np.empty(len(self), dtype=np.bool_)
            values.fill(False)
            return values

    @cache_readonly
    def hasnans(self) -> bool:
        """
        Return if I have any nans; enables various perf speedups.
        """
        if self._can_hold_na:
            return bool(self._isnan.any())
        else:
            return False

    @final
    def isna(self) -> np.ndarray:
        """
        Detect missing values.

        Return a boolean same-sized object indicating if the values are NA.
        NA values, such as ``None``, :attr:`numpy.NaN` or :attr:`pd.NaT`, get
        mapped to ``True`` values.
        Everything else get mapped to ``False`` values. Characters such as
        empty strings `''` or :attr:`numpy.inf` are not considered NA values
        (unless you set ``pandas.options.mode.use_inf_as_na = True``).

        Returns
        -------
        numpy.ndarray[bool]
            A boolean array of whether my values are NA.

        See Also
        --------
        Index.notna : Boolean inverse of isna.
        Index.dropna : Omit entries with missing values.
        isna : Top-level isna.
        Series.isna : Detect missing values in Series object.

        Examples
        --------
        Show which entries in a pandas.Index are NA. The result is an
        array.

        >>> idx = pd.Index([5.2, 6.0, np.NaN])
        >>> idx
        Float64Index([5.2, 6.0, nan], dtype='float64')
        >>> idx.isna()
        array([False, False,  True])

        Empty strings are not considered NA values. None is considered an NA
        value.

        >>> idx = pd.Index(['black', '', 'red', None])
        >>> idx
        Index(['black', '', 'red', None], dtype='object')
        >>> idx.isna()
        array([False, False, False,  True])

        For datetimes, `NaT` (Not a Time) is considered as an NA value.

        >>> idx = pd.DatetimeIndex([pd.Timestamp('1940-04-25'),
        ...                         pd.Timestamp(''), None, pd.NaT])
        >>> idx
        DatetimeIndex(['1940-04-25', 'NaT', 'NaT', 'NaT'],
                      dtype='datetime64[ns]', freq=None)
        >>> idx.isna()
        array([False,  True,  True,  True])
        """
        return self._isnan

    isnull = isna

    @final
    def notna(self) -> np.ndarray:
        """
        Detect existing (non-missing) values.

        Return a boolean same-sized object indicating if the values are not NA.
        Non-missing values get mapped to ``True``. Characters such as empty
        strings ``''`` or :attr:`numpy.inf` are not considered NA values
        (unless you set ``pandas.options.mode.use_inf_as_na = True``).
        NA values, such as None or :attr:`numpy.NaN`, get mapped to ``False``
        values.

        Returns
        -------
        numpy.ndarray[bool]
            Boolean array to indicate which entries are not NA.

        See Also
        --------
        Index.notnull : Alias of notna.
        Index.isna: Inverse of notna.
        notna : Top-level notna.

        Examples
        --------
        Show which entries in an Index are not NA. The result is an
        array.

        >>> idx = pd.Index([5.2, 6.0, np.NaN])
        >>> idx
        Float64Index([5.2, 6.0, nan], dtype='float64')
        >>> idx.notna()
        array([ True,  True, False])

        Empty strings are not considered NA values. None is considered a NA
        value.

        >>> idx = pd.Index(['black', '', 'red', None])
        >>> idx
        Index(['black', '', 'red', None], dtype='object')
        >>> idx.notna()
        array([ True,  True,  True, False])
        """
        return ~self.isna()

    notnull = notna

    def fillna(self, value=None, downcast=None):
        """
        Fill NA/NaN values with the specified value.

        Parameters
        ----------
        value : scalar
            Scalar value to use to fill holes (e.g. 0).
            This value cannot be a list-likes.
        downcast : dict, default is None
            A dict of item->dtype of what to downcast if possible,
            or the string 'infer' which will try to downcast to an appropriate
            equal type (e.g. float64 to int64 if possible).

        Returns
        -------
        Index

        See Also
        --------
        DataFrame.fillna : Fill NaN values of a DataFrame.
        Series.fillna : Fill NaN Values of a Series.
        """
        value = self._require_scalar(value)
        if self.hasnans:
            result = self.putmask(self._isnan, value)
            if downcast is None:
                # no need to care metadata other than name
                # because it can't have freq if
                return Index(result, name=self.name)
        return self._view()

    def dropna(self: _IndexT, how: str_t = "any") -> _IndexT:
        """
        Return Index without NA/NaN values.

        Parameters
        ----------
        how : {'any', 'all'}, default 'any'
            If the Index is a MultiIndex, drop the value when any or all levels
            are NaN.

        Returns
        -------
        Index
        """
        if how not in ("any", "all"):
            raise ValueError(f"invalid how option: {how}")

        if self.hasnans:
            res_values = self._values[~self._isnan]
            return type(self)._simple_new(res_values, name=self.name)
        return self._view()

    # --------------------------------------------------------------------
    # Uniqueness Methods

    def unique(self: _IndexT, level: Hashable | None = None) -> _IndexT:
        """
        Return unique values in the index.

        Unique values are returned in order of appearance, this does NOT sort.

        Parameters
        ----------
        level : int or hashable, optional
            Only return values from specified level (for MultiIndex).
            If int, gets the level by integer position, else by level name.

        Returns
        -------
        Index

        See Also
        --------
        unique : Numpy array of unique values in that column.
        Series.unique : Return unique values of Series object.
        """
        if level is not None:
            self._validate_index_level(level)

        if self.is_unique:
            return self._view()

        result = super().unique()
        return self._shallow_copy(result)

    @deprecate_nonkeyword_arguments(version=None, allowed_args=["self"])
    def drop_duplicates(self: _IndexT, keep: str_t | bool = "first") -> _IndexT:
        """
        Return Index with duplicate values removed.

        Parameters
        ----------
        keep : {'first', 'last', ``False``}, default 'first'
            - 'first' : Drop duplicates except for the first occurrence.
            - 'last' : Drop duplicates except for the last occurrence.
            - ``False`` : Drop all duplicates.

        Returns
        -------
        deduplicated : Index

        See Also
        --------
        Series.drop_duplicates : Equivalent method on Series.
        DataFrame.drop_duplicates : Equivalent method on DataFrame.
        Index.duplicated : Related method on Index, indicating duplicate
            Index values.

        Examples
        --------
        Generate an pandas.Index with duplicate values.

        >>> idx = pd.Index(['lama', 'cow', 'lama', 'beetle', 'lama', 'hippo'])

        The `keep` parameter controls  which duplicate values are removed.
        The value 'first' keeps the first occurrence for each
        set of duplicated entries. The default value of keep is 'first'.

        >>> idx.drop_duplicates(keep='first')
        Index(['lama', 'cow', 'beetle', 'hippo'], dtype='object')

        The value 'last' keeps the last occurrence for each set of duplicated
        entries.

        >>> idx.drop_duplicates(keep='last')
        Index(['cow', 'beetle', 'lama', 'hippo'], dtype='object')

        The value ``False`` discards all sets of duplicated entries.

        >>> idx.drop_duplicates(keep=False)
        Index(['cow', 'beetle', 'hippo'], dtype='object')
        """
        if self.is_unique:
            return self._view()

        return super().drop_duplicates(keep=keep)

    def duplicated(self, keep: Literal["first", "last", False] = "first") -> np.ndarray:
        """
        Indicate duplicate index values.

        Duplicated values are indicated as ``True`` values in the resulting
        array. Either all duplicates, all except the first, or all except the
        last occurrence of duplicates can be indicated.

        Parameters
        ----------
        keep : {'first', 'last', False}, default 'first'
            The value or values in a set of duplicates to mark as missing.

            - 'first' : Mark duplicates as ``True`` except for the first
              occurrence.
            - 'last' : Mark duplicates as ``True`` except for the last
              occurrence.
            - ``False`` : Mark all duplicates as ``True``.

        Returns
        -------
        np.ndarray[bool]

        See Also
        --------
        Series.duplicated : Equivalent method on pandas.Series.
        DataFrame.duplicated : Equivalent method on pandas.DataFrame.
        Index.drop_duplicates : Remove duplicate values from Index.

        Examples
        --------
        By default, for each set of duplicated values, the first occurrence is
        set to False and all others to True:

        >>> idx = pd.Index(['lama', 'cow', 'lama', 'beetle', 'lama'])
        >>> idx.duplicated()
        array([False, False,  True, False,  True])

        which is equivalent to

        >>> idx.duplicated(keep='first')
        array([False, False,  True, False,  True])

        By using 'last', the last occurrence of each set of duplicated values
        is set on False and all others on True:

        >>> idx.duplicated(keep='last')
        array([ True, False,  True, False, False])

        By setting keep on ``False``, all duplicates are True:

        >>> idx.duplicated(keep=False)
        array([ True, False,  True, False,  True])
        """
        if self.is_unique:
            # fastpath available bc we are immutable
            return np.zeros(len(self), dtype=bool)
        return self._duplicated(keep=keep)

    # --------------------------------------------------------------------
    # Arithmetic & Logical Methods

    def __iadd__(self, other):
        # alias for __add__
        return self + other

    @final
    def __and__(self, other):
        warnings.warn(
            "Index.__and__ operating as a set operation is deprecated, "
            "in the future this will be a logical operation matching "
            "Series.__and__.  Use index.intersection(other) instead",
            FutureWarning,
            stacklevel=2,
        )
        return self.intersection(other)

    @final
    def __or__(self, other):
        warnings.warn(
            "Index.__or__ operating as a set operation is deprecated, "
            "in the future this will be a logical operation matching "
            "Series.__or__.  Use index.union(other) instead",
            FutureWarning,
            stacklevel=2,
        )
        return self.union(other)

    @final
    def __xor__(self, other):
        warnings.warn(
            "Index.__xor__ operating as a set operation is deprecated, "
            "in the future this will be a logical operation matching "
            "Series.__xor__.  Use index.symmetric_difference(other) instead",
            FutureWarning,
            stacklevel=2,
        )
        return self.symmetric_difference(other)

    @final
    def __nonzero__(self):
        raise ValueError(
            f"The truth value of a {type(self).__name__} is ambiguous. "
            "Use a.empty, a.bool(), a.item(), a.any() or a.all()."
        )

    __bool__ = __nonzero__

    # --------------------------------------------------------------------
    # Set Operation Methods

    def _get_reconciled_name_object(self, other):
        """
        If the result of a set operation will be self,
        return self, unless the name changes, in which
        case make a shallow copy of self.
        """
        name = get_op_result_name(self, other)
        if self.name != name:
            return self.rename(name)
        return self

    @final
    def _validate_sort_keyword(self, sort):
        if sort not in [None, False]:
            raise ValueError(
                "The 'sort' keyword only takes the values of "
                f"None or False; {sort} was passed."
            )

    @final
    def union(self, other, sort=None):
        """
        Form the union of two Index objects.

        If the Index objects are incompatible, both Index objects will be
        cast to dtype('object') first.

            .. versionchanged:: 0.25.0

        Parameters
        ----------
        other : Index or array-like
        sort : bool or None, default None
            Whether to sort the resulting Index.

            * None : Sort the result, except when

              1. `self` and `other` are equal.
              2. `self` or `other` has length 0.
              3. Some values in `self` or `other` cannot be compared.
                 A RuntimeWarning is issued in this case.

            * False : do not sort the result.

        Returns
        -------
        union : Index

        Examples
        --------
        Union matching dtypes

        >>> idx1 = pd.Index([1, 2, 3, 4])
        >>> idx2 = pd.Index([3, 4, 5, 6])
        >>> idx1.union(idx2)
        Int64Index([1, 2, 3, 4, 5, 6], dtype='int64')

        Union mismatched dtypes

        >>> idx1 = pd.Index(['a', 'b', 'c', 'd'])
        >>> idx2 = pd.Index([1, 2, 3, 4])
        >>> idx1.union(idx2)
        Index(['a', 'b', 'c', 'd', 1, 2, 3, 4], dtype='object')

        MultiIndex case

        >>> idx1 = pd.MultiIndex.from_arrays(
        ...     [[1, 1, 2, 2], ["Red", "Blue", "Red", "Blue"]]
        ... )
        >>> idx1
        MultiIndex([(1,  'Red'),
            (1, 'Blue'),
            (2,  'Red'),
            (2, 'Blue')],
           )
        >>> idx2 = pd.MultiIndex.from_arrays(
        ...     [[3, 3, 2, 2], ["Red", "Green", "Red", "Green"]]
        ... )
        >>> idx2
        MultiIndex([(3,   'Red'),
            (3, 'Green'),
            (2,   'Red'),
            (2, 'Green')],
           )
        >>> idx1.union(idx2)
        MultiIndex([(1,  'Blue'),
            (1,   'Red'),
            (2,  'Blue'),
            (2, 'Green'),
            (2,   'Red'),
            (3, 'Green'),
            (3,   'Red')],
           )
        >>> idx1.union(idx2, sort=False)
        MultiIndex([(1,   'Red'),
            (1,  'Blue'),
            (2,   'Red'),
            (2,  'Blue'),
            (3,   'Red'),
            (3, 'Green'),
            (2, 'Green')],
           )
        """
        self._validate_sort_keyword(sort)
        self._assert_can_do_setop(other)
        other, result_name = self._convert_can_do_setop(other)

        if not is_dtype_equal(self.dtype, other.dtype):
            if (
                isinstance(self, ABCMultiIndex)
                and not is_object_dtype(unpack_nested_dtype(other))
                and len(other) > 0
            ):
                raise NotImplementedError(
                    "Can only union MultiIndex with MultiIndex or Index of tuples, "
                    "try mi.to_flat_index().union(other) instead."
                )
            if (
                isinstance(self, ABCDatetimeIndex)
                and isinstance(other, ABCDatetimeIndex)
                and self.tz is not None
                and other.tz is not None
            ):
                # GH#39328
                warnings.warn(
                    "In a future version, the union of DatetimeIndex objects "
                    "with mismatched timezones will cast both to UTC instead of "
                    "object dtype. To retain the old behavior, "
                    "use `index.astype(object).union(other)`",
                    FutureWarning,
                    stacklevel=2,
                )

            dtype = self._find_common_type_compat(other)
            left = self.astype(dtype, copy=False)
            right = other.astype(dtype, copy=False)
            return left.union(right, sort=sort)

        elif not len(other) or self.equals(other):
            # NB: whether this (and the `if not len(self)` check below) come before
            #  or after the is_dtype_equal check above affects the returned dtype
            return self._get_reconciled_name_object(other)

        elif not len(self):
            return other._get_reconciled_name_object(self)

        result = self._union(other, sort=sort)

        return self._wrap_setop_result(other, result)

    def _union(self, other: Index, sort):
        """
        Specific union logic should go here. In subclasses, union behavior
        should be overwritten here rather than in `self.union`.

        Parameters
        ----------
        other : Index or array-like
        sort : False or None, default False
            Whether to sort the resulting index.

            * False : do not sort the result.
            * None : sort the result, except when `self` and `other` are equal
              or when the values cannot be compared.

        Returns
        -------
        Index
        """
        # TODO(EA): setops-refactor, clean all this up
        lvals = self._values
        rvals = other._values

        if (
            sort is None
            and self.is_monotonic
            and other.is_monotonic
            and not (self.has_duplicates and other.has_duplicates)
        ):
            # Both are unique and monotonic, so can use outer join
            try:
                return self._outer_indexer(other)[0]
            except (TypeError, IncompatibleFrequency):
                # incomparable objects
                value_list = list(lvals)

                # worth making this faster? a very unusual case
                value_set = set(lvals)
                value_list.extend([x for x in rvals if x not in value_set])
                # If objects are unorderable, we must have object dtype.
                return np.array(value_list, dtype=object)

        elif not other.is_unique:
            # other has duplicates
            result = algos.union_with_duplicates(lvals, rvals)
            return _maybe_try_sort(result, sort)

        # Self may have duplicates
        # find indexes of things in "other" that are not in "self"
        if self._index_as_unique:
            indexer = self.get_indexer(other)
            missing = (indexer == -1).nonzero()[0]
        else:
            missing = algos.unique1d(self.get_indexer_non_unique(other)[1])

        if len(missing) > 0:
            other_diff = rvals.take(missing)
            result = concat_compat((lvals, other_diff))
        else:
            result = lvals

        if not self.is_monotonic or not other.is_monotonic:
            result = _maybe_try_sort(result, sort)

        return result

    @final
    def _wrap_setop_result(self, other: Index, result) -> Index:
        name = get_op_result_name(self, other)
        if isinstance(result, Index):
            if result.name != name:
                return result.rename(name)
            return result
        else:
            return self._shallow_copy(result, name=name)

    # TODO: standardize return type of non-union setops type(self vs other)
    @final
    def intersection(self, other, sort=False):
        """
        Form the intersection of two Index objects.

        This returns a new Index with elements common to the index and `other`.

        Parameters
        ----------
        other : Index or array-like
        sort : False or None, default False
            Whether to sort the resulting index.

            * False : do not sort the result.
            * None : sort the result, except when `self` and `other` are equal
              or when the values cannot be compared.

        Returns
        -------
        intersection : Index

        Examples
        --------
        >>> idx1 = pd.Index([1, 2, 3, 4])
        >>> idx2 = pd.Index([3, 4, 5, 6])
        >>> idx1.intersection(idx2)
        Int64Index([3, 4], dtype='int64')
        """
        self._validate_sort_keyword(sort)
        self._assert_can_do_setop(other)
        other, result_name = self._convert_can_do_setop(other)

        if self.equals(other):
            if self.has_duplicates:
                return self.unique()._get_reconciled_name_object(other)
            return self._get_reconciled_name_object(other)

        if len(self) == 0 or len(other) == 0:
            # fastpath; we need to be careful about having commutativity

            if self._is_multi or other._is_multi:
                # _convert_can_do_setop ensures that we have both or neither
                # We retain self.levels
                return self[:0].rename(result_name)

            dtype = self._find_common_type_compat(other)
            if is_dtype_equal(self.dtype, dtype):
                # Slicing allows us to retain DTI/TDI.freq, RangeIndex

                # Note: self[:0] vs other[:0] affects
                #  1) which index's `freq` we get in DTI/TDI cases
                #     This may be a historical artifact, i.e. no documented
                #     reason for this choice.
                #  2) The `step` we get in RangeIndex cases
                if len(self) == 0:
                    return self[:0].rename(result_name)
                else:
                    return other[:0].rename(result_name)

            return Index([], dtype=dtype, name=result_name)

        elif not self._should_compare(other):
            # We can infer that the intersection is empty.
            if isinstance(self, ABCMultiIndex):
                return self[:0].rename(result_name)
            return Index([], name=result_name)

        elif not is_dtype_equal(self.dtype, other.dtype):
            dtype = self._find_common_type_compat(other)
            this = self.astype(dtype, copy=False)
            other = other.astype(dtype, copy=False)
            return this.intersection(other, sort=sort)

        result = self._intersection(other, sort=sort)
        return self._wrap_intersection_result(other, result)

    def _intersection(self, other: Index, sort=False):
        """
        intersection specialized to the case with matching dtypes.
        """
        if (
            self.is_monotonic
            and other.is_monotonic
            and not is_interval_dtype(self.dtype)
        ):
            # For IntervalIndex _inner_indexer is not more performant than get_indexer,
            #  so don't take this fastpath
            try:
                result = self._inner_indexer(other)[0]
            except TypeError:
                pass
            else:
                # TODO: algos.unique1d should preserve DTA/TDA
                res = algos.unique1d(result)
                return ensure_wrapped_if_datetimelike(res)

        res_values = self._intersection_via_get_indexer(other, sort=sort)
        res_values = _maybe_try_sort(res_values, sort)
        return res_values

    def _wrap_intersection_result(self, other, result):
        # We will override for MultiIndex to handle empty results
        return self._wrap_setop_result(other, result)

    @final
    def _intersection_via_get_indexer(self, other: Index, sort) -> ArrayLike:
        """
        Find the intersection of two Indexes using get_indexer.

        Returns
        -------
        np.ndarray or ExtensionArray
            The returned array will be unique.
        """
        left_unique = self.unique()
        right_unique = other.unique()

        # even though we are unique, we need get_indexer_for for IntervalIndex
        indexer = left_unique.get_indexer_for(right_unique)

        mask = indexer != -1

        taker = indexer.take(mask.nonzero()[0])
        if sort is False:
            # sort bc we want the elements in the same order they are in self
            # unnecessary in the case with sort=None bc we will sort later
            taker = np.sort(taker)

        result = left_unique.take(taker)._values
        return result

    @final
    def difference(self, other, sort=None):
        """
        Return a new Index with elements of index not in `other`.

        This is the set difference of two Index objects.

        Parameters
        ----------
        other : Index or array-like
        sort : False or None, default None
            Whether to sort the resulting index. By default, the
            values are attempted to be sorted, but any TypeError from
            incomparable elements is caught by pandas.

            * None : Attempt to sort the result, but catch any TypeErrors
              from comparing incomparable elements.
            * False : Do not sort the result.

        Returns
        -------
        difference : Index

        Examples
        --------
        >>> idx1 = pd.Index([2, 1, 3, 4])
        >>> idx2 = pd.Index([3, 4, 5, 6])
        >>> idx1.difference(idx2)
        Int64Index([1, 2], dtype='int64')
        >>> idx1.difference(idx2, sort=False)
        Int64Index([2, 1], dtype='int64')
        """
        self._validate_sort_keyword(sort)
        self._assert_can_do_setop(other)
        other, result_name = self._convert_can_do_setop(other)

        if self.equals(other):
            # Note: we do not (yet) sort even if sort=None GH#24959
            return self[:0].rename(result_name)

        if len(other) == 0:
            # Note: we do not (yet) sort even if sort=None GH#24959
            return self.rename(result_name)

        if not self._should_compare(other):
            # Nothing matches -> difference is everything
            return self.rename(result_name)

        result = self._difference(other, sort=sort)
        return self._wrap_difference_result(other, result)

    def _difference(self, other, sort):
        # overridden by RangeIndex

        this = self.unique()

        indexer = this.get_indexer_for(other)
        indexer = indexer.take((indexer != -1).nonzero()[0])

        label_diff = np.setdiff1d(np.arange(this.size), indexer, assume_unique=True)
        the_diff = this._values.take(label_diff)
        the_diff = _maybe_try_sort(the_diff, sort)

        return the_diff

    def _wrap_difference_result(self, other, result):
        # We will override for MultiIndex to handle empty results
        return self._wrap_setop_result(other, result)

    def symmetric_difference(self, other, result_name=None, sort=None):
        """
        Compute the symmetric difference of two Index objects.

        Parameters
        ----------
        other : Index or array-like
        result_name : str
        sort : False or None, default None
            Whether to sort the resulting index. By default, the
            values are attempted to be sorted, but any TypeError from
            incomparable elements is caught by pandas.

            * None : Attempt to sort the result, but catch any TypeErrors
              from comparing incomparable elements.
            * False : Do not sort the result.

        Returns
        -------
        symmetric_difference : Index

        Notes
        -----
        ``symmetric_difference`` contains elements that appear in either
        ``idx1`` or ``idx2`` but not both. Equivalent to the Index created by
        ``idx1.difference(idx2) | idx2.difference(idx1)`` with duplicates
        dropped.

        Examples
        --------
        >>> idx1 = pd.Index([1, 2, 3, 4])
        >>> idx2 = pd.Index([2, 3, 4, 5])
        >>> idx1.symmetric_difference(idx2)
        Int64Index([1, 5], dtype='int64')
        """
        self._validate_sort_keyword(sort)
        self._assert_can_do_setop(other)
        other, result_name_update = self._convert_can_do_setop(other)
        if result_name is None:
            result_name = result_name_update

        if not self._should_compare(other):
            return self.union(other, sort=sort).rename(result_name)

        elif not is_dtype_equal(self.dtype, other.dtype):
            dtype = self._find_common_type_compat(other)
            this = self.astype(dtype, copy=False)
            that = other.astype(dtype, copy=False)
            return this.symmetric_difference(that, sort=sort).rename(result_name)

        this = self.unique()
        other = other.unique()
        indexer = this.get_indexer_for(other)

        # {this} minus {other}
        common_indexer = indexer.take((indexer != -1).nonzero()[0])
        left_indexer = np.setdiff1d(
            np.arange(this.size), common_indexer, assume_unique=True
        )
        left_diff = this._values.take(left_indexer)

        # {other} minus {this}
        right_indexer = (indexer == -1).nonzero()[0]
        right_diff = other._values.take(right_indexer)

        res_values = concat_compat([left_diff, right_diff])
        res_values = _maybe_try_sort(res_values, sort)

        result = Index(res_values, name=result_name)

        if self._is_multi:
            self = cast("MultiIndex", self)
            if len(result) == 0:
                # On equal symmetric_difference MultiIndexes the difference is empty.
                # Therefore, an empty MultiIndex is returned GH#13490
                return type(self)(
                    levels=[[] for _ in range(self.nlevels)],
                    codes=[[] for _ in range(self.nlevels)],
                    names=result.name,
                )
            return type(self).from_tuples(result, names=result.name)

        return result

    @final
    def _assert_can_do_setop(self, other) -> bool:
        if not is_list_like(other):
            raise TypeError("Input must be Index or array-like")
        return True

    def _convert_can_do_setop(self, other) -> tuple[Index, Hashable]:
        if not isinstance(other, Index):
            other = Index(other, name=self.name)
            result_name = self.name
        else:
            result_name = get_op_result_name(self, other)
        return other, result_name

    # --------------------------------------------------------------------
    # Indexing Methods

    def get_loc(self, key, method=None, tolerance=None):
        """
        Get integer location, slice or boolean mask for requested label.

        Parameters
        ----------
        key : label
        method : {None, 'pad'/'ffill', 'backfill'/'bfill', 'nearest'}, optional
            * default: exact matches only.
            * pad / ffill: find the PREVIOUS index value if no exact match.
            * backfill / bfill: use NEXT index value if no exact match
            * nearest: use the NEAREST index value if no exact match. Tied
              distances are broken by preferring the larger index value.
        tolerance : int or float, optional
            Maximum distance from index value for inexact matches. The value of
            the index at the matching location must satisfy the equation
            ``abs(index[loc] - key) <= tolerance``.

        Returns
        -------
        loc : int if unique index, slice if monotonic index, else mask

        Examples
        --------
        >>> unique_index = pd.Index(list('abc'))
        >>> unique_index.get_loc('b')
        1

        >>> monotonic_index = pd.Index(list('abbc'))
        >>> monotonic_index.get_loc('b')
        slice(1, 3, None)

        >>> non_monotonic_index = pd.Index(list('abcb'))
        >>> non_monotonic_index.get_loc('b')
        array([False,  True, False,  True])
        """
        if method is None:
            if tolerance is not None:
                raise ValueError(
                    "tolerance argument only valid if using pad, "
                    "backfill or nearest lookups"
                )
            casted_key = self._maybe_cast_indexer(key)
            try:
                return self._engine.get_loc(casted_key)
            except KeyError as err:
                raise KeyError(key) from err

        # GH#42269
        warnings.warn(
            f"Passing method to {type(self).__name__}.get_loc is deprecated "
            "and will raise in a future version. Use "
            "index.get_indexer([item], method=...) instead",
            FutureWarning,
            stacklevel=2,
        )

        if is_scalar(key) and isna(key) and not self.hasnans:
            raise KeyError(key)

        if tolerance is not None:
            tolerance = self._convert_tolerance(tolerance, np.asarray(key))

        indexer = self.get_indexer([key], method=method, tolerance=tolerance)
        if indexer.ndim > 1 or indexer.size > 1:
            raise TypeError("get_loc requires scalar valued input")
        loc = indexer.item()
        if loc == -1:
            raise KeyError(key)
        return loc

    _index_shared_docs[
        "get_indexer"
    ] = """
        Compute indexer and mask for new index given the current index. The
        indexer should be then used as an input to ndarray.take to align the
        current data to the new index.

        Parameters
        ----------
        target : %(target_klass)s
        method : {None, 'pad'/'ffill', 'backfill'/'bfill', 'nearest'}, optional
            * default: exact matches only.
            * pad / ffill: find the PREVIOUS index value if no exact match.
            * backfill / bfill: use NEXT index value if no exact match
            * nearest: use the NEAREST index value if no exact match. Tied
              distances are broken by preferring the larger index value.
        limit : int, optional
            Maximum number of consecutive labels in ``target`` to match for
            inexact matches.
        tolerance : optional
            Maximum distance between original and new labels for inexact
            matches. The values of the index at the matching locations must
            satisfy the equation ``abs(index[indexer] - target) <= tolerance``.

            Tolerance may be a scalar value, which applies the same tolerance
            to all values, or list-like, which applies variable tolerance per
            element. List-like includes list, tuple, array, Series, and must be
            the same size as the index and its dtype must exactly match the
            index's type.

        Returns
        -------
        indexer : np.ndarray[np.intp]
            Integers from 0 to n - 1 indicating that the index at these
            positions matches the corresponding target values. Missing values
            in the target are marked by -1.
        %(raises_section)s
        Examples
        --------
        >>> index = pd.Index(['c', 'a', 'b'])
        >>> index.get_indexer(['a', 'b', 'x'])
        array([ 1,  2, -1])

        Notice that the return value is an array of locations in ``index``
        and ``x`` is marked by -1, as it is not in ``index``.
        """

    @Appender(_index_shared_docs["get_indexer"] % _index_doc_kwargs)
    @final
    def get_indexer(
        self,
        target,
        method: str_t | None = None,
        limit: int | None = None,
        tolerance=None,
    ) -> npt.NDArray[np.intp]:
        method = missing.clean_reindex_fill_method(method)
        target = self._maybe_cast_listlike_indexer(target)

        self._check_indexing_method(method, limit, tolerance)

        if not self._index_as_unique:
            raise InvalidIndexError(self._requires_unique_msg)

        if len(target) == 0:
            return np.array([], dtype=np.intp)

        if not self._should_compare(target) and not self._should_partial_index(target):
            # IntervalIndex get special treatment bc numeric scalars can be
            #  matched to Interval scalars
            return self._get_indexer_non_comparable(target, method=method, unique=True)

        if is_categorical_dtype(self.dtype):
            # _maybe_cast_listlike_indexer ensures target has our dtype
            #  (could improve perf by doing _should_compare check earlier?)
            assert is_dtype_equal(self.dtype, target.dtype)

            indexer = self._engine.get_indexer(target.codes)
            if self.hasnans and target.hasnans:
                loc = self.get_loc(np.nan)
                mask = target.isna()
                indexer[mask] = loc
            return indexer

        if is_categorical_dtype(target.dtype):
            # potential fastpath
            # get an indexer for unique categories then propagate to codes via take_nd
            # get_indexer instead of _get_indexer needed for MultiIndex cases
            #  e.g. test_append_different_columns_types
            categories_indexer = self.get_indexer(target.categories)

            indexer = algos.take_nd(categories_indexer, target.codes, fill_value=-1)

            if (not self._is_multi and self.hasnans) and target.hasnans:
                # Exclude MultiIndex because hasnans raises NotImplementedError
                # we should only get here if we are unique, so loc is an integer
                # GH#41934
                loc = self.get_loc(np.nan)
                mask = target.isna()
                indexer[mask] = loc

            return ensure_platform_int(indexer)

        pself, ptarget = self._maybe_promote(target)
        if pself is not self or ptarget is not target:
            return pself.get_indexer(
                ptarget, method=method, limit=limit, tolerance=tolerance
            )

        if is_dtype_equal(self.dtype, target.dtype) and self.equals(target):
            # Only call equals if we have same dtype to avoid inference/casting
            return np.arange(len(target), dtype=np.intp)

        if not is_dtype_equal(self.dtype, target.dtype) and not is_interval_dtype(
            self.dtype
        ):
            # IntervalIndex gets special treatment for partial-indexing
            dtype = self._find_common_type_compat(target)

            this = self.astype(dtype, copy=False)
            target = target.astype(dtype, copy=False)
            return this._get_indexer(
                target, method=method, limit=limit, tolerance=tolerance
            )

        return self._get_indexer(target, method, limit, tolerance)

    def _get_indexer(
        self,
        target: Index,
        method: str_t | None = None,
        limit: int | None = None,
        tolerance=None,
    ) -> np.ndarray:
        if tolerance is not None:
            tolerance = self._convert_tolerance(tolerance, target)

        if method in ["pad", "backfill"]:
            indexer = self._get_fill_indexer(target, method, limit, tolerance)
        elif method == "nearest":
            indexer = self._get_nearest_indexer(target, limit, tolerance)
        else:
            indexer = self._engine.get_indexer(target._get_engine_target())

        return ensure_platform_int(indexer)

    @final
    def _should_partial_index(self, target: Index) -> bool:
        """
        Should we attempt partial-matching indexing?
        """
        if is_interval_dtype(self.dtype):
            # "Index" has no attribute "left"
            return self.left._should_compare(target)  # type: ignore[attr-defined]
        return False

    @final
    def _check_indexing_method(
        self,
        method: str_t | None,
        limit: int | None = None,
        tolerance=None,
    ) -> None:
        """
        Raise if we have a get_indexer `method` that is not supported or valid.
        """
        if method not in [None, "bfill", "backfill", "pad", "ffill", "nearest"]:
            # in practice the clean_reindex_fill_method call would raise
            #  before we get here
            raise ValueError("Invalid fill method")  # pragma: no cover

        if self._is_multi:
            if method == "nearest":
                raise NotImplementedError(
                    "method='nearest' not implemented yet "
                    "for MultiIndex; see GitHub issue 9365"
                )
            elif method == "pad" or method == "backfill":
                if tolerance is not None:
                    raise NotImplementedError(
                        "tolerance not implemented yet for MultiIndex"
                    )

        if is_interval_dtype(self.dtype) or is_categorical_dtype(self.dtype):
            # GH#37871 for now this is only for IntervalIndex and CategoricalIndex
            if method is not None:
                raise NotImplementedError(
                    f"method {method} not yet implemented for {type(self).__name__}"
                )

        if method is None:
            if tolerance is not None:
                raise ValueError(
                    "tolerance argument only valid if doing pad, "
                    "backfill or nearest reindexing"
                )
            if limit is not None:
                raise ValueError(
                    "limit argument only valid if doing pad, "
                    "backfill or nearest reindexing"
                )

    def _convert_tolerance(self, tolerance, target: np.ndarray | Index) -> np.ndarray:
        # override this method on subclasses
        tolerance = np.asarray(tolerance)
        if target.size != tolerance.size and tolerance.size > 1:
            raise ValueError("list-like tolerance size must match target index size")
        return tolerance

    @final
    def _get_fill_indexer(
        self, target: Index, method: str_t, limit: int | None = None, tolerance=None
    ) -> np.ndarray:

        if self._is_multi:
            # TODO: get_indexer_with_fill docstring says values must be _sorted_
            #  but that doesn't appear to be enforced
            return self._engine.get_indexer_with_fill(
                target=target._values, values=self._values, method=method, limit=limit
            )

        target_values = target._get_engine_target()

        if self.is_monotonic_increasing and target.is_monotonic_increasing:
            engine_method = (
                self._engine.get_pad_indexer
                if method == "pad"
                else self._engine.get_backfill_indexer
            )
            indexer = engine_method(target_values, limit)
        else:
            indexer = self._get_fill_indexer_searchsorted(target, method, limit)
        if tolerance is not None and len(self):
            indexer = self._filter_indexer_tolerance(target_values, indexer, tolerance)
        return indexer

    @final
    def _get_fill_indexer_searchsorted(
        self, target: Index, method: str_t, limit: int | None = None
    ) -> np.ndarray:
        """
        Fallback pad/backfill get_indexer that works for monotonic decreasing
        indexes and non-monotonic targets.
        """
        if limit is not None:
            raise ValueError(
                f"limit argument for {repr(method)} method only well-defined "
                "if index and target are monotonic"
            )

        side = "left" if method == "pad" else "right"

        # find exact matches first (this simplifies the algorithm)
        indexer = self.get_indexer(target)
        nonexact = indexer == -1
        indexer[nonexact] = self._searchsorted_monotonic(target[nonexact], side)
        if side == "left":
            # searchsorted returns "indices into a sorted array such that,
            # if the corresponding elements in v were inserted before the
            # indices, the order of a would be preserved".
            # Thus, we need to subtract 1 to find values to the left.
            indexer[nonexact] -= 1
            # This also mapped not found values (values of 0 from
            # np.searchsorted) to -1, which conveniently is also our
            # sentinel for missing values
        else:
            # Mark indices to the right of the largest value as not found
            indexer[indexer == len(self)] = -1
        return indexer

    @final
    def _get_nearest_indexer(
        self, target: Index, limit: int | None, tolerance
    ) -> np.ndarray:
        """
        Get the indexer for the nearest index labels; requires an index with
        values that can be subtracted from each other (e.g., not strings or
        tuples).
        """
        if not len(self):
            return self._get_fill_indexer(target, "pad")

        left_indexer = self.get_indexer(target, "pad", limit=limit)
        right_indexer = self.get_indexer(target, "backfill", limit=limit)

        target_values = target._get_engine_target()
        own_values = self._get_engine_target()
        left_distances = np.abs(own_values[left_indexer] - target_values)
        right_distances = np.abs(own_values[right_indexer] - target_values)

        op = operator.lt if self.is_monotonic_increasing else operator.le
        indexer = np.where(
            op(left_distances, right_distances) | (right_indexer == -1),
            left_indexer,
            right_indexer,
        )
        if tolerance is not None:
            indexer = self._filter_indexer_tolerance(target_values, indexer, tolerance)
        return indexer

    @final
    def _filter_indexer_tolerance(
        self,
        target: Index | np.ndarray | ExtensionArray,
        indexer: np.ndarray,
        tolerance,
    ) -> np.ndarray:
        own_values = self._get_engine_target()
        distance = abs(own_values[indexer] - target)
        return np.where(distance <= tolerance, indexer, -1)

    # --------------------------------------------------------------------
    # Indexer Conversion Methods

    def _get_partial_string_timestamp_match_key(self, key: T) -> T:
        """
        Translate any partial string timestamp matches in key, returning the
        new key.

        Only relevant for MultiIndex.
        """
        # GH#10331
        return key

    @final
    def _validate_positional_slice(self, key: slice) -> None:
        """
        For positional indexing, a slice must have either int or None
        for each of start, stop, and step.
        """
        self._validate_indexer("positional", key.start, "iloc")
        self._validate_indexer("positional", key.stop, "iloc")
        self._validate_indexer("positional", key.step, "iloc")

    def _convert_slice_indexer(self, key: slice, kind: str_t):
        """
        Convert a slice indexer.

        By definition, these are labels unless 'iloc' is passed in.
        Floats are not allowed as the start, step, or stop of the slice.

        Parameters
        ----------
        key : label of the slice bound
        kind : {'loc', 'getitem'}
        """
        assert kind in ["loc", "getitem"], kind

        # potentially cast the bounds to integers
        start, stop, step = key.start, key.stop, key.step

        # figure out if this is a positional indexer
        def is_int(v):
            return v is None or is_integer(v)

        is_index_slice = is_int(start) and is_int(stop) and is_int(step)
        is_positional = is_index_slice and not (
            self.is_integer() or self.is_categorical()
        )

        if kind == "getitem":
            """
            called from the getitem slicers, validate that we are in fact
            integers
            """
            if self.is_integer() or is_index_slice:
                self._validate_indexer("slice", key.start, "getitem")
                self._validate_indexer("slice", key.stop, "getitem")
                self._validate_indexer("slice", key.step, "getitem")
                return key

        # convert the slice to an indexer here

        # if we are mixed and have integers
        if is_positional:
            try:
                # Validate start & stop
                if start is not None:
                    self.get_loc(start)
                if stop is not None:
                    self.get_loc(stop)
                is_positional = False
            except KeyError:
                pass

        if com.is_null_slice(key):
            # It doesn't matter if we are positional or label based
            indexer = key
        elif is_positional:
            if kind == "loc":
                # GH#16121, GH#24612, GH#31810
                warnings.warn(
                    "Slicing a positional slice with .loc is not supported, "
                    "and will raise TypeError in a future version.  "
                    "Use .loc with labels or .iloc with positions instead.",
                    FutureWarning,
                    stacklevel=5,
                )
            indexer = key
        else:
            indexer = self.slice_indexer(start, stop, step)

        return indexer

    @final
    def _invalid_indexer(self, form: str_t, key) -> TypeError:
        """
        Consistent invalid indexer message.
        """
        return TypeError(
            f"cannot do {form} indexing on {type(self).__name__} with these "
            f"indexers [{key}] of type {type(key).__name__}"
        )

    # --------------------------------------------------------------------
    # Reindex Methods

    @final
    def _validate_can_reindex(self, indexer: np.ndarray) -> None:
        """
        Check if we are allowing reindexing with this particular indexer.

        Parameters
        ----------
        indexer : an integer ndarray

        Raises
        ------
        ValueError if its a duplicate axis
        """
        # trying to reindex on an axis with duplicates
        if not self._index_as_unique and len(indexer):
            raise ValueError("cannot reindex on an axis with duplicate labels")

    def reindex(
        self, target, method=None, level=None, limit=None, tolerance=None
    ) -> tuple[Index, npt.NDArray[np.intp] | None]:
        """
        Create index with target's values.

        Parameters
        ----------
        target : an iterable

        Returns
        -------
        new_index : pd.Index
            Resulting index.
        indexer : np.ndarray[np.intp] or None
            Indices of output values in original index.
        """
        # GH6552: preserve names when reindexing to non-named target
        # (i.e. neither Index nor Series).
        preserve_names = not hasattr(target, "name")

        # GH7774: preserve dtype/tz if target is empty and not an Index.
        target = ensure_has_len(target)  # target may be an iterator

        if not isinstance(target, Index) and len(target) == 0:
            if level is not None and self._is_multi:
                # "Index" has no attribute "levels"; maybe "nlevels"?
                idx = self.levels[level]  # type: ignore[attr-defined]
            else:
                idx = self
            target = idx[:0]
        else:
            target = ensure_index(target)

        if level is not None:
            if method is not None:
                raise TypeError("Fill method not supported if level passed")

            # TODO: tests where passing `keep_order=not self._is_multi`
            #  makes a difference for non-MultiIndex case
            target, indexer, _ = self._join_level(
                target, level, how="right", keep_order=not self._is_multi
            )

        else:
            if self.equals(target):
                indexer = None
            else:
                if self._index_as_unique:
                    indexer = self.get_indexer(
                        target, method=method, limit=limit, tolerance=tolerance
                    )
                elif self._is_multi:
                    raise ValueError("cannot handle a non-unique multi-index!")
                else:
                    if method is not None or limit is not None:
                        raise ValueError(
                            "cannot reindex a non-unique index "
                            "with a method or limit"
                        )
                    indexer, _ = self.get_indexer_non_unique(target)

        target = self._wrap_reindex_result(target, indexer, preserve_names)
        return target, indexer

    def _wrap_reindex_result(self, target, indexer, preserve_names: bool):
        target = self._maybe_preserve_names(target, preserve_names)
        return target

    def _maybe_preserve_names(self, target: Index, preserve_names: bool):
        if preserve_names and target.nlevels == 1 and target.name != self.name:
            target = target.copy(deep=False)
            target.name = self.name
        return target

    @final
    def _reindex_non_unique(
        self, target: Index
    ) -> tuple[Index, npt.NDArray[np.intp], npt.NDArray[np.intp] | None]:
        """
        Create a new index with target's values (move/add/delete values as
        necessary) use with non-unique Index and a possibly non-unique target.

        Parameters
        ----------
        target : an iterable

        Returns
        -------
        new_index : pd.Index
            Resulting index.
        indexer : np.ndarray[np.intp]
            Indices of output values in original index.
        new_indexer : np.ndarray[np.intp] or None

        """
        target = ensure_index(target)
        if len(target) == 0:
            # GH#13691
            return self[:0], np.array([], dtype=np.intp), None

        indexer, missing = self.get_indexer_non_unique(target)
        check = indexer != -1
        new_labels = self.take(indexer[check])
        new_indexer = None

        if len(missing):
            length = np.arange(len(indexer), dtype=np.intp)

            missing = ensure_platform_int(missing)
            missing_labels = target.take(missing)
            missing_indexer = length[~check]
            cur_labels = self.take(indexer[check]).values
            cur_indexer = length[check]

            # Index constructor below will do inference
            new_labels = np.empty((len(indexer),), dtype=object)
            new_labels[cur_indexer] = cur_labels
            new_labels[missing_indexer] = missing_labels

            # GH#38906
            if not len(self):

                new_indexer = np.arange(0, dtype=np.intp)

            # a unique indexer
            elif target.is_unique:

                # see GH5553, make sure we use the right indexer
                new_indexer = np.arange(len(indexer), dtype=np.intp)
                new_indexer[cur_indexer] = np.arange(len(cur_labels))
                new_indexer[missing_indexer] = -1

            # we have a non_unique selector, need to use the original
            # indexer here
            else:

                # need to retake to have the same size as the indexer
                indexer[~check] = -1

                # reset the new indexer to account for the new size
                new_indexer = np.arange(len(self.take(indexer)), dtype=np.intp)
                new_indexer[~check] = -1

        if isinstance(self, ABCMultiIndex):
            new_index = type(self).from_tuples(new_labels, names=self.names)
        else:
            new_index = Index(new_labels, name=self.name)
        return new_index, indexer, new_indexer

    # --------------------------------------------------------------------
    # Join Methods

    @final
    @_maybe_return_indexers
    def join(
        self,
        other,
        how: str_t = "left",
        level=None,
        return_indexers: bool = False,
        sort: bool = False,
    ):
        """
        Compute join_index and indexers to conform data
        structures to the new index.

        Parameters
        ----------
        other : Index
        how : {'left', 'right', 'inner', 'outer'}
        level : int or level name, default None
        return_indexers : bool, default False
        sort : bool, default False
            Sort the join keys lexicographically in the result Index. If False,
            the order of the join keys depends on the join type (how keyword).

        Returns
        -------
        join_index, (left_indexer, right_indexer)
        """
        other = ensure_index(other)
        self_is_mi = isinstance(self, ABCMultiIndex)
        other_is_mi = isinstance(other, ABCMultiIndex)

        if isinstance(self, ABCDatetimeIndex) and isinstance(other, ABCDatetimeIndex):
            if (self.tz is None) ^ (other.tz is None):
                # Raise instead of casting to object below.
                raise TypeError("Cannot join tz-naive with tz-aware DatetimeIndex")

        if not self._is_multi and not other._is_multi:
            # We have specific handling for MultiIndex below
            pself, pother = self._maybe_promote(other)
            if pself is not self or pother is not other:
                return pself.join(
                    pother, how=how, level=level, return_indexers=True, sort=sort
                )

        lindexer: np.ndarray | None
        rindexer: np.ndarray | None

        # try to figure out the join level
        # GH3662
        if level is None and (self_is_mi or other_is_mi):

            # have the same levels/names so a simple join
            if self.names == other.names:
                pass
            else:
                return self._join_multi(other, how=how)

        # join on the level
        if level is not None and (self_is_mi or other_is_mi):
            return self._join_level(other, level, how=how)

        if len(other) == 0 and how in ("left", "outer"):
            join_index = self._view()
            rindexer = np.repeat(np.intp(-1), len(join_index))
            return join_index, None, rindexer

        if len(self) == 0 and how in ("right", "outer"):
            join_index = other._view()
            lindexer = np.repeat(np.intp(-1), len(join_index))
            return join_index, lindexer, None

        if self._join_precedence < other._join_precedence:
            how = {"right": "left", "left": "right"}.get(how, how)
            join_index, lidx, ridx = other.join(
                self, how=how, level=level, return_indexers=True
            )
            lidx, ridx = ridx, lidx
            return join_index, lidx, ridx

        if not is_dtype_equal(self.dtype, other.dtype):
            dtype = self._find_common_type_compat(other)
            this = self.astype(dtype, copy=False)
            other = other.astype(dtype, copy=False)
            return this.join(other, how=how, return_indexers=True)

        _validate_join_method(how)

        if not self.is_unique and not other.is_unique:
            return self._join_non_unique(other, how=how)
        elif not self.is_unique or not other.is_unique:
            if self.is_monotonic and other.is_monotonic:
                return self._join_monotonic(other, how=how)
            else:
                return self._join_non_unique(other, how=how)
        elif (
            self.is_monotonic
            and other.is_monotonic
            and (
                not isinstance(self, ABCMultiIndex)
                or not any(is_categorical_dtype(dtype) for dtype in self.dtypes)
            )
        ):
            # Categorical is monotonic if data are ordered as categories, but join can
            #  not handle this in case of not lexicographically monotonic GH#38502
            try:
                return self._join_monotonic(other, how=how)
            except TypeError:
                pass

        if how == "left":
            join_index = self
        elif how == "right":
            join_index = other
        elif how == "inner":
            # TODO: sort=False here for backwards compat. It may
            # be better to use the sort parameter passed into join
            join_index = self.intersection(other, sort=False)
        elif how == "outer":
            # TODO: sort=True here for backwards compat. It may
            # be better to use the sort parameter passed into join
            join_index = self.union(other)

        if sort:
            join_index = join_index.sort_values()

        if join_index is self:
            lindexer = None
        else:
            lindexer = self.get_indexer(join_index)
        if join_index is other:
            rindexer = None
        else:
            rindexer = other.get_indexer(join_index)
        return join_index, lindexer, rindexer

    @final
    def _join_multi(self, other: Index, how: str_t):
        from pandas.core.indexes.multi import MultiIndex
        from pandas.core.reshape.merge import restore_dropped_levels_multijoin

        # figure out join names
        self_names_list = list(com.not_none(*self.names))
        other_names_list = list(com.not_none(*other.names))
        self_names_order = self_names_list.index
        other_names_order = other_names_list.index
        self_names = set(self_names_list)
        other_names = set(other_names_list)
        overlap = self_names & other_names

        # need at least 1 in common
        if not overlap:
            raise ValueError("cannot join with no overlapping index names")

        if isinstance(self, MultiIndex) and isinstance(other, MultiIndex):

            # Drop the non-matching levels from left and right respectively
            ldrop_names = sorted(self_names - overlap, key=self_names_order)
            rdrop_names = sorted(other_names - overlap, key=other_names_order)

            # if only the order differs
            if not len(ldrop_names + rdrop_names):
                self_jnlevels = self
                other_jnlevels = other.reorder_levels(self.names)
            else:
                self_jnlevels = self.droplevel(ldrop_names)
                other_jnlevels = other.droplevel(rdrop_names)

            # Join left and right
            # Join on same leveled multi-index frames is supported
            join_idx, lidx, ridx = self_jnlevels.join(
                other_jnlevels, how, return_indexers=True
            )

            # Restore the dropped levels
            # Returned index level order is
            # common levels, ldrop_names, rdrop_names
            dropped_names = ldrop_names + rdrop_names

            levels, codes, names = restore_dropped_levels_multijoin(
                self, other, dropped_names, join_idx, lidx, ridx
            )

            # Re-create the multi-index
            multi_join_idx = MultiIndex(
                levels=levels, codes=codes, names=names, verify_integrity=False
            )

            multi_join_idx = multi_join_idx.remove_unused_levels()

            return multi_join_idx, lidx, ridx

        jl = list(overlap)[0]

        # Case where only one index is multi
        # make the indices into mi's that match
        flip_order = False
        if isinstance(self, MultiIndex):
            self, other = other, self
            flip_order = True
            # flip if join method is right or left
            how = {"right": "left", "left": "right"}.get(how, how)

        level = other.names.index(jl)
        result = self._join_level(other, level, how=how)

        if flip_order:
            return result[0], result[2], result[1]
        return result

    @final
    def _join_non_unique(
        self, other: Index, how: str_t = "left"
    ) -> tuple[Index, npt.NDArray[np.intp], npt.NDArray[np.intp]]:
        from pandas.core.reshape.merge import get_join_indexers

        # We only get here if dtypes match
        assert self.dtype == other.dtype

        lvalues = self._get_join_target()
        rvalues = other._get_join_target()

        left_idx, right_idx = get_join_indexers(
            [lvalues], [rvalues], how=how, sort=True
        )

        left_idx = ensure_platform_int(left_idx)
        right_idx = ensure_platform_int(right_idx)

        join_array = np.asarray(lvalues.take(left_idx))
        mask = left_idx == -1
        np.putmask(join_array, mask, rvalues.take(right_idx))

        join_arraylike = self._from_join_target(join_array)
        join_index = self._wrap_joined_index(join_arraylike, other)

        return join_index, left_idx, right_idx

    @final
    def _join_level(
        self, other: Index, level, how: str_t = "left", keep_order: bool = True
    ) -> tuple[MultiIndex, npt.NDArray[np.intp] | None, npt.NDArray[np.intp] | None]:
        """
        The join method *only* affects the level of the resulting
        MultiIndex. Otherwise it just exactly aligns the Index data to the
        labels of the level in the MultiIndex.

        If ```keep_order == True```, the order of the data indexed by the
        MultiIndex will not be changed; otherwise, it will tie out
        with `other`.
        """
        from pandas.core.indexes.multi import MultiIndex

        def _get_leaf_sorter(labels: list[np.ndarray]) -> npt.NDArray[np.intp]:
            """
            Returns sorter for the inner most level while preserving the
            order of higher levels.

            Parameters
            ----------
            labels : list[np.ndarray]
                Each ndarray has signed integer dtype, not necessarily identical.

            Returns
            -------
            np.ndarray[np.intp]
            """
            if labels[0].size == 0:
                return np.empty(0, dtype=np.intp)

            if len(labels) == 1:
                return get_group_index_sorter(ensure_platform_int(labels[0]))

            # find indexers of beginning of each set of
            # same-key labels w.r.t all but last level
            tic = labels[0][:-1] != labels[0][1:]
            for lab in labels[1:-1]:
                tic |= lab[:-1] != lab[1:]

            starts = np.hstack(([True], tic, [True])).nonzero()[0]
            lab = ensure_int64(labels[-1])
            return lib.get_level_sorter(lab, ensure_platform_int(starts))

        if isinstance(self, MultiIndex) and isinstance(other, MultiIndex):
            raise TypeError("Join on level between two MultiIndex objects is ambiguous")

        left, right = self, other

        flip_order = not isinstance(self, MultiIndex)
        if flip_order:
            left, right = right, left
            how = {"right": "left", "left": "right"}.get(how, how)

        assert isinstance(left, MultiIndex)

        level = left._get_level_number(level)
        old_level = left.levels[level]

        if not right.is_unique:
            raise NotImplementedError(
                "Index._join_level on non-unique index is not implemented"
            )

        new_level, left_lev_indexer, right_lev_indexer = old_level.join(
            right, how=how, return_indexers=True
        )

        if left_lev_indexer is None:
            if keep_order or len(left) == 0:
                left_indexer = None
                join_index = left
            else:  # sort the leaves
                left_indexer = _get_leaf_sorter(left.codes[: level + 1])
                join_index = left[left_indexer]

        else:
            left_lev_indexer = ensure_platform_int(left_lev_indexer)
            rev_indexer = lib.get_reverse_indexer(left_lev_indexer, len(old_level))
            old_codes = left.codes[level]

            taker = old_codes[old_codes != -1]
            new_lev_codes = rev_indexer.take(taker)

            new_codes = list(left.codes)
            new_codes[level] = new_lev_codes

            new_levels = list(left.levels)
            new_levels[level] = new_level

            if keep_order:  # just drop missing values. o.w. keep order
                left_indexer = np.arange(len(left), dtype=np.intp)
                left_indexer = cast(np.ndarray, left_indexer)
                mask = new_lev_codes != -1
                if not mask.all():
                    new_codes = [lab[mask] for lab in new_codes]
                    left_indexer = left_indexer[mask]

            else:  # tie out the order with other
                if level == 0:  # outer most level, take the fast route
                    max_new_lev = 0 if len(new_lev_codes) == 0 else new_lev_codes.max()
                    ngroups = 1 + max_new_lev
                    left_indexer, counts = libalgos.groupsort_indexer(
                        new_lev_codes, ngroups
                    )

                    # missing values are placed first; drop them!
                    left_indexer = left_indexer[counts[0] :]
                    new_codes = [lab[left_indexer] for lab in new_codes]

                else:  # sort the leaves
                    mask = new_lev_codes != -1
                    mask_all = mask.all()
                    if not mask_all:
                        new_codes = [lab[mask] for lab in new_codes]

                    left_indexer = _get_leaf_sorter(new_codes[: level + 1])
                    new_codes = [lab[left_indexer] for lab in new_codes]

                    # left_indexers are w.r.t masked frame.
                    # reverse to original frame!
                    if not mask_all:
                        left_indexer = mask.nonzero()[0][left_indexer]

            join_index = MultiIndex(
                levels=new_levels,
                codes=new_codes,
                names=left.names,
                verify_integrity=False,
            )

        if right_lev_indexer is not None:
            right_indexer = right_lev_indexer.take(join_index.codes[level])
        else:
            right_indexer = join_index.codes[level]

        if flip_order:
            left_indexer, right_indexer = right_indexer, left_indexer

        left_indexer = (
            None if left_indexer is None else ensure_platform_int(left_indexer)
        )
        right_indexer = (
            None if right_indexer is None else ensure_platform_int(right_indexer)
        )
        return join_index, left_indexer, right_indexer

    @final
    def _join_monotonic(self, other: Index, how: str_t = "left"):
        # We only get here with matching dtypes
        assert other.dtype == self.dtype

        if self.equals(other):
            ret_index = other if how == "right" else self
            return ret_index, None, None

        ridx: np.ndarray | None
        lidx: np.ndarray | None

        if self.is_unique and other.is_unique:
            # We can perform much better than the general case
            if how == "left":
                join_index = self
                lidx = None
                ridx = self._left_indexer_unique(other)
            elif how == "right":
                join_index = other
                lidx = other._left_indexer_unique(self)
                ridx = None
            elif how == "inner":
                join_array, lidx, ridx = self._inner_indexer(other)
                join_index = self._wrap_joined_index(join_array, other)
            elif how == "outer":
                join_array, lidx, ridx = self._outer_indexer(other)
                join_index = self._wrap_joined_index(join_array, other)
        else:
            if how == "left":
                join_array, lidx, ridx = self._left_indexer(other)
            elif how == "right":
                join_array, ridx, lidx = other._left_indexer(self)
            elif how == "inner":
                join_array, lidx, ridx = self._inner_indexer(other)
            elif how == "outer":
                join_array, lidx, ridx = self._outer_indexer(other)

            join_index = self._wrap_joined_index(join_array, other)

        lidx = None if lidx is None else ensure_platform_int(lidx)
        ridx = None if ridx is None else ensure_platform_int(ridx)
        return join_index, lidx, ridx

    def _wrap_joined_index(self: _IndexT, joined: ArrayLike, other: _IndexT) -> _IndexT:
        assert other.dtype == self.dtype

        if isinstance(self, ABCMultiIndex):
            name = self.names if self.names == other.names else None
        else:
            name = get_op_result_name(self, other)
        return self._constructor(joined, name=name)

    # --------------------------------------------------------------------
    # Uncategorized Methods

    @property
    def values(self) -> ArrayLike:
        """
        Return an array representing the data in the Index.

        .. warning::

           We recommend using :attr:`Index.array` or
           :meth:`Index.to_numpy`, depending on whether you need
           a reference to the underlying data or a NumPy array.

        Returns
        -------
        array: numpy.ndarray or ExtensionArray

        See Also
        --------
        Index.array : Reference to the underlying data.
        Index.to_numpy : A NumPy array representing the underlying data.
        """
        return self._data

    @cache_readonly
    @doc(IndexOpsMixin.array)
    def array(self) -> ExtensionArray:
        array = self._data
        if isinstance(array, np.ndarray):
            from pandas.core.arrays.numpy_ import PandasArray

            array = PandasArray(array)
        return array

    @property
    def _values(self) -> ExtensionArray | np.ndarray:
        """
        The best array representation.

        This is an ndarray or ExtensionArray.

        ``_values`` are consistent between ``Series`` and ``Index``.

        It may differ from the public '.values' method.

        index             | values          | _values       |
        ----------------- | --------------- | ------------- |
        Index             | ndarray         | ndarray       |
        CategoricalIndex  | Categorical     | Categorical   |
        DatetimeIndex     | ndarray[M8ns]   | DatetimeArray |
        DatetimeIndex[tz] | ndarray[M8ns]   | DatetimeArray |
        PeriodIndex       | ndarray[object] | PeriodArray   |
        IntervalIndex     | IntervalArray   | IntervalArray |

        See Also
        --------
        values : Values
        """
        return self._data

    def _get_engine_target(self) -> np.ndarray:
        """
        Get the ndarray that we can pass to the IndexEngine constructor.
        """
        # error: Incompatible return value type (got "Union[ExtensionArray,
        # ndarray]", expected "ndarray")
        return self._values  # type: ignore[return-value]

    def _get_join_target(self) -> np.ndarray:
        """
        Get the ndarray that we will pass to libjoin functions.
        """
        return self._get_engine_target()

    def _from_join_target(self, result: np.ndarray) -> ArrayLike:
        """
        Cast the ndarray returned from one of the libjoin.foo_indexer functions
        back to type(self)._data.
        """
        return result

    @doc(IndexOpsMixin._memory_usage)
    def memory_usage(self, deep: bool = False) -> int:
        result = self._memory_usage(deep=deep)

        # include our engine hashtable
        result += self._engine.sizeof(deep=deep)
        return result

    @final
    def where(self, cond, other=None) -> Index:
        """
        Replace values where the condition is False.

        The replacement is taken from other.

        Parameters
        ----------
        cond : bool array-like with the same length as self
            Condition to select the values on.
        other : scalar, or array-like, default None
            Replacement if the condition is False.

        Returns
        -------
        pandas.Index
            A copy of self with values replaced from other
            where the condition is False.

        See Also
        --------
        Series.where : Same method for Series.
        DataFrame.where : Same method for DataFrame.

        Examples
        --------
        >>> idx = pd.Index(['car', 'bike', 'train', 'tractor'])
        >>> idx
        Index(['car', 'bike', 'train', 'tractor'], dtype='object')
        >>> idx.where(idx.isin(['car', 'train']), 'other')
        Index(['car', 'other', 'train', 'other'], dtype='object')
        """
        if isinstance(self, ABCMultiIndex):
            raise NotImplementedError(
                ".where is not supported for MultiIndex operations"
            )
        cond = np.asarray(cond, dtype=bool)
        return self.putmask(~cond, other)

    # construction helpers
    @final
    @classmethod
    def _scalar_data_error(cls, data):
        # We return the TypeError so that we can raise it from the constructor
        #  in order to keep mypy happy
        return TypeError(
            f"{cls.__name__}(...) must be called with a collection of some "
            f"kind, {repr(data)} was passed"
        )

    @final
    @classmethod
    def _string_data_error(cls, data):
        raise TypeError(
            "String dtype not supported, you may need "
            "to explicitly cast to a numeric type"
        )

    def _validate_fill_value(self, value):
        """
        Check if the value can be inserted into our array without casting,
        and convert it to an appropriate native type if necessary.

        Raises
        ------
        TypeError
            If the value cannot be inserted into an array of this dtype.
        """
        if not can_hold_element(self._values, value):
            raise TypeError
        return value

    @final
    def _require_scalar(self, value):
        """
        Check that this is a scalar value that we can use for setitem-like
        operations without changing dtype.
        """
        if not is_scalar(value):
            raise TypeError(f"'value' must be a scalar, passed: {type(value).__name__}")
        return value

    @property
    def _has_complex_internals(self) -> bool:
        """
        Indicates if an index is not directly backed by a numpy array
        """
        # used to avoid libreduction code paths, which raise or require conversion
        return False

    def _is_memory_usage_qualified(self) -> bool:
        """
        Return a boolean if we need a qualified .info display.
        """
        return self.is_object()

    def is_type_compatible(self, kind: str_t) -> bool:
        """
        Whether the index type is compatible with the provided type.
        """
        warnings.warn(
            "Index.is_type_compatible is deprecated and will be removed in a "
            "future version",
            FutureWarning,
            stacklevel=2,
        )
        return kind == self.inferred_type

    def __contains__(self, key: Any) -> bool:
        """
        Return a boolean indicating whether the provided key is in the index.

        Parameters
        ----------
        key : label
            The key to check if it is present in the index.

        Returns
        -------
        bool
            Whether the key search is in the index.

        Raises
        ------
        TypeError
            If the key is not hashable.

        See Also
        --------
        Index.isin : Returns an ndarray of boolean dtype indicating whether the
            list-like key is in the index.

        Examples
        --------
        >>> idx = pd.Index([1, 2, 3, 4])
        >>> idx
        Int64Index([1, 2, 3, 4], dtype='int64')

        >>> 2 in idx
        True
        >>> 6 in idx
        False
        """
        hash(key)
        try:
            return key in self._engine
        except (OverflowError, TypeError, ValueError):
            return False

    # https://github.com/python/typeshed/issues/2148#issuecomment-520783318
    # Incompatible types in assignment (expression has type "None", base class
    # "object" defined the type as "Callable[[object], int]")
    __hash__: None  # type: ignore[assignment]

    @final
    def __setitem__(self, key, value):
        raise TypeError("Index does not support mutable operations")

    def __getitem__(self, key):
        """
        Override numpy.ndarray's __getitem__ method to work as desired.

        This function adds lists and Series as valid boolean indexers
        (ndarrays only supports ndarray with dtype=bool).

        If resulting ndim != 1, plain ndarray is returned instead of
        corresponding `Index` subclass.

        """
        # There's no custom logic to be implemented in __getslice__, so it's
        # not overloaded intentionally.
        getitem = self._data.__getitem__

        if is_scalar(key):
            key = com.cast_scalar_indexer(key, warn_float=True)
            return getitem(key)

        if isinstance(key, slice):
            # This case is separated from the conditional above to avoid
            # pessimization of basic indexing.
            result = getitem(key)
            # Going through simple_new for performance.
            return type(self)._simple_new(result, name=self._name)

        if com.is_bool_indexer(key):
            key = np.asarray(key, dtype=bool)

        result = getitem(key)
        if not is_scalar(result):
            # error: Argument 1 to "ndim" has incompatible type "Union[ExtensionArray,
            # Any]"; expected "Union[Union[int, float, complex, str, bytes, generic],
            # Sequence[Union[int, float, complex, str, bytes, generic]],
            # Sequence[Sequence[Any]], _SupportsArray]"
            if np.ndim(result) > 1:  # type: ignore[arg-type]
                deprecate_ndim_indexing(result)
                return result
            # NB: Using _constructor._simple_new would break if MultiIndex
            #  didn't override __getitem__
            return self._constructor._simple_new(result, name=self._name)
        else:
            return result

    def _getitem_slice(self: _IndexT, slobj: slice) -> _IndexT:
        """
        Fastpath for __getitem__ when we know we have a slice.
        """
        res = self._data[slobj]
        return type(self)._simple_new(res, name=self._name)

    @final
    def _can_hold_identifiers_and_holds_name(self, name) -> bool:
        """
        Faster check for ``name in self`` when we know `name` is a Python
        identifier (e.g. in NDFrame.__getattr__, which hits this to support
        . key lookup). For indexes that can't hold identifiers (everything
        but object & categorical) we just return False.

        https://github.com/pandas-dev/pandas/issues/19764
        """
        if self.is_object() or self.is_categorical():
            return name in self
        return False

    def append(self, other: Index | Sequence[Index]) -> Index:
        """
        Append a collection of Index options together.

        Parameters
        ----------
        other : Index or list/tuple of indices

        Returns
        -------
        Index
        """
        to_concat = [self]

        if isinstance(other, (list, tuple)):
            to_concat += list(other)
        else:
            # error: Argument 1 to "append" of "list" has incompatible type
            # "Union[Index, Sequence[Index]]"; expected "Index"
            to_concat.append(other)  # type: ignore[arg-type]

        for obj in to_concat:
            if not isinstance(obj, Index):
                raise TypeError("all inputs must be Index")

        names = {obj.name for obj in to_concat}
        name = None if len(names) > 1 else self.name

        return self._concat(to_concat, name)

    def _concat(self, to_concat: list[Index], name: Hashable) -> Index:
        """
        Concatenate multiple Index objects.
        """
        to_concat_vals = [x._values for x in to_concat]

        result = concat_compat(to_concat_vals)
        return Index(result, name=name)

    def putmask(self, mask, value) -> Index:
        """
        Return a new Index of the values set with the mask.

        Returns
        -------
        Index

        See Also
        --------
        numpy.ndarray.putmask : Changes elements of an array
            based on conditional and input values.
        """
        mask, noop = validate_putmask(self._values, mask)
        if noop:
            return self.copy()

        if value is None and (self._is_numeric_dtype or self.dtype == object):
            value = self._na_value
        try:
            converted = self._validate_fill_value(value)
        except (ValueError, TypeError) as err:
            if is_object_dtype(self):
                raise err

            dtype = self._find_common_type_compat(value)
            return self.astype(dtype).putmask(mask, value)

        values = self._values.copy()
        # error: Argument 1 to "setitem_datetimelike_compat" has incompatible type
        # "Union[ExtensionArray, ndarray]"; expected "ndarray"
        converted = setitem_datetimelike_compat(
            values, mask.sum(), converted  # type: ignore[arg-type]
        )
        np.putmask(values, mask, converted)

        return type(self)._simple_new(values, name=self.name)

    def equals(self, other: Any) -> bool:
        """
        Determine if two Index object are equal.

        The things that are being compared are:

        * The elements inside the Index object.
        * The order of the elements inside the Index object.

        Parameters
        ----------
        other : Any
            The other object to compare against.

        Returns
        -------
        bool
            True if "other" is an Index and it has the same elements and order
            as the calling index; False otherwise.

        Examples
        --------
        >>> idx1 = pd.Index([1, 2, 3])
        >>> idx1
        Int64Index([1, 2, 3], dtype='int64')
        >>> idx1.equals(pd.Index([1, 2, 3]))
        True

        The elements inside are compared

        >>> idx2 = pd.Index(["1", "2", "3"])
        >>> idx2
        Index(['1', '2', '3'], dtype='object')

        >>> idx1.equals(idx2)
        False

        The order is compared

        >>> ascending_idx = pd.Index([1, 2, 3])
        >>> ascending_idx
        Int64Index([1, 2, 3], dtype='int64')
        >>> descending_idx = pd.Index([3, 2, 1])
        >>> descending_idx
        Int64Index([3, 2, 1], dtype='int64')
        >>> ascending_idx.equals(descending_idx)
        False

        The dtype is *not* compared

        >>> int64_idx = pd.Int64Index([1, 2, 3])
        >>> int64_idx
        Int64Index([1, 2, 3], dtype='int64')
        >>> uint64_idx = pd.UInt64Index([1, 2, 3])
        >>> uint64_idx
        UInt64Index([1, 2, 3], dtype='uint64')
        >>> int64_idx.equals(uint64_idx)
        True
        """
        if self.is_(other):
            return True

        if not isinstance(other, Index):
            return False

        if is_object_dtype(self.dtype) and not is_object_dtype(other.dtype):
            # if other is not object, use other's logic for coercion
            return other.equals(self)

        if isinstance(other, ABCMultiIndex):
            # d-level MultiIndex can equal d-tuple Index
            return other.equals(self)

        if is_extension_array_dtype(other.dtype):
            # All EA-backed Index subclasses override equals
            return other.equals(self)

        return array_equivalent(self._values, other._values)

    @final
    def identical(self, other) -> bool:
        """
        Similar to equals, but checks that object attributes and types are also equal.

        Returns
        -------
        bool
            If two Index objects have equal elements and same type True,
            otherwise False.
        """
        return (
            self.equals(other)
            and all(
                getattr(self, c, None) == getattr(other, c, None)
                for c in self._comparables
            )
            and type(self) == type(other)
        )

    @final
    def asof(self, label):
        """
        Return the label from the index, or, if not present, the previous one.

        Assuming that the index is sorted, return the passed index label if it
        is in the index, or return the previous index label if the passed one
        is not in the index.

        Parameters
        ----------
        label : object
            The label up to which the method returns the latest index label.

        Returns
        -------
        object
            The passed label if it is in the index. The previous label if the
            passed label is not in the sorted index or `NaN` if there is no
            such label.

        See Also
        --------
        Series.asof : Return the latest value in a Series up to the
            passed index.
        merge_asof : Perform an asof merge (similar to left join but it
            matches on nearest key rather than equal key).
        Index.get_loc : An `asof` is a thin wrapper around `get_loc`
            with method='pad'.

        Examples
        --------
        `Index.asof` returns the latest index label up to the passed label.

        >>> idx = pd.Index(['2013-12-31', '2014-01-02', '2014-01-03'])
        >>> idx.asof('2014-01-01')
        '2013-12-31'

        If the label is in the index, the method returns the passed label.

        >>> idx.asof('2014-01-02')
        '2014-01-02'

        If all of the labels in the index are later than the passed label,
        NaN is returned.

        >>> idx.asof('1999-01-02')
        nan

        If the index is not sorted, an error is raised.

        >>> idx_not_sorted = pd.Index(['2013-12-31', '2015-01-02',
        ...                            '2014-01-03'])
        >>> idx_not_sorted.asof('2013-12-31')
        Traceback (most recent call last):
        ValueError: index must be monotonic increasing or decreasing
        """
        self._searchsorted_monotonic(label)  # validate sortedness
        try:
            loc = self.get_loc(label)
        except (KeyError, TypeError):
            # KeyError -> No exact match, try for padded
            # TypeError -> passed e.g. non-hashable, fall through to get
            #  the tested exception message
            indexer = self.get_indexer([label], method="pad")
            if indexer.ndim > 1 or indexer.size > 1:
                raise TypeError("asof requires scalar valued input")
            loc = indexer.item()
            if loc == -1:
                return self._na_value
        else:
            if isinstance(loc, slice):
                loc = loc.indices(len(self))[-1]

        return self[loc]

    def asof_locs(self, where: Index, mask: np.ndarray) -> npt.NDArray[np.intp]:
        """
        Return the locations (indices) of labels in the index.

        As in the `asof` function, if the label (a particular entry in
        `where`) is not in the index, the latest index label up to the
        passed label is chosen and its index returned.

        If all of the labels in the index are later than a label in `where`,
        -1 is returned.

        `mask` is used to ignore NA values in the index during calculation.

        Parameters
        ----------
        where : Index
            An Index consisting of an array of timestamps.
        mask : np.ndarray[bool]
            Array of booleans denoting where values in the original
            data are not NA.

        Returns
        -------
        np.ndarray[np.intp]
            An array of locations (indices) of the labels from the Index
            which correspond to the return values of the `asof` function
            for every element in `where`.
        """
        locs = self._values[mask].searchsorted(where._values, side="right")
        locs = np.where(locs > 0, locs - 1, 0)

        result = np.arange(len(self), dtype=np.intp)[mask].take(locs)

        # TODO: overload return type of ExtensionArray.__getitem__
        first_value = cast(Any, self._values[mask.argmax()])
        result[(locs == 0) & (where._values < first_value)] = -1

        return result

    @final
    def sort_values(
        self,
        return_indexer: bool = False,
        ascending: bool = True,
        na_position: str_t = "last",
        key: Callable | None = None,
    ):
        """
        Return a sorted copy of the index.

        Return a sorted copy of the index, and optionally return the indices
        that sorted the index itself.

        Parameters
        ----------
        return_indexer : bool, default False
            Should the indices that would sort the index be returned.
        ascending : bool, default True
            Should the index values be sorted in an ascending order.
        na_position : {'first' or 'last'}, default 'last'
            Argument 'first' puts NaNs at the beginning, 'last' puts NaNs at
            the end.

            .. versionadded:: 1.2.0

        key : callable, optional
            If not None, apply the key function to the index values
            before sorting. This is similar to the `key` argument in the
            builtin :meth:`sorted` function, with the notable difference that
            this `key` function should be *vectorized*. It should expect an
            ``Index`` and return an ``Index`` of the same shape.

            .. versionadded:: 1.1.0

        Returns
        -------
        sorted_index : pandas.Index
            Sorted copy of the index.
        indexer : numpy.ndarray, optional
            The indices that the index itself was sorted by.

        See Also
        --------
        Series.sort_values : Sort values of a Series.
        DataFrame.sort_values : Sort values in a DataFrame.

        Examples
        --------
        >>> idx = pd.Index([10, 100, 1, 1000])
        >>> idx
        Int64Index([10, 100, 1, 1000], dtype='int64')

        Sort values in ascending order (default behavior).

        >>> idx.sort_values()
        Int64Index([1, 10, 100, 1000], dtype='int64')

        Sort values in descending order, and also get the indices `idx` was
        sorted by.

        >>> idx.sort_values(ascending=False, return_indexer=True)
        (Int64Index([1000, 100, 10, 1], dtype='int64'), array([3, 1, 0, 2]))
        """
        idx = ensure_key_mapped(self, key)

        # GH 35584. Sort missing values according to na_position kwarg
        # ignore na_position for MultiIndex
        if not isinstance(self, ABCMultiIndex):
            _as = nargsort(
                items=idx, ascending=ascending, na_position=na_position, key=key
            )
        else:
            _as = idx.argsort()
            if not ascending:
                _as = _as[::-1]

        sorted_index = self.take(_as)

        if return_indexer:
            return sorted_index, _as
        else:
            return sorted_index

    @final
    def sort(self, *args, **kwargs):
        """
        Use sort_values instead.
        """
        raise TypeError("cannot sort an Index object in-place, use sort_values instead")

    def shift(self, periods=1, freq=None):
        """
        Shift index by desired number of time frequency increments.

        This method is for shifting the values of datetime-like indexes
        by a specified time increment a given number of times.

        Parameters
        ----------
        periods : int, default 1
            Number of periods (or increments) to shift by,
            can be positive or negative.
        freq : pandas.DateOffset, pandas.Timedelta or str, optional
            Frequency increment to shift by.
            If None, the index is shifted by its own `freq` attribute.
            Offset aliases are valid strings, e.g., 'D', 'W', 'M' etc.

        Returns
        -------
        pandas.Index
            Shifted index.

        See Also
        --------
        Series.shift : Shift values of Series.

        Notes
        -----
        This method is only implemented for datetime-like index classes,
        i.e., DatetimeIndex, PeriodIndex and TimedeltaIndex.

        Examples
        --------
        Put the first 5 month starts of 2011 into an index.

        >>> month_starts = pd.date_range('1/1/2011', periods=5, freq='MS')
        >>> month_starts
        DatetimeIndex(['2011-01-01', '2011-02-01', '2011-03-01', '2011-04-01',
                       '2011-05-01'],
                      dtype='datetime64[ns]', freq='MS')

        Shift the index by 10 days.

        >>> month_starts.shift(10, freq='D')
        DatetimeIndex(['2011-01-11', '2011-02-11', '2011-03-11', '2011-04-11',
                       '2011-05-11'],
                      dtype='datetime64[ns]', freq=None)

        The default value of `freq` is the `freq` attribute of the index,
        which is 'MS' (month start) in this example.

        >>> month_starts.shift(10)
        DatetimeIndex(['2011-11-01', '2011-12-01', '2012-01-01', '2012-02-01',
                       '2012-03-01'],
                      dtype='datetime64[ns]', freq='MS')
        """
        raise NotImplementedError(
            f"This method is only implemented for DatetimeIndex, PeriodIndex and "
            f"TimedeltaIndex; Got type {type(self).__name__}"
        )

    def argsort(self, *args, **kwargs) -> npt.NDArray[np.intp]:
        """
        Return the integer indices that would sort the index.

        Parameters
        ----------
        *args
            Passed to `numpy.ndarray.argsort`.
        **kwargs
            Passed to `numpy.ndarray.argsort`.

        Returns
        -------
        np.ndarray[np.intp]
            Integer indices that would sort the index if used as
            an indexer.

        See Also
        --------
        numpy.argsort : Similar method for NumPy arrays.
        Index.sort_values : Return sorted copy of Index.

        Examples
        --------
        >>> idx = pd.Index(['b', 'a', 'd', 'c'])
        >>> idx
        Index(['b', 'a', 'd', 'c'], dtype='object')

        >>> order = idx.argsort()
        >>> order
        array([1, 0, 3, 2])

        >>> idx[order]
        Index(['a', 'b', 'c', 'd'], dtype='object')
        """
        # This works for either ndarray or EA, is overridden
        #  by RangeIndex, MultIIndex
        return self._data.argsort(*args, **kwargs)

    @final
    def get_value(self, series: Series, key):
        """
        Fast lookup of value from 1-dimensional ndarray.

        Only use this if you know what you're doing.

        Returns
        -------
        scalar or Series
        """
        warnings.warn(
            "get_value is deprecated and will be removed in a future version. "
            "Use Series[key] instead",
            FutureWarning,
            stacklevel=2,
        )

        self._check_indexing_error(key)

        try:
            # GH 20882, 21257
            # First try to convert the key to a location
            # If that fails, raise a KeyError if an integer
            # index, otherwise, see if key is an integer, and
            # try that
            loc = self.get_loc(key)
        except KeyError:
            if not self._should_fallback_to_positional:
                raise
            elif is_integer(key):
                # If the Index cannot hold integer, then this is unambiguously
                #  a locational lookup.
                loc = key
            else:
                raise

        return self._get_values_for_loc(series, loc, key)

    def _check_indexing_error(self, key):
        if not is_scalar(key):
            # if key is not a scalar, directly raise an error (the code below
            # would convert to numpy arrays and raise later any way) - GH29926
            raise InvalidIndexError(key)

    @cache_readonly
    def _should_fallback_to_positional(self) -> bool:
        """
        Should an integer key be treated as positional?
        """
        return not self.holds_integer() and not self.is_boolean()

    def _get_values_for_loc(self, series: Series, loc, key):
        """
        Do a positional lookup on the given Series, returning either a scalar
        or a Series.

        Assumes that `series.index is self`

        key is included for MultiIndex compat.
        """
        if is_integer(loc):
            return series._values[loc]

        return series.iloc[loc]

    @final
    def set_value(self, arr, key, value):
        """
        Fast lookup of value from 1-dimensional ndarray.

        .. deprecated:: 1.0

        Notes
        -----
        Only use this if you know what you're doing.
        """
        warnings.warn(
            (
                "The 'set_value' method is deprecated, and "
                "will be removed in a future version."
            ),
            FutureWarning,
            stacklevel=2,
        )
        loc = self._engine.get_loc(key)
        validate_numeric_casting(arr.dtype, value)
        arr[loc] = value

    _index_shared_docs[
        "get_indexer_non_unique"
    ] = """
        Compute indexer and mask for new index given the current index. The
        indexer should be then used as an input to ndarray.take to align the
        current data to the new index.

        Parameters
        ----------
        target : %(target_klass)s

        Returns
        -------
        indexer : np.ndarray[np.intp]
            Integers from 0 to n - 1 indicating that the index at these
            positions matches the corresponding target values. Missing values
            in the target are marked by -1.
        missing : np.ndarray[np.intp]
            An indexer into the target of the values not found.
            These correspond to the -1 in the indexer array.
        """

    @Appender(_index_shared_docs["get_indexer_non_unique"] % _index_doc_kwargs)
    def get_indexer_non_unique(
        self, target
    ) -> tuple[npt.NDArray[np.intp], npt.NDArray[np.intp]]:
        target = ensure_index(target)
        target = self._maybe_cast_listlike_indexer(target)

        if not self._should_compare(target) and not is_interval_dtype(self.dtype):
            # IntervalIndex get special treatment bc numeric scalars can be
            #  matched to Interval scalars
            return self._get_indexer_non_comparable(target, method=None, unique=False)

        pself, ptarget = self._maybe_promote(target)
        if pself is not self or ptarget is not target:
            return pself.get_indexer_non_unique(ptarget)

        if not is_dtype_equal(self.dtype, target.dtype):
            # TODO: if object, could use infer_dtype to preempt costly
            #  conversion if still non-comparable?
            dtype = self._find_common_type_compat(target)

            this = self.astype(dtype, copy=False)
            that = target.astype(dtype, copy=False)
            return this.get_indexer_non_unique(that)

        # Note: _maybe_promote ensures we never get here with MultiIndex
        #  self and non-Multi target
        tgt_values = target._get_engine_target()

        indexer, missing = self._engine.get_indexer_non_unique(tgt_values)
        return ensure_platform_int(indexer), ensure_platform_int(missing)

    @final
    def get_indexer_for(self, target) -> npt.NDArray[np.intp]:
        """
        Guaranteed return of an indexer even when non-unique.

        This dispatches to get_indexer or get_indexer_non_unique
        as appropriate.

        Returns
        -------
        np.ndarray[np.intp]
            List of indices.
        """
        if self._index_as_unique:
            return self.get_indexer(target)
        indexer, _ = self.get_indexer_non_unique(target)
        return indexer

    @overload
    def _get_indexer_non_comparable(
        self, target: Index, method, unique: Literal[True] = ...
    ) -> npt.NDArray[np.intp]:
        ...

    @overload
    def _get_indexer_non_comparable(
        self, target: Index, method, unique: Literal[False]
    ) -> tuple[npt.NDArray[np.intp], npt.NDArray[np.intp]]:
        ...

    @overload
    def _get_indexer_non_comparable(
        self, target: Index, method, unique: bool = True
    ) -> npt.NDArray[np.intp] | tuple[npt.NDArray[np.intp], npt.NDArray[np.intp]]:
        ...

    @final
    def _get_indexer_non_comparable(
        self, target: Index, method, unique: bool = True
    ) -> npt.NDArray[np.intp] | tuple[npt.NDArray[np.intp], npt.NDArray[np.intp]]:
        """
        Called from get_indexer or get_indexer_non_unique when the target
        is of a non-comparable dtype.

        For get_indexer lookups with method=None, get_indexer is an _equality_
        check, so non-comparable dtypes mean we will always have no matches.

        For get_indexer lookups with a method, get_indexer is an _inequality_
        check, so non-comparable dtypes mean we will always raise TypeError.

        Parameters
        ----------
        target : Index
        method : str or None
        unique : bool, default True
            * True if called from get_indexer.
            * False if called from get_indexer_non_unique.

        Raises
        ------
        TypeError
            If doing an inequality check, i.e. method is not None.
        """
        if method is not None:
            other = unpack_nested_dtype(target)
            if self._is_multi ^ other._is_multi:
                kind = other.dtype.type if self._is_multi else self.dtype.type
                raise TypeError(
                    f"'<' not supported between instances of {kind} and 'tuple'"
                )
            elif self._is_multi and other._is_multi:
                assert self.nlevels != other.nlevels
                # Python allows comparison between tuples of different lengths,
                #  but for our purposes such a comparison is not meaningful.
                raise TypeError("'<' not supported between tuples of different lengths")
            raise TypeError(f"Cannot compare dtypes {self.dtype} and {other.dtype}")

        no_matches = -1 * np.ones(target.shape, dtype=np.intp)
        if unique:
            # This is for get_indexer
            return no_matches
        else:
            # This is for get_indexer_non_unique
            missing = np.arange(len(target), dtype=np.intp)
            return no_matches, missing

    @property
    def _index_as_unique(self) -> bool:
        """
        Whether we should treat this as unique for the sake of
        get_indexer vs get_indexer_non_unique.

        For IntervalIndex compat.
        """
        return self.is_unique

    _requires_unique_msg = "Reindexing only valid with uniquely valued Index objects"

    @final
    def _maybe_promote(self, other: Index) -> tuple[Index, Index]:
        """
        When dealing with an object-dtype Index and a non-object Index, see
        if we can upcast the object-dtype one to improve performance.
        """

        if isinstance(self, ABCDatetimeIndex) and isinstance(other, ABCDatetimeIndex):
            if (
                self.tz is not None
                and other.tz is not None
                and not tz_compare(self.tz, other.tz)
            ):
                # standardize on UTC
                return self.tz_convert("UTC"), other.tz_convert("UTC")

        elif self.inferred_type == "date" and isinstance(other, ABCDatetimeIndex):
            try:
                return type(other)(self), other
            except OutOfBoundsDatetime:
                return self, other
        elif self.inferred_type == "timedelta" and isinstance(other, ABCTimedeltaIndex):
            # TODO: we dont have tests that get here
            return type(other)(self), other
        elif self.inferred_type == "boolean":
            if not is_object_dtype(self.dtype):
                return self.astype("object"), other.astype("object")

        elif self.dtype.kind == "u" and other.dtype.kind == "i":
            # GH#41873
            if other.min() >= 0:
                # lookup min as it may be cached
                # TODO: may need itemsize check if we have non-64-bit Indexes
                return self, other.astype(self.dtype)

        elif self._is_multi and not other._is_multi:
            try:
                # "Type[Index]" has no attribute "from_tuples"
                other = type(self).from_tuples(other)  # type: ignore[attr-defined]
            except (TypeError, ValueError):
                # let's instead try with a straight Index
                self = Index(self._values)

        if not is_object_dtype(self.dtype) and is_object_dtype(other.dtype):
            # Reverse op so we dont need to re-implement on the subclasses
            other, self = other._maybe_promote(self)

        return self, other

    @final
    def _find_common_type_compat(self, target) -> DtypeObj:
        """
        Implementation of find_common_type that adjusts for Index-specific
        special cases.
        """
        if is_interval_dtype(self.dtype) and is_valid_na_for_dtype(target, self.dtype):
            # e.g. setting NA value into IntervalArray[int64]
            self = cast("IntervalIndex", self)
            return IntervalDtype(np.float64, closed=self.closed)

        target_dtype, _ = infer_dtype_from(target, pandas_dtype=True)

        # special case: if one dtype is uint64 and the other a signed int, return object
        # See https://github.com/pandas-dev/pandas/issues/26778 for discussion
        # Now it's:
        # * float | [u]int -> float
        # * uint64 | signed int  -> object
        # We may change union(float | [u]int) to go to object.
        if self.dtype == "uint64" or target_dtype == "uint64":
            if is_signed_integer_dtype(self.dtype) or is_signed_integer_dtype(
                target_dtype
            ):
                return np.dtype("object")

        dtype = find_common_type([self.dtype, target_dtype])

        if dtype.kind in ["i", "u"]:
            # TODO: what about reversed with self being categorical?
            if (
                isinstance(target, Index)
                and is_categorical_dtype(target.dtype)
                and target.hasnans
            ):
                # FIXME: find_common_type incorrect with Categorical GH#38240
                # FIXME: some cases where float64 cast can be lossy?
                dtype = np.dtype(np.float64)
        if dtype.kind == "c":
            dtype = np.dtype(object)
        return dtype

    @final
    def _should_compare(self, other: Index) -> bool:
        """
        Check if `self == other` can ever have non-False entries.
        """

        if (other.is_boolean() and self.is_numeric()) or (
            self.is_boolean() and other.is_numeric()
        ):
            # GH#16877 Treat boolean labels passed to a numeric index as not
            #  found. Without this fix False and True would be treated as 0 and 1
            #  respectively.
            return False

        other = unpack_nested_dtype(other)
        dtype = other.dtype
        if other._is_multi:
            if not self._is_multi:
                # other contains only tuples so unless we are object-dtype,
                #  there can never be any matches
                return self._is_comparable_dtype(dtype)
            return self.nlevels == other.nlevels
            # TODO: we can get more specific requiring levels are comparable?

        return self._is_comparable_dtype(dtype) or is_object_dtype(dtype)

    def _is_comparable_dtype(self, dtype: DtypeObj) -> bool:
        """
        Can we compare values of the given dtype to our own?
        """
        return True

    @final
    def groupby(self, values) -> PrettyDict[Hashable, np.ndarray]:
        """
        Group the index labels by a given array of values.

        Parameters
        ----------
        values : array
            Values used to determine the groups.

        Returns
        -------
        dict
            {group name -> group labels}
        """
        # TODO: if we are a MultiIndex, we can do better
        # that converting to tuples
        if isinstance(values, ABCMultiIndex):
            values = values._values
        values = Categorical(values)
        result = values._reverse_indexer()

        # map to the label
        result = {k: self.take(v) for k, v in result.items()}

        return PrettyDict(result)

    def map(self, mapper, na_action=None):
        """
        Map values using input correspondence (a dict, Series, or function).

        Parameters
        ----------
        mapper : function, dict, or Series
            Mapping correspondence.
        na_action : {None, 'ignore'}
            If 'ignore', propagate NA values, without passing them to the
            mapping correspondence.

        Returns
        -------
        applied : Union[Index, MultiIndex], inferred
            The output of the mapping function applied to the index.
            If the function returns a tuple with more than one element
            a MultiIndex will be returned.
        """
        from pandas.core.indexes.multi import MultiIndex

        new_values = self._map_values(mapper, na_action=na_action)

        attributes = self._get_attributes_dict()

        # we can return a MultiIndex
        if new_values.size and isinstance(new_values[0], tuple):
            if isinstance(self, MultiIndex):
                names = self.names
            elif attributes.get("name"):
                names = [attributes.get("name")] * len(new_values[0])
            else:
                names = None
            return MultiIndex.from_tuples(new_values, names=names)

        attributes["copy"] = False
        if not new_values.size:
            # empty
            attributes["dtype"] = self.dtype

        return Index(new_values, **attributes)

    # TODO: De-duplicate with map, xref GH#32349
    @final
    def _transform_index(self, func, *, level=None) -> Index:
        """
        Apply function to all values found in index.

        This includes transforming multiindex entries separately.
        Only apply function to one level of the MultiIndex if level is specified.
        """
        if isinstance(self, ABCMultiIndex):
            if level is not None:
                # Caller is responsible for ensuring level is positional.
                items = [
                    tuple(func(y) if i == level else y for i, y in enumerate(x))
                    for x in self
                ]
            else:
                items = [tuple(func(y) for y in x) for x in self]
            return type(self).from_tuples(items, names=self.names)
        else:
            items = [func(x) for x in self]
            return Index(items, name=self.name, tupleize_cols=False)

    def isin(self, values, level=None) -> np.ndarray:
        """
        Return a boolean array where the index values are in `values`.

        Compute boolean array of whether each index value is found in the
        passed set of values. The length of the returned boolean array matches
        the length of the index.

        Parameters
        ----------
        values : set or list-like
            Sought values.
        level : str or int, optional
            Name or position of the index level to use (if the index is a
            `MultiIndex`).

        Returns
        -------
        np.ndarray[bool]
            NumPy array of boolean values.

        See Also
        --------
        Series.isin : Same for Series.
        DataFrame.isin : Same method for DataFrames.

        Notes
        -----
        In the case of `MultiIndex` you must either specify `values` as a
        list-like object containing tuples that are the same length as the
        number of levels, or specify `level`. Otherwise it will raise a
        ``ValueError``.

        If `level` is specified:

        - if it is the name of one *and only one* index level, use that level;
        - otherwise it should be a number indicating level position.

        Examples
        --------
        >>> idx = pd.Index([1,2,3])
        >>> idx
        Int64Index([1, 2, 3], dtype='int64')

        Check whether each index value in a list of values.

        >>> idx.isin([1, 4])
        array([ True, False, False])

        >>> midx = pd.MultiIndex.from_arrays([[1,2,3],
        ...                                  ['red', 'blue', 'green']],
        ...                                  names=('number', 'color'))
        >>> midx
        MultiIndex([(1,   'red'),
                    (2,  'blue'),
                    (3, 'green')],
                   names=['number', 'color'])

        Check whether the strings in the 'color' level of the MultiIndex
        are in a list of colors.

        >>> midx.isin(['red', 'orange', 'yellow'], level='color')
        array([ True, False, False])

        To check across the levels of a MultiIndex, pass a list of tuples:

        >>> midx.isin([(1, 'red'), (3, 'red')])
        array([ True, False, False])

        For a DatetimeIndex, string values in `values` are converted to
        Timestamps.

        >>> dates = ['2000-03-11', '2000-03-12', '2000-03-13']
        >>> dti = pd.to_datetime(dates)
        >>> dti
        DatetimeIndex(['2000-03-11', '2000-03-12', '2000-03-13'],
        dtype='datetime64[ns]', freq=None)

        >>> dti.isin(['2000-03-11'])
        array([ True, False, False])
        """
        if level is not None:
            self._validate_index_level(level)
        return algos.isin(self._values, values)

    def _get_string_slice(self, key: str_t):
        # this is for partial string indexing,
        # overridden in DatetimeIndex, TimedeltaIndex and PeriodIndex
        raise NotImplementedError

    def slice_indexer(
        self,
        start: Hashable | None = None,
        end: Hashable | None = None,
        step: int | None = None,
        kind: str_t | None = None,
    ) -> slice:
        """
        Compute the slice indexer for input labels and step.

        Index needs to be ordered and unique.

        Parameters
        ----------
        start : label, default None
            If None, defaults to the beginning.
        end : label, default None
            If None, defaults to the end.
        step : int, default None
        kind : str, default None

        Returns
        -------
        indexer : slice

        Raises
        ------
        KeyError : If key does not exist, or key is not unique and index is
            not ordered.

        Notes
        -----
        This function assumes that the data is sorted, so use at your own peril

        Examples
        --------
        This is a method on all index types. For example you can do:

        >>> idx = pd.Index(list('abcd'))
        >>> idx.slice_indexer(start='b', end='c')
        slice(1, 3, None)

        >>> idx = pd.MultiIndex.from_arrays([list('abcd'), list('efgh')])
        >>> idx.slice_indexer(start='b', end=('c', 'g'))
        slice(1, 3, None)
        """
        start_slice, end_slice = self.slice_locs(start, end, step=step)

        # return a slice
        if not is_scalar(start_slice):
            raise AssertionError("Start slice bound is non-scalar")
        if not is_scalar(end_slice):
            raise AssertionError("End slice bound is non-scalar")

        return slice(start_slice, end_slice, step)

    def _maybe_cast_indexer(self, key):
        """
        If we have a float key and are not a floating index, then try to cast
        to an int if equivalent.
        """
        if not self.is_floating():
            return com.cast_scalar_indexer(key)
        return key

    def _maybe_cast_listlike_indexer(self, target) -> Index:
        """
        Analogue to maybe_cast_indexer for get_indexer instead of get_loc.
        """
        return ensure_index(target)

    @final
    def _validate_indexer(self, form: str_t, key, kind: str_t):
        """
        If we are positional indexer, validate that we have appropriate
        typed bounds must be an integer.
        """
        assert kind in ["getitem", "iloc"]

        if key is not None and not is_integer(key):
            raise self._invalid_indexer(form, key)

    def _maybe_cast_slice_bound(self, label, side: str_t, kind=no_default):
        """
        This function should be overloaded in subclasses that allow non-trivial
        casting on label-slice bounds, e.g. datetime-like indices allowing
        strings containing formatted datetimes.

        Parameters
        ----------
        label : object
        side : {'left', 'right'}
        kind : {'loc', 'getitem'} or None

        Returns
        -------
        label : object

        Notes
        -----
        Value of `side` parameter should be validated in caller.
        """
        assert kind in ["loc", "getitem", None, no_default]
        self._deprecated_arg(kind, "kind", "_maybe_cast_slice_bound")

        # We are a plain index here (sub-class override this method if they
        # wish to have special treatment for floats/ints, e.g. Float64Index and
        # datetimelike Indexes
        # reject them, if index does not contain label
        if (is_float(label) or is_integer(label)) and label not in self._values:
            raise self._invalid_indexer("slice", label)

        return label

    def _searchsorted_monotonic(self, label, side: str_t = "left"):
        if self.is_monotonic_increasing:
            return self.searchsorted(label, side=side)
        elif self.is_monotonic_decreasing:
            # np.searchsorted expects ascending sort order, have to reverse
            # everything for it to work (element ordering, search side and
            # resulting value).
            pos = self[::-1].searchsorted(
                label, side="right" if side == "left" else "left"
            )
            return len(self) - pos

        raise ValueError("index must be monotonic increasing or decreasing")

    def get_slice_bound(self, label, side: str_t, kind=None) -> int:
        """
        Calculate slice bound that corresponds to given label.

        Returns leftmost (one-past-the-rightmost if ``side=='right'``) position
        of given label.

        Parameters
        ----------
        label : object
        side : {'left', 'right'}
        kind : {'loc', 'getitem'} or None

        Returns
        -------
        int
            Index of label.
        """
        assert kind in ["loc", "getitem", None]

        if side not in ("left", "right"):
            raise ValueError(
                "Invalid value for side kwarg, must be either "
                f"'left' or 'right': {side}"
            )

        original_label = label

        # For datetime indices label may be a string that has to be converted
        # to datetime boundary according to its resolution.
        label = self._maybe_cast_slice_bound(label, side)

        # we need to look up the label
        try:
            slc = self.get_loc(label)
        except KeyError as err:
            try:
                return self._searchsorted_monotonic(label, side)
            except ValueError:
                # raise the original KeyError
                raise err

        if isinstance(slc, np.ndarray):
            # get_loc may return a boolean array or an array of indices, which
            # is OK as long as they are representable by a slice.
            if is_bool_dtype(slc):
                slc = lib.maybe_booleans_to_slice(slc.view("u1"))
            else:
                slc = lib.maybe_indices_to_slice(
                    slc.astype(np.intp, copy=False), len(self)
                )
            if isinstance(slc, np.ndarray):
                raise KeyError(
                    f"Cannot get {side} slice bound for non-unique "
                    f"label: {repr(original_label)}"
                )

        if isinstance(slc, slice):
            if side == "left":
                return slc.start
            else:
                return slc.stop
        else:
            if side == "right":
                return slc + 1
            else:
                return slc

    def slice_locs(self, start=None, end=None, step=None, kind=None):
        """
        Compute slice locations for input labels.

        Parameters
        ----------
        start : label, default None
            If None, defaults to the beginning.
        end : label, default None
            If None, defaults to the end.
        step : int, defaults None
            If None, defaults to 1.
        kind : {'loc', 'getitem'} or None

        Returns
        -------
        start, end : int

        See Also
        --------
        Index.get_loc : Get location for a single label.

        Notes
        -----
        This method only works if the index is monotonic or unique.

        Examples
        --------
        >>> idx = pd.Index(list('abcd'))
        >>> idx.slice_locs(start='b', end='c')
        (1, 3)
        """
        inc = step is None or step >= 0

        if not inc:
            # If it's a reverse slice, temporarily swap bounds.
            start, end = end, start

        # GH 16785: If start and end happen to be date strings with UTC offsets
        # attempt to parse and check that the offsets are the same
        if isinstance(start, (str, datetime)) and isinstance(end, (str, datetime)):
            try:
                ts_start = Timestamp(start)
                ts_end = Timestamp(end)
            except (ValueError, TypeError):
                pass
            else:
                if not tz_compare(ts_start.tzinfo, ts_end.tzinfo):
                    raise ValueError("Both dates must have the same UTC offset")

        start_slice = None
        if start is not None:
            start_slice = self.get_slice_bound(start, "left")
        if start_slice is None:
            start_slice = 0

        end_slice = None
        if end is not None:
            end_slice = self.get_slice_bound(end, "right")
        if end_slice is None:
            end_slice = len(self)

        if not inc:
            # Bounds at this moment are swapped, swap them back and shift by 1.
            #
            # slice_locs('B', 'A', step=-1): s='B', e='A'
            #
            #              s='A'                 e='B'
            # AFTER SWAP:    |                     |
            #                v ------------------> V
            #           -----------------------------------
            #           | | |A|A|A|A| | | | | |B|B| | | | |
            #           -----------------------------------
            #              ^ <------------------ ^
            # SHOULD BE:   |                     |
            #           end=s-1              start=e-1
            #
            end_slice, start_slice = start_slice - 1, end_slice - 1

            # i == -1 triggers ``len(self) + i`` selection that points to the
            # last element, not before-the-first one, subtracting len(self)
            # compensates that.
            if end_slice == -1:
                end_slice -= len(self)
            if start_slice == -1:
                start_slice -= len(self)

        return start_slice, end_slice

    def delete(self: _IndexT, loc) -> _IndexT:
        """
        Make new Index with passed location(-s) deleted.

        Parameters
        ----------
        loc : int or list of int
            Location of item(-s) which will be deleted.
            Use a list of locations to delete more than one value at the same time.

        Returns
        -------
        Index
            Will be same type as self, except for RangeIndex.

        See Also
        --------
        numpy.delete : Delete any rows and column from NumPy array (ndarray).

        Examples
        --------
        >>> idx = pd.Index(['a', 'b', 'c'])
        >>> idx.delete(1)
        Index(['a', 'c'], dtype='object')

        >>> idx = pd.Index(['a', 'b', 'c'])
        >>> idx.delete([0, 2])
        Index(['b'], dtype='object')
        """
        res_values = np.delete(self._data, loc)
        return type(self)._simple_new(res_values, name=self.name)

    def insert(self, loc: int, item) -> Index:
        """
        Make new Index inserting new item at location.

        Follows Python list.append semantics for negative values.

        Parameters
        ----------
        loc : int
        item : object

        Returns
        -------
        new_index : Index
        """
        # Note: this method is overridden by all ExtensionIndex subclasses,
        #  so self is never backed by an EA.
        item = lib.item_from_zerodim(item)
        if is_valid_na_for_dtype(item, self.dtype) and self.dtype != object:
            item = self._na_value

        try:
            item = self._validate_fill_value(item)
        except TypeError:
            dtype = self._find_common_type_compat(item)
            return self.astype(dtype).insert(loc, item)

        arr = np.asarray(self)

        # Use Index constructor to ensure we get tuples cast correctly.
        item = Index([item], dtype=self.dtype)._values
        idx = np.concatenate((arr[:loc], item, arr[loc:]))
        return Index(idx, name=self.name)

    def drop(self, labels, errors: str_t = "raise") -> Index:
        """
        Make new Index with passed list of labels deleted.

        Parameters
        ----------
        labels : array-like
        errors : {'ignore', 'raise'}, default 'raise'
            If 'ignore', suppress error and existing labels are dropped.

        Returns
        -------
        dropped : Index
            Will be same type as self, except for RangeIndex.

        Raises
        ------
        KeyError
            If not all of the labels are found in the selected axis
        """
        arr_dtype = "object" if self.dtype == "object" else None
        labels = com.index_labels_to_array(labels, dtype=arr_dtype)
        indexer = self.get_indexer_for(labels)
        mask = indexer == -1
        if mask.any():
            if errors != "ignore":
                raise KeyError(f"{labels[mask]} not found in axis")
            indexer = indexer[~mask]
        return self.delete(indexer)

    # --------------------------------------------------------------------
    # Generated Arithmetic, Comparison, and Unary Methods

    def _cmp_method(self, other, op):
        """
        Wrapper used to dispatch comparison operations.
        """
        if self.is_(other):
            # fastpath
            if op in {operator.eq, operator.le, operator.ge}:
                arr = np.ones(len(self), dtype=bool)
                if self._can_hold_na and not isinstance(self, ABCMultiIndex):
                    # TODO: should set MultiIndex._can_hold_na = False?
                    arr[self.isna()] = False
                return arr
            elif op in {operator.ne, operator.lt, operator.gt}:
                return np.zeros(len(self), dtype=bool)

        if isinstance(other, (np.ndarray, Index, ABCSeries, ExtensionArray)) and len(
            self
        ) != len(other):
            raise ValueError("Lengths must match to compare")

        if not isinstance(other, ABCMultiIndex):
            other = extract_array(other, extract_numpy=True)
        else:
            other = np.asarray(other)

        if is_object_dtype(self.dtype) and isinstance(other, ExtensionArray):
            # e.g. PeriodArray, Categorical
            with np.errstate(all="ignore"):
                result = op(self._values, other)

        elif is_object_dtype(self.dtype) and not isinstance(self, ABCMultiIndex):
            # don't pass MultiIndex
            with np.errstate(all="ignore"):
                result = ops.comp_method_OBJECT_ARRAY(op, self._values, other)

        else:
            with np.errstate(all="ignore"):
                result = ops.comparison_op(self._values, other, op)

        return result

    def _arith_method(self, other, op):
        """
        Wrapper used to dispatch arithmetic operations.
        """

        from pandas import Series

        result = op(Series(self), other)
        if isinstance(result, tuple):
            return (Index(result[0]), Index(result[1]))
        return Index(result)

    @final
    def _unary_method(self, op):
        result = op(self._values)
        return Index(result, name=self.name)

    def __abs__(self):
        return self._unary_method(operator.abs)

    def __neg__(self):
        return self._unary_method(operator.neg)

    def __pos__(self):
        return self._unary_method(operator.pos)

    def __inv__(self):
        # TODO: why not operator.inv?
        # TODO: __inv__ vs __invert__?
        return self._unary_method(lambda x: -x)

    # --------------------------------------------------------------------
    # Reductions

    def any(self, *args, **kwargs):
        """
        Return whether any element is Truthy.

        Parameters
        ----------
        *args
            Required for compatibility with numpy.
        **kwargs
            Required for compatibility with numpy.

        Returns
        -------
        any : bool or array-like (if axis is specified)
            A single element array-like may be converted to bool.

        See Also
        --------
        Index.all : Return whether all elements are True.
        Series.all : Return whether all elements are True.

        Notes
        -----
        Not a Number (NaN), positive infinity and negative infinity
        evaluate to True because these are not equal to zero.

        Examples
        --------
        >>> index = pd.Index([0, 1, 2])
        >>> index.any()
        True

        >>> index = pd.Index([0, 0, 0])
        >>> index.any()
        False
        """
        nv.validate_any(args, kwargs)
        self._maybe_disable_logical_methods("any")
        # error: Argument 1 to "any" has incompatible type "ArrayLike"; expected
        # "Union[Union[int, float, complex, str, bytes, generic], Sequence[Union[int,
        # float, complex, str, bytes, generic]], Sequence[Sequence[Any]],
        # _SupportsArray]"
        return np.any(self.values)  # type: ignore[arg-type]

    def all(self, *args, **kwargs):
        """
        Return whether all elements are Truthy.

        Parameters
        ----------
        *args
            Required for compatibility with numpy.
        **kwargs
            Required for compatibility with numpy.

        Returns
        -------
        all : bool or array-like (if axis is specified)
            A single element array-like may be converted to bool.

        See Also
        --------
        Index.any : Return whether any element in an Index is True.
        Series.any : Return whether any element in a Series is True.
        Series.all : Return whether all elements in a Series are True.

        Notes
        -----
        Not a Number (NaN), positive infinity and negative infinity
        evaluate to True because these are not equal to zero.

        Examples
        --------
        **all**

        True, because nonzero integers are considered True.

        >>> pd.Index([1, 2, 3]).all()
        True

        False, because ``0`` is considered False.

        >>> pd.Index([0, 1, 2]).all()
        False

        **any**

        True, because ``1`` is considered True.

        >>> pd.Index([0, 0, 1]).any()
        True

        False, because ``0`` is considered False.

        >>> pd.Index([0, 0, 0]).any()
        False
        """
        nv.validate_all(args, kwargs)
        self._maybe_disable_logical_methods("all")
        # error: Argument 1 to "all" has incompatible type "ArrayLike"; expected
        # "Union[Union[int, float, complex, str, bytes, generic], Sequence[Union[int,
        # float, complex, str, bytes, generic]], Sequence[Sequence[Any]],
        # _SupportsArray]"
        return np.all(self.values)  # type: ignore[arg-type]

    @final
    def _maybe_disable_logical_methods(self, opname: str_t):
        """
        raise if this Index subclass does not support any or all.
        """
        if (
            isinstance(self, ABCMultiIndex)
            or needs_i8_conversion(self.dtype)
            or is_interval_dtype(self.dtype)
            or is_categorical_dtype(self.dtype)
            or is_float_dtype(self.dtype)
        ):
            # This call will raise
            make_invalid_op(opname)(self)

    @Appender(IndexOpsMixin.argmin.__doc__)
    def argmin(self, axis=None, skipna=True, *args, **kwargs):
        nv.validate_argmin(args, kwargs)
        nv.validate_minmax_axis(axis)

        if not self._is_multi and self.hasnans:
            # Take advantage of cache
            mask = self._isnan
            if not skipna or mask.all():
                return -1
        return super().argmin(skipna=skipna)

    @Appender(IndexOpsMixin.argmax.__doc__)
    def argmax(self, axis=None, skipna=True, *args, **kwargs):
        nv.validate_argmax(args, kwargs)
        nv.validate_minmax_axis(axis)

        if not self._is_multi and self.hasnans:
            # Take advantage of cache
            mask = self._isnan
            if not skipna or mask.all():
                return -1
        return super().argmax(skipna=skipna)

    @doc(IndexOpsMixin.min)
    def min(self, axis=None, skipna=True, *args, **kwargs):
        nv.validate_min(args, kwargs)
        nv.validate_minmax_axis(axis)

        if not len(self):
            return self._na_value

        if len(self) and self.is_monotonic_increasing:
            # quick check
            first = self[0]
            if not isna(first):
                return first

        if not self._is_multi and self.hasnans:
            # Take advantage of cache
            mask = self._isnan
            if not skipna or mask.all():
                return self._na_value

        if not self._is_multi and not isinstance(self._values, np.ndarray):
            # "ExtensionArray" has no attribute "min"
            return self._values.min(skipna=skipna)  # type: ignore[attr-defined]

        return super().min(skipna=skipna)

    @doc(IndexOpsMixin.max)
    def max(self, axis=None, skipna=True, *args, **kwargs):
        nv.validate_max(args, kwargs)
        nv.validate_minmax_axis(axis)

        if not len(self):
            return self._na_value

        if len(self) and self.is_monotonic_increasing:
            # quick check
            last = self[-1]
            if not isna(last):
                return last

        if not self._is_multi and self.hasnans:
            # Take advantage of cache
            mask = self._isnan
            if not skipna or mask.all():
                return self._na_value

        if not self._is_multi and not isinstance(self._values, np.ndarray):
            # "ExtensionArray" has no attribute "max"
            return self._values.max(skipna=skipna)  # type: ignore[attr-defined]

        return super().max(skipna=skipna)

    # --------------------------------------------------------------------

    @final
    @property
    def shape(self) -> Shape:
        """
        Return a tuple of the shape of the underlying data.
        """
        # See GH#27775, GH#27384 for history/reasoning in how this is defined.
        return (len(self),)

    @final
    def _deprecated_arg(self, value, name: str_t, methodname: str_t) -> None:
        """
        Issue a FutureWarning if the arg/kwarg is not no_default.
        """
        if value is not no_default:
            warnings.warn(
                f"'{name}' argument in {methodname} is deprecated "
                "and will be removed in a future version.  Do not pass it.",
                FutureWarning,
                stacklevel=3,
            )


def ensure_index_from_sequences(sequences, names=None):
    """
    Construct an index from sequences of data.

    A single sequence returns an Index. Many sequences returns a
    MultiIndex.

    Parameters
    ----------
    sequences : sequence of sequences
    names : sequence of str

    Returns
    -------
    index : Index or MultiIndex

    Examples
    --------
    >>> ensure_index_from_sequences([[1, 2, 3]], names=["name"])
    Int64Index([1, 2, 3], dtype='int64', name='name')

    >>> ensure_index_from_sequences([["a", "a"], ["a", "b"]], names=["L1", "L2"])
    MultiIndex([('a', 'a'),
                ('a', 'b')],
               names=['L1', 'L2'])

    See Also
    --------
    ensure_index
    """
    from pandas.core.indexes.multi import MultiIndex

    if len(sequences) == 1:
        if names is not None:
            names = names[0]
        return Index(sequences[0], name=names)
    else:
        return MultiIndex.from_arrays(sequences, names=names)


def ensure_index(index_like: AnyArrayLike | Sequence, copy: bool = False) -> Index:
    """
    Ensure that we have an index from some index-like object.

    Parameters
    ----------
    index_like : sequence
        An Index or other sequence
    copy : bool, default False

    Returns
    -------
    index : Index or MultiIndex

    See Also
    --------
    ensure_index_from_sequences

    Examples
    --------
    >>> ensure_index(['a', 'b'])
    Index(['a', 'b'], dtype='object')

    >>> ensure_index([('a', 'a'),  ('b', 'c')])
    Index([('a', 'a'), ('b', 'c')], dtype='object')

    >>> ensure_index([['a', 'a'], ['b', 'c']])
    MultiIndex([('a', 'b'),
            ('a', 'c')],
           )
    """
    if isinstance(index_like, Index):
        if copy:
            index_like = index_like.copy()
        return index_like

    if isinstance(index_like, ABCSeries):
        name = index_like.name
        return Index(index_like, name=name, copy=copy)

    if is_iterator(index_like):
        index_like = list(index_like)

    if isinstance(index_like, list):
        if type(index_like) is not list:
            # must check for exactly list here because of strict type
            # check in clean_index_list
            index_like = list(index_like)

        if len(index_like) and lib.is_all_arraylike(index_like):
            from pandas.core.indexes.multi import MultiIndex

            return MultiIndex.from_arrays(index_like)
        else:
            return Index(index_like, copy=copy, tupleize_cols=False)
    else:

        return Index(index_like, copy=copy)


def ensure_has_len(seq):
    """
    If seq is an iterator, put its values into a list.
    """
    try:
        len(seq)
    except TypeError:
        return list(seq)
    else:
        return seq


def trim_front(strings: list[str]) -> list[str]:
    """
    Trims zeros and decimal points.

    Examples
    --------
    >>> trim_front([" a", " b"])
    ['a', 'b']

    >>> trim_front([" a", " "])
    ['a', '']
    """
    if not strings:
        return strings
    while all(strings) and all(x[0] == " " for x in strings):
        strings = [x[1:] for x in strings]
    return strings


def _validate_join_method(method: str) -> None:
    if method not in ["left", "right", "inner", "outer"]:
        raise ValueError(f"do not recognize join method {method}")


def default_index(n: int) -> RangeIndex:
    from pandas.core.indexes.range import RangeIndex

    return RangeIndex(0, n, name=None)


def maybe_extract_name(name, obj, cls) -> Hashable:
    """
    If no name is passed, then extract it from data, validating hashability.
    """
    if name is None and isinstance(obj, (Index, ABCSeries)):
        # Note we don't just check for "name" attribute since that would
        #  pick up e.g. dtype.name
        name = obj.name

    # GH#29069
    if not is_hashable(name):
        raise TypeError(f"{cls.__name__}.name must be a hashable type")

    return name


def _maybe_cast_data_without_dtype(subarr: np.ndarray) -> ArrayLike:
    """
    If we have an arraylike input but no passed dtype, try to infer
    a supported dtype.

    Parameters
    ----------
    subarr : np.ndarray[object]

    Returns
    -------
    np.ndarray or ExtensionArray
    """

    result = lib.maybe_convert_objects(
        subarr,
        convert_datetime=True,
        convert_timedelta=True,
        convert_period=True,
        convert_interval=True,
        dtype_if_all_nat=np.dtype("datetime64[ns]"),
    )
    if result.dtype.kind in ["b", "c"]:
        return subarr
    result = ensure_wrapped_if_datetimelike(result)
    return result


def get_unanimous_names(*indexes: Index) -> tuple[Hashable, ...]:
    """
    Return common name if all indices agree, otherwise None (level-by-level).

    Parameters
    ----------
    indexes : list of Index objects

    Returns
    -------
    list
        A list representing the unanimous 'names' found.
    """
    name_tups = [tuple(i.names) for i in indexes]
    name_sets = [{*ns} for ns in zip_longest(*name_tups)]
    names = tuple(ns.pop() if len(ns) == 1 else None for ns in name_sets)
    return names


def unpack_nested_dtype(other: _IndexT) -> _IndexT:
    """
    When checking if our dtype is comparable with another, we need
    to unpack CategoricalDtype to look at its categories.dtype.

    Parameters
    ----------
    other : Index

    Returns
    -------
    Index
    """
    dtype = other.dtype
    if is_categorical_dtype(dtype):
        # If there is ever a SparseIndex, this could get dispatched
        #  here too.
        return dtype.categories
    return other


def _maybe_try_sort(result, sort):
    if sort is None:
        try:
            result = algos.safe_sort(result)
        except TypeError as err:
            warnings.warn(
                f"{err}, sort order is undefined for incomparable objects",
                RuntimeWarning,
                stacklevel=4,
            )
    return result<|MERGE_RESOLUTION|>--- conflicted
+++ resolved
@@ -45,11 +45,7 @@
     F,
     Shape,
     T,
-<<<<<<< HEAD
-=======
-    final,
     npt,
->>>>>>> 2001798e
 )
 from pandas.compat.numpy import function as nv
 from pandas.errors import (
