--- conflicted
+++ resolved
@@ -3111,13 +3111,8 @@
                     raise KeyError(key)
 
             elif kind == "loc" and is_integer(key):
-<<<<<<< HEAD
-                if not self.holds_integer():
+                if not (is_integer_dtype(self.dtype) or is_object_dtype(self.dtype)):
                     raise KeyError(key)
-=======
-                if not (is_integer_dtype(self.dtype) or is_object_dtype(self.dtype)):
-                    self._invalid_indexer("label", key)
->>>>>>> b2ebd5ae
 
         return key
 
