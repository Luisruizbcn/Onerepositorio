from copy import copy as copy_func
from datetime import datetime
from itertools import zip_longest
import operator
from typing import (
    TYPE_CHECKING,
    Any,
    Callable,
    FrozenSet,
    Hashable,
    List,
    NewType,
    Optional,
    Sequence,
    Set,
    Tuple,
    TypeVar,
    Union,
    cast,
)
import warnings

import numpy as np

from pandas._libs import algos as libalgos, index as libindex, lib
import pandas._libs.join as libjoin
from pandas._libs.lib import is_datetime_array, no_default
from pandas._libs.tslibs import IncompatibleFrequency, OutOfBoundsDatetime, Timestamp
from pandas._libs.tslibs.timezones import tz_compare
from pandas._typing import AnyArrayLike, Dtype, DtypeObj, Label, Shape, final
from pandas.compat.numpy import function as nv
from pandas.errors import DuplicateLabelError, InvalidIndexError
from pandas.util._decorators import Appender, cache_readonly, doc

from pandas.core.dtypes.cast import (
    find_common_type,
    maybe_cast_to_integer_array,
    maybe_promote,
    validate_numeric_casting,
)
from pandas.core.dtypes.common import (
    ensure_int64,
    ensure_object,
    ensure_platform_int,
    is_bool_dtype,
    is_categorical_dtype,
    is_datetime64_any_dtype,
    is_dtype_equal,
    is_extension_array_dtype,
    is_float,
    is_float_dtype,
    is_hashable,
    is_integer,
    is_integer_dtype,
    is_interval_dtype,
    is_iterator,
    is_list_like,
    is_object_dtype,
    is_period_dtype,
    is_scalar,
    is_signed_integer_dtype,
    is_timedelta64_dtype,
    is_unsigned_integer_dtype,
    needs_i8_conversion,
    pandas_dtype,
    validate_all_hashable,
)
from pandas.core.dtypes.concat import concat_compat
from pandas.core.dtypes.generic import (
    ABCDatetimeIndex,
    ABCMultiIndex,
    ABCPandasArray,
    ABCPeriodIndex,
    ABCSeries,
    ABCTimedeltaIndex,
)
from pandas.core.dtypes.missing import array_equivalent, isna

from pandas.core import missing, ops
from pandas.core.accessor import CachedAccessor
import pandas.core.algorithms as algos
from pandas.core.arrays import Categorical, ExtensionArray
from pandas.core.arrays.datetimes import tz_to_dtype, validate_tz_from_dtype
from pandas.core.base import IndexOpsMixin, PandasObject
import pandas.core.common as com
from pandas.core.construction import extract_array
from pandas.core.indexers import deprecate_ndim_indexing
from pandas.core.indexes.frozen import FrozenList
from pandas.core.ops import get_op_result_name
from pandas.core.ops.invalid import make_invalid_op
from pandas.core.sorting import ensure_key_mapped, nargsort
from pandas.core.strings import StringMethods

from pandas.io.formats.printing import (
    PrettyDict,
    default_pprint,
    format_object_attrs,
    format_object_summary,
    pprint_thing,
)

if TYPE_CHECKING:
    from pandas import MultiIndex, RangeIndex, Series


__all__ = ["Index"]

_unsortable_types = frozenset(("mixed", "mixed-integer"))

_index_doc_kwargs = {
    "klass": "Index",
    "inplace": "",
    "target_klass": "Index",
    "raises_section": "",
    "unique": "Index",
    "duplicated": "np.ndarray",
}
_index_shared_docs = {}
str_t = str


_o_dtype = np.dtype(object)


_Identity = NewType("_Identity", object)


def _new_Index(cls, d):
    """
    This is called upon unpickling, rather than the default which doesn't
    have arguments and breaks __new__.
    """
    # required for backward compat, because PI can't be instantiated with
    # ordinals through __new__ GH #13277
    if issubclass(cls, ABCPeriodIndex):
        from pandas.core.indexes.period import _new_PeriodIndex

        return _new_PeriodIndex(cls, **d)

    if issubclass(cls, ABCMultiIndex):
        if "labels" in d and "codes" not in d:
            # GH#23752 "labels" kwarg has been replaced with "codes"
            d["codes"] = d.pop("labels")

    return cls.__new__(cls, **d)


_IndexT = TypeVar("_IndexT", bound="Index")


class Index(IndexOpsMixin, PandasObject):
    """
    Immutable sequence used for indexing and alignment. The basic object
    storing axis labels for all pandas objects.

    Parameters
    ----------
    data : array-like (1-dimensional)
    dtype : NumPy dtype (default: object)
        If dtype is None, we find the dtype that best fits the data.
        If an actual dtype is provided, we coerce to that dtype if it's safe.
        Otherwise, an error will be raised.
    copy : bool
        Make a copy of input ndarray.
    name : object
        Name to be stored in the index.
    tupleize_cols : bool (default: True)
        When True, attempt to create a MultiIndex if possible.

    See Also
    --------
    RangeIndex : Index implementing a monotonic integer range.
    CategoricalIndex : Index of :class:`Categorical` s.
    MultiIndex : A multi-level, or hierarchical Index.
    IntervalIndex : An Index of :class:`Interval` s.
    DatetimeIndex : Index of datetime64 data.
    TimedeltaIndex : Index of timedelta64 data.
    PeriodIndex : Index of Period data.
    Int64Index : A special case of :class:`Index` with purely integer labels.
    UInt64Index : A special case of :class:`Index` with purely unsigned integer labels.
    Float64Index : A special case of :class:`Index` with purely float labels.

    Notes
    -----
    An Index instance can **only** contain hashable objects

    Examples
    --------
    >>> pd.Index([1, 2, 3])
    Int64Index([1, 2, 3], dtype='int64')

    >>> pd.Index(list('abc'))
    Index(['a', 'b', 'c'], dtype='object')
    """

    # tolist is not actually deprecated, just suppressed in the __dir__
    _hidden_attrs: FrozenSet[str] = (
        PandasObject._hidden_attrs
        | IndexOpsMixin._hidden_attrs
        | frozenset(["contains", "set_value"])
    )

    # To hand over control to subclasses
    _join_precedence = 1

    # Cython methods; see github.com/cython/cython/issues/2647
    #  for why we need to wrap these instead of making them class attributes
    # Moreover, cython will choose the appropriate-dtyped sub-function
    #  given the dtypes of the passed arguments
    def _left_indexer_unique(self, left, right):
        return libjoin.left_join_indexer_unique(left, right)

    def _left_indexer(self, left, right):
        return libjoin.left_join_indexer(left, right)

    def _inner_indexer(self, left, right):
        return libjoin.inner_join_indexer(left, right)

    def _outer_indexer(self, left, right):
        return libjoin.outer_join_indexer(left, right)

    _typ = "index"
    _data: Union[ExtensionArray, np.ndarray]
    _id: Optional[_Identity] = None
    _name: Label = None
    # MultiIndex.levels previously allowed setting the index name. We
    # don't allow this anymore, and raise if it happens rather than
    # failing silently.
    _no_setting_name: bool = False
    _comparables = ["name"]
    _attributes = ["name"]
    _is_numeric_dtype = False
    _can_hold_na = True
    _can_hold_strings = True

    # would we like our indexing holder to defer to us
    _defer_to_indexing = False

    _engine_type = libindex.ObjectEngine
    # whether we support partial string indexing. Overridden
    # in DatetimeIndex and PeriodIndex
    _supports_partial_string_indexing = False

    _accessors = {"str"}

    str = CachedAccessor("str", StringMethods)

    # --------------------------------------------------------------------
    # Constructors

    def __new__(
        cls, data=None, dtype=None, copy=False, name=None, tupleize_cols=True, **kwargs
    ) -> "Index":

        from pandas.core.indexes.range import RangeIndex

        name = maybe_extract_name(name, data, cls)

        if dtype is not None:
            dtype = pandas_dtype(dtype)
        if "tz" in kwargs:
            tz = kwargs.pop("tz")
            validate_tz_from_dtype(dtype, tz)
            dtype = tz_to_dtype(tz)

        if isinstance(data, ABCPandasArray):
            # ensure users don't accidentally put a PandasArray in an index.
            data = data.to_numpy()

        data_dtype = getattr(data, "dtype", None)

        # range
        if isinstance(data, RangeIndex):
            return RangeIndex(start=data, copy=copy, dtype=dtype, name=name)
        elif isinstance(data, range):
            return RangeIndex.from_range(data, dtype=dtype, name=name)

        # categorical
        elif is_categorical_dtype(data_dtype) or is_categorical_dtype(dtype):
            # Delay import for perf. https://github.com/pandas-dev/pandas/pull/31423
            from pandas.core.indexes.category import CategoricalIndex

            return _maybe_asobject(dtype, CategoricalIndex, data, copy, name, **kwargs)

        # interval
        elif is_interval_dtype(data_dtype) or is_interval_dtype(dtype):
            # Delay import for perf. https://github.com/pandas-dev/pandas/pull/31423
            from pandas.core.indexes.interval import IntervalIndex

            return _maybe_asobject(dtype, IntervalIndex, data, copy, name, **kwargs)

        elif is_datetime64_any_dtype(data_dtype) or is_datetime64_any_dtype(dtype):
            # Delay import for perf. https://github.com/pandas-dev/pandas/pull/31423
            from pandas import DatetimeIndex

            return _maybe_asobject(dtype, DatetimeIndex, data, copy, name, **kwargs)

        elif is_timedelta64_dtype(data_dtype) or is_timedelta64_dtype(dtype):
            # Delay import for perf. https://github.com/pandas-dev/pandas/pull/31423
            from pandas import TimedeltaIndex

            return _maybe_asobject(dtype, TimedeltaIndex, data, copy, name, **kwargs)

        elif is_period_dtype(data_dtype) or is_period_dtype(dtype):
            # Delay import for perf. https://github.com/pandas-dev/pandas/pull/31423
            from pandas import PeriodIndex

            return _maybe_asobject(dtype, PeriodIndex, data, copy, name, **kwargs)

        # extension dtype
        elif is_extension_array_dtype(data_dtype) or is_extension_array_dtype(dtype):
            if not (dtype is None or is_object_dtype(dtype)):
                # coerce to the provided dtype
                ea_cls = dtype.construct_array_type()
                data = ea_cls._from_sequence(data, dtype=dtype, copy=False)
            else:
                data = np.asarray(data, dtype=object)

            # coerce to the object dtype
            data = data.astype(object)
            return Index(data, dtype=object, copy=copy, name=name, **kwargs)

        # index-like
        elif isinstance(data, (np.ndarray, Index, ABCSeries)):
            # Delay import for perf. https://github.com/pandas-dev/pandas/pull/31423
            from pandas.core.indexes.numeric import (
                Float64Index,
                Int64Index,
                UInt64Index,
            )

            if dtype is not None:
                # we need to avoid having numpy coerce
                # things that look like ints/floats to ints unless
                # they are actually ints, e.g. '0' and 0.0
                # should not be coerced
                # GH 11836
                data = _maybe_cast_with_dtype(data, dtype, copy)
                dtype = data.dtype  # TODO: maybe not for object?

            # maybe coerce to a sub-class
            if is_signed_integer_dtype(data.dtype):
                return Int64Index(data, copy=copy, dtype=dtype, name=name)
            elif is_unsigned_integer_dtype(data.dtype):
                return UInt64Index(data, copy=copy, dtype=dtype, name=name)
            elif is_float_dtype(data.dtype):
                return Float64Index(data, copy=copy, dtype=dtype, name=name)
            elif issubclass(data.dtype.type, bool) or is_bool_dtype(data):
                subarr = data.astype("object")
            else:
                subarr = com.asarray_tuplesafe(data, dtype=object)

            # asarray_tuplesafe does not always copy underlying data,
            # so need to make sure that this happens
            if copy:
                subarr = subarr.copy()

            if dtype is None:
                new_data, new_dtype = _maybe_cast_data_without_dtype(subarr)
                if new_dtype is not None:
                    return cls(
                        new_data, dtype=new_dtype, copy=False, name=name, **kwargs
                    )

            if kwargs:
                raise TypeError(f"Unexpected keyword arguments {repr(set(kwargs))}")
            if subarr.ndim > 1:
                # GH#13601, GH#20285, GH#27125
                raise ValueError("Index data must be 1-dimensional")
            return cls._simple_new(subarr, name)

        elif data is None or is_scalar(data):
            raise cls._scalar_data_error(data)
        elif hasattr(data, "__array__"):
            return Index(np.asarray(data), dtype=dtype, copy=copy, name=name, **kwargs)
        else:
            if tupleize_cols and is_list_like(data):
                # GH21470: convert iterable to list before determining if empty
                if is_iterator(data):
                    data = list(data)

                if data and all(isinstance(e, tuple) for e in data):
                    # we must be all tuples, otherwise don't construct
                    # 10697
                    from pandas.core.indexes.multi import MultiIndex

                    return MultiIndex.from_tuples(
                        data, names=name or kwargs.get("names")
                    )
            # other iterable of some kind
            subarr = com.asarray_tuplesafe(data, dtype=object)
            return Index(subarr, dtype=dtype, copy=copy, name=name, **kwargs)

    """
    NOTE for new Index creation:

    - _simple_new: It returns new Index with the same type as the caller.
      All metadata (such as name) must be provided by caller's responsibility.
      Using _shallow_copy is recommended because it fills these metadata
      otherwise specified.

    - _shallow_copy: It returns new Index with the same type (using
      _simple_new), but fills caller's metadata otherwise specified. Passed
      kwargs will overwrite corresponding metadata.

    See each method's docstring.
    """

    @property
    def asi8(self):
        """
        Integer representation of the values.

        Returns
        -------
        ndarray
            An ndarray with int64 dtype.
        """
        warnings.warn(
            "Index.asi8 is deprecated and will be removed in a future version",
            FutureWarning,
            stacklevel=2,
        )
        return None

    @classmethod
    def _simple_new(cls, values, name: Label = None):
        """
        We require that we have a dtype compat for the values. If we are passed
        a non-dtype compat, then coerce using the constructor.

        Must be careful not to recurse.
        """
        assert isinstance(values, np.ndarray), type(values)

        result = object.__new__(cls)
        result._data = values
        # _index_data is a (temporary?) fix to ensure that the direct data
        # manipulation we do in `_libs/reduction.pyx` continues to work.
        # We need access to the actual ndarray, since we're messing with
        # data buffers and strides.
        result._index_data = values
        result._name = name
        result._cache = {}
        result._reset_identity()

        return result

    @cache_readonly
    def _constructor(self):
        return type(self)

    @final
    def _maybe_check_unique(self):
        """
        Check that an Index has no duplicates.

        This is typically only called via
        `NDFrame.flags.allows_duplicate_labels.setter` when it's set to
        True (duplicates aren't allowed).

        Raises
        ------
        DuplicateLabelError
            When the index is not unique.
        """
        if not self.is_unique:
            msg = """Index has duplicates."""
            duplicates = self._format_duplicate_message()
            msg += f"\n{duplicates}"

            raise DuplicateLabelError(msg)

    @final
    def _format_duplicate_message(self):
        """
        Construct the DataFrame for a DuplicateLabelError.

        This returns a DataFrame indicating the labels and positions
        of duplicates in an index. This should only be called when it's
        already known that duplicates are present.

        Examples
        --------
        >>> idx = pd.Index(['a', 'b', 'a'])
        >>> idx._format_duplicate_message()
            positions
        label
        a        [0, 2]
        """
        from pandas import Series

        duplicates = self[self.duplicated(keep="first")].unique()
        assert len(duplicates)

        out = Series(np.arange(len(self))).groupby(self).agg(list)[duplicates]
        if self.nlevels == 1:
            out = out.rename_axis("label")
        return out.to_frame(name="positions")

    # --------------------------------------------------------------------
    # Index Internals Methods

    @final
    def _get_attributes_dict(self):
        """
        Return an attributes dict for my class.
        """
        return {k: getattr(self, k, None) for k in self._attributes}

    def _shallow_copy(self, values=None, name: Label = no_default):
        """
        Create a new Index with the same class as the caller, don't copy the
        data, use the same object attributes with passed in attributes taking
        precedence.

        *this is an internal non-public method*

        Parameters
        ----------
        values : the values to create the new Index, optional
        name : Label, defaults to self.name
        """
        name = self.name if name is no_default else name

        if values is not None:
            return self._simple_new(values, name=name)

        result = self._simple_new(self._values, name=name)
        result._cache = self._cache
        return result

    @final
    def is_(self, other) -> bool:
        """
        More flexible, faster check like ``is`` but that works through views.

        Note: this is *not* the same as ``Index.identical()``, which checks
        that metadata is also the same.

        Parameters
        ----------
        other : object
            Other object to compare against.

        Returns
        -------
        bool
            True if both have same underlying data, False otherwise.

        See Also
        --------
        Index.identical : Works like ``Index.is_`` but also checks metadata.
        """
        if self is other:
            return True
        elif not hasattr(other, "_id"):
            return False
        elif self._id is None or other._id is None:
            return False
        else:
            return self._id is other._id

    @final
    def _reset_identity(self) -> None:
        """
        Initializes or resets ``_id`` attribute with new object.
        """
        self._id = _Identity(object())

    @final
    def _cleanup(self):
        self._engine.clear_mapping()

    @cache_readonly
    def _engine(self):
        # property, for now, slow to look up

        # to avoid a reference cycle, bind `target_values` to a local variable, so
        # `self` is not passed into the lambda.
        target_values = self._get_engine_target()
        return self._engine_type(lambda: target_values, len(self))

    @cache_readonly
    def _dir_additions_for_owner(self) -> Set[str_t]:
        """
        Add the string-like labels to the owner dataframe/series dir output.

        If this is a MultiIndex, it's first level values are used.
        """
        return {
            c
            for c in self.unique(level=0)[:100]
            if isinstance(c, str) and c.isidentifier()
        }

    # --------------------------------------------------------------------
    # Array-Like Methods

    # ndarray compat
    def __len__(self) -> int:
        """
        Return the length of the Index.
        """
        return len(self._data)

    def __array__(self, dtype=None) -> np.ndarray:
        """
        The array interface, return my values.
        """
        return np.asarray(self._data, dtype=dtype)

    def __array_wrap__(self, result, context=None):
        """
        Gets called after a ufunc and other functions.
        """
        result = lib.item_from_zerodim(result)
        if is_bool_dtype(result) or lib.is_scalar(result) or np.ndim(result) > 1:
            return result

        attrs = self._get_attributes_dict()
        return Index(result, **attrs)

    @cache_readonly
    def dtype(self):
        """
        Return the dtype object of the underlying data.
        """
        return self._data.dtype

    @final
    def ravel(self, order="C"):
        """
        Return an ndarray of the flattened values of the underlying data.

        Returns
        -------
        numpy.ndarray
            Flattened array.

        See Also
        --------
        numpy.ndarray.ravel : Return a flattened array.
        """
        warnings.warn(
            "Index.ravel returning ndarray is deprecated; in a future version "
            "this will return a view on self.",
            FutureWarning,
            stacklevel=2,
        )
        values = self._get_engine_target()
        return values.ravel(order=order)

    def view(self, cls=None):

        # we need to see if we are subclassing an
        # index type here
        if cls is not None and not hasattr(cls, "_typ"):
            result = self._data.view(cls)
        else:
            result = self._shallow_copy()
        if isinstance(result, Index):
            result._id = self._id
        return result

    def astype(self, dtype, copy=True):
        """
        Create an Index with values cast to dtypes.

        The class of a new Index is determined by dtype. When conversion is
        impossible, a TypeError exception is raised.

        Parameters
        ----------
        dtype : numpy dtype or pandas type
            Note that any signed integer `dtype` is treated as ``'int64'``,
            and any unsigned integer `dtype` is treated as ``'uint64'``,
            regardless of the size.
        copy : bool, default True
            By default, astype always returns a newly allocated object.
            If copy is set to False and internal requirements on dtype are
            satisfied, the original data is used to create a new Index
            or the original Index is returned.

        Returns
        -------
        Index
            Index with values cast to specified dtype.
        """
        if dtype is not None:
            dtype = pandas_dtype(dtype)

        if is_dtype_equal(self.dtype, dtype):
            return self.copy() if copy else self

        elif is_categorical_dtype(dtype):
            from pandas.core.indexes.category import CategoricalIndex

            return CategoricalIndex(
                self._values, name=self.name, dtype=dtype, copy=copy
            )

        elif is_extension_array_dtype(dtype):
            return Index(np.asarray(self), name=self.name, dtype=dtype, copy=copy)

        try:
            casted = self._values.astype(dtype, copy=copy)
        except (TypeError, ValueError) as err:
            raise TypeError(
                f"Cannot cast {type(self).__name__} to dtype {dtype}"
            ) from err
        return Index(casted, name=self.name, dtype=dtype)

    _index_shared_docs[
        "take"
    ] = """
        Return a new %(klass)s of the values selected by the indices.

        For internal compatibility with numpy arrays.

        Parameters
        ----------
        indices : list
            Indices to be taken.
        axis : int, optional
            The axis over which to select values, always 0.
        allow_fill : bool, default True
        fill_value : bool, default None
            If allow_fill=True and fill_value is not None, indices specified by
            -1 is regarded as NA. If Index doesn't hold NA, raise ValueError.

        Returns
        -------
        numpy.ndarray
            Elements of given indices.

        See Also
        --------
        numpy.ndarray.take: Return an array formed from the
            elements of a at the given indices.
        """

    @Appender(_index_shared_docs["take"] % _index_doc_kwargs)
    def take(self, indices, axis=0, allow_fill=True, fill_value=None, **kwargs):
        if kwargs:
            nv.validate_take((), kwargs)
        indices = ensure_platform_int(indices)
        allow_fill = self._maybe_disallow_fill(allow_fill, fill_value, indices)

        # Note: we discard fill_value and use self._na_value, only relevant
        #  in the case where allow_fill is True and fill_value is not None
        taken = algos.take(
            self._values, indices, allow_fill=allow_fill, fill_value=self._na_value
        )
        return self._shallow_copy(taken)

    def _maybe_disallow_fill(self, allow_fill: bool, fill_value, indices) -> bool:
        """
        We only use pandas-style take when allow_fill is True _and_
        fill_value is not None.
        """
        if allow_fill and fill_value is not None:
            # only fill if we are passing a non-None fill_value
            if self._can_hold_na:
                if (indices < -1).any():
                    raise ValueError(
                        "When allow_fill=True and fill_value is not None, "
                        "all indices must be >= -1"
                    )
            else:
                cls_name = type(self).__name__
                raise ValueError(
                    f"Unable to fill values because {cls_name} cannot contain NA"
                )
        else:
            allow_fill = False
        return allow_fill

    _index_shared_docs[
        "repeat"
    ] = """
        Repeat elements of a %(klass)s.

        Returns a new %(klass)s where each element of the current %(klass)s
        is repeated consecutively a given number of times.

        Parameters
        ----------
        repeats : int or array of ints
            The number of repetitions for each element. This should be a
            non-negative integer. Repeating 0 times will return an empty
            %(klass)s.
        axis : None
            Must be ``None``. Has no effect but is accepted for compatibility
            with numpy.

        Returns
        -------
        repeated_index : %(klass)s
            Newly created %(klass)s with repeated elements.

        See Also
        --------
        Series.repeat : Equivalent function for Series.
        numpy.repeat : Similar method for :class:`numpy.ndarray`.

        Examples
        --------
        >>> idx = pd.Index(['a', 'b', 'c'])
        >>> idx
        Index(['a', 'b', 'c'], dtype='object')
        >>> idx.repeat(2)
        Index(['a', 'a', 'b', 'b', 'c', 'c'], dtype='object')
        >>> idx.repeat([1, 2, 3])
        Index(['a', 'b', 'b', 'c', 'c', 'c'], dtype='object')
        """

    @Appender(_index_shared_docs["repeat"] % _index_doc_kwargs)
    def repeat(self, repeats, axis=None):
        repeats = ensure_platform_int(repeats)
        nv.validate_repeat((), {"axis": axis})
        return self._shallow_copy(self._values.repeat(repeats))

    # --------------------------------------------------------------------
    # Copying Methods

    def copy(
        self: _IndexT,
        name: Optional[Label] = None,
        deep: bool = False,
        dtype: Optional[Dtype] = None,
        names: Optional[Sequence[Label]] = None,
    ) -> _IndexT:
        """
        Make a copy of this object.

        Name and dtype sets those attributes on the new object.

        Parameters
        ----------
        name : Label, optional
            Set name for new object.
        deep : bool, default False
        dtype : numpy dtype or pandas type, optional
            Set dtype for new object.

            .. deprecated:: 1.2.0
                use ``astype`` method instead.
        names : list-like, optional
            Kept for compatibility with MultiIndex. Should not be used.

        Returns
        -------
        Index
            Index refer to new object which is a copy of this object.

        Notes
        -----
        In most cases, there should be no functional difference from using
        ``deep``, but if ``deep`` is passed it will attempt to deepcopy.
        """
        name = self._validate_names(name=name, names=names, deep=deep)[0]
        if deep:
            new_index = self._shallow_copy(self._data.copy(), name=name)
        else:
            new_index = self._shallow_copy(name=name)

        if dtype:
            warnings.warn(
                "parameter dtype is deprecated and will be removed in a future "
                "version. Use the astype method instead.",
                FutureWarning,
                stacklevel=2,
            )
            new_index = new_index.astype(dtype)
        return new_index

    @final
    def __copy__(self, **kwargs):
        return self.copy(**kwargs)

    @final
    def __deepcopy__(self, memo=None):
        """
        Parameters
        ----------
        memo, default None
            Standard signature. Unused
        """
        return self.copy(deep=True)

    # --------------------------------------------------------------------
    # Rendering Methods

    def __repr__(self) -> str_t:
        """
        Return a string representation for this object.
        """
        klass_name = type(self).__name__
        data = self._format_data()
        attrs = self._format_attrs()
        space = self._format_space()
        attrs_str = [f"{k}={v}" for k, v in attrs]
        prepr = f",{space}".join(attrs_str)

        # no data provided, just attributes
        if data is None:
            data = ""

        return f"{klass_name}({data}{prepr})"

    def _format_space(self) -> str_t:

        # using space here controls if the attributes
        # are line separated or not (the default)

        # max_seq_items = get_option('display.max_seq_items')
        # if len(self) > max_seq_items:
        #    space = "\n%s" % (' ' * (len(klass) + 1))
        return " "

    @property
    def _formatter_func(self):
        """
        Return the formatter function.
        """
        return default_pprint

    def _format_data(self, name=None) -> str_t:
        """
        Return the formatted data as a unicode string.
        """
        # do we want to justify (only do so for non-objects)
        is_justify = True

        if self.inferred_type == "string":
            is_justify = False
        elif self.inferred_type == "categorical":
            # error: "Index" has no attribute "categories"
            if is_object_dtype(self.categories):  # type: ignore[attr-defined]
                is_justify = False

        return format_object_summary(
            self, self._formatter_func, is_justify=is_justify, name=name
        )

    def _format_attrs(self):
        """
        Return a list of tuples of the (attr,formatted_value).
        """
        return format_object_attrs(self)

    def _mpl_repr(self):
        # how to represent ourselves to matplotlib
        return self.values

    def format(
        self,
        name: bool = False,
        formatter: Optional[Callable] = None,
        na_rep: str_t = "NaN",
    ) -> List[str_t]:
        """
        Render a string representation of the Index.
        """
        header = []
        if name:
            header.append(
                pprint_thing(self.name, escape_chars=("\t", "\r", "\n"))
                if self.name is not None
                else ""
            )

        if formatter is not None:
            return header + list(self.map(formatter))

        return self._format_with_header(header, na_rep=na_rep)

    def _format_with_header(
        self, header: List[str_t], na_rep: str_t = "NaN"
    ) -> List[str_t]:
        from pandas.io.formats.format import format_array

        values = self._values

        if is_object_dtype(values.dtype):
            values = lib.maybe_convert_objects(values, safe=1)

            result = [pprint_thing(x, escape_chars=("\t", "\r", "\n")) for x in values]

            # could have nans
            mask = isna(values)
            if mask.any():
                result_arr = np.array(result)
                result_arr[mask] = na_rep
                result = result_arr.tolist()
        else:
            result = trim_front(format_array(values, None, justify="left"))
        return header + result

    def to_native_types(self, slicer=None, **kwargs):
        """
        Format specified values of `self` and return them.

        .. deprecated:: 1.2.0

        Parameters
        ----------
        slicer : int, array-like
            An indexer into `self` that specifies which values
            are used in the formatting process.
        kwargs : dict
            Options for specifying how the values should be formatted.
            These options include the following:

            1) na_rep : str
                The value that serves as a placeholder for NULL values
            2) quoting : bool or None
                Whether or not there are quoted values in `self`
            3) date_format : str
                The format used to represent date-like values.

        Returns
        -------
        numpy.ndarray
            Formatted values.
        """
        warnings.warn(
            "The 'to_native_types' method is deprecated and will be removed in "
            "a future version. Use 'astype(str)' instead.",
            FutureWarning,
            stacklevel=2,
        )
        values = self
        if slicer is not None:
            values = values[slicer]
        return values._format_native_types(**kwargs)

    def _format_native_types(self, na_rep="", quoting=None, **kwargs):
        """
        Actually format specific types of the index.
        """
        mask = isna(self)
        if not self.is_object() and not quoting:
            values = np.asarray(self).astype(str)
        else:
            values = np.array(self, dtype=object, copy=True)

        values[mask] = na_rep
        return values

    def _summary(self, name=None) -> str_t:
        """
        Return a summarized representation.

        Parameters
        ----------
        name : str
            name to use in the summary representation

        Returns
        -------
        String with a summarized representation of the index
        """
        if len(self) > 0:
            head = self[0]
            if hasattr(head, "format") and not isinstance(head, str):
                head = head.format()
            tail = self[-1]
            if hasattr(tail, "format") and not isinstance(tail, str):
                tail = tail.format()
            index_summary = f", {head} to {tail}"
        else:
            index_summary = ""

        if name is None:
            name = type(self).__name__
        return f"{name}: {len(self)} entries{index_summary}"

    # --------------------------------------------------------------------
    # Conversion Methods

    def to_flat_index(self):
        """
        Identity method.

        .. versionadded:: 0.24.0

        This is implemented for compatibility with subclass implementations
        when chaining.

        Returns
        -------
        pd.Index
            Caller.

        See Also
        --------
        MultiIndex.to_flat_index : Subclass implementation.
        """
        return self

    def to_series(self, index=None, name=None):
        """
        Create a Series with both index and values equal to the index keys.

        Useful with map for returning an indexer based on an index.

        Parameters
        ----------
        index : Index, optional
            Index of resulting Series. If None, defaults to original index.
        name : str, optional
            Name of resulting Series. If None, defaults to name of original
            index.

        Returns
        -------
        Series
            The dtype will be based on the type of the Index values.

        See Also
        --------
        Index.to_frame : Convert an Index to a DataFrame.
        Series.to_frame : Convert Series to DataFrame.

        Examples
        --------
        >>> idx = pd.Index(['Ant', 'Bear', 'Cow'], name='animal')

        By default, the original Index and original name is reused.

        >>> idx.to_series()
        animal
        Ant      Ant
        Bear    Bear
        Cow      Cow
        Name: animal, dtype: object

        To enforce a new Index, specify new labels to ``index``:

        >>> idx.to_series(index=[0, 1, 2])
        0     Ant
        1    Bear
        2     Cow
        Name: animal, dtype: object

        To override the name of the resulting column, specify `name`:

        >>> idx.to_series(name='zoo')
        animal
        Ant      Ant
        Bear    Bear
        Cow      Cow
        Name: zoo, dtype: object
        """
        from pandas import Series

        if index is None:
            index = self._shallow_copy()
        if name is None:
            name = self.name

        return Series(self.values.copy(), index=index, name=name)

    def to_frame(self, index: bool = True, name=None):
        """
        Create a DataFrame with a column containing the Index.

        .. versionadded:: 0.24.0

        Parameters
        ----------
        index : bool, default True
            Set the index of the returned DataFrame as the original Index.

        name : object, default None
            The passed name should substitute for the index name (if it has
            one).

        Returns
        -------
        DataFrame
            DataFrame containing the original Index data.

        See Also
        --------
        Index.to_series : Convert an Index to a Series.
        Series.to_frame : Convert Series to DataFrame.

        Examples
        --------
        >>> idx = pd.Index(['Ant', 'Bear', 'Cow'], name='animal')
        >>> idx.to_frame()
               animal
        animal
        Ant       Ant
        Bear     Bear
        Cow       Cow

        By default, the original Index is reused. To enforce a new Index:

        >>> idx.to_frame(index=False)
            animal
        0   Ant
        1  Bear
        2   Cow

        To override the name of the resulting column, specify `name`:

        >>> idx.to_frame(index=False, name='zoo')
            zoo
        0   Ant
        1  Bear
        2   Cow
        """
        from pandas import DataFrame

        if name is None:
            name = self.name or 0
        result = DataFrame({name: self._values.copy()})

        if index:
            result.index = self
        return result

    # --------------------------------------------------------------------
    # Name-Centric Methods

    @property
    def name(self):
        """
        Return Index or MultiIndex name.
        """
        return self._name

    @name.setter
    def name(self, value):
        if self._no_setting_name:
            # Used in MultiIndex.levels to avoid silently ignoring name updates.
            raise RuntimeError(
                "Cannot set name on a level of a MultiIndex. Use "
                "'MultiIndex.set_names' instead."
            )
        maybe_extract_name(value, None, type(self))
        self._name = value

    @final
    def _validate_names(self, name=None, names=None, deep: bool = False) -> List[Label]:
        """
        Handles the quirks of having a singular 'name' parameter for general
        Index and plural 'names' parameter for MultiIndex.
        """
        from copy import deepcopy

        if names is not None and name is not None:
            raise TypeError("Can only provide one of `names` and `name`")
        elif names is None and name is None:
            new_names = deepcopy(self.names) if deep else self.names
        elif names is not None:
            if not is_list_like(names):
                raise TypeError("Must pass list-like as `names`.")
            new_names = names
        elif not is_list_like(name):
            new_names = [name]
        else:
            new_names = name

        if len(new_names) != len(self.names):
            raise ValueError(
                f"Length of new names must be {len(self.names)}, got {len(new_names)}"
            )

        # All items in 'new_names' need to be hashable
        validate_all_hashable(*new_names, error_name=f"{type(self).__name__}.name")

        return new_names

    def _get_names(self):
        return FrozenList((self.name,))

    def _set_names(self, values, level=None):
        """
        Set new names on index. Each name has to be a hashable type.

        Parameters
        ----------
        values : str or sequence
            name(s) to set
        level : int, level name, or sequence of int/level names (default None)
            If the index is a MultiIndex (hierarchical), level(s) to set (None
            for all levels).  Otherwise level must be None

        Raises
        ------
        TypeError if each name is not hashable.
        """
        if not is_list_like(values):
            raise ValueError("Names must be a list-like")
        if len(values) != 1:
            raise ValueError(f"Length of new names must be 1, got {len(values)}")

        # GH 20527
        # All items in 'name' need to be hashable:
        validate_all_hashable(*values, error_name=f"{type(self).__name__}.name")

        self._name = values[0]

    names = property(fset=_set_names, fget=_get_names)

    @final
    def set_names(self, names, level=None, inplace: bool = False):
        """
        Set Index or MultiIndex name.

        Able to set new names partially and by level.

        Parameters
        ----------
        names : label or list of label
            Name(s) to set.
        level : int, label or list of int or label, optional
            If the index is a MultiIndex, level(s) to set (None for all
            levels). Otherwise level must be None.
        inplace : bool, default False
            Modifies the object directly, instead of creating a new Index or
            MultiIndex.

        Returns
        -------
        Index or None
            The same type as the caller or None if ``inplace=True``.

        See Also
        --------
        Index.rename : Able to set new names without level.

        Examples
        --------
        >>> idx = pd.Index([1, 2, 3, 4])
        >>> idx
        Int64Index([1, 2, 3, 4], dtype='int64')
        >>> idx.set_names('quarter')
        Int64Index([1, 2, 3, 4], dtype='int64', name='quarter')

        >>> idx = pd.MultiIndex.from_product([['python', 'cobra'],
        ...                                   [2018, 2019]])
        >>> idx
        MultiIndex([('python', 2018),
                    ('python', 2019),
                    ( 'cobra', 2018),
                    ( 'cobra', 2019)],
                   )
        >>> idx.set_names(['kind', 'year'], inplace=True)
        >>> idx
        MultiIndex([('python', 2018),
                    ('python', 2019),
                    ( 'cobra', 2018),
                    ( 'cobra', 2019)],
                   names=['kind', 'year'])
        >>> idx.set_names('species', level=0)
        MultiIndex([('python', 2018),
                    ('python', 2019),
                    ( 'cobra', 2018),
                    ( 'cobra', 2019)],
                   names=['species', 'year'])
        """
        if level is not None and not isinstance(self, ABCMultiIndex):
            raise ValueError("Level must be None for non-MultiIndex")

        if level is not None and not is_list_like(level) and is_list_like(names):
            raise TypeError("Names must be a string when a single level is provided.")

        if not is_list_like(names) and level is None and self.nlevels > 1:
            raise TypeError("Must pass list-like as `names`.")

        if not is_list_like(names):
            names = [names]
        if level is not None and not is_list_like(level):
            level = [level]

        if inplace:
            idx = self
        else:
            idx = self._shallow_copy()
        idx._set_names(names, level=level)
        if not inplace:
            return idx

    def rename(self, name, inplace=False):
        """
        Alter Index or MultiIndex name.

        Able to set new names without level. Defaults to returning new index.
        Length of names must match number of levels in MultiIndex.

        Parameters
        ----------
        name : label or list of labels
            Name(s) to set.
        inplace : bool, default False
            Modifies the object directly, instead of creating a new Index or
            MultiIndex.

        Returns
        -------
        Index or None
            The same type as the caller or None if ``inplace=True``.

        See Also
        --------
        Index.set_names : Able to set new names partially and by level.

        Examples
        --------
        >>> idx = pd.Index(['A', 'C', 'A', 'B'], name='score')
        >>> idx.rename('grade')
        Index(['A', 'C', 'A', 'B'], dtype='object', name='grade')

        >>> idx = pd.MultiIndex.from_product([['python', 'cobra'],
        ...                                   [2018, 2019]],
        ...                                   names=['kind', 'year'])
        >>> idx
        MultiIndex([('python', 2018),
                    ('python', 2019),
                    ( 'cobra', 2018),
                    ( 'cobra', 2019)],
                   names=['kind', 'year'])
        >>> idx.rename(['species', 'year'])
        MultiIndex([('python', 2018),
                    ('python', 2019),
                    ( 'cobra', 2018),
                    ( 'cobra', 2019)],
                   names=['species', 'year'])
        >>> idx.rename('species')
        Traceback (most recent call last):
        TypeError: Must pass list-like as `names`.
        """
        return self.set_names([name], inplace=inplace)

    # --------------------------------------------------------------------
    # Level-Centric Methods

    @property
    def nlevels(self) -> int:
        """
        Number of levels.
        """
        return 1

    def _sort_levels_monotonic(self):
        """
        Compat with MultiIndex.
        """
        return self

    @final
    def _validate_index_level(self, level):
        """
        Validate index level.

        For single-level Index getting level number is a no-op, but some
        verification must be done like in MultiIndex.

        """
        if isinstance(level, int):
            if level < 0 and level != -1:
                raise IndexError(
                    "Too many levels: Index has only 1 level, "
                    f"{level} is not a valid level number"
                )
            elif level > 0:
                raise IndexError(
                    f"Too many levels: Index has only 1 level, not {level + 1}"
                )
        elif level != self.name:
            raise KeyError(
                f"Requested level ({level}) does not match index name ({self.name})"
            )

    def _get_level_number(self, level) -> int:
        self._validate_index_level(level)
        return 0

    def sortlevel(self, level=None, ascending=True, sort_remaining=None):
        """
        For internal compatibility with the Index API.

        Sort the Index. This is for compat with MultiIndex

        Parameters
        ----------
        ascending : bool, default True
            False to sort in descending order

        level, sort_remaining are compat parameters

        Returns
        -------
        Index
        """
        if not isinstance(ascending, (list, bool)):
            raise TypeError(
                "ascending must be a single bool value or"
                "a list of bool values of length 1"
            )

        if isinstance(ascending, list):
            if len(ascending) != 1:
                raise TypeError("ascending must be a list of bool values of length 1")
            ascending = ascending[0]

        if not isinstance(ascending, bool):
            raise TypeError("ascending must be a bool value")

        return self.sort_values(return_indexer=True, ascending=ascending)

    def _get_level_values(self, level):
        """
        Return an Index of values for requested level.

        This is primarily useful to get an individual level of values from a
        MultiIndex, but is provided on Index as well for compatibility.

        Parameters
        ----------
        level : int or str
            It is either the integer position or the name of the level.

        Returns
        -------
        Index
            Calling object, as there is only one level in the Index.

        See Also
        --------
        MultiIndex.get_level_values : Get values for a level of a MultiIndex.

        Notes
        -----
        For Index, level should be 0, since there are no multiple levels.

        Examples
        --------
        >>> idx = pd.Index(list('abc'))
        >>> idx
        Index(['a', 'b', 'c'], dtype='object')

        Get level values by supplying `level` as integer:

        >>> idx.get_level_values(0)
        Index(['a', 'b', 'c'], dtype='object')
        """
        self._validate_index_level(level)
        return self

    get_level_values = _get_level_values

    @final
    def droplevel(self, level=0):
        """
        Return index with requested level(s) removed.

        If resulting index has only 1 level left, the result will be
        of Index type, not MultiIndex.

        Parameters
        ----------
        level : int, str, or list-like, default 0
            If a string is given, must be the name of a level
            If list-like, elements must be names or indexes of levels.

        Returns
        -------
        Index or MultiIndex

        Examples
        --------
        >>> mi = pd.MultiIndex.from_arrays(
        ... [[1, 2], [3, 4], [5, 6]], names=['x', 'y', 'z'])
        >>> mi
        MultiIndex([(1, 3, 5),
                    (2, 4, 6)],
                   names=['x', 'y', 'z'])

        >>> mi.droplevel()
        MultiIndex([(3, 5),
                    (4, 6)],
                   names=['y', 'z'])

        >>> mi.droplevel(2)
        MultiIndex([(1, 3),
                    (2, 4)],
                   names=['x', 'y'])

        >>> mi.droplevel('z')
        MultiIndex([(1, 3),
                    (2, 4)],
                   names=['x', 'y'])

        >>> mi.droplevel(['x', 'y'])
        Int64Index([5, 6], dtype='int64', name='z')
        """
        if not isinstance(level, (tuple, list)):
            level = [level]

        levnums = sorted(self._get_level_number(lev) for lev in level)[::-1]

        return self._drop_level_numbers(levnums)

    def _drop_level_numbers(self, levnums: List[int]):
        """
        Drop MultiIndex levels by level _number_, not name.
        """

        if not levnums:
            return self
        if len(levnums) >= self.nlevels:
            raise ValueError(
                f"Cannot remove {len(levnums)} levels from an index with "
                f"{self.nlevels} levels: at least one level must be left."
            )
        # The two checks above guarantee that here self is a MultiIndex
        self = cast("MultiIndex", self)

        new_levels = list(self.levels)
        new_codes = list(self.codes)
        new_names = list(self.names)

        for i in levnums:
            new_levels.pop(i)
            new_codes.pop(i)
            new_names.pop(i)

        if len(new_levels) == 1:

            # set nan if needed
            mask = new_codes[0] == -1
            result = new_levels[0].take(new_codes[0])
            if mask.any():
                result = result.putmask(mask, np.nan)

            result._name = new_names[0]
            return result
        else:
            from pandas.core.indexes.multi import MultiIndex

            return MultiIndex(
                levels=new_levels,
                codes=new_codes,
                names=new_names,
                verify_integrity=False,
            )

    def _get_grouper_for_level(self, mapper, level=None):
        """
        Get index grouper corresponding to an index level

        Parameters
        ----------
        mapper: Group mapping function or None
            Function mapping index values to groups
        level : int or None
            Index level

        Returns
        -------
        grouper : Index
            Index of values to group on.
        labels : ndarray of int or None
            Array of locations in level_index.
        uniques : Index or None
            Index of unique values for level.
        """
        assert level is None or level == 0
        if mapper is None:
            grouper = self
        else:
            grouper = self.map(mapper)

        return grouper, None, None

    # --------------------------------------------------------------------
    # Introspection Methods

    @final
    @property
    def is_monotonic(self) -> bool:
        """
        Alias for is_monotonic_increasing.
        """
        return self.is_monotonic_increasing

    @property
    def is_monotonic_increasing(self) -> bool:
        """
        Return if the index is monotonic increasing (only equal or
        increasing) values.

        Examples
        --------
        >>> Index([1, 2, 3]).is_monotonic_increasing
        True
        >>> Index([1, 2, 2]).is_monotonic_increasing
        True
        >>> Index([1, 3, 2]).is_monotonic_increasing
        False
        """
        return self._engine.is_monotonic_increasing

    @property
    def is_monotonic_decreasing(self) -> bool:
        """
        Return if the index is monotonic decreasing (only equal or
        decreasing) values.

        Examples
        --------
        >>> Index([3, 2, 1]).is_monotonic_decreasing
        True
        >>> Index([3, 2, 2]).is_monotonic_decreasing
        True
        >>> Index([3, 1, 2]).is_monotonic_decreasing
        False
        """
        return self._engine.is_monotonic_decreasing

    @property
    def _is_strictly_monotonic_increasing(self) -> bool:
        """
        Return if the index is strictly monotonic increasing
        (only increasing) values.

        Examples
        --------
        >>> Index([1, 2, 3])._is_strictly_monotonic_increasing
        True
        >>> Index([1, 2, 2])._is_strictly_monotonic_increasing
        False
        >>> Index([1, 3, 2])._is_strictly_monotonic_increasing
        False
        """
        return self.is_unique and self.is_monotonic_increasing

    @property
    def _is_strictly_monotonic_decreasing(self) -> bool:
        """
        Return if the index is strictly monotonic decreasing
        (only decreasing) values.

        Examples
        --------
        >>> Index([3, 2, 1])._is_strictly_monotonic_decreasing
        True
        >>> Index([3, 2, 2])._is_strictly_monotonic_decreasing
        False
        >>> Index([3, 1, 2])._is_strictly_monotonic_decreasing
        False
        """
        return self.is_unique and self.is_monotonic_decreasing

    @cache_readonly
    def is_unique(self) -> bool:
        """
        Return if the index has unique values.
        """
        return self._engine.is_unique

    @property
    def has_duplicates(self) -> bool:
        """
        Check if the Index has duplicate values.

        Returns
        -------
        bool
            Whether or not the Index has duplicate values.

        Examples
        --------
        >>> idx = pd.Index([1, 5, 7, 7])
        >>> idx.has_duplicates
        True

        >>> idx = pd.Index([1, 5, 7])
        >>> idx.has_duplicates
        False

        >>> idx = pd.Index(["Watermelon", "Orange", "Apple",
        ...                 "Watermelon"]).astype("category")
        >>> idx.has_duplicates
        True

        >>> idx = pd.Index(["Orange", "Apple",
        ...                 "Watermelon"]).astype("category")
        >>> idx.has_duplicates
        False
        """
        return not self.is_unique

    @final
    def is_boolean(self) -> bool:
        """
        Check if the Index only consists of booleans.

        Returns
        -------
        bool
            Whether or not the Index only consists of booleans.

        See Also
        --------
        is_integer : Check if the Index only consists of integers.
        is_floating : Check if the Index is a floating type.
        is_numeric : Check if the Index only consists of numeric data.
        is_object : Check if the Index is of the object dtype.
        is_categorical : Check if the Index holds categorical data.
        is_interval : Check if the Index holds Interval objects.
        is_mixed : Check if the Index holds data with mixed data types.

        Examples
        --------
        >>> idx = pd.Index([True, False, True])
        >>> idx.is_boolean()
        True

        >>> idx = pd.Index(["True", "False", "True"])
        >>> idx.is_boolean()
        False

        >>> idx = pd.Index([True, False, "True"])
        >>> idx.is_boolean()
        False
        """
        return self.inferred_type in ["boolean"]

    @final
    def is_integer(self) -> bool:
        """
        Check if the Index only consists of integers.

        Returns
        -------
        bool
            Whether or not the Index only consists of integers.

        See Also
        --------
        is_boolean : Check if the Index only consists of booleans.
        is_floating : Check if the Index is a floating type.
        is_numeric : Check if the Index only consists of numeric data.
        is_object : Check if the Index is of the object dtype.
        is_categorical : Check if the Index holds categorical data.
        is_interval : Check if the Index holds Interval objects.
        is_mixed : Check if the Index holds data with mixed data types.

        Examples
        --------
        >>> idx = pd.Index([1, 2, 3, 4])
        >>> idx.is_integer()
        True

        >>> idx = pd.Index([1.0, 2.0, 3.0, 4.0])
        >>> idx.is_integer()
        False

        >>> idx = pd.Index(["Apple", "Mango", "Watermelon"])
        >>> idx.is_integer()
        False
        """
        return self.inferred_type in ["integer"]

    @final
    def is_floating(self) -> bool:
        """
        Check if the Index is a floating type.

        The Index may consist of only floats, NaNs, or a mix of floats,
        integers, or NaNs.

        Returns
        -------
        bool
            Whether or not the Index only consists of only consists of floats, NaNs, or
            a mix of floats, integers, or NaNs.

        See Also
        --------
        is_boolean : Check if the Index only consists of booleans.
        is_integer : Check if the Index only consists of integers.
        is_numeric : Check if the Index only consists of numeric data.
        is_object : Check if the Index is of the object dtype.
        is_categorical : Check if the Index holds categorical data.
        is_interval : Check if the Index holds Interval objects.
        is_mixed : Check if the Index holds data with mixed data types.

        Examples
        --------
        >>> idx = pd.Index([1.0, 2.0, 3.0, 4.0])
        >>> idx.is_floating()
        True

        >>> idx = pd.Index([1.0, 2.0, np.nan, 4.0])
        >>> idx.is_floating()
        True

        >>> idx = pd.Index([1, 2, 3, 4, np.nan])
        >>> idx.is_floating()
        True

        >>> idx = pd.Index([1, 2, 3, 4])
        >>> idx.is_floating()
        False
        """
        return self.inferred_type in ["floating", "mixed-integer-float", "integer-na"]

    @final
    def is_numeric(self) -> bool:
        """
        Check if the Index only consists of numeric data.

        Returns
        -------
        bool
            Whether or not the Index only consists of numeric data.

        See Also
        --------
        is_boolean : Check if the Index only consists of booleans.
        is_integer : Check if the Index only consists of integers.
        is_floating : Check if the Index is a floating type.
        is_object : Check if the Index is of the object dtype.
        is_categorical : Check if the Index holds categorical data.
        is_interval : Check if the Index holds Interval objects.
        is_mixed : Check if the Index holds data with mixed data types.

        Examples
        --------
        >>> idx = pd.Index([1.0, 2.0, 3.0, 4.0])
        >>> idx.is_numeric()
        True

        >>> idx = pd.Index([1, 2, 3, 4.0])
        >>> idx.is_numeric()
        True

        >>> idx = pd.Index([1, 2, 3, 4])
        >>> idx.is_numeric()
        True

        >>> idx = pd.Index([1, 2, 3, 4.0, np.nan])
        >>> idx.is_numeric()
        True

        >>> idx = pd.Index([1, 2, 3, 4.0, np.nan, "Apple"])
        >>> idx.is_numeric()
        False
        """
        return self.inferred_type in ["integer", "floating"]

    @final
    def is_object(self) -> bool:
        """
        Check if the Index is of the object dtype.

        Returns
        -------
        bool
            Whether or not the Index is of the object dtype.

        See Also
        --------
        is_boolean : Check if the Index only consists of booleans.
        is_integer : Check if the Index only consists of integers.
        is_floating : Check if the Index is a floating type.
        is_numeric : Check if the Index only consists of numeric data.
        is_categorical : Check if the Index holds categorical data.
        is_interval : Check if the Index holds Interval objects.
        is_mixed : Check if the Index holds data with mixed data types.

        Examples
        --------
        >>> idx = pd.Index(["Apple", "Mango", "Watermelon"])
        >>> idx.is_object()
        True

        >>> idx = pd.Index(["Apple", "Mango", 2.0])
        >>> idx.is_object()
        True

        >>> idx = pd.Index(["Watermelon", "Orange", "Apple",
        ...                 "Watermelon"]).astype("category")
        >>> idx.is_object()
        False

        >>> idx = pd.Index([1.0, 2.0, 3.0, 4.0])
        >>> idx.is_object()
        False
        """
        return is_object_dtype(self.dtype)

    @final
    def is_categorical(self) -> bool:
        """
        Check if the Index holds categorical data.

        Returns
        -------
        bool
            True if the Index is categorical.

        See Also
        --------
        CategoricalIndex : Index for categorical data.
        is_boolean : Check if the Index only consists of booleans.
        is_integer : Check if the Index only consists of integers.
        is_floating : Check if the Index is a floating type.
        is_numeric : Check if the Index only consists of numeric data.
        is_object : Check if the Index is of the object dtype.
        is_interval : Check if the Index holds Interval objects.
        is_mixed : Check if the Index holds data with mixed data types.

        Examples
        --------
        >>> idx = pd.Index(["Watermelon", "Orange", "Apple",
        ...                 "Watermelon"]).astype("category")
        >>> idx.is_categorical()
        True

        >>> idx = pd.Index([1, 3, 5, 7])
        >>> idx.is_categorical()
        False

        >>> s = pd.Series(["Peter", "Victor", "Elisabeth", "Mar"])
        >>> s
        0        Peter
        1       Victor
        2    Elisabeth
        3          Mar
        dtype: object
        >>> s.index.is_categorical()
        False
        """
        return self.inferred_type in ["categorical"]

    @final
    def is_interval(self) -> bool:
        """
        Check if the Index holds Interval objects.

        Returns
        -------
        bool
            Whether or not the Index holds Interval objects.

        See Also
        --------
        IntervalIndex : Index for Interval objects.
        is_boolean : Check if the Index only consists of booleans.
        is_integer : Check if the Index only consists of integers.
        is_floating : Check if the Index is a floating type.
        is_numeric : Check if the Index only consists of numeric data.
        is_object : Check if the Index is of the object dtype.
        is_categorical : Check if the Index holds categorical data.
        is_mixed : Check if the Index holds data with mixed data types.

        Examples
        --------
        >>> idx = pd.Index([pd.Interval(left=0, right=5),
        ...                 pd.Interval(left=5, right=10)])
        >>> idx.is_interval()
        True

        >>> idx = pd.Index([1, 3, 5, 7])
        >>> idx.is_interval()
        False
        """
        return self.inferred_type in ["interval"]

    @final
    def is_mixed(self) -> bool:
        """
        Check if the Index holds data with mixed data types.

        Returns
        -------
        bool
            Whether or not the Index holds data with mixed data types.

        See Also
        --------
        is_boolean : Check if the Index only consists of booleans.
        is_integer : Check if the Index only consists of integers.
        is_floating : Check if the Index is a floating type.
        is_numeric : Check if the Index only consists of numeric data.
        is_object : Check if the Index is of the object dtype.
        is_categorical : Check if the Index holds categorical data.
        is_interval : Check if the Index holds Interval objects.

        Examples
        --------
        >>> idx = pd.Index(['a', np.nan, 'b'])
        >>> idx.is_mixed()
        True

        >>> idx = pd.Index([1.0, 2.0, 3.0, 5.0])
        >>> idx.is_mixed()
        False
        """
        warnings.warn(
            "Index.is_mixed is deprecated and will be removed in a future version. "
            "Check index.inferred_type directly instead.",
            FutureWarning,
            stacklevel=2,
        )
        return self.inferred_type in ["mixed"]

    @final
    def holds_integer(self) -> bool:
        """
        Whether the type is an integer type.
        """
        return self.inferred_type in ["integer", "mixed-integer"]

    @cache_readonly
    def inferred_type(self) -> str_t:
        """
        Return a string of the type inferred from the values.
        """
        return lib.infer_dtype(self._values, skipna=False)

    @cache_readonly
    def _is_all_dates(self) -> bool:
        """
        Whether or not the index values only consist of dates.
        """
        return is_datetime_array(ensure_object(self._values))

    @cache_readonly
    def is_all_dates(self):
        """
        Whether or not the index values only consist of dates.
        """
        warnings.warn(
            "Index.is_all_dates is deprecated, will be removed in a future version.  "
            "check index.inferred_type instead",
            FutureWarning,
            stacklevel=2,
        )
        return self._is_all_dates

    # --------------------------------------------------------------------
    # Pickle Methods

    def __reduce__(self):
        d = {"data": self._data}
        d.update(self._get_attributes_dict())
        return _new_Index, (type(self), d), None

    # --------------------------------------------------------------------
    # Null Handling Methods

    _na_value = np.nan
    """The expected NA value to use with this index."""

    @cache_readonly
    def _isnan(self):
        """
        Return if each value is NaN.
        """
        if self._can_hold_na:
            return isna(self)
        else:
            # shouldn't reach to this condition by checking hasnans beforehand
            values = np.empty(len(self), dtype=np.bool_)
            values.fill(False)
            return values

    @cache_readonly
    @final
    def _nan_idxs(self):
        if self._can_hold_na:
            return self._isnan.nonzero()[0]
        else:
            return np.array([], dtype=np.int64)

    @cache_readonly
    def hasnans(self) -> bool:
        """
        Return if I have any nans; enables various perf speedups.
        """
        if self._can_hold_na:
            return bool(self._isnan.any())
        else:
            return False

    @final
    def isna(self):
        """
        Detect missing values.

        Return a boolean same-sized object indicating if the values are NA.
        NA values, such as ``None``, :attr:`numpy.NaN` or :attr:`pd.NaT`, get
        mapped to ``True`` values.
        Everything else get mapped to ``False`` values. Characters such as
        empty strings `''` or :attr:`numpy.inf` are not considered NA values
        (unless you set ``pandas.options.mode.use_inf_as_na = True``).

        Returns
        -------
        numpy.ndarray
            A boolean array of whether my values are NA.

        See Also
        --------
        Index.notna : Boolean inverse of isna.
        Index.dropna : Omit entries with missing values.
        isna : Top-level isna.
        Series.isna : Detect missing values in Series object.

        Examples
        --------
        Show which entries in a pandas.Index are NA. The result is an
        array.

        >>> idx = pd.Index([5.2, 6.0, np.NaN])
        >>> idx
        Float64Index([5.2, 6.0, nan], dtype='float64')
        >>> idx.isna()
        array([False, False,  True])

        Empty strings are not considered NA values. None is considered an NA
        value.

        >>> idx = pd.Index(['black', '', 'red', None])
        >>> idx
        Index(['black', '', 'red', None], dtype='object')
        >>> idx.isna()
        array([False, False, False,  True])

        For datetimes, `NaT` (Not a Time) is considered as an NA value.

        >>> idx = pd.DatetimeIndex([pd.Timestamp('1940-04-25'),
        ...                         pd.Timestamp(''), None, pd.NaT])
        >>> idx
        DatetimeIndex(['1940-04-25', 'NaT', 'NaT', 'NaT'],
                      dtype='datetime64[ns]', freq=None)
        >>> idx.isna()
        array([False,  True,  True,  True])
        """
        return self._isnan

    isnull = isna

    @final
    def notna(self):
        """
        Detect existing (non-missing) values.

        Return a boolean same-sized object indicating if the values are not NA.
        Non-missing values get mapped to ``True``. Characters such as empty
        strings ``''`` or :attr:`numpy.inf` are not considered NA values
        (unless you set ``pandas.options.mode.use_inf_as_na = True``).
        NA values, such as None or :attr:`numpy.NaN`, get mapped to ``False``
        values.

        Returns
        -------
        numpy.ndarray
            Boolean array to indicate which entries are not NA.

        See Also
        --------
        Index.notnull : Alias of notna.
        Index.isna: Inverse of notna.
        notna : Top-level notna.

        Examples
        --------
        Show which entries in an Index are not NA. The result is an
        array.

        >>> idx = pd.Index([5.2, 6.0, np.NaN])
        >>> idx
        Float64Index([5.2, 6.0, nan], dtype='float64')
        >>> idx.notna()
        array([ True,  True, False])

        Empty strings are not considered NA values. None is considered a NA
        value.

        >>> idx = pd.Index(['black', '', 'red', None])
        >>> idx
        Index(['black', '', 'red', None], dtype='object')
        >>> idx.notna()
        array([ True,  True,  True, False])
        """
        return ~self.isna()

    notnull = notna

    def fillna(self, value=None, downcast=None):
        """
        Fill NA/NaN values with the specified value.

        Parameters
        ----------
        value : scalar
            Scalar value to use to fill holes (e.g. 0).
            This value cannot be a list-likes.
        downcast : dict, default is None
            A dict of item->dtype of what to downcast if possible,
            or the string 'infer' which will try to downcast to an appropriate
            equal type (e.g. float64 to int64 if possible).

        Returns
        -------
        Index

        See Also
        --------
        DataFrame.fillna : Fill NaN values of a DataFrame.
        Series.fillna : Fill NaN Values of a Series.
        """
        value = self._require_scalar(value)
        if self.hasnans:
            result = self.putmask(self._isnan, value)
            if downcast is None:
                # no need to care metadata other than name
                # because it can't have freq if
                return Index(result, name=self.name)
        return self._shallow_copy()

    def dropna(self, how="any"):
        """
        Return Index without NA/NaN values.

        Parameters
        ----------
        how : {'any', 'all'}, default 'any'
            If the Index is a MultiIndex, drop the value when any or all levels
            are NaN.

        Returns
        -------
        Index
        """
        if how not in ("any", "all"):
            raise ValueError(f"invalid how option: {how}")

        if self.hasnans:
            return self._shallow_copy(self._values[~self._isnan])
        return self._shallow_copy()

    # --------------------------------------------------------------------
    # Uniqueness Methods

    def unique(self, level=None):
        """
        Return unique values in the index.

        Unique values are returned in order of appearance, this does NOT sort.

        Parameters
        ----------
        level : int or str, optional, default None
            Only return values from specified level (for MultiIndex).

        Returns
        -------
        Index without duplicates

        See Also
        --------
        unique : Numpy array of unique values in that column.
        Series.unique : Return unique values of Series object.
        """
        if level is not None:
            self._validate_index_level(level)

        if self.is_unique:
            return self._shallow_copy()

        result = super().unique()
        return self._shallow_copy(result)

    @final
    def drop_duplicates(self, keep="first"):
        """
        Return Index with duplicate values removed.

        Parameters
        ----------
        keep : {'first', 'last', ``False``}, default 'first'
            - 'first' : Drop duplicates except for the first occurrence.
            - 'last' : Drop duplicates except for the last occurrence.
            - ``False`` : Drop all duplicates.

        Returns
        -------
        deduplicated : Index

        See Also
        --------
        Series.drop_duplicates : Equivalent method on Series.
        DataFrame.drop_duplicates : Equivalent method on DataFrame.
        Index.duplicated : Related method on Index, indicating duplicate
            Index values.

        Examples
        --------
        Generate an pandas.Index with duplicate values.

        >>> idx = pd.Index(['lama', 'cow', 'lama', 'beetle', 'lama', 'hippo'])

        The `keep` parameter controls  which duplicate values are removed.
        The value 'first' keeps the first occurrence for each
        set of duplicated entries. The default value of keep is 'first'.

        >>> idx.drop_duplicates(keep='first')
        Index(['lama', 'cow', 'beetle', 'hippo'], dtype='object')

        The value 'last' keeps the last occurrence for each set of duplicated
        entries.

        >>> idx.drop_duplicates(keep='last')
        Index(['cow', 'beetle', 'lama', 'hippo'], dtype='object')

        The value ``False`` discards all sets of duplicated entries.

        >>> idx.drop_duplicates(keep=False)
        Index(['cow', 'beetle', 'hippo'], dtype='object')
        """
        if self.is_unique:
            return self._shallow_copy()

        return super().drop_duplicates(keep=keep)

    def duplicated(self, keep="first"):
        """
        Indicate duplicate index values.

        Duplicated values are indicated as ``True`` values in the resulting
        array. Either all duplicates, all except the first, or all except the
        last occurrence of duplicates can be indicated.

        Parameters
        ----------
        keep : {'first', 'last', False}, default 'first'
            The value or values in a set of duplicates to mark as missing.

            - 'first' : Mark duplicates as ``True`` except for the first
              occurrence.
            - 'last' : Mark duplicates as ``True`` except for the last
              occurrence.
            - ``False`` : Mark all duplicates as ``True``.

        Returns
        -------
        numpy.ndarray

        See Also
        --------
        Series.duplicated : Equivalent method on pandas.Series.
        DataFrame.duplicated : Equivalent method on pandas.DataFrame.
        Index.drop_duplicates : Remove duplicate values from Index.

        Examples
        --------
        By default, for each set of duplicated values, the first occurrence is
        set to False and all others to True:

        >>> idx = pd.Index(['lama', 'cow', 'lama', 'beetle', 'lama'])
        >>> idx.duplicated()
        array([False, False,  True, False,  True])

        which is equivalent to

        >>> idx.duplicated(keep='first')
        array([False, False,  True, False,  True])

        By using 'last', the last occurrence of each set of duplicated values
        is set on False and all others on True:

        >>> idx.duplicated(keep='last')
        array([ True, False,  True, False, False])

        By setting keep on ``False``, all duplicates are True:

        >>> idx.duplicated(keep=False)
        array([ True, False,  True, False,  True])
        """
        if self.is_unique:
            # fastpath available bc we are immutable
            return np.zeros(len(self), dtype=bool)
        return super().duplicated(keep=keep)

    def _get_unique_index(self, dropna: bool = False):
        """
        Returns an index containing unique values.

        Parameters
        ----------
        dropna : bool, default False
            If True, NaN values are dropped.

        Returns
        -------
        uniques : index
        """
        if self.is_unique and not dropna:
            return self

        if not self.is_unique:
            values = self.unique()
            if not isinstance(self, ABCMultiIndex):
                # extract an array to pass to _shallow_copy
                values = values._data
        else:
            values = self._values

        if dropna and not isinstance(self, ABCMultiIndex):
            # isna not defined for MultiIndex
            if self.hasnans:
                values = values[~isna(values)]

        return self._shallow_copy(values)

    # --------------------------------------------------------------------
    # Arithmetic & Logical Methods

    def __iadd__(self, other):
        # alias for __add__
        return self + other

    @final
    def __and__(self, other):
        warnings.warn(
            "Index.__and__ operating as a set operation is deprecated, "
            "in the future this will be a logical operation matching "
            "Series.__and__.  Use index.intersection(other) instead",
            FutureWarning,
            stacklevel=2,
        )
        return self.intersection(other)

    @final
    def __or__(self, other):
        warnings.warn(
            "Index.__or__ operating as a set operation is deprecated, "
            "in the future this will be a logical operation matching "
            "Series.__or__.  Use index.union(other) instead",
            FutureWarning,
            stacklevel=2,
        )
        return self.union(other)

    @final
    def __xor__(self, other):
        warnings.warn(
            "Index.__xor__ operating as a set operation is deprecated, "
            "in the future this will be a logical operation matching "
            "Series.__xor__.  Use index.symmetric_difference(other) instead",
            FutureWarning,
            stacklevel=2,
        )
        return self.symmetric_difference(other)

    @final
    def __nonzero__(self):
        raise ValueError(
            f"The truth value of a {type(self).__name__} is ambiguous. "
            "Use a.empty, a.bool(), a.item(), a.any() or a.all()."
        )

    __bool__ = __nonzero__

    # --------------------------------------------------------------------
    # Set Operation Methods

    def _get_reconciled_name_object(self, other):
        """
        If the result of a set operation will be self,
        return self, unless the name changes, in which
        case make a shallow copy of self.
        """
        name = get_op_result_name(self, other)
        if self.name != name:
            return self.rename(name)
        return self

    @final
    def _validate_sort_keyword(self, sort):
        if sort not in [None, False]:
            raise ValueError(
                "The 'sort' keyword only takes the values of "
                f"None or False; {sort} was passed."
            )

    def union(self, other, sort=None):
        """
        Form the union of two Index objects.

        If the Index objects are incompatible, both Index objects will be
        cast to dtype('object') first.

            .. versionchanged:: 0.25.0

        Parameters
        ----------
        other : Index or array-like
        sort : bool or None, default None
            Whether to sort the resulting Index.

            * None : Sort the result, except when

              1. `self` and `other` are equal.
              2. `self` or `other` has length 0.
              3. Some values in `self` or `other` cannot be compared.
                 A RuntimeWarning is issued in this case.

            * False : do not sort the result.

            .. versionadded:: 0.24.0

            .. versionchanged:: 0.24.1

               Changed the default value from ``True`` to ``None``
               (without change in behaviour).

        Returns
        -------
        union : Index

        Examples
        --------
        Union matching dtypes

        >>> idx1 = pd.Index([1, 2, 3, 4])
        >>> idx2 = pd.Index([3, 4, 5, 6])
        >>> idx1.union(idx2)
        Int64Index([1, 2, 3, 4, 5, 6], dtype='int64')

        Union mismatched dtypes

        >>> idx1 = pd.Index(['a', 'b', 'c', 'd'])
        >>> idx2 = pd.Index([1, 2, 3, 4])
        >>> idx1.union(idx2)
        Index(['a', 'b', 'c', 'd', 1, 2, 3, 4], dtype='object')
        """
        self._validate_sort_keyword(sort)
        self._assert_can_do_setop(other)
        other, result_name = self._convert_can_do_setop(other)

        if not is_dtype_equal(self.dtype, other.dtype):
            dtype = find_common_type([self.dtype, other.dtype])
            if self._is_numeric_dtype and other._is_numeric_dtype:
                # Right now, we treat union(int, float) a bit special.
                # See https://github.com/pandas-dev/pandas/issues/26778 for discussion
                # We may change union(int, float) to go to object.
                # float | [u]int -> float  (the special case)
                # <T>   | <T>    -> T
                # <T>   | <U>    -> object
                if not (is_integer_dtype(self.dtype) and is_integer_dtype(other.dtype)):
                    dtype = "float64"
                else:
                    # one is int64 other is uint64
                    dtype = object

            left = self.astype(dtype, copy=False)
            right = other.astype(dtype, copy=False)
            return left.union(right, sort=sort)

        result = self._union(other, sort=sort)

        return self._wrap_setop_result(other, result)

    def _union(self, other, sort):
        """
        Specific union logic should go here. In subclasses, union behavior
        should be overwritten here rather than in `self.union`.

        Parameters
        ----------
        other : Index or array-like
        sort : False or None, default False
            Whether to sort the resulting index.

            * False : do not sort the result.
            * None : sort the result, except when `self` and `other` are equal
              or when the values cannot be compared.

        Returns
        -------
        Index
        """
        if not len(other) or self.equals(other):
            return self

        if not len(self):
            return other

        # TODO(EA): setops-refactor, clean all this up
        lvals = self._values
        rvals = other._values

        if sort is None and self.is_monotonic and other.is_monotonic:
            try:
                result = self._outer_indexer(lvals, rvals)[0]
            except TypeError:
                # incomparable objects
                result = list(lvals)

                # worth making this faster? a very unusual case
                value_set = set(lvals)
                result.extend([x for x in rvals if x not in value_set])
                result = Index(result)._values  # do type inference here
        else:
            # find indexes of things in "other" that are not in "self"
            if self.is_unique:
                indexer = self.get_indexer(other)
                indexer = (indexer == -1).nonzero()[0]
            else:
                indexer = algos.unique1d(self.get_indexer_non_unique(other)[1])

            if len(indexer) > 0:
                other_diff = algos.take_nd(rvals, indexer, allow_fill=False)
                result = concat_compat((lvals, other_diff))

            else:
                result = lvals

            if sort is None:
                try:
                    result = algos.safe_sort(result)
                except TypeError as err:
                    warnings.warn(
                        f"{err}, sort order is undefined for incomparable objects",
                        RuntimeWarning,
                        stacklevel=3,
                    )

        return result

    @final
    def _wrap_setop_result(self, other, result):
        if isinstance(self, (ABCDatetimeIndex, ABCTimedeltaIndex)) and isinstance(
            result, np.ndarray
        ):
            result = type(self._data)._simple_new(result, dtype=self.dtype)
        elif is_categorical_dtype(self.dtype) and isinstance(result, np.ndarray):
            result = Categorical(result, dtype=self.dtype)

        name = get_op_result_name(self, other)
        if isinstance(result, Index):
            if result.name != name:
                return result.rename(name)
            return result
        else:
            return self._shallow_copy(result, name=name)

    # TODO: standardize return type of non-union setops type(self vs other)
    def intersection(self, other, sort=False):
        """
        Form the intersection of two Index objects.

        This returns a new Index with elements common to the index and `other`.

        Parameters
        ----------
        other : Index or array-like
        sort : False or None, default False
            Whether to sort the resulting index.

            * False : do not sort the result.
            * None : sort the result, except when `self` and `other` are equal
              or when the values cannot be compared.

            .. versionadded:: 0.24.0

            .. versionchanged:: 0.24.1

               Changed the default from ``True`` to ``False``, to match
               the behaviour of 0.23.4 and earlier.

        Returns
        -------
        intersection : Index

        Examples
        --------
        >>> idx1 = pd.Index([1, 2, 3, 4])
        >>> idx2 = pd.Index([3, 4, 5, 6])
        >>> idx1.intersection(idx2)
        Int64Index([3, 4], dtype='int64')
        """
        self._validate_sort_keyword(sort)
        self._assert_can_do_setop(other)
        other, _ = self._convert_can_do_setop(other)

        if self.equals(other):
            if self.has_duplicates:
                return self.unique()._get_reconciled_name_object(other)
            return self._get_reconciled_name_object(other)

        if not is_dtype_equal(self.dtype, other.dtype):
            dtype = find_common_type([self.dtype, other.dtype])
            this = self.astype(dtype, copy=False)
            other = other.astype(dtype, copy=False)
            return this.intersection(other, sort=sort)

        result = self._intersection(other, sort=sort)
        return self._wrap_setop_result(other, result)

    def _intersection(self, other, sort=False):
        """
        intersection specialized to the case with matching dtypes.
        """
        # TODO(EA): setops-refactor, clean all this up
        lvals = self._values
        rvals = other._values

        if self.is_monotonic and other.is_monotonic:
            try:
                result = self._inner_indexer(lvals, rvals)[0]
            except TypeError:
                pass
            else:
                return algos.unique1d(result)

        try:
            indexer = Index(rvals).get_indexer(lvals)
            indexer = indexer.take((indexer != -1).nonzero()[0])
        except (InvalidIndexError, IncompatibleFrequency):
            # InvalidIndexError raised by get_indexer if non-unique
            # IncompatibleFrequency raised by PeriodIndex.get_indexer
            indexer = algos.unique1d(Index(rvals).get_indexer_non_unique(lvals)[0])
            indexer = indexer[indexer != -1]

        result = other.take(indexer).unique()._values

        if sort is None:
            result = algos.safe_sort(result)

        # Intersection has to be unique
        assert Index(result).is_unique

        return result

    def difference(self, other, sort=None):
        """
        Return a new Index with elements of index not in `other`.

        This is the set difference of two Index objects.

        Parameters
        ----------
        other : Index or array-like
        sort : False or None, default None
            Whether to sort the resulting index. By default, the
            values are attempted to be sorted, but any TypeError from
            incomparable elements is caught by pandas.

            * None : Attempt to sort the result, but catch any TypeErrors
              from comparing incomparable elements.
            * False : Do not sort the result.

            .. versionadded:: 0.24.0

            .. versionchanged:: 0.24.1

               Changed the default value from ``True`` to ``None``
               (without change in behaviour).

        Returns
        -------
        difference : Index

        Examples
        --------
        >>> idx1 = pd.Index([2, 1, 3, 4])
        >>> idx2 = pd.Index([3, 4, 5, 6])
        >>> idx1.difference(idx2)
        Int64Index([1, 2], dtype='int64')
        >>> idx1.difference(idx2, sort=False)
        Int64Index([2, 1], dtype='int64')
        """
        self._validate_sort_keyword(sort)
        self._assert_can_do_setop(other)
        other, result_name = self._convert_can_do_setop(other)

        if self.equals(other):
            return self[:0].rename(result_name)

        result = self._difference(other, sort=sort)
        return self._wrap_setop_result(other, result)

    def _difference(self, other, sort):

        this = self._get_unique_index()

        indexer = this.get_indexer(other)
        indexer = indexer.take((indexer != -1).nonzero()[0])

        label_diff = np.setdiff1d(np.arange(this.size), indexer, assume_unique=True)
        the_diff = this._values.take(label_diff)
        if sort is None:
            try:
                the_diff = algos.safe_sort(the_diff)
            except TypeError:
                pass

        return the_diff

    def symmetric_difference(self, other, result_name=None, sort=None):
        """
        Compute the symmetric difference of two Index objects.

        Parameters
        ----------
        other : Index or array-like
        result_name : str
        sort : False or None, default None
            Whether to sort the resulting index. By default, the
            values are attempted to be sorted, but any TypeError from
            incomparable elements is caught by pandas.

            * None : Attempt to sort the result, but catch any TypeErrors
              from comparing incomparable elements.
            * False : Do not sort the result.

            .. versionadded:: 0.24.0

            .. versionchanged:: 0.24.1

               Changed the default value from ``True`` to ``None``
               (without change in behaviour).

        Returns
        -------
        symmetric_difference : Index

        Notes
        -----
        ``symmetric_difference`` contains elements that appear in either
        ``idx1`` or ``idx2`` but not both. Equivalent to the Index created by
        ``idx1.difference(idx2) | idx2.difference(idx1)`` with duplicates
        dropped.

        Examples
        --------
        >>> idx1 = pd.Index([1, 2, 3, 4])
        >>> idx2 = pd.Index([2, 3, 4, 5])
        >>> idx1.symmetric_difference(idx2)
        Int64Index([1, 5], dtype='int64')

        You can also use the ``^`` operator:

        >>> idx1 ^ idx2
        Int64Index([1, 5], dtype='int64')
        """
        self._validate_sort_keyword(sort)
        self._assert_can_do_setop(other)
        other, result_name_update = self._convert_can_do_setop(other)
        if result_name is None:
            result_name = result_name_update

        this = self._get_unique_index()
        other = other._get_unique_index()
        indexer = this.get_indexer(other)

        # {this} minus {other}
        common_indexer = indexer.take((indexer != -1).nonzero()[0])
        left_indexer = np.setdiff1d(
            np.arange(this.size), common_indexer, assume_unique=True
        )
        left_diff = this._values.take(left_indexer)

        # {other} minus {this}
        right_indexer = (indexer == -1).nonzero()[0]
        right_diff = other._values.take(right_indexer)

        the_diff = concat_compat([left_diff, right_diff])
        if sort is None:
            try:
                the_diff = algos.safe_sort(the_diff)
            except TypeError:
                pass

        return Index(the_diff, dtype=self.dtype, name=result_name)

    def _assert_can_do_setop(self, other):
        if not is_list_like(other):
            raise TypeError("Input must be Index or array-like")
        return True

    def _convert_can_do_setop(self, other):
        if not isinstance(other, Index):
            other = Index(other, name=self.name)
            result_name = self.name
        else:
            result_name = get_op_result_name(self, other)
        return other, result_name

    # --------------------------------------------------------------------
    # Indexing Methods

    def get_loc(self, key, method=None, tolerance=None):
        """
        Get integer location, slice or boolean mask for requested label.

        Parameters
        ----------
        key : label
        method : {None, 'pad'/'ffill', 'backfill'/'bfill', 'nearest'}, optional
            * default: exact matches only.
            * pad / ffill: find the PREVIOUS index value if no exact match.
            * backfill / bfill: use NEXT index value if no exact match
            * nearest: use the NEAREST index value if no exact match. Tied
              distances are broken by preferring the larger index value.
        tolerance : int or float, optional
            Maximum distance from index value for inexact matches. The value of
            the index at the matching location must satisfy the equation
            ``abs(index[loc] - key) <= tolerance``.

        Returns
        -------
        loc : int if unique index, slice if monotonic index, else mask

        Examples
        --------
        >>> unique_index = pd.Index(list('abc'))
        >>> unique_index.get_loc('b')
        1

        >>> monotonic_index = pd.Index(list('abbc'))
        >>> monotonic_index.get_loc('b')
        slice(1, 3, None)

        >>> non_monotonic_index = pd.Index(list('abcb'))
        >>> non_monotonic_index.get_loc('b')
        array([False,  True, False,  True])
        """
        if method is None:
            if tolerance is not None:
                raise ValueError(
                    "tolerance argument only valid if using pad, "
                    "backfill or nearest lookups"
                )
            casted_key = self._maybe_cast_indexer(key)
            try:
                return self._engine.get_loc(casted_key)
            except KeyError as err:
                raise KeyError(key) from err

        if tolerance is not None:
            tolerance = self._convert_tolerance(tolerance, np.asarray(key))

        indexer = self.get_indexer([key], method=method, tolerance=tolerance)
        if indexer.ndim > 1 or indexer.size > 1:
            raise TypeError("get_loc requires scalar valued input")
        loc = indexer.item()
        if loc == -1:
            raise KeyError(key)
        return loc

    _index_shared_docs[
        "get_indexer"
    ] = """
        Compute indexer and mask for new index given the current index. The
        indexer should be then used as an input to ndarray.take to align the
        current data to the new index.

        Parameters
        ----------
        target : %(target_klass)s
        method : {None, 'pad'/'ffill', 'backfill'/'bfill', 'nearest'}, optional
            * default: exact matches only.
            * pad / ffill: find the PREVIOUS index value if no exact match.
            * backfill / bfill: use NEXT index value if no exact match
            * nearest: use the NEAREST index value if no exact match. Tied
              distances are broken by preferring the larger index value.
        limit : int, optional
            Maximum number of consecutive labels in ``target`` to match for
            inexact matches.
        tolerance : optional
            Maximum distance between original and new labels for inexact
            matches. The values of the index at the matching locations must
            satisfy the equation ``abs(index[indexer] - target) <= tolerance``.

            Tolerance may be a scalar value, which applies the same tolerance
            to all values, or list-like, which applies variable tolerance per
            element. List-like includes list, tuple, array, Series, and must be
            the same size as the index and its dtype must exactly match the
            index's type.

        Returns
        -------
        indexer : ndarray of int
            Integers from 0 to n - 1 indicating that the index at these
            positions matches the corresponding target values. Missing values
            in the target are marked by -1.
        %(raises_section)s
        Examples
        --------
        >>> index = pd.Index(['c', 'a', 'b'])
        >>> index.get_indexer(['a', 'b', 'x'])
        array([ 1,  2, -1])

        Notice that the return value is an array of locations in ``index``
        and ``x`` is marked by -1, as it is not in ``index``.
        """

    @Appender(_index_shared_docs["get_indexer"] % _index_doc_kwargs)
    def get_indexer(
        self, target, method=None, limit=None, tolerance=None
    ) -> np.ndarray:

        method = missing.clean_reindex_fill_method(method)
        target = ensure_index(target)

        self._check_indexing_method(method)

        if not self._index_as_unique:
            raise InvalidIndexError(self._requires_unique_msg)

        # Treat boolean labels passed to a numeric index as not found. Without
        # this fix False and True would be treated as 0 and 1 respectively.
        # (GH #16877)
        if target.is_boolean() and self.is_numeric():
            return ensure_platform_int(np.repeat(-1, target.size))

        pself, ptarget = self._maybe_promote(target)
        if pself is not self or ptarget is not target:
            return pself.get_indexer(
                ptarget, method=method, limit=limit, tolerance=tolerance
            )

        return self._get_indexer(target, method, limit, tolerance)

    def _get_indexer(
        self, target: "Index", method=None, limit=None, tolerance=None
    ) -> np.ndarray:
        if tolerance is not None:
            tolerance = self._convert_tolerance(tolerance, target)

        if not is_dtype_equal(self.dtype, target.dtype):
            this = self.astype(object)
            target = target.astype(object)
            return this.get_indexer(
                target, method=method, limit=limit, tolerance=tolerance
            )

<<<<<<< HEAD
        if not self.is_unique:
            raise InvalidIndexError(
                "Reindexing only valid with uniquely valued Index objects"
            )

        if method in ["pad", "backfill"]:
=======
        if method == "pad" or method == "backfill":
>>>>>>> 122d5024
            indexer = self._get_fill_indexer(target, method, limit, tolerance)
        elif method == "nearest":
            indexer = self._get_nearest_indexer(target, limit, tolerance)
        else:
            if tolerance is not None:
                raise ValueError(
                    "tolerance argument only valid if doing pad, "
                    "backfill or nearest reindexing"
                )
            if limit is not None:
                raise ValueError(
                    "limit argument only valid if doing pad, "
                    "backfill or nearest reindexing"
                )

            indexer = self._engine.get_indexer(target._get_engine_target())

        return ensure_platform_int(indexer)

    def _check_indexing_method(self, method):
        """
        Raise if we have a get_indexer `method` that is not supported or valid.
        """
        # GH#37871 for now this is only for IntervalIndex and CategoricalIndex
        if not (is_interval_dtype(self.dtype) or is_categorical_dtype(self.dtype)):
            return

        if method is None:
            return

        if method in ["bfill", "backfill", "pad", "ffill", "nearest"]:
            raise NotImplementedError(
                f"method {method} not yet implemented for {type(self).__name__}"
            )

        raise ValueError("Invalid fill method")

    def _convert_tolerance(self, tolerance, target):
        # override this method on subclasses
        tolerance = np.asarray(tolerance)
        if target.size != tolerance.size and tolerance.size > 1:
            raise ValueError("list-like tolerance size must match target index size")
        return tolerance

    @final
    def _get_fill_indexer(
        self, target: "Index", method: str_t, limit=None, tolerance=None
    ) -> np.ndarray:

        target_values = target._get_engine_target()

        if self.is_monotonic_increasing and target.is_monotonic_increasing:
            engine_method = (
                self._engine.get_pad_indexer
                if method == "pad"
                else self._engine.get_backfill_indexer
            )
            indexer = engine_method(target_values, limit)
        else:
            indexer = self._get_fill_indexer_searchsorted(target, method, limit)
        if tolerance is not None and len(self):
            indexer = self._filter_indexer_tolerance(target_values, indexer, tolerance)
        return indexer

    @final
    def _get_fill_indexer_searchsorted(
        self, target: "Index", method: str_t, limit=None
    ) -> np.ndarray:
        """
        Fallback pad/backfill get_indexer that works for monotonic decreasing
        indexes and non-monotonic targets.
        """
        if limit is not None:
            raise ValueError(
                f"limit argument for {repr(method)} method only well-defined "
                "if index and target are monotonic"
            )

        side = "left" if method == "pad" else "right"

        # find exact matches first (this simplifies the algorithm)
        indexer = self.get_indexer(target)
        nonexact = indexer == -1
        indexer[nonexact] = self._searchsorted_monotonic(target[nonexact], side)
        if side == "left":
            # searchsorted returns "indices into a sorted array such that,
            # if the corresponding elements in v were inserted before the
            # indices, the order of a would be preserved".
            # Thus, we need to subtract 1 to find values to the left.
            indexer[nonexact] -= 1
            # This also mapped not found values (values of 0 from
            # np.searchsorted) to -1, which conveniently is also our
            # sentinel for missing values
        else:
            # Mark indices to the right of the largest value as not found
            indexer[indexer == len(self)] = -1
        return indexer

    @final
    def _get_nearest_indexer(self, target: "Index", limit, tolerance) -> np.ndarray:
        """
        Get the indexer for the nearest index labels; requires an index with
        values that can be subtracted from each other (e.g., not strings or
        tuples).
        """
        if not len(self):
            return self._get_fill_indexer(target, "pad")

        left_indexer = self.get_indexer(target, "pad", limit=limit)
        right_indexer = self.get_indexer(target, "backfill", limit=limit)

        target_values = target._values
        # error: Unsupported left operand type for - ("ExtensionArray")
        left_distances = np.abs(
            self._values[left_indexer] - target_values  # type: ignore[operator]
        )
        # error: Unsupported left operand type for - ("ExtensionArray")
        right_distances = np.abs(
            self._values[right_indexer] - target_values  # type: ignore[operator]
        )

        op = operator.lt if self.is_monotonic_increasing else operator.le
        indexer = np.where(
            op(left_distances, right_distances) | (right_indexer == -1),
            left_indexer,
            right_indexer,
        )
        if tolerance is not None:
            indexer = self._filter_indexer_tolerance(target_values, indexer, tolerance)
        return indexer

    @final
    def _filter_indexer_tolerance(
        self,
        target: Union["Index", np.ndarray, ExtensionArray],
        indexer: np.ndarray,
        tolerance,
    ) -> np.ndarray:
        # error: Unsupported left operand type for - ("ExtensionArray")
        distance = abs(self._values[indexer] - target)  # type: ignore[operator]
        return np.where(distance <= tolerance, indexer, -1)

    # --------------------------------------------------------------------
    # Indexer Conversion Methods

    def _get_partial_string_timestamp_match_key(self, key):
        """
        Translate any partial string timestamp matches in key, returning the
        new key.

        Only relevant for MultiIndex.
        """
        # GH#10331
        return key

    @final
    def _validate_positional_slice(self, key: slice):
        """
        For positional indexing, a slice must have either int or None
        for each of start, stop, and step.
        """
        self._validate_indexer("positional", key.start, "iloc")
        self._validate_indexer("positional", key.stop, "iloc")
        self._validate_indexer("positional", key.step, "iloc")

    def _convert_slice_indexer(self, key: slice, kind: str_t):
        """
        Convert a slice indexer.

        By definition, these are labels unless 'iloc' is passed in.
        Floats are not allowed as the start, step, or stop of the slice.

        Parameters
        ----------
        key : label of the slice bound
        kind : {'loc', 'getitem'}
        """
        assert kind in ["loc", "getitem"], kind

        # potentially cast the bounds to integers
        start, stop, step = key.start, key.stop, key.step

        # figure out if this is a positional indexer
        def is_int(v):
            return v is None or is_integer(v)

        is_index_slice = is_int(start) and is_int(stop) and is_int(step)
        is_positional = is_index_slice and not (
            self.is_integer() or self.is_categorical()
        )

        if kind == "getitem":
            """
            called from the getitem slicers, validate that we are in fact
            integers
            """
            if self.is_integer() or is_index_slice:
                self._validate_indexer("slice", key.start, "getitem")
                self._validate_indexer("slice", key.stop, "getitem")
                self._validate_indexer("slice", key.step, "getitem")
                return key

        # convert the slice to an indexer here

        # if we are mixed and have integers
        if is_positional:
            try:
                # Validate start & stop
                if start is not None:
                    self.get_loc(start)
                if stop is not None:
                    self.get_loc(stop)
                is_positional = False
            except KeyError:
                pass

        if com.is_null_slice(key):
            # It doesn't matter if we are positional or label based
            indexer = key
        elif is_positional:
            if kind == "loc":
                # GH#16121, GH#24612, GH#31810
                warnings.warn(
                    "Slicing a positional slice with .loc is not supported, "
                    "and will raise TypeError in a future version.  "
                    "Use .loc with labels or .iloc with positions instead.",
                    FutureWarning,
                    stacklevel=6,
                )
            indexer = key
        else:
            indexer = self.slice_indexer(start, stop, step, kind=kind)

        return indexer

    def _convert_listlike_indexer(self, keyarr):
        """
        Parameters
        ----------
        keyarr : list-like
            Indexer to convert.

        Returns
        -------
        indexer : numpy.ndarray or None
            Return an ndarray or None if cannot convert.
        keyarr : numpy.ndarray
            Return tuple-safe keys.
        """
        if isinstance(keyarr, Index):
            pass
        else:
            keyarr = self._convert_arr_indexer(keyarr)

        indexer = self._convert_list_indexer(keyarr)
        return indexer, keyarr

    def _convert_arr_indexer(self, keyarr):
        """
        Convert an array-like indexer to the appropriate dtype.

        Parameters
        ----------
        keyarr : array-like
            Indexer to convert.

        Returns
        -------
        converted_keyarr : array-like
        """
        return com.asarray_tuplesafe(keyarr)

    def _convert_list_indexer(self, keyarr):
        """
        Convert a list-like indexer to the appropriate dtype.

        Parameters
        ----------
        keyarr : Index (or sub-class)
            Indexer to convert.
        kind : iloc, loc, optional

        Returns
        -------
        positional indexer or None
        """
        return None

    @final
    def _invalid_indexer(self, form: str_t, key) -> TypeError:
        """
        Consistent invalid indexer message.
        """
        return TypeError(
            f"cannot do {form} indexing on {type(self).__name__} with these "
            f"indexers [{key}] of type {type(key).__name__}"
        )

    # --------------------------------------------------------------------
    # Reindex Methods

    @final
    def _can_reindex(self, indexer):
        """
        Check if we are allowing reindexing with this particular indexer.

        Parameters
        ----------
        indexer : an integer indexer

        Raises
        ------
        ValueError if its a duplicate axis
        """
        # trying to reindex on an axis with duplicates
        if not self._index_as_unique and len(indexer):
            raise ValueError("cannot reindex from a duplicate axis")

    def reindex(self, target, method=None, level=None, limit=None, tolerance=None):
        """
        Create index with target's values.

        Parameters
        ----------
        target : an iterable

        Returns
        -------
        new_index : pd.Index
            Resulting index.
        indexer : np.ndarray or None
            Indices of output values in original index.
        """
        # GH6552: preserve names when reindexing to non-named target
        # (i.e. neither Index nor Series).
        preserve_names = not hasattr(target, "name")

        # GH7774: preserve dtype/tz if target is empty and not an Index.
        target = ensure_has_len(target)  # target may be an iterator

        if not isinstance(target, Index) and len(target) == 0:
            target = self[:0]
        else:
            target = ensure_index(target)

        if level is not None:
            if method is not None:
                raise TypeError("Fill method not supported if level passed")
            _, indexer, _ = self._join_level(
                target, level, how="right", return_indexers=True
            )
        else:
            if self.equals(target):
                indexer = None
            else:
                if self._index_as_unique:
                    indexer = self.get_indexer(
                        target, method=method, limit=limit, tolerance=tolerance
                    )
                else:
                    if method is not None or limit is not None:
                        raise ValueError(
                            "cannot reindex a non-unique index "
                            "with a method or limit"
                        )
                    indexer, missing = self.get_indexer_non_unique(target)

        if preserve_names and target.nlevels == 1 and target.name != self.name:
            target = target.copy()
            target.name = self.name

        return target, indexer

    def _reindex_non_unique(self, target):
        """
        Create a new index with target's values (move/add/delete values as
        necessary) use with non-unique Index and a possibly non-unique target.

        Parameters
        ----------
        target : an iterable

        Returns
        -------
        new_index : pd.Index
            Resulting index.
        indexer : np.ndarray or None
            Indices of output values in original index.

        """
        target = ensure_index(target)
        if len(target) == 0:
            # GH#13691
            return self[:0], np.array([], dtype=np.intp), None

        indexer, missing = self.get_indexer_non_unique(target)
        check = indexer != -1
        new_labels = self.take(indexer[check])
        new_indexer = None

        if len(missing):
            length = np.arange(len(indexer))

            missing = ensure_platform_int(missing)
            missing_labels = target.take(missing)
            missing_indexer = ensure_int64(length[~check])
            cur_labels = self.take(indexer[check]).values
            cur_indexer = ensure_int64(length[check])

            new_labels = np.empty((len(indexer),), dtype=object)
            new_labels[cur_indexer] = cur_labels
            new_labels[missing_indexer] = missing_labels

            # a unique indexer
            if target.is_unique:

                # see GH5553, make sure we use the right indexer
                new_indexer = np.arange(len(indexer))
                new_indexer[cur_indexer] = np.arange(len(cur_labels))
                new_indexer[missing_indexer] = -1

            # we have a non_unique selector, need to use the original
            # indexer here
            else:

                # need to retake to have the same size as the indexer
                indexer[~check] = -1

                # reset the new indexer to account for the new size
                new_indexer = np.arange(len(self.take(indexer)))
                new_indexer[~check] = -1

        if isinstance(self, ABCMultiIndex):
            new_index = type(self).from_tuples(new_labels, names=self.names)
        else:
            new_index = Index(new_labels, name=self.name)
        return new_index, indexer, new_indexer

    # --------------------------------------------------------------------
    # Join Methods

    def join(self, other, how="left", level=None, return_indexers=False, sort=False):
        """
        Compute join_index and indexers to conform data
        structures to the new index.

        Parameters
        ----------
        other : Index
        how : {'left', 'right', 'inner', 'outer'}
        level : int or level name, default None
        return_indexers : bool, default False
        sort : bool, default False
            Sort the join keys lexicographically in the result Index. If False,
            the order of the join keys depends on the join type (how keyword).

        Returns
        -------
        join_index, (left_indexer, right_indexer)
        """
        other = ensure_index(other)
        self_is_mi = isinstance(self, ABCMultiIndex)
        other_is_mi = isinstance(other, ABCMultiIndex)

        # try to figure out the join level
        # GH3662
        if level is None and (self_is_mi or other_is_mi):

            # have the same levels/names so a simple join
            if self.names == other.names:
                pass
            else:
                return self._join_multi(other, how=how, return_indexers=return_indexers)

        # join on the level
        if level is not None and (self_is_mi or other_is_mi):
            return self._join_level(
                other, level, how=how, return_indexers=return_indexers
            )

        if len(other) == 0 and how in ("left", "outer"):
            join_index = self._shallow_copy()
            if return_indexers:
                rindexer = np.repeat(-1, len(join_index))
                return join_index, None, rindexer
            else:
                return join_index

        if len(self) == 0 and how in ("right", "outer"):
            join_index = other._shallow_copy()
            if return_indexers:
                lindexer = np.repeat(-1, len(join_index))
                return join_index, lindexer, None
            else:
                return join_index

        if self._join_precedence < other._join_precedence:
            how = {"right": "left", "left": "right"}.get(how, how)
            result = other.join(
                self, how=how, level=level, return_indexers=return_indexers
            )
            if return_indexers:
                x, y, z = result
                result = x, z, y
            return result

        if not is_dtype_equal(self.dtype, other.dtype):
            this = self.astype("O")
            other = other.astype("O")
            return this.join(other, how=how, return_indexers=return_indexers)

        _validate_join_method(how)

        if not self.is_unique and not other.is_unique:
            return self._join_non_unique(
                other, how=how, return_indexers=return_indexers
            )
        elif not self.is_unique or not other.is_unique:
            if self.is_monotonic and other.is_monotonic:
                return self._join_monotonic(
                    other, how=how, return_indexers=return_indexers
                )
            else:
                return self._join_non_unique(
                    other, how=how, return_indexers=return_indexers
                )
        elif self.is_monotonic and other.is_monotonic:
            try:
                return self._join_monotonic(
                    other, how=how, return_indexers=return_indexers
                )
            except TypeError:
                pass

        if how == "left":
            join_index = self
        elif how == "right":
            join_index = other
        elif how == "inner":
            # TODO: sort=False here for backwards compat. It may
            # be better to use the sort parameter passed into join
            join_index = self.intersection(other, sort=False)
        elif how == "outer":
            # TODO: sort=True here for backwards compat. It may
            # be better to use the sort parameter passed into join
            join_index = self.union(other)

        if sort:
            join_index = join_index.sort_values()

        if return_indexers:
            if join_index is self:
                lindexer = None
            else:
                lindexer = self.get_indexer(join_index)
            if join_index is other:
                rindexer = None
            else:
                rindexer = other.get_indexer(join_index)
            return join_index, lindexer, rindexer
        else:
            return join_index

    @final
    def _join_multi(self, other, how, return_indexers=True):
        from pandas.core.indexes.multi import MultiIndex
        from pandas.core.reshape.merge import restore_dropped_levels_multijoin

        # figure out join names
        self_names_list = list(com.not_none(*self.names))
        other_names_list = list(com.not_none(*other.names))
        self_names_order = self_names_list.index
        other_names_order = other_names_list.index
        self_names = set(self_names_list)
        other_names = set(other_names_list)
        overlap = self_names & other_names

        # need at least 1 in common
        if not overlap:
            raise ValueError("cannot join with no overlapping index names")

        if isinstance(self, MultiIndex) and isinstance(other, MultiIndex):

            # Drop the non-matching levels from left and right respectively
            ldrop_names = sorted(self_names - overlap, key=self_names_order)
            rdrop_names = sorted(other_names - overlap, key=other_names_order)

            # if only the order differs
            if not len(ldrop_names + rdrop_names):
                self_jnlevels = self
                other_jnlevels = other.reorder_levels(self.names)
            else:
                self_jnlevels = self.droplevel(ldrop_names)
                other_jnlevels = other.droplevel(rdrop_names)

            # Join left and right
            # Join on same leveled multi-index frames is supported
            join_idx, lidx, ridx = self_jnlevels.join(
                other_jnlevels, how, return_indexers=True
            )

            # Restore the dropped levels
            # Returned index level order is
            # common levels, ldrop_names, rdrop_names
            dropped_names = ldrop_names + rdrop_names

            levels, codes, names = restore_dropped_levels_multijoin(
                self, other, dropped_names, join_idx, lidx, ridx
            )

            # Re-create the multi-index
            multi_join_idx = MultiIndex(
                levels=levels, codes=codes, names=names, verify_integrity=False
            )

            multi_join_idx = multi_join_idx.remove_unused_levels()

            if return_indexers:
                return multi_join_idx, lidx, ridx
            else:
                return multi_join_idx

        jl = list(overlap)[0]

        # Case where only one index is multi
        # make the indices into mi's that match
        flip_order = False
        if isinstance(self, MultiIndex):
            self, other = other, self
            flip_order = True
            # flip if join method is right or left
            how = {"right": "left", "left": "right"}.get(how, how)

        level = other.names.index(jl)
        result = self._join_level(
            other, level, how=how, return_indexers=return_indexers
        )

        if flip_order and isinstance(result, tuple):
            return result[0], result[2], result[1]
        return result

    @final
    def _join_non_unique(self, other, how="left", return_indexers=False):
        from pandas.core.reshape.merge import get_join_indexers

        # We only get here if dtypes match
        assert self.dtype == other.dtype

        lvalues = self._get_engine_target()
        rvalues = other._get_engine_target()

        left_idx, right_idx = get_join_indexers(
            [lvalues], [rvalues], how=how, sort=True
        )

        left_idx = ensure_platform_int(left_idx)
        right_idx = ensure_platform_int(right_idx)

        join_index = np.asarray(lvalues.take(left_idx))
        mask = left_idx == -1
        np.putmask(join_index, mask, rvalues.take(right_idx))

        join_index = self._wrap_joined_index(join_index, other)

        if return_indexers:
            return join_index, left_idx, right_idx
        else:
            return join_index

    @final
    def _join_level(
        self, other, level, how="left", return_indexers=False, keep_order=True
    ):
        """
        The join method *only* affects the level of the resulting
        MultiIndex. Otherwise it just exactly aligns the Index data to the
        labels of the level in the MultiIndex.

        If ```keep_order == True```, the order of the data indexed by the
        MultiIndex will not be changed; otherwise, it will tie out
        with `other`.
        """
        from pandas.core.indexes.multi import MultiIndex

        def _get_leaf_sorter(labels):
            """
            Returns sorter for the inner most level while preserving the
            order of higher levels.
            """
            if labels[0].size == 0:
                return np.empty(0, dtype="int64")

            if len(labels) == 1:
                lab = ensure_int64(labels[0])
                sorter, _ = libalgos.groupsort_indexer(lab, 1 + lab.max())
                return sorter

            # find indexers of beginning of each set of
            # same-key labels w.r.t all but last level
            tic = labels[0][:-1] != labels[0][1:]
            for lab in labels[1:-1]:
                tic |= lab[:-1] != lab[1:]

            starts = np.hstack(([True], tic, [True])).nonzero()[0]
            lab = ensure_int64(labels[-1])
            return lib.get_level_sorter(lab, ensure_int64(starts))

        if isinstance(self, MultiIndex) and isinstance(other, MultiIndex):
            raise TypeError("Join on level between two MultiIndex objects is ambiguous")

        left, right = self, other

        flip_order = not isinstance(self, MultiIndex)
        if flip_order:
            left, right = right, left
            how = {"right": "left", "left": "right"}.get(how, how)

        assert isinstance(left, MultiIndex)

        level = left._get_level_number(level)
        old_level = left.levels[level]

        if not right.is_unique:
            raise NotImplementedError(
                "Index._join_level on non-unique index is not implemented"
            )

        new_level, left_lev_indexer, right_lev_indexer = old_level.join(
            right, how=how, return_indexers=True
        )

        if left_lev_indexer is None:
            if keep_order or len(left) == 0:
                left_indexer = None
                join_index = left
            else:  # sort the leaves
                left_indexer = _get_leaf_sorter(left.codes[: level + 1])
                join_index = left[left_indexer]

        else:
            left_lev_indexer = ensure_int64(left_lev_indexer)
            rev_indexer = lib.get_reverse_indexer(left_lev_indexer, len(old_level))
            old_codes = left.codes[level]
            new_lev_codes = algos.take_nd(
                rev_indexer, old_codes[old_codes != -1], allow_fill=False
            )

            new_codes = list(left.codes)
            new_codes[level] = new_lev_codes

            new_levels = list(left.levels)
            new_levels[level] = new_level

            if keep_order:  # just drop missing values. o.w. keep order
                left_indexer = np.arange(len(left), dtype=np.intp)
                mask = new_lev_codes != -1
                if not mask.all():
                    new_codes = [lab[mask] for lab in new_codes]
                    left_indexer = left_indexer[mask]

            else:  # tie out the order with other
                if level == 0:  # outer most level, take the fast route
                    ngroups = 1 + new_lev_codes.max()
                    left_indexer, counts = libalgos.groupsort_indexer(
                        new_lev_codes, ngroups
                    )

                    # missing values are placed first; drop them!
                    left_indexer = left_indexer[counts[0] :]
                    new_codes = [lab[left_indexer] for lab in new_codes]

                else:  # sort the leaves
                    mask = new_lev_codes != -1
                    mask_all = mask.all()
                    if not mask_all:
                        new_codes = [lab[mask] for lab in new_codes]

                    left_indexer = _get_leaf_sorter(new_codes[: level + 1])
                    new_codes = [lab[left_indexer] for lab in new_codes]

                    # left_indexers are w.r.t masked frame.
                    # reverse to original frame!
                    if not mask_all:
                        left_indexer = mask.nonzero()[0][left_indexer]

            join_index = MultiIndex(
                levels=new_levels,
                codes=new_codes,
                names=left.names,
                verify_integrity=False,
            )

        if right_lev_indexer is not None:
            right_indexer = algos.take_nd(
                right_lev_indexer, join_index.codes[level], allow_fill=False
            )
        else:
            right_indexer = join_index.codes[level]

        if flip_order:
            left_indexer, right_indexer = right_indexer, left_indexer

        if return_indexers:
            left_indexer = (
                None if left_indexer is None else ensure_platform_int(left_indexer)
            )
            right_indexer = (
                None if right_indexer is None else ensure_platform_int(right_indexer)
            )
            return join_index, left_indexer, right_indexer
        else:
            return join_index

    @final
    def _join_monotonic(self, other, how="left", return_indexers=False):
        # We only get here with matching dtypes
        assert other.dtype == self.dtype

        if self.equals(other):
            ret_index = other if how == "right" else self
            if return_indexers:
                return ret_index, None, None
            else:
                return ret_index

        sv = self._get_engine_target()
        ov = other._get_engine_target()

        if self.is_unique and other.is_unique:
            # We can perform much better than the general case
            if how == "left":
                join_index = self
                lidx = None
                ridx = self._left_indexer_unique(sv, ov)
            elif how == "right":
                join_index = other
                lidx = self._left_indexer_unique(ov, sv)
                ridx = None
            elif how == "inner":
                join_index, lidx, ridx = self._inner_indexer(sv, ov)
                join_index = self._wrap_joined_index(join_index, other)
            elif how == "outer":
                join_index, lidx, ridx = self._outer_indexer(sv, ov)
                join_index = self._wrap_joined_index(join_index, other)
        else:
            if how == "left":
                join_index, lidx, ridx = self._left_indexer(sv, ov)
            elif how == "right":
                join_index, ridx, lidx = self._left_indexer(ov, sv)
            elif how == "inner":
                join_index, lidx, ridx = self._inner_indexer(sv, ov)
            elif how == "outer":
                join_index, lidx, ridx = self._outer_indexer(sv, ov)
            join_index = self._wrap_joined_index(join_index, other)

        if return_indexers:
            lidx = None if lidx is None else ensure_platform_int(lidx)
            ridx = None if ridx is None else ensure_platform_int(ridx)
            return join_index, lidx, ridx
        else:
            return join_index

    def _wrap_joined_index(
        self: _IndexT, joined: np.ndarray, other: _IndexT
    ) -> _IndexT:
        assert other.dtype == self.dtype

        if isinstance(self, ABCMultiIndex):
            name = self.names if self.names == other.names else None
        else:
            name = get_op_result_name(self, other)
        return self._constructor(joined, name=name)

    # --------------------------------------------------------------------
    # Uncategorized Methods

    @property
    def values(self) -> np.ndarray:
        """
        Return an array representing the data in the Index.

        .. warning::

           We recommend using :attr:`Index.array` or
           :meth:`Index.to_numpy`, depending on whether you need
           a reference to the underlying data or a NumPy array.

        Returns
        -------
        array: numpy.ndarray or ExtensionArray

        See Also
        --------
        Index.array : Reference to the underlying data.
        Index.to_numpy : A NumPy array representing the underlying data.
        """
        return self._data.view(np.ndarray)

    @cache_readonly
    @doc(IndexOpsMixin.array)
    def array(self) -> ExtensionArray:
        array = self._data
        if isinstance(array, np.ndarray):
            from pandas.core.arrays.numpy_ import PandasArray

            array = PandasArray(array)
        return array

    @property
    def _values(self) -> Union[ExtensionArray, np.ndarray]:
        """
        The best array representation.

        This is an ndarray or ExtensionArray.

        ``_values`` are consistent between ``Series`` and ``Index``.

        It may differ from the public '.values' method.

        index             | values          | _values       |
        ----------------- | --------------- | ------------- |
        Index             | ndarray         | ndarray       |
        CategoricalIndex  | Categorical     | Categorical   |
        DatetimeIndex     | ndarray[M8ns]   | DatetimeArray |
        DatetimeIndex[tz] | ndarray[M8ns]   | DatetimeArray |
        PeriodIndex       | ndarray[object] | PeriodArray   |
        IntervalIndex     | IntervalArray   | IntervalArray |

        See Also
        --------
        values : Values
        """
        return self._data

    def _get_engine_target(self) -> np.ndarray:
        """
        Get the ndarray that we can pass to the IndexEngine constructor.
        """
        return self._values

    @doc(IndexOpsMixin.memory_usage)
    def memory_usage(self, deep: bool = False) -> int:
        result = super().memory_usage(deep=deep)

        # include our engine hashtable
        result += self._engine.sizeof(deep=deep)
        return result

    def where(self, cond, other=None):
        """
        Replace values where the condition is False.

        The replacement is taken from other.

        Parameters
        ----------
        cond : bool array-like with the same length as self
            Condition to select the values on.
        other : scalar, or array-like, default None
            Replacement if the condition is False.

        Returns
        -------
        pandas.Index
            A copy of self with values replaced from other
            where the condition is False.

        See Also
        --------
        Series.where : Same method for Series.
        DataFrame.where : Same method for DataFrame.

        Examples
        --------
        >>> idx = pd.Index(['car', 'bike', 'train', 'tractor'])
        >>> idx
        Index(['car', 'bike', 'train', 'tractor'], dtype='object')
        >>> idx.where(idx.isin(['car', 'train']), 'other')
        Index(['car', 'other', 'train', 'other'], dtype='object')
        """
        if other is None:
            other = self._na_value

        values = self.values

        try:
            self._validate_fill_value(other)
        except (ValueError, TypeError):
            return self.astype(object).where(cond, other)

        values = np.where(cond, values, other)

        return Index(values, name=self.name)

    # construction helpers
    @final
    @classmethod
    def _scalar_data_error(cls, data):
        # We return the TypeError so that we can raise it from the constructor
        #  in order to keep mypy happy
        return TypeError(
            f"{cls.__name__}(...) must be called with a collection of some "
            f"kind, {repr(data)} was passed"
        )

    @final
    @classmethod
    def _string_data_error(cls, data):
        raise TypeError(
            "String dtype not supported, you may need "
            "to explicitly cast to a numeric type"
        )

    def _validate_fill_value(self, value):
        """
        Check if the value can be inserted into our array without casting,
        and convert it to an appropriate native type if necessary.

        Raises
        ------
        TypeError
            If the value cannot be inserted into an array of this dtype.
        """
        return value

    @final
    def _require_scalar(self, value):
        """
        Check that this is a scalar value that we can use for setitem-like
        operations without changing dtype.
        """
        if not is_scalar(value):
            raise TypeError(f"'value' must be a scalar, passed: {type(value).__name__}")
        return value

    @property
    def _has_complex_internals(self) -> bool:
        """
        Indicates if an index is not directly backed by a numpy array
        """
        # used to avoid libreduction code paths, which raise or require conversion
        return False

    def _is_memory_usage_qualified(self) -> bool:
        """
        Return a boolean if we need a qualified .info display.
        """
        return self.is_object()

    def is_type_compatible(self, kind: str_t) -> bool:
        """
        Whether the index type is compatible with the provided type.
        """
        return kind == self.inferred_type

    def __contains__(self, key: Any) -> bool:
        """
        Return a boolean indicating whether the provided key is in the index.

        Parameters
        ----------
        key : label
            The key to check if it is present in the index.

        Returns
        -------
        bool
            Whether the key search is in the index.

        Raises
        ------
        TypeError
            If the key is not hashable.

        See Also
        --------
        Index.isin : Returns an ndarray of boolean dtype indicating whether the
            list-like key is in the index.

        Examples
        --------
        >>> idx = pd.Index([1, 2, 3, 4])
        >>> idx
        Int64Index([1, 2, 3, 4], dtype='int64')

        >>> 2 in idx
        True
        >>> 6 in idx
        False
        """
        hash(key)
        try:
            return key in self._engine
        except (OverflowError, TypeError, ValueError):
            return False

    @final
    def __hash__(self):
        raise TypeError(f"unhashable type: {repr(type(self).__name__)}")

    @final
    def __setitem__(self, key, value):
        raise TypeError("Index does not support mutable operations")

    def __getitem__(self, key):
        """
        Override numpy.ndarray's __getitem__ method to work as desired.

        This function adds lists and Series as valid boolean indexers
        (ndarrays only supports ndarray with dtype=bool).

        If resulting ndim != 1, plain ndarray is returned instead of
        corresponding `Index` subclass.

        """
        # There's no custom logic to be implemented in __getslice__, so it's
        # not overloaded intentionally.
        getitem = self._data.__getitem__
        promote = self._shallow_copy

        if is_scalar(key):
            key = com.cast_scalar_indexer(key, warn_float=True)
            return getitem(key)

        if isinstance(key, slice):
            # This case is separated from the conditional above to avoid
            # pessimization of basic indexing.
            return promote(getitem(key))

        if com.is_bool_indexer(key):
            key = np.asarray(key, dtype=bool)

        result = getitem(key)
        if not is_scalar(result):
            if np.ndim(result) > 1:
                deprecate_ndim_indexing(result)
                return result
            return promote(result)
        else:
            return result

    @final
    def _can_hold_identifiers_and_holds_name(self, name) -> bool:
        """
        Faster check for ``name in self`` when we know `name` is a Python
        identifier (e.g. in NDFrame.__getattr__, which hits this to support
        . key lookup). For indexes that can't hold identifiers (everything
        but object & categorical) we just return False.

        https://github.com/pandas-dev/pandas/issues/19764
        """
        if self.is_object() or self.is_categorical():
            return name in self
        return False

    def append(self, other):
        """
        Append a collection of Index options together.

        Parameters
        ----------
        other : Index or list/tuple of indices

        Returns
        -------
        appended : Index
        """
        to_concat = [self]

        if isinstance(other, (list, tuple)):
            to_concat += list(other)
        else:
            to_concat.append(other)

        for obj in to_concat:
            if not isinstance(obj, Index):
                raise TypeError("all inputs must be Index")

        names = {obj.name for obj in to_concat}
        name = None if len(names) > 1 else self.name

        return self._concat(to_concat, name)

    def _concat(self, to_concat: List["Index"], name: Label) -> "Index":
        """
        Concatenate multiple Index objects.
        """
        to_concat_vals = [x._values for x in to_concat]

        result = concat_compat(to_concat_vals)
        return Index(result, name=name)

    def putmask(self, mask, value):
        """
        Return a new Index of the values set with the mask.

        Returns
        -------
        Index

        See Also
        --------
        numpy.ndarray.putmask : Changes elements of an array
            based on conditional and input values.
        """
        values = self._values.copy()
        try:
            converted = self._validate_fill_value(value)
        except (ValueError, TypeError) as err:
            if is_object_dtype(self):
                raise err

            # coerces to object
            return self.astype(object).putmask(mask, value)

        np.putmask(values, mask, converted)
        return self._shallow_copy(values)

    def equals(self, other: object) -> bool:
        """
        Determine if two Index object are equal.

        The things that are being compared are:

        * The elements inside the Index object.
        * The order of the elements inside the Index object.

        Parameters
        ----------
        other : Any
            The other object to compare against.

        Returns
        -------
        bool
            True if "other" is an Index and it has the same elements and order
            as the calling index; False otherwise.

        Examples
        --------
        >>> idx1 = pd.Index([1, 2, 3])
        >>> idx1
        Int64Index([1, 2, 3], dtype='int64')
        >>> idx1.equals(pd.Index([1, 2, 3]))
        True

        The elements inside are compared

        >>> idx2 = pd.Index(["1", "2", "3"])
        >>> idx2
        Index(['1', '2', '3'], dtype='object')

        >>> idx1.equals(idx2)
        False

        The order is compared

        >>> ascending_idx = pd.Index([1, 2, 3])
        >>> ascending_idx
        Int64Index([1, 2, 3], dtype='int64')
        >>> descending_idx = pd.Index([3, 2, 1])
        >>> descending_idx
        Int64Index([3, 2, 1], dtype='int64')
        >>> ascending_idx.equals(descending_idx)
        False

        The dtype is *not* compared

        >>> int64_idx = pd.Int64Index([1, 2, 3])
        >>> int64_idx
        Int64Index([1, 2, 3], dtype='int64')
        >>> uint64_idx = pd.UInt64Index([1, 2, 3])
        >>> uint64_idx
        UInt64Index([1, 2, 3], dtype='uint64')
        >>> int64_idx.equals(uint64_idx)
        True
        """
        if self.is_(other):
            return True

        if not isinstance(other, Index):
            return False

        # If other is a subclass of self and defines its own equals method, we
        # dispatch to the subclass method. For instance for a MultiIndex,
        # a d-level MultiIndex can equal d-tuple Index.
        # Note: All EA-backed Index subclasses override equals
        if (
            isinstance(other, type(self))
            and type(other) is not type(self)
            and other.equals is not self.equals
        ):
            return other.equals(self)

        return array_equivalent(self._values, other._values)

    @final
    def identical(self, other) -> bool:
        """
        Similar to equals, but checks that object attributes and types are also equal.

        Returns
        -------
        bool
            If two Index objects have equal elements and same type True,
            otherwise False.
        """
        return (
            self.equals(other)
            and all(
                getattr(self, c, None) == getattr(other, c, None)
                for c in self._comparables
            )
            and type(self) == type(other)
        )

    @final
    def asof(self, label):
        """
        Return the label from the index, or, if not present, the previous one.

        Assuming that the index is sorted, return the passed index label if it
        is in the index, or return the previous index label if the passed one
        is not in the index.

        Parameters
        ----------
        label : object
            The label up to which the method returns the latest index label.

        Returns
        -------
        object
            The passed label if it is in the index. The previous label if the
            passed label is not in the sorted index or `NaN` if there is no
            such label.

        See Also
        --------
        Series.asof : Return the latest value in a Series up to the
            passed index.
        merge_asof : Perform an asof merge (similar to left join but it
            matches on nearest key rather than equal key).
        Index.get_loc : An `asof` is a thin wrapper around `get_loc`
            with method='pad'.

        Examples
        --------
        `Index.asof` returns the latest index label up to the passed label.

        >>> idx = pd.Index(['2013-12-31', '2014-01-02', '2014-01-03'])
        >>> idx.asof('2014-01-01')
        '2013-12-31'

        If the label is in the index, the method returns the passed label.

        >>> idx.asof('2014-01-02')
        '2014-01-02'

        If all of the labels in the index are later than the passed label,
        NaN is returned.

        >>> idx.asof('1999-01-02')
        nan

        If the index is not sorted, an error is raised.

        >>> idx_not_sorted = pd.Index(['2013-12-31', '2015-01-02',
        ...                            '2014-01-03'])
        >>> idx_not_sorted.asof('2013-12-31')
        Traceback (most recent call last):
        ValueError: index must be monotonic increasing or decreasing
        """
        try:
            loc = self.get_loc(label, method="pad")
        except KeyError:
            return self._na_value
        else:
            if isinstance(loc, slice):
                loc = loc.indices(len(self))[-1]
            return self[loc]

    def asof_locs(self, where: "Index", mask) -> np.ndarray:
        """
        Return the locations (indices) of labels in the index.

        As in the `asof` function, if the label (a particular entry in
        `where`) is not in the index, the latest index label up to the
        passed label is chosen and its index returned.

        If all of the labels in the index are later than a label in `where`,
        -1 is returned.

        `mask` is used to ignore NA values in the index during calculation.

        Parameters
        ----------
        where : Index
            An Index consisting of an array of timestamps.
        mask : array-like
            Array of booleans denoting where values in the original
            data are not NA.

        Returns
        -------
        numpy.ndarray
            An array of locations (indices) of the labels from the Index
            which correspond to the return values of the `asof` function
            for every element in `where`.
        """
        locs = self._values[mask].searchsorted(where._values, side="right")
        locs = np.where(locs > 0, locs - 1, 0)

        result = np.arange(len(self))[mask].take(locs)

        # TODO: overload return type of ExtensionArray.__getitem__
        first_value = cast(Any, self._values[mask.argmax()])
        result[(locs == 0) & (where._values < first_value)] = -1

        return result

    @final
    def sort_values(
        self,
        return_indexer: bool = False,
        ascending: bool = True,
        na_position: str_t = "last",
        key: Optional[Callable] = None,
    ):
        """
        Return a sorted copy of the index.

        Return a sorted copy of the index, and optionally return the indices
        that sorted the index itself.

        Parameters
        ----------
        return_indexer : bool, default False
            Should the indices that would sort the index be returned.
        ascending : bool, default True
            Should the index values be sorted in an ascending order.
        na_position : {'first' or 'last'}, default 'last'
            Argument 'first' puts NaNs at the beginning, 'last' puts NaNs at
            the end.

            .. versionadded:: 1.2.0

        key : callable, optional
            If not None, apply the key function to the index values
            before sorting. This is similar to the `key` argument in the
            builtin :meth:`sorted` function, with the notable difference that
            this `key` function should be *vectorized*. It should expect an
            ``Index`` and return an ``Index`` of the same shape.

            .. versionadded:: 1.1.0

        Returns
        -------
        sorted_index : pandas.Index
            Sorted copy of the index.
        indexer : numpy.ndarray, optional
            The indices that the index itself was sorted by.

        See Also
        --------
        Series.sort_values : Sort values of a Series.
        DataFrame.sort_values : Sort values in a DataFrame.

        Examples
        --------
        >>> idx = pd.Index([10, 100, 1, 1000])
        >>> idx
        Int64Index([10, 100, 1, 1000], dtype='int64')

        Sort values in ascending order (default behavior).

        >>> idx.sort_values()
        Int64Index([1, 10, 100, 1000], dtype='int64')

        Sort values in descending order, and also get the indices `idx` was
        sorted by.

        >>> idx.sort_values(ascending=False, return_indexer=True)
        (Int64Index([1000, 100, 10, 1], dtype='int64'), array([3, 1, 0, 2]))
        """
        idx = ensure_key_mapped(self, key)

        # GH 35584. Sort missing values according to na_position kwarg
        # ignore na_position for MultiIndex
        if not isinstance(self, ABCMultiIndex):
            _as = nargsort(
                items=idx, ascending=ascending, na_position=na_position, key=key
            )
        else:
            _as = idx.argsort()
            if not ascending:
                _as = _as[::-1]

        sorted_index = self.take(_as)

        if return_indexer:
            return sorted_index, _as
        else:
            return sorted_index

    @final
    def sort(self, *args, **kwargs):
        """
        Use sort_values instead.
        """
        raise TypeError("cannot sort an Index object in-place, use sort_values instead")

    def shift(self, periods=1, freq=None):
        """
        Shift index by desired number of time frequency increments.

        This method is for shifting the values of datetime-like indexes
        by a specified time increment a given number of times.

        Parameters
        ----------
        periods : int, default 1
            Number of periods (or increments) to shift by,
            can be positive or negative.
        freq : pandas.DateOffset, pandas.Timedelta or str, optional
            Frequency increment to shift by.
            If None, the index is shifted by its own `freq` attribute.
            Offset aliases are valid strings, e.g., 'D', 'W', 'M' etc.

        Returns
        -------
        pandas.Index
            Shifted index.

        See Also
        --------
        Series.shift : Shift values of Series.

        Notes
        -----
        This method is only implemented for datetime-like index classes,
        i.e., DatetimeIndex, PeriodIndex and TimedeltaIndex.

        Examples
        --------
        Put the first 5 month starts of 2011 into an index.

        >>> month_starts = pd.date_range('1/1/2011', periods=5, freq='MS')
        >>> month_starts
        DatetimeIndex(['2011-01-01', '2011-02-01', '2011-03-01', '2011-04-01',
                       '2011-05-01'],
                      dtype='datetime64[ns]', freq='MS')

        Shift the index by 10 days.

        >>> month_starts.shift(10, freq='D')
        DatetimeIndex(['2011-01-11', '2011-02-11', '2011-03-11', '2011-04-11',
                       '2011-05-11'],
                      dtype='datetime64[ns]', freq=None)

        The default value of `freq` is the `freq` attribute of the index,
        which is 'MS' (month start) in this example.

        >>> month_starts.shift(10)
        DatetimeIndex(['2011-11-01', '2011-12-01', '2012-01-01', '2012-02-01',
                       '2012-03-01'],
                      dtype='datetime64[ns]', freq='MS')
        """
        raise NotImplementedError(
            f"This method is only implemented for DatetimeIndex, PeriodIndex and "
            f"TimedeltaIndex; Got type {type(self).__name__}"
        )

    def argsort(self, *args, **kwargs) -> np.ndarray:
        """
        Return the integer indices that would sort the index.

        Parameters
        ----------
        *args
            Passed to `numpy.ndarray.argsort`.
        **kwargs
            Passed to `numpy.ndarray.argsort`.

        Returns
        -------
        numpy.ndarray
            Integer indices that would sort the index if used as
            an indexer.

        See Also
        --------
        numpy.argsort : Similar method for NumPy arrays.
        Index.sort_values : Return sorted copy of Index.

        Examples
        --------
        >>> idx = pd.Index(['b', 'a', 'd', 'c'])
        >>> idx
        Index(['b', 'a', 'd', 'c'], dtype='object')

        >>> order = idx.argsort()
        >>> order
        array([1, 0, 3, 2])

        >>> idx[order]
        Index(['a', 'b', 'c', 'd'], dtype='object')
        """
        if needs_i8_conversion(self.dtype):
            # TODO: these do not match the underlying EA argsort methods GH#37863
            return self.asi8.argsort(*args, **kwargs)

        # This works for either ndarray or EA, is overriden
        #  by RangeIndex, MultIIndex
        return self._data.argsort(*args, **kwargs)

    @final
    def get_value(self, series: "Series", key):
        """
        Fast lookup of value from 1-dimensional ndarray.

        Only use this if you know what you're doing.

        Returns
        -------
        scalar or Series
        """
        warnings.warn(
            "get_value is deprecated and will be removed in a future version. "
            "Use Series[key] instead",
            FutureWarning,
            stacklevel=2,
        )

        self._check_indexing_error(key)

        try:
            # GH 20882, 21257
            # First try to convert the key to a location
            # If that fails, raise a KeyError if an integer
            # index, otherwise, see if key is an integer, and
            # try that
            loc = self.get_loc(key)
        except KeyError:
            if not self._should_fallback_to_positional():
                raise
            elif is_integer(key):
                # If the Index cannot hold integer, then this is unambiguously
                #  a locational lookup.
                loc = key
            else:
                raise

        return self._get_values_for_loc(series, loc, key)

    def _check_indexing_error(self, key):
        if not is_scalar(key):
            # if key is not a scalar, directly raise an error (the code below
            # would convert to numpy arrays and raise later any way) - GH29926
            raise InvalidIndexError(key)

    def _should_fallback_to_positional(self) -> bool:
        """
        Should an integer key be treated as positional?
        """
        return not self.holds_integer() and not self.is_boolean()

    def _get_values_for_loc(self, series: "Series", loc, key):
        """
        Do a positional lookup on the given Series, returning either a scalar
        or a Series.

        Assumes that `series.index is self`

        key is included for MultiIndex compat.
        """
        if is_integer(loc):
            return series._values[loc]

        return series.iloc[loc]

    @final
    def set_value(self, arr, key, value):
        """
        Fast lookup of value from 1-dimensional ndarray.

        .. deprecated:: 1.0

        Notes
        -----
        Only use this if you know what you're doing.
        """
        warnings.warn(
            (
                "The 'set_value' method is deprecated, and "
                "will be removed in a future version."
            ),
            FutureWarning,
            stacklevel=2,
        )
        loc = self._engine.get_loc(key)
        validate_numeric_casting(arr.dtype, value)
        arr[loc] = value

    _index_shared_docs[
        "get_indexer_non_unique"
    ] = """
        Compute indexer and mask for new index given the current index. The
        indexer should be then used as an input to ndarray.take to align the
        current data to the new index.

        Parameters
        ----------
        target : %(target_klass)s

        Returns
        -------
        indexer : ndarray of int
            Integers from 0 to n - 1 indicating that the index at these
            positions matches the corresponding target values. Missing values
            in the target are marked by -1.
        missing : ndarray of int
            An indexer into the target of the values not found.
            These correspond to the -1 in the indexer array.
        """

    @Appender(_index_shared_docs["get_indexer_non_unique"] % _index_doc_kwargs)
    def get_indexer_non_unique(self, target):
        target = ensure_index(target)

        if target.is_boolean() and self.is_numeric():
            # Treat boolean labels passed to a numeric index as not found. Without
            # this fix False and True would be treated as 0 and 1 respectively.
            # (GH #16877)
            return self._get_indexer_non_comparable(target, method=None, unique=False)

        pself, ptarget = self._maybe_promote(target)
        if pself is not self or ptarget is not target:
            return pself.get_indexer_non_unique(ptarget)

        if not self._should_compare(target):
            return self._get_indexer_non_comparable(target, method=None, unique=False)

        if not is_dtype_equal(self.dtype, target.dtype):
            # TODO: if object, could use infer_dtype to pre-empt costly
            #  conversion if still non-comparable?
            dtype = find_common_type([self.dtype, target.dtype])
            if (
                dtype.kind in ["i", "u"]
                and is_categorical_dtype(target.dtype)
                and target.hasnans
            ):
                # FIXME: find_common_type incorrect with Categorical GH#38240
                # FIXME: some cases where float64 cast can be lossy?
                dtype = np.dtype(np.float64)

            this = self.astype(dtype, copy=False)
            that = target.astype(dtype, copy=False)
            return this.get_indexer_non_unique(that)

        if is_categorical_dtype(target.dtype):
            tgt_values = np.asarray(target)
        else:
            tgt_values = target._get_engine_target()

        indexer, missing = self._engine.get_indexer_non_unique(tgt_values)
        return ensure_platform_int(indexer), missing

    @final
    def get_indexer_for(self, target, **kwargs):
        """
        Guaranteed return of an indexer even when non-unique.

        This dispatches to get_indexer or get_indexer_non_unique
        as appropriate.

        Returns
        -------
        numpy.ndarray
            List of indices.
        """
        if self._index_as_unique:
            return self.get_indexer(target, **kwargs)
        indexer, _ = self.get_indexer_non_unique(target)
        return indexer

    def _get_indexer_non_comparable(self, target: "Index", method, unique: bool = True):
        """
        Called from get_indexer or get_indexer_non_unique when the target
        is of a non-comparable dtype.

        For get_indexer lookups with method=None, get_indexer is an _equality_
        check, so non-comparable dtypes mean we will always have no matches.

        For get_indexer lookups with a method, get_indexer is an _inequality_
        check, so non-comparable dtypes mean we will always raise TypeError.

        Parameters
        ----------
        target : Index
        method : str or None
        unique : bool, default True
            * True if called from get_indexer.
            * False if called from get_indexer_non_unique.

        Raises
        ------
        TypeError
            If doing an inequality check, i.e. method is not None.
        """
        if method is not None:
            other = unpack_nested_dtype(target)
            raise TypeError(f"Cannot compare dtypes {self.dtype} and {other.dtype}")

        no_matches = -1 * np.ones(target.shape, dtype=np.intp)
        if unique:
            # This is for get_indexer
            return no_matches
        else:
            # This is for get_indexer_non_unique
            missing = np.arange(len(target), dtype=np.intp)
            return no_matches, missing

    @property
    def _index_as_unique(self):
        """
        Whether we should treat this as unique for the sake of
        get_indexer vs get_indexer_non_unique.

        For IntervalIndex compat.
        """
        return self.is_unique

    _requires_unique_msg = "Reindexing only valid with uniquely valued Index objects"

    @final
    def _maybe_promote(self, other: "Index"):
        """
        When dealing with an object-dtype Index and a non-object Index, see
        if we can upcast the object-dtype one to improve performance.
        """

        if self.inferred_type == "date" and isinstance(other, ABCDatetimeIndex):
            try:
                return type(other)(self), other
            except OutOfBoundsDatetime:
                return self, other
        elif self.inferred_type == "timedelta" and isinstance(other, ABCTimedeltaIndex):
            # TODO: we dont have tests that get here
            return type(other)(self), other
        elif self.inferred_type == "boolean":
            if not is_object_dtype(self.dtype):
                return self.astype("object"), other.astype("object")

        if not is_object_dtype(self.dtype) and is_object_dtype(other.dtype):
            # Reverse op so we dont need to re-implement on the subclasses
            other, self = other._maybe_promote(self)

        return self, other

    def _should_compare(self, other: "Index") -> bool:
        """
        Check if `self == other` can ever have non-False entries.
        """
        other = unpack_nested_dtype(other)
        dtype = other.dtype
        return self._is_comparable_dtype(dtype) or is_object_dtype(dtype)

    def _is_comparable_dtype(self, dtype: DtypeObj) -> bool:
        """
        Can we compare values of the given dtype to our own?
        """
        return True

    @final
    def groupby(self, values) -> PrettyDict[Hashable, np.ndarray]:
        """
        Group the index labels by a given array of values.

        Parameters
        ----------
        values : array
            Values used to determine the groups.

        Returns
        -------
        dict
            {group name -> group labels}
        """
        # TODO: if we are a MultiIndex, we can do better
        # that converting to tuples
        if isinstance(values, ABCMultiIndex):
            values = values._values
        values = Categorical(values)
        result = values._reverse_indexer()

        # map to the label
        result = {k: self.take(v) for k, v in result.items()}

        return PrettyDict(result)

    def map(self, mapper, na_action=None):
        """
        Map values using input correspondence (a dict, Series, or function).

        Parameters
        ----------
        mapper : function, dict, or Series
            Mapping correspondence.
        na_action : {None, 'ignore'}
            If 'ignore', propagate NA values, without passing them to the
            mapping correspondence.

        Returns
        -------
        applied : Union[Index, MultiIndex], inferred
            The output of the mapping function applied to the index.
            If the function returns a tuple with more than one element
            a MultiIndex will be returned.
        """
        from pandas.core.indexes.multi import MultiIndex

        new_values = super()._map_values(mapper, na_action=na_action)

        attributes = self._get_attributes_dict()

        # we can return a MultiIndex
        if new_values.size and isinstance(new_values[0], tuple):
            if isinstance(self, MultiIndex):
                names = self.names
            elif attributes.get("name"):
                names = [attributes.get("name")] * len(new_values[0])
            else:
                names = None
            return MultiIndex.from_tuples(new_values, names=names)

        attributes["copy"] = False
        if not new_values.size:
            # empty
            attributes["dtype"] = self.dtype

        return Index(new_values, **attributes)

    # TODO: De-duplicate with map, xref GH#32349
    @final
    def _transform_index(self, func, level=None) -> "Index":
        """
        Apply function to all values found in index.

        This includes transforming multiindex entries separately.
        Only apply function to one level of the MultiIndex if level is specified.
        """
        if isinstance(self, ABCMultiIndex):
            if level is not None:
                items = [
                    tuple(func(y) if i == level else y for i, y in enumerate(x))
                    for x in self
                ]
            else:
                items = [tuple(func(y) for y in x) for x in self]
            return type(self).from_tuples(items, names=self.names)
        else:
            items = [func(x) for x in self]
            return Index(items, name=self.name, tupleize_cols=False)

    def isin(self, values, level=None):
        """
        Return a boolean array where the index values are in `values`.

        Compute boolean array of whether each index value is found in the
        passed set of values. The length of the returned boolean array matches
        the length of the index.

        Parameters
        ----------
        values : set or list-like
            Sought values.
        level : str or int, optional
            Name or position of the index level to use (if the index is a
            `MultiIndex`).

        Returns
        -------
        is_contained : ndarray
            NumPy array of boolean values.

        See Also
        --------
        Series.isin : Same for Series.
        DataFrame.isin : Same method for DataFrames.

        Notes
        -----
        In the case of `MultiIndex` you must either specify `values` as a
        list-like object containing tuples that are the same length as the
        number of levels, or specify `level`. Otherwise it will raise a
        ``ValueError``.

        If `level` is specified:

        - if it is the name of one *and only one* index level, use that level;
        - otherwise it should be a number indicating level position.

        Examples
        --------
        >>> idx = pd.Index([1,2,3])
        >>> idx
        Int64Index([1, 2, 3], dtype='int64')

        Check whether each index value in a list of values.

        >>> idx.isin([1, 4])
        array([ True, False, False])

        >>> midx = pd.MultiIndex.from_arrays([[1,2,3],
        ...                                  ['red', 'blue', 'green']],
        ...                                  names=('number', 'color'))
        >>> midx
        MultiIndex([(1,   'red'),
                    (2,  'blue'),
                    (3, 'green')],
                   names=['number', 'color'])

        Check whether the strings in the 'color' level of the MultiIndex
        are in a list of colors.

        >>> midx.isin(['red', 'orange', 'yellow'], level='color')
        array([ True, False, False])

        To check across the levels of a MultiIndex, pass a list of tuples:

        >>> midx.isin([(1, 'red'), (3, 'red')])
        array([ True, False, False])

        For a DatetimeIndex, string values in `values` are converted to
        Timestamps.

        >>> dates = ['2000-03-11', '2000-03-12', '2000-03-13']
        >>> dti = pd.to_datetime(dates)
        >>> dti
        DatetimeIndex(['2000-03-11', '2000-03-12', '2000-03-13'],
        dtype='datetime64[ns]', freq=None)

        >>> dti.isin(['2000-03-11'])
        array([ True, False, False])
        """
        if level is not None:
            self._validate_index_level(level)
        return algos.isin(self._values, values)

    def _get_string_slice(self, key: str_t):
        # this is for partial string indexing,
        # overridden in DatetimeIndex, TimedeltaIndex and PeriodIndex
        raise NotImplementedError

    def slice_indexer(
        self,
        start: Optional[Label] = None,
        end: Optional[Label] = None,
        step: Optional[int] = None,
        kind: Optional[str_t] = None,
    ) -> slice:
        """
        Compute the slice indexer for input labels and step.

        Index needs to be ordered and unique.

        Parameters
        ----------
        start : label, default None
            If None, defaults to the beginning.
        end : label, default None
            If None, defaults to the end.
        step : int, default None
        kind : str, default None

        Returns
        -------
        indexer : slice

        Raises
        ------
        KeyError : If key does not exist, or key is not unique and index is
            not ordered.

        Notes
        -----
        This function assumes that the data is sorted, so use at your own peril

        Examples
        --------
        This is a method on all index types. For example you can do:

        >>> idx = pd.Index(list('abcd'))
        >>> idx.slice_indexer(start='b', end='c')
        slice(1, 3, None)

        >>> idx = pd.MultiIndex.from_arrays([list('abcd'), list('efgh')])
        >>> idx.slice_indexer(start='b', end=('c', 'g'))
        slice(1, 3, None)
        """
        start_slice, end_slice = self.slice_locs(start, end, step=step, kind=kind)

        # return a slice
        if not is_scalar(start_slice):
            raise AssertionError("Start slice bound is non-scalar")
        if not is_scalar(end_slice):
            raise AssertionError("End slice bound is non-scalar")

        return slice(start_slice, end_slice, step)

    def _maybe_cast_indexer(self, key):
        """
        If we have a float key and are not a floating index, then try to cast
        to an int if equivalent.
        """
        if not self.is_floating():
            return com.cast_scalar_indexer(key)
        return key

    @final
    def _validate_indexer(self, form: str_t, key, kind: str_t):
        """
        If we are positional indexer, validate that we have appropriate
        typed bounds must be an integer.
        """
        assert kind in ["getitem", "iloc"]

        if key is not None and not is_integer(key):
            raise self._invalid_indexer(form, key)

    def _maybe_cast_slice_bound(self, label, side: str_t, kind):
        """
        This function should be overloaded in subclasses that allow non-trivial
        casting on label-slice bounds, e.g. datetime-like indices allowing
        strings containing formatted datetimes.

        Parameters
        ----------
        label : object
        side : {'left', 'right'}
        kind : {'loc', 'getitem'} or None

        Returns
        -------
        label : object

        Notes
        -----
        Value of `side` parameter should be validated in caller.
        """
        assert kind in ["loc", "getitem", None]

        # We are a plain index here (sub-class override this method if they
        # wish to have special treatment for floats/ints, e.g. Float64Index and
        # datetimelike Indexes
        # reject them, if index does not contain label
        if (is_float(label) or is_integer(label)) and label not in self.values:
            raise self._invalid_indexer("slice", label)

        return label

    def _searchsorted_monotonic(self, label, side="left"):
        if self.is_monotonic_increasing:
            return self.searchsorted(label, side=side)
        elif self.is_monotonic_decreasing:
            # np.searchsorted expects ascending sort order, have to reverse
            # everything for it to work (element ordering, search side and
            # resulting value).
            pos = self[::-1].searchsorted(
                label, side="right" if side == "left" else "left"
            )
            return len(self) - pos

        raise ValueError("index must be monotonic increasing or decreasing")

    def get_slice_bound(self, label, side: str_t, kind) -> int:
        """
        Calculate slice bound that corresponds to given label.

        Returns leftmost (one-past-the-rightmost if ``side=='right'``) position
        of given label.

        Parameters
        ----------
        label : object
        side : {'left', 'right'}
        kind : {'loc', 'getitem'} or None

        Returns
        -------
        int
            Index of label.
        """
        assert kind in ["loc", "getitem", None]

        if side not in ("left", "right"):
            raise ValueError(
                "Invalid value for side kwarg, must be either "
                f"'left' or 'right': {side}"
            )

        original_label = label

        # For datetime indices label may be a string that has to be converted
        # to datetime boundary according to its resolution.
        label = self._maybe_cast_slice_bound(label, side, kind)

        # we need to look up the label
        try:
            slc = self.get_loc(label)
        except KeyError as err:
            try:
                return self._searchsorted_monotonic(label, side)
            except ValueError:
                # raise the original KeyError
                raise err

        if isinstance(slc, np.ndarray):
            # get_loc may return a boolean array or an array of indices, which
            # is OK as long as they are representable by a slice.
            if is_bool_dtype(slc):
                slc = lib.maybe_booleans_to_slice(slc.view("u1"))
            else:
                slc = lib.maybe_indices_to_slice(
                    slc.astype(np.intp, copy=False), len(self)
                )
            if isinstance(slc, np.ndarray):
                raise KeyError(
                    f"Cannot get {side} slice bound for non-unique "
                    f"label: {repr(original_label)}"
                )

        if isinstance(slc, slice):
            if side == "left":
                return slc.start
            else:
                return slc.stop
        else:
            if side == "right":
                return slc + 1
            else:
                return slc

    def slice_locs(self, start=None, end=None, step=None, kind=None):
        """
        Compute slice locations for input labels.

        Parameters
        ----------
        start : label, default None
            If None, defaults to the beginning.
        end : label, default None
            If None, defaults to the end.
        step : int, defaults None
            If None, defaults to 1.
        kind : {'loc', 'getitem'} or None

        Returns
        -------
        start, end : int

        See Also
        --------
        Index.get_loc : Get location for a single label.

        Notes
        -----
        This method only works if the index is monotonic or unique.

        Examples
        --------
        >>> idx = pd.Index(list('abcd'))
        >>> idx.slice_locs(start='b', end='c')
        (1, 3)
        """
        inc = step is None or step >= 0

        if not inc:
            # If it's a reverse slice, temporarily swap bounds.
            start, end = end, start

        # GH 16785: If start and end happen to be date strings with UTC offsets
        # attempt to parse and check that the offsets are the same
        if isinstance(start, (str, datetime)) and isinstance(end, (str, datetime)):
            try:
                ts_start = Timestamp(start)
                ts_end = Timestamp(end)
            except (ValueError, TypeError):
                pass
            else:
                if not tz_compare(ts_start.tzinfo, ts_end.tzinfo):
                    raise ValueError("Both dates must have the same UTC offset")

        start_slice = None
        if start is not None:
            start_slice = self.get_slice_bound(start, "left", kind)
        if start_slice is None:
            start_slice = 0

        end_slice = None
        if end is not None:
            end_slice = self.get_slice_bound(end, "right", kind)
        if end_slice is None:
            end_slice = len(self)

        if not inc:
            # Bounds at this moment are swapped, swap them back and shift by 1.
            #
            # slice_locs('B', 'A', step=-1): s='B', e='A'
            #
            #              s='A'                 e='B'
            # AFTER SWAP:    |                     |
            #                v ------------------> V
            #           -----------------------------------
            #           | | |A|A|A|A| | | | | |B|B| | | | |
            #           -----------------------------------
            #              ^ <------------------ ^
            # SHOULD BE:   |                     |
            #           end=s-1              start=e-1
            #
            end_slice, start_slice = start_slice - 1, end_slice - 1

            # i == -1 triggers ``len(self) + i`` selection that points to the
            # last element, not before-the-first one, subtracting len(self)
            # compensates that.
            if end_slice == -1:
                end_slice -= len(self)
            if start_slice == -1:
                start_slice -= len(self)

        return start_slice, end_slice

    def delete(self, loc):
        """
        Make new Index with passed location(-s) deleted.

        Parameters
        ----------
        loc : int or list of int
            Location of item(-s) which will be deleted.
            Use a list of locations to delete more than one value at the same time.

        Returns
        -------
        Index
            New Index with passed location(-s) deleted.

        See Also
        --------
        numpy.delete : Delete any rows and column from NumPy array (ndarray).

        Examples
        --------
        >>> idx = pd.Index(['a', 'b', 'c'])
        >>> idx.delete(1)
        Index(['a', 'c'], dtype='object')

        >>> idx = pd.Index(['a', 'b', 'c'])
        >>> idx.delete([0, 2])
        Index(['b'], dtype='object')
        """
        return self._shallow_copy(np.delete(self._data, loc))

    def insert(self, loc: int, item):
        """
        Make new Index inserting new item at location.

        Follows Python list.append semantics for negative values.

        Parameters
        ----------
        loc : int
        item : object

        Returns
        -------
        new_index : Index
        """
        # Note: this method is overridden by all ExtensionIndex subclasses,
        #  so self is never backed by an EA.

        try:
            item = self._validate_fill_value(item)
        except TypeError:
            if is_scalar(item):
                dtype, item = maybe_promote(self.dtype, item)
            else:
                # maybe_promote would raise ValueError
                dtype = np.dtype(object)

            return self.astype(dtype).insert(loc, item)

        arr = np.asarray(self)

        # Use Index constructor to ensure we get tuples cast correctly.
        item = Index([item], dtype=self.dtype)._values
        idx = np.concatenate((arr[:loc], item, arr[loc:]))
        return Index(idx, name=self.name)

    def drop(self, labels, errors: str_t = "raise"):
        """
        Make new Index with passed list of labels deleted.

        Parameters
        ----------
        labels : array-like
        errors : {'ignore', 'raise'}, default 'raise'
            If 'ignore', suppress error and existing labels are dropped.

        Returns
        -------
        dropped : Index

        Raises
        ------
        KeyError
            If not all of the labels are found in the selected axis
        """
        arr_dtype = "object" if self.dtype == "object" else None
        labels = com.index_labels_to_array(labels, dtype=arr_dtype)
        indexer = self.get_indexer_for(labels)
        mask = indexer == -1
        if mask.any():
            if errors != "ignore":
                raise KeyError(f"{labels[mask]} not found in axis")
            indexer = indexer[~mask]
        return self.delete(indexer)

    # --------------------------------------------------------------------
    # Generated Arithmetic, Comparison, and Unary Methods

    def _cmp_method(self, other, op):
        """
        Wrapper used to dispatch comparison operations.
        """
        if self.is_(other):
            # fastpath
            if op in {operator.eq, operator.le, operator.ge}:
                arr = np.ones(len(self), dtype=bool)
                if self._can_hold_na and not isinstance(self, ABCMultiIndex):
                    # TODO: should set MultiIndex._can_hold_na = False?
                    arr[self.isna()] = False
                return arr
            elif op in {operator.ne, operator.lt, operator.gt}:
                return np.zeros(len(self), dtype=bool)

        if isinstance(other, (np.ndarray, Index, ABCSeries, ExtensionArray)) and len(
            self
        ) != len(other):
            raise ValueError("Lengths must match to compare")

        if not isinstance(other, ABCMultiIndex):
            other = extract_array(other, extract_numpy=True)
        else:
            other = np.asarray(other)

        if is_object_dtype(self.dtype) and isinstance(other, ExtensionArray):
            # e.g. PeriodArray, Categorical
            with np.errstate(all="ignore"):
                result = op(self._values, other)

        elif is_object_dtype(self.dtype) and not isinstance(self, ABCMultiIndex):
            # don't pass MultiIndex
            with np.errstate(all="ignore"):
                result = ops.comp_method_OBJECT_ARRAY(op, self._values, other)

        elif is_interval_dtype(self.dtype):
            with np.errstate(all="ignore"):
                result = op(self._values, np.asarray(other))

        else:
            with np.errstate(all="ignore"):
                result = ops.comparison_op(self._values, other, op)

        return result

    def _arith_method(self, other, op):
        """
        Wrapper used to dispatch arithmetic operations.
        """

        from pandas import Series

        result = op(Series(self), other)
        if isinstance(result, tuple):
            return (Index(result[0]), Index(result[1]))
        return Index(result)

    def _unary_method(self, op):
        result = op(self._values)
        return Index(result, name=self.name)

    def __abs__(self):
        return self._unary_method(operator.abs)

    def __neg__(self):
        return self._unary_method(operator.neg)

    def __pos__(self):
        return self._unary_method(operator.pos)

    def __inv__(self):
        # TODO: why not operator.inv?
        # TODO: __inv__ vs __invert__?
        return self._unary_method(lambda x: -x)

    def any(self, *args, **kwargs):
        """
        Return whether any element is Truthy.

        Parameters
        ----------
        *args
            These parameters will be passed to numpy.any.
        **kwargs
            These parameters will be passed to numpy.any.

        Returns
        -------
        any : bool or array_like (if axis is specified)
            A single element array_like may be converted to bool.

        See Also
        --------
        Index.all : Return whether all elements are True.
        Series.all : Return whether all elements are True.

        Notes
        -----
        Not a Number (NaN), positive infinity and negative infinity
        evaluate to True because these are not equal to zero.

        Examples
        --------
        >>> index = pd.Index([0, 1, 2])
        >>> index.any()
        True

        >>> index = pd.Index([0, 0, 0])
        >>> index.any()
        False
        """
        # FIXME: docstr inaccurate, args/kwargs not passed
        self._maybe_disable_logical_methods("any")
        return np.any(self.values)

    def all(self):
        """
        Return whether all elements are Truthy.

        Parameters
        ----------
        *args
            These parameters will be passed to numpy.all.
        **kwargs
            These parameters will be passed to numpy.all.

        Returns
        -------
        all : bool or array_like (if axis is specified)
            A single element array_like may be converted to bool.

        See Also
        --------
        Index.any : Return whether any element in an Index is True.
        Series.any : Return whether any element in a Series is True.
        Series.all : Return whether all elements in a Series are True.

        Notes
        -----
        Not a Number (NaN), positive infinity and negative infinity
        evaluate to True because these are not equal to zero.

        Examples
        --------
        **all**

        True, because nonzero integers are considered True.

        >>> pd.Index([1, 2, 3]).all()
        True

        False, because ``0`` is considered False.

        >>> pd.Index([0, 1, 2]).all()
        False

        **any**

        True, because ``1`` is considered True.

        >>> pd.Index([0, 0, 1]).any()
        True

        False, because ``0`` is considered False.

        >>> pd.Index([0, 0, 0]).any()
        False
        """
        # FIXME: docstr inaccurate, args/kwargs not passed

        self._maybe_disable_logical_methods("all")
        return np.all(self.values)

    @final
    def _maybe_disable_logical_methods(self, opname: str_t):
        """
        raise if this Index subclass does not support any or all.
        """
        if (
            isinstance(self, ABCMultiIndex)
            or needs_i8_conversion(self.dtype)
            or is_interval_dtype(self.dtype)
            or is_categorical_dtype(self.dtype)
            or is_float_dtype(self.dtype)
        ):
            # This call will raise
            make_invalid_op(opname)(self)

    @property
    def shape(self) -> Shape:
        """
        Return a tuple of the shape of the underlying data.
        """
        # not using "(len(self), )" to return "correct" shape if the values
        # consists of a >1 D array (see GH-27775)
        # overridden in MultiIndex.shape to avoid materializing the values
        return self._values.shape


def ensure_index_from_sequences(sequences, names=None):
    """
    Construct an index from sequences of data.

    A single sequence returns an Index. Many sequences returns a
    MultiIndex.

    Parameters
    ----------
    sequences : sequence of sequences
    names : sequence of str

    Returns
    -------
    index : Index or MultiIndex

    Examples
    --------
    >>> ensure_index_from_sequences([[1, 2, 3]], names=["name"])
    Int64Index([1, 2, 3], dtype='int64', name='name')

    >>> ensure_index_from_sequences([["a", "a"], ["a", "b"]], names=["L1", "L2"])
    MultiIndex([('a', 'a'),
                ('a', 'b')],
               names=['L1', 'L2'])

    See Also
    --------
    ensure_index
    """
    from pandas.core.indexes.multi import MultiIndex

    if len(sequences) == 1:
        if names is not None:
            names = names[0]
        return Index(sequences[0], name=names)
    else:
        return MultiIndex.from_arrays(sequences, names=names)


def ensure_index(
    index_like: Union[AnyArrayLike, Sequence], copy: bool = False
) -> Index:
    """
    Ensure that we have an index from some index-like object.

    Parameters
    ----------
    index_like : sequence
        An Index or other sequence
    copy : bool, default False

    Returns
    -------
    index : Index or MultiIndex

    See Also
    --------
    ensure_index_from_sequences

    Examples
    --------
    >>> ensure_index(['a', 'b'])
    Index(['a', 'b'], dtype='object')

    >>> ensure_index([('a', 'a'),  ('b', 'c')])
    Index([('a', 'a'), ('b', 'c')], dtype='object')

    >>> ensure_index([['a', 'a'], ['b', 'c']])
    MultiIndex([('a', 'b'),
            ('a', 'c')],
           )
    """
    if isinstance(index_like, Index):
        if copy:
            index_like = index_like.copy()
        return index_like
    if hasattr(index_like, "name"):
        # https://github.com/python/mypy/issues/1424
        # error: Item "ExtensionArray" of "Union[ExtensionArray,
        # Sequence[Any]]" has no attribute "name"  [union-attr]
        # error: Item "Sequence[Any]" of "Union[ExtensionArray, Sequence[Any]]"
        # has no attribute "name"  [union-attr]
        # error: "Sequence[Any]" has no attribute "name"  [attr-defined]
        # error: Item "Sequence[Any]" of "Union[Series, Sequence[Any]]" has no
        # attribute "name"  [union-attr]
        # error: Item "Sequence[Any]" of "Union[Any, Sequence[Any]]" has no
        # attribute "name"  [union-attr]
        name = index_like.name  # type: ignore[union-attr, attr-defined]
        return Index(index_like, name=name, copy=copy)

    if is_iterator(index_like):
        index_like = list(index_like)

    # must check for exactly list here because of strict type
    # check in clean_index_list
    if isinstance(index_like, list):
        if type(index_like) != list:
            index_like = list(index_like)

        converted, all_arrays = lib.clean_index_list(index_like)

        if len(converted) > 0 and all_arrays:
            from pandas.core.indexes.multi import MultiIndex

            return MultiIndex.from_arrays(converted)
        else:
            if isinstance(converted, np.ndarray) and converted.dtype == np.int64:
                # Check for overflows if we should actually be uint64
                # xref GH#35481
                alt = np.asarray(index_like)
                if alt.dtype == np.uint64:
                    converted = alt

            index_like = converted
    else:
        # clean_index_list does the equivalent of copying
        # so only need to do this if not list instance
        if copy:
            index_like = copy_func(index_like)

    return Index(index_like)


def ensure_has_len(seq):
    """
    If seq is an iterator, put its values into a list.
    """
    try:
        len(seq)
    except TypeError:
        return list(seq)
    else:
        return seq


def trim_front(strings: List[str]) -> List[str]:
    """
    Trims zeros and decimal points.

    Examples
    --------
    >>> trim_front([" a", " b"])
    ['a', 'b']

    >>> trim_front([" a", " "])
    ['a', '']
    """
    if not strings:
        return strings
    while all(strings) and all(x[0] == " " for x in strings):
        strings = [x[1:] for x in strings]
    return strings


def _validate_join_method(method: str):
    if method not in ["left", "right", "inner", "outer"]:
        raise ValueError(f"do not recognize join method {method}")


def default_index(n: int) -> "RangeIndex":
    from pandas.core.indexes.range import RangeIndex

    return RangeIndex(0, n, name=None)


def maybe_extract_name(name, obj, cls) -> Label:
    """
    If no name is passed, then extract it from data, validating hashability.
    """
    if name is None and isinstance(obj, (Index, ABCSeries)):
        # Note we don't just check for "name" attribute since that would
        #  pick up e.g. dtype.name
        name = obj.name

    # GH#29069
    if not is_hashable(name):
        raise TypeError(f"{cls.__name__}.name must be a hashable type")

    return name


def _maybe_cast_with_dtype(data: np.ndarray, dtype: np.dtype, copy: bool) -> np.ndarray:
    """
    If a dtype is passed, cast to the closest matching dtype that is supported
    by Index.

    Parameters
    ----------
    data : np.ndarray
    dtype : np.dtype
    copy : bool

    Returns
    -------
    np.ndarray
    """
    # we need to avoid having numpy coerce
    # things that look like ints/floats to ints unless
    # they are actually ints, e.g. '0' and 0.0
    # should not be coerced
    # GH 11836
    if is_integer_dtype(dtype):
        inferred = lib.infer_dtype(data, skipna=False)
        if inferred == "integer":
            data = maybe_cast_to_integer_array(data, dtype, copy=copy)
        elif inferred in ["floating", "mixed-integer-float"]:
            if isna(data).any():
                raise ValueError("cannot convert float NaN to integer")

            if inferred == "mixed-integer-float":
                data = maybe_cast_to_integer_array(data, dtype)

            # If we are actually all equal to integers,
            # then coerce to integer.
            try:
                data = _try_convert_to_int_array(data, copy, dtype)
            except ValueError:
                data = np.array(data, dtype=np.float64, copy=copy)

        elif inferred != "string":
            data = data.astype(dtype)
    elif is_float_dtype(dtype):
        inferred = lib.infer_dtype(data, skipna=False)
        if inferred != "string":
            data = data.astype(dtype)
    else:
        data = np.array(data, dtype=dtype, copy=copy)

    return data


def _maybe_cast_data_without_dtype(subarr):
    """
    If we have an arraylike input but no passed dtype, try to infer
    a supported dtype.

    Parameters
    ----------
    subarr : np.ndarray, Index, or Series

    Returns
    -------
    converted : np.ndarray or ExtensionArray
    dtype : np.dtype or ExtensionDtype
    """
    # Runtime import needed bc IntervalArray imports Index
    from pandas.core.arrays import (
        DatetimeArray,
        IntervalArray,
        PeriodArray,
        TimedeltaArray,
    )

    inferred = lib.infer_dtype(subarr, skipna=False)

    if inferred == "integer":
        try:
            data = _try_convert_to_int_array(subarr, False, None)
            return data, data.dtype
        except ValueError:
            pass

        return subarr, object

    elif inferred in ["floating", "mixed-integer-float", "integer-na"]:
        # TODO: Returns IntegerArray for integer-na case in the future
        return subarr, np.float64

    elif inferred == "interval":
        try:
            data = IntervalArray._from_sequence(subarr, copy=False)
            return data, data.dtype
        except ValueError:
            # GH27172: mixed closed Intervals --> object dtype
            pass
    elif inferred == "boolean":
        # don't support boolean explicitly ATM
        pass
    elif inferred != "string":
        if inferred.startswith("datetime"):
            try:
                data = DatetimeArray._from_sequence(subarr, copy=False)
                return data, data.dtype
            except (ValueError, OutOfBoundsDatetime):
                # GH 27011
                # If we have mixed timezones, just send it
                # down the base constructor
                pass

        elif inferred.startswith("timedelta"):
            data = TimedeltaArray._from_sequence(subarr, copy=False)
            return data, data.dtype
        elif inferred == "period":
            try:
                data = PeriodArray._from_sequence(subarr)
                return data, data.dtype
            except IncompatibleFrequency:
                pass

    return subarr, subarr.dtype


def _try_convert_to_int_array(
    data: np.ndarray, copy: bool, dtype: np.dtype
) -> np.ndarray:
    """
    Attempt to convert an array of data into an integer array.

    Parameters
    ----------
    data : The data to convert.
    copy : bool
        Whether to copy the data or not.
    dtype : np.dtype

    Returns
    -------
    int_array : data converted to either an ndarray[int64] or ndarray[uint64]

    Raises
    ------
    ValueError if the conversion was not successful.
    """
    if not is_unsigned_integer_dtype(dtype):
        # skip int64 conversion attempt if uint-like dtype is passed, as
        # this could return Int64Index when UInt64Index is what's desired
        try:
            res = data.astype("i8", copy=False)
            if (res == data).all():
                return res  # TODO: might still need to copy
        except (OverflowError, TypeError, ValueError):
            pass

    # Conversion to int64 failed (possibly due to overflow) or was skipped,
    # so let's try now with uint64.
    try:
        res = data.astype("u8", copy=False)
        if (res == data).all():
            return res  # TODO: might still need to copy
    except (OverflowError, TypeError, ValueError):
        pass

    raise ValueError


def _maybe_asobject(dtype, klass, data, copy: bool, name: Label, **kwargs):
    """
    If an object dtype was specified, create the non-object Index
    and then convert it to object.

    Parameters
    ----------
    dtype : np.dtype, ExtensionDtype, str
    klass : Index subclass
    data : list-like
    copy : bool
    name : hashable
    **kwargs

    Returns
    -------
    Index

    Notes
    -----
    We assume that calling .astype(object) on this klass will make a copy.
    """

    # GH#23524 passing `dtype=object` to DatetimeIndex is invalid,
    #  will raise in the where `data` is already tz-aware.  So
    #  we leave it out of this step and cast to object-dtype after
    #  the DatetimeIndex construction.

    if is_dtype_equal(_o_dtype, dtype):
        # Note we can pass copy=False because the .astype below
        #  will always make a copy
        index = klass(data, copy=False, name=name, **kwargs)
        return index.astype(object)

    return klass(data, dtype=dtype, copy=copy, name=name, **kwargs)


def get_unanimous_names(*indexes: Index) -> Tuple[Label, ...]:
    """
    Return common name if all indices agree, otherwise None (level-by-level).

    Parameters
    ----------
    indexes : list of Index objects

    Returns
    -------
    list
        A list representing the unanimous 'names' found.
    """
    name_tups = [tuple(i.names) for i in indexes]
    name_sets = [{*ns} for ns in zip_longest(*name_tups)]
    names = tuple(ns.pop() if len(ns) == 1 else None for ns in name_sets)
    return names


def unpack_nested_dtype(other: Index) -> Index:
    """
    When checking if our dtype is comparable with another, we need
    to unpack CategoricalDtype to look at its categories.dtype.

    Parameters
    ----------
    other : Index

    Returns
    -------
    Index
    """
    dtype = other.dtype
    if is_categorical_dtype(dtype):
        # If there is ever a SparseIndex, this could get dispatched
        #  here too.
        return dtype.categories
    return other<|MERGE_RESOLUTION|>--- conflicted
+++ resolved
@@ -3151,16 +3151,7 @@
                 target, method=method, limit=limit, tolerance=tolerance
             )
 
-<<<<<<< HEAD
-        if not self.is_unique:
-            raise InvalidIndexError(
-                "Reindexing only valid with uniquely valued Index objects"
-            )
-
         if method in ["pad", "backfill"]:
-=======
-        if method == "pad" or method == "backfill":
->>>>>>> 122d5024
             indexer = self._get_fill_indexer(target, method, limit, tolerance)
         elif method == "nearest":
             indexer = self._get_nearest_indexer(target, limit, tolerance)
