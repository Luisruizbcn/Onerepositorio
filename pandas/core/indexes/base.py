--- conflicted
+++ resolved
@@ -4316,32 +4316,8 @@
         >>> idx.where(idx.isin(['car', 'train']), 'other')
         Index(['car', 'other', 'train', 'other'], dtype='object')
         """
-<<<<<<< HEAD
         cond = np.asarray(cond, dtype=bool)
         return self.putmask(~cond, other)
-=======
-        if other is None:
-            other = self._na_value
-
-        values = self.values
-
-        try:
-            self._validate_fill_value(other)
-        except (ValueError, TypeError):
-            return self.astype(object).where(cond, other)
-
-        if isinstance(other, np.timedelta64) and self.dtype == object:
-            # https://github.com/numpy/numpy/issues/12550
-            #  timedelta64 will incorrectly cast to int
-            other = [other] * (~cond).sum()
-            values = cast(np.ndarray, values).copy()
-            # error: Unsupported target for indexed assignment ("ArrayLike")
-            values[~cond] = other  # type:ignore[index]
-        else:
-            values = np.where(cond, values, other)
-
-        return Index(values, name=self.name)
->>>>>>> 8e2e98ba
 
     # construction helpers
     @final
@@ -4574,7 +4550,14 @@
             return self.astype(dtype).putmask(mask, value)
 
         values = self._values.copy()
-        np.putmask(values, mask, converted)
+        if isinstance(converted, np.timedelta64) and self.dtype == object:
+            # https://github.com/numpy/numpy/issues/12550
+            #  timedelta64 will incorrectly cast to int
+            converted = [converted] * mask.sum()
+            values[mask] = converted
+        else:
+            np.putmask(values, mask, converted)
+
         return type(self)._simple_new(values, name=self.name)
 
     def equals(self, other: Any) -> bool:
