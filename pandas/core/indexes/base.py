--- conflicted
+++ resolved
@@ -5373,14 +5373,6 @@
         """
         Wrapper used to dispatch comparison operations.
         """
-<<<<<<< HEAD
-        setattr(cls, "__eq__", _make_comparison_op(operator.eq, cls))
-        setattr(cls, "__ne__", _make_comparison_op(operator.ne, cls))
-        setattr(cls, "__lt__", _make_comparison_op(operator.lt, cls))
-        setattr(cls, "__gt__", _make_comparison_op(operator.gt, cls))
-        setattr(cls, "__le__", _make_comparison_op(operator.le, cls))
-        setattr(cls, "__ge__", _make_comparison_op(operator.ge, cls))
-=======
         if isinstance(other, (np.ndarray, Index, ABCSeries, ExtensionArray)):
             if other.ndim > 0 and len(self) != len(other):
                 raise ValueError("Lengths must match to compare")
@@ -5409,7 +5401,6 @@
         if is_bool_dtype(result):
             return result
         return ops.invalid_comparison(self, other, op)
->>>>>>> 257ad4e2
 
     @classmethod
     def _add_numeric_methods_binary(cls):
