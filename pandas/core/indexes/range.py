from __future__ import annotations

from collections.abc import (
    Hashable,
    Iterator,
)
from datetime import timedelta
import operator
from sys import getsizeof
from typing import (
    TYPE_CHECKING,
    Any,
    Callable,
    Literal,
    cast,
    overload,
)

import numpy as np

from pandas._libs import (
    index as libindex,
    lib,
)
from pandas._libs.lib import no_default
from pandas.compat.numpy import function as nv
from pandas.util._decorators import (
    cache_readonly,
    doc,
)

from pandas.core.dtypes import missing
from pandas.core.dtypes.base import ExtensionDtype
from pandas.core.dtypes.common import (
    ensure_platform_int,
    ensure_python_int,
    is_float,
    is_integer,
    is_scalar,
    is_signed_integer_dtype,
)
from pandas.core.dtypes.generic import ABCTimedeltaIndex

from pandas.core import ops
import pandas.core.common as com
from pandas.core.construction import extract_array
from pandas.core.indexers import check_array_indexer
import pandas.core.indexes.base as ibase
from pandas.core.indexes.base import (
    Index,
    maybe_extract_name,
)
from pandas.core.ops.common import unpack_zerodim_and_defer

if TYPE_CHECKING:
    from pandas._typing import (
        Axis,
        Dtype,
        JoinHow,
        NaPosition,
        Self,
        npt,
    )
_empty_range = range(0)
_dtype_int64 = np.dtype(np.int64)


class RangeIndex(Index):
    """
    Immutable Index implementing a monotonic integer range.

    RangeIndex is a memory-saving special case of an Index limited to representing
    monotonic ranges with a 64-bit dtype. Using RangeIndex may in some instances
    improve computing speed.

    This is the default index type used
    by DataFrame and Series when no explicit index is provided by the user.

    Parameters
    ----------
    start : int (default: 0), range, or other RangeIndex instance
        If int and "stop" is not given, interpreted as "stop" instead.
    stop : int (default: 0)
    step : int (default: 1)
    dtype : np.int64
        Unused, accepted for homogeneity with other index types.
    copy : bool, default False
        Unused, accepted for homogeneity with other index types.
    name : object, optional
        Name to be stored in the index.

    Attributes
    ----------
    start
    stop
    step

    Methods
    -------
    from_range

    See Also
    --------
    Index : The base pandas Index type.

    Examples
    --------
    >>> list(pd.RangeIndex(5))
    [0, 1, 2, 3, 4]

    >>> list(pd.RangeIndex(-2, 4))
    [-2, -1, 0, 1, 2, 3]

    >>> list(pd.RangeIndex(0, 10, 2))
    [0, 2, 4, 6, 8]

    >>> list(pd.RangeIndex(2, -10, -3))
    [2, -1, -4, -7]

    >>> list(pd.RangeIndex(0))
    []

    >>> list(pd.RangeIndex(1, 0))
    []
    """

    _typ = "rangeindex"
    _dtype_validation_metadata = (is_signed_integer_dtype, "signed integer")
    _range: range
    _values: np.ndarray

    @property
    def _engine_type(self) -> type[libindex.Int64Engine]:
        return libindex.Int64Engine

    # --------------------------------------------------------------------
    # Constructors

    def __new__(
        cls,
        start=None,
        stop=None,
        step=None,
        dtype: Dtype | None = None,
        copy: bool = False,
        name: Hashable | None = None,
    ) -> Self:
        cls._validate_dtype(dtype)
        name = maybe_extract_name(name, start, cls)

        # RangeIndex
        if isinstance(start, cls):
            return start.copy(name=name)
        elif isinstance(start, range):
            return cls._simple_new(start, name=name)

        # validate the arguments
        if com.all_none(start, stop, step):
            raise TypeError("RangeIndex(...) must be called with integers")

        start = ensure_python_int(start) if start is not None else 0

        if stop is None:
            start, stop = 0, start
        else:
            stop = ensure_python_int(stop)

        step = ensure_python_int(step) if step is not None else 1
        if step == 0:
            raise ValueError("Step must not be zero")

        rng = range(start, stop, step)
        return cls._simple_new(rng, name=name)

    @classmethod
    def from_range(cls, data: range, name=None, dtype: Dtype | None = None) -> Self:
        """
        Create :class:`pandas.RangeIndex` from a ``range`` object.

        Returns
        -------
        RangeIndex

        Examples
        --------
        >>> pd.RangeIndex.from_range(range(5))
        RangeIndex(start=0, stop=5, step=1)

        >>> pd.RangeIndex.from_range(range(2, -10, -3))
        RangeIndex(start=2, stop=-10, step=-3)
        """
        if not isinstance(data, range):
            raise TypeError(
                f"{cls.__name__}(...) must be called with object coercible to a "
                f"range, {data!r} was passed"
            )
        cls._validate_dtype(dtype)
        return cls._simple_new(data, name=name)

    #  error: Argument 1 of "_simple_new" is incompatible with supertype "Index";
    #  supertype defines the argument type as
    #  "Union[ExtensionArray, ndarray[Any, Any]]"  [override]
    @classmethod
    def _simple_new(  # type: ignore[override]
        cls, values: range, name: Hashable | None = None
    ) -> Self:
        result = object.__new__(cls)

        assert isinstance(values, range)

        result._range = values
        result._name = name
        result._cache = {}
        result._reset_identity()
        result._references = None
        return result

    @classmethod
    def _validate_dtype(cls, dtype: Dtype | None) -> None:
        if dtype is None:
            return

        validation_func, expected = cls._dtype_validation_metadata
        if not validation_func(dtype):
            raise ValueError(
                f"Incorrect `dtype` passed: expected {expected}, received {dtype}"
            )

    # --------------------------------------------------------------------

    # error: Return type "Type[Index]" of "_constructor" incompatible with return
    # type "Type[RangeIndex]" in supertype "Index"
    @cache_readonly
    def _constructor(self) -> type[Index]:  # type: ignore[override]
        """return the class to use for construction"""
        return Index

    # error: Signature of "_data" incompatible with supertype "Index"
    @cache_readonly
    def _data(self) -> np.ndarray:  # type: ignore[override]
        """
        An int array that for performance reasons is created only when needed.

        The constructed array is saved in ``_cache``.
        """
        return np.arange(self.start, self.stop, self.step, dtype=np.int64)

    def _get_data_as_items(self) -> list[tuple[str, int]]:
        """return a list of tuples of start, stop, step"""
        rng = self._range
        return [("start", rng.start), ("stop", rng.stop), ("step", rng.step)]

    def __reduce__(self):
        d = {"name": self._name}
        d.update(dict(self._get_data_as_items()))
        return ibase._new_Index, (type(self), d), None

    # --------------------------------------------------------------------
    # Rendering Methods

    def _format_attrs(self):
        """
        Return a list of tuples of the (attr, formatted_value)
        """
        attrs = cast("list[tuple[str, str | int]]", self._get_data_as_items())
        if self._name is not None:
            attrs.append(("name", ibase.default_pprint(self._name)))
        return attrs

    def _format_with_header(self, *, header: list[str], na_rep: str) -> list[str]:
        # Equivalent to Index implementation, but faster
        if not len(self._range):
            return header
        first_val_str = str(self._range[0])
        last_val_str = str(self._range[-1])
        max_length = max(len(first_val_str), len(last_val_str))

        return header + [f"{x:<{max_length}}" for x in self._range]

    # --------------------------------------------------------------------

    @property
    def start(self) -> int:
        """
        The value of the `start` parameter (``0`` if this was not supplied).

        Examples
        --------
        >>> idx = pd.RangeIndex(5)
        >>> idx.start
        0

        >>> idx = pd.RangeIndex(2, -10, -3)
        >>> idx.start
        2
        """
        # GH 25710
        return self._range.start

    @property
    def stop(self) -> int:
        """
        The value of the `stop` parameter.

        Examples
        --------
        >>> idx = pd.RangeIndex(5)
        >>> idx.stop
        5

        >>> idx = pd.RangeIndex(2, -10, -3)
        >>> idx.stop
        -10
        """
        return self._range.stop

    @property
    def step(self) -> int:
        """
        The value of the `step` parameter (``1`` if this was not supplied).

        Examples
        --------
        >>> idx = pd.RangeIndex(5)
        >>> idx.step
        1

        >>> idx = pd.RangeIndex(2, -10, -3)
        >>> idx.step
        -3

        Even if :class:`pandas.RangeIndex` is empty, ``step`` is still ``1`` if
        not supplied.

        >>> idx = pd.RangeIndex(1, 0)
        >>> idx.step
        1
        """
        # GH 25710
        return self._range.step

    @cache_readonly
    def nbytes(self) -> int:
        """
        Return the number of bytes in the underlying data.
        """
        rng = self._range
        return getsizeof(rng) + sum(
            getsizeof(getattr(rng, attr_name))
            for attr_name in ["start", "stop", "step"]
        )

    def memory_usage(self, deep: bool = False) -> int:
        """
        Memory usage of my values

        Parameters
        ----------
        deep : bool
            Introspect the data deeply, interrogate
            `object` dtypes for system-level memory consumption

        Returns
        -------
        bytes used

        Notes
        -----
        Memory usage does not include memory consumed by elements that
        are not components of the array if deep=False

        See Also
        --------
        numpy.ndarray.nbytes
        """
        return self.nbytes

    @property
    def dtype(self) -> np.dtype:
        return _dtype_int64

    @property
    def is_unique(self) -> bool:
        """return if the index has unique values"""
        return True

    @cache_readonly
    def is_monotonic_increasing(self) -> bool:
        return self._range.step > 0 or len(self) <= 1

    @cache_readonly
    def is_monotonic_decreasing(self) -> bool:
        return self._range.step < 0 or len(self) <= 1

    def __contains__(self, key: Any) -> bool:
        hash(key)
        try:
            key = ensure_python_int(key)
        except TypeError:
            return False
        return key in self._range

    @property
    def inferred_type(self) -> str:
        return "integer"

    # --------------------------------------------------------------------
    # Indexing Methods

    @doc(Index.get_loc)
    def get_loc(self, key) -> int:
        if is_integer(key) or (is_float(key) and key.is_integer()):
            new_key = int(key)
            try:
                return self._range.index(new_key)
            except ValueError as err:
                raise KeyError(key) from err
        if isinstance(key, Hashable):
            raise KeyError(key)
        self._check_indexing_error(key)
        raise KeyError(key)

    def _get_indexer(
        self,
        target: Index,
        method: str | None = None,
        limit: int | None = None,
        tolerance=None,
    ) -> npt.NDArray[np.intp]:
        if com.any_not_none(method, tolerance, limit):
            return super()._get_indexer(
                target, method=method, tolerance=tolerance, limit=limit
            )

        if self.step > 0:
            start, stop, step = self.start, self.stop, self.step
        else:
            # GH 28678: work on reversed range for simplicity
            reverse = self._range[::-1]
            start, stop, step = reverse.start, reverse.stop, reverse.step

        target_array = np.asarray(target)
        locs = target_array - start
        valid = (locs % step == 0) & (locs >= 0) & (target_array < stop)
        locs[~valid] = -1
        locs[valid] = locs[valid] / step

        if step != self.step:
            # We reversed this range: transform to original locs
            locs[valid] = len(self) - 1 - locs[valid]
        return ensure_platform_int(locs)

    @cache_readonly
    def _should_fallback_to_positional(self) -> bool:
        """
        Should an integer key be treated as positional?
        """
        return False

    # --------------------------------------------------------------------

    def tolist(self) -> list[int]:
        return list(self._range)

    @doc(Index.__iter__)
    def __iter__(self) -> Iterator[int]:
        yield from self._range

    @doc(Index._shallow_copy)
    def _shallow_copy(self, values, name: Hashable = no_default):
        name = self._name if name is no_default else name

        if values.dtype.kind == "f":
            return Index(values, name=name, dtype=np.float64)
        if values.dtype.kind == "i" and values.ndim == 1:
            # GH 46675 & 43885: If values is equally spaced, return a
            # more memory-compact RangeIndex instead of Index with 64-bit dtype
            if len(values) == 0:
                return type(self)._simple_new(_empty_range, name=name)
            elif len(values) == 1:
                start = values[0]
                new_range = range(start, start + self.step, self.step)
                return type(self)._simple_new(new_range, name=name)
            diff = values[1] - values[0]
<<<<<<< HEAD
            if not missing.isna(diff) and lib.is_range(values, diff):
                new_range = range(values[0], values[-1] + diff, diff)
                return type(self)._simple_new(new_range, name=name)
=======
            if not missing.isna(diff) and diff != 0:
                if len(values) == 2:
                    # Can skip is_range_indexer check
                    new_range = range(values[0], values[-1] + diff, diff)
                    return type(self)._simple_new(new_range, name=name)
                else:
                    maybe_range_indexer, remainder = np.divmod(values - values[0], diff)
                    if (
                        lib.is_range_indexer(
                            maybe_range_indexer, len(maybe_range_indexer)
                        )
                        and not remainder.any()
                    ):
                        new_range = range(values[0], values[-1] + diff, diff)
                        return type(self)._simple_new(new_range, name=name)
>>>>>>> f5d754d4
        return self._constructor._simple_new(values, name=name)

    def _view(self) -> Self:
        result = type(self)._simple_new(self._range, name=self._name)
        result._cache = self._cache
        return result

    def _wrap_reindex_result(self, target, indexer, preserve_names: bool):
        if not isinstance(target, type(self)) and target.dtype.kind == "i":
            target = self._shallow_copy(target._values, name=target.name)
        return super()._wrap_reindex_result(target, indexer, preserve_names)

    @doc(Index.copy)
    def copy(self, name: Hashable | None = None, deep: bool = False) -> Self:
        name = self._validate_names(name=name, deep=deep)[0]
        new_index = self._rename(name=name)
        return new_index

    def _minmax(self, meth: str) -> int | float:
        no_steps = len(self) - 1
        if no_steps == -1:
            return np.nan
        elif (meth == "min" and self.step > 0) or (meth == "max" and self.step < 0):
            return self.start

        return self.start + self.step * no_steps

    def min(self, axis=None, skipna: bool = True, *args, **kwargs) -> int | float:
        """The minimum value of the RangeIndex"""
        nv.validate_minmax_axis(axis)
        nv.validate_min(args, kwargs)
        return self._minmax("min")

    def max(self, axis=None, skipna: bool = True, *args, **kwargs) -> int | float:
        """The maximum value of the RangeIndex"""
        nv.validate_minmax_axis(axis)
        nv.validate_max(args, kwargs)
        return self._minmax("max")

    def argsort(self, *args, **kwargs) -> npt.NDArray[np.intp]:
        """
        Returns the indices that would sort the index and its
        underlying data.

        Returns
        -------
        np.ndarray[np.intp]

        See Also
        --------
        numpy.ndarray.argsort
        """
        ascending = kwargs.pop("ascending", True)  # EA compat
        kwargs.pop("kind", None)  # e.g. "mergesort" is irrelevant
        nv.validate_argsort(args, kwargs)

        if self._range.step > 0:
            result = np.arange(len(self), dtype=np.intp)
        else:
            result = np.arange(len(self) - 1, -1, -1, dtype=np.intp)

        if not ascending:
            result = result[::-1]
        return result

    def factorize(
        self,
        sort: bool = False,
        use_na_sentinel: bool = True,
    ) -> tuple[npt.NDArray[np.intp], RangeIndex]:
        codes = np.arange(len(self), dtype=np.intp)
        uniques = self
        if sort and self.step < 0:
            codes = codes[::-1]
            uniques = uniques[::-1]
        return codes, uniques

    def equals(self, other: object) -> bool:
        """
        Determines if two Index objects contain the same elements.
        """
        if isinstance(other, RangeIndex):
            return self._range == other._range
        return super().equals(other)

    # error: Signature of "sort_values" incompatible with supertype "Index"
    @overload  # type: ignore[override]
    def sort_values(
        self,
        *,
        return_indexer: Literal[False] = ...,
        ascending: bool = ...,
        na_position: NaPosition = ...,
        key: Callable | None = ...,
    ) -> Self: ...

    @overload
    def sort_values(
        self,
        *,
        return_indexer: Literal[True],
        ascending: bool = ...,
        na_position: NaPosition = ...,
        key: Callable | None = ...,
    ) -> tuple[Self, np.ndarray | RangeIndex]: ...

    @overload
    def sort_values(
        self,
        *,
        return_indexer: bool = ...,
        ascending: bool = ...,
        na_position: NaPosition = ...,
        key: Callable | None = ...,
    ) -> Self | tuple[Self, np.ndarray | RangeIndex]: ...

    def sort_values(
        self,
        *,
        return_indexer: bool = False,
        ascending: bool = True,
        na_position: NaPosition = "last",
        key: Callable | None = None,
    ) -> Self | tuple[Self, np.ndarray | RangeIndex]:
        if key is not None:
            return super().sort_values(
                return_indexer=return_indexer,
                ascending=ascending,
                na_position=na_position,
                key=key,
            )
        else:
            sorted_index = self
            inverse_indexer = False
            if ascending:
                if self.step < 0:
                    sorted_index = self[::-1]
                    inverse_indexer = True
            else:
                if self.step > 0:
                    sorted_index = self[::-1]
                    inverse_indexer = True

        if return_indexer:
            if inverse_indexer:
                rng = range(len(self) - 1, -1, -1)
            else:
                rng = range(len(self))
            return sorted_index, RangeIndex(rng)
        else:
            return sorted_index

    # --------------------------------------------------------------------
    # Set Operations

    def _intersection(self, other: Index, sort: bool = False):
        # caller is responsible for checking self and other are both non-empty

        if not isinstance(other, RangeIndex):
            return super()._intersection(other, sort=sort)

        first = self._range[::-1] if self.step < 0 else self._range
        second = other._range[::-1] if other.step < 0 else other._range

        # check whether intervals intersect
        # deals with in- and decreasing ranges
        int_low = max(first.start, second.start)
        int_high = min(first.stop, second.stop)
        if int_high <= int_low:
            return self._simple_new(_empty_range)

        # Method hint: linear Diophantine equation
        # solve intersection problem
        # performance hint: for identical step sizes, could use
        # cheaper alternative
        gcd, s, _ = self._extended_gcd(first.step, second.step)

        # check whether element sets intersect
        if (first.start - second.start) % gcd:
            return self._simple_new(_empty_range)

        # calculate parameters for the RangeIndex describing the
        # intersection disregarding the lower bounds
        tmp_start = first.start + (second.start - first.start) * first.step // gcd * s
        new_step = first.step * second.step // gcd
        new_range = range(tmp_start, int_high, new_step)
        new_index = self._simple_new(new_range)

        # adjust index to limiting interval
        new_start = new_index._min_fitting_element(int_low)
        new_range = range(new_start, new_index.stop, new_index.step)
        new_index = self._simple_new(new_range)

        if (self.step < 0 and other.step < 0) is not (new_index.step < 0):
            new_index = new_index[::-1]

        if sort is None:
            new_index = new_index.sort_values()

        return new_index

    def _min_fitting_element(self, lower_limit: int) -> int:
        """Returns the smallest element greater than or equal to the limit"""
        no_steps = -(-(lower_limit - self.start) // abs(self.step))
        return self.start + abs(self.step) * no_steps

    def _extended_gcd(self, a: int, b: int) -> tuple[int, int, int]:
        """
        Extended Euclidean algorithms to solve Bezout's identity:
           a*x + b*y = gcd(x, y)
        Finds one particular solution for x, y: s, t
        Returns: gcd, s, t
        """
        s, old_s = 0, 1
        t, old_t = 1, 0
        r, old_r = b, a
        while r:
            quotient = old_r // r
            old_r, r = r, old_r - quotient * r
            old_s, s = s, old_s - quotient * s
            old_t, t = t, old_t - quotient * t
        return old_r, old_s, old_t

    def _range_in_self(self, other: range) -> bool:
        """Check if other range is contained in self"""
        # https://stackoverflow.com/a/32481015
        if not other:
            return True
        if not self._range:
            return False
        if len(other) > 1 and other.step % self._range.step:
            return False
        return other.start in self._range and other[-1] in self._range

    def _union(self, other: Index, sort: bool | None):
        """
        Form the union of two Index objects and sorts if possible

        Parameters
        ----------
        other : Index or array-like

        sort : bool or None, default None
            Whether to sort (monotonically increasing) the resulting index.
            ``sort=None|True`` returns a ``RangeIndex`` if possible or a sorted
            ``Index`` with a int64 dtype if not.
            ``sort=False`` can return a ``RangeIndex`` if self is monotonically
            increasing and other is fully contained in self. Otherwise, returns
            an unsorted ``Index`` with an int64 dtype.

        Returns
        -------
        union : Index
        """
        if isinstance(other, RangeIndex):
            if sort in (None, True) or (
                sort is False and self.step > 0 and self._range_in_self(other._range)
            ):
                # GH 47557: Can still return a RangeIndex
                # if other range in self and sort=False
                start_s, step_s = self.start, self.step
                end_s = self.start + self.step * (len(self) - 1)
                start_o, step_o = other.start, other.step
                end_o = other.start + other.step * (len(other) - 1)
                if self.step < 0:
                    start_s, step_s, end_s = end_s, -step_s, start_s
                if other.step < 0:
                    start_o, step_o, end_o = end_o, -step_o, start_o
                if len(self) == 1 and len(other) == 1:
                    step_s = step_o = abs(self.start - other.start)
                elif len(self) == 1:
                    step_s = step_o
                elif len(other) == 1:
                    step_o = step_s
                start_r = min(start_s, start_o)
                end_r = max(end_s, end_o)
                if step_o == step_s:
                    if (
                        (start_s - start_o) % step_s == 0
                        and (start_s - end_o) <= step_s
                        and (start_o - end_s) <= step_s
                    ):
                        return type(self)(start_r, end_r + step_s, step_s)
                    if (
                        (step_s % 2 == 0)
                        and (abs(start_s - start_o) == step_s / 2)
                        and (abs(end_s - end_o) == step_s / 2)
                    ):
                        # e.g. range(0, 10, 2) and range(1, 11, 2)
                        #  but not range(0, 20, 4) and range(1, 21, 4) GH#44019
                        return type(self)(start_r, end_r + step_s / 2, step_s / 2)

                elif step_o % step_s == 0:
                    if (
                        (start_o - start_s) % step_s == 0
                        and (start_o + step_s >= start_s)
                        and (end_o - step_s <= end_s)
                    ):
                        return type(self)(start_r, end_r + step_s, step_s)
                elif step_s % step_o == 0:
                    if (
                        (start_s - start_o) % step_o == 0
                        and (start_s + step_o >= start_o)
                        and (end_s - step_o <= end_o)
                    ):
                        return type(self)(start_r, end_r + step_o, step_o)

        return super()._union(other, sort=sort)

    def _difference(self, other, sort=None):
        # optimized set operation if we have another RangeIndex
        self._validate_sort_keyword(sort)
        self._assert_can_do_setop(other)
        other, result_name = self._convert_can_do_setop(other)

        if not isinstance(other, RangeIndex):
            return super()._difference(other, sort=sort)

        if sort is not False and self.step < 0:
            return self[::-1]._difference(other)

        res_name = ops.get_op_result_name(self, other)

        first = self._range[::-1] if self.step < 0 else self._range
        overlap = self.intersection(other)
        if overlap.step < 0:
            overlap = overlap[::-1]

        if len(overlap) == 0:
            return self.rename(name=res_name)
        if len(overlap) == len(self):
            return self[:0].rename(res_name)

        # overlap.step will always be a multiple of self.step (see _intersection)

        if len(overlap) == 1:
            if overlap[0] == self[0]:
                return self[1:]

            elif overlap[0] == self[-1]:
                return self[:-1]

            elif len(self) == 3 and overlap[0] == self[1]:
                return self[::2]

            else:
                return super()._difference(other, sort=sort)

        elif len(overlap) == 2 and overlap[0] == first[0] and overlap[-1] == first[-1]:
            # e.g. range(-8, 20, 7) and range(13, -9, -3)
            return self[1:-1]

        if overlap.step == first.step:
            if overlap[0] == first.start:
                # The difference is everything after the intersection
                new_rng = range(overlap[-1] + first.step, first.stop, first.step)
            elif overlap[-1] == first[-1]:
                # The difference is everything before the intersection
                new_rng = range(first.start, overlap[0], first.step)
            elif overlap._range == first[1:-1]:
                # e.g. range(4) and range(1, 3)
                step = len(first) - 1
                new_rng = first[::step]
            else:
                # The difference is not range-like
                # e.g. range(1, 10, 1) and range(3, 7, 1)
                return super()._difference(other, sort=sort)

        else:
            # We must have len(self) > 1, bc we ruled out above
            #  len(overlap) == 0 and len(overlap) == len(self)
            assert len(self) > 1

            if overlap.step == first.step * 2:
                if overlap[0] == first[0] and overlap[-1] in (first[-1], first[-2]):
                    # e.g. range(1, 10, 1) and range(1, 10, 2)
                    new_rng = first[1::2]

                elif overlap[0] == first[1] and overlap[-1] in (first[-1], first[-2]):
                    # e.g. range(1, 10, 1) and range(2, 10, 2)
                    new_rng = first[::2]

                else:
                    # We can get here with  e.g. range(20) and range(0, 10, 2)
                    return super()._difference(other, sort=sort)

            else:
                # e.g. range(10) and range(0, 10, 3)
                return super()._difference(other, sort=sort)

        new_index = type(self)._simple_new(new_rng, name=res_name)
        if first is not self._range:
            new_index = new_index[::-1]

        return new_index

    def symmetric_difference(
        self, other, result_name: Hashable | None = None, sort=None
    ) -> Index:
        if not isinstance(other, RangeIndex) or sort is not None:
            return super().symmetric_difference(other, result_name, sort)

        left = self.difference(other)
        right = other.difference(self)
        result = left.union(right)

        if result_name is not None:
            result = result.rename(result_name)
        return result

    def _join_empty(
        self, other: Index, how: JoinHow, sort: bool
    ) -> tuple[Index, npt.NDArray[np.intp] | None, npt.NDArray[np.intp] | None]:
        if other.dtype.kind == "i":
            other = self._shallow_copy(other._values, name=other.name)
        return super()._join_empty(other, how=how, sort=sort)

    def _join_monotonic(
        self, other: Index, how: JoinHow = "left"
    ) -> tuple[Index, npt.NDArray[np.intp] | None, npt.NDArray[np.intp] | None]:
        # This currently only gets called for the monotonic increasing case
        if not isinstance(other, type(self)):
            maybe_ri = self._shallow_copy(other._values, name=other.name)
            if not isinstance(maybe_ri, type(self)):
                return super()._join_monotonic(other, how=how)
            other = maybe_ri

        if self.equals(other):
            ret_index = other if how == "right" else self
            return ret_index, None, None

        if how == "left":
            join_index = self
            lidx = None
            ridx = other.get_indexer(join_index)
        elif how == "right":
            join_index = other
            lidx = self.get_indexer(join_index)
            ridx = None
        elif how == "inner":
            join_index = self.intersection(other)
            lidx = self.get_indexer(join_index)
            ridx = other.get_indexer(join_index)
        elif how == "outer":
            join_index = self.union(other)
            lidx = self.get_indexer(join_index)
            ridx = other.get_indexer(join_index)

        lidx = None if lidx is None else ensure_platform_int(lidx)
        ridx = None if ridx is None else ensure_platform_int(ridx)
        return join_index, lidx, ridx

    # --------------------------------------------------------------------

    # error: Return type "Index" of "delete" incompatible with return type
    #  "RangeIndex" in supertype "Index"
    def delete(self, loc) -> Index:  # type: ignore[override]
        # In some cases we can retain RangeIndex, see also
        #  DatetimeTimedeltaMixin._get_delete_Freq
        if is_integer(loc):
            if loc in (0, -len(self)):
                return self[1:]
            if loc in (-1, len(self) - 1):
                return self[:-1]
            if len(self) == 3 and loc in (1, -2):
                return self[::2]

        elif lib.is_list_like(loc):
            slc = lib.maybe_indices_to_slice(np.asarray(loc, dtype=np.intp), len(self))

            if isinstance(slc, slice):
                # defer to RangeIndex._difference, which is optimized to return
                #  a RangeIndex whenever possible
                other = self[slc]
                return self.difference(other, sort=False)

        return super().delete(loc)

    def insert(self, loc: int, item) -> Index:
        if len(self) and (is_integer(item) or is_float(item)):
            # We can retain RangeIndex is inserting at the beginning or end,
            #  or right in the middle.
            rng = self._range
            if loc == 0 and item == self[0] - self.step:
                new_rng = range(rng.start - rng.step, rng.stop, rng.step)
                return type(self)._simple_new(new_rng, name=self._name)

            elif loc == len(self) and item == self[-1] + self.step:
                new_rng = range(rng.start, rng.stop + rng.step, rng.step)
                return type(self)._simple_new(new_rng, name=self._name)

            elif len(self) == 2 and item == self[0] + self.step / 2:
                # e.g. inserting 1 into [0, 2]
                step = int(self.step / 2)
                new_rng = range(self.start, self.stop, step)
                return type(self)._simple_new(new_rng, name=self._name)

        return super().insert(loc, item)

    def _concat(self, indexes: list[Index], name: Hashable) -> Index:
        """
        Overriding parent method for the case of all RangeIndex instances.

        When all members of "indexes" are of type RangeIndex: result will be
        RangeIndex if possible, Index with a int64 dtype otherwise. E.g.:
        indexes = [RangeIndex(3), RangeIndex(3, 6)] -> RangeIndex(6)
        indexes = [RangeIndex(3), RangeIndex(4, 6)] -> Index([0,1,2,4,5], dtype='int64')
        """
        if not all(isinstance(x, RangeIndex) for x in indexes):
            result = super()._concat(indexes, name)
            if result.dtype.kind == "i":
                return self._shallow_copy(result._values)
            return result

        elif len(indexes) == 1:
            return indexes[0]

        rng_indexes = cast(list[RangeIndex], indexes)

        start = step = next_ = None

        # Filter the empty indexes
        non_empty_indexes = []
        all_same_index = True
        prev: RangeIndex | None = None
        for obj in rng_indexes:
            if len(obj):
                non_empty_indexes.append(obj)
                if all_same_index:
                    if prev is not None:
                        all_same_index = prev.equals(obj)
                    else:
                        prev = obj

        for obj in non_empty_indexes:
            rng = obj._range

            if start is None:
                # This is set by the first non-empty index
                start = rng.start
                if step is None and len(rng) > 1:
                    step = rng.step
            elif step is None:
                # First non-empty index had only one element
                if rng.start == start:
                    if all_same_index:
                        values = np.tile(
                            non_empty_indexes[0]._values, len(non_empty_indexes)
                        )
                    else:
                        values = np.concatenate([x._values for x in rng_indexes])
                    result = self._constructor(values)
                    return result.rename(name)

                step = rng.start - start

            non_consecutive = (step != rng.step and len(rng) > 1) or (
                next_ is not None and rng.start != next_
            )
            if non_consecutive:
                if all_same_index:
                    values = np.tile(
                        non_empty_indexes[0]._values, len(non_empty_indexes)
                    )
                else:
                    values = np.concatenate([x._values for x in rng_indexes])
                result = self._constructor(values)
                return result.rename(name)

            if step is not None:
                next_ = rng[-1] + step

        if non_empty_indexes:
            # Get the stop value from "next" or alternatively
            # from the last non-empty index
            stop = non_empty_indexes[-1].stop if next_ is None else next_
            if len(non_empty_indexes) == 1:
                step = non_empty_indexes[0].step
            return RangeIndex(start, stop, step, name=name)

        # Here all "indexes" had 0 length, i.e. were empty.
        # In this case return an empty range index.
        return RangeIndex(_empty_range, name=name)

    def __len__(self) -> int:
        """
        return the length of the RangeIndex
        """
        return len(self._range)

    @property
    def size(self) -> int:
        return len(self)

    def __getitem__(self, key):
        """
        Conserve RangeIndex type for scalar and slice keys.
        """
        if key is Ellipsis:
            key = slice(None)
        if isinstance(key, slice):
            return self._getitem_slice(key)
        elif is_integer(key):
            new_key = int(key)
            try:
                return self._range[new_key]
            except IndexError as err:
                raise IndexError(
                    f"index {key} is out of bounds for axis 0 with size {len(self)}"
                ) from err
        elif is_scalar(key):
            raise IndexError(
                "only integers, slices (`:`), "
                "ellipsis (`...`), numpy.newaxis (`None`) "
                "and integer or boolean "
                "arrays are valid indices"
            )
        elif com.is_bool_indexer(key):
            if isinstance(getattr(key, "dtype", None), ExtensionDtype):
                key = key.to_numpy(dtype=bool, na_value=False)
            else:
                key = np.asarray(key, dtype=bool)
            check_array_indexer(self._range, key)  # type: ignore[arg-type]
            # Short circuit potential _shallow_copy check
            if key.all():
                return self._simple_new(self._range, name=self.name)
            elif not key.any():
                return self._simple_new(_empty_range, name=self.name)
            key = np.flatnonzero(key)
        try:
            return self.take(key)
        except (TypeError, ValueError):
            return super().__getitem__(key)

    def _getitem_slice(self, slobj: slice) -> Self:
        """
        Fastpath for __getitem__ when we know we have a slice.
        """
        res = self._range[slobj]
        return type(self)._simple_new(res, name=self._name)

    @unpack_zerodim_and_defer("__floordiv__")
    def __floordiv__(self, other):
        if is_integer(other) and other != 0:
            if len(self) == 0 or self.start % other == 0 and self.step % other == 0:
                start = self.start // other
                step = self.step // other
                stop = start + len(self) * step
                new_range = range(start, stop, step or 1)
                return self._simple_new(new_range, name=self._name)
            if len(self) == 1:
                start = self.start // other
                new_range = range(start, start + 1, 1)
                return self._simple_new(new_range, name=self._name)

        return super().__floordiv__(other)

    # --------------------------------------------------------------------
    # Reductions

    def all(self, *args, **kwargs) -> bool:
        return 0 not in self._range

    def any(self, *args, **kwargs) -> bool:
        return any(self._range)

    # --------------------------------------------------------------------

    def _cmp_method(self, other, op):
        if isinstance(other, RangeIndex) and self._range == other._range:
            # Both are immutable so if ._range attr. are equal, shortcut is possible
            return super()._cmp_method(self, op)
        return super()._cmp_method(other, op)

    def _arith_method(self, other, op):
        """
        Parameters
        ----------
        other : Any
        op : callable that accepts 2 params
            perform the binary op
        """

        if isinstance(other, ABCTimedeltaIndex):
            # Defer to TimedeltaIndex implementation
            return NotImplemented
        elif isinstance(other, (timedelta, np.timedelta64)):
            # GH#19333 is_integer evaluated True on timedelta64,
            # so we need to catch these explicitly
            return super()._arith_method(other, op)
        elif lib.is_np_dtype(getattr(other, "dtype", None), "m"):
            # Must be an np.ndarray; GH#22390
            return super()._arith_method(other, op)

        if op in [
            operator.pow,
            ops.rpow,
            operator.mod,
            ops.rmod,
            operator.floordiv,
            ops.rfloordiv,
            divmod,
            ops.rdivmod,
        ]:
            return super()._arith_method(other, op)

        step: Callable | None = None
        if op in [operator.mul, ops.rmul, operator.truediv, ops.rtruediv]:
            step = op

        # TODO: if other is a RangeIndex we may have more efficient options
        right = extract_array(other, extract_numpy=True, extract_range=True)
        left = self

        try:
            # apply if we have an override
            if step:
                with np.errstate(all="ignore"):
                    rstep = step(left.step, right)

                # we don't have a representable op
                # so return a base index
                if not is_integer(rstep) or not rstep:
                    raise ValueError

            # GH#53255
            else:
                rstep = -left.step if op == ops.rsub else left.step

            with np.errstate(all="ignore"):
                rstart = op(left.start, right)
                rstop = op(left.stop, right)

            res_name = ops.get_op_result_name(self, other)
            result = type(self)(rstart, rstop, rstep, name=res_name)

            # for compat with numpy / Index with int64 dtype
            # even if we can represent as a RangeIndex, return
            # as a float64 Index if we have float-like descriptors
            if not all(is_integer(x) for x in [rstart, rstop, rstep]):
                result = result.astype("float64")

            return result

        except (ValueError, TypeError, ZeroDivisionError):
            # test_arithmetic_explicit_conversions
            return super()._arith_method(other, op)

    # error: Return type "Index" of "take" incompatible with return type
    # "RangeIndex" in supertype "Index"
    def take(  # type: ignore[override]
        self,
        indices,
        axis: Axis = 0,
        allow_fill: bool = True,
        fill_value=None,
        **kwargs,
    ) -> Self | Index:
        if kwargs:
            nv.validate_take((), kwargs)
        if is_scalar(indices):
            raise TypeError("Expected indices to be array-like")
        indices = ensure_platform_int(indices)

        # raise an exception if allow_fill is True and fill_value is not None
        self._maybe_disallow_fill(allow_fill, fill_value, indices)

        if len(indices) == 0:
            return type(self)(_empty_range, name=self.name)
        else:
            ind_max = indices.max()
            if ind_max >= len(self):
                raise IndexError(
                    f"index {ind_max} is out of bounds for axis 0 with size {len(self)}"
                )
            ind_min = indices.min()
            if ind_min < -len(self):
                raise IndexError(
                    f"index {ind_min} is out of bounds for axis 0 with size {len(self)}"
                )
            taken = indices.astype(self.dtype, casting="safe")
            if ind_min < 0:
                taken %= len(self)
            if self.step != 1:
                taken *= self.step
            if self.start != 0:
                taken += self.start

        return self._shallow_copy(taken, name=self.name)<|MERGE_RESOLUTION|>--- conflicted
+++ resolved
@@ -482,27 +482,9 @@
                 new_range = range(start, start + self.step, self.step)
                 return type(self)._simple_new(new_range, name=name)
             diff = values[1] - values[0]
-<<<<<<< HEAD
             if not missing.isna(diff) and lib.is_range(values, diff):
                 new_range = range(values[0], values[-1] + diff, diff)
                 return type(self)._simple_new(new_range, name=name)
-=======
-            if not missing.isna(diff) and diff != 0:
-                if len(values) == 2:
-                    # Can skip is_range_indexer check
-                    new_range = range(values[0], values[-1] + diff, diff)
-                    return type(self)._simple_new(new_range, name=name)
-                else:
-                    maybe_range_indexer, remainder = np.divmod(values - values[0], diff)
-                    if (
-                        lib.is_range_indexer(
-                            maybe_range_indexer, len(maybe_range_indexer)
-                        )
-                        and not remainder.any()
-                    ):
-                        new_range = range(values[0], values[-1] + diff, diff)
-                        return type(self)._simple_new(new_range, name=name)
->>>>>>> f5d754d4
         return self._constructor._simple_new(values, name=name)
 
     def _view(self) -> Self:
