""" implement the TimedeltaIndex """
from datetime import datetime

import numpy as np

from pandas._libs import (
    NaT, Timedelta, index as libindex, join as libjoin, lib)
import pandas.compat as compat
from pandas.util._decorators import Appender, Substitution

from pandas.core.dtypes.common import (
    _TD_DTYPE, ensure_int64, is_float, is_integer, is_list_like, is_scalar,
    is_timedelta64_dtype, is_timedelta64_ns_dtype, pandas_dtype)
import pandas.core.dtypes.concat as _concat
from pandas.core.dtypes.missing import isna

from pandas.core.arrays import datetimelike as dtl
from pandas.core.arrays.timedeltas import (
    TimedeltaArrayMixin as TimedeltaArray, _is_convertible_to_td, _to_m8,
    sequence_to_td64ns)
from pandas.core.base import _shared_docs
import pandas.core.common as com
from pandas.core.indexes.base import Index, _index_shared_docs
from pandas.core.indexes.datetimelike import (
    DatetimeIndexOpsMixin, TimelikeOps, wrap_arithmetic_op, wrap_array_method,
    wrap_field_accessor)
from pandas.core.indexes.numeric import Int64Index
from pandas.core.ops import get_op_result_name
from pandas.core.tools.timedeltas import _coerce_scalar_to_timedelta_type

from pandas.tseries.frequencies import to_offset


class TimedeltaIndex(TimedeltaArray, DatetimeIndexOpsMixin,
                     TimelikeOps, Int64Index):
    """
    Immutable ndarray of timedelta64 data, represented internally as int64, and
    which can be boxed to timedelta objects

    Parameters
    ----------
    data  : array-like (1-dimensional), optional
        Optional timedelta-like data to construct index with
    unit: unit of the arg (D,h,m,s,ms,us,ns) denote the unit, optional
        which is an integer/float number
    freq : string or pandas offset object, optional
        One of pandas date offset strings or corresponding objects. The string
        'infer' can be passed in order to set the frequency of the index as the
        inferred frequency upon creation
    copy  : bool
        Make a copy of input ndarray
    start : starting value, timedelta-like, optional
        If data is None, start is used as the start point in generating regular
        timedelta data.
    periods  : int, optional, > 0
        Number of periods to generate, if generating index. Takes precedence
        over end argument
    end   : end time, timedelta-like, optional
        If periods is none, generated index will extend to first conforming
        time on or just past end argument
    closed : string or None, default None
        Make the interval closed with respect to the given frequency to
        the 'left', 'right', or both sides (None)
    name : object
        Name to be stored in the index

    Notes
    -----

    To learn more about the frequency strings, please see `this link
    <http://pandas.pydata.org/pandas-docs/stable/timeseries.html#offset-aliases>`__.

    See Also
    ---------
    Index : The base pandas Index type
    Timedelta : Represents a duration between two dates or times.
    DatetimeIndex : Index of datetime64 data
    PeriodIndex : Index of Period data

    Attributes
    ----------
    days
    seconds
    microseconds
    nanoseconds
    components
    inferred_freq

    Methods
    -------
    to_pytimedelta
    to_series
    round
    floor
    ceil
    to_frame
    """

    _typ = 'timedeltaindex'
    _join_precedence = 10

    def _join_i8_wrapper(joinf, **kwargs):
        return DatetimeIndexOpsMixin._join_i8_wrapper(
            joinf, dtype='m8[ns]', **kwargs)

    _inner_indexer = _join_i8_wrapper(libjoin.inner_join_indexer_int64)
    _outer_indexer = _join_i8_wrapper(libjoin.outer_join_indexer_int64)
    _left_indexer = _join_i8_wrapper(libjoin.left_join_indexer_int64)
    _left_indexer_unique = _join_i8_wrapper(
        libjoin.left_join_indexer_unique_int64, with_indexers=False)

    # define my properties & methods for delegation
    _other_ops = []
    _bool_ops = []
    _object_ops = ['freq']
    _field_ops = ['days', 'seconds', 'microseconds', 'nanoseconds']
    _datetimelike_ops = _field_ops + _object_ops + _bool_ops
    _datetimelike_methods = ["to_pytimedelta", "total_seconds",
                             "round", "floor", "ceil"]

    _engine_type = libindex.TimedeltaEngine

    _comparables = ['name', 'freq']
    _attributes = ['name', 'freq']
    _is_numeric_dtype = True
    _infer_as_myclass = True

    _freq = None

    def __new__(cls, data=None, unit=None, freq=None, start=None, end=None,
                periods=None, closed=None, dtype=None, copy=False,
                name=None, verify_integrity=True):

        freq, freq_infer = dtl.maybe_infer_freq(freq)

        if data is None:
            # TODO: Remove this block and associated kwargs; GH#20535
            result = cls._generate_range(start, end, periods, freq,
                                         closed=closed)
            result.name = name
            return result

        if is_scalar(data):
            raise TypeError('{cls}() must be called with a '
                            'collection of some kind, {data} was passed'
                            .format(cls=cls.__name__, data=repr(data)))

        if isinstance(data, TimedeltaIndex) and freq is None and name is None:
            if copy:
                return data.copy()
            else:
                return data._shallow_copy()

        # - Cases checked above all return/raise before reaching here - #

        data, inferred_freq = sequence_to_td64ns(data, copy=copy, unit=unit)
        if inferred_freq is not None:
            if freq is not None and freq != inferred_freq:
                raise ValueError('Inferred frequency {inferred} from passed '
                                 'values does not conform to passed frequency '
                                 '{passed}'
                                 .format(inferred=inferred_freq,
                                         passed=freq.freqstr))
            elif freq_infer:
                freq = inferred_freq
                freq_infer = False
            verify_integrity = False

        subarr = cls._simple_new(data, name=name, freq=freq)
        # check that we are matching freqs
        if verify_integrity and len(subarr) > 0:
            if freq is not None and not freq_infer:
                cls._validate_frequency(subarr, freq)

        if freq_infer:
            subarr.freq = to_offset(subarr.inferred_freq)

        return subarr

    @classmethod
    def _simple_new(cls, values, name=None, freq=None, dtype=_TD_DTYPE):
        # `dtype` is passed by _shallow_copy in corner cases, should always
        #  be timedelta64[ns] if present
        assert dtype == _TD_DTYPE

        assert isinstance(values, np.ndarray), type(values)
        if values.dtype == 'i8':
            values = values.view('m8[ns]')
        assert values.dtype == 'm8[ns]', values.dtype

        result = super(TimedeltaIndex, cls)._simple_new(values, freq)
        result.name = name
        result._reset_identity()
        return result

    @property
    def _formatter_func(self):
        from pandas.io.formats.format import _get_format_timedelta64
        return _get_format_timedelta64(self, box=True)

    def __setstate__(self, state):
        """Necessary for making this object picklable"""
        if isinstance(state, dict):
            super(TimedeltaIndex, self).__setstate__(state)
        else:
            raise Exception("invalid pickle state")
    _unpickle_compat = __setstate__

    def _maybe_update_attributes(self, attrs):
        """ Update Index attributes (e.g. freq) depending on op """
        freq = attrs.get('freq', None)
        if freq is not None:
            # no need to infer if freq is None
            attrs['freq'] = 'infer'
        return attrs

    def _evaluate_with_timedelta_like(self, other, op):
        result = TimedeltaArray._evaluate_with_timedelta_like(self, other, op)
        return wrap_arithmetic_op(self, other, result)

    def _format_native_types(self, na_rep=u'NaT', date_format=None, **kwargs):
        from pandas.io.formats.format import Timedelta64Formatter
        return Timedelta64Formatter(values=self,
                                    nat_rep=na_rep,
                                    justify='all').get_result()

    # -------------------------------------------------------------------
    # Wrapping TimedeltaArray

<<<<<<< HEAD
    __mul__ = Index.__mul__
    __rmul__ = Index.__rmul__
    __truediv__ = Index.__truediv__
    __floordiv__ = Index.__floordiv__
    __rfloordiv__ = Index.__rfloordiv__
    if compat.PY2:
        __div__ = Index.__div__

    days = wrap_field_accessor(TimedeltaArrayMixin.days)
    seconds = wrap_field_accessor(TimedeltaArrayMixin.seconds)
    microseconds = wrap_field_accessor(TimedeltaArrayMixin.microseconds)
    nanoseconds = wrap_field_accessor(TimedeltaArrayMixin.nanoseconds)
=======
    days = wrap_field_accessor(TimedeltaArray.days)
    seconds = wrap_field_accessor(TimedeltaArray.seconds)
    microseconds = wrap_field_accessor(TimedeltaArray.microseconds)
    nanoseconds = wrap_field_accessor(TimedeltaArray.nanoseconds)
>>>>>>> 011b79fb

    total_seconds = wrap_array_method(TimedeltaArray.total_seconds, True)

    # -------------------------------------------------------------------

    @Appender(_index_shared_docs['astype'])
    def astype(self, dtype, copy=True):
        dtype = pandas_dtype(dtype)
        if is_timedelta64_dtype(dtype) and not is_timedelta64_ns_dtype(dtype):
            # return an index (essentially this is division)
            result = self.values.astype(dtype, copy=copy)
            if self.hasnans:
                values = self._maybe_mask_results(result, fill_value=None,
                                                  convert='float64')
                return Index(values, name=self.name)
            return Index(result.astype('i8'), name=self.name)
        return super(TimedeltaIndex, self).astype(dtype, copy=copy)

    def union(self, other):
        """
        Specialized union for TimedeltaIndex objects. If combine
        overlapping ranges with the same DateOffset, will be much
        faster than Index.union

        Parameters
        ----------
        other : TimedeltaIndex or array-like

        Returns
        -------
        y : Index or TimedeltaIndex
        """
        self._assert_can_do_setop(other)

        if len(other) == 0 or self.equals(other) or len(self) == 0:
            return super(TimedeltaIndex, self).union(other)

        if not isinstance(other, TimedeltaIndex):
            try:
                other = TimedeltaIndex(other)
            except (TypeError, ValueError):
                pass
        this, other = self, other

        if this._can_fast_union(other):
            return this._fast_union(other)
        else:
            result = Index.union(this, other)
            if isinstance(result, TimedeltaIndex):
                if result.freq is None:
                    result.freq = to_offset(result.inferred_freq)
            return result

    def join(self, other, how='left', level=None, return_indexers=False,
             sort=False):
        """
        See Index.join
        """
        if _is_convertible_to_index(other):
            try:
                other = TimedeltaIndex(other)
            except (TypeError, ValueError):
                pass

        return Index.join(self, other, how=how, level=level,
                          return_indexers=return_indexers,
                          sort=sort)

    def _wrap_joined_index(self, joined, other):
        name = get_op_result_name(self, other)
        if (isinstance(other, TimedeltaIndex) and self.freq == other.freq and
                self._can_fast_union(other)):
            joined = self._shallow_copy(joined, name=name)
            return joined
        else:
            return self._simple_new(joined, name)

    def _can_fast_union(self, other):
        if not isinstance(other, TimedeltaIndex):
            return False

        freq = self.freq

        if freq is None or freq != other.freq:
            return False

        if not self.is_monotonic or not other.is_monotonic:
            return False

        if len(self) == 0 or len(other) == 0:
            return True

        # to make our life easier, "sort" the two ranges
        if self[0] <= other[0]:
            left, right = self, other
        else:
            left, right = other, self

        right_start = right[0]
        left_end = left[-1]

        # Only need to "adjoin", not overlap
        return (right_start == left_end + freq) or right_start in left

    def _fast_union(self, other):
        if len(other) == 0:
            return self.view(type(self))

        if len(self) == 0:
            return other.view(type(self))

        # to make our life easier, "sort" the two ranges
        if self[0] <= other[0]:
            left, right = self, other
        else:
            left, right = other, self

        left_end = left[-1]
        right_end = right[-1]

        # concatenate
        if left_end < right_end:
            loc = right.searchsorted(left_end, side='right')
            right_chunk = right.values[loc:]
            dates = _concat._concat_compat((left.values, right_chunk))
            return self._shallow_copy(dates)
        else:
            return left

    def intersection(self, other):
        """
        Specialized intersection for TimedeltaIndex objects. May be much faster
        than Index.intersection

        Parameters
        ----------
        other : TimedeltaIndex or array-like

        Returns
        -------
        y : Index or TimedeltaIndex
        """
        self._assert_can_do_setop(other)

        if self.equals(other):
            return self._get_reconciled_name_object(other)

        if not isinstance(other, TimedeltaIndex):
            try:
                other = TimedeltaIndex(other)
            except (TypeError, ValueError):
                pass
            result = Index.intersection(self, other)
            return result

        if len(self) == 0:
            return self
        if len(other) == 0:
            return other
        # to make our life easier, "sort" the two ranges
        if self[0] <= other[0]:
            left, right = self, other
        else:
            left, right = other, self

        end = min(left[-1], right[-1])
        start = right[0]

        if end < start:
            return type(self)(data=[])
        else:
            lslice = slice(*left.slice_locs(start, end))
            left_chunk = left.values[lslice]
            return self._shallow_copy(left_chunk)

    def _maybe_promote(self, other):
        if other.inferred_type == 'timedelta':
            other = TimedeltaIndex(other)
        return self, other

    def get_value(self, series, key):
        """
        Fast lookup of value from 1-dimensional ndarray. Only use this if you
        know what you're doing
        """

        if _is_convertible_to_td(key):
            key = Timedelta(key)
            return self.get_value_maybe_box(series, key)

        try:
            return com.maybe_box(self, Index.get_value(self, series, key),
                                 series, key)
        except KeyError:
            try:
                loc = self._get_string_slice(key)
                return series[loc]
            except (TypeError, ValueError, KeyError):
                pass

            try:
                return self.get_value_maybe_box(series, key)
            except (TypeError, ValueError, KeyError):
                raise KeyError(key)

    def get_value_maybe_box(self, series, key):
        if not isinstance(key, Timedelta):
            key = Timedelta(key)
        values = self._engine.get_value(com.values_from_object(series), key)
        return com.maybe_box(self, values, series, key)

    def get_loc(self, key, method=None, tolerance=None):
        """
        Get integer location for requested label

        Returns
        -------
        loc : int
        """
        if is_list_like(key) or (isinstance(key, datetime) and key is not NaT):
            # GH#20464 datetime check here is to ensure we don't allow
            #   datetime objects to be incorrectly treated as timedelta
            #   objects; NaT is a special case because it plays a double role
            #   as Not-A-Timedelta
            raise TypeError

        if isna(key):
            key = NaT

        if tolerance is not None:
            # try converting tolerance now, so errors don't get swallowed by
            # the try/except clauses below
            tolerance = self._convert_tolerance(tolerance, np.asarray(key))

        if _is_convertible_to_td(key):
            key = Timedelta(key)
            return Index.get_loc(self, key, method, tolerance)

        try:
            return Index.get_loc(self, key, method, tolerance)
        except (KeyError, ValueError, TypeError):
            try:
                return self._get_string_slice(key)
            except (TypeError, KeyError, ValueError):
                pass

            try:
                stamp = Timedelta(key)
                return Index.get_loc(self, stamp, method, tolerance)
            except (KeyError, ValueError):
                raise KeyError(key)

    def _maybe_cast_slice_bound(self, label, side, kind):
        """
        If label is a string, cast it to timedelta according to resolution.


        Parameters
        ----------
        label : object
        side : {'left', 'right'}
        kind : {'ix', 'loc', 'getitem'}

        Returns
        -------
        label :  object

        """
        assert kind in ['ix', 'loc', 'getitem', None]

        if isinstance(label, compat.string_types):
            parsed = _coerce_scalar_to_timedelta_type(label, box=True)
            lbound = parsed.round(parsed.resolution)
            if side == 'left':
                return lbound
            else:
                return (lbound + to_offset(parsed.resolution) -
                        Timedelta(1, 'ns'))
        elif ((is_integer(label) or is_float(label)) and
              not is_timedelta64_dtype(label)):
            self._invalid_indexer('slice', label)

        return label

    def _get_string_slice(self, key):
        if is_integer(key) or is_float(key) or key is NaT:
            self._invalid_indexer('slice', key)
        loc = self._partial_td_slice(key)
        return loc

    def _partial_td_slice(self, key):

        # given a key, try to figure out a location for a partial slice
        if not isinstance(key, compat.string_types):
            return key

        raise NotImplementedError

    @Substitution(klass='TimedeltaIndex')
    @Appender(_shared_docs['searchsorted'])
    def searchsorted(self, value, side='left', sorter=None):
        if isinstance(value, (np.ndarray, Index)):
            value = np.array(value, dtype=_TD_DTYPE, copy=False)
        else:
            value = _to_m8(value)

        return self.values.searchsorted(value, side=side, sorter=sorter)

    def is_type_compatible(self, typ):
        return typ == self.inferred_type or typ == 'timedelta'

    @property
    def inferred_type(self):
        return 'timedelta64'

    @property
    def is_all_dates(self):
        return True

    def insert(self, loc, item):
        """
        Make new Index inserting new item at location

        Parameters
        ----------
        loc : int
        item : object
            if not either a Python datetime or a numpy integer-like, returned
            Index dtype will be object rather than datetime.

        Returns
        -------
        new_index : Index
        """
        # try to convert if possible
        if _is_convertible_to_td(item):
            try:
                item = Timedelta(item)
            except Exception:
                pass
        elif is_scalar(item) and isna(item):
            # GH 18295
            item = self._na_value

        freq = None
        if isinstance(item, Timedelta) or (is_scalar(item) and isna(item)):

            # check freq can be preserved on edge cases
            if self.freq is not None:
                if ((loc == 0 or loc == -len(self)) and
                        item + self.freq == self[0]):
                    freq = self.freq
                elif (loc == len(self)) and item - self.freq == self[-1]:
                    freq = self.freq
            item = _to_m8(item)

        try:
            new_tds = np.concatenate((self[:loc].asi8, [item.view(np.int64)],
                                      self[loc:].asi8))
            return self._shallow_copy(new_tds, freq=freq)

        except (AttributeError, TypeError):

            # fall back to object index
            if isinstance(item, compat.string_types):
                return self.astype(object).insert(loc, item)
            raise TypeError(
                "cannot insert TimedeltaIndex with incompatible label")

    def delete(self, loc):
        """
        Make a new TimedeltaIndex with passed location(s) deleted.

        Parameters
        ----------
        loc: int, slice or array of ints
            Indicate which sub-arrays to remove.

        Returns
        -------
        new_index : TimedeltaIndex
        """
        new_tds = np.delete(self.asi8, loc)

        freq = 'infer'
        if is_integer(loc):
            if loc in (0, -len(self), -1, len(self) - 1):
                freq = self.freq
        else:
            if is_list_like(loc):
                loc = lib.maybe_indices_to_slice(
                    ensure_int64(np.array(loc)), len(self))
            if isinstance(loc, slice) and loc.step in (1, None):
                if (loc.start in (0, None) or loc.stop in (len(self), None)):
                    freq = self.freq

        return TimedeltaIndex(new_tds, name=self.name, freq=freq)


TimedeltaIndex._add_comparison_ops()
TimedeltaIndex._add_numeric_methods()
TimedeltaIndex._add_logical_methods_disabled()
TimedeltaIndex._add_datetimelike_methods()


def _is_convertible_to_index(other):
    """
    return a boolean whether I can attempt conversion to a TimedeltaIndex
    """
    if isinstance(other, TimedeltaIndex):
        return True
    elif (len(other) > 0 and
          other.inferred_type not in ('floating', 'mixed-integer', 'integer',
                                      'mixed-integer-float', 'mixed')):
        return True
    return False


def timedelta_range(start=None, end=None, periods=None, freq=None,
                    name=None, closed=None):
    """
    Return a fixed frequency TimedeltaIndex, with day as the default
    frequency

    Parameters
    ----------
    start : string or timedelta-like, default None
        Left bound for generating timedeltas
    end : string or timedelta-like, default None
        Right bound for generating timedeltas
    periods : integer, default None
        Number of periods to generate
    freq : string or DateOffset, default 'D'
        Frequency strings can have multiples, e.g. '5H'
    name : string, default None
        Name of the resulting TimedeltaIndex
    closed : string, default None
        Make the interval closed with respect to the given frequency to
        the 'left', 'right', or both sides (None)

    Returns
    -------
    rng : TimedeltaIndex

    Notes
    -----
    Of the four parameters ``start``, ``end``, ``periods``, and ``freq``,
    exactly three must be specified. If ``freq`` is omitted, the resulting
    ``TimedeltaIndex`` will have ``periods`` linearly spaced elements between
    ``start`` and ``end`` (closed on both sides).

    To learn more about the frequency strings, please see `this link
    <http://pandas.pydata.org/pandas-docs/stable/timeseries.html#offset-aliases>`__.

    Examples
    --------

    >>> pd.timedelta_range(start='1 day', periods=4)
    TimedeltaIndex(['1 days', '2 days', '3 days', '4 days'],
                   dtype='timedelta64[ns]', freq='D')

    The ``closed`` parameter specifies which endpoint is included.  The default
    behavior is to include both endpoints.

    >>> pd.timedelta_range(start='1 day', periods=4, closed='right')
    TimedeltaIndex(['2 days', '3 days', '4 days'],
                   dtype='timedelta64[ns]', freq='D')

    The ``freq`` parameter specifies the frequency of the TimedeltaIndex.
    Only fixed frequencies can be passed, non-fixed frequencies such as
    'M' (month end) will raise.

    >>> pd.timedelta_range(start='1 day', end='2 days', freq='6H')
    TimedeltaIndex(['1 days 00:00:00', '1 days 06:00:00', '1 days 12:00:00',
                    '1 days 18:00:00', '2 days 00:00:00'],
                   dtype='timedelta64[ns]', freq='6H')

    Specify ``start``, ``end``, and ``periods``; the frequency is generated
    automatically (linearly spaced).

    >>> pd.timedelta_range(start='1 day', end='5 days', periods=4)
    TimedeltaIndex(['1 days 00:00:00', '2 days 08:00:00', '3 days 16:00:00',
                '5 days 00:00:00'],
               dtype='timedelta64[ns]', freq=None)
    """
    if freq is None and com._any_none(periods, start, end):
        freq = 'D'

    return TimedeltaIndex(start=start, end=end, periods=periods,
                          freq=freq, name=name, closed=closed)<|MERGE_RESOLUTION|>--- conflicted
+++ resolved
@@ -227,7 +227,6 @@
     # -------------------------------------------------------------------
     # Wrapping TimedeltaArray
 
-<<<<<<< HEAD
     __mul__ = Index.__mul__
     __rmul__ = Index.__rmul__
     __truediv__ = Index.__truediv__
@@ -236,16 +235,10 @@
     if compat.PY2:
         __div__ = Index.__div__
 
-    days = wrap_field_accessor(TimedeltaArrayMixin.days)
-    seconds = wrap_field_accessor(TimedeltaArrayMixin.seconds)
-    microseconds = wrap_field_accessor(TimedeltaArrayMixin.microseconds)
-    nanoseconds = wrap_field_accessor(TimedeltaArrayMixin.nanoseconds)
-=======
     days = wrap_field_accessor(TimedeltaArray.days)
     seconds = wrap_field_accessor(TimedeltaArray.seconds)
     microseconds = wrap_field_accessor(TimedeltaArray.microseconds)
     nanoseconds = wrap_field_accessor(TimedeltaArray.nanoseconds)
->>>>>>> 011b79fb
 
     total_seconds = wrap_array_method(TimedeltaArray.total_seconds, True)
 
