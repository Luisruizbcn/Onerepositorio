--- conflicted
+++ resolved
@@ -567,22 +567,4 @@
         Index(['first', 'second', nan], dtype='object')
         """
         mapped = self._values.map(mapper)
-<<<<<<< HEAD
-        return Index(mapped, name=self.name)
-=======
-        return Index(mapped, name=self.name)
-
-    def _concat(self, to_concat: list[Index], name: Hashable) -> Index:
-        # if calling index is category, don't check dtype of others
-        try:
-            codes = np.concatenate([self._is_dtype_compat(c).codes for c in to_concat])
-        except TypeError:
-            # not all to_concat elements are among our categories (or NA)
-            from pandas.core.dtypes.concat import concat_compat
-
-            res = concat_compat([x._values for x in to_concat])
-            return Index(res, name=name)
-        else:
-            cat = self._data._from_backing_data(codes)
-            return type(self)._simple_new(cat, name=name)
->>>>>>> 4e034ec0
+        return Index(mapped, name=self.name)