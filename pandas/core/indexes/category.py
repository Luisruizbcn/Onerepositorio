import operator
import warnings

import numpy as np

from pandas._libs import index as libindex
import pandas.compat as compat
from pandas.compat.numpy import function as nv
from pandas.util._decorators import Appender, cache_readonly

from pandas.core.dtypes.common import (
    ensure_platform_int, is_categorical_dtype, is_interval_dtype, is_list_like,
    is_scalar)
from pandas.core.dtypes.dtypes import CategoricalDtype
from pandas.core.dtypes.generic import ABCCategorical, ABCSeries
from pandas.core.dtypes.missing import isna

from pandas.core import accessor
from pandas.core.algorithms import take_1d
from pandas.core.arrays.categorical import Categorical, contains
import pandas.core.common as com
from pandas.core.config import get_option
import pandas.core.indexes.base as ibase
from pandas.core.indexes.base import Index, _index_shared_docs
import pandas.core.missing as missing
from pandas.core.ops import get_op_result_name

_index_doc_kwargs = dict(ibase._index_doc_kwargs)
_index_doc_kwargs.update(dict(target_klass='CategoricalIndex'))


@accessor.delegate_names(
    delegate=Categorical,
    accessors=["rename_categories",
               "reorder_categories",
               "add_categories",
               "remove_categories",
               "remove_unused_categories",
               "set_categories",
               "as_ordered", "as_unordered",
               "min", "max"],
    typ='method', overwrite=True)
class CategoricalIndex(Index, accessor.PandasDelegate):
    """
    Index based on an underlying :class:`Categorical`.

    CategoricalIndex, like Categorical, can only take on a limited,
    and usually fixed, number of possible values (`categories`). Also,
    like Categorical, it might have an order, but numerical operations
    (additions, divisions, ...) are not possible.

    Parameters
    ----------
    data : array-like (1-dimensional)
        The values of the categorical. If `categories` are given, values not in
        `categories` will be replaced with NaN.
    categories : index-like, optional
        The categories for the categorical. Items need to be unique.
        If the categories are not given here (and also not in `dtype`), they
        will be inferred from the `data`.
    ordered : bool, optional
        Whether or not this categorical is treated as an ordered
        categorical. If not given here or in `dtype`, the resulting
        categorical will be unordered.
    dtype : CategoricalDtype or the string "category", optional
        If :class:`CategoricalDtype`, cannot be used together with
        `categories` or `ordered`.

        .. versionadded:: 0.21.0
    copy : bool, default False
        Make a copy of input ndarray.
    name : object, optional
        Name to be stored in the index.

    Attributes
    ----------
    codes
    categories
    ordered

    Methods
    -------
    rename_categories
    reorder_categories
    add_categories
    remove_categories
    remove_unused_categories
    set_categories
    as_ordered
    as_unordered
    map

    Raises
    ------
    ValueError
        If the categories do not validate.
    TypeError
        If an explicit ``ordered=True`` is given but no `categories` and the
        `values` are not sortable.

    See Also
    --------
<<<<<<< HEAD
    Categorical: Represents a categorical variable.
    Index: Immutable ndarray implementing an ordered, sliceable set.
=======
    Index : The base pandas Index type.
    Categorical : A categorical array.
    CategoricalDtype : Type for categorical data.

    Notes
    -----
    See the `user guide
    <http://pandas.pydata.org/pandas-docs/stable/user_guide/advanced.html#categoricalindex>`_
    for more.

    Examples
    --------
    >>> pd.CategoricalIndex(['a', 'b', 'c', 'a', 'b', 'c'])
    CategoricalIndex(['a', 'b', 'c', 'a', 'b', 'c'], categories=['a', 'b', 'c'], ordered=False, dtype='category')  # noqa

    ``CategoricalIndex`` can also be instantiated from a ``Categorical``:

    >>> c = pd.Categorical(['a', 'b', 'c', 'a', 'b', 'c'])
    >>> pd.CategoricalIndex(c)
    CategoricalIndex(['a', 'b', 'c', 'a', 'b', 'c'], categories=['a', 'b', 'c'], ordered=False, dtype='category')  # noqa

    Ordered ``CategoricalIndex`` can have a min and max value.

    >>> ci = pd.CategoricalIndex(['a','b','c','a','b','c'], ordered=True,
    ...                          categories=['c', 'b', 'a'])
    >>> ci
    CategoricalIndex(['a', 'b', 'c', 'a', 'b', 'c'], categories=['c', 'b', 'a'], ordered=True, dtype='category')  # noqa
    >>> ci.min()
    'c'
>>>>>>> ae4db866
    """

    _typ = 'categoricalindex'

    @property
    def _engine_type(self):
        # self.codes can have dtype int8, int16, int32 or int64, so we need
        # to return the corresponding engine type (libindex.Int8Engine, etc.).
        return {np.int8: libindex.Int8Engine,
                np.int16: libindex.Int16Engine,
                np.int32: libindex.Int32Engine,
                np.int64: libindex.Int64Engine,
                }[self.codes.dtype.type]

    _attributes = ['name']

    # --------------------------------------------------------------------
    # Constructors

    def __new__(cls, data=None, categories=None, ordered=None, dtype=None,
                copy=False, name=None, fastpath=None):

        if fastpath is not None:
            warnings.warn("The 'fastpath' keyword is deprecated, and will be "
                          "removed in a future version.",
                          FutureWarning, stacklevel=2)
            if fastpath:
                return cls._simple_new(data, name=name, dtype=dtype)

        dtype = CategoricalDtype._from_values_or_dtype(data, categories,
                                                       ordered, dtype)

        if name is None and hasattr(data, 'name'):
            name = data.name

        if not is_categorical_dtype(data):
            # don't allow scalars
            # if data is None, then categories must be provided
            if is_scalar(data):
                if data is not None or categories is None:
                    cls._scalar_data_error(data)
                data = []

        data = cls._create_categorical(data, dtype=dtype)

        data = data.copy() if copy else data

        return cls._simple_new(data, name=name)

    def _create_from_codes(self, codes, dtype=None, name=None):
        """
        *this is an internal non-public method*

        create the correct categorical from codes

        Parameters
        ----------
        codes : new codes
        dtype: CategoricalDtype, defaults to existing
        name : optional name attribute, defaults to existing

        Returns
        -------
        CategoricalIndex
        """

        if dtype is None:
            dtype = self.dtype
        if name is None:
            name = self.name
        cat = Categorical.from_codes(codes, dtype=dtype)
        return CategoricalIndex(cat, name=name)

    @classmethod
    def _create_categorical(cls, data, dtype=None):
        """
        *this is an internal non-public method*

        create the correct categorical from data and the properties

        Parameters
        ----------
        data : data for new Categorical
        dtype : CategoricalDtype, defaults to existing

        Returns
        -------
        Categorical
        """
        if (isinstance(data, (cls, ABCSeries)) and
                is_categorical_dtype(data)):
            data = data.values

        if not isinstance(data, ABCCategorical):
            return Categorical(data, dtype=dtype)

        if isinstance(dtype, CategoricalDtype) and dtype != data.dtype:
            # we want to silently ignore dtype='category'
            data = data._set_dtype(dtype)
        return data

    @classmethod
    def _simple_new(cls, values, name=None, dtype=None, **kwargs):
        result = object.__new__(cls)

        values = cls._create_categorical(values, dtype=dtype)
        result._data = values
        result.name = name
        for k, v in compat.iteritems(kwargs):
            setattr(result, k, v)

        result._reset_identity()
        return result

    # --------------------------------------------------------------------

    @Appender(_index_shared_docs['_shallow_copy'])
    def _shallow_copy(self, values=None, dtype=None, **kwargs):
        if dtype is None:
            dtype = self.dtype
        return super(CategoricalIndex, self)._shallow_copy(
            values=values, dtype=dtype, **kwargs)

    def _is_dtype_compat(self, other):
        """
        *this is an internal non-public method*

        provide a comparison between the dtype of self and other (coercing if
        needed)

        Raises
        ------
        TypeError if the dtypes are not compatible
        """
        if is_categorical_dtype(other):
            if isinstance(other, CategoricalIndex):
                other = other._values
            if not other.is_dtype_equal(self):
                raise TypeError("categories must match existing categories "
                                "when appending")
        else:
            values = other
            if not is_list_like(values):
                values = [values]
            other = CategoricalIndex(self._create_categorical(
                other, dtype=self.dtype))
            if not other.isin(values).all():
                raise TypeError("cannot append a non-category item to a "
                                "CategoricalIndex")

        return other

    def equals(self, other):
        """
        Determine if two CategorialIndex objects contain the same elements.
        """
        if self.is_(other):
            return True

        if not isinstance(other, Index):
            return False

        try:
            other = self._is_dtype_compat(other)
            if isinstance(other, type(self)):
                other = other._data
            return self._data.equals(other)
        except (TypeError, ValueError):
            pass

        return False

    # --------------------------------------------------------------------
    # Rendering Methods

    @property
    def _formatter_func(self):
        return self.categories._formatter_func

    def _format_attrs(self):
        """
        Return a list of tuples of the (attr,formatted_value)
        """
        max_categories = (10 if get_option("display.max_categories") == 0 else
                          get_option("display.max_categories"))
        attrs = [
            ('categories',
             ibase.default_pprint(self.categories,
                                  max_seq_items=max_categories)),
            ('ordered', self.ordered)]
        if self.name is not None:
            attrs.append(('name', ibase.default_pprint(self.name)))
        attrs.append(('dtype', "'%s'" % self.dtype.name))
        max_seq_items = get_option('display.max_seq_items') or len(self)
        if len(self) > max_seq_items:
            attrs.append(('length', len(self)))
        return attrs

    # --------------------------------------------------------------------

    @property
    def inferred_type(self):
        return 'categorical'

    @property
    def values(self):
        """ return the underlying data, which is a Categorical """
        return self._data

    @property
    def itemsize(self):
        # Size of the items in categories, not codes.
        return self.values.itemsize

    def _wrap_setop_result(self, other, result):
        name = get_op_result_name(self, other)
        return self._shallow_copy(result, name=name)

    def get_values(self):
        """ return the underlying data as an ndarray """
        return self._data.get_values()

    def tolist(self):
        return self._data.tolist()

    @property
    def codes(self):
        return self._data.codes

    @property
    def categories(self):
        return self._data.categories

    @property
    def ordered(self):
        return self._data.ordered

    def _reverse_indexer(self):
        return self._data._reverse_indexer()

    @Appender(_index_shared_docs['contains'] % _index_doc_kwargs)
    def __contains__(self, key):
        # if key is a NaN, check if any NaN is in self.
        if isna(key):
            return self.hasnans

        return contains(self, key, container=self._engine)

    @Appender(_index_shared_docs['contains'] % _index_doc_kwargs)
    def contains(self, key):
        return key in self

    def __array__(self, dtype=None):
        """ the array interface, return my values """
        return np.array(self._data, dtype=dtype)

    @Appender(_index_shared_docs['astype'])
    def astype(self, dtype, copy=True):
        if is_interval_dtype(dtype):
            from pandas import IntervalIndex
            return IntervalIndex(np.array(self))
        elif is_categorical_dtype(dtype):
            # GH 18630
            dtype = self.dtype.update_dtype(dtype)
            if dtype == self.dtype:
                return self.copy() if copy else self

        return super(CategoricalIndex, self).astype(dtype=dtype, copy=copy)

    @cache_readonly
    def _isnan(self):
        """ return if each value is nan"""
        return self._data.codes == -1

    @Appender(ibase._index_shared_docs['fillna'])
    def fillna(self, value, downcast=None):
        self._assert_can_do_op(value)
        return CategoricalIndex(self._data.fillna(value), name=self.name)

    def argsort(self, *args, **kwargs):
        return self.values.argsort(*args, **kwargs)

    @cache_readonly
    def _engine(self):

        # we are going to look things up with the codes themselves
        return self._engine_type(lambda: self.codes, len(self))

    # introspection
    @cache_readonly
    def is_unique(self):
        return self._engine.is_unique

    @property
    def is_monotonic_increasing(self):
        return self._engine.is_monotonic_increasing

    @property
    def is_monotonic_decreasing(self):
        return self._engine.is_monotonic_decreasing

    @Appender(_index_shared_docs['index_unique'] % _index_doc_kwargs)
    def unique(self, level=None):
        if level is not None:
            self._validate_index_level(level)
        result = self.values.unique()
        # CategoricalIndex._shallow_copy keeps original dtype
        # if not otherwise specified
        return self._shallow_copy(result, dtype=result.dtype)

    @Appender(Index.duplicated.__doc__)
    def duplicated(self, keep='first'):
        from pandas._libs.hashtable import duplicated_int64
        codes = self.codes.astype('i8')
        return duplicated_int64(codes, keep)

    def _to_safe_for_reshape(self):
        """ convert to object if we are a categorical """
        return self.astype('object')

    def get_loc(self, key, method=None):
        """
        Get integer location, slice or boolean mask for requested label.

        Parameters
        ----------
        key : label
        method : {None}
            * default: exact matches only.

        Returns
        -------
        loc : int if unique index, slice if monotonic index, else mask

        Raises
        ------
        KeyError : if the key is not in the index

        Examples
        ---------
        >>> unique_index = pd.CategoricalIndex(list('abc'))
        >>> unique_index.get_loc('b')
        1

        >>> monotonic_index = pd.CategoricalIndex(list('abbc'))
        >>> monotonic_index.get_loc('b')
        slice(1, 3, None)

        >>> non_monotonic_index = pd.CategoricalIndex(list('abcb'))
        >>> non_monotonic_index.get_loc('b')
        array([False,  True, False,  True], dtype=bool)
        """
        code = self.categories.get_loc(key)
        code = self.codes.dtype.type(code)
        try:
            return self._engine.get_loc(code)
        except KeyError:
            raise KeyError(key)

    def get_value(self, series, key):
        """
        Fast lookup of value from 1-dimensional ndarray. Only use this if you
        know what you're doing
        """
        try:
            k = com.values_from_object(key)
            k = self._convert_scalar_indexer(k, kind='getitem')
            indexer = self.get_loc(k)
            return series.iloc[indexer]
        except (KeyError, TypeError):
            pass

        # we might be a positional inexer
        return super(CategoricalIndex, self).get_value(series, key)

    def _can_reindex(self, indexer):
        """ always allow reindexing """
        pass

    @Appender(_index_shared_docs['where'])
    def where(self, cond, other=None):
        # TODO: Investigate an alternative implementation with
        # 1. copy the underyling Categorical
        # 2. setitem with `cond` and `other`
        # 3. Rebuild CategoricalIndex.
        if other is None:
            other = self._na_value
        values = np.where(cond, self.values, other)
        cat = Categorical(values, dtype=self.dtype)
        return self._shallow_copy(cat, **self._get_attributes_dict())

    def reindex(self, target, method=None, level=None, limit=None,
                tolerance=None):
        """
        Create index with target's values (move/add/delete values as necessary)

        Returns
        -------
        new_index : pd.Index
            Resulting index
        indexer : np.ndarray or None
            Indices of output values in original index

        """

        if method is not None:
            raise NotImplementedError("argument method is not implemented for "
                                      "CategoricalIndex.reindex")
        if level is not None:
            raise NotImplementedError("argument level is not implemented for "
                                      "CategoricalIndex.reindex")
        if limit is not None:
            raise NotImplementedError("argument limit is not implemented for "
                                      "CategoricalIndex.reindex")

        target = ibase.ensure_index(target)

        if self.equals(target):
            indexer = None
            missing = []
        else:
            if not target.is_unique:
                raise ValueError("cannot reindex with a non-unique indexer")

            indexer, missing = self.get_indexer_non_unique(np.array(target))

        if len(self.codes) and indexer is not None:
            new_target = self.take(indexer)
        else:
            new_target = target

        # filling in missing if needed
        if len(missing):
            cats = self.categories.get_indexer(target)

            if (cats == -1).any():
                # coerce to a regular index here!
                result = Index(np.array(self), name=self.name)
                new_target, indexer, _ = result._reindex_non_unique(
                    np.array(target))
            else:

                codes = new_target.codes.copy()
                codes[indexer == -1] = cats[missing]
                new_target = self._create_from_codes(codes)

        # we always want to return an Index type here
        # to be consistent with .reindex for other index types (e.g. they don't
        # coerce based on the actual values, only on the dtype)
        # unless we had an initial Categorical to begin with
        # in which case we are going to conform to the passed Categorical
        new_target = np.asarray(new_target)
        if is_categorical_dtype(target):
            new_target = target._shallow_copy(new_target, name=self.name)
        else:
            new_target = Index(new_target, name=self.name)

        return new_target, indexer

    def _reindex_non_unique(self, target):
        """ reindex from a non-unique; which CategoricalIndex's are almost
        always
        """
        new_target, indexer = self.reindex(target)
        new_indexer = None

        check = indexer == -1
        if check.any():
            new_indexer = np.arange(len(self.take(indexer)))
            new_indexer[check] = -1

        cats = self.categories.get_indexer(target)
        if not (cats == -1).any():
            # .reindex returns normal Index. Revert to CategoricalIndex if
            # all targets are included in my categories
            new_target = self._shallow_copy(new_target)

        return new_target, indexer, new_indexer

    @Appender(_index_shared_docs['get_indexer'] % _index_doc_kwargs)
    def get_indexer(self, target, method=None, limit=None, tolerance=None):
        from pandas.core.arrays.categorical import _recode_for_categories

        method = missing.clean_reindex_fill_method(method)
        target = ibase.ensure_index(target)

        if self.is_unique and self.equals(target):
            return np.arange(len(self), dtype='intp')

        if method == 'pad' or method == 'backfill':
            raise NotImplementedError("method='pad' and method='backfill' not "
                                      "implemented yet for CategoricalIndex")
        elif method == 'nearest':
            raise NotImplementedError("method='nearest' not implemented yet "
                                      'for CategoricalIndex')

        if (isinstance(target, CategoricalIndex) and
                self.values.is_dtype_equal(target)):
            if self.values.equals(target.values):
                # we have the same codes
                codes = target.codes
            else:
                codes = _recode_for_categories(target.codes,
                                               target.categories,
                                               self.values.categories)
        else:
            if isinstance(target, CategoricalIndex):
                code_indexer = self.categories.get_indexer(target.categories)
                codes = take_1d(code_indexer, target.codes, fill_value=-1)
            else:
                codes = self.categories.get_indexer(target)

        indexer, _ = self._engine.get_indexer_non_unique(codes)
        return ensure_platform_int(indexer)

    @Appender(_index_shared_docs['get_indexer_non_unique'] % _index_doc_kwargs)
    def get_indexer_non_unique(self, target):
        target = ibase.ensure_index(target)

        if isinstance(target, CategoricalIndex):
            # Indexing on codes is more efficient if categories are the same:
            if target.categories is self.categories:
                target = target.codes
                indexer, missing = self._engine.get_indexer_non_unique(target)
                return ensure_platform_int(indexer), missing
            target = target.values

        codes = self.categories.get_indexer(target)
        indexer, missing = self._engine.get_indexer_non_unique(codes)
        return ensure_platform_int(indexer), missing

    @Appender(_index_shared_docs['_convert_scalar_indexer'])
    def _convert_scalar_indexer(self, key, kind=None):
        if self.categories._defer_to_indexing:
            return self.categories._convert_scalar_indexer(key, kind=kind)

        return super(CategoricalIndex, self)._convert_scalar_indexer(
            key, kind=kind)

    @Appender(_index_shared_docs['_convert_list_indexer'])
    def _convert_list_indexer(self, keyarr, kind=None):
        # Return our indexer or raise if all of the values are not included in
        # the categories

        if self.categories._defer_to_indexing:
            indexer = self.categories._convert_list_indexer(keyarr, kind=kind)
            return Index(self.codes).get_indexer_for(indexer)

        indexer = self.categories.get_indexer(np.asarray(keyarr))
        if (indexer == -1).any():
            raise KeyError(
                "a list-indexer must only "
                "include values that are "
                "in the categories")

        return self.get_indexer(keyarr)

    @Appender(_index_shared_docs['_convert_arr_indexer'])
    def _convert_arr_indexer(self, keyarr):
        keyarr = com.asarray_tuplesafe(keyarr)

        if self.categories._defer_to_indexing:
            return keyarr

        return self._shallow_copy(keyarr)

    @Appender(_index_shared_docs['_convert_index_indexer'])
    def _convert_index_indexer(self, keyarr):
        return self._shallow_copy(keyarr)

    @Appender(_index_shared_docs['take'] % _index_doc_kwargs)
    def take(self, indices, axis=0, allow_fill=True,
             fill_value=None, **kwargs):
        nv.validate_take(tuple(), kwargs)
        indices = ensure_platform_int(indices)
        taken = self._assert_take_fillable(self.codes, indices,
                                           allow_fill=allow_fill,
                                           fill_value=fill_value,
                                           na_value=-1)
        return self._create_from_codes(taken)

    def is_dtype_equal(self, other):
        return self._data.is_dtype_equal(other)

    take_nd = take

    def map(self, mapper):
        """
        Map values using input correspondence (a dict, Series, or function).

        Maps the values (their categories, not the codes) of the index to new
        categories. If the mapping correspondence is one-to-one the result is a
        :class:`~pandas.CategoricalIndex` which has the same order property as
        the original, otherwise an :class:`~pandas.Index` is returned.

        If a `dict` or :class:`~pandas.Series` is used any unmapped category is
        mapped to `NaN`. Note that if this happens an :class:`~pandas.Index`
        will be returned.

        Parameters
        ----------
        mapper : function, dict, or Series
            Mapping correspondence.

        Returns
        -------
        pandas.CategoricalIndex or pandas.Index
            Mapped index.

        See Also
        --------
        Index.map: Apply a mapping correspondence on an
            :class:`Index`.
        Series.map : Apply a mapping correspondence on a
            :class:`Series`.
        Series.apply : Apply more complex functions on a
            :class:`Series`.

        Examples
        --------
        >>> idx = pd.CategoricalIndex(['a', 'b', 'c'])
        >>> idx
        CategoricalIndex(['a', 'b', 'c'], categories=['a', 'b', 'c'],
                         ordered=False, dtype='category')
        >>> idx.map(lambda x: x.upper())
        CategoricalIndex(['A', 'B', 'C'], categories=['A', 'B', 'C'],
                         ordered=False, dtype='category')
        >>> idx.map({'a': 'first', 'b': 'second', 'c': 'third'})
        CategoricalIndex(['first', 'second', 'third'], categories=['first',
                         'second', 'third'], ordered=False, dtype='category')

        If the mapping is one-to-one the ordering of the categories is
        preserved:

        >>> idx = pd.CategoricalIndex(['a', 'b', 'c'], ordered=True)
        >>> idx
        CategoricalIndex(['a', 'b', 'c'], categories=['a', 'b', 'c'],
                         ordered=True, dtype='category')
        >>> idx.map({'a': 3, 'b': 2, 'c': 1})
        CategoricalIndex([3, 2, 1], categories=[3, 2, 1], ordered=True,
                         dtype='category')

        If the mapping is not one-to-one an :class:`~pandas.Index` is returned:

        >>> idx.map({'a': 'first', 'b': 'second', 'c': 'first'})
        Index(['first', 'second', 'first'], dtype='object')

        If a `dict` is used, all unmapped categories are mapped to `NaN` and
        the result is an :class:`~pandas.Index`:

        >>> idx.map({'a': 'first', 'b': 'second'})
        Index(['first', 'second', nan], dtype='object')
        """
        return self._shallow_copy_with_infer(self.values.map(mapper))

    def delete(self, loc):
        """
        Make new Index with passed location(-s) deleted

        Returns
        -------
        new_index : Index
        """
        return self._create_from_codes(np.delete(self.codes, loc))

    def insert(self, loc, item):
        """
        Make new Index inserting new item at location. Follows
        Python list.append semantics for negative values

        Parameters
        ----------
        loc : int
        item : object

        Returns
        -------
        new_index : Index

        Raises
        ------
        ValueError if the item is not in the categories

        """
        code = self.categories.get_indexer([item])
        if (code == -1) and not (is_scalar(item) and isna(item)):
            raise TypeError("cannot insert an item into a CategoricalIndex "
                            "that is not already an existing category")

        codes = self.codes
        codes = np.concatenate((codes[:loc], code, codes[loc:]))
        return self._create_from_codes(codes)

    def _concat(self, to_concat, name):
        # if calling index is category, don't check dtype of others
        return CategoricalIndex._concat_same_dtype(self, to_concat, name)

    def _concat_same_dtype(self, to_concat, name):
        """
        Concatenate to_concat which has the same class
        ValueError if other is not in the categories
        """
        codes = np.concatenate([self._is_dtype_compat(c).codes
                                for c in to_concat])
        result = self._create_from_codes(codes, name=name)
        # if name is None, _create_from_codes sets self.name
        result.name = name
        return result

    def _codes_for_groupby(self, sort, observed):
        """ Return a Categorical adjusted for groupby """
        return self.values._codes_for_groupby(sort, observed)

    @classmethod
    def _add_comparison_methods(cls):
        """ add in comparison methods """

        def _make_compare(op):
            opname = '__{op}__'.format(op=op.__name__)

            def _evaluate_compare(self, other):

                # if we have a Categorical type, then must have the same
                # categories
                if isinstance(other, CategoricalIndex):
                    other = other._values
                elif isinstance(other, Index):
                    other = self._create_categorical(
                        other._values, dtype=self.dtype)

                if isinstance(other, (ABCCategorical, np.ndarray,
                                      ABCSeries)):
                    if len(self.values) != len(other):
                        raise ValueError("Lengths must match to compare")

                if isinstance(other, ABCCategorical):
                    if not self.values.is_dtype_equal(other):
                        raise TypeError("categorical index comparisons must "
                                        "have the same categories and ordered "
                                        "attributes")

                result = op(self.values, other)
                if isinstance(result, ABCSeries):
                    # Dispatch to pd.Categorical returned NotImplemented
                    # and we got a Series back; down-cast to ndarray
                    result = result.values
                return result

            return compat.set_function_name(_evaluate_compare, opname, cls)

        cls.__eq__ = _make_compare(operator.eq)
        cls.__ne__ = _make_compare(operator.ne)
        cls.__lt__ = _make_compare(operator.lt)
        cls.__gt__ = _make_compare(operator.gt)
        cls.__le__ = _make_compare(operator.le)
        cls.__ge__ = _make_compare(operator.ge)

    def _delegate_method(self, name, *args, **kwargs):
        """ method delegation to the ._values """
        method = getattr(self._values, name)
        if 'inplace' in kwargs:
            raise ValueError("cannot use inplace with CategoricalIndex")
        res = method(*args, **kwargs)
        if is_scalar(res):
            return res
        return CategoricalIndex(res, name=self.name)


CategoricalIndex._add_numeric_methods_add_sub_disabled()
CategoricalIndex._add_numeric_methods_disabled()
CategoricalIndex._add_logical_methods_disabled()
CategoricalIndex._add_comparison_methods()<|MERGE_RESOLUTION|>--- conflicted
+++ resolved
@@ -100,13 +100,9 @@
 
     See Also
     --------
-<<<<<<< HEAD
-    Categorical: Represents a categorical variable.
-    Index: Immutable ndarray implementing an ordered, sliceable set.
-=======
-    Index : The base pandas Index type.
-    Categorical : A categorical array.
-    CategoricalDtype : Type for categorical data.
+    Index: The base pandas Index type.
+    Categorical: A categorical array.
+    CategoricalDtype: Type for categorical data.
 
     Notes
     -----
@@ -133,7 +129,6 @@
     CategoricalIndex(['a', 'b', 'c', 'a', 'b', 'c'], categories=['c', 'b', 'a'], ordered=True, dtype='category')  # noqa
     >>> ci.min()
     'c'
->>>>>>> ae4db866
     """
 
     _typ = 'categoricalindex'
