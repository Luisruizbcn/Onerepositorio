"""
datetimelike delegation
"""
from __future__ import annotations

from typing import TYPE_CHECKING
import warnings

import numpy as np

from pandas.util._exceptions import find_stack_level

from pandas.core.dtypes.common import (
    is_categorical_dtype,
    is_datetime64_dtype,
    is_datetime64tz_dtype,
    is_integer_dtype,
    is_list_like,
    is_period_dtype,
    is_timedelta64_dtype,
)
from pandas.core.dtypes.generic import ABCSeries

from pandas.core.accessor import (
    PandasDelegate,
    delegate_names,
)
from pandas.core.arrays import (
    DatetimeArray,
    PeriodArray,
    TimedeltaArray,
)
from pandas.core.base import (
    NoNewAttributesMixin,
    PandasObject,
)
from pandas.core.indexes.datetimes import DatetimeIndex
from pandas.core.indexes.timedeltas import TimedeltaIndex

if TYPE_CHECKING:
    from pandas import Series


class Properties(PandasDelegate, PandasObject, NoNewAttributesMixin):
    _hidden_attrs = PandasObject._hidden_attrs | {
        "orig",
        "name",
    }

    def __init__(self, data: Series, orig) -> None:
        if not isinstance(data, ABCSeries):
            raise TypeError(
                f"cannot convert an object of type {type(data)} to a datetimelike index"
            )

        self._parent = data
        self.orig = orig
        self.name = getattr(data, "name", None)
        self._freeze()

    def _get_values(self):
        data = self._parent
        if is_datetime64_dtype(data.dtype):
            return DatetimeIndex(data, copy=False, name=self.name)

        elif is_datetime64tz_dtype(data.dtype):
            return DatetimeIndex(data, copy=False, name=self.name)

        elif is_timedelta64_dtype(data.dtype):
            return TimedeltaIndex(data, copy=False, name=self.name)

        elif is_period_dtype(data.dtype):
            return PeriodArray(data, copy=False)

        raise TypeError(
            f"cannot convert an object of type {type(data)} to a datetimelike index"
        )

    def _delegate_property_get(self, name):
        from pandas import Series

        values = self._get_values()

        result = getattr(values, name)

        # maybe need to upcast (ints)
        if isinstance(result, np.ndarray):
            if is_integer_dtype(result):
                result = result.astype("int64")
        elif not is_list_like(result):
            return result

        result = np.asarray(result)

        if self.orig is not None:
            index = self.orig.index
        else:
            index = self._parent.index
        # return the result as a Series, which is by definition a copy
        result = Series(result, index=index, name=self.name).__finalize__(self._parent)

        # setting this object will show a SettingWithCopyWarning/Error
        result._is_copy = (
            "modifications to a property of a datetimelike "
            "object are not supported and are discarded. "
            "Change values on the original."
        )

        return result

    def _delegate_property_set(self, name, value, *args, **kwargs):
        raise ValueError(
            "modifications to a property of a datetimelike object are not supported. "
            "Change values on the original."
        )

    def _delegate_method(self, name, *args, **kwargs):
        from pandas import Series

        values = self._get_values()

        method = getattr(values, name)
        result = method(*args, **kwargs)

        if not is_list_like(result):
            return result

        result = Series(result, index=self._parent.index, name=self.name).__finalize__(
            self._parent
        )

        # setting this object will show a SettingWithCopyWarning/Error
        result._is_copy = (
            "modifications to a method of a datetimelike "
            "object are not supported and are discarded. "
            "Change values on the original."
        )

        return result


@delegate_names(
    delegate=DatetimeArray, accessors=DatetimeArray._datetimelike_ops, typ="property"
)
@delegate_names(
    delegate=DatetimeArray, accessors=DatetimeArray._datetimelike_methods, typ="method"
)
class DatetimeProperties(Properties):
    """
    Accessor object for datetimelike properties of the Series values.

    Examples
    --------
    >>> seconds_series = pd.Series(pd.date_range("2000-01-01", periods=3, freq="s"))
    >>> seconds_series
    0   2000-01-01 00:00:00
    1   2000-01-01 00:00:01
    2   2000-01-01 00:00:02
    dtype: datetime64[ns]
    >>> seconds_series.dt.second
    0    0
    1    1
    2    2
    dtype: int64

    >>> hours_series = pd.Series(pd.date_range("2000-01-01", periods=3, freq="h"))
    >>> hours_series
    0   2000-01-01 00:00:00
    1   2000-01-01 01:00:00
    2   2000-01-01 02:00:00
    dtype: datetime64[ns]
    >>> hours_series.dt.hour
    0    0
    1    1
    2    2
    dtype: int64

    >>> quarters_series = pd.Series(pd.date_range("2000-01-01", periods=3, freq="q"))
    >>> quarters_series
    0   2000-03-31
    1   2000-06-30
    2   2000-09-30
    dtype: datetime64[ns]
    >>> quarters_series.dt.quarter
    0    1
    1    2
    2    3
    dtype: int64

    Returns a Series indexed like the original Series.
    Raises TypeError if the Series does not contain datetimelike values.
    """

    def to_pydatetime(self) -> np.ndarray:
        """
        Return the data as an array of :class:`datetime.datetime` objects.

        Timezone information is retained if present.

        .. warning::

           Python's datetime uses microsecond resolution, which is lower than
           pandas (nanosecond). The values are truncated.

        Returns
        -------
        numpy.ndarray
            Object dtype array containing native Python datetime objects.

        See Also
        --------
        datetime.datetime : Standard library value for a datetime.

        Examples
        --------
        >>> s = pd.Series(pd.date_range('20180310', periods=2))
        >>> s
        0   2018-03-10
        1   2018-03-11
        dtype: datetime64[ns]

        >>> s.dt.to_pydatetime()
        array([datetime.datetime(2018, 3, 10, 0, 0),
               datetime.datetime(2018, 3, 11, 0, 0)], dtype=object)

        pandas' nanosecond precision is truncated to microseconds.

        >>> s = pd.Series(pd.date_range('20180310', periods=2, freq='ns'))
        >>> s
        0   2018-03-10 00:00:00.000000000
        1   2018-03-10 00:00:00.000000001
        dtype: datetime64[ns]

        >>> s.dt.to_pydatetime()
        array([datetime.datetime(2018, 3, 10, 0, 0),
               datetime.datetime(2018, 3, 10, 0, 0)], dtype=object)
        """
        return self._get_values().to_pydatetime()

    @property
    def freq(self):
        return self._get_values().inferred_freq

    def isocalendar(self):
        """
<<<<<<< HEAD
        Return a DataFrame with the year, week, and day calculated according to
        the ISO 8601 standard.
=======
        Calculate year, week, and day according to the ISO 8601 standard.
>>>>>>> 5531195f

        .. versionadded:: 1.1.0

        Returns
        -------
        DataFrame
            With columns year, week and day.

        See Also
        --------
        Timestamp.isocalendar : Function return a 3-tuple containing ISO year,
            week number, and weekday for the given Timestamp object.
        datetime.date.isocalendar : Return a named tuple object with
            three components: year, week and weekday.

        Examples
        --------
        >>> ser = pd.to_datetime(pd.Series(["2010-01-01", pd.NaT]))
        >>> ser.dt.isocalendar()
           year  week  day
        0  2009    53     5
        1  <NA>  <NA>  <NA>
        >>> ser.dt.isocalendar().week
        0      53
        1    <NA>
        Name: week, dtype: UInt32
        """
        return self._get_values().isocalendar().set_index(self._parent.index)

    @property
    def weekofyear(self):
        """
        The week ordinal of the year according to the ISO 8601 standard.

        .. deprecated:: 1.1.0

        Series.dt.weekofyear and Series.dt.week have been deprecated.  Please
        call :func:`Series.dt.isocalendar` and access the ``week`` column
        instead.
        """
        warnings.warn(
            "Series.dt.weekofyear and Series.dt.week have been deprecated. "
            "Please use Series.dt.isocalendar().week instead.",
            FutureWarning,
            stacklevel=find_stack_level(),
        )
        week_series = self.isocalendar().week
        week_series.name = self.name
        if week_series.hasnans:
            return week_series.astype("float64")
        return week_series.astype("int64")

    week = weekofyear


@delegate_names(
    delegate=TimedeltaArray, accessors=TimedeltaArray._datetimelike_ops, typ="property"
)
@delegate_names(
    delegate=TimedeltaArray,
    accessors=TimedeltaArray._datetimelike_methods,
    typ="method",
)
class TimedeltaProperties(Properties):
    """
    Accessor object for datetimelike properties of the Series values.

    Returns a Series indexed like the original Series.
    Raises TypeError if the Series does not contain datetimelike values.

    Examples
    --------
    >>> seconds_series = pd.Series(
    ...     pd.timedelta_range(start="1 second", periods=3, freq="S")
    ... )
    >>> seconds_series
    0   0 days 00:00:01
    1   0 days 00:00:02
    2   0 days 00:00:03
    dtype: timedelta64[ns]
    >>> seconds_series.dt.seconds
    0    1
    1    2
    2    3
    dtype: int64
    """

    def to_pytimedelta(self) -> np.ndarray:
        """
        Return an array of native :class:`datetime.timedelta` objects.

        Python's standard `datetime` library uses a different representation
        timedelta's. This method converts a Series of pandas Timedeltas
        to `datetime.timedelta` format with the same length as the original
        Series.

        Returns
        -------
        numpy.ndarray
            Array of 1D containing data with `datetime.timedelta` type.

        See Also
        --------
        datetime.timedelta : A duration expressing the difference
            between two date, time, or datetime.

        Examples
        --------
        >>> s = pd.Series(pd.to_timedelta(np.arange(5), unit="d"))
        >>> s
        0   0 days
        1   1 days
        2   2 days
        3   3 days
        4   4 days
        dtype: timedelta64[ns]

        >>> s.dt.to_pytimedelta()
        array([datetime.timedelta(0), datetime.timedelta(days=1),
        datetime.timedelta(days=2), datetime.timedelta(days=3),
        datetime.timedelta(days=4)], dtype=object)
        """
        return self._get_values().to_pytimedelta()

    @property
    def components(self):
        """
        Return a Dataframe of the components of the Timedeltas.

        Returns
        -------
        DataFrame

        Examples
        --------
        >>> s = pd.Series(pd.to_timedelta(np.arange(5), unit='s'))
        >>> s
        0   0 days 00:00:00
        1   0 days 00:00:01
        2   0 days 00:00:02
        3   0 days 00:00:03
        4   0 days 00:00:04
        dtype: timedelta64[ns]
        >>> s.dt.components
           days  hours  minutes  seconds  milliseconds  microseconds  nanoseconds
        0     0      0        0        0             0             0            0
        1     0      0        0        1             0             0            0
        2     0      0        0        2             0             0            0
        3     0      0        0        3             0             0            0
        4     0      0        0        4             0             0            0
        """
        return (
            self._get_values()
            .components.set_index(self._parent.index)
            .__finalize__(self._parent)
        )

    @property
    def freq(self):
        return self._get_values().inferred_freq


@delegate_names(
    delegate=PeriodArray, accessors=PeriodArray._datetimelike_ops, typ="property"
)
@delegate_names(
    delegate=PeriodArray, accessors=PeriodArray._datetimelike_methods, typ="method"
)
class PeriodProperties(Properties):
    """
    Accessor object for datetimelike properties of the Series values.

    Returns a Series indexed like the original Series.
    Raises TypeError if the Series does not contain datetimelike values.

    Examples
    --------
    >>> seconds_series = pd.Series(
    ...     pd.period_range(
    ...         start="2000-01-01 00:00:00", end="2000-01-01 00:00:03", freq="s"
    ...     )
    ... )
    >>> seconds_series
    0    2000-01-01 00:00:00
    1    2000-01-01 00:00:01
    2    2000-01-01 00:00:02
    3    2000-01-01 00:00:03
    dtype: period[S]
    >>> seconds_series.dt.second
    0    0
    1    1
    2    2
    3    3
    dtype: int64

    >>> hours_series = pd.Series(
    ...     pd.period_range(start="2000-01-01 00:00", end="2000-01-01 03:00", freq="h")
    ... )
    >>> hours_series
    0    2000-01-01 00:00
    1    2000-01-01 01:00
    2    2000-01-01 02:00
    3    2000-01-01 03:00
    dtype: period[H]
    >>> hours_series.dt.hour
    0    0
    1    1
    2    2
    3    3
    dtype: int64

    >>> quarters_series = pd.Series(
    ...     pd.period_range(start="2000-01-01", end="2000-12-31", freq="Q-DEC")
    ... )
    >>> quarters_series
    0    2000Q1
    1    2000Q2
    2    2000Q3
    3    2000Q4
    dtype: period[Q-DEC]
    >>> quarters_series.dt.quarter
    0    1
    1    2
    2    3
    3    4
    dtype: int64
    """


class CombinedDatetimelikeProperties(
    DatetimeProperties, TimedeltaProperties, PeriodProperties
):
    def __new__(cls, data: Series):
        # CombinedDatetimelikeProperties isn't really instantiated. Instead
        # we need to choose which parent (datetime or timedelta) is
        # appropriate. Since we're checking the dtypes anyway, we'll just
        # do all the validation here.

        if not isinstance(data, ABCSeries):
            raise TypeError(
                f"cannot convert an object of type {type(data)} to a datetimelike index"
            )

        orig = data if is_categorical_dtype(data.dtype) else None
        if orig is not None:
            data = data._constructor(
                orig.array,
                name=orig.name,
                copy=False,
                dtype=orig._values.categories.dtype,
                index=orig.index,
            )

        if is_datetime64_dtype(data.dtype):
            return DatetimeProperties(data, orig)
        elif is_datetime64tz_dtype(data.dtype):
            return DatetimeProperties(data, orig)
        elif is_timedelta64_dtype(data.dtype):
            return TimedeltaProperties(data, orig)
        elif is_period_dtype(data.dtype):
            return PeriodProperties(data, orig)

        raise AttributeError("Can only use .dt accessor with datetimelike values")<|MERGE_RESOLUTION|>--- conflicted
+++ resolved
@@ -243,12 +243,7 @@
 
     def isocalendar(self):
         """
-<<<<<<< HEAD
-        Return a DataFrame with the year, week, and day calculated according to
-        the ISO 8601 standard.
-=======
         Calculate year, week, and day according to the ISO 8601 standard.
->>>>>>> 5531195f
 
         .. versionadded:: 1.1.0
 
