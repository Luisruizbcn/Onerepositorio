from sys import getsizeof
from typing import (
    TYPE_CHECKING,
    Any,
    Dict,
    Hashable,
    Iterable,
    List,
    Optional,
    Sequence,
    Tuple,
    Union,
)
import warnings

import numpy as np

from pandas._config import get_option

from pandas._libs import algos as libalgos, index as libindex, lib
from pandas._libs.hashtable import duplicated_int64
from pandas._typing import AnyArrayLike, ArrayLike, Scalar
from pandas.compat.numpy import function as nv
from pandas.errors import PerformanceWarning, UnsortedIndexError
from pandas.util._decorators import Appender, cache_readonly

from pandas.core.dtypes.cast import coerce_indexer_dtype
from pandas.core.dtypes.common import (
    ensure_int64,
    ensure_platform_int,
    is_categorical_dtype,
    is_hashable,
    is_integer,
    is_iterator,
    is_list_like,
    is_object_dtype,
    is_scalar,
    pandas_dtype,
)
from pandas.core.dtypes.dtypes import ExtensionDtype
from pandas.core.dtypes.generic import ABCDataFrame
from pandas.core.dtypes.missing import array_equivalent, isna

import pandas.core.algorithms as algos
from pandas.core.arrays import Categorical
from pandas.core.arrays.categorical import factorize_from_iterables
import pandas.core.common as com
import pandas.core.indexes.base as ibase
from pandas.core.indexes.base import (
    Index,
    InvalidIndexError,
    _index_shared_docs,
    ensure_index,
)
from pandas.core.indexes.frozen import FrozenList
import pandas.core.missing as missing
from pandas.core.sorting import (
    get_group_index,
    indexer_from_factorized,
    lexsort_indexer,
)
from pandas.core.util.hashing import hash_tuple, hash_tuples

from pandas.io.formats.printing import (
    format_object_attrs,
    format_object_summary,
    pprint_thing,
)

if TYPE_CHECKING:
    from pandas import Series  # noqa:F401

_index_doc_kwargs = dict(ibase._index_doc_kwargs)
_index_doc_kwargs.update(
    dict(klass="MultiIndex", target_klass="MultiIndex or list of tuples")
)


class MultiIndexUIntEngine(libindex.BaseMultiIndexCodesEngine, libindex.UInt64Engine):
    """
    This class manages a MultiIndex by mapping label combinations to positive
    integers.
    """

    _base = libindex.UInt64Engine

    def _codes_to_ints(self, codes):
        """
        Transform combination(s) of uint64 in one uint64 (each), in a strictly
        monotonic way (i.e. respecting the lexicographic order of integer
        combinations): see BaseMultiIndexCodesEngine documentation.

        Parameters
        ----------
        codes : 1- or 2-dimensional array of dtype uint64
            Combinations of integers (one per row)

        Returns
        -------
        scalar or 1-dimensional array, of dtype uint64
            Integer(s) representing one combination (each).
        """
        # Shift the representation of each level by the pre-calculated number
        # of bits:
        codes <<= self.offsets

        # Now sum and OR are in fact interchangeable. This is a simple
        # composition of the (disjunct) significant bits of each level (i.e.
        # each column in "codes") in a single positive integer:
        if codes.ndim == 1:
            # Single key
            return np.bitwise_or.reduce(codes)

        # Multiple keys
        return np.bitwise_or.reduce(codes, axis=1)


class MultiIndexPyIntEngine(libindex.BaseMultiIndexCodesEngine, libindex.ObjectEngine):
    """
    This class manages those (extreme) cases in which the number of possible
    label combinations overflows the 64 bits integers, and uses an ObjectEngine
    containing Python integers.
    """

    _base = libindex.ObjectEngine

    def _codes_to_ints(self, codes):
        """
        Transform combination(s) of uint64 in one Python integer (each), in a
        strictly monotonic way (i.e. respecting the lexicographic order of
        integer combinations): see BaseMultiIndexCodesEngine documentation.

        Parameters
        ----------
        codes : 1- or 2-dimensional array of dtype uint64
            Combinations of integers (one per row)

        Returns
        -------
        int, or 1-dimensional array of dtype object
            Integer(s) representing one combination (each).
        """
        # Shift the representation of each level by the pre-calculated number
        # of bits. Since this can overflow uint64, first make sure we are
        # working with Python integers:
        codes = codes.astype("object") << self.offsets

        # Now sum and OR are in fact interchangeable. This is a simple
        # composition of the (disjunct) significant bits of each level (i.e.
        # each column in "codes") in a single positive integer (per row):
        if codes.ndim == 1:
            # Single key
            return np.bitwise_or.reduce(codes)

        # Multiple keys
        return np.bitwise_or.reduce(codes, axis=1)


class MultiIndex(Index):
    """
    A multi-level, or hierarchical, index object for pandas objects.

    Parameters
    ----------
    levels : sequence of arrays
        The unique labels for each level.
    codes : sequence of arrays
        Integers for each level designating which label at each location.

        .. versionadded:: 0.24.0
    sortorder : optional int
        Level of sortedness (must be lexicographically sorted by that
        level).
    names : optional sequence of objects
        Names for each of the index levels. (name is accepted for compat).
    copy : bool, default False
        Copy the meta-data.
    verify_integrity : bool, default True
        Check that the levels/codes are consistent and valid.

    Attributes
    ----------
    names
    levels
    codes
    nlevels
    levshape

    Methods
    -------
    from_arrays
    from_tuples
    from_product
    from_frame
    set_levels
    set_codes
    to_frame
    to_flat_index
    is_lexsorted
    sortlevel
    droplevel
    swaplevel
    reorder_levels
    remove_unused_levels
    get_locs

    See Also
    --------
    MultiIndex.from_arrays  : Convert list of arrays to MultiIndex.
    MultiIndex.from_product : Create a MultiIndex from the cartesian product
                              of iterables.
    MultiIndex.from_tuples  : Convert list of tuples to a MultiIndex.
    MultiIndex.from_frame   : Make a MultiIndex from a DataFrame.
    Index : The base pandas Index type.

    Notes
    -----
    See the `user guide
    <https://pandas.pydata.org/pandas-docs/stable/user_guide/advanced.html>`_
    for more.

    Examples
    --------
    A new ``MultiIndex`` is typically constructed using one of the helper
    methods :meth:`MultiIndex.from_arrays`, :meth:`MultiIndex.from_product`
    and :meth:`MultiIndex.from_tuples`. For example (using ``.from_arrays``):

    >>> arrays = [[1, 1, 2, 2], ['red', 'blue', 'red', 'blue']]
    >>> pd.MultiIndex.from_arrays(arrays, names=('number', 'color'))
    MultiIndex([(1,  'red'),
                (1, 'blue'),
                (2,  'red'),
                (2, 'blue')],
               names=['number', 'color'])

    See further examples for how to construct a MultiIndex in the doc strings
    of the mentioned helper methods.
    """

    _deprecations = Index._deprecations | frozenset()

    # initialize to zero-length tuples to make everything work
    _typ = "multiindex"
    _names: List[Optional[Hashable]] = FrozenList()
    _levels = FrozenList()
    _codes = FrozenList()
    _comparables = ["names"]
    rename = Index.set_names

    _tuples = None

    # --------------------------------------------------------------------
    # Constructors

    def __new__(
        cls,
        levels=None,
        codes=None,
        sortorder=None,
        names=None,
        dtype=None,
        copy=False,
        name=None,
        verify_integrity: bool = True,
        _set_identity: bool = True,
    ):

        # compat with Index
        if name is not None:
            names = name
        if levels is None or codes is None:
            raise TypeError("Must pass both levels and codes")
        if len(levels) != len(codes):
            raise ValueError("Length of levels and codes must be the same.")
        if len(levels) == 0:
            raise ValueError("Must pass non-zero number of levels/codes")

        result = object.__new__(MultiIndex)

        # we've already validated levels and codes, so shortcut here
        result._set_levels(levels, copy=copy, validate=False)
        result._set_codes(codes, copy=copy, validate=False)

        result._names = [None] * len(levels)
        if names is not None:
            # handles name validation
            result._set_names(names)

        if sortorder is not None:
            result.sortorder = int(sortorder)
        else:
            result.sortorder = sortorder

        if verify_integrity:
            new_codes = result._verify_integrity()
            result._codes = new_codes

        if _set_identity:
            result._reset_identity()

        return result

    def _validate_codes(self, level: List, code: List):
        """
        Reassign code values as -1 if their corresponding levels are NaN.

        Parameters
        ----------
        code : list
            Code to reassign.
        level : list
            Level to check for missing values (NaN, NaT, None).

        Returns
        -------
        new code where code value = -1 if it corresponds
        to a level with missing values (NaN, NaT, None).
        """
        null_mask = isna(level)
        if np.any(null_mask):
            code = np.where(null_mask[code], -1, code)
        return code

    def _verify_integrity(
        self, codes: Optional[List] = None, levels: Optional[List] = None
    ):
        """
        Parameters
        ----------
        codes : optional list
            Codes to check for validity. Defaults to current codes.
        levels : optional list
            Levels to check for validity. Defaults to current levels.

        Raises
        ------
        ValueError
            If length of levels and codes don't match, if the codes for any
            level would exceed level bounds, or there are any duplicate levels.

        Returns
        -------
        new codes where code value = -1 if it corresponds to a
        NaN level.
        """
        # NOTE: Currently does not check, among other things, that cached
        # nlevels matches nor that sortorder matches actually sortorder.
        codes = codes or self.codes
        levels = levels or self.levels

        if len(levels) != len(codes):
            raise ValueError(
                "Length of levels and codes must match. NOTE: "
                "this index is in an inconsistent state."
            )
        codes_length = len(codes[0])
        for i, (level, level_codes) in enumerate(zip(levels, codes)):
            if len(level_codes) != codes_length:
                raise ValueError(
                    f"Unequal code lengths: {[len(code_) for code_ in codes]}"
                )
            if len(level_codes) and level_codes.max() >= len(level):
                raise ValueError(
                    f"On level {i}, code max ({level_codes.max()}) >= length of "
                    f"level ({len(level)}). NOTE: this index is in an "
                    "inconsistent state"
                )
            if len(level_codes) and level_codes.min() < -1:
                raise ValueError(f"On level {i}, code value ({level_codes.min()}) < -1")
            if not level.is_unique:
                raise ValueError(
                    f"Level values must be unique: {list(level)} on level {i}"
                )
        if self.sortorder is not None:
            if self.sortorder > self._lexsort_depth():
                raise ValueError(
                    "Value for sortorder must be inferior or equal to actual "
                    f"lexsort_depth: sortorder {self.sortorder} "
                    f"with lexsort_depth {self._lexsort_depth()}"
                )

        codes = [
            self._validate_codes(level, code) for level, code in zip(levels, codes)
        ]
        new_codes = FrozenList(codes)
        return new_codes

    @classmethod
    def from_arrays(cls, arrays, sortorder=None, names=lib.no_default):
        """
        Convert arrays to MultiIndex.

        Parameters
        ----------
        arrays : list / sequence of array-likes
            Each array-like gives one level's value for each data point.
            len(arrays) is the number of levels.
        sortorder : int or None
            Level of sortedness (must be lexicographically sorted by that
            level).
        names : list / sequence of str, optional
            Names for the levels in the index.

        Returns
        -------
        MultiIndex

        See Also
        --------
        MultiIndex.from_tuples : Convert list of tuples to MultiIndex.
        MultiIndex.from_product : Make a MultiIndex from cartesian product
                                  of iterables.
        MultiIndex.from_frame : Make a MultiIndex from a DataFrame.

        Examples
        --------
        >>> arrays = [[1, 1, 2, 2], ['red', 'blue', 'red', 'blue']]
        >>> pd.MultiIndex.from_arrays(arrays, names=('number', 'color'))
        MultiIndex([(1,  'red'),
                    (1, 'blue'),
                    (2,  'red'),
                    (2, 'blue')],
                   names=['number', 'color'])
        """
        error_msg = "Input must be a list / sequence of array-likes."
        if not is_list_like(arrays):
            raise TypeError(error_msg)
        elif is_iterator(arrays):
            arrays = list(arrays)

        # Check if elements of array are list-like
        for array in arrays:
            if not is_list_like(array):
                raise TypeError(error_msg)

        # Check if lengths of all arrays are equal or not,
        # raise ValueError, if not
        for i in range(1, len(arrays)):
            if len(arrays[i]) != len(arrays[i - 1]):
                raise ValueError("all arrays must be same length")

        codes, levels = factorize_from_iterables(arrays)
        if names is lib.no_default:
            names = [getattr(arr, "name", None) for arr in arrays]

        return MultiIndex(
            levels=levels,
            codes=codes,
            sortorder=sortorder,
            names=names,
            verify_integrity=False,
        )

    @classmethod
    def from_tuples(cls, tuples, sortorder=None, names=None):
        """
        Convert list of tuples to MultiIndex.

        Parameters
        ----------
        tuples : list / sequence of tuple-likes
            Each tuple is the index of one row/column.
        sortorder : int or None
            Level of sortedness (must be lexicographically sorted by that
            level).
        names : list / sequence of str, optional
            Names for the levels in the index.

        Returns
        -------
        MultiIndex

        See Also
        --------
        MultiIndex.from_arrays : Convert list of arrays to MultiIndex.
        MultiIndex.from_product : Make a MultiIndex from cartesian product
                                  of iterables.
        MultiIndex.from_frame : Make a MultiIndex from a DataFrame.

        Examples
        --------
        >>> tuples = [(1, 'red'), (1, 'blue'),
        ...           (2, 'red'), (2, 'blue')]
        >>> pd.MultiIndex.from_tuples(tuples, names=('number', 'color'))
        MultiIndex([(1,  'red'),
                    (1, 'blue'),
                    (2,  'red'),
                    (2, 'blue')],
                   names=['number', 'color'])
        """
        if not is_list_like(tuples):
            raise TypeError("Input must be a list / sequence of tuple-likes.")
        elif is_iterator(tuples):
            tuples = list(tuples)

        if len(tuples) == 0:
            if names is None:
                raise TypeError("Cannot infer number of levels from empty list")
            arrays: List[List] = [[]] * len(names)
        elif isinstance(tuples, (np.ndarray, Index)):
            if isinstance(tuples, Index):
                tuples = tuples._values

            arrays = list(lib.tuples_to_object_array(tuples).T)
        elif isinstance(tuples, list):
            arrays = list(lib.to_object_array_tuples(tuples).T)
        else:
            arrays = zip(*tuples)

        return MultiIndex.from_arrays(arrays, sortorder=sortorder, names=names)

    @classmethod
    def from_product(cls, iterables, sortorder=None, names=lib.no_default):
        """
        Make a MultiIndex from the cartesian product of multiple iterables.

        Parameters
        ----------
        iterables : list / sequence of iterables
            Each iterable has unique labels for each level of the index.
        sortorder : int or None
            Level of sortedness (must be lexicographically sorted by that
            level).
        names : list / sequence of str, optional
            Names for the levels in the index.

            .. versionchanged:: 1.0.0

               If not explicitly provided, names will be inferred from the
               elements of iterables if an element has a name attribute

        Returns
        -------
        MultiIndex

        See Also
        --------
        MultiIndex.from_arrays : Convert list of arrays to MultiIndex.
        MultiIndex.from_tuples : Convert list of tuples to MultiIndex.
        MultiIndex.from_frame : Make a MultiIndex from a DataFrame.

        Examples
        --------
        >>> numbers = [0, 1, 2]
        >>> colors = ['green', 'purple']
        >>> pd.MultiIndex.from_product([numbers, colors],
        ...                            names=['number', 'color'])
        MultiIndex([(0,  'green'),
                    (0, 'purple'),
                    (1,  'green'),
                    (1, 'purple'),
                    (2,  'green'),
                    (2, 'purple')],
                   names=['number', 'color'])
        """
        from pandas.core.reshape.util import cartesian_product

        if not is_list_like(iterables):
            raise TypeError("Input must be a list / sequence of iterables.")
        elif is_iterator(iterables):
            iterables = list(iterables)

        codes, levels = factorize_from_iterables(iterables)
        if names is lib.no_default:
            names = [getattr(it, "name", None) for it in iterables]

        codes = cartesian_product(codes)
        return MultiIndex(levels, codes, sortorder=sortorder, names=names)

    @classmethod
    def from_frame(cls, df, sortorder=None, names=None):
        """
        Make a MultiIndex from a DataFrame.

        .. versionadded:: 0.24.0

        Parameters
        ----------
        df : DataFrame
            DataFrame to be converted to MultiIndex.
        sortorder : int, optional
            Level of sortedness (must be lexicographically sorted by that
            level).
        names : list-like, optional
            If no names are provided, use the column names, or tuple of column
            names if the columns is a MultiIndex. If a sequence, overwrite
            names with the given sequence.

        Returns
        -------
        MultiIndex
            The MultiIndex representation of the given DataFrame.

        See Also
        --------
        MultiIndex.from_arrays : Convert list of arrays to MultiIndex.
        MultiIndex.from_tuples : Convert list of tuples to MultiIndex.
        MultiIndex.from_product : Make a MultiIndex from cartesian product
                                  of iterables.

        Examples
        --------
        >>> df = pd.DataFrame([['HI', 'Temp'], ['HI', 'Precip'],
        ...                    ['NJ', 'Temp'], ['NJ', 'Precip']],
        ...                   columns=['a', 'b'])
        >>> df
              a       b
        0    HI    Temp
        1    HI  Precip
        2    NJ    Temp
        3    NJ  Precip

        >>> pd.MultiIndex.from_frame(df)
        MultiIndex([('HI',   'Temp'),
                    ('HI', 'Precip'),
                    ('NJ',   'Temp'),
                    ('NJ', 'Precip')],
                   names=['a', 'b'])

        Using explicit names, instead of the column names

        >>> pd.MultiIndex.from_frame(df, names=['state', 'observation'])
        MultiIndex([('HI',   'Temp'),
                    ('HI', 'Precip'),
                    ('NJ',   'Temp'),
                    ('NJ', 'Precip')],
                   names=['state', 'observation'])
        """
        if not isinstance(df, ABCDataFrame):
            raise TypeError("Input must be a DataFrame")

        column_names, columns = zip(*df.items())
        names = column_names if names is None else names
        return cls.from_arrays(columns, sortorder=sortorder, names=names)

    # --------------------------------------------------------------------

    @property
    def _values(self):
        # We override here, since our parent uses _data, which we don't use.
        return self.values

    @property
    def values(self):
        if self._tuples is not None:
            return self._tuples

        values = []

        for i in range(self.nlevels):
            vals = self._get_level_values(i)
            if is_categorical_dtype(vals):
                vals = vals._internal_get_values()
            if isinstance(vals.dtype, ExtensionDtype) or hasattr(vals, "_box_values"):
                vals = vals.astype(object)
            vals = np.array(vals, copy=False)
            values.append(vals)

        self._tuples = lib.fast_zip(values)
        return self._tuples

    @property
    def array(self):
        """
        Raises a ValueError for `MultiIndex` because there's no single
        array backing a MultiIndex.

        Raises
        ------
        ValueError
        """
        raise ValueError(
            "MultiIndex has no single backing array. Use "
            "'MultiIndex.to_numpy()' to get a NumPy array of tuples."
        )

    @property
    def shape(self):
        """
        Return a tuple of the shape of the underlying data.
        """
        # overriding the base Index.shape definition to avoid materializing
        # the values (GH-27384, GH-27775)
        return (len(self),)

    def __len__(self) -> int:
        return len(self.codes[0])

    # --------------------------------------------------------------------
    # Levels Methods

    @cache_readonly
    def levels(self):
        # Use cache_readonly to ensure that self.get_locs doesn't repeatedly
        # create new IndexEngine
        # https://github.com/pandas-dev/pandas/issues/31648
        result = [
            x._shallow_copy(name=name) for x, name in zip(self._levels, self._names)
        ]
        for level in result:
            # disallow midx.levels[0].name = "foo"
            level._no_setting_name = True
        return FrozenList(result)

    def _set_levels(
        self, levels, level=None, copy=False, validate=True, verify_integrity=False
    ):
        # This is NOT part of the levels property because it should be
        # externally not allowed to set levels. User beware if you change
        # _levels directly
        if validate:
            if len(levels) == 0:
                raise ValueError("Must set non-zero number of levels.")
            if level is None and len(levels) != self.nlevels:
                raise ValueError("Length of levels must match number of levels.")
            if level is not None and len(levels) != len(level):
                raise ValueError("Length of levels must match length of level.")

        new_levels: Sequence
        if level is None:
            new_levels = FrozenList(
                ensure_index(lev, copy=copy)._shallow_copy() for lev in levels
            )
        else:
            level_numbers = [self._get_level_number(lev) for lev in level]
            new_levels = list(self._levels)
            for lev_num, lev in zip(level_numbers, levels):
                new_levels[lev_num] = ensure_index(lev, copy=copy)._shallow_copy()
            new_levels = FrozenList(new_levels)

        if verify_integrity:
            new_codes = self._verify_integrity(levels=new_levels)
            self._codes = new_codes

        names = self.names
        self._levels = new_levels
        if any(names):
            self._set_names(names)

        self._tuples = None
        self._reset_cache()

    def set_levels(self, levels, level=None, inplace=False, verify_integrity=True):
        """
        Set new levels on MultiIndex. Defaults to returning new index.

        Parameters
        ----------
        levels : sequence or list of sequence
            New level(s) to apply.
        level : int, level name, or sequence of int/level names (default None)
            Level(s) to set (None for all levels).
        inplace : bool
            If True, mutates in place.
        verify_integrity : bool, default True
            If True, checks that levels and codes are compatible.

        Returns
        -------
        new index (of same type and class...etc)

        Examples
        --------
        >>> idx = pd.MultiIndex.from_tuples([(1, 'one'), (1, 'two'),
                                            (2, 'one'), (2, 'two'),
                                            (3, 'one'), (3, 'two')],
                                            names=['foo', 'bar'])
        >>> idx.set_levels([['a', 'b', 'c'], [1, 2]])
        MultiIndex([('a', 1),
                    ('a', 2),
                    ('b', 1),
                    ('b', 2),
                    ('c', 1),
                    ('c', 2)],
                   names=['foo', 'bar'])
        >>> idx.set_levels(['a', 'b', 'c'], level=0)
        MultiIndex([('a', 'one'),
                    ('a', 'two'),
                    ('b', 'one'),
                    ('b', 'two'),
                    ('c', 'one'),
                    ('c', 'two')],
                   names=['foo', 'bar'])
        >>> idx.set_levels(['a', 'b'], level='bar')
        MultiIndex([(1, 'a'),
                    (1, 'b'),
                    (2, 'a'),
                    (2, 'b'),
                    (3, 'a'),
                    (3, 'b')],
                   names=['foo', 'bar'])

        If any of the levels passed to ``set_levels()`` exceeds the
        existing length, all of the values from that argument will
        be stored in the MultiIndex levels, though the values will
        be truncated in the MultiIndex output.

        >>> idx.set_levels([['a', 'b', 'c'], [1, 2, 3, 4]], level=[0, 1])
        MultiIndex([('a', 1),
                    ('a', 2),
                    ('b', 1),
                    ('b', 2)],
                   names=['foo', 'bar'])
        >>> idx.set_levels([['a', 'b', 'c'], [1, 2, 3, 4]], level=[0, 1]).levels
        FrozenList([['a', 'b', 'c'], [1, 2, 3, 4]])
        """
        if is_list_like(levels) and not isinstance(levels, Index):
            levels = list(levels)

        if level is not None and not is_list_like(level):
            if not is_list_like(levels):
                raise TypeError("Levels must be list-like")
            if is_list_like(levels[0]):
                raise TypeError("Levels must be list-like")
            level = [level]
            levels = [levels]
        elif level is None or is_list_like(level):
            if not is_list_like(levels) or not is_list_like(levels[0]):
                raise TypeError("Levels must be list of lists-like")

        if inplace:
            idx = self
        else:
            idx = self._shallow_copy()
        idx._reset_identity()
        idx._set_levels(
            levels, level=level, validate=True, verify_integrity=verify_integrity
        )
        if not inplace:
            return idx

    @property
    def nlevels(self) -> int:
        """
        Integer number of levels in this MultiIndex.
        """
        return len(self._levels)

    @property
    def levshape(self):
        """
        A tuple with the length of each level.
        """
        return tuple(len(x) for x in self.levels)

    # --------------------------------------------------------------------
    # Codes Methods

    @property
    def codes(self):
        return self._codes

    def _set_codes(
        self, codes, level=None, copy=False, validate=True, verify_integrity=False
    ):
        if validate:
            if level is None and len(codes) != self.nlevels:
                raise ValueError("Length of codes must match number of levels")
            if level is not None and len(codes) != len(level):
                raise ValueError("Length of codes must match length of levels.")

        if level is None:
            new_codes = FrozenList(
                _coerce_indexer_frozen(level_codes, lev, copy=copy).view()
                for lev, level_codes in zip(self._levels, codes)
            )
        else:
            level_numbers = [self._get_level_number(lev) for lev in level]
            _new_codes = list(self._codes)
            for lev_num, level_codes in zip(level_numbers, codes):
                lev = self.levels[lev_num]
                _new_codes[lev_num] = _coerce_indexer_frozen(
                    level_codes, lev, copy=copy
                )
            new_codes = FrozenList(_new_codes)

        if verify_integrity:
            new_codes = self._verify_integrity(codes=new_codes)

        self._codes = new_codes

        self._tuples = None
        self._reset_cache()

    def set_codes(self, codes, level=None, inplace=False, verify_integrity=True):
        """
        Set new codes on MultiIndex. Defaults to returning
        new index.

        .. versionadded:: 0.24.0

           New name for deprecated method `set_labels`.

        Parameters
        ----------
        codes : sequence or list of sequence
            New codes to apply.
        level : int, level name, or sequence of int/level names (default None)
            Level(s) to set (None for all levels).
        inplace : bool
            If True, mutates in place.
        verify_integrity : bool (default True)
            If True, checks that levels and codes are compatible.

        Returns
        -------
        new index (of same type and class...etc)

        Examples
        --------
        >>> idx = pd.MultiIndex.from_tuples([(1, 'one'),
                                             (1, 'two'),
                                             (2, 'one'),
                                             (2, 'two')],
                                            names=['foo', 'bar'])
        >>> idx.set_codes([[1, 0, 1, 0], [0, 0, 1, 1]])
        MultiIndex([(2, 'one'),
                    (1, 'one'),
                    (2, 'two'),
                    (1, 'two')],
                   names=['foo', 'bar'])
        >>> idx.set_codes([1, 0, 1, 0], level=0)
        MultiIndex([(2, 'one'),
                    (1, 'two'),
                    (2, 'one'),
                    (1, 'two')],
                   names=['foo', 'bar'])
        >>> idx.set_codes([0, 0, 1, 1], level='bar')
        MultiIndex([(1, 'one'),
                    (1, 'one'),
                    (2, 'two'),
                    (2, 'two')],
                   names=['foo', 'bar'])
        >>> idx.set_codes([[1, 0, 1, 0], [0, 0, 1, 1]], level=[0, 1])
        MultiIndex([(2, 'one'),
                    (1, 'one'),
                    (2, 'two'),
                    (1, 'two')],
                   names=['foo', 'bar'])
        """
        if level is not None and not is_list_like(level):
            if not is_list_like(codes):
                raise TypeError("Codes must be list-like")
            if is_list_like(codes[0]):
                raise TypeError("Codes must be list-like")
            level = [level]
            codes = [codes]
        elif level is None or is_list_like(level):
            if not is_list_like(codes) or not is_list_like(codes[0]):
                raise TypeError("Codes must be list of lists-like")

        if inplace:
            idx = self
        else:
            idx = self._shallow_copy()
        idx._reset_identity()
        idx._set_codes(codes, level=level, verify_integrity=verify_integrity)
        if not inplace:
            return idx

    # --------------------------------------------------------------------
    # Index Internals

    @cache_readonly
    def _engine(self):
        # Calculate the number of bits needed to represent labels in each
        # level, as log2 of their sizes (including -1 for NaN):
        sizes = np.ceil(np.log2([len(l) + 1 for l in self.levels]))

        # Sum bit counts, starting from the _right_....
        lev_bits = np.cumsum(sizes[::-1])[::-1]

        # ... in order to obtain offsets such that sorting the combination of
        # shifted codes (one for each level, resulting in a unique integer) is
        # equivalent to sorting lexicographically the codes themselves. Notice
        # that each level needs to be shifted by the number of bits needed to
        # represent the _previous_ ones:
        offsets = np.concatenate([lev_bits[1:], [0]]).astype("uint64")

        # Check the total number of bits needed for our representation:
        if lev_bits[0] > 64:
            # The levels would overflow a 64 bit uint - use Python integers:
            return MultiIndexPyIntEngine(self.levels, self.codes, offsets)
        return MultiIndexUIntEngine(self.levels, self.codes, offsets)

    @property
    def _constructor(self):
        return MultiIndex.from_tuples

    @Appender(Index._shallow_copy.__doc__)
    def _shallow_copy(self, values=None, **kwargs):
        if values is not None:
            names = kwargs.pop("names", kwargs.pop("name", self.names))
            # discards freq
            kwargs.pop("freq", None)
            return MultiIndex.from_tuples(values, names=names, **kwargs)
        return self.copy(**kwargs)

    def _shallow_copy_with_infer(self, values, **kwargs):
        # On equal MultiIndexes the difference is empty.
        # Therefore, an empty MultiIndex is returned GH13490
        if len(values) == 0:
            return MultiIndex(
                levels=[[] for _ in range(self.nlevels)],
                codes=[[] for _ in range(self.nlevels)],
                **kwargs,
            )
        return self._shallow_copy(values, **kwargs)

    # --------------------------------------------------------------------

    def copy(
        self,
        names=None,
        dtype=None,
        levels=None,
        codes=None,
        deep=False,
        name=None,
        _set_identity=False,
    ):
        """
        Make a copy of this object. Names, dtype, levels and codes can be
        passed and will be set on new copy.

        Parameters
        ----------
        names : sequence, optional
        dtype : numpy dtype or pandas type, optional
        levels : sequence, optional
        codes : sequence, optional
        deep : bool, default False
        name : Label
            Kept for compatibility with 1-dimensional Index. Should not be used.

        Returns
        -------
        MultiIndex

        Notes
        -----
        In most cases, there should be no functional difference from using
        ``deep``, but if ``deep`` is passed it will attempt to deepcopy.
        This could be potentially expensive on large MultiIndex objects.
        """
        names = self._validate_names(name=name, names=names, deep=deep)
        if deep:
            from copy import deepcopy

            if levels is None:
                levels = deepcopy(self.levels)
            if codes is None:
                codes = deepcopy(self.codes)
        else:
            if levels is None:
                levels = self.levels
            if codes is None:
                codes = self.codes
        return MultiIndex(
            levels=levels,
            codes=codes,
            names=names,
            sortorder=self.sortorder,
            verify_integrity=False,
            _set_identity=_set_identity,
        )

    def __array__(self, dtype=None) -> np.ndarray:
        """ the array interface, return my values """
        return self.values

    def view(self, cls=None):
        """ this is defined as a copy with the same identity """
        result = self.copy()
        result._id = self._id
        return result

    @Appender(Index.__contains__.__doc__)
    def __contains__(self, key: Any) -> bool:
        hash(key)
        try:
            self.get_loc(key)
            return True
        except (LookupError, TypeError, ValueError):
            return False

    @cache_readonly
    def dtype(self) -> np.dtype:
        return np.dtype("O")

    def _is_memory_usage_qualified(self) -> bool:
        """ return a boolean if we need a qualified .info display """

        def f(l):
            return "mixed" in l or "string" in l or "unicode" in l

        return any(f(l) for l in self._inferred_type_levels)

    @Appender(Index.memory_usage.__doc__)
    def memory_usage(self, deep: bool = False) -> int:
        # we are overwriting our base class to avoid
        # computing .values here which could materialize
        # a tuple representation unnecessarily
        return self._nbytes(deep)

    @cache_readonly
    def nbytes(self) -> int:
        """ return the number of bytes in the underlying data """
        return self._nbytes(False)

    def _nbytes(self, deep: bool = False) -> int:
        """
        return the number of bytes in the underlying data
        deeply introspect the level data if deep=True

        include the engine hashtable

        *this is in internal routine*

        """
        # for implementations with no useful getsizeof (PyPy)
        objsize = 24

        level_nbytes = sum(i.memory_usage(deep=deep) for i in self.levels)
        label_nbytes = sum(i.nbytes for i in self.codes)
        names_nbytes = sum(getsizeof(i, objsize) for i in self.names)
        result = level_nbytes + label_nbytes + names_nbytes

        # include our engine hashtable
        result += self._engine.sizeof(deep=deep)
        return result

    # --------------------------------------------------------------------
    # Rendering Methods

    def _formatter_func(self, tup):
        """
        Formats each item in tup according to its level's formatter function.
        """
        formatter_funcs = [level._formatter_func for level in self.levels]
        return tuple(func(val) for func, val in zip(formatter_funcs, tup))

    def _format_data(self, name=None):
        """
        Return the formatted data as a unicode string
        """
        return format_object_summary(
            self, self._formatter_func, name=name, line_break_each_value=True
        )

    def _format_attrs(self):
        """
        Return a list of tuples of the (attr,formatted_value).
        """
        return format_object_attrs(self, include_dtype=False)

    def _format_native_types(self, na_rep="nan", **kwargs):
        new_levels = []
        new_codes = []

        # go through the levels and format them
        for level, level_codes in zip(self.levels, self.codes):
            level = level._format_native_types(na_rep=na_rep, **kwargs)
            # add nan values, if there are any
            mask = level_codes == -1
            if mask.any():
                nan_index = len(level)
                level = np.append(level, na_rep)
                assert not level_codes.flags.writeable  # i.e. copy is needed
                level_codes = level_codes.copy()  # make writeable
                level_codes[mask] = nan_index
            new_levels.append(level)
            new_codes.append(level_codes)

        if len(new_levels) == 1:
            # a single-level multi-index
            return Index(new_levels[0].take(new_codes[0]))._format_native_types()
        else:
            # reconstruct the multi-index
            mi = MultiIndex(
                levels=new_levels,
                codes=new_codes,
                names=self.names,
                sortorder=self.sortorder,
                verify_integrity=False,
            )
            return mi.values

    def format(
        self,
        space=2,
        sparsify=None,
        adjoin=True,
        names=False,
        na_rep=None,
        formatter=None,
    ):
        if len(self) == 0:
            return []

        stringified_levels = []
        for lev, level_codes in zip(self.levels, self.codes):
            na = na_rep if na_rep is not None else _get_na_rep(lev.dtype.type)

            if len(lev) > 0:

                formatted = lev.take(level_codes).format(formatter=formatter)

                # we have some NA
                mask = level_codes == -1
                if mask.any():
                    formatted = np.array(formatted, dtype=object)
                    formatted[mask] = na
                    formatted = formatted.tolist()

            else:
                # weird all NA case
                formatted = [
                    pprint_thing(na if isna(x) else x, escape_chars=("\t", "\r", "\n"))
                    for x in algos.take_1d(lev._values, level_codes)
                ]
            stringified_levels.append(formatted)

        result_levels = []
        for lev, name in zip(stringified_levels, self.names):
            level = []

            if names:
                level.append(
                    pprint_thing(name, escape_chars=("\t", "\r", "\n"))
                    if name is not None
                    else ""
                )

            level.extend(np.array(lev, dtype=object))
            result_levels.append(level)

        if sparsify is None:
            sparsify = get_option("display.multi_sparse")

        if sparsify:
            sentinel = ""
            # GH3547
            # use value of sparsify as sentinel,  unless it's an obvious
            # "Truthy" value
            if sparsify not in [True, 1]:
                sentinel = sparsify
            # little bit of a kludge job for #1217
            result_levels = _sparsify(
                result_levels, start=int(names), sentinel=sentinel
            )

        if adjoin:
            from pandas.io.formats.format import _get_adjustment

            adj = _get_adjustment()
            return adj.adjoin(space, *result_levels).split("\n")
        else:
            return result_levels

    # --------------------------------------------------------------------
    # Names Methods

    def _get_names(self):
        return FrozenList(self._names)

    def _set_names(self, names, level=None, validate=True):
        """
        Set new names on index. Each name has to be a hashable type.

        Parameters
        ----------
        values : str or sequence
            name(s) to set
        level : int, level name, or sequence of int/level names (default None)
            If the index is a MultiIndex (hierarchical), level(s) to set (None
            for all levels).  Otherwise level must be None
        validate : boolean, default True
            validate that the names match level lengths

        Raises
        ------
        TypeError if each name is not hashable.

        Notes
        -----
        sets names on levels. WARNING: mutates!

        Note that you generally want to set this *after* changing levels, so
        that it only acts on copies
        """
        # GH 15110
        # Don't allow a single string for names in a MultiIndex
        if names is not None and not is_list_like(names):
            raise ValueError("Names should be list-like for a MultiIndex")
        names = list(names)

        if validate:
            if level is not None and len(names) != len(level):
                raise ValueError("Length of names must match length of level.")
            if level is None and len(names) != self.nlevels:
                raise ValueError(
                    "Length of names must match number of levels in MultiIndex."
                )

        if level is None:
            level = range(self.nlevels)
        else:
            level = [self._get_level_number(lev) for lev in level]

        # set the name
        for lev, name in zip(level, names):
            if name is not None:
                # GH 20527
                # All items in 'names' need to be hashable:
                if not is_hashable(name):
                    raise TypeError(
                        f"{type(self).__name__}.name must be a hashable type"
                    )
            self._names[lev] = name

        # If .levels has been accessed, the names in our cache will be stale.
        self._reset_cache()

    names = property(
        fset=_set_names, fget=_get_names, doc="""\nNames of levels in MultiIndex.\n"""
    )

    # --------------------------------------------------------------------

    @Appender(Index._get_grouper_for_level.__doc__)
    def _get_grouper_for_level(self, mapper, level):
        indexer = self.codes[level]
        level_index = self.levels[level]

        if mapper is not None:
            # Handle group mapping function and return
            level_values = self.levels[level].take(indexer)
            grouper = level_values.map(mapper)
            return grouper, None, None

        codes, uniques = algos.factorize(indexer, sort=True)

        if len(uniques) > 0 and uniques[0] == -1:
            # Handle NAs
            mask = indexer != -1
            ok_codes, uniques = algos.factorize(indexer[mask], sort=True)

            codes = np.empty(len(indexer), dtype=indexer.dtype)
            codes[mask] = ok_codes
            codes[~mask] = -1

        if len(uniques) < len(level_index):
            # Remove unobserved levels from level_index
            level_index = level_index.take(uniques)
        else:
            # break references back to us so that setting the name
            # on the output of a groupby doesn't reflect back here.
            level_index = level_index.copy()

        if level_index._can_hold_na:
            grouper = level_index.take(codes, fill_value=True)
        else:
            grouper = level_index.take(codes)

        return grouper, codes, level_index

    @cache_readonly
    def inferred_type(self) -> str:
        return "mixed"

    def _get_level_number(self, level) -> int:
        count = self.names.count(level)
        if (count > 1) and not is_integer(level):
            raise ValueError(
                f"The name {level} occurs multiple times, use a level number"
            )
        try:
            level = self.names.index(level)
        except ValueError:
            if not is_integer(level):
                raise KeyError(f"Level {level} not found")
            elif level < 0:
                level += self.nlevels
                if level < 0:
                    orig_level = level - self.nlevels
                    raise IndexError(
                        f"Too many levels: Index has only {self.nlevels} levels, "
                        f"{orig_level} is not a valid level number"
                    )
            # Note: levels are zero-based
            elif level >= self.nlevels:
                raise IndexError(
                    f"Too many levels: Index has only {self.nlevels} levels, "
                    f"not {level + 1}"
                )
        return level

    @property
    def _has_complex_internals(self) -> bool:
        # used to avoid libreduction code paths, which raise or require conversion
        return True

    @cache_readonly
    def is_monotonic_increasing(self) -> bool:
        """
        return if the index is monotonic increasing (only equal or
        increasing) values.
        """
        if all(x.is_monotonic for x in self.levels):
            # If each level is sorted, we can operate on the codes directly. GH27495
            return libalgos.is_lexsorted(
                [x.astype("int64", copy=False) for x in self.codes]
            )

        # reversed() because lexsort() wants the most significant key last.
        values = [
            self._get_level_values(i).values for i in reversed(range(len(self.levels)))
        ]
        try:
            sort_order = np.lexsort(values)
            return Index(sort_order).is_monotonic
        except TypeError:

            # we have mixed types and np.lexsort is not happy
            return Index(self.values).is_monotonic

    @cache_readonly
    def is_monotonic_decreasing(self) -> bool:
        """
        return if the index is monotonic decreasing (only equal or
        decreasing) values.
        """
        # monotonic decreasing if and only if reverse is monotonic increasing
        return self[::-1].is_monotonic_increasing

    @cache_readonly
    def _have_mixed_levels(self):
        """ return a boolean list indicated if we have mixed levels """
        return ["mixed" in l for l in self._inferred_type_levels]

    @cache_readonly
    def _inferred_type_levels(self):
        """ return a list of the inferred types, one for each level """
        return [i.inferred_type for i in self.levels]

    @cache_readonly
    def _hashed_values(self):
        """ return a uint64 ndarray of my hashed values """
        return hash_tuples(self)

    def _hashed_indexing_key(self, key):
        """
        validate and return the hash for the provided key

        *this is internal for use for the cython routines*

        Parameters
        ----------
        key : string or tuple

        Returns
        -------
        np.uint64

        Notes
        -----
        we need to stringify if we have mixed levels
        """
        if not isinstance(key, tuple):
            return hash_tuples(key)

        if not len(key) == self.nlevels:
            raise KeyError

        def f(k, stringify):
            if stringify and not isinstance(k, str):
                k = str(k)
            return k

        key = tuple(
            f(k, stringify) for k, stringify in zip(key, self._have_mixed_levels)
        )
        return hash_tuple(key)

    @Appender(Index.duplicated.__doc__)
    def duplicated(self, keep="first"):
        shape = map(len, self.levels)
        ids = get_group_index(self.codes, shape, sort=False, xnull=False)

        return duplicated_int64(ids, keep)

    def fillna(self, value=None, downcast=None):
        """
        fillna is not implemented for MultiIndex
        """
        raise NotImplementedError("isna is not defined for MultiIndex")

    @Appender(Index.dropna.__doc__)
    def dropna(self, how="any"):
        nans = [level_codes == -1 for level_codes in self.codes]
        if how == "any":
            indexer = np.any(nans, axis=0)
        elif how == "all":
            indexer = np.all(nans, axis=0)
        else:
            raise ValueError(f"invalid how option: {how}")

        new_codes = [level_codes[~indexer] for level_codes in self.codes]
        return self.copy(codes=new_codes, deep=True)

    def _get_level_values(self, level, unique=False):
        """
        Return vector of label values for requested level,
        equal to the length of the index

        **this is an internal method**

        Parameters
        ----------
        level : int level
        unique : bool, default False
            if True, drop duplicated values

        Returns
        -------
        values : ndarray
        """
        lev = self.levels[level]
        level_codes = self.codes[level]
        name = self._names[level]
        if unique:
            level_codes = algos.unique(level_codes)
        filled = algos.take_1d(lev._values, level_codes, fill_value=lev._na_value)
        return lev._shallow_copy(filled, name=name)

    def get_level_values(self, level):
        """
        Return vector of label values for requested level,
        equal to the length of the index.

        Parameters
        ----------
        level : int or str
            ``level`` is either the integer position of the level in the
            MultiIndex, or the name of the level.

        Returns
        -------
        values : Index
            Values is a level of this MultiIndex converted to
            a single :class:`Index` (or subclass thereof).

        Examples
        --------

        Create a MultiIndex:

        >>> mi = pd.MultiIndex.from_arrays((list('abc'), list('def')))
        >>> mi.names = ['level_1', 'level_2']

        Get level values by supplying level as either integer or name:

        >>> mi.get_level_values(0)
        Index(['a', 'b', 'c'], dtype='object', name='level_1')
        >>> mi.get_level_values('level_2')
        Index(['d', 'e', 'f'], dtype='object', name='level_2')
        """
        level = self._get_level_number(level)
        values = self._get_level_values(level)
        return values

    @Appender(Index.unique.__doc__)
    def unique(self, level=None):

        if level is None:
            return super().unique()
        else:
            level = self._get_level_number(level)
            return self._get_level_values(level=level, unique=True)

    def _to_safe_for_reshape(self):
        """ convert to object if we are a categorical """
        return self.set_levels([i._to_safe_for_reshape() for i in self.levels])

    def to_frame(self, index=True, name=None):
        """
        Create a DataFrame with the levels of the MultiIndex as columns.

        Column ordering is determined by the DataFrame constructor with data as
        a dict.

        .. versionadded:: 0.24.0

        Parameters
        ----------
        index : bool, default True
            Set the index of the returned DataFrame as the original MultiIndex.

        name : list / sequence of str, optional
            The passed names should substitute index level names.

        Returns
        -------
        DataFrame : a DataFrame containing the original MultiIndex data.

        See Also
        --------
        DataFrame
        """
        from pandas import DataFrame

        if name is not None:
            if not is_list_like(name):
                raise TypeError("'name' must be a list / sequence of column names.")

            if len(name) != len(self.levels):
                raise ValueError(
                    "'name' should have same length as number of levels on index."
                )
            idx_names = name
        else:
            idx_names = self.names

        # Guarantee resulting column order - PY36+ dict maintains insertion order
        result = DataFrame(
            {
                (level if lvlname is None else lvlname): self._get_level_values(level)
                for lvlname, level in zip(idx_names, range(len(self.levels)))
            },
            copy=False,
        )

        if index:
            result.index = self
        return result

    def to_flat_index(self):
        """
        Convert a MultiIndex to an Index of Tuples containing the level values.

        .. versionadded:: 0.24.0

        Returns
        -------
        pd.Index
            Index with the MultiIndex data represented in Tuples.

        Notes
        -----
        This method will simply return the caller if called by anything other
        than a MultiIndex.

        Examples
        --------
        >>> index = pd.MultiIndex.from_product(
        ...     [['foo', 'bar'], ['baz', 'qux']],
        ...     names=['a', 'b'])
        >>> index.to_flat_index()
        Index([('foo', 'baz'), ('foo', 'qux'),
               ('bar', 'baz'), ('bar', 'qux')],
              dtype='object')
        """
        return Index(self.values, tupleize_cols=False)

    @property
    def is_all_dates(self) -> bool:
        return False

    def is_lexsorted(self) -> bool:
        """
        Return True if the codes are lexicographically sorted.

        Returns
        -------
        bool
        """
        return self.lexsort_depth == self.nlevels

    @cache_readonly
    def lexsort_depth(self):
        if self.sortorder is not None:
            return self.sortorder

        return self._lexsort_depth()

    def _lexsort_depth(self) -> int:
        """
        Compute and return the lexsort_depth, the number of levels of the
        MultiIndex that are sorted lexically

        Returns
        ------
        int
        """
        int64_codes = [ensure_int64(level_codes) for level_codes in self.codes]
        for k in range(self.nlevels, 0, -1):
            if libalgos.is_lexsorted(int64_codes[:k]):
                return k
        return 0

    def _sort_levels_monotonic(self):
        """
        This is an *internal* function.

        Create a new MultiIndex from the current to monotonically sorted
        items IN the levels. This does not actually make the entire MultiIndex
        monotonic, JUST the levels.

        The resulting MultiIndex will have the same outward
        appearance, meaning the same .values and ordering. It will also
        be .equals() to the original.

        Returns
        -------
        MultiIndex

        Examples
        --------

        >>> mi = pd.MultiIndex(levels=[['a', 'b'], ['bb', 'aa']],
        ...                    codes=[[0, 0, 1, 1], [0, 1, 0, 1]])
        >>> mi
        MultiIndex([('a', 'bb'),
                    ('a', 'aa'),
                    ('b', 'bb'),
                    ('b', 'aa')],
                   )

        >>> mi.sort_values()
        MultiIndex([('a', 'aa'),
                    ('a', 'bb'),
                    ('b', 'aa'),
                    ('b', 'bb')],
                   )
        """
        if self.is_lexsorted() and self.is_monotonic:
            return self

        new_levels = []
        new_codes = []

        for lev, level_codes in zip(self.levels, self.codes):

            if not lev.is_monotonic:
                try:
                    # indexer to reorder the levels
                    indexer = lev.argsort()
                except TypeError:
                    pass
                else:
                    lev = lev.take(indexer)

                    # indexer to reorder the level codes
                    indexer = ensure_int64(indexer)
                    ri = lib.get_reverse_indexer(indexer, len(indexer))
                    level_codes = algos.take_1d(ri, level_codes)

            new_levels.append(lev)
            new_codes.append(level_codes)

        return MultiIndex(
            new_levels,
            new_codes,
            names=self.names,
            sortorder=self.sortorder,
            verify_integrity=False,
        )

    def remove_unused_levels(self):
        """
        Create a new MultiIndex from the current that removes
        unused levels, meaning that they are not expressed in the labels.

        The resulting MultiIndex will have the same outward
        appearance, meaning the same .values and ordering. It will also
        be .equals() to the original.

        Returns
        -------
        MultiIndex

        Examples
        --------
        >>> mi = pd.MultiIndex.from_product([range(2), list('ab')])
        >>> mi
        MultiIndex([(0, 'a'),
                    (0, 'b'),
                    (1, 'a'),
                    (1, 'b')],
                   )

        >>> mi[2:]
        MultiIndex([(1, 'a'),
                    (1, 'b')],
                   )

        The 0 from the first level is not represented
        and can be removed

        >>> mi2 = mi[2:].remove_unused_levels()
        >>> mi2.levels
        FrozenList([[1], ['a', 'b']])
        """
        new_levels = []
        new_codes = []

        changed = False
        for lev, level_codes in zip(self.levels, self.codes):

            # Since few levels are typically unused, bincount() is more
            # efficient than unique() - however it only accepts positive values
            # (and drops order):
            uniques = np.where(np.bincount(level_codes + 1) > 0)[0] - 1
            has_na = int(len(uniques) and (uniques[0] == -1))

            if len(uniques) != len(lev) + has_na:
                # We have unused levels
                changed = True

                # Recalculate uniques, now preserving order.
                # Can easily be cythonized by exploiting the already existing
                # "uniques" and stop parsing "level_codes" when all items
                # are found:
                uniques = algos.unique(level_codes)
                if has_na:
                    na_idx = np.where(uniques == -1)[0]
                    # Just ensure that -1 is in first position:
                    uniques[[0, na_idx[0]]] = uniques[[na_idx[0], 0]]

                # codes get mapped from uniques to 0:len(uniques)
                # -1 (if present) is mapped to last position
                code_mapping = np.zeros(len(lev) + has_na)
                # ... and reassigned value -1:
                code_mapping[uniques] = np.arange(len(uniques)) - has_na

                level_codes = code_mapping[level_codes]

                # new levels are simple
                lev = lev.take(uniques[has_na:])

            new_levels.append(lev)
            new_codes.append(level_codes)

        result = self.view()

        if changed:
            result._reset_identity()
            result._set_levels(new_levels, validate=False)
            result._set_codes(new_codes, validate=False)

        return result

    # --------------------------------------------------------------------
    # Pickling Methods

    def __reduce__(self):
        """Necessary for making this object picklable"""
        d = dict(
            levels=list(self.levels),
            codes=list(self.codes),
            sortorder=self.sortorder,
            names=list(self.names),
        )
        return ibase._new_Index, (type(self), d), None

    def __setstate__(self, state: Union[Dict, Tuple]) -> None:
        """Necessary for making this object picklable"""
        if isinstance(state, dict):
            levels = state.get("levels")
            codes = state.get("codes")
            sortorder = state.get("sortorder")
            names = state.get("names")

        elif isinstance(state, tuple):

            nd_state, own_state = state
            levels, codes, sortorder, names = own_state

        assert levels is not None

        self._set_levels([Index(x) for x in levels], validate=False)
        self._set_codes(codes)
        new_codes = self._verify_integrity()
        self._set_codes(new_codes)
        self._set_names(names)
        self.sortorder = sortorder
        self._reset_identity()

    # --------------------------------------------------------------------

    def __getitem__(self, key):
        if is_scalar(key):
            key = com.cast_scalar_indexer(key)

            retval = []
            for lev, level_codes in zip(self.levels, self.codes):
                if level_codes[key] == -1:
                    retval.append(np.nan)
                else:
                    retval.append(lev[level_codes[key]])

            return tuple(retval)
        else:
            if com.is_bool_indexer(key):
                key = np.asarray(key, dtype=bool)
                sortorder = self.sortorder
            else:
                # cannot be sure whether the result will be sorted
                sortorder = None

                if isinstance(key, Index):
                    key = np.asarray(key)

            new_codes = [level_codes[key] for level_codes in self.codes]

            return MultiIndex(
                levels=self.levels,
                codes=new_codes,
                names=self.names,
                sortorder=sortorder,
                verify_integrity=False,
            )

    @Appender(_index_shared_docs["take"] % _index_doc_kwargs)
    def take(self, indices, axis=0, allow_fill=True, fill_value=None, **kwargs):
        nv.validate_take(tuple(), kwargs)
        indices = ensure_platform_int(indices)
        taken = self._assert_take_fillable(
            self.codes,
            indices,
            allow_fill=allow_fill,
            fill_value=fill_value,
            na_value=-1,
        )
        return MultiIndex(
            levels=self.levels, codes=taken, names=self.names, verify_integrity=False
        )

    def _assert_take_fillable(
        self, values, indices, allow_fill=True, fill_value=None, na_value=None
    ):
        """ Internal method to handle NA filling of take """
        # only fill if we are passing a non-None fill_value
        if allow_fill and fill_value is not None:
            if (indices < -1).any():
                msg = (
                    "When allow_fill=True and fill_value is not None, "
                    "all indices must be >= -1"
                )
                raise ValueError(msg)
            taken = [lab.take(indices) for lab in self.codes]
            mask = indices == -1
            if mask.any():
                masked = []
                for new_label in taken:
                    label_values = new_label
                    label_values[mask] = na_value
                    masked.append(np.asarray(label_values))
                taken = masked
        else:
            taken = [lab.take(indices) for lab in self.codes]
        return taken

    def append(self, other):
        """
        Append a collection of Index options together

        Parameters
        ----------
        other : Index or list/tuple of indices

        Returns
        -------
        appended : Index
        """
        if not isinstance(other, (list, tuple)):
            other = [other]

        if all(
            (isinstance(o, MultiIndex) and o.nlevels >= self.nlevels) for o in other
        ):
            arrays = []
            for i in range(self.nlevels):
                label = self._get_level_values(i)
                appended = [o._get_level_values(i) for o in other]
                arrays.append(label.append(appended))
            return MultiIndex.from_arrays(arrays, names=self.names)

        to_concat = (self.values,) + tuple(k._values for k in other)
        new_tuples = np.concatenate(to_concat)

        # if all(isinstance(x, MultiIndex) for x in other):
        try:
            return MultiIndex.from_tuples(new_tuples, names=self.names)
        except (TypeError, IndexError):
            return Index(new_tuples)

    def argsort(self, *args, **kwargs) -> np.ndarray:
        return self.values.argsort(*args, **kwargs)

    @Appender(_index_shared_docs["repeat"] % _index_doc_kwargs)
    def repeat(self, repeats, axis=None):
        nv.validate_repeat(tuple(), dict(axis=axis))
        repeats = ensure_platform_int(repeats)
        return MultiIndex(
            levels=self.levels,
            codes=[
                level_codes.view(np.ndarray).astype(np.intp).repeat(repeats)
                for level_codes in self.codes
            ],
            names=self.names,
            sortorder=self.sortorder,
            verify_integrity=False,
        )

    def where(self, cond, other=None):
        raise NotImplementedError(".where is not supported for MultiIndex operations")

    def drop(self, codes, level=None, errors="raise"):
        """
        Make new MultiIndex with passed list of codes deleted

        Parameters
        ----------
        codes : array-like
            Must be a list of tuples
        level : int or level name, default None
        errors : str, default 'raise'

        Returns
        -------
        dropped : MultiIndex
        """
        if level is not None:
            return self._drop_from_level(codes, level, errors)

        if not isinstance(codes, (np.ndarray, Index)):
            try:
                codes = com.index_labels_to_array(codes, dtype=object)
            except ValueError:
                pass

        inds = []
        for level_codes in codes:
            try:
                loc = self.get_loc(level_codes)
                # get_loc returns either an integer, a slice, or a boolean
                # mask
                if isinstance(loc, int):
                    inds.append(loc)
                elif isinstance(loc, slice):
                    inds.extend(range(loc.start, loc.stop))
                elif com.is_bool_indexer(loc):
                    if self.lexsort_depth == 0:
                        warnings.warn(
                            "dropping on a non-lexsorted multi-index "
                            "without a level parameter may impact performance.",
                            PerformanceWarning,
                            stacklevel=3,
                        )
                    loc = loc.nonzero()[0]
                    inds.extend(loc)
                else:
                    msg = f"unsupported indexer of type {type(loc)}"
                    raise AssertionError(msg)
            except KeyError:
                if errors != "ignore":
                    raise

        return self.delete(inds)

    def _drop_from_level(self, codes, level, errors="raise"):
        codes = com.index_labels_to_array(codes)
        i = self._get_level_number(level)
        index = self.levels[i]
        values = index.get_indexer(codes)

        mask = ~algos.isin(self.codes[i], values)
        if mask.all() and errors != "ignore":
            raise KeyError(f"labels {codes} not found in level")

        return self[mask]

    def swaplevel(self, i=-2, j=-1):
        """
        Swap level i with level j.

        Calling this method does not change the ordering of the values.

        Parameters
        ----------
        i : int, str, default -2
            First level of index to be swapped. Can pass level name as string.
            Type of parameters can be mixed.
        j : int, str, default -1
            Second level of index to be swapped. Can pass level name as string.
            Type of parameters can be mixed.

        Returns
        -------
        MultiIndex
            A new MultiIndex.

        See Also
        --------
        Series.swaplevel : Swap levels i and j in a MultiIndex.
        Dataframe.swaplevel : Swap levels i and j in a MultiIndex on a
            particular axis.

        Examples
        --------
        >>> mi = pd.MultiIndex(levels=[['a', 'b'], ['bb', 'aa']],
        ...                    codes=[[0, 0, 1, 1], [0, 1, 0, 1]])
        >>> mi
        MultiIndex([('a', 'bb'),
                    ('a', 'aa'),
                    ('b', 'bb'),
                    ('b', 'aa')],
                   )
        >>> mi.swaplevel(0, 1)
        MultiIndex([('bb', 'a'),
                    ('aa', 'a'),
                    ('bb', 'b'),
                    ('aa', 'b')],
                   )
        """
        new_levels = list(self.levels)
        new_codes = list(self.codes)
        new_names = list(self.names)

        i = self._get_level_number(i)
        j = self._get_level_number(j)

        new_levels[i], new_levels[j] = new_levels[j], new_levels[i]
        new_codes[i], new_codes[j] = new_codes[j], new_codes[i]
        new_names[i], new_names[j] = new_names[j], new_names[i]

        return MultiIndex(
            levels=new_levels, codes=new_codes, names=new_names, verify_integrity=False
        )

    def reorder_levels(self, order):
        """
        Rearrange levels using input order. May not drop or duplicate levels.

        Parameters
        ----------

        Returns
        -------
        MultiIndex
        """
        order = [self._get_level_number(i) for i in order]
        if len(order) != self.nlevels:
            raise AssertionError(
                f"Length of order must be same as number of levels ({self.nlevels}), "
                f"got {len(order)}"
            )
        new_levels = [self.levels[i] for i in order]
        new_codes = [self.codes[i] for i in order]
        new_names = [self.names[i] for i in order]

        return MultiIndex(
            levels=new_levels, codes=new_codes, names=new_names, verify_integrity=False
        )

    def _get_codes_for_sorting(self):
        """
        we categorizing our codes by using the
        available categories (all, not just observed)
        excluding any missing ones (-1); this is in preparation
        for sorting, where we need to disambiguate that -1 is not
        a valid valid
        """

        def cats(level_codes):
            return np.arange(
                np.array(level_codes).max() + 1 if len(level_codes) else 0,
                dtype=level_codes.dtype,
            )

        return [
            Categorical.from_codes(level_codes, cats(level_codes), ordered=True)
            for level_codes in self.codes
        ]

    def sortlevel(self, level=0, ascending=True, sort_remaining=True):
        """
        Sort MultiIndex at the requested level. The result will respect the
        original ordering of the associated factor at that level.

        Parameters
        ----------
        level : list-like, int or str, default 0
            If a string is given, must be a name of the level.
            If list-like must be names or ints of levels.
        ascending : bool, default True
            False to sort in descending order.
            Can also be a list to specify a directed ordering.
        sort_remaining : sort by the remaining levels after level

        Returns
        -------
        sorted_index : pd.MultiIndex
            Resulting index.
        indexer : np.ndarray
            Indices of output values in original index.
        """
        if isinstance(level, (str, int)):
            level = [level]
        level = [self._get_level_number(lev) for lev in level]
        sortorder = None

        # we have a directed ordering via ascending
        if isinstance(ascending, list):
            if not len(level) == len(ascending):
                raise ValueError("level must have same length as ascending")

            indexer = lexsort_indexer(
                [self.codes[lev] for lev in level], orders=ascending
            )

        # level ordering
        else:

            codes = list(self.codes)
            shape = list(self.levshape)

            # partition codes and shape
            primary = tuple(codes[lev] for lev in level)
            primshp = tuple(shape[lev] for lev in level)

            # Reverse sorted to retain the order of
            # smaller indices that needs to be removed
            for lev in sorted(level, reverse=True):
                codes.pop(lev)
                shape.pop(lev)

            if sort_remaining:
                primary += primary + tuple(codes)
                primshp += primshp + tuple(shape)
            else:
                sortorder = level[0]

            indexer = indexer_from_factorized(primary, primshp, compress=False)

            if not ascending:
                indexer = indexer[::-1]

        indexer = ensure_platform_int(indexer)
        new_codes = [level_codes.take(indexer) for level_codes in self.codes]

        new_index = MultiIndex(
            codes=new_codes,
            levels=self.levels,
            names=self.names,
            sortorder=sortorder,
            verify_integrity=False,
        )

        return new_index, indexer

    def reindex(self, target, method=None, level=None, limit=None, tolerance=None):
        """
        Create index with target's values (move/add/delete values as necessary)

        Returns
        -------
        new_index : pd.MultiIndex
            Resulting index
        indexer : np.ndarray or None
            Indices of output values in original index.

        """
        # GH6552: preserve names when reindexing to non-named target
        # (i.e. neither Index nor Series).
        preserve_names = not hasattr(target, "names")

        if level is not None:
            if method is not None:
                raise TypeError("Fill method not supported if level passed")

            # GH7774: preserve dtype/tz if target is empty and not an Index.
            # target may be an iterator
            target = ibase._ensure_has_len(target)
            if len(target) == 0 and not isinstance(target, Index):
                idx = self.levels[level]
                attrs = idx._get_attributes_dict()
                attrs.pop("freq", None)  # don't preserve freq
                target = type(idx)._simple_new(np.empty(0, dtype=idx.dtype), **attrs)
            else:
                target = ensure_index(target)
            target, indexer, _ = self._join_level(
                target, level, how="right", return_indexers=True, keep_order=False
            )
        else:
            target = ensure_index(target)
            if self.equals(target):
                indexer = None
            else:
                if self.is_unique:
                    indexer = self.get_indexer(
                        target, method=method, limit=limit, tolerance=tolerance
                    )
                else:
                    raise ValueError("cannot handle a non-unique multi-index!")

        if not isinstance(target, MultiIndex):
            if indexer is None:
                target = self
            elif (indexer >= 0).all():
                target = self.take(indexer)
            else:
                # hopefully?
                target = MultiIndex.from_tuples(target)

        if (
            preserve_names
            and target.nlevels == self.nlevels
            and target.names != self.names
        ):
            target = target.copy(deep=False)
            target.names = self.names

        return target, indexer

    # --------------------------------------------------------------------
    # Indexing Methods

    def get_value(self, series, key):
        # Label-based
        if not is_hashable(key) or is_iterator(key):
            # We allow tuples if they are hashable, whereas other Index
            #  subclasses require scalar.
            # We have to explicitly exclude generators, as these are hashable.
            raise InvalidIndexError(key)

        try:
            loc = self.get_loc(key)
        except KeyError:
            if is_integer(key):
                loc = key
            else:
                raise

        return self._get_values_for_loc(series, loc, key)

    def _get_values_for_loc(self, series: "Series", loc, key):
        """
        Do a positional lookup on the given Series, returning either a scalar
        or a Series.

        Assumes that `series.index is self`
        """
        new_values = series._values[loc]
        if is_scalar(loc):
            return new_values

        new_index = self[loc]
        new_index = maybe_droplevels(new_index, key)
        new_ser = series._constructor(new_values, index=new_index, name=series.name)
        return new_ser.__finalize__(series)

    def _convert_listlike_indexer(self, keyarr):
        """
        Parameters
        ----------
        keyarr : list-like
            Indexer to convert.

        Returns
        -------
        tuple (indexer, keyarr)
            indexer is an ndarray or None if cannot convert
            keyarr are tuple-safe keys
        """
        indexer, keyarr = super()._convert_listlike_indexer(keyarr)

        # are we indexing a specific level
        if indexer is None and len(keyarr) and not isinstance(keyarr[0], tuple):
            level = 0
            _, indexer = self.reindex(keyarr, level=level)

            # take all
            if indexer is None:
                indexer = np.arange(len(self))

            check = self.levels[0].get_indexer(keyarr)
            mask = check == -1
            if mask.any():
                raise KeyError(f"{keyarr[mask]} not in index")

        return indexer, keyarr

    @Appender(_index_shared_docs["get_indexer"] % _index_doc_kwargs)
    def get_indexer(self, target, method=None, limit=None, tolerance=None):
        method = missing.clean_reindex_fill_method(method)
        target = ensure_index(target)

        # empty indexer
        if is_list_like(target) and not len(target):
            return ensure_platform_int(np.array([]))

        if not isinstance(target, MultiIndex):
            try:
                target = MultiIndex.from_tuples(target)
            except (TypeError, ValueError):

                # let's instead try with a straight Index
                if method is None:
                    return Index(self.values).get_indexer(
                        target, method=method, limit=limit, tolerance=tolerance
                    )

        if not self.is_unique:
            raise ValueError("Reindexing only valid with uniquely valued Index objects")

        if method == "pad" or method == "backfill":
            if tolerance is not None:
                raise NotImplementedError(
                    "tolerance not implemented yet for MultiIndex"
                )
            indexer = self._engine.get_indexer(target, method, limit)
        elif method == "nearest":
            raise NotImplementedError(
                "method='nearest' not implemented yet "
                "for MultiIndex; see GitHub issue 9365"
            )
        else:
            indexer = self._engine.get_indexer(target)

        return ensure_platform_int(indexer)

    @Appender(_index_shared_docs["get_indexer_non_unique"] % _index_doc_kwargs)
    def get_indexer_non_unique(self, target):
        return super().get_indexer_non_unique(target)

    def get_slice_bound(
        self, label: Union[Hashable, Sequence[Hashable]], side: str, kind: str
    ) -> int:
        """
        For an ordered MultiIndex, compute slice bound
        that corresponds to given label.

        Returns leftmost (one-past-the-rightmost if `side=='right') position
        of given label.

        Parameters
        ----------
        label : object or tuple of objects
        side : {'left', 'right'}
        kind : {'loc', 'getitem'}

        Returns
        -------
        int
            Index of label.

        Notes
        -----
        This method only works if level 0 index of the MultiIndex is lexsorted.

        Examples
        --------
        >>> mi = pd.MultiIndex.from_arrays([list('abbc'), list('gefd')])

        Get the locations from the leftmost 'b' in the first level
        until the end of the multiindex:

        >>> mi.get_slice_bound('b', side="left", kind="loc")
        1

        Like above, but if you get the locations from the rightmost
        'b' in the first level and 'f' in the second level:

        >>> mi.get_slice_bound(('b','f'), side="right", kind="loc")
        3

        See Also
        --------
        MultiIndex.get_loc : Get location for a label or a tuple of labels.
        MultiIndex.get_locs : Get location for a label/slice/list/mask or a
                              sequence of such.
        """
        if not isinstance(label, tuple):
            label = (label,)
        return self._partial_tup_index(label, side=side)

    def slice_locs(self, start=None, end=None, step=None, kind=None):
        """
        For an ordered MultiIndex, compute the slice locations for input
        labels.

        The input labels can be tuples representing partial levels, e.g. for a
        MultiIndex with 3 levels, you can pass a single value (corresponding to
        the first level), or a 1-, 2-, or 3-tuple.

        Parameters
        ----------
        start : label or tuple, default None
            If None, defaults to the beginning
        end : label or tuple
            If None, defaults to the end
        step : int or None
            Slice step
        kind : string, optional, defaults None

        Returns
        -------
        (start, end) : (int, int)

        Notes
        -----
        This method only works if the MultiIndex is properly lexsorted. So,
        if only the first 2 levels of a 3-level MultiIndex are lexsorted,
        you can only pass two levels to ``.slice_locs``.

        Examples
        --------
        >>> mi = pd.MultiIndex.from_arrays([list('abbd'), list('deff')],
        ...                                names=['A', 'B'])

        Get the slice locations from the beginning of 'b' in the first level
        until the end of the multiindex:

        >>> mi.slice_locs(start='b')
        (1, 4)

        Like above, but stop at the end of 'b' in the first level and 'f' in
        the second level:

        >>> mi.slice_locs(start='b', end=('b', 'f'))
        (1, 3)

        See Also
        --------
        MultiIndex.get_loc : Get location for a label or a tuple of labels.
        MultiIndex.get_locs : Get location for a label/slice/list/mask or a
                              sequence of such.
        """
        # This function adds nothing to its parent implementation (the magic
        # happens in get_slice_bound method), but it adds meaningful doc.
        return super().slice_locs(start, end, step, kind=kind)

    def _partial_tup_index(self, tup, side="left"):
        if len(tup) > self.lexsort_depth:
            raise UnsortedIndexError(
                f"Key length ({len(tup)}) was greater than MultiIndex lexsort depth "
                f"({self.lexsort_depth})"
            )

        n = len(tup)
        start, end = 0, len(self)
        zipped = zip(tup, self.levels, self.codes)
        for k, (lab, lev, labs) in enumerate(zipped):
            section = labs[start:end]

            if lab not in lev and not isna(lab):
                if not lev.is_type_compatible(lib.infer_dtype([lab], skipna=False)):
                    raise TypeError(f"Level type mismatch: {lab}")

                # short circuit
                loc = lev.searchsorted(lab, side=side)
                if side == "right" and loc >= 0:
                    loc -= 1
                return start + section.searchsorted(loc, side=side)

            idx = self._get_loc_single_level_index(lev, lab)
            if k < n - 1:
                end = start + section.searchsorted(idx, side="right")
                start = start + section.searchsorted(idx, side="left")
            else:
                return start + section.searchsorted(idx, side=side)

    def _get_loc_single_level_index(self, level_index: Index, key: Hashable) -> int:
        """
        If key is NA value, location of index unify as -1.

        Parameters
        ----------
        level_index: Index
        key : label

        Returns
        -------
        loc : int
            If key is NA value, loc is -1
            Else, location of key in index.

        See Also
        --------
        Index.get_loc : The get_loc method for (single-level) index.
        """
        if is_scalar(key) and isna(key):
            return -1
        else:
            return level_index.get_loc(key)

    def get_loc(self, key, method=None):
        """
        Get location for a label or a tuple of labels as an integer, slice or
        boolean mask.

        Parameters
        ----------
        key : label or tuple of labels (one for each level)
        method : None

        Returns
        -------
        loc : int, slice object or boolean mask
            If the key is past the lexsort depth, the return may be a
            boolean mask array, otherwise it is always a slice or int.

        See Also
        --------
        Index.get_loc : The get_loc method for (single-level) index.
        MultiIndex.slice_locs : Get slice location given start label(s) and
                                end label(s).
        MultiIndex.get_locs : Get location for a label/slice/list/mask or a
                              sequence of such.

        Notes
        -----
        The key cannot be a slice, list of same-level labels, a boolean mask,
        or a sequence of such. If you want to use those, use
        :meth:`MultiIndex.get_locs` instead.

        Examples
        --------
        >>> mi = pd.MultiIndex.from_arrays([list('abb'), list('def')])

        >>> mi.get_loc('b')
        slice(1, 3, None)

        >>> mi.get_loc(('b', 'e'))
        1
        """
        if method is not None:
            raise NotImplementedError(
                "only the default get_loc method is "
                "currently supported for MultiIndex"
            )

        def _maybe_to_slice(loc):
            """convert integer indexer to boolean mask or slice if possible"""
            if not isinstance(loc, np.ndarray) or loc.dtype != "int64":
                return loc

            loc = lib.maybe_indices_to_slice(loc, len(self))
            if isinstance(loc, slice):
                return loc

            mask = np.empty(len(self), dtype="bool")
            mask.fill(False)
            mask[loc] = True
            return mask

        if not isinstance(key, (tuple, list)):
            # not including list here breaks some indexing, xref #30892
            loc = self._get_level_indexer(key, level=0)
            return _maybe_to_slice(loc)

        keylen = len(key)
        if self.nlevels < keylen:
            raise KeyError(
                f"Key length ({keylen}) exceeds index depth ({self.nlevels})"
            )

        if keylen == self.nlevels and self.is_unique:
            return self._engine.get_loc(key)

        # -- partial selection or non-unique index
        # break the key into 2 parts based on the lexsort_depth of the index;
        # the first part returns a continuous slice of the index; the 2nd part
        # needs linear search within the slice
        i = self.lexsort_depth
        lead_key, follow_key = key[:i], key[i:]
        start, stop = (
            self.slice_locs(lead_key, lead_key) if lead_key else (0, len(self))
        )

        if start == stop:
            raise KeyError(key)

        if not follow_key:
            return slice(start, stop)

        warnings.warn(
            "indexing past lexsort depth may impact performance.",
            PerformanceWarning,
            stacklevel=10,
        )

        loc = np.arange(start, stop, dtype="int64")

        for i, k in enumerate(follow_key, len(lead_key)):
            mask = self.codes[i][loc] == self._get_loc_single_level_index(
                self.levels[i], k
            )
            if not mask.all():
                loc = loc[mask]
            if not len(loc):
                raise KeyError(key)

        return _maybe_to_slice(loc) if len(loc) != stop - start else slice(start, stop)

    def get_loc_level(self, key, level=0, drop_level: bool = True):
        """
        Get both the location for the requested label(s) and the
        resulting sliced index.

        Parameters
        ----------
        key : label or sequence of labels
        level : int/level name or list thereof, optional
        drop_level : bool, default True
            If ``False``, the resulting index will not drop any level.

        Returns
        -------
        loc : A 2-tuple where the elements are:
              Element 0: int, slice object or boolean array
              Element 1: The resulting sliced multiindex/index. If the key
              contains all levels, this will be ``None``.

        See Also
        --------
        MultiIndex.get_loc  : Get location for a label or a tuple of labels.
        MultiIndex.get_locs : Get location for a label/slice/list/mask or a
                              sequence of such.

        Examples
        --------
        >>> mi = pd.MultiIndex.from_arrays([list('abb'), list('def')],
        ...                                names=['A', 'B'])

        >>> mi.get_loc_level('b')
        (slice(1, 3, None), Index(['e', 'f'], dtype='object', name='B'))

        >>> mi.get_loc_level('e', level='B')
        (array([False,  True, False], dtype=bool),
        Index(['b'], dtype='object', name='A'))

        >>> mi.get_loc_level(['b', 'e'])
        (1, None)
        """
        # different name to distinguish from maybe_droplevels
        def maybe_mi_droplevels(indexer, levels, drop_level: bool):
            if not drop_level:
                return self[indexer]
            # kludgearound
            orig_index = new_index = self[indexer]
            levels = [self._get_level_number(i) for i in levels]
            for i in sorted(levels, reverse=True):
                try:
                    new_index = new_index.droplevel(i)
                except ValueError:

                    # no dropping here
                    return orig_index
            return new_index

        if isinstance(level, (tuple, list)):
            if len(key) != len(level):
                raise AssertionError(
                    "Key for location must have same length as number of levels"
                )
            result = None
            for lev, k in zip(level, key):
                loc, new_index = self.get_loc_level(k, level=lev)
                if isinstance(loc, slice):
                    mask = np.zeros(len(self), dtype=bool)
                    mask[loc] = True
                    loc = mask

                result = loc if result is None else result & loc

            return result, maybe_mi_droplevels(result, level, drop_level)

        level = self._get_level_number(level)

        # kludge for #1796
        if isinstance(key, list):
            key = tuple(key)

        if isinstance(key, tuple) and level == 0:

            try:
                if key in self.levels[0]:
                    indexer = self._get_level_indexer(key, level=level)
                    new_index = maybe_mi_droplevels(indexer, [0], drop_level)
                    return indexer, new_index
            except (TypeError, InvalidIndexError):
                pass

            if not any(isinstance(k, slice) for k in key):

                # partial selection
                # optionally get indexer to avoid re-calculation
                def partial_selection(key, indexer=None):
                    if indexer is None:
                        indexer = self.get_loc(key)
                    ilevels = [
                        i for i in range(len(key)) if key[i] != slice(None, None)
                    ]
                    return indexer, maybe_mi_droplevels(indexer, ilevels, drop_level)

                if len(key) == self.nlevels and self.is_unique:
                    # Complete key in unique index -> standard get_loc
                    try:
                        return (self._engine.get_loc(key), None)
                    except KeyError as e:
                        raise KeyError(key) from e
                else:
                    return partial_selection(key)
            else:
                indexer = None
                for i, k in enumerate(key):
                    if not isinstance(k, slice):
                        k = self._get_level_indexer(k, level=i)
                        if isinstance(k, slice):
                            # everything
                            if k.start == 0 and k.stop == len(self):
                                k = slice(None, None)
                        else:
                            k_index = k

                    if isinstance(k, slice):
                        if k == slice(None, None):
                            continue
                        else:
                            raise TypeError(key)

                    if indexer is None:
                        indexer = k_index
                    else:  # pragma: no cover
                        indexer &= k_index
                if indexer is None:
                    indexer = slice(None, None)
                ilevels = [i for i in range(len(key)) if key[i] != slice(None, None)]
                return indexer, maybe_mi_droplevels(indexer, ilevels, drop_level)
        else:
            indexer = self._get_level_indexer(key, level=level)
            return indexer, maybe_mi_droplevels(indexer, [level], drop_level)

    def _get_level_indexer(self, key, level=0, indexer=None):
        # return an indexer, boolean array or a slice showing where the key is
        # in the totality of values
        # if the indexer is provided, then use this

        level_index = self.levels[level]
        level_codes = self.codes[level]

        def convert_indexer(start, stop, step, indexer=indexer, codes=level_codes):
            # given the inputs and the codes/indexer, compute an indexer set
            # if we have a provided indexer, then this need not consider
            # the entire labels set

            r = np.arange(start, stop, step)
            if indexer is not None and len(indexer) != len(codes):

                # we have an indexer which maps the locations in the labels
                # that we have already selected (and is not an indexer for the
                # entire set) otherwise this is wasteful so we only need to
                # examine locations that are in this set the only magic here is
                # that the result are the mappings to the set that we have
                # selected
                from pandas import Series

                mapper = Series(indexer)
                indexer = codes.take(ensure_platform_int(indexer))
                result = Series(Index(indexer).isin(r).nonzero()[0])
                m = result.map(mapper)._ndarray_values

            else:
                m = np.zeros(len(codes), dtype=bool)
                m[np.in1d(codes, r, assume_unique=Index(codes).is_unique)] = True

            return m

        if isinstance(key, slice):
            # handle a slice, returning a slice if we can
            # otherwise a boolean indexer

            try:
                if key.start is not None:
                    start = level_index.get_loc(key.start)
                else:
                    start = 0
                if key.stop is not None:
                    stop = level_index.get_loc(key.stop)
                else:
                    stop = len(level_index) - 1
                step = key.step
            except KeyError:

                # we have a partial slice (like looking up a partial date
                # string)
                start = stop = level_index.slice_indexer(
                    key.start, key.stop, key.step, kind="loc"
                )
                step = start.step

            if isinstance(start, slice) or isinstance(stop, slice):
                # we have a slice for start and/or stop
                # a partial date slicer on a DatetimeIndex generates a slice
                # note that the stop ALREADY includes the stopped point (if
                # it was a string sliced)
                start = getattr(start, "start", start)
                stop = getattr(stop, "stop", stop)
                return convert_indexer(start, stop, step)

            elif level > 0 or self.lexsort_depth == 0 or step is not None:
                # need to have like semantics here to right
                # searching as when we are using a slice
                # so include the stop+1 (so we include stop)
                return convert_indexer(start, stop + 1, step)
            else:
                # sorted, so can return slice object -> view
                i = level_codes.searchsorted(start, side="left")
                j = level_codes.searchsorted(stop, side="right")
                return slice(i, j, step)

        else:

            code = self._get_loc_single_level_index(level_index, key)

            if level > 0 or self.lexsort_depth == 0:
                # Desired level is not sorted
                locs = np.array(level_codes == code, dtype=bool, copy=False)
                if not locs.any():
                    # The label is present in self.levels[level] but unused:
                    raise KeyError(key)
                return locs

            i = level_codes.searchsorted(code, side="left")
            j = level_codes.searchsorted(code, side="right")
            if i == j:
                # The label is present in self.levels[level] but unused:
                raise KeyError(key)
            return slice(i, j)

    def get_locs(self, seq):
        """
        Get location for a sequence of labels.

        Parameters
        ----------
        seq : label, slice, list, mask or a sequence of such
           You should use one of the above for each level.
           If a level should not be used, set it to ``slice(None)``.

        Returns
        -------
        numpy.ndarray
            NumPy array of integers suitable for passing to iloc.

        See Also
        --------
        MultiIndex.get_loc : Get location for a label or a tuple of labels.
        MultiIndex.slice_locs : Get slice location given start label(s) and
                                end label(s).

        Examples
        --------
        >>> mi = pd.MultiIndex.from_arrays([list('abb'), list('def')])

        >>> mi.get_locs('b')  # doctest: +SKIP
        array([1, 2], dtype=int64)

        >>> mi.get_locs([slice(None), ['e', 'f']])  # doctest: +SKIP
        array([1, 2], dtype=int64)

        >>> mi.get_locs([[True, False, True], slice('e', 'f')])  # doctest: +SKIP
        array([2], dtype=int64)
        """
        from pandas.core.indexes.numeric import Int64Index

        # must be lexsorted to at least as many levels
        true_slices = [i for (i, s) in enumerate(com.is_true_slices(seq)) if s]
        if true_slices and true_slices[-1] >= self.lexsort_depth:
            raise UnsortedIndexError(
                "MultiIndex slicing requires the index to be lexsorted: slicing "
                f"on levels {true_slices}, lexsort depth {self.lexsort_depth}"
            )
        # indexer
        # this is the list of all values that we want to select
        n = len(self)
        indexer = None

        def _convert_to_indexer(r):
            # return an indexer
            if isinstance(r, slice):
                m = np.zeros(n, dtype=bool)
                m[r] = True
                r = m.nonzero()[0]
            elif com.is_bool_indexer(r):
                if len(r) != n:
                    raise ValueError(
                        "cannot index with a boolean indexer "
                        "that is not the same length as the "
                        "index"
                    )
                r = r.nonzero()[0]
            return Int64Index(r)

        def _update_indexer(idxr, indexer=indexer):
            if indexer is None:
                indexer = Index(np.arange(n))
            if idxr is None:
                return indexer
            return indexer & idxr

        for i, k in enumerate(seq):

            if com.is_bool_indexer(k):
                # a boolean indexer, must be the same length!
                k = np.asarray(k)
                indexer = _update_indexer(_convert_to_indexer(k), indexer=indexer)

            elif is_list_like(k):
                # a collection of labels to include from this level (these
                # are or'd)
                indexers = None
                for x in k:
                    try:
                        idxrs = _convert_to_indexer(
                            self._get_level_indexer(x, level=i, indexer=indexer)
                        )
                        indexers = idxrs if indexers is None else indexers | idxrs
                    except KeyError:

                        # ignore not founds
                        continue

                if indexers is not None:
                    indexer = _update_indexer(indexers, indexer=indexer)
                else:
                    # no matches we are done
                    return Int64Index([])._ndarray_values

            elif com.is_null_slice(k):
                # empty slice
                indexer = _update_indexer(None, indexer=indexer)

            elif isinstance(k, slice):

                # a slice, include BOTH of the labels
                indexer = _update_indexer(
                    _convert_to_indexer(
                        self._get_level_indexer(k, level=i, indexer=indexer)
                    ),
                    indexer=indexer,
                )
            else:
                # a single label
                indexer = _update_indexer(
                    _convert_to_indexer(
                        self.get_loc_level(k, level=i, drop_level=False)[0]
                    ),
                    indexer=indexer,
                )

        # empty indexer
        if indexer is None:
            return Int64Index([])._ndarray_values

        indexer = self._reorder_indexer(seq, indexer)

        return indexer._ndarray_values

    def _reorder_indexer(
        self, seq: Tuple[Union[Scalar, Iterable, AnyArrayLike], ...], indexer: ArrayLike
    ) -> ArrayLike:
        """
        Reorder an indexer of a MultiIndex (self) so that the label are in the
        same order as given in seq

        Parameters
        ----------
        seq : label/slice/list/mask or a sequence of such
        indexer: an Int64Index indexer of self

        Returns
        -------
        indexer : a sorted Int64Index indexer of self ordered as seq
        """
        # If the index is lexsorted and the list_like label in seq are sorted
        # then we do not need to sort
        if self.is_lexsorted():
            need_sort = False
            for i, k in enumerate(seq):
                if is_list_like(k):
                    if not need_sort:
                        k_codes = self.levels[i].get_indexer(k)
                        k_codes = k_codes[k_codes >= 0]  # Filter absent keys
                        # True if the given codes are not ordered
                        need_sort = (k_codes[:-1] > k_codes[1:]).any()
            # Bail out if both index and seq are sorted
            if not need_sort:
                return indexer

        n = len(self)
        keys: Tuple[np.ndarray, ...] = tuple()
        # For each level of the sequence in seq, map the level codes with the
        # order they appears in a list-like sequence
        # This mapping is then use to reorder the indexer
        for i, k in enumerate(seq):
            if com.is_bool_indexer(k):
                new_order = np.arange(n)[indexer]
            elif is_list_like(k):
                # Generate a map with all level codes as sorted initially
                key_order_map = np.ones(len(self.levels[i]), dtype=np.uint64) * len(
                    self.levels[i]
                )
                # Set order as given in the indexer list
                level_indexer = self.levels[i].get_indexer(k)
                level_indexer = level_indexer[level_indexer >= 0]  # Filter absent keys
                key_order_map[level_indexer] = np.arange(len(level_indexer))

                new_order = key_order_map[self.codes[i][indexer]]
            else:
                # For all other case, use the same order as the level
                new_order = np.arange(n)[indexer]
            keys = (new_order,) + keys

        # Find the reordering using lexsort on the keys mapping
        ind = np.lexsort(keys)
        return indexer[ind]

    def truncate(self, before=None, after=None):
        """
        Slice index between two labels / tuples, return new MultiIndex

        Parameters
        ----------
        before : label or tuple, can be partial. Default None
            None defaults to start
        after : label or tuple, can be partial. Default None
            None defaults to end

        Returns
        -------
        truncated : MultiIndex
        """
        if after and before and after < before:
            raise ValueError("after < before")

        i, j = self.levels[0].slice_locs(before, after)
        left, right = self.slice_locs(before, after)

        new_levels = list(self.levels)
        new_levels[0] = new_levels[0][i:j]

        new_codes = [level_codes[left:right] for level_codes in self.codes]
        new_codes[0] = new_codes[0] - i

        return MultiIndex(levels=new_levels, codes=new_codes, verify_integrity=False)

    def equals(self, other) -> bool:
        """
        Determines if two MultiIndex objects have the same labeling information
        (the levels themselves do not necessarily have to be the same)

        See Also
        --------
        equal_levels
        """
        if self.is_(other):
            return True

        if not isinstance(other, Index):
            return False

        if not isinstance(other, MultiIndex):
            # d-level MultiIndex can equal d-tuple Index
            if not is_object_dtype(other.dtype):
                if self.nlevels != other.nlevels:
                    return False

            other_vals = com.values_from_object(ensure_index(other))
            return array_equivalent(self._ndarray_values, other_vals)

        if self.nlevels != other.nlevels:
            return False

        if len(self) != len(other):
            return False

        for i in range(self.nlevels):
            self_codes = self.codes[i]
            self_codes = self_codes[self_codes != -1]
            self_values = algos.take_nd(
                np.asarray(self.levels[i]._values), self_codes, allow_fill=False
            )

            other_codes = other.codes[i]
            other_codes = other_codes[other_codes != -1]
            other_values = algos.take_nd(
                np.asarray(other.levels[i]._values), other_codes, allow_fill=False
            )

            # since we use NaT both datetime64 and timedelta64
            # we can have a situation where a level is typed say
            # timedelta64 in self (IOW it has other values than NaT)
            # but types datetime64 in other (where its all NaT)
            # but these are equivalent
            if len(self_values) == 0 and len(other_values) == 0:
                continue

            if not array_equivalent(self_values, other_values):
                return False

        return True

    def equal_levels(self, other) -> bool:
        """
        Return True if the levels of both MultiIndex objects are the same

        """
        if self.nlevels != other.nlevels:
            return False

        for i in range(self.nlevels):
            if not self.levels[i].equals(other.levels[i]):
                return False
        return True

    # --------------------------------------------------------------------
    # Set Methods

    def union(self, other, sort=None):
        """
        Form the union of two MultiIndex objects

        Parameters
        ----------
        other : MultiIndex or array / Index of tuples
        sort : False or None, default None
            Whether to sort the resulting Index.

            * None : Sort the result, except when

              1. `self` and `other` are equal.
              2. `self` has length 0.
              3. Some values in `self` or `other` cannot be compared.
                 A RuntimeWarning is issued in this case.

            * False : do not sort the result.

            .. versionadded:: 0.24.0

            .. versionchanged:: 0.24.1

               Changed the default value from ``True`` to ``None``
               (without change in behaviour).

        Returns
        -------
        Index

        >>> index.union(index2)
        """
        self._validate_sort_keyword(sort)
        self._assert_can_do_setop(other)
        other, result_names = self._convert_can_do_setop(other)

        if len(other) == 0 or self.equals(other):
            return self

        # TODO: Index.union returns other when `len(self)` is 0.

        uniq_tuples = lib.fast_unique_multiple(
            [self._ndarray_values, other._ndarray_values], sort=sort
        )

        return MultiIndex.from_arrays(
            zip(*uniq_tuples), sortorder=0, names=result_names
        )

    def intersection(self, other, sort=False):
        """
        Form the intersection of two MultiIndex objects.

        Parameters
        ----------
        other : MultiIndex or array / Index of tuples
        sort : False or None, default False
            Sort the resulting MultiIndex if possible

            .. versionadded:: 0.24.0

            .. versionchanged:: 0.24.1

               Changed the default from ``True`` to ``False``, to match
               behaviour from before 0.24.0

        Returns
        -------
        Index
        """
        self._validate_sort_keyword(sort)
        self._assert_can_do_setop(other)
        other, result_names = self._convert_can_do_setop(other)

        if self.equals(other):
            return self

<<<<<<< HEAD
        self_tuples = self._ndarray_values
        other_tuples = other._ndarray_values
        uniq_tuples = list(set(self_tuples) & set(other_tuples))
=======
        lvals = self._ndarray_values
        rvals = other._ndarray_values

        uniq_tuples = None  # flag whether _inner_indexer was succesful
        if self.is_monotonic and other.is_monotonic:
            try:
                uniq_tuples = self._inner_indexer(lvals, rvals)[0]
                sort = False  # uniq_tuples is already sorted
            except TypeError:
                pass

        if uniq_tuples is None:
            other_uniq = set(rvals)
            seen = set()
            uniq_tuples = [
                x for x in lvals if x in other_uniq and not (x in seen or seen.add(x))
            ]
>>>>>>> 56cc7f4f

        if sort is None:
            uniq_tuples = sorted(uniq_tuples)

        if len(uniq_tuples) == 0:
            return MultiIndex(
                levels=self.levels,
                codes=[[]] * self.nlevels,
                names=result_names,
                verify_integrity=False,
            )
        else:
            return MultiIndex.from_arrays(
                zip(*uniq_tuples), sortorder=0, names=result_names
            )

    def difference(self, other, sort=None):
        """
        Compute set difference of two MultiIndex objects

        Parameters
        ----------
        other : MultiIndex
        sort : False or None, default None
            Sort the resulting MultiIndex if possible

            .. versionadded:: 0.24.0

            .. versionchanged:: 0.24.1

               Changed the default value from ``True`` to ``None``
               (without change in behaviour).

        Returns
        -------
        diff : MultiIndex
        """
        self._validate_sort_keyword(sort)
        self._assert_can_do_setop(other)
        other, result_names = self._convert_can_do_setop(other)

        if len(other) == 0:
            return self

        if self.equals(other):
            return MultiIndex(
                levels=self.levels,
                codes=[[]] * self.nlevels,
                names=result_names,
                verify_integrity=False,
            )

        this = self._get_unique_index()

        indexer = this.get_indexer(other)
        indexer = indexer.take((indexer != -1).nonzero()[0])

        label_diff = np.setdiff1d(np.arange(this.size), indexer, assume_unique=True)
        difference = this.values.take(label_diff)
        if sort is None:
            difference = sorted(difference)

        if len(difference) == 0:
            return MultiIndex(
                levels=[[]] * self.nlevels,
                codes=[[]] * self.nlevels,
                names=result_names,
                verify_integrity=False,
            )
        else:
            return MultiIndex.from_tuples(difference, sortorder=0, names=result_names)

    def _convert_can_do_setop(self, other):
        result_names = self.names

        if not hasattr(other, "names"):
            if len(other) == 0:
                other = MultiIndex(
                    levels=[[]] * self.nlevels,
                    codes=[[]] * self.nlevels,
                    verify_integrity=False,
                )
            else:
                msg = "other must be a MultiIndex or a list of tuples"
                try:
                    other = MultiIndex.from_tuples(other)
                except TypeError:
                    raise TypeError(msg)
        else:
            result_names = self.names if self.names == other.names else None
        return other, result_names

    # --------------------------------------------------------------------

    @Appender(Index.astype.__doc__)
    def astype(self, dtype, copy=True):
        dtype = pandas_dtype(dtype)
        if is_categorical_dtype(dtype):
            msg = "> 1 ndim Categorical are not supported at this time"
            raise NotImplementedError(msg)
        elif not is_object_dtype(dtype):
            raise TypeError(
                f"Setting {type(self)} dtype to anything other "
                "than object is not supported"
            )
        elif copy is True:
            return self._shallow_copy()
        return self

    def insert(self, loc: int, item):
        """
        Make new MultiIndex inserting new item at location

        Parameters
        ----------
        loc : int
        item : tuple
            Must be same length as number of levels in the MultiIndex

        Returns
        -------
        new_index : Index
        """
        # Pad the key with empty strings if lower levels of the key
        # aren't specified:
        if not isinstance(item, tuple):
            item = (item,) + ("",) * (self.nlevels - 1)
        elif len(item) != self.nlevels:
            raise ValueError("Item must have length equal to number of levels.")

        new_levels = []
        new_codes = []
        for k, level, level_codes in zip(item, self.levels, self.codes):
            if k not in level:
                # have to insert into level
                # must insert at end otherwise you have to recompute all the
                # other codes
                lev_loc = len(level)
                level = level.insert(lev_loc, k)
            else:
                lev_loc = level.get_loc(k)

            new_levels.append(level)
            new_codes.append(np.insert(ensure_int64(level_codes), loc, lev_loc))

        return MultiIndex(
            levels=new_levels, codes=new_codes, names=self.names, verify_integrity=False
        )

    def delete(self, loc):
        """
        Make new index with passed location deleted

        Returns
        -------
        new_index : MultiIndex
        """
        new_codes = [np.delete(level_codes, loc) for level_codes in self.codes]
        return MultiIndex(
            levels=self.levels,
            codes=new_codes,
            names=self.names,
            verify_integrity=False,
        )

    def _wrap_joined_index(self, joined, other):
        names = self.names if self.names == other.names else None
        return MultiIndex.from_tuples(joined, names=names)

    @Appender(Index.isin.__doc__)
    def isin(self, values, level=None):
        if level is None:
            values = MultiIndex.from_tuples(values, names=self.names).values
            return algos.isin(self.values, values)
        else:
            num = self._get_level_number(level)
            levs = self.get_level_values(num)

            if levs.size == 0:
                return np.zeros(len(levs), dtype=np.bool_)
            return levs.isin(values)


MultiIndex._add_numeric_methods_disabled()
MultiIndex._add_numeric_methods_add_sub_disabled()
MultiIndex._add_logical_methods_disabled()


def _sparsify(label_list, start: int = 0, sentinel=""):
    pivoted = list(zip(*label_list))
    k = len(label_list)

    result = pivoted[: start + 1]
    prev = pivoted[start]

    for cur in pivoted[start + 1 :]:
        sparse_cur = []

        for i, (p, t) in enumerate(zip(prev, cur)):
            if i == k - 1:
                sparse_cur.append(t)
                result.append(sparse_cur)
                break

            if p == t:
                sparse_cur.append(sentinel)
            else:
                sparse_cur.extend(cur[i:])
                result.append(sparse_cur)
                break

        prev = cur

    return list(zip(*result))


def _get_na_rep(dtype) -> str:
    return {np.datetime64: "NaT", np.timedelta64: "NaT"}.get(dtype, "NaN")


def maybe_droplevels(index, key):
    """
    Attempt to drop level or levels from the given index.

    Parameters
    ----------
    index: Index
    key : scalar or tuple

    Returns
    -------
    Index
    """
    # drop levels
    original_index = index
    if isinstance(key, tuple):
        for _ in key:
            try:
                index = index.droplevel(0)
            except ValueError:
                # we have dropped too much, so back out
                return original_index
    else:
        try:
            index = index.droplevel(0)
        except ValueError:
            pass

    return index


def _coerce_indexer_frozen(array_like, categories, copy: bool = False) -> np.ndarray:
    """
    Coerce the array_like indexer to the smallest integer dtype that can encode all
    of the given categories.

    Parameters
    ----------
    array_like : array-like
    categories : array-like
    copy : bool

    Returns
    -------
    np.ndarray
        Non-writeable.
    """
    array_like = coerce_indexer_dtype(array_like, categories)
    if copy:
        array_like = array_like.copy()
    array_like.flags.writeable = False
    return array_like<|MERGE_RESOLUTION|>--- conflicted
+++ resolved
@@ -3308,11 +3308,6 @@
         if self.equals(other):
             return self
 
-<<<<<<< HEAD
-        self_tuples = self._ndarray_values
-        other_tuples = other._ndarray_values
-        uniq_tuples = list(set(self_tuples) & set(other_tuples))
-=======
         lvals = self._ndarray_values
         rvals = other._ndarray_values
 
@@ -3330,7 +3325,6 @@
             uniq_tuples = [
                 x for x in lvals if x in other_uniq and not (x in seen or seen.add(x))
             ]
->>>>>>> 56cc7f4f
 
         if sort is None:
             uniq_tuples = sorted(uniq_tuples)
