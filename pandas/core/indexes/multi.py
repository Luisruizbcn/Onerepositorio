--- conflicted
+++ resolved
@@ -1,10 +1,6 @@
 import datetime
 from sys import getsizeof
-<<<<<<< HEAD
-from typing import Dict, Hashable, List, Optional, Sequence, Tuple, Union
-=======
-from typing import Any, Hashable, List, Optional, Sequence, Union
->>>>>>> 15bacea8
+from typing import Any, Dict, Hashable, List, Optional, Sequence, Tuple, Union
 import warnings
 
 import numpy as np
