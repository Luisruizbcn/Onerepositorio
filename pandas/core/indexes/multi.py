--- conflicted
+++ resolved
@@ -3722,28 +3722,14 @@
         if not isinstance(other, Index):
 
             if len(other) == 0:
-<<<<<<< HEAD
-                other = MultiIndex(
-                    levels=[[]] * self.nlevels,
-                    codes=[[]] * self.nlevels,
-                    verify_integrity=False,
-                    names=self.names,
-                )
+                return self[:0], self.names
             else:
                 msg = "other must be a MultiIndex or a list of tuples"
                 try:
                     other = MultiIndex.from_tuples(other, names=self.names)
-                except TypeError as err:
-=======
-                return self[:0], self.names
-            else:
-                msg = "other must be a MultiIndex or a list of tuples"
-                try:
-                    other = MultiIndex.from_tuples(other)
                 except (ValueError, TypeError) as err:
                     # ValueError raised by tupels_to_object_array if we
                     #  have non-object dtype
->>>>>>> 59710bcd
                     raise TypeError(msg) from err
         else:
             result_names = get_unanimous_names(self, other)
