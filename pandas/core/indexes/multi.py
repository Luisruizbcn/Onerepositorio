--- conflicted
+++ resolved
@@ -32,11 +32,8 @@
 from pandas._typing import (
     AnyAll,
     AnyArrayLike,
-<<<<<<< HEAD
+    AxisInt,
     DropKeep,
-=======
-    AxisInt,
->>>>>>> 3937fbe1
     DtypeObj,
     F,
     IgnoreRaise,
