--- conflicted
+++ resolved
@@ -3259,33 +3259,6 @@
                 # are or'd)
 
                 indexers: Int64Index | None = None
-<<<<<<< HEAD
-=======
-                for x in k:
-                    try:
-                        # Argument "indexer" to "_get_level_indexer" of "MultiIndex"
-                        # has incompatible type "Index"; expected "Optional[Int64Index]"
-                        item_lvl_indexer = self._get_level_indexer(
-                            x, level=i, indexer=indexer  # type: ignore[arg-type]
-                        )
-                    except KeyError:
-                        # ignore not founds; see discussion in GH#39424
-                        warnings.warn(
-                            "The behavior of indexing on a MultiIndex with a nested "
-                            "sequence of labels is deprecated and will change in a "
-                            "future version. `series.loc[label, sequence]` will "
-                            "raise if any members of 'sequence' or not present in "
-                            "the index's second level. To retain the old behavior, "
-                            "use `series.index.isin(sequence, level=1)`",
-                            # TODO: how to opt in to the future behavior?
-                            # TODO: how to handle IntervalIndex level? (no test cases)
-                            FutureWarning,
-                            stacklevel=7,
-                        )
-                        continue
-                    else:
-                        idxrs = _convert_to_indexer(item_lvl_indexer)
->>>>>>> b5bceb72
 
                 # GH#27591 check if this is a single tuple key in the level
                 try:
@@ -3313,6 +3286,20 @@
                             )
                         except KeyError:
                             # ignore not founds; see discussion in GH#39424
+                            warnings.warn(
+                                "The behavior of indexing on a MultiIndex with a "
+                                "nested sequence of labels is deprecated and will "
+                                "change in a future version. "
+                                "`series.loc[label, sequence]` will raise if any "
+                                "members of 'sequence' or not present in "
+                                "the index's second level. To retain the old "
+                                "behavior, use `series.index.isin(sequence, level=1)`",
+                                # TODO: how to opt in to the future behavior?
+                                # TODO: how to handle IntervalIndex level?
+                                #  (no test cases)
+                                FutureWarning,
+                                stacklevel=7,
+                            )
                             continue
                         else:
                             idxrs = _convert_to_indexer(item_lvl_indexer)
