--- conflicted
+++ resolved
@@ -1,11 +1,7 @@
 from collections import OrderedDict
 import datetime
 from sys import getsizeof
-<<<<<<< HEAD
-from typing import Hashable, Sequence, Union
-=======
-from typing import List, Optional
->>>>>>> 3577b5a3
+from typing import Hashable, List, Optional, Sequence, Union
 import warnings
 
 import numpy as np
