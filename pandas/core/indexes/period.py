from datetime import datetime, timedelta
from typing import Any
import weakref

import numpy as np

from pandas._libs import index as libindex
from pandas._libs.tslibs import frequencies as libfrequencies, resolution
from pandas._libs.tslibs.parsing import parse_time_string
from pandas._libs.tslibs.period import Period
from pandas.util._decorators import Appender, cache_readonly

from pandas.core.dtypes.common import (
    ensure_platform_int,
    is_bool_dtype,
    is_datetime64_any_dtype,
    is_dtype_equal,
    is_float,
    is_integer,
    is_integer_dtype,
    is_object_dtype,
    is_scalar,
    pandas_dtype,
)

from pandas.core.arrays.period import (
    PeriodArray,
    period_array,
    raise_on_incompatible,
    validate_dtype_freq,
)
import pandas.core.common as com
import pandas.core.indexes.base as ibase
from pandas.core.indexes.base import (
    InvalidIndexError,
    _index_shared_docs,
    ensure_index,
    maybe_extract_name,
)
from pandas.core.indexes.datetimelike import DatetimeIndexOpsMixin
from pandas.core.indexes.datetimes import DatetimeIndex, Index
from pandas.core.indexes.extension import inherit_names
from pandas.core.indexes.numeric import Int64Index
from pandas.core.ops import get_op_result_name
from pandas.core.tools.datetimes import DateParseError

from pandas.tseries import frequencies
from pandas.tseries.offsets import DateOffset, Tick

_index_doc_kwargs = dict(ibase._index_doc_kwargs)
_index_doc_kwargs.update(dict(target_klass="PeriodIndex or list of Periods"))

# --- Period index sketch


def _new_PeriodIndex(cls, **d):
    # GH13277 for unpickling
    values = d.pop("data")
    if values.dtype == "int64":
        freq = d.pop("freq", None)
        values = PeriodArray(values, freq=freq)
        return cls._simple_new(values, **d)
    else:
        return cls(values, **d)


@inherit_names(
    ["strftime", "to_timestamp", "asfreq", "start_time", "end_time"]
    + PeriodArray._field_ops,
    PeriodArray,
    wrap=True,
)
@inherit_names(["is_leap_year", "freq", "_format_native_types"], PeriodArray)
class PeriodIndex(DatetimeIndexOpsMixin, Int64Index):
    """
    Immutable ndarray holding ordinal values indicating regular periods in time.

    Index keys are boxed to Period objects which carries the metadata (eg,
    frequency information).

    Parameters
    ----------
    data : array-like (1d int np.ndarray or PeriodArray), optional
        Optional period-like data to construct index with.
    copy : bool
        Make a copy of input ndarray.
    freq : str or period object, optional
        One of pandas period strings or corresponding objects.
    year : int, array, or Series, default None
    month : int, array, or Series, default None
    quarter : int, array, or Series, default None
    day : int, array, or Series, default None
    hour : int, array, or Series, default None
    minute : int, array, or Series, default None
    second : int, array, or Series, default None
    tz : object, default None
        Timezone for converting datetime64 data to Periods.
    dtype : str or PeriodDtype, default None

    Attributes
    ----------
    day
    dayofweek
    dayofyear
    days_in_month
    daysinmonth
    end_time
    freq
    freqstr
    hour
    is_leap_year
    minute
    month
    quarter
    qyear
    second
    start_time
    week
    weekday
    weekofyear
    year

    Methods
    -------
    asfreq
    strftime
    to_timestamp

    See Also
    --------
    Index : The base pandas Index type.
    Period : Represents a period of time.
    DatetimeIndex : Index with datetime64 data.
    TimedeltaIndex : Index of timedelta64 data.
    period_range : Create a fixed-frequency PeriodIndex.

    Examples
    --------
    >>> idx = pd.PeriodIndex(year=year_arr, quarter=q_arr)
    """

    _typ = "periodindex"
    _attributes = ["name", "freq"]

    # define my properties & methods for delegation
    _is_numeric_dtype = False
    _infer_as_myclass = True

    _data: PeriodArray

    _engine_type = libindex.PeriodEngine
    _supports_partial_string_indexing = True

    # ------------------------------------------------------------------------
    # Index Constructors

    def __new__(
        cls,
        data=None,
        ordinal=None,
        freq=None,
        tz=None,
        dtype=None,
        copy=False,
        name=None,
        **fields,
    ):

        valid_field_set = {
            "year",
            "month",
            "day",
            "quarter",
            "hour",
            "minute",
            "second",
        }

        if not set(fields).issubset(valid_field_set):
            argument = list(set(fields) - valid_field_set)[0]
            raise TypeError(f"__new__() got an unexpected keyword argument {argument}")

        name = maybe_extract_name(name, data, cls)

        if data is None and ordinal is None:
            # range-based.
            data, freq2 = PeriodArray._generate_range(None, None, None, freq, fields)
            # PeriodArray._generate range does validation that fields is
            # empty when really using the range-based constructor.
            freq = freq2

            data = PeriodArray(data, freq=freq)
        else:
            freq = validate_dtype_freq(dtype, freq)

            # PeriodIndex allow PeriodIndex(period_index, freq=different)
            # Let's not encourage that kind of behavior in PeriodArray.

            if freq and isinstance(data, cls) and data.freq != freq:
                # TODO: We can do some of these with no-copy / coercion?
                # e.g. D -> 2D seems to be OK
                data = data.asfreq(freq)

            if data is None and ordinal is not None:
                # we strangely ignore `ordinal` if data is passed.
                ordinal = np.asarray(ordinal, dtype=np.int64)
                data = PeriodArray(ordinal, freq)
            else:
                # don't pass copy here, since we copy later.
                data = period_array(data=data, freq=freq)

        if copy:
            data = data.copy()

        return cls._simple_new(data, name=name)

    @classmethod
    def _simple_new(cls, values, name=None, freq=None, **kwargs):
        """
        Create a new PeriodIndex.

        Parameters
        ----------
        values : PeriodArray
            Values that can be converted to a PeriodArray without inference
            or coercion.
        """
        assert isinstance(values, PeriodArray), type(values)
        assert freq is None or freq == values.freq, (freq, values.freq)

        result = object.__new__(cls)
        result._data = values
        # For groupby perf. See note in indexes/base about _index_data
        result._index_data = values._data
        result.name = name
        result._reset_identity()
        return result

    # ------------------------------------------------------------------------
    # Data

    @property
    def values(self):
        return np.asarray(self)

    @property
    def _has_complex_internals(self):
        # used to avoid libreduction code paths, which raise or require conversion
        return True

    def _shallow_copy(self, values=None, **kwargs):
        if values is None:
            values = self._data

        if not isinstance(values, PeriodArray):
            if isinstance(values, np.ndarray) and values.dtype == "i8":
                if "freq" in kwargs and kwargs["freq"] != self.freq:
                    raise ValueError(kwargs, self.freq)
                values = PeriodArray(values, freq=self.freq)
            else:
                # GH#30713 this should never be reached
                raise TypeError(type(values), getattr(values, "dtype", None))

        # We don't allow changing `freq` in _shallow_copy.
        validate_dtype_freq(self.dtype, kwargs.get("freq"))
        name = kwargs.get("name", self.name)

        return self._simple_new(values, name=name)

    def _shallow_copy_with_infer(self, values=None, **kwargs):
        """ we always want to return a PeriodIndex """
        return self._shallow_copy(values=values, **kwargs)

    def _maybe_convert_timedelta(self, other):
        """
        Convert timedelta-like input to an integer multiple of self.freq

        Parameters
        ----------
        other : timedelta, np.timedelta64, DateOffset, int, np.ndarray

        Returns
        -------
        converted : int, np.ndarray[int64]

        Raises
        ------
        IncompatibleFrequency : if the input cannot be written as a multiple
            of self.freq.  Note IncompatibleFrequency subclasses ValueError.
        """
        if isinstance(other, (timedelta, np.timedelta64, Tick, np.ndarray)):
            offset = frequencies.to_offset(self.freq.rule_code)
            if isinstance(offset, Tick):
                # _check_timedeltalike_freq_compat will raise if incompatible
                delta = self._data._check_timedeltalike_freq_compat(other)
                return delta
        elif isinstance(other, DateOffset):
            freqstr = other.rule_code
            base = libfrequencies.get_base_alias(freqstr)
            if base == self.freq.rule_code:
                return other.n

            raise raise_on_incompatible(self, other)
        elif is_integer(other):
            # integer is passed to .shift via
            # _add_datetimelike_methods basically
            # but ufunc may pass integer to _add_delta
            return other

        # raise when input doesn't have freq
        raise raise_on_incompatible(self, None)

    # ------------------------------------------------------------------------
    # Rendering Methods

    def _mpl_repr(self):
        # how to represent ourselves to matplotlib
        return self.astype(object).values

    @property
    def _formatter_func(self):
        return self.array._formatter(boxed=False)

    # ------------------------------------------------------------------------
    # Indexing

    @cache_readonly
    def _engine(self):
        # To avoid a reference cycle, pass a weakref of self to _engine_type.
        period = weakref.ref(self)
        return self._engine_type(period, len(self))

    @Appender(Index.__contains__.__doc__)
    def __contains__(self, key: Any) -> bool:
        if isinstance(key, Period):
            if key.freq != self.freq:
                return False
            else:
                return key.ordinal in self._engine
        else:
            hash(key)
            try:
                self.get_loc(key)
                return True
            except KeyError:
                return False

    @cache_readonly
    def _int64index(self) -> Int64Index:
        return Int64Index._simple_new(self.asi8, name=self.name)

    # ------------------------------------------------------------------------
    # NDarray-Like Methods

    def putmask(self, mask, value):
        """
        Return a new Index of the values set with the mask.

        Returns
        -------
        Index

        See Also
        --------
        numpy.putmask
        """
        if isinstance(value, Period):
            if value.freq != self.freq:
                return self.astype(object).putmask(mask, value)
            i8val = value.ordinal
        elif value is NaT:
            i8val = val.value
        elif isinstance(value, (PeriodArray, PeriodIndex)):
            if value.freq != self.freq:
                return self.astype(object).putmask(mask, value)
            i8val = value.asi8
        else:
            return self.astype(object).putmask(mask, value)

        i8values = self._data.copy()._data

        np.putmask(i8values, mask, i8val)
        parr = PeriodArray(i8values, dtype=self.dtype)
        return type(self)._simple_new(parr, name=self.name)

    # ------------------------------------------------------------------------
    # Index Methods

    def __array__(self, dtype=None) -> np.ndarray:
        if is_integer_dtype(dtype):
            return self.asi8
        else:
            return self.astype(object).values

    def __array_wrap__(self, result, context=None):
        """
        Gets called after a ufunc. Needs additional handling as
        PeriodIndex stores internal data as int dtype

        Replace this to __numpy_ufunc__ in future version
        """
        if isinstance(context, tuple) and len(context) > 0:
            func = context[0]
            if func is np.add:
                pass
            elif func is np.subtract:
                name = self.name
                left = context[1][0]
                right = context[1][1]
                if isinstance(left, PeriodIndex) and isinstance(right, PeriodIndex):
                    name = left.name if left.name == right.name else None
                    return Index(result, name=name)
                elif isinstance(left, Period) or isinstance(right, Period):
                    return Index(result, name=name)
            elif isinstance(func, np.ufunc):
                if "M->M" not in func.types:
                    msg = f"ufunc '{func.__name__}' not supported for the PeriodIndex"
                    # This should be TypeError, but TypeError cannot be raised
                    # from here because numpy catches.
                    raise ValueError(msg)

        if is_bool_dtype(result):
            return result
        # the result is object dtype array of Period
        # cannot pass _simple_new as it is
        return type(self)(result, freq=self.freq, name=self.name)

    def asof_locs(self, where, mask):
        """
        where : array of timestamps
        mask : array of booleans where data is not NA

        """
        where_idx = where
        if isinstance(where_idx, DatetimeIndex):
            where_idx = PeriodIndex(where_idx.values, freq=self.freq)

        locs = self._ndarray_values[mask].searchsorted(
            where_idx._ndarray_values, side="right"
        )

        locs = np.where(locs > 0, locs - 1, 0)
        result = np.arange(len(self))[mask].take(locs)

        first = mask.argmax()
        result[
            (locs == 0) & (where_idx._ndarray_values < self._ndarray_values[first])
        ] = -1

        return result

    @Appender(Index.astype.__doc__)
    def astype(self, dtype, copy=True, how="start"):
        dtype = pandas_dtype(dtype)

        if is_datetime64_any_dtype(dtype):
            # 'how' is index-specific, isn't part of the EA interface.
            tz = getattr(dtype, "tz", None)
            return self.to_timestamp(how=how).tz_localize(tz)

        # TODO: should probably raise on `how` here, so we don't ignore it.
        return super().astype(dtype, copy=copy)

    @property
    def is_full(self) -> bool:
        """
        Returns True if this PeriodIndex is range-like in that all Periods
        between start and end are present, in order.
        """
        if len(self) == 0:
            return True
        if not self.is_monotonic:
            raise ValueError("Index is not monotonic")
        values = self.asi8
        return ((values[1:] - values[:-1]) < 2).all()

    @property
    def inferred_type(self) -> str:
        # b/c data is represented as ints make sure we can't have ambiguous
        # indexing
        return "period"

    @Appender(_index_shared_docs["get_indexer"] % _index_doc_kwargs)
    def get_indexer(self, target, method=None, limit=None, tolerance=None):
        target = ensure_index(target)

        if isinstance(target, PeriodIndex):
            if target.freq != self.freq:
                # No matches
                no_matches = -1 * np.ones(self.shape, dtype=np.intp)
                return no_matches

            target = target.asi8
            self_index = self._int64index
        else:
            self_index = self

        if tolerance is not None:
            tolerance = self._convert_tolerance(tolerance, target)
            if self_index is not self:
                # convert tolerance to i8
                tolerance = self._maybe_convert_timedelta(tolerance)

        return Index.get_indexer(self_index, target, method, limit, tolerance)

    @Appender(_index_shared_docs["get_indexer_non_unique"] % _index_doc_kwargs)
    def get_indexer_non_unique(self, target):
        target = ensure_index(target)

        if isinstance(target, PeriodIndex):
            if target.freq != self.freq:
                no_matches = -1 * np.ones(self.shape, dtype=np.intp)
                return no_matches, no_matches

            target = target.asi8

        indexer, missing = self._int64index.get_indexer_non_unique(target)
        return ensure_platform_int(indexer), missing

    def get_loc(self, key, method=None, tolerance=None):
        """
        Get integer location for requested label.

        Parameters
        ----------
        key : Period, NaT, str, or datetime
            String or datetime key must be parseable as Period.

        Returns
        -------
        loc : int or ndarray[int64]

        Raises
        ------
        KeyError
            Key is not present in the index.
        TypeError
            If key is listlike or otherwise not hashable.
        """
        orig_key = key

        if not is_scalar(key):
            raise InvalidIndexError(key)

        if isinstance(key, str):

            try:
                loc = self._get_string_slice(key)
                return loc
            except (TypeError, ValueError):
                pass

            try:
                asdt, reso = parse_time_string(key, self.freq)
            except DateParseError:
                # A string with invalid format
                raise KeyError(f"Cannot interpret '{key}' as period")

            grp = resolution.Resolution.get_freq_group(reso)
            freqn = resolution.get_freq_group(self.freq)

            # _get_string_slice will handle cases where grp < freqn
            assert grp >= freqn

            if grp == freqn:
                key = Period(asdt, freq=self.freq)
                loc = self.get_loc(key, method=method, tolerance=tolerance)
                return loc
            elif method is None:
                raise KeyError(key)
            else:
                key = asdt

        elif is_integer(key):
            # Period constructor will cast to string, which we dont want
            raise KeyError(key)

        try:
            key = Period(key, freq=self.freq)
        except ValueError:
            # we cannot construct the Period
            raise KeyError(orig_key)

        try:
            return Index.get_loc(self, key, method, tolerance)
        except KeyError:
            raise KeyError(orig_key)

    def _maybe_cast_slice_bound(self, label, side: str, kind: str):
        """
        If label is a string or a datetime, cast it to Period.ordinal according
        to resolution.

        Parameters
        ----------
        label : object
        side : {'left', 'right'}
        kind : {'loc', 'getitem'}

        Returns
        -------
        bound : Period or object

        Notes
        -----
        Value of `side` parameter should be validated in caller.

        """
        assert kind in ["loc", "getitem"]

        if isinstance(label, datetime):
            return Period(label, freq=self.freq)
        elif isinstance(label, str):
            try:
                parsed, reso = parse_time_string(label, self.freq)
                bounds = self._parsed_string_to_bounds(reso, parsed)
                return bounds[0 if side == "left" else 1]
            except ValueError:
                # string cannot be parsed as datetime-like
                # TODO: we need tests for this case
                raise KeyError(label)
        elif is_integer(label) or is_float(label):
            self._invalid_indexer("slice", label)

        return label

    def _parsed_string_to_bounds(self, reso: str, parsed: datetime):
        if reso not in ["year", "month", "quarter", "day", "hour", "minute", "second"]:
            raise KeyError(reso)

        grp = resolution.Resolution.get_freq_group(reso)
        iv = Period(parsed, freq=(grp, 1))
        return (iv.asfreq(self.freq, how="start"), iv.asfreq(self.freq, how="end"))

    def _validate_partial_date_slice(self, reso: str):
        grp = resolution.Resolution.get_freq_group(reso)
        freqn = resolution.get_freq_group(self.freq)

        if not grp < freqn:
            # TODO: we used to also check for
            #  reso in ["day", "hour", "minute", "second"]
            #  why is that check not needed?
            raise ValueError

    def _get_string_slice(self, key: str, use_lhs: bool = True, use_rhs: bool = True):
        # TODO: Check for non-True use_lhs/use_rhs
        parsed, reso = parse_time_string(key, self.freq)

        try:
            return self._partial_date_slice(reso, parsed, use_lhs, use_rhs)
        except KeyError:
            raise KeyError(key)

    def insert(self, loc, item):
        if not isinstance(item, Period) or self.freq != item.freq:
            return self.astype(object).insert(loc, item)

        item_arr = type(self._data)._from_sequence([item])
        to_concat = [self[:loc]._data, item_arr, self[loc:]._data]
        arr = type(self._data)._concat_same_type(to_concat)
        return type(self)._simple_new(arr, name=self.name)

    def join(self, other, how="left", level=None, return_indexers=False, sort=False):
        """
        See Index.join
        """
        self._assert_can_do_setop(other)

        if not isinstance(other, PeriodIndex):
            return self.astype(object).join(
                other, how=how, level=level, return_indexers=return_indexers, sort=sort
            )

        result = Int64Index.join(
            self,
            other,
            how=how,
            level=level,
            return_indexers=return_indexers,
            sort=sort,
        )

        if return_indexers:
            result, lidx, ridx = result
            return self._apply_meta(result), lidx, ridx
        return self._apply_meta(result)

    # ------------------------------------------------------------------------
    # Set Operation Methods

    def _assert_can_do_setop(self, other):
        super()._assert_can_do_setop(other)

        # *Can't* use PeriodIndexes of different freqs
        # *Can* use PeriodIndex/DatetimeIndex
        if isinstance(other, PeriodIndex) and self.freq != other.freq:
            raise raise_on_incompatible(self, other)

    def _setop(self, other, sort, opname: str):
        """
        Perform a set operation by dispatching to the Int64Index implementation.
        """
        self._validate_sort_keyword(sort)
        self._assert_can_do_setop(other)
        res_name = get_op_result_name(self, other)
        other = ensure_index(other)

        i8self = Int64Index._simple_new(self.asi8)
        i8other = Int64Index._simple_new(other.asi8)
        i8result = getattr(i8self, opname)(i8other, sort=sort)

        parr = type(self._data)(np.asarray(i8result, dtype=np.int64), dtype=self.dtype)
        result = type(self)._simple_new(parr, name=res_name)
        return result

    def intersection(self, other, sort=False):
        self._validate_sort_keyword(sort)
        self._assert_can_do_setop(other)
        other = ensure_index(other)

        if self.equals(other):
            return self._get_reconciled_name_object(other)

        if not is_dtype_equal(self.dtype, other.dtype):
            # TODO: fastpath for if we have a different PeriodDtype
            this = self.astype("O")
            other = other.astype("O")
            return this.intersection(other, sort=sort)

<<<<<<< HEAD
        i8self = Int64Index._simple_new(self.asi8)
        i8other = Int64Index._simple_new(other.asi8)
        i8result = i8self.intersection(i8other, sort=sort)

        parr = type(self._data)(np.asarray(i8result, dtype=np.int64), dtype=self.dtype)
        result = type(self)._simple_new(parr, name=res_name)
        return result
=======
        return self._setop(other, sort, opname="intersection")
>>>>>>> 7d37ab85

    def difference(self, other, sort=None):
        self._validate_sort_keyword(sort)
        self._assert_can_do_setop(other)
        other = ensure_index(other)

        if self.equals(other):
            # pass an empty PeriodArray with the appropriate dtype
            return type(self)._simple_new(self._data[:0], name=self.name)

        if is_object_dtype(other):
            return self.astype(object).difference(other).astype(self.dtype)

        elif not is_dtype_equal(self.dtype, other.dtype):
            return self

<<<<<<< HEAD
        i8self = Int64Index._simple_new(self.asi8)
        i8other = Int64Index._simple_new(other.asi8)
        i8result = i8self.difference(i8other, sort=sort)

        parr = type(self._data)(np.asarray(i8result, dtype=np.int64), dtype=self.dtype)
        result = type(self)._simple_new(parr, name=res_name)
        return result
=======
        return self._setop(other, sort, opname="difference")
>>>>>>> 7d37ab85

    def _union(self, other, sort):
        if not len(other) or self.equals(other) or not len(self):
            return super()._union(other, sort=sort)

        # We are called by `union`, which is responsible for this validation
        assert isinstance(other, type(self))

        if not is_dtype_equal(self.dtype, other.dtype):
            this = self.astype("O")
            other = other.astype("O")
            return this._union(other, sort=sort)

<<<<<<< HEAD
        i8self = Int64Index._simple_new(self.asi8)
        i8other = Int64Index._simple_new(other.asi8)
        i8result = i8self._union(i8other, sort=sort)

        res_name = get_op_result_name(self, other)
        parr = type(self._data)(np.asarray(i8result, dtype=np.int64), dtype=self.dtype)
        result = type(self)._simple_new(parr, name=res_name)
        return result
=======
        return self._setop(other, sort, opname="_union")
>>>>>>> 7d37ab85

    # ------------------------------------------------------------------------

    def _apply_meta(self, rawarr) -> "PeriodIndex":
        if not isinstance(rawarr, PeriodIndex):
            if not isinstance(rawarr, PeriodArray):
                rawarr = PeriodArray(rawarr, freq=self.freq)
            rawarr = PeriodIndex._simple_new(rawarr, name=self.name)
        return rawarr

    def memory_usage(self, deep=False):
        result = super().memory_usage(deep=deep)
        if hasattr(self, "_cache") and "_int64index" in self._cache:
            result += self._int64index.memory_usage(deep=deep)
        return result


PeriodIndex._add_numeric_methods_disabled()
PeriodIndex._add_logical_methods_disabled()


def period_range(
    start=None, end=None, periods=None, freq=None, name=None
) -> PeriodIndex:
    """
    Return a fixed frequency PeriodIndex.

    The day (calendar) is the default frequency.

    Parameters
    ----------
    start : str or period-like, default None
        Left bound for generating periods.
    end : str or period-like, default None
        Right bound for generating periods.
    periods : int, default None
        Number of periods to generate.
    freq : str or DateOffset, optional
        Frequency alias. By default the freq is taken from `start` or `end`
        if those are Period objects. Otherwise, the default is ``"D"`` for
        daily frequency.
    name : str, default None
        Name of the resulting PeriodIndex.

    Returns
    -------
    PeriodIndex

    Notes
    -----
    Of the three parameters: ``start``, ``end``, and ``periods``, exactly two
    must be specified.

    To learn more about the frequency strings, please see `this link
    <https://pandas.pydata.org/pandas-docs/stable/user_guide/timeseries.html#offset-aliases>`__.

    Examples
    --------
    >>> pd.period_range(start='2017-01-01', end='2018-01-01', freq='M')
    PeriodIndex(['2017-01', '2017-02', '2017-03', '2017-04', '2017-05',
                 '2017-06', '2017-06', '2017-07', '2017-08', '2017-09',
                 '2017-10', '2017-11', '2017-12', '2018-01'],
                dtype='period[M]', freq='M')

    If ``start`` or ``end`` are ``Period`` objects, they will be used as anchor
    endpoints for a ``PeriodIndex`` with frequency matching that of the
    ``period_range`` constructor.

    >>> pd.period_range(start=pd.Period('2017Q1', freq='Q'),
    ...                 end=pd.Period('2017Q2', freq='Q'), freq='M')
    PeriodIndex(['2017-03', '2017-04', '2017-05', '2017-06'],
                dtype='period[M]', freq='M')
    """
    if com.count_not_none(start, end, periods) != 2:
        raise ValueError(
            "Of the three parameters: start, end, and periods, "
            "exactly two must be specified"
        )
    if freq is None and (not isinstance(start, Period) and not isinstance(end, Period)):
        freq = "D"

    data, freq = PeriodArray._generate_range(start, end, periods, freq, fields={})
    data = PeriodArray(data, freq=freq)
    return PeriodIndex(data, name=name)<|MERGE_RESOLUTION|>--- conflicted
+++ resolved
@@ -4,7 +4,7 @@
 
 import numpy as np
 
-from pandas._libs import index as libindex
+from pandas._libs import NaT, index as libindex
 from pandas._libs.tslibs import frequencies as libfrequencies, resolution
 from pandas._libs.tslibs.parsing import parse_time_string
 from pandas._libs.tslibs.period import Period
@@ -369,7 +369,7 @@
                 return self.astype(object).putmask(mask, value)
             i8val = value.ordinal
         elif value is NaT:
-            i8val = val.value
+            i8val = value.value
         elif isinstance(value, (PeriodArray, PeriodIndex)):
             if value.freq != self.freq:
                 return self.astype(object).putmask(mask, value)
@@ -727,17 +727,7 @@
             other = other.astype("O")
             return this.intersection(other, sort=sort)
 
-<<<<<<< HEAD
-        i8self = Int64Index._simple_new(self.asi8)
-        i8other = Int64Index._simple_new(other.asi8)
-        i8result = i8self.intersection(i8other, sort=sort)
-
-        parr = type(self._data)(np.asarray(i8result, dtype=np.int64), dtype=self.dtype)
-        result = type(self)._simple_new(parr, name=res_name)
-        return result
-=======
         return self._setop(other, sort, opname="intersection")
->>>>>>> 7d37ab85
 
     def difference(self, other, sort=None):
         self._validate_sort_keyword(sort)
@@ -754,17 +744,7 @@
         elif not is_dtype_equal(self.dtype, other.dtype):
             return self
 
-<<<<<<< HEAD
-        i8self = Int64Index._simple_new(self.asi8)
-        i8other = Int64Index._simple_new(other.asi8)
-        i8result = i8self.difference(i8other, sort=sort)
-
-        parr = type(self._data)(np.asarray(i8result, dtype=np.int64), dtype=self.dtype)
-        result = type(self)._simple_new(parr, name=res_name)
-        return result
-=======
         return self._setop(other, sort, opname="difference")
->>>>>>> 7d37ab85
 
     def _union(self, other, sort):
         if not len(other) or self.equals(other) or not len(self):
@@ -778,18 +758,7 @@
             other = other.astype("O")
             return this._union(other, sort=sort)
 
-<<<<<<< HEAD
-        i8self = Int64Index._simple_new(self.asi8)
-        i8other = Int64Index._simple_new(other.asi8)
-        i8result = i8self._union(i8other, sort=sort)
-
-        res_name = get_op_result_name(self, other)
-        parr = type(self._data)(np.asarray(i8result, dtype=np.int64), dtype=self.dtype)
-        result = type(self)._simple_new(parr, name=res_name)
-        return result
-=======
         return self._setop(other, sort, opname="_union")
->>>>>>> 7d37ab85
 
     # ------------------------------------------------------------------------
 
