# pylint: disable=E1101,E1103,W0232
from datetime import datetime, timedelta
import numpy as np
import warnings

from pandas.core import common as com
from pandas.core.dtypes.common import (
    is_integer,
    is_float,
    is_integer_dtype,
    is_float_dtype,
    is_scalar,
    is_datetime64_dtype,
    is_datetime64_any_dtype,
    is_period_dtype,
    is_bool_dtype,
    pandas_dtype,
    _ensure_object)
from pandas.core.dtypes.dtypes import PeriodDtype
from pandas.core.dtypes.generic import ABCSeries

import pandas.tseries.frequencies as frequencies
from pandas.tseries.frequencies import get_freq_code as _gfc
from pandas.tseries.offsets import Tick, DateOffset

from pandas.core.indexes.datetimes import DatetimeIndex, Int64Index, Index
from pandas.core.indexes.datetimelike import DatelikeOps, DatetimeIndexOpsMixin
from pandas.core.tools.datetimes import parse_time_string

from pandas._libs.lib import infer_dtype
from pandas._libs import tslib, index as libindex
from pandas._libs.tslibs.period import (Period, IncompatibleFrequency,
                                        get_period_field_arr,
                                        _validate_end_alias, _quarter_to_myear)
from pandas._libs.tslibs.fields import isleapyear_arr
from pandas._libs.tslibs import resolution, period
from pandas._libs.tslibs.timedeltas import delta_to_nanoseconds

from pandas.core.base import _shared_docs
from pandas.core.indexes.base import _index_shared_docs, _ensure_index

from pandas import compat
from pandas.util._decorators import (Appender, Substitution, cache_readonly,
                                     deprecate_kwarg)
from pandas.compat import zip, u

import pandas.core.indexes.base as ibase
_index_doc_kwargs = dict(ibase._index_doc_kwargs)
_index_doc_kwargs.update(
    dict(target_klass='PeriodIndex or list of Periods'))


def _field_accessor(name, alias, docstring=None):
    def f(self):
        base, mult = _gfc(self.freq)
        result = get_period_field_arr(alias, self._ndarray_values, base)
        return Index(result, name=self.name)
    f.__name__ = name
    f.__doc__ = docstring
    return property(f)


def dt64arr_to_periodarr(data, freq, tz):
    if data.dtype != np.dtype('M8[ns]'):
        raise ValueError('Wrong dtype: %s' % data.dtype)

    freq = Period._maybe_convert_freq(freq)
    base, mult = _gfc(freq)
    return period.dt64arr_to_periodarr(data.view('i8'), base, tz)

# --- Period index sketch


_DIFFERENT_FREQ_INDEX = period._DIFFERENT_FREQ_INDEX


def _period_index_cmp(opname, cls):
    """
    Wrap comparison operations to convert Period-like to PeriodDtype
    """
    nat_result = True if opname == '__ne__' else False

    def wrapper(self, other):
        op = getattr(self._ndarray_values, opname)
        if isinstance(other, Period):
            if other.freq != self.freq:
                msg = _DIFFERENT_FREQ_INDEX.format(self.freqstr, other.freqstr)
                raise IncompatibleFrequency(msg)

            result = op(other.ordinal)
        elif isinstance(other, PeriodIndex):
            if other.freq != self.freq:
                msg = _DIFFERENT_FREQ_INDEX.format(self.freqstr, other.freqstr)
                raise IncompatibleFrequency(msg)

            result = op(other._ndarray_values)

            mask = self._isnan | other._isnan
            if mask.any():
                result[mask] = nat_result

            return result
        elif other is tslib.NaT:
            result = np.empty(len(self._ndarray_values), dtype=bool)
            result.fill(nat_result)
        else:
            other = Period(other, freq=self.freq)
            result = op(other.ordinal)

        if self.hasnans:
            result[self._isnan] = nat_result

        return result

    return compat.set_function_name(wrapper, opname, cls)


def _new_PeriodIndex(cls, **d):
    # GH13277 for unpickling
    if d['data'].dtype == 'int64':
        values = d.pop('data')
    return cls._from_ordinals(values=values, **d)


class PeriodIndex(DatelikeOps, DatetimeIndexOpsMixin, Int64Index):
    """
    Immutable ndarray holding ordinal values indicating regular periods in
    time such as particular years, quarters, months, etc.

    Index keys are boxed to Period objects which carries the metadata (eg,
    frequency information).

    Parameters
    ----------
    data : array-like (1-dimensional), optional
        Optional period-like data to construct index with
    copy : bool
        Make a copy of input ndarray
    freq : string or period object, optional
        One of pandas period strings or corresponding objects
    start : starting value, period-like, optional
        If data is None, used as the start point in generating regular
        period data.
    periods : int, optional, > 0
        Number of periods to generate, if generating index. Takes precedence
        over end argument
    end : end value, period-like, optional
        If periods is none, generated index will extend to first conforming
        period on or just past end argument
    year : int, array, or Series, default None
    month : int, array, or Series, default None
    quarter : int, array, or Series, default None
    day : int, array, or Series, default None
    hour : int, array, or Series, default None
    minute : int, array, or Series, default None
    second : int, array, or Series, default None
    tz : object, default None
        Timezone for converting datetime64 data to Periods
    dtype : str or PeriodDtype, default None

    Attributes
    ----------
    day
    dayofweek
    dayofyear
    days_in_month
    daysinmonth
    end_time
    freq
    freqstr
    hour
    is_leap_year
    minute
    month
    quarter
    qyear
    second
    start_time
    week
    weekday
    weekofyear
    year

    Methods
    -------
    asfreq
    strftime
    to_timestamp
    tz_convert
    tz_localize

    Examples
    --------
    >>> idx = PeriodIndex(year=year_arr, quarter=q_arr)

    >>> idx2 = PeriodIndex(start='2000', end='2010', freq='A')

    See Also
    ---------
    Index : The base pandas Index type
    Period : Represents a period of time
    DatetimeIndex : Index with datetime64 data
    TimedeltaIndex : Index of timedelta64 data
    """
    _typ = 'periodindex'
    _attributes = ['name', 'freq']

    # define my properties & methods for delegation
    _other_ops = []
    _bool_ops = ['is_leap_year']
    _object_ops = ['start_time', 'end_time', 'freq']
    _field_ops = ['year', 'month', 'day', 'hour', 'minute', 'second',
                  'weekofyear', 'weekday', 'week', 'dayofweek',
                  'dayofyear', 'quarter', 'qyear',
                  'days_in_month', 'daysinmonth']
    _datetimelike_ops = _field_ops + _object_ops + _bool_ops
    _datetimelike_methods = ['strftime', 'to_timestamp', 'asfreq']

    _is_numeric_dtype = False
    _infer_as_myclass = True

    freq = None

    _engine_type = libindex.PeriodEngine

    @classmethod
    def _add_comparison_methods(cls):
        """ add in comparison methods """
        cls.__eq__ = _period_index_cmp('__eq__', cls)
        cls.__ne__ = _period_index_cmp('__ne__', cls)
        cls.__lt__ = _period_index_cmp('__lt__', cls)
        cls.__gt__ = _period_index_cmp('__gt__', cls)
        cls.__le__ = _period_index_cmp('__le__', cls)
        cls.__ge__ = _period_index_cmp('__ge__', cls)

    def __new__(cls, data=None, ordinal=None, freq=None, start=None, end=None,
                periods=None, copy=False, name=None, tz=None, dtype=None,
                **kwargs):

        if periods is not None:
            if is_float(periods):
                periods = int(periods)
            elif not is_integer(periods):
                msg = 'periods must be a number, got {periods}'
                raise TypeError(msg.format(periods=periods))

        if name is None and hasattr(data, 'name'):
            name = data.name

        if dtype is not None:
            dtype = pandas_dtype(dtype)
            if not is_period_dtype(dtype):
                raise ValueError('dtype must be PeriodDtype')
            if freq is None:
                freq = dtype.freq
            elif freq != dtype.freq:
                msg = 'specified freq and dtype are different'
                raise IncompatibleFrequency(msg)

        # coerce freq to freq object, otherwise it can be coerced elementwise
        # which is slow
        if freq:
            freq = Period._maybe_convert_freq(freq)

        if data is None:
            if ordinal is not None:
                data = np.asarray(ordinal, dtype=np.int64)
            else:
                data, freq = cls._generate_range(start, end, periods,
                                                 freq, kwargs)
            return cls._from_ordinals(data, name=name, freq=freq)

        if isinstance(data, PeriodIndex):
            if freq is None or freq == data.freq:  # no freq change
                freq = data.freq
                data = data._ndarray_values
            else:
                base1, _ = _gfc(data.freq)
                base2, _ = _gfc(freq)
                data = period.period_asfreq_arr(data._ndarray_values,
                                                base1, base2, 1)
            return cls._simple_new(data, name=name, freq=freq)

        # not array / index
        if not isinstance(data, (np.ndarray, PeriodIndex,
                                 DatetimeIndex, Int64Index)):
            if is_scalar(data) or isinstance(data, Period):
                cls._scalar_data_error(data)

            # other iterable of some kind
            if not isinstance(data, (list, tuple)):
                data = list(data)

            data = np.asarray(data)

        # datetime other than period
        if is_datetime64_dtype(data.dtype):
            data = dt64arr_to_periodarr(data, freq, tz)
            return cls._from_ordinals(data, name=name, freq=freq)

        # check not floats
        if infer_dtype(data) == 'floating' and len(data) > 0:
            raise TypeError("PeriodIndex does not allow "
                            "floating point in construction")

        # anything else, likely an array of strings or periods
        data = _ensure_object(data)
        freq = freq or period.extract_freq(data)
        data = period.extract_ordinals(data, freq)
        return cls._from_ordinals(data, name=name, freq=freq)

    @cache_readonly
    def _engine(self):
        return self._engine_type(lambda: self, len(self))

    @classmethod
    def _generate_range(cls, start, end, periods, freq, fields):
        if freq is not None:
            freq = Period._maybe_convert_freq(freq)

        field_count = len(fields)
        if com._count_not_none(start, end) > 0:
            if field_count > 0:
                raise ValueError('Can either instantiate from fields '
                                 'or endpoints, but not both')
            subarr, freq = _get_ordinal_range(start, end, periods, freq)
        elif field_count > 0:
            subarr, freq = _range_from_fields(freq=freq, **fields)
        else:
            raise ValueError('Not enough parameters to construct '
                             'Period range')

        return subarr, freq

    @classmethod
    def _simple_new(cls, values, name=None, freq=None, **kwargs):
        """
        Values can be any type that can be coerced to Periods.
        Ordinals in an ndarray are fastpath-ed to `_from_ordinals`
        """
        if not is_integer_dtype(values):
            values = np.array(values, copy=False)
            if len(values) > 0 and is_float_dtype(values):
                raise TypeError("PeriodIndex can't take floats")
            return cls(values, name=name, freq=freq, **kwargs)

        return cls._from_ordinals(values, name, freq, **kwargs)

    @classmethod
    def _from_ordinals(cls, values, name=None, freq=None, **kwargs):
        """
        Values should be int ordinals
        `__new__` & `_simple_new` cooerce to ordinals and call this method
        """

        values = np.array(values, dtype='int64', copy=False)

        result = object.__new__(cls)
        result._data = values
        result.name = name
        if freq is None:
            raise ValueError('freq is not specified and cannot be inferred')
        result.freq = Period._maybe_convert_freq(freq)
        result._reset_identity()
        return result

    def _shallow_copy_with_infer(self, values=None, **kwargs):
        """ we always want to return a PeriodIndex """
        return self._shallow_copy(values=values, **kwargs)

    def _shallow_copy(self, values=None, freq=None, **kwargs):
        if freq is None:
            freq = self.freq
        if values is None:
            values = self._ndarray_values
        return super(PeriodIndex, self)._shallow_copy(values=values,
                                                      freq=freq, **kwargs)

    def _coerce_scalar_to_index(self, item):
        """
        we need to coerce a scalar to a compat for our index type

        Parameters
        ----------
        item : scalar item to coerce
        """
        return PeriodIndex([item], **self._get_attributes_dict())

    @Appender(_index_shared_docs['__contains__'])
    def __contains__(self, key):
        if isinstance(key, Period):
            if key.freq != self.freq:
                return False
            else:
                return key.ordinal in self._engine
        else:
            try:
                self.get_loc(key)
                return True
            except Exception:
                return False
            return False

    contains = __contains__

    @property
    def asi8(self):
        return self._ndarray_values.view('i8')

    @cache_readonly
    def _int64index(self):
        return Int64Index(self.asi8, name=self.name, fastpath=True)

    @property
    def values(self):
        return self.astype(object).values

    @property
    def _ndarray_values(self):
        # Ordinals
        return self._data

    def __array__(self, dtype=None):
        if is_integer_dtype(dtype):
            return self.asi8
        else:
            return self.astype(object).values

    def __array_wrap__(self, result, context=None):
        """
        Gets called after a ufunc. Needs additional handling as
        PeriodIndex stores internal data as int dtype

        Replace this to __numpy_ufunc__ in future version
        """
        if isinstance(context, tuple) and len(context) > 0:
            func = context[0]
            if (func is np.add):
                pass
            elif (func is np.subtract):
                name = self.name
                left = context[1][0]
                right = context[1][1]
                if (isinstance(left, PeriodIndex) and
                        isinstance(right, PeriodIndex)):
                    name = left.name if left.name == right.name else None
                    return Index(result, name=name)
                elif isinstance(left, Period) or isinstance(right, Period):
                    return Index(result, name=name)
            elif isinstance(func, np.ufunc):
                if 'M->M' not in func.types:
                    msg = "ufunc '{0}' not supported for the PeriodIndex"
                    # This should be TypeError, but TypeError cannot be raised
                    # from here because numpy catches.
                    raise ValueError(msg.format(func.__name__))

        if is_bool_dtype(result):
            return result
        # the result is object dtype array of Period
        # cannot pass _simple_new as it is
        return self._shallow_copy(result, freq=self.freq, name=self.name)

    @property
    def _box_func(self):
        return lambda x: Period._from_ordinal(ordinal=x, freq=self.freq)

    def _to_embed(self, keep_tz=False, dtype=None):
        """
        return an array repr of this object, potentially casting to object
        """

        if dtype is not None:
            return self.astype(dtype)._to_embed(keep_tz=keep_tz)

        return self.astype(object).values

    @property
    def size(self):
        # Avoid materializing self._values
        return self._ndarray_values.size

    @property
    def shape(self):
        # Avoid materializing self._values
        return self._ndarray_values.shape

    @property
    def _formatter_func(self):
        return lambda x: "'%s'" % x

    def asof_locs(self, where, mask):
        """
        where : array of timestamps
        mask : array of booleans where data is not NA

        """
        where_idx = where
        if isinstance(where_idx, DatetimeIndex):
            where_idx = PeriodIndex(where_idx.values, freq=self.freq)

        locs = self._ndarray_values[mask].searchsorted(
            where_idx._ndarray_values, side='right')

        locs = np.where(locs > 0, locs - 1, 0)
        result = np.arange(len(self))[mask].take(locs)

        first = mask.argmax()
        result[(locs == 0) & (where_idx._ndarray_values <
                              self._ndarray_values[first])] = -1

        return result

    @Appender(_index_shared_docs['astype'])
    def astype(self, dtype, copy=True, how='start'):
        dtype = pandas_dtype(dtype)
        if is_integer_dtype(dtype):
            return self._int64index.copy() if copy else self._int64index
        elif is_datetime64_any_dtype(dtype):
            tz = getattr(dtype, 'tz', None)
            return self.to_timestamp(how=how).tz_localize(tz)
        elif is_period_dtype(dtype):
            return self.asfreq(freq=dtype.freq)
        return super(PeriodIndex, self).astype(dtype, copy=copy)

    @Substitution(klass='PeriodIndex')
    @Appender(_shared_docs['searchsorted'])
    @deprecate_kwarg(old_arg_name='key', new_arg_name='value')
    def searchsorted(self, value, side='left', sorter=None):
        if isinstance(value, Period):
            if value.freq != self.freq:
                msg = _DIFFERENT_FREQ_INDEX.format(self.freqstr, value.freqstr)
                raise IncompatibleFrequency(msg)
            value = value.ordinal
        elif isinstance(value, compat.string_types):
            value = Period(value, freq=self.freq).ordinal

        return self._ndarray_values.searchsorted(value, side=side,
                                                 sorter=sorter)

    @property
    def is_all_dates(self):
        return True

    @property
    def is_full(self):
        """
        Returns True if there are any missing periods from start to end
        """
        if len(self) == 0:
            return True
        if not self.is_monotonic:
            raise ValueError('Index is not monotonic')
        values = self.values
        return ((values[1:] - values[:-1]) < 2).all()

    def asfreq(self, freq=None, how='E'):
        """
        Convert the PeriodIndex to the specified frequency `freq`.

        Parameters
        ----------

        freq : str
            a frequency
        how : str {'E', 'S'}
            'E', 'END', or 'FINISH' for end,
            'S', 'START', or 'BEGIN' for start.
            Whether the elements should be aligned to the end
            or start within pa period. January 31st ('END') vs.
            Janury 1st ('START') for example.

        Returns
        -------

        new : PeriodIndex with the new frequency

        Examples
        --------
        >>> pidx = pd.period_range('2010-01-01', '2015-01-01', freq='A')
        >>> pidx
        <class 'pandas.core.indexes.period.PeriodIndex'>
        [2010, ..., 2015]
        Length: 6, Freq: A-DEC

        >>> pidx.asfreq('M')
        <class 'pandas.core.indexes.period.PeriodIndex'>
        [2010-12, ..., 2015-12]
        Length: 6, Freq: M

        >>> pidx.asfreq('M', how='S')
        <class 'pandas.core.indexes.period.PeriodIndex'>
        [2010-01, ..., 2015-01]
        Length: 6, Freq: M
        """
        how = _validate_end_alias(how)

        freq = Period._maybe_convert_freq(freq)

        base1, mult1 = _gfc(self.freq)
        base2, mult2 = _gfc(freq)

        asi8 = self.asi8
        # mult1 can't be negative or 0
        end = how == 'E'
        if end:
            ordinal = asi8 + mult1 - 1
        else:
            ordinal = asi8

        new_data = period.period_asfreq_arr(ordinal, base1, base2, end)

        if self.hasnans:
            new_data[self._isnan] = tslib.iNaT

        return self._simple_new(new_data, self.name, freq=freq)

    year = _field_accessor('year', 0, "The year of the period")
    month = _field_accessor('month', 3, "The month as January=1, December=12")
    day = _field_accessor('day', 4, "The days of the period")
    hour = _field_accessor('hour', 5, "The hour of the period")
    minute = _field_accessor('minute', 6, "The minute of the period")
    second = _field_accessor('second', 7, "The second of the period")
    weekofyear = _field_accessor('week', 8, "The week ordinal of the year")
    week = weekofyear
    dayofweek = _field_accessor('dayofweek', 10,
                                "The day of the week with Monday=0, Sunday=6")
    weekday = dayofweek
    dayofyear = day_of_year = _field_accessor('dayofyear', 9,
                                              "The ordinal day of the year")
    quarter = _field_accessor('quarter', 2, "The quarter of the date")
    qyear = _field_accessor('qyear', 1)
    days_in_month = _field_accessor('days_in_month', 11,
                                    "The number of days in the month")
    daysinmonth = days_in_month

    @property
    def is_leap_year(self):
        """ Logical indicating if the date belongs to a leap year """
        return isleapyear_arr(np.asarray(self.year))

    @property
    def start_time(self):
        return self.to_timestamp(how='start')

    @property
    def end_time(self):
        return self.to_timestamp(how='end')

    def _mpl_repr(self):
        # how to represent ourselves to matplotlib
        return self.astype(object).values

    def to_timestamp(self, freq=None, how='start'):
        """
        Cast to DatetimeIndex

        Parameters
        ----------
        freq : string or DateOffset, optional
            Target frequency. The default is 'D' for week or longer,
            'S' otherwise
        how : {'s', 'e', 'start', 'end'}

        Returns
        -------
        DatetimeIndex
        """
        how = _validate_end_alias(how)

        if freq is None:
            base, mult = _gfc(self.freq)
            freq = frequencies.get_to_timestamp_base(base)
        else:
            freq = Period._maybe_convert_freq(freq)

        base, mult = _gfc(freq)
        new_data = self.asfreq(freq, how)

        new_data = period.periodarr_to_dt64arr(new_data._ndarray_values, base)
        return DatetimeIndex(new_data, freq='infer', name=self.name)

    def _maybe_convert_timedelta(self, other):
        if isinstance(
                other, (timedelta, np.timedelta64, Tick, np.ndarray)):
            offset = frequencies.to_offset(self.freq.rule_code)
            if isinstance(offset, Tick):
                if isinstance(other, np.ndarray):
                    nanos = np.vectorize(delta_to_nanoseconds)(other)
                else:
                    nanos = delta_to_nanoseconds(other)
                offset_nanos = delta_to_nanoseconds(offset)
                check = np.all(nanos % offset_nanos == 0)
                if check:
                    return nanos // offset_nanos
        elif isinstance(other, DateOffset):
            freqstr = other.rule_code
            base = frequencies.get_base_alias(freqstr)
            if base == self.freq.rule_code:
                return other.n
            msg = _DIFFERENT_FREQ_INDEX.format(self.freqstr, other.freqstr)
            raise IncompatibleFrequency(msg)
<<<<<<< HEAD
        elif isinstance(other, np.ndarray):
            if is_integer_dtype(other):
                return other
            elif is_timedelta64_dtype(other):
                offset = frequencies.to_offset(self.freq)
                if isinstance(offset, Tick):
                    nanos = delta_to_nanoseconds(other)
                    offset_nanos = delta_to_nanoseconds(offset)
                    if (nanos % offset_nanos).all() == 0:
                        return nanos // offset_nanos
=======
>>>>>>> f4c9d966
        elif is_integer(other):
            # integer is passed to .shift via
            # _add_datetimelike_methods basically
            # but ufunc may pass integer to _add_delta
            return other
        # raise when input doesn't have freq
        msg = "Input has different freq from PeriodIndex(freq={0})"
        raise IncompatibleFrequency(msg.format(self.freqstr))

    def _add_offset(self, other):
        assert not isinstance(other, Tick)
        base = frequencies.get_base_alias(other.rule_code)
        if base != self.freq.rule_code:
            msg = _DIFFERENT_FREQ_INDEX.format(self.freqstr, other.freqstr)
            raise IncompatibleFrequency(msg)
        return self.shift(other.n)

    def _add_delta_td(self, other):
        assert isinstance(other, (timedelta, np.timedelta64, Tick))
        nanos = delta_to_nanoseconds(other)
        own_offset = frequencies.to_offset(self.freq.rule_code)

        if isinstance(own_offset, Tick):
            offset_nanos = delta_to_nanoseconds(own_offset)
            if np.all(nanos % offset_nanos == 0):
                return self.shift(nanos // offset_nanos)

        # raise when input doesn't have freq
        raise IncompatibleFrequency("Input has different freq from "
                                    "{cls}(freq={freqstr})"
                                    .format(cls=type(self).__name__,
                                            freqstr=self.freqstr))

    def _add_delta(self, other):
        ordinal_delta = self._maybe_convert_timedelta(other)
        return self.shift(ordinal_delta)

    def _sub_datelike(self, other):
        assert other is not tslib.NaT
        return NotImplemented

    def _sub_period(self, other):
        if self.freq != other.freq:
            msg = _DIFFERENT_FREQ_INDEX.format(self.freqstr, other.freqstr)
            raise IncompatibleFrequency(msg)

        asi8 = self.asi8
        new_data = asi8 - other.ordinal

        if self.hasnans:
            new_data = new_data.astype(np.float64)
            new_data[self._isnan] = np.nan
        # result must be Int64Index or Float64Index
        return Index(new_data)

    def shift(self, n):
        """
        Specialized shift which produces an PeriodIndex

        Parameters
        ----------
        n : int
            Periods to shift by

        Returns
        -------
        shifted : PeriodIndex
        """
        values = self._ndarray_values + n * self.freq.n
        if self.hasnans:
            values[self._isnan] = tslib.iNaT
        return self._shallow_copy(values=values)

    @cache_readonly
    def dtype(self):
        return PeriodDtype.construct_from_string(self.freq)

    @property
    def inferred_type(self):
        # b/c data is represented as ints make sure we can't have ambiguous
        # indexing
        return 'period'

    def get_value(self, series, key):
        """
        Fast lookup of value from 1-dimensional ndarray. Only use this if you
        know what you're doing
        """
        s = com._values_from_object(series)
        try:
            return com._maybe_box(self,
                                  super(PeriodIndex, self).get_value(s, key),
                                  series, key)
        except (KeyError, IndexError):
            try:
                asdt, parsed, reso = parse_time_string(key, self.freq)
                grp = resolution.Resolution.get_freq_group(reso)
                freqn = resolution.get_freq_group(self.freq)

                vals = self._ndarray_values

                # if our data is higher resolution than requested key, slice
                if grp < freqn:
                    iv = Period(asdt, freq=(grp, 1))
                    ord1 = iv.asfreq(self.freq, how='S').ordinal
                    ord2 = iv.asfreq(self.freq, how='E').ordinal

                    if ord2 < vals[0] or ord1 > vals[-1]:
                        raise KeyError(key)

                    pos = np.searchsorted(self._ndarray_values, [ord1, ord2])
                    key = slice(pos[0], pos[1] + 1)
                    return series[key]
                elif grp == freqn:
                    key = Period(asdt, freq=self.freq).ordinal
                    return com._maybe_box(self, self._engine.get_value(s, key),
                                          series, key)
                else:
                    raise KeyError(key)
            except TypeError:
                pass

            key = Period(key, self.freq).ordinal
            return com._maybe_box(self, self._engine.get_value(s, key),
                                  series, key)

    @Appender(_index_shared_docs['get_indexer'] % _index_doc_kwargs)
    def get_indexer(self, target, method=None, limit=None, tolerance=None):
        target = _ensure_index(target)

        if hasattr(target, 'freq') and target.freq != self.freq:
            msg = _DIFFERENT_FREQ_INDEX.format(self.freqstr, target.freqstr)
            raise IncompatibleFrequency(msg)

        if isinstance(target, PeriodIndex):
            target = target.asi8

        if tolerance is not None:
            tolerance = self._convert_tolerance(tolerance, target)
        return Index.get_indexer(self._int64index, target, method,
                                 limit, tolerance)

    def _get_unique_index(self, dropna=False):
        """
        wrap Index._get_unique_index to handle NaT
        """
        res = super(PeriodIndex, self)._get_unique_index(dropna=dropna)
        if dropna:
            res = res.dropna()
        return res

    def get_loc(self, key, method=None, tolerance=None):
        """
        Get integer location for requested label

        Returns
        -------
        loc : int
        """
        try:
            return self._engine.get_loc(key)
        except KeyError:
            if is_integer(key):
                raise

            try:
                asdt, parsed, reso = parse_time_string(key, self.freq)
                key = asdt
            except TypeError:
                pass

            try:
                key = Period(key, freq=self.freq)
            except ValueError:
                # we cannot construct the Period
                # as we have an invalid type
                raise KeyError(key)

            try:
                ordinal = tslib.iNaT if key is tslib.NaT else key.ordinal
                if tolerance is not None:
                    tolerance = self._convert_tolerance(tolerance,
                                                        np.asarray(key))
                return self._int64index.get_loc(ordinal, method, tolerance)

            except KeyError:
                raise KeyError(key)

    def _maybe_cast_slice_bound(self, label, side, kind):
        """
        If label is a string or a datetime, cast it to Period.ordinal according
        to resolution.

        Parameters
        ----------
        label : object
        side : {'left', 'right'}
        kind : {'ix', 'loc', 'getitem'}

        Returns
        -------
        bound : Period or object

        Notes
        -----
        Value of `side` parameter should be validated in caller.

        """
        assert kind in ['ix', 'loc', 'getitem']

        if isinstance(label, datetime):
            return Period(label, freq=self.freq)
        elif isinstance(label, compat.string_types):
            try:
                _, parsed, reso = parse_time_string(label, self.freq)
                bounds = self._parsed_string_to_bounds(reso, parsed)
                return bounds[0 if side == 'left' else 1]
            except Exception:
                raise KeyError(label)
        elif is_integer(label) or is_float(label):
            self._invalid_indexer('slice', label)

        return label

    def _parsed_string_to_bounds(self, reso, parsed):
        if reso == 'year':
            t1 = Period(year=parsed.year, freq='A')
        elif reso == 'month':
            t1 = Period(year=parsed.year, month=parsed.month, freq='M')
        elif reso == 'quarter':
            q = (parsed.month - 1) // 3 + 1
            t1 = Period(year=parsed.year, quarter=q, freq='Q-DEC')
        elif reso == 'day':
            t1 = Period(year=parsed.year, month=parsed.month, day=parsed.day,
                        freq='D')
        elif reso == 'hour':
            t1 = Period(year=parsed.year, month=parsed.month, day=parsed.day,
                        hour=parsed.hour, freq='H')
        elif reso == 'minute':
            t1 = Period(year=parsed.year, month=parsed.month, day=parsed.day,
                        hour=parsed.hour, minute=parsed.minute, freq='T')
        elif reso == 'second':
            t1 = Period(year=parsed.year, month=parsed.month, day=parsed.day,
                        hour=parsed.hour, minute=parsed.minute,
                        second=parsed.second, freq='S')
        else:
            raise KeyError(reso)
        return (t1.asfreq(self.freq, how='start'),
                t1.asfreq(self.freq, how='end'))

    def _get_string_slice(self, key):
        if not self.is_monotonic:
            raise ValueError('Partial indexing only valid for '
                             'ordered time series')

        key, parsed, reso = parse_time_string(key, self.freq)
        grp = resolution.Resolution.get_freq_group(reso)
        freqn = resolution.get_freq_group(self.freq)
        if reso in ['day', 'hour', 'minute', 'second'] and not grp < freqn:
            raise KeyError(key)

        t1, t2 = self._parsed_string_to_bounds(reso, parsed)
        return slice(self.searchsorted(t1.ordinal, side='left'),
                     self.searchsorted(t2.ordinal, side='right'))

    def _convert_tolerance(self, tolerance, target):
        tolerance = DatetimeIndexOpsMixin._convert_tolerance(self, tolerance,
                                                             target)
        if target.size != tolerance.size and tolerance.size > 1:
            raise ValueError('list-like tolerance size must match '
                             'target index size')
        return self._maybe_convert_timedelta(tolerance)

    def insert(self, loc, item):
        if not isinstance(item, Period) or self.freq != item.freq:
            return self.astype(object).insert(loc, item)

        idx = np.concatenate((self[:loc].asi8, np.array([item.ordinal]),
                              self[loc:].asi8))
        return self._shallow_copy(idx)

    def join(self, other, how='left', level=None, return_indexers=False,
             sort=False):
        """
        See Index.join
        """
        self._assert_can_do_setop(other)

        result = Int64Index.join(self, other, how=how, level=level,
                                 return_indexers=return_indexers,
                                 sort=sort)

        if return_indexers:
            result, lidx, ridx = result
            return self._apply_meta(result), lidx, ridx
        return self._apply_meta(result)

    def _assert_can_do_setop(self, other):
        super(PeriodIndex, self)._assert_can_do_setop(other)

        if not isinstance(other, PeriodIndex):
            raise ValueError('can only call with other PeriodIndex-ed objects')

        if self.freq != other.freq:
            msg = _DIFFERENT_FREQ_INDEX.format(self.freqstr, other.freqstr)
            raise IncompatibleFrequency(msg)

    def _wrap_union_result(self, other, result):
        name = self.name if self.name == other.name else None
        result = self._apply_meta(result)
        result.name = name
        return result

    def _apply_meta(self, rawarr):
        if not isinstance(rawarr, PeriodIndex):
            rawarr = PeriodIndex._from_ordinals(rawarr, freq=self.freq,
                                                name=self.name)
        return rawarr

    def _format_native_types(self, na_rep=u('NaT'), date_format=None,
                             **kwargs):

        values = self.astype(object).values

        if date_format:
            formatter = lambda dt: dt.strftime(date_format)
        else:
            formatter = lambda dt: u('%s') % dt

        if self.hasnans:
            mask = self._isnan
            values[mask] = na_rep
            imask = ~mask
            values[imask] = np.array([formatter(dt) for dt
                                      in values[imask]])
        else:
            values = np.array([formatter(dt) for dt in values])
        return values

    def __setstate__(self, state):
        """Necessary for making this object picklable"""

        if isinstance(state, dict):
            super(PeriodIndex, self).__setstate__(state)

        elif isinstance(state, tuple):

            # < 0.15 compat
            if len(state) == 2:
                nd_state, own_state = state
                data = np.empty(nd_state[1], dtype=nd_state[2])
                np.ndarray.__setstate__(data, nd_state)

                # backcompat
                self.freq = Period._maybe_convert_freq(own_state[1])

            else:  # pragma: no cover
                data = np.empty(state)
                np.ndarray.__setstate__(self, state)

            self._data = data

        else:
            raise Exception("invalid pickle state")

    _unpickle_compat = __setstate__

    def tz_convert(self, tz):
        """
        Convert tz-aware DatetimeIndex from one time zone to another (using
        pytz/dateutil)

        Parameters
        ----------
        tz : string, pytz.timezone, dateutil.tz.tzfile or None
            Time zone for time. Corresponding timestamps would be converted to
            time zone of the TimeSeries.
            None will remove timezone holding UTC time.

        Returns
        -------
        normalized : DatetimeIndex

        Notes
        -----
        Not currently implemented for PeriodIndex
        """
        raise NotImplementedError("Not yet implemented for PeriodIndex")

    def tz_localize(self, tz, infer_dst=False):
        """
        Localize tz-naive DatetimeIndex to given time zone (using
        pytz/dateutil), or remove timezone from tz-aware DatetimeIndex

        Parameters
        ----------
        tz : string, pytz.timezone, dateutil.tz.tzfile or None
            Time zone for time. Corresponding timestamps would be converted to
            time zone of the TimeSeries.
            None will remove timezone holding local time.
        infer_dst : boolean, default False
            Attempt to infer fall dst-transition hours based on order

        Returns
        -------
        localized : DatetimeIndex

        Notes
        -----
        Not currently implemented for PeriodIndex
        """
        raise NotImplementedError("Not yet implemented for PeriodIndex")


PeriodIndex._add_comparison_methods()
PeriodIndex._add_numeric_methods_disabled()
PeriodIndex._add_logical_methods_disabled()
PeriodIndex._add_datetimelike_methods()


def _get_ordinal_range(start, end, periods, freq, mult=1):
    if com._count_not_none(start, end, periods) != 2:
        raise ValueError('Of the three parameters: start, end, and periods, '
                         'exactly two must be specified')

    if freq is not None:
        _, mult = _gfc(freq)

    if start is not None:
        start = Period(start, freq)
    if end is not None:
        end = Period(end, freq)

    is_start_per = isinstance(start, Period)
    is_end_per = isinstance(end, Period)

    if is_start_per and is_end_per and start.freq != end.freq:
        raise ValueError('start and end must have same freq')
    if (start is tslib.NaT or end is tslib.NaT):
        raise ValueError('start and end must not be NaT')

    if freq is None:
        if is_start_per:
            freq = start.freq
        elif is_end_per:
            freq = end.freq
        else:  # pragma: no cover
            raise ValueError('Could not infer freq from start/end')

    if periods is not None:
        periods = periods * mult
        if start is None:
            data = np.arange(end.ordinal - periods + mult,
                             end.ordinal + 1, mult,
                             dtype=np.int64)
        else:
            data = np.arange(start.ordinal, start.ordinal + periods, mult,
                             dtype=np.int64)
    else:
        data = np.arange(start.ordinal, end.ordinal + 1, mult, dtype=np.int64)

    return data, freq


def _range_from_fields(year=None, month=None, quarter=None, day=None,
                       hour=None, minute=None, second=None, freq=None):
    if hour is None:
        hour = 0
    if minute is None:
        minute = 0
    if second is None:
        second = 0
    if day is None:
        day = 1

    ordinals = []

    if quarter is not None:
        if freq is None:
            freq = 'Q'
            base = frequencies.FreqGroup.FR_QTR
        else:
            base, mult = _gfc(freq)
            if base != frequencies.FreqGroup.FR_QTR:
                raise AssertionError("base must equal FR_QTR")

        year, quarter = _make_field_arrays(year, quarter)
        for y, q in zip(year, quarter):
            y, m = _quarter_to_myear(y, q, freq)
            val = period.period_ordinal(y, m, 1, 1, 1, 1, 0, 0, base)
            ordinals.append(val)
    else:
        base, mult = _gfc(freq)
        arrays = _make_field_arrays(year, month, day, hour, minute, second)
        for y, mth, d, h, mn, s in zip(*arrays):
            ordinals.append(period.period_ordinal(
                y, mth, d, h, mn, s, 0, 0, base))

    return np.array(ordinals, dtype=np.int64), freq


def _make_field_arrays(*fields):
    length = None
    for x in fields:
        if isinstance(x, (list, np.ndarray, ABCSeries)):
            if length is not None and len(x) != length:
                raise ValueError('Mismatched Period array lengths')
            elif length is None:
                length = len(x)

    arrays = [np.asarray(x) if isinstance(x, (np.ndarray, list, ABCSeries))
              else np.repeat(x, length) for x in fields]

    return arrays


def pnow(freq=None):
    # deprecation, xref #13790
    warnings.warn("pd.pnow() and pandas.core.indexes.period.pnow() "
                  "are deprecated. Please use Period.now()",
                  FutureWarning, stacklevel=2)
    return Period.now(freq=freq)


def period_range(start=None, end=None, periods=None, freq='D', name=None):
    """
    Return a fixed frequency PeriodIndex, with day (calendar) as the default
    frequency

    Parameters
    ----------
    start : string or period-like, default None
        Left bound for generating periods
    end : string or period-like, default None
        Right bound for generating periods
    periods : integer, default None
        Number of periods to generate
    freq : string or DateOffset, default 'D' (calendar daily)
        Frequency alias
    name : string, default None
        Name of the resulting PeriodIndex

    Notes
    -----
    Of the three parameters: ``start``, ``end``, and ``periods``, exactly two
    must be specified.

    To learn more about the frequency strings, please see `this link
    <http://pandas.pydata.org/pandas-docs/stable/timeseries.html#offset-aliases>`__.

    Returns
    -------
    prng : PeriodIndex

    Examples
    --------

    >>> pd.period_range(start='2017-01-01', end='2018-01-01', freq='M')
    PeriodIndex(['2017-01', '2017-02', '2017-03', '2017-04', '2017-05',
                 '2017-06', '2017-06', '2017-07', '2017-08', '2017-09',
                 '2017-10', '2017-11', '2017-12', '2018-01'],
                dtype='period[M]', freq='M')

    If ``start`` or ``end`` are ``Period`` objects, they will be used as anchor
    endpoints for a ``PeriodIndex`` with frequency matching that of the
    ``period_range`` constructor.

    >>> pd.period_range(start=pd.Period('2017Q1', freq='Q'),
    ...                 end=pd.Period('2017Q2', freq='Q'), freq='M')
    PeriodIndex(['2017-03', '2017-04', '2017-05', '2017-06'],
                dtype='period[M]', freq='M')
    """
    if com._count_not_none(start, end, periods) != 2:
        raise ValueError('Of the three parameters: start, end, and periods, '
                         'exactly two must be specified')

    return PeriodIndex(start=start, end=end, periods=periods,
                       freq=freq, name=name)<|MERGE_RESOLUTION|>--- conflicted
+++ resolved
@@ -699,19 +699,6 @@
                 return other.n
             msg = _DIFFERENT_FREQ_INDEX.format(self.freqstr, other.freqstr)
             raise IncompatibleFrequency(msg)
-<<<<<<< HEAD
-        elif isinstance(other, np.ndarray):
-            if is_integer_dtype(other):
-                return other
-            elif is_timedelta64_dtype(other):
-                offset = frequencies.to_offset(self.freq)
-                if isinstance(offset, Tick):
-                    nanos = delta_to_nanoseconds(other)
-                    offset_nanos = delta_to_nanoseconds(offset)
-                    if (nanos % offset_nanos).all() == 0:
-                        return nanos // offset_nanos
-=======
->>>>>>> f4c9d966
         elif is_integer(other):
             # integer is passed to .shift via
             # _add_datetimelike_methods basically
