--- conflicted
+++ resolved
@@ -837,20 +837,12 @@
     def _assert_can_do_setop(self, other):
         super(PeriodIndex, self)._assert_can_do_setop(other)
 
-<<<<<<< HEAD
         # *Can't* use PeriodIndexes of different freqs
         # *Can* use PeriodIndex/DatetimeIndex
         if isinstance(other, PeriodIndex) and self.freq != other.freq:
-            msg = DIFFERENT_FREQ_INDEX.format(self.freqstr, other.freqstr)
-=======
-        if not isinstance(other, PeriodIndex):
-            raise ValueError('can only call with other PeriodIndex-ed objects')
-
-        if self.freq != other.freq:
             msg = DIFFERENT_FREQ.format(cls=type(self).__name__,
                                         own_freq=self.freqstr,
                                         other_freq=other.freqstr)
->>>>>>> 945445d8
             raise IncompatibleFrequency(msg)
 
     def _wrap_setop_result(self, other, result):
