from __future__ import annotations

from datetime import (
    datetime,
    timedelta,
)
from typing import Hashable

import numpy as np

from pandas._libs import index as libindex
from pandas._libs.tslibs import (
    BaseOffset,
    NaT,
    Period,
    Resolution,
    Tick,
)
from pandas._typing import (
    Dtype,
    DtypeObj,
    npt,
)
from pandas.util._decorators import (
    cache_readonly,
    doc,
)

from pandas.core.dtypes.common import is_integer
from pandas.core.dtypes.dtypes import PeriodDtype
from pandas.core.dtypes.missing import is_valid_na_for_dtype

from pandas.core.arrays.period import (
    PeriodArray,
    period_array,
    raise_on_incompatible,
    validate_dtype_freq,
)
import pandas.core.common as com
import pandas.core.indexes.base as ibase
from pandas.core.indexes.base import maybe_extract_name
from pandas.core.indexes.datetimelike import DatetimeIndexOpsMixin
from pandas.core.indexes.datetimes import (
    DatetimeIndex,
    Index,
)
from pandas.core.indexes.extension import inherit_names
from pandas.core.indexes.numeric import Int64Index

_index_doc_kwargs = dict(ibase._index_doc_kwargs)
_index_doc_kwargs.update({"target_klass": "PeriodIndex or list of Periods"})
_shared_doc_kwargs = {
    "klass": "PeriodArray",
}

# --- Period index sketch


def _new_PeriodIndex(cls, **d):
    # GH13277 for unpickling
    values = d.pop("data")
    if values.dtype == "int64":
        freq = d.pop("freq", None)
        values = PeriodArray(values, freq=freq)
        return cls._simple_new(values, **d)
    else:
        return cls(values, **d)


@inherit_names(
    ["strftime", "start_time", "end_time"] + PeriodArray._field_ops,
    PeriodArray,
    wrap=True,
)
@inherit_names(["is_leap_year", "_format_native_types"], PeriodArray)
class PeriodIndex(DatetimeIndexOpsMixin):
    """
    Immutable ndarray holding ordinal values indicating regular periods in time.

    Index keys are boxed to Period objects which carries the metadata (eg,
    frequency information).

    Parameters
    ----------
    data : array-like (1d int np.ndarray or PeriodArray), optional
        Optional period-like data to construct index with.
    copy : bool
        Make a copy of input ndarray.
    freq : str or period object, optional
        One of pandas period strings or corresponding objects.
    year : int, array, or Series, default None
    month : int, array, or Series, default None
    quarter : int, array, or Series, default None
    day : int, array, or Series, default None
    hour : int, array, or Series, default None
    minute : int, array, or Series, default None
    second : int, array, or Series, default None
    dtype : str or PeriodDtype, default None

    Attributes
    ----------
    day
    dayofweek
    day_of_week
    dayofyear
    day_of_year
    days_in_month
    daysinmonth
    end_time
    freq
    freqstr
    hour
    is_leap_year
    minute
    month
    quarter
    qyear
    second
    start_time
    week
    weekday
    weekofyear
    year

    Methods
    -------
    asfreq
    strftime
    to_timestamp

    See Also
    --------
    Index : The base pandas Index type.
    Period : Represents a period of time.
    DatetimeIndex : Index with datetime64 data.
    TimedeltaIndex : Index of timedelta64 data.
    period_range : Create a fixed-frequency PeriodIndex.

    Examples
    --------
    >>> idx = pd.PeriodIndex(year=[2000, 2002], quarter=[1, 3])
    >>> idx
    PeriodIndex(['2000Q1', '2002Q3'], dtype='period[Q-DEC]')
    """

    _typ = "periodindex"

    _data: PeriodArray
    freq: BaseOffset
    dtype: PeriodDtype

    _data_cls = PeriodArray
    _supports_partial_string_indexing = True

    @property
    def _engine_type(self) -> type[libindex.PeriodEngine]:
        return libindex.PeriodEngine

    @cache_readonly
    # Signature of "_resolution_obj" incompatible with supertype "DatetimeIndexOpsMixin"
    def _resolution_obj(self) -> Resolution:  # type: ignore[override]
        # for compat with DatetimeIndex
        return self.dtype._resolution_obj

    # --------------------------------------------------------------------
    # methods that dispatch to array and wrap result in Index
    # These are defined here instead of via inherit_names for mypy

    @doc(
        PeriodArray.asfreq,
        other="pandas.arrays.PeriodArray",
        other_name="PeriodArray",
        **_shared_doc_kwargs,
    )
    def asfreq(self, freq=None, how: str = "E") -> PeriodIndex:
        arr = self._data.asfreq(freq, how)
        return type(self)._simple_new(arr, name=self.name)

    @doc(PeriodArray.to_timestamp)
    def to_timestamp(self, freq=None, how: str = "start") -> DatetimeIndex:
        arr = self._data.to_timestamp(freq, how)
        return DatetimeIndex._simple_new(arr, name=self.name)

    @property
    @doc(PeriodArray.hour.fget)
    def hour(self) -> Int64Index:
        return Int64Index(self._data.hour, name=self.name)

    @property
    @doc(PeriodArray.minute.fget)
    def minute(self) -> Int64Index:
        return Int64Index(self._data.minute, name=self.name)

    @property
    @doc(PeriodArray.second.fget)
    def second(self) -> Int64Index:
        return Int64Index(self._data.second, name=self.name)

    # ------------------------------------------------------------------------
    # Index Constructors

    def __new__(
        cls,
        data=None,
        ordinal=None,
        freq=None,
        dtype: Dtype | None = None,
        copy: bool = False,
        name: Hashable = None,
        **fields,
    ) -> PeriodIndex:

        valid_field_set = {
            "year",
            "month",
            "day",
            "quarter",
            "hour",
            "minute",
            "second",
        }

        if not set(fields).issubset(valid_field_set):
            argument = list(set(fields) - valid_field_set)[0]
            raise TypeError(f"__new__() got an unexpected keyword argument {argument}")

        name = maybe_extract_name(name, data, cls)

        if data is None and ordinal is None:
            # range-based.
            if not fields:
                # test_pickle_compat_construction
                cls._raise_scalar_data_error(None)

            data, freq2 = PeriodArray._generate_range(None, None, None, freq, fields)
            # PeriodArray._generate range does validation that fields is
            # empty when really using the range-based constructor.
            freq = freq2

            data = PeriodArray(data, freq=freq)
        else:
            freq = validate_dtype_freq(dtype, freq)

            # PeriodIndex allow PeriodIndex(period_index, freq=different)
            # Let's not encourage that kind of behavior in PeriodArray.

            if freq and isinstance(data, cls) and data.freq != freq:
                # TODO: We can do some of these with no-copy / coercion?
                # e.g. D -> 2D seems to be OK
                data = data.asfreq(freq)

            if data is None and ordinal is not None:
                # we strangely ignore `ordinal` if data is passed.
                ordinal = np.asarray(ordinal, dtype=np.int64)
                data = PeriodArray(ordinal, freq=freq)
            else:
                # don't pass copy here, since we copy later.
                data = period_array(data=data, freq=freq)

        if copy:
            data = data.copy()

        return cls._simple_new(data, name=name)

    # ------------------------------------------------------------------------
    # Data

    @property
    def values(self) -> np.ndarray:
        return np.asarray(self, dtype=object)

    def _maybe_convert_timedelta(self, other) -> int | npt.NDArray[np.int64]:
        """
        Convert timedelta-like input to an integer multiple of self.freq

        Parameters
        ----------
        other : timedelta, np.timedelta64, DateOffset, int, np.ndarray

        Returns
        -------
        converted : int, np.ndarray[int64]

        Raises
        ------
        IncompatibleFrequency : if the input cannot be written as a multiple
            of self.freq.  Note IncompatibleFrequency subclasses ValueError.
        """
        if isinstance(other, (timedelta, np.timedelta64, Tick, np.ndarray)):
            if isinstance(self.freq, Tick):
                # _check_timedeltalike_freq_compat will raise if incompatible
                delta = self._data._check_timedeltalike_freq_compat(other)
                return delta
        elif isinstance(other, BaseOffset):
            if other.base == self.freq.base:
                return other.n

            raise raise_on_incompatible(self, other)
        elif is_integer(other):
            # integer is passed to .shift via
            # _add_datetimelike_methods basically
            # but ufunc may pass integer to _add_delta
            return other

        # raise when input doesn't have freq
        raise raise_on_incompatible(self, None)

    def _is_comparable_dtype(self, dtype: DtypeObj) -> bool:
        """
        Can we compare values of the given dtype to our own?
        """
        if not isinstance(dtype, PeriodDtype):
            return False
        # For the subset of DateOffsets that can be a dtype.freq, it
        #  suffices (and is much faster) to compare the dtype_code rather than
        #  the freq itself.
        # See also: PeriodDtype.__eq__
        freq = dtype.freq
        own_freq = self.freq
        return (
            freq._period_dtype_code
            # error: "BaseOffset" has no attribute "_period_dtype_code"
            == own_freq._period_dtype_code  # type: ignore[attr-defined]
            and freq.n == own_freq.n
        )

    # ------------------------------------------------------------------------
    # Index Methods

    def asof_locs(self, where: Index, mask: npt.NDArray[np.bool_]) -> np.ndarray:
        """
        where : array of timestamps
        mask : np.ndarray[bool]
            Array of booleans where data is not NA.
        """
        if isinstance(where, DatetimeIndex):
            where = PeriodIndex(where._values, freq=self.freq)
        elif not isinstance(where, PeriodIndex):
            raise TypeError("asof_locs `where` must be DatetimeIndex or PeriodIndex")

        return super().asof_locs(where, mask)

    @property
    def is_full(self) -> bool:
        """
        Returns True if this PeriodIndex is range-like in that all Periods
        between start and end are present, in order.
        """
        if len(self) == 0:
            return True
        if not self.is_monotonic_increasing:
            raise ValueError("Index is not monotonic")
        values = self.asi8
        return bool(((values[1:] - values[:-1]) < 2).all())

    @property
    def inferred_type(self) -> str:
        # b/c data is represented as ints make sure we can't have ambiguous
        # indexing
        return "period"

    # ------------------------------------------------------------------------
    # Indexing Methods

    def _convert_tolerance(self, tolerance, target):
        # Returned tolerance must be in dtype/units so that
        #  `|self._get_engine_target() - target._engine_target()| <= tolerance`
        #  is meaningful.  Since PeriodIndex returns int64 for engine_target,
        #  we may need to convert timedelta64 tolerance to int64.
        tolerance = super()._convert_tolerance(tolerance, target)

        if self.dtype == target.dtype:
            # convert tolerance to i8
            tolerance = self._maybe_convert_timedelta(tolerance)

        return tolerance

    def get_loc(self, key):
        """
        Get integer location for requested label.

        Parameters
        ----------
        key : Period, NaT, str, or datetime
            String or datetime key must be parsable as Period.

        Returns
        -------
        loc : int or ndarray[int64]

        Raises
        ------
        KeyError
            Key is not present in the index.
        TypeError
            If key is listlike or otherwise not hashable.
        """
        orig_key = key

        self._check_indexing_error(key)

        if is_valid_na_for_dtype(key, self.dtype):
            key = NaT

        elif isinstance(key, str):

            try:
                parsed, reso = self._parse_with_reso(key)
            except ValueError as err:
                # A string with invalid format
                raise KeyError(f"Cannot interpret '{key}' as period") from err

            if self._can_partial_date_slice(reso):
                try:
                    return self._partial_date_slice(reso, parsed)
                except KeyError as err:
                    # TODO: pass if method is not None, like DTI does?
                    raise KeyError(key) from err

            if reso == self._resolution_obj:
                # the reso < self._resolution_obj case goes
                #  through _get_string_slice
<<<<<<< HEAD
                key = self._cast_partial_indexing_scalar(key)
                loc = self.get_loc(key)
                # Recursing instead of falling through matters for the exception
                #  message in test_get_loc3 (though not clear if that really matters)
                return loc
=======
                key = self._cast_partial_indexing_scalar(parsed)
            elif method is None:
                raise KeyError(key)
>>>>>>> ffd8b00e
            else:
                raise KeyError(key)

        elif isinstance(key, Period):
            self._disallow_mismatched_indexing(key)

        elif isinstance(key, datetime):
            key = self._cast_partial_indexing_scalar(key)

        else:
            # in particular integer, which Period constructor would cast to string
            raise KeyError(key)

        try:
            return Index.get_loc(self, key)
        except KeyError as err:
            raise KeyError(orig_key) from err

    def _disallow_mismatched_indexing(self, key: Period) -> None:
        sfreq = self.freq
        kfreq = key.freq
        if not (
            sfreq.n == kfreq.n
            # error: "BaseOffset" has no attribute "_period_dtype_code"
            and sfreq._period_dtype_code  # type: ignore[attr-defined]
            # error: "BaseOffset" has no attribute "_period_dtype_code"
            == kfreq._period_dtype_code  # type: ignore[attr-defined]
        ):
            # GH#42247 For the subset of DateOffsets that can be Period freqs,
            #  checking these two attributes is sufficient to check equality,
            #  and much more performant than `self.freq == key.freq`
            raise KeyError(key)

    def _cast_partial_indexing_scalar(self, label: datetime) -> Period:
        try:
            period = Period(label, freq=self.freq)
        except ValueError as err:
            # we cannot construct the Period
            raise KeyError(label) from err
        return period

    @doc(DatetimeIndexOpsMixin._maybe_cast_slice_bound)
    def _maybe_cast_slice_bound(self, label, side: str):
        if isinstance(label, datetime):
            label = self._cast_partial_indexing_scalar(label)

        return super()._maybe_cast_slice_bound(label, side)

    def _parsed_string_to_bounds(self, reso: Resolution, parsed: datetime):
        iv = Period(parsed, freq=reso.attr_abbrev)
        return (iv.asfreq(self.freq, how="start"), iv.asfreq(self.freq, how="end"))

    @doc(DatetimeIndexOpsMixin.shift)
    def shift(self, periods: int = 1, freq=None):
        if freq is not None:
            raise TypeError(
                f"`freq` argument is not supported for {type(self).__name__}.shift"
            )
        return self + periods


def period_range(
    start=None, end=None, periods: int | None = None, freq=None, name=None
) -> PeriodIndex:
    """
    Return a fixed frequency PeriodIndex.

    The day (calendar) is the default frequency.

    Parameters
    ----------
    start : str or period-like, default None
        Left bound for generating periods.
    end : str or period-like, default None
        Right bound for generating periods.
    periods : int, default None
        Number of periods to generate.
    freq : str or DateOffset, optional
        Frequency alias. By default the freq is taken from `start` or `end`
        if those are Period objects. Otherwise, the default is ``"D"`` for
        daily frequency.
    name : str, default None
        Name of the resulting PeriodIndex.

    Returns
    -------
    PeriodIndex

    Notes
    -----
    Of the three parameters: ``start``, ``end``, and ``periods``, exactly two
    must be specified.

    To learn more about the frequency strings, please see `this link
    <https://pandas.pydata.org/pandas-docs/stable/user_guide/timeseries.html#offset-aliases>`__.

    Examples
    --------
    >>> pd.period_range(start='2017-01-01', end='2018-01-01', freq='M')
    PeriodIndex(['2017-01', '2017-02', '2017-03', '2017-04', '2017-05', '2017-06',
             '2017-07', '2017-08', '2017-09', '2017-10', '2017-11', '2017-12',
             '2018-01'],
            dtype='period[M]')

    If ``start`` or ``end`` are ``Period`` objects, they will be used as anchor
    endpoints for a ``PeriodIndex`` with frequency matching that of the
    ``period_range`` constructor.

    >>> pd.period_range(start=pd.Period('2017Q1', freq='Q'),
    ...                 end=pd.Period('2017Q2', freq='Q'), freq='M')
    PeriodIndex(['2017-03', '2017-04', '2017-05', '2017-06'],
                dtype='period[M]')
    """
    if com.count_not_none(start, end, periods) != 2:
        raise ValueError(
            "Of the three parameters: start, end, and periods, "
            "exactly two must be specified"
        )
    if freq is None and (not isinstance(start, Period) and not isinstance(end, Period)):
        freq = "D"

    data, freq = PeriodArray._generate_range(start, end, periods, freq, fields={})
    data = PeriodArray(data, freq=freq)
    return PeriodIndex(data, name=name)<|MERGE_RESOLUTION|>--- conflicted
+++ resolved
@@ -417,22 +417,9 @@
                     # TODO: pass if method is not None, like DTI does?
                     raise KeyError(key) from err
 
-            if reso == self._resolution_obj:
-                # the reso < self._resolution_obj case goes
-                #  through _get_string_slice
-<<<<<<< HEAD
-                key = self._cast_partial_indexing_scalar(key)
-                loc = self.get_loc(key)
-                # Recursing instead of falling through matters for the exception
-                #  message in test_get_loc3 (though not clear if that really matters)
-                return loc
-=======
-                key = self._cast_partial_indexing_scalar(parsed)
-            elif method is None:
-                raise KeyError(key)
->>>>>>> ffd8b00e
-            else:
-                raise KeyError(key)
+            # the reso < self._resolution_obj case goes
+            #  through _get_string_slice
+            key = self._cast_partial_indexing_scalar(parsed)
 
         elif isinstance(key, Period):
             self._disallow_mismatched_indexing(key)
