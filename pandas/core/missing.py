--- conflicted
+++ resolved
@@ -706,34 +706,24 @@
     return cast(F, new_func)
 
 
-<<<<<<< HEAD
+@_datetimelike_compat
 def _pad_1d(
     values: np.ndarray,
     limit: int | None = None,
     mask: np.ndarray | None = None,
 ) -> tuple[np.ndarray, np.ndarray]:
-    values, mask = _fillna_prep(values, mask)
-=======
-@_datetimelike_compat
-def _pad_1d(values, limit=None, mask=None):
     mask = _fillna_prep(values, mask)
->>>>>>> ad2ff045
     algos.pad_inplace(values, mask, limit=limit)
     return values, mask
 
 
-<<<<<<< HEAD
+@_datetimelike_compat
 def _backfill_1d(
     values: np.ndarray,
     limit: int | None = None,
     mask: np.ndarray | None = None,
 ) -> tuple[np.ndarray, np.ndarray]:
-    values, mask = _fillna_prep(values, mask)
-=======
-@_datetimelike_compat
-def _backfill_1d(values, limit=None, mask=None):
     mask = _fillna_prep(values, mask)
->>>>>>> ad2ff045
     algos.backfill_inplace(values, mask, limit=limit)
     return values, mask
 
