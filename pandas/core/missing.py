--- conflicted
+++ resolved
@@ -7,11 +7,7 @@
 import numpy as np
 
 from pandas._libs import algos, lib
-<<<<<<< HEAD
-from pandas._typing import Axis, Dtype, Hashable
-=======
-from pandas._typing import DtypeObj
->>>>>>> 45ac7daf
+from pandas._typing import Axis, DtypeObj
 from pandas.compat._optional import import_optional_dependency
 
 from pandas.core.dtypes.cast import infer_dtype_from_array
@@ -546,18 +542,10 @@
 
 def interpolate_2d(
     values,
-<<<<<<< HEAD
     method: str = "pad",
     axis: Axis = 0,
     limit: Optional[int] = None,
     limit_area: Optional[str] = None,
-    fill_value: Optional[Hashable] = None,
-    dtype: Optional[Dtype] = None,
-=======
-    method="pad",
-    axis=0,
-    limit=None,
->>>>>>> 45ac7daf
 ):
     """
     Perform an actual interpolation of values, values will be make 2-d if
@@ -583,8 +571,6 @@
                     values,
                     method=method,
                     limit=limit,
-                    fill_value=fill_value,
-                    dtype=dtype,
                 )
 
                 if limit_area == "inside":
@@ -599,8 +585,6 @@
                     values,
                     method=method,
                     limit=limit,
-                    fill_value=fill_value,
-                    dtype=dtype,
                 )
             return values
 
