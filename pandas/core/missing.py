--- conflicted
+++ resolved
@@ -622,16 +622,12 @@
             y = y.copy()
         if not new_x.flags.writeable:
             new_x = new_x.copy()
-<<<<<<< HEAD
-        terp = alt_methods[method]
-
-        # Make sure downcast is not in kwargs for alt methods
-        kwargs.pop("downcast", None)
-=======
         terp = alt_methods.get(method, None)
         if terp is None:
             raise ValueError(f"Can not interpolate with method={method}.")
->>>>>>> 6f39c4fa
+
+        # Make sure downcast is not in kwargs for alt methods
+        kwargs.pop("downcast", None)
         new_y = terp(x, y, new_x, **kwargs)
     return new_y
 
