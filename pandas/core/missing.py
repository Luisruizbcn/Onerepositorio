"""
Routines for filling missing data
"""

import numpy as np
from distutils.version import LooseVersion

from pandas._libs import algos, lib

from pandas.compat import range, string_types
from pandas.core.dtypes.common import (
    is_numeric_v_string_like,
    is_float_dtype,
    is_datetime64_dtype,
    is_datetime64tz_dtype,
    is_integer_dtype,
    is_scalar,
    is_integer,
    needs_i8_conversion,
    _ensure_float64)

from pandas.core.dtypes.cast import infer_dtype_from_array
from pandas.core.dtypes.missing import isnull, is_valid_fill_value
from pandas.core.dtypes.generic import ABCSeries


def mask_missing(arr, values_to_mask):
    """
    Return a masking array of same size/shape as arr
    with entries equaling any member of values_to_mask set to True
    """
    dtype, values_to_mask = infer_dtype_from_array(values_to_mask)

    try:
        values_to_mask = np.array(values_to_mask, dtype=dtype)

    except Exception:
        values_to_mask = np.array(values_to_mask, dtype=object)

    na_mask = isnull(values_to_mask)
    nonna = values_to_mask[~na_mask]

    mask = None
    for x in nonna:
        if mask is None:

            # numpy elementwise comparison warning
            if is_numeric_v_string_like(arr, x):
                mask = False
            else:
                mask = arr == x

            # if x is a string and arr is not, then we get False and we must
            # expand the mask to size arr.shape
            if is_scalar(mask):
                mask = np.zeros(arr.shape, dtype=bool)
        else:

            # numpy elementwise comparison warning
            if is_numeric_v_string_like(arr, x):
                mask |= False
            else:
                mask |= arr == x

    if na_mask.any():
        if mask is None:
            mask = isnull(arr)
        else:
            mask |= isnull(arr)

    return mask


def clean_fill_method(method, allow_nearest=False):
    # asfreq is compat for resampling
    if method in [None, 'asfreq']:
        return None

    if isinstance(method, string_types):
        method = method.lower()
        if method == 'ffill':
            method = 'pad'
        elif method == 'bfill':
            method = 'backfill'

    valid_methods = ['pad', 'backfill']
    expecting = 'pad (ffill) or backfill (bfill)'
    if allow_nearest:
        valid_methods.append('nearest')
        expecting = 'pad (ffill), backfill (bfill) or nearest'
    if method not in valid_methods:
        msg = ('Invalid fill method. Expecting %s. Got %s' %
               (expecting, method))
        raise ValueError(msg)
    return method


def clean_interp_method(method, **kwargs):
    order = kwargs.get('order')
    valid = ['linear', 'time', 'index', 'values', 'nearest', 'zero', 'slinear',
             'quadratic', 'cubic', 'barycentric', 'polynomial', 'krogh',
             'piecewise_polynomial', 'pchip', 'akima', 'spline',
             'from_derivatives']
    if method in ('spline', 'polynomial') and order is None:
        raise ValueError("You must specify the order of the spline or "
                         "polynomial.")
    if method not in valid:
        raise ValueError("method must be one of {0}."
                         "Got '{1}' instead.".format(valid, method))

    return method


def interpolate_1d(xvalues, yvalues, method='linear', limit=None,
                   limit_direction='forward', fill_value=None,
                   bounds_error=False, order=None, **kwargs):
    """
    Logic for the 1-d interpolation.  The result should be 1-d, inputs
    xvalues and yvalues will each be 1-d arrays of the same length.

    Bounds_error is currently hardcoded to False since non-scipy ones don't
    take it as an argumnet.
    """
    # Treat the original, non-scipy methods first.

    invalid = isnull(yvalues)
    valid = ~invalid

    if not valid.any():
        # have to call np.asarray(xvalues) since xvalues could be an Index
        # which cant be mutated
        result = np.empty_like(np.asarray(xvalues), dtype=np.float64)
        result.fill(np.nan)
        return result

    if valid.all():
        return yvalues

    if method == 'time':
        if not getattr(xvalues, 'is_all_dates', None):
            # if not issubclass(xvalues.dtype.type, np.datetime64):
            raise ValueError('time-weighted interpolation only works '
                             'on Series or DataFrames with a '
                             'DatetimeIndex')
        method = 'values'

    valid_limit_directions = ['forward', 'backward', 'both']
    limit_direction = limit_direction.lower()
    if limit_direction not in valid_limit_directions:
        raise ValueError('Invalid limit_direction: expecting one of %r, got '
                         '%r.' % (valid_limit_directions, limit_direction))

    from pandas import Series
    ys = Series(yvalues)
    start_nans = set(range(ys.first_valid_index()))
    end_nans = set(range(1 + ys.last_valid_index(), len(valid)))

    # violate_limit is a list of the indexes in the series whose yvalue is
    # currently NaN, and should still be NaN after the interpolation.
    # Specifically:
    #
    # If limit_direction='forward' or None then the list will contain NaNs at
    # the beginning of the series, and NaNs that are more than 'limit' away
    # from the prior non-NaN.
    #
    # If limit_direction='backward' then the list will contain NaNs at
    # the end of the series, and NaNs that are more than 'limit' away
    # from the subsequent non-NaN.
    #
    # If limit_direction='both' then the list will contain NaNs that
    # are more than 'limit' away from any non-NaN.
    #
    # If limit=None, then use default behavior of filling an unlimited number
    # of NaNs in the direction specified by limit_direction

    # default limit is unlimited GH #16282
    if limit is None:
        # limit = len(xvalues)
        pass
    elif not is_integer(limit):
        raise ValueError('Limit must be an integer')
    elif limit < 1:
        raise ValueError('Limit must be greater than 0')

    # each possible limit_direction
    # TODO: do we need sorted?
    if limit_direction == 'forward' and limit is not None:
        violate_limit = sorted(start_nans |
                               set(_interp_limit(invalid, limit, 0)))
    elif limit_direction == 'forward':
        violate_limit = sorted(start_nans)
    elif limit_direction == 'backward' and limit is not None:
        violate_limit = sorted(end_nans |
                               set(_interp_limit(invalid, 0, limit)))
    elif limit_direction == 'backward':
        violate_limit = sorted(end_nans)
    elif limit_direction == 'both' and limit is not None:
        violate_limit = sorted(_interp_limit(invalid, limit, limit))
    else:
        violate_limit = []

    xvalues = getattr(xvalues, 'values', xvalues)
    yvalues = getattr(yvalues, 'values', yvalues)
    result = yvalues.copy()

    if method in ['linear', 'time', 'index', 'values']:
        if method in ('values', 'index'):
            inds = np.asarray(xvalues)
            # hack for DatetimeIndex, #1646
            if needs_i8_conversion(inds.dtype.type):
                inds = inds.view(np.int64)
            if inds.dtype == np.object_:
                inds = lib.maybe_convert_objects(inds)
        else:
            inds = xvalues
        result[invalid] = np.interp(inds[invalid], inds[valid], yvalues[valid])
        result[violate_limit] = np.nan
        return result

    sp_methods = ['nearest', 'zero', 'slinear', 'quadratic', 'cubic',
                  'barycentric', 'krogh', 'spline', 'polynomial',
                  'from_derivatives', 'piecewise_polynomial', 'pchip', 'akima']

    if method in sp_methods:
        inds = np.asarray(xvalues)
        # hack for DatetimeIndex, #1646
        if issubclass(inds.dtype.type, np.datetime64):
            inds = inds.view(np.int64)
        result[invalid] = _interpolate_scipy_wrapper(inds[valid],
                                                     yvalues[valid],
                                                     inds[invalid],
                                                     method=method,
                                                     fill_value=fill_value,
                                                     bounds_error=bounds_error,
                                                     order=order, **kwargs)
        result[violate_limit] = np.nan
        return result


def _interpolate_scipy_wrapper(x, y, new_x, method, fill_value=None,
                               bounds_error=False, order=None, **kwargs):
    """
    passed off to scipy.interpolate.interp1d. method is scipy's kind.
    Returns an array interpolated at new_x.  Add any new methods to
    the list in _clean_interp_method
    """
    try:
        from scipy import interpolate
        # TODO: Why is DatetimeIndex being imported here?
        from pandas import DatetimeIndex  # noqa
    except ImportError:
        raise ImportError('{0} interpolation requires Scipy'.format(method))

    new_x = np.asarray(new_x)

    # ignores some kwargs that could be passed along.
    alt_methods = {
        'barycentric': interpolate.barycentric_interpolate,
        'krogh': interpolate.krogh_interpolate,
        'from_derivatives': _from_derivatives,
        'piecewise_polynomial': _from_derivatives,
    }

    if getattr(x, 'is_all_dates', False):
        # GH 5975, scipy.interp1d can't hande datetime64s
        x, new_x = x._values.astype('i8'), new_x.astype('i8')

    if method == 'pchip':
        try:
            alt_methods['pchip'] = interpolate.pchip_interpolate
        except AttributeError:
            raise ImportError("Your version of Scipy does not support "
                              "PCHIP interpolation.")
    elif method == 'akima':
        try:
            from scipy.interpolate import Akima1DInterpolator  # noqa
            alt_methods['akima'] = _akima_interpolate
        except ImportError:
            raise ImportError("Your version of Scipy does not support "
                              "Akima interpolation.")

    interp1d_methods = ['nearest', 'zero', 'slinear', 'quadratic', 'cubic',
                        'polynomial']
    if method in interp1d_methods:
        if method == 'polynomial':
            method = order
        terp = interpolate.interp1d(x, y, kind=method, fill_value=fill_value,
                                    bounds_error=bounds_error)
        new_y = terp(new_x)
    elif method == 'spline':
        # GH #10633
        if not order:
            raise ValueError("order needs to be specified and greater than 0")
        terp = interpolate.UnivariateSpline(x, y, k=order, **kwargs)
        new_y = terp(new_x)
    else:
        # GH 7295: need to be able to write for some reason
        # in some circumstances: check all three
        if not x.flags.writeable:
            x = x.copy()
        if not y.flags.writeable:
            y = y.copy()
        if not new_x.flags.writeable:
            new_x = new_x.copy()
        method = alt_methods[method]
        new_y = method(x, y, new_x, **kwargs)
    return new_y


def _from_derivatives(xi, yi, x, order=None, der=0, extrapolate=False):
    """
    Convenience function for interpolate.BPoly.from_derivatives

    Construct a piecewise polynomial in the Bernstein basis, compatible
    with the specified values and derivatives at breakpoints.

    Parameters
    ----------
    xi : array_like
        sorted 1D array of x-coordinates
    yi : array_like or list of array-likes
        yi[i][j] is the j-th derivative known at xi[i]
    orders : None or int or array_like of ints. Default: None.
        Specifies the degree of local polynomials. If not None, some
        derivatives are ignored.
    der : int or list
        How many derivatives to extract; None for all potentially nonzero
        derivatives (that is a number equal to the number of points), or a
        list of derivatives to extract. This numberincludes the function
        value as 0th derivative.
     extrapolate : bool, optional
        Whether to extrapolate to ouf-of-bounds points based on first and last
        intervals, or to return NaNs. Default: True.

    See Also
    --------
    scipy.interpolate.BPoly.from_derivatives

    Returns
    -------
    y : scalar or array_like
        The result, of length R or length M or M by R,

    """
    import scipy
    from scipy import interpolate

    if LooseVersion(scipy.__version__) < '0.18.0':
        try:
            method = interpolate.piecewise_polynomial_interpolate
            return method(xi, yi.reshape(-1, 1), x,
                          orders=order, der=der)
        except AttributeError:
            pass

    # return the method for compat with scipy version & backwards compat
    method = interpolate.BPoly.from_derivatives
    m = method(xi, yi.reshape(-1, 1),
               orders=order, extrapolate=extrapolate)

    return m(x)


def _akima_interpolate(xi, yi, x, der=0, axis=0):
    """
    Convenience function for akima interpolation.
    xi and yi are arrays of values used to approximate some function f,
    with ``yi = f(xi)``.

    See `Akima1DInterpolator` for details.

    Parameters
    ----------
    xi : array_like
        A sorted list of x-coordinates, of length N.
    yi :  array_like
        A 1-D array of real values.  `yi`'s length along the interpolation
        axis must be equal to the length of `xi`. If N-D array, use axis
        parameter to select correct axis.
    x : scalar or array_like
        Of length M.
    der : int or list, optional
        How many derivatives to extract; None for all potentially
        nonzero derivatives (that is a number equal to the number
        of points), or a list of derivatives to extract. This number
        includes the function value as 0th derivative.
    axis : int, optional
        Axis in the yi array corresponding to the x-coordinate values.

    See Also
    --------
    scipy.interpolate.Akima1DInterpolator

    Returns
    -------
    y : scalar or array_like
        The result, of length R or length M or M by R,

    """
    from scipy import interpolate
    try:
        P = interpolate.Akima1DInterpolator(xi, yi, axis=axis)
    except TypeError:
        # Scipy earlier than 0.17.0 missing axis
        P = interpolate.Akima1DInterpolator(xi, yi)
    if der == 0:
        return P(x)
    elif interpolate._isscalar(der):
        return P(x, der=der)
    else:
        return [P(x, nu) for nu in der]


def interpolate_2d(values, method='pad', axis=0, limit=None, fill_value=None,
                   dtype=None):
    """ perform an actual interpolation of values, values will be make 2-d if
    needed fills inplace, returns the result
    """

    transf = (lambda x: x) if axis == 0 else (lambda x: x.T)

    # reshape a 1 dim if needed
    ndim = values.ndim
    if values.ndim == 1:
        if axis != 0:  # pragma: no cover
            raise AssertionError("cannot interpolate on a ndim == 1 with "
                                 "axis != 0")
        values = values.reshape(tuple((1,) + values.shape))

    if fill_value is None:
        mask = None
    else:  # todo create faster fill func without masking
        mask = mask_missing(transf(values), fill_value)

    method = clean_fill_method(method)
    if method == 'pad':
        values = transf(pad_2d(
            transf(values), limit=limit, mask=mask, dtype=dtype))
    else:
        values = transf(backfill_2d(
            transf(values), limit=limit, mask=mask, dtype=dtype))

    # reshape back
    if ndim == 1:
        values = values[0]

    return values


def _interp_wrapper(f, wrap_dtype, na_override=None):
    def wrapper(arr, mask, limit=None):
        view = arr.view(wrap_dtype)
        f(view, mask, limit=limit)

    return wrapper


_pad_1d_datetime = _interp_wrapper(algos.pad_inplace_int64, np.int64)
_pad_2d_datetime = _interp_wrapper(algos.pad_2d_inplace_int64, np.int64)
_backfill_1d_datetime = _interp_wrapper(algos.backfill_inplace_int64, np.int64)
_backfill_2d_datetime = _interp_wrapper(algos.backfill_2d_inplace_int64,
                                        np.int64)


def pad_1d(values, limit=None, mask=None, dtype=None):
    if dtype is None:
        dtype = values.dtype
    _method = None
    if is_float_dtype(values):
        _method = getattr(algos, 'pad_inplace_%s' % dtype.name, None)
    elif is_datetime64_dtype(dtype) or is_datetime64tz_dtype(dtype):
        _method = _pad_1d_datetime
    elif is_integer_dtype(values):
        values = _ensure_float64(values)
        _method = algos.pad_inplace_float64
    elif values.dtype == np.object_:
        _method = algos.pad_inplace_object

    if _method is None:
        raise ValueError('Invalid dtype for pad_1d [%s]' % dtype.name)

    if mask is None:
        mask = isnull(values)
    mask = mask.view(np.uint8)
    _method(values, mask, limit=limit)
    return values


def backfill_1d(values, limit=None, mask=None, dtype=None):
    if dtype is None:
        dtype = values.dtype
    _method = None
    if is_float_dtype(values):
        _method = getattr(algos, 'backfill_inplace_%s' % dtype.name, None)
    elif is_datetime64_dtype(dtype) or is_datetime64tz_dtype(dtype):
        _method = _backfill_1d_datetime
    elif is_integer_dtype(values):
        values = _ensure_float64(values)
        _method = algos.backfill_inplace_float64
    elif values.dtype == np.object_:
        _method = algos.backfill_inplace_object

    if _method is None:
        raise ValueError('Invalid dtype for backfill_1d [%s]' % dtype.name)

    if mask is None:
        mask = isnull(values)
    mask = mask.view(np.uint8)

    _method(values, mask, limit=limit)
    return values


def pad_2d(values, limit=None, mask=None, dtype=None):
    if dtype is None:
        dtype = values.dtype
    _method = None
    if is_float_dtype(values):
        _method = getattr(algos, 'pad_2d_inplace_%s' % dtype.name, None)
    elif is_datetime64_dtype(dtype) or is_datetime64tz_dtype(dtype):
        _method = _pad_2d_datetime
    elif is_integer_dtype(values):
        values = _ensure_float64(values)
        _method = algos.pad_2d_inplace_float64
    elif values.dtype == np.object_:
        _method = algos.pad_2d_inplace_object

    if _method is None:
        raise ValueError('Invalid dtype for pad_2d [%s]' % dtype.name)

    if mask is None:
        mask = isnull(values)
    mask = mask.view(np.uint8)

    if np.all(values.shape):
        _method(values, mask, limit=limit)
    else:
        # for test coverage
        pass
    return values


def backfill_2d(values, limit=None, mask=None, dtype=None):
    if dtype is None:
        dtype = values.dtype
    _method = None
    if is_float_dtype(values):
        _method = getattr(algos, 'backfill_2d_inplace_%s' % dtype.name, None)
    elif is_datetime64_dtype(dtype) or is_datetime64tz_dtype(dtype):
        _method = _backfill_2d_datetime
    elif is_integer_dtype(values):
        values = _ensure_float64(values)
        _method = algos.backfill_2d_inplace_float64
    elif values.dtype == np.object_:
        _method = algos.backfill_2d_inplace_object

    if _method is None:
        raise ValueError('Invalid dtype for backfill_2d [%s]' % dtype.name)

    if mask is None:
        mask = isnull(values)
    mask = mask.view(np.uint8)

    if np.all(values.shape):
        _method(values, mask, limit=limit)
    else:
        # for test coverage
        pass
    return values


_fill_methods = {'pad': pad_1d, 'backfill': backfill_1d}


def get_fill_func(method):
    method = clean_fill_method(method)
    return _fill_methods[method]


def clean_reindex_fill_method(method):
    return clean_fill_method(method, allow_nearest=True)


def fill_zeros(result, x, y, name, fill):
    """
    if this is a reversed op, then flip x,y

    if we have an integer value (or array in y)
    and we have 0's, fill them with the fill,
    return the result

    mask the nan's from x
    """
    if fill is None or is_float_dtype(result):
        return result

    if name.startswith(('r', '__r')):
        x, y = y, x

    is_variable_type = (hasattr(y, 'dtype') or hasattr(y, 'type'))
    is_scalar_type = is_scalar(y)

    if not is_variable_type and not is_scalar_type:
        return result

    if is_scalar_type:
        y = np.array(y)

    if is_integer_dtype(y):

        if (y == 0).any():

            # GH 7325, mask and nans must be broadcastable (also: PR 9308)
            # Raveling and then reshaping makes np.putmask faster
            mask = ((y == 0) & ~np.isnan(result)).ravel()

            shape = result.shape
            result = result.astype('float64', copy=False).ravel()

            np.putmask(result, mask, fill)

            # if we have a fill of inf, then sign it correctly
            # (GH 6178 and PR 9308)
            if np.isinf(fill):
                signs = np.sign(y if name.startswith(('r', '__r')) else x)
                negative_inf_mask = (signs.ravel() < 0) & mask
                np.putmask(result, negative_inf_mask, -fill)

            if "floordiv" in name:  # (PR 9308)
                nan_mask = ((y == 0) & (x == 0)).ravel()
                np.putmask(result, nan_mask, np.nan)

            result = result.reshape(shape)

    return result


<<<<<<< HEAD
def validate_fill_value(obj, value):
    """

    Fillna error coercion routine.

    Parameters
    ----------
    obj : Series of DataFrame
        The Series or DataFrame for which a fill value is being evaluated.
        If obj is a DataFrame this method simply returns True (e.g. the fillna
        operation is allowed to continue) because it will be broken up and
        parsed as a sequence of sub-Series later on.
    value : object
        The value to be used as a fill for the object.

    Returns
    -------
    continue : bool
        Whether or not, based on the values and the error mode, the fill
        operation ought to continue.
    """
    if isinstance(obj, ABCSeries):
        if not is_valid_fill_value(value, obj.dtype):
            raise TypeError('"value" parameter must be compatible '
                            'with the {0} dtype, but you passed a '
                            '"{1}"'.format(obj.dtype,
                                           type(value).__name__))
=======
def _interp_limit(invalid, fw_limit, bw_limit):
    """Get idx of values that won't be filled b/c they exceed the limits.

    This is equivalent to the more readable, but slower

    .. code-block:: python

       for x in np.where(invalid)[0]:
           if invalid[max(0, x - fw_limit):x + bw_limit + 1].all():
               yield x
    """
    # handle forward first; the backward direction is the same except
    # 1. operate on the reversed array
    # 2. subtract the returned indicies from N - 1
    N = len(invalid)

    def inner(invalid, limit):
        limit = min(limit, N)
        windowed = _rolling_window(invalid, limit + 1).all(1)
        idx = (set(np.where(windowed)[0] + limit) |
               set(np.where((~invalid[:limit + 1]).cumsum() == 0)[0]))
        return idx

    if fw_limit == 0:
        f_idx = set(np.where(invalid)[0])
    else:
        f_idx = inner(invalid, fw_limit)

    if bw_limit == 0:
        # then we don't even need to care about backwards, just use forwards
        return f_idx
    else:
        b_idx = set(N - 1 - np.asarray(list(inner(invalid[::-1], bw_limit))))
        if fw_limit == 0:
            return b_idx
    return f_idx & b_idx


def _rolling_window(a, window):
    """
    [True, True, False, True, False], 2 ->

    [
        [True,  True],
        [True, False],
        [False, True],
        [True, False],
    ]
    """
    # https://stackoverflow.com/a/6811241
    shape = a.shape[:-1] + (a.shape[-1] - window + 1, window)
    strides = a.strides + (a.strides[-1],)
    return np.lib.stride_tricks.as_strided(a, shape=shape, strides=strides)
>>>>>>> 18a428da
<|MERGE_RESOLUTION|>--- conflicted
+++ resolved
@@ -635,7 +635,6 @@
     return result
 
 
-<<<<<<< HEAD
 def validate_fill_value(obj, value):
     """
 
@@ -663,7 +662,8 @@
                             'with the {0} dtype, but you passed a '
                             '"{1}"'.format(obj.dtype,
                                            type(value).__name__))
-=======
+
+
 def _interp_limit(invalid, fw_limit, bw_limit):
     """Get idx of values that won't be filled b/c they exceed the limits.
 
@@ -716,5 +716,4 @@
     # https://stackoverflow.com/a/6811241
     shape = a.shape[:-1] + (a.shape[-1] - window + 1, window)
     strides = a.strides + (a.strides[-1],)
-    return np.lib.stride_tricks.as_strided(a, shape=shape, strides=strides)
->>>>>>> 18a428da
+    return np.lib.stride_tricks.as_strided(a, shape=shape, strides=strides)