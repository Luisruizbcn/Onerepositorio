from __future__ import annotations

import functools
from typing import (
    TYPE_CHECKING,
    cast,
    overload,
)

import numpy as np

from pandas._libs import (
    algos as libalgos,
    lib,
)
from pandas._typing import ArrayLike

from pandas.core.dtypes.cast import maybe_promote
<<<<<<< HEAD
from pandas.core.dtypes.common import (
    ensure_int64,
    ensure_platform_int,
    is_1d_only_ea_obj,
)
=======
from pandas.core.dtypes.common import ensure_platform_int
>>>>>>> 7c71498a
from pandas.core.dtypes.missing import na_value_for_dtype

from pandas.core.construction import ensure_wrapped_if_datetimelike

if TYPE_CHECKING:
    from pandas.core.arrays._mixins import NDArrayBackedExtensionArray
    from pandas.core.arrays.base import ExtensionArray


@overload
def take_nd(
    arr: np.ndarray,
    indexer,
    axis: int = ...,
    fill_value=...,
    allow_fill: bool = ...,
) -> np.ndarray:
    ...


@overload
def take_nd(
    arr: ExtensionArray,
    indexer,
    axis: int = ...,
    fill_value=...,
    allow_fill: bool = ...,
) -> ArrayLike:
    ...


def take_nd(
    arr: ArrayLike,
    indexer,
    axis: int = 0,
    fill_value=lib.no_default,
    allow_fill: bool = True,
) -> ArrayLike:

    """
    Specialized Cython take which sets NaN values in one pass

    This dispatches to ``take`` defined on ExtensionArrays. It does not
    currently dispatch to ``SparseArray.take`` for sparse ``arr``.

    Note: this function assumes that the indexer is a valid(ated) indexer with
    no out of bound indices.

    Parameters
    ----------
    arr : np.ndarray or ExtensionArray
        Input array.
    indexer : ndarray
        1-D array of indices to take, subarrays corresponding to -1 value
        indices are filed with fill_value
    axis : int, default 0
        Axis to take from
    fill_value : any, default np.nan
        Fill value to replace -1 values with
    allow_fill : boolean, default True
        If False, indexer is assumed to contain no -1 values so no filling
        will be done.  This short-circuits computation of a mask.  Result is
        undefined if allow_fill == False and -1 is present in indexer.

    Returns
    -------
    subarray : np.ndarray or ExtensionArray
        May be the same type as the input, or cast to an ndarray.
    """
    if fill_value is lib.no_default:
        fill_value = na_value_for_dtype(arr.dtype, compat=False)

    if not isinstance(arr, np.ndarray):
        # i.e. ExtensionArray,
        # includes for EA to catch DatetimeArray, TimedeltaArray
        if not is_1d_only_ea_obj(arr):
            # i.e. DatetimeArray, TimedeltaArray
            arr = cast("NDArrayBackedExtensionArray", arr)
            return arr.take(
                indexer, axis=axis, fill_value=fill_value, allow_fill=allow_fill
            )

        return arr.take(indexer, fill_value=fill_value, allow_fill=allow_fill)

    arr = np.asarray(arr)
    return _take_nd_ndarray(arr, indexer, axis, fill_value, allow_fill)


def _take_nd_ndarray(
    arr: np.ndarray,
    indexer,
    axis: int,
    fill_value,
    allow_fill: bool,
) -> np.ndarray:

    if indexer is None:
        indexer = np.arange(arr.shape[axis], dtype=np.intp)
        dtype, fill_value = arr.dtype, arr.dtype.type()
    else:
        indexer = ensure_platform_int(indexer)

    if not allow_fill:
        return arr.take(indexer, axis=axis)

    dtype, fill_value, mask_info = _take_preprocess_indexer_and_fill_value(
        arr, indexer, fill_value
    )

    flip_order = False
    if arr.ndim == 2 and arr.flags.f_contiguous:
        flip_order = True

    if flip_order:
        arr = arr.T
        axis = arr.ndim - axis - 1

    # at this point, it's guaranteed that dtype can hold both the arr values
    # and the fill_value
    out_shape_ = list(arr.shape)
    out_shape_[axis] = len(indexer)
    out_shape = tuple(out_shape_)
    if arr.flags.f_contiguous and axis == arr.ndim - 1:
        # minor tweak that can make an order-of-magnitude difference
        # for dataframes initialized directly from 2-d ndarrays
        # (s.t. df.values is c-contiguous and df._mgr.blocks[0] is its
        # f-contiguous transpose)
        out = np.empty(out_shape, dtype=dtype, order="F")
    else:
        out = np.empty(out_shape, dtype=dtype)

    func = _get_take_nd_function(
        arr.ndim, arr.dtype, out.dtype, axis=axis, mask_info=mask_info
    )
    func(arr, indexer, out, fill_value)

    if flip_order:
        out = out.T
    return out


def take_1d(
    arr: ArrayLike,
    indexer: np.ndarray,
    fill_value=None,
    allow_fill: bool = True,
) -> ArrayLike:
    """
    Specialized version for 1D arrays. Differences compared to `take_nd`:

    - Assumes input array has already been converted to numpy array / EA
    - Assumes indexer is already guaranteed to be int64 dtype ndarray
    - Only works for 1D arrays

    To ensure the lowest possible overhead.

    Note: similarly to `take_nd`, this function assumes that the indexer is
    a valid(ated) indexer with no out of bound indices.
    """
    if not isinstance(arr, np.ndarray):
        # ExtensionArray -> dispatch to their method

        # error: Argument 1 to "take" of "ExtensionArray" has incompatible type
        # "ndarray"; expected "Sequence[int]"
        return arr.take(
            indexer,  # type: ignore[arg-type]
            fill_value=fill_value,
            allow_fill=allow_fill,
        )

    if not allow_fill:
        return arr.take(indexer)

    dtype, fill_value, mask_info = _take_preprocess_indexer_and_fill_value(
        arr, indexer, fill_value
    )

    # at this point, it's guaranteed that dtype can hold both the arr values
    # and the fill_value
    out = np.empty(indexer.shape, dtype=dtype)

    func = _get_take_nd_function(
        arr.ndim, arr.dtype, out.dtype, axis=0, mask_info=mask_info
    )
    func(arr, indexer, out, fill_value)

    return out


def take_2d_multi(
    arr: np.ndarray, indexer: tuple[np.ndarray, np.ndarray], fill_value=np.nan
) -> np.ndarray:
    """
    Specialized Cython take which sets NaN values in one pass.
    """
    # This is only called from one place in DataFrame._reindex_multi,
    #  so we know indexer is well-behaved.
    assert indexer is not None
    assert indexer[0] is not None
    assert indexer[1] is not None

    row_idx, col_idx = indexer

    row_idx = ensure_platform_int(row_idx)
    col_idx = ensure_platform_int(col_idx)
    indexer = row_idx, col_idx
    mask_info = None

    # check for promotion based on types only (do this first because
    # it's faster than computing a mask)
    dtype, fill_value = maybe_promote(arr.dtype, fill_value)
    if dtype != arr.dtype:
        # check if promotion is actually required based on indexer
        row_mask = row_idx == -1
        col_mask = col_idx == -1
        row_needs = row_mask.any()
        col_needs = col_mask.any()
        mask_info = (row_mask, col_mask), (row_needs, col_needs)

        if not (row_needs or col_needs):
            # if not, then depromote, set fill_value to dummy
            # (it won't be used but we don't want the cython code
            # to crash when trying to cast it to dtype)
            dtype, fill_value = arr.dtype, arr.dtype.type()

    # at this point, it's guaranteed that dtype can hold both the arr values
    # and the fill_value
    out_shape = len(row_idx), len(col_idx)
    out = np.empty(out_shape, dtype=dtype)

    func = _take_2d_multi_dict.get((arr.dtype.name, out.dtype.name), None)
    if func is None and arr.dtype != out.dtype:
        func = _take_2d_multi_dict.get((out.dtype.name, out.dtype.name), None)
        if func is not None:
            func = _convert_wrapper(func, out.dtype)

    if func is not None:
        func(arr, indexer, out=out, fill_value=fill_value)
    else:
        _take_2d_multi_object(
            arr, indexer, out, fill_value=fill_value, mask_info=mask_info
        )

    return out


@functools.lru_cache(maxsize=128)
def _get_take_nd_function_cached(
    ndim: int, arr_dtype: np.dtype, out_dtype: np.dtype, axis: int
):
    """
    Part of _get_take_nd_function below that doesn't need `mask_info` and thus
    can be cached (mask_info potentially contains a numpy ndarray which is not
    hashable and thus cannot be used as argument for cached function).
    """
    tup = (arr_dtype.name, out_dtype.name)
    if ndim == 1:
        func = _take_1d_dict.get(tup, None)
    elif ndim == 2:
        if axis == 0:
            func = _take_2d_axis0_dict.get(tup, None)
        else:
            func = _take_2d_axis1_dict.get(tup, None)
    if func is not None:
        return func

    tup = (out_dtype.name, out_dtype.name)
    if ndim == 1:
        func = _take_1d_dict.get(tup, None)
    elif ndim == 2:
        if axis == 0:
            func = _take_2d_axis0_dict.get(tup, None)
        else:
            func = _take_2d_axis1_dict.get(tup, None)
    if func is not None:
        func = _convert_wrapper(func, out_dtype)
        return func

    return None


def _get_take_nd_function(
    ndim: int, arr_dtype: np.dtype, out_dtype: np.dtype, axis: int = 0, mask_info=None
):
    """
    Get the appropriate "take" implementation for the given dimension, axis
    and dtypes.
    """
    func = None
    if ndim <= 2:
        # for this part we don't need `mask_info` -> use the cached algo lookup
        func = _get_take_nd_function_cached(ndim, arr_dtype, out_dtype, axis)

    if func is None:

        def func(arr, indexer, out, fill_value=np.nan):
            indexer = ensure_platform_int(indexer)
            _take_nd_object(
                arr, indexer, out, axis=axis, fill_value=fill_value, mask_info=mask_info
            )

    return func


def _view_wrapper(f, arr_dtype=None, out_dtype=None, fill_wrap=None):
    def wrapper(
        arr: np.ndarray, indexer: np.ndarray, out: np.ndarray, fill_value=np.nan
    ):
        if arr_dtype is not None:
            arr = arr.view(arr_dtype)
        if out_dtype is not None:
            out = out.view(out_dtype)
        if fill_wrap is not None:
            fill_value = fill_wrap(fill_value)
        f(arr, indexer, out, fill_value=fill_value)

    return wrapper


def _convert_wrapper(f, conv_dtype):
    def wrapper(
        arr: np.ndarray, indexer: np.ndarray, out: np.ndarray, fill_value=np.nan
    ):
        if conv_dtype == object:
            # GH#39755 avoid casting dt64/td64 to integers
            arr = ensure_wrapped_if_datetimelike(arr)
        arr = arr.astype(conv_dtype)
        f(arr, indexer, out, fill_value=fill_value)

    return wrapper


_take_1d_dict = {
    ("int8", "int8"): libalgos.take_1d_int8_int8,
    ("int8", "int32"): libalgos.take_1d_int8_int32,
    ("int8", "int64"): libalgos.take_1d_int8_int64,
    ("int8", "float64"): libalgos.take_1d_int8_float64,
    ("int16", "int16"): libalgos.take_1d_int16_int16,
    ("int16", "int32"): libalgos.take_1d_int16_int32,
    ("int16", "int64"): libalgos.take_1d_int16_int64,
    ("int16", "float64"): libalgos.take_1d_int16_float64,
    ("int32", "int32"): libalgos.take_1d_int32_int32,
    ("int32", "int64"): libalgos.take_1d_int32_int64,
    ("int32", "float64"): libalgos.take_1d_int32_float64,
    ("int64", "int64"): libalgos.take_1d_int64_int64,
    ("int64", "float64"): libalgos.take_1d_int64_float64,
    ("float32", "float32"): libalgos.take_1d_float32_float32,
    ("float32", "float64"): libalgos.take_1d_float32_float64,
    ("float64", "float64"): libalgos.take_1d_float64_float64,
    ("object", "object"): libalgos.take_1d_object_object,
    ("bool", "bool"): _view_wrapper(libalgos.take_1d_bool_bool, np.uint8, np.uint8),
    ("bool", "object"): _view_wrapper(libalgos.take_1d_bool_object, np.uint8, None),
    ("datetime64[ns]", "datetime64[ns]"): _view_wrapper(
        libalgos.take_1d_int64_int64, np.int64, np.int64, np.int64
    ),
}

_take_2d_axis0_dict = {
    ("int8", "int8"): libalgos.take_2d_axis0_int8_int8,
    ("int8", "int32"): libalgos.take_2d_axis0_int8_int32,
    ("int8", "int64"): libalgos.take_2d_axis0_int8_int64,
    ("int8", "float64"): libalgos.take_2d_axis0_int8_float64,
    ("int16", "int16"): libalgos.take_2d_axis0_int16_int16,
    ("int16", "int32"): libalgos.take_2d_axis0_int16_int32,
    ("int16", "int64"): libalgos.take_2d_axis0_int16_int64,
    ("int16", "float64"): libalgos.take_2d_axis0_int16_float64,
    ("int32", "int32"): libalgos.take_2d_axis0_int32_int32,
    ("int32", "int64"): libalgos.take_2d_axis0_int32_int64,
    ("int32", "float64"): libalgos.take_2d_axis0_int32_float64,
    ("int64", "int64"): libalgos.take_2d_axis0_int64_int64,
    ("int64", "float64"): libalgos.take_2d_axis0_int64_float64,
    ("float32", "float32"): libalgos.take_2d_axis0_float32_float32,
    ("float32", "float64"): libalgos.take_2d_axis0_float32_float64,
    ("float64", "float64"): libalgos.take_2d_axis0_float64_float64,
    ("object", "object"): libalgos.take_2d_axis0_object_object,
    ("bool", "bool"): _view_wrapper(
        libalgos.take_2d_axis0_bool_bool, np.uint8, np.uint8
    ),
    ("bool", "object"): _view_wrapper(
        libalgos.take_2d_axis0_bool_object, np.uint8, None
    ),
    ("datetime64[ns]", "datetime64[ns]"): _view_wrapper(
        libalgos.take_2d_axis0_int64_int64, np.int64, np.int64, fill_wrap=np.int64
    ),
}

_take_2d_axis1_dict = {
    ("int8", "int8"): libalgos.take_2d_axis1_int8_int8,
    ("int8", "int32"): libalgos.take_2d_axis1_int8_int32,
    ("int8", "int64"): libalgos.take_2d_axis1_int8_int64,
    ("int8", "float64"): libalgos.take_2d_axis1_int8_float64,
    ("int16", "int16"): libalgos.take_2d_axis1_int16_int16,
    ("int16", "int32"): libalgos.take_2d_axis1_int16_int32,
    ("int16", "int64"): libalgos.take_2d_axis1_int16_int64,
    ("int16", "float64"): libalgos.take_2d_axis1_int16_float64,
    ("int32", "int32"): libalgos.take_2d_axis1_int32_int32,
    ("int32", "int64"): libalgos.take_2d_axis1_int32_int64,
    ("int32", "float64"): libalgos.take_2d_axis1_int32_float64,
    ("int64", "int64"): libalgos.take_2d_axis1_int64_int64,
    ("int64", "float64"): libalgos.take_2d_axis1_int64_float64,
    ("float32", "float32"): libalgos.take_2d_axis1_float32_float32,
    ("float32", "float64"): libalgos.take_2d_axis1_float32_float64,
    ("float64", "float64"): libalgos.take_2d_axis1_float64_float64,
    ("object", "object"): libalgos.take_2d_axis1_object_object,
    ("bool", "bool"): _view_wrapper(
        libalgos.take_2d_axis1_bool_bool, np.uint8, np.uint8
    ),
    ("bool", "object"): _view_wrapper(
        libalgos.take_2d_axis1_bool_object, np.uint8, None
    ),
    ("datetime64[ns]", "datetime64[ns]"): _view_wrapper(
        libalgos.take_2d_axis1_int64_int64, np.int64, np.int64, fill_wrap=np.int64
    ),
}

_take_2d_multi_dict = {
    ("int8", "int8"): libalgos.take_2d_multi_int8_int8,
    ("int8", "int32"): libalgos.take_2d_multi_int8_int32,
    ("int8", "int64"): libalgos.take_2d_multi_int8_int64,
    ("int8", "float64"): libalgos.take_2d_multi_int8_float64,
    ("int16", "int16"): libalgos.take_2d_multi_int16_int16,
    ("int16", "int32"): libalgos.take_2d_multi_int16_int32,
    ("int16", "int64"): libalgos.take_2d_multi_int16_int64,
    ("int16", "float64"): libalgos.take_2d_multi_int16_float64,
    ("int32", "int32"): libalgos.take_2d_multi_int32_int32,
    ("int32", "int64"): libalgos.take_2d_multi_int32_int64,
    ("int32", "float64"): libalgos.take_2d_multi_int32_float64,
    ("int64", "int64"): libalgos.take_2d_multi_int64_int64,
    ("int64", "float64"): libalgos.take_2d_multi_int64_float64,
    ("float32", "float32"): libalgos.take_2d_multi_float32_float32,
    ("float32", "float64"): libalgos.take_2d_multi_float32_float64,
    ("float64", "float64"): libalgos.take_2d_multi_float64_float64,
    ("object", "object"): libalgos.take_2d_multi_object_object,
    ("bool", "bool"): _view_wrapper(
        libalgos.take_2d_multi_bool_bool, np.uint8, np.uint8
    ),
    ("bool", "object"): _view_wrapper(
        libalgos.take_2d_multi_bool_object, np.uint8, None
    ),
    ("datetime64[ns]", "datetime64[ns]"): _view_wrapper(
        libalgos.take_2d_multi_int64_int64, np.int64, np.int64, fill_wrap=np.int64
    ),
}


def _take_nd_object(
    arr: np.ndarray,
    indexer: np.ndarray,  # np.ndarray[np.intp]
    out: np.ndarray,
    axis: int,
    fill_value,
    mask_info,
):
    if mask_info is not None:
        mask, needs_masking = mask_info
    else:
        mask = indexer == -1
        needs_masking = mask.any()
    if arr.dtype != out.dtype:
        arr = arr.astype(out.dtype)
    if arr.shape[axis] > 0:
        arr.take(indexer, axis=axis, out=out)
    if needs_masking:
        outindexer = [slice(None)] * arr.ndim
        outindexer[axis] = mask
        out[tuple(outindexer)] = fill_value


def _take_2d_multi_object(
    arr: np.ndarray,
    indexer: tuple[np.ndarray, np.ndarray],
    out: np.ndarray,
    fill_value,
    mask_info,
) -> None:
    # this is not ideal, performance-wise, but it's better than raising
    # an exception (best to optimize in Cython to avoid getting here)
    row_idx, col_idx = indexer  # both np.intp
    if mask_info is not None:
        (row_mask, col_mask), (row_needs, col_needs) = mask_info
    else:
        row_mask = row_idx == -1
        col_mask = col_idx == -1
        row_needs = row_mask.any()
        col_needs = col_mask.any()
    if fill_value is not None:
        if row_needs:
            out[row_mask, :] = fill_value
        if col_needs:
            out[:, col_mask] = fill_value
    for i in range(len(row_idx)):
        u_ = row_idx[i]
        for j in range(len(col_idx)):
            v = col_idx[j]
            out[i, j] = arr[u_, v]


def _take_preprocess_indexer_and_fill_value(
    arr: np.ndarray,
    indexer: np.ndarray,
    fill_value,
):
    mask_info = None

    # check for promotion based on types only (do this first because
    # it's faster than computing a mask)
    dtype, fill_value = maybe_promote(arr.dtype, fill_value)
    if dtype != arr.dtype:
        # check if promotion is actually required based on indexer
        mask = indexer == -1
        needs_masking = mask.any()
        mask_info = mask, needs_masking
        if not needs_masking:
            # if not, then depromote, set fill_value to dummy
            # (it won't be used but we don't want the cython code
            # to crash when trying to cast it to dtype)
            dtype, fill_value = arr.dtype, arr.dtype.type()

    return dtype, fill_value, mask_info<|MERGE_RESOLUTION|>--- conflicted
+++ resolved
@@ -16,15 +16,10 @@
 from pandas._typing import ArrayLike
 
 from pandas.core.dtypes.cast import maybe_promote
-<<<<<<< HEAD
 from pandas.core.dtypes.common import (
-    ensure_int64,
     ensure_platform_int,
     is_1d_only_ea_obj,
 )
-=======
-from pandas.core.dtypes.common import ensure_platform_int
->>>>>>> 7c71498a
 from pandas.core.dtypes.missing import na_value_for_dtype
 
 from pandas.core.construction import ensure_wrapped_if_datetimelike
