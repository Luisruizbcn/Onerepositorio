--- conflicted
+++ resolved
@@ -1,15 +1,11 @@
 from __future__ import annotations
 
-<<<<<<< HEAD
+import functools
 from typing import (
     TYPE_CHECKING,
     Optional,
     cast,
 )
-=======
-import functools
-from typing import Optional
->>>>>>> ec56dd27
 
 import numpy as np
 
