"""
Data structures for sparse float data. Life is made simpler by dealing only
with float64 data
"""

# pylint: disable=E1101,E1103,W0231

import numpy as np
import warnings

from pandas.core.dtypes.common import (
    is_scalar,
)
from pandas.core.dtypes.missing import isna, notna, is_integer

from pandas import compat
from pandas.compat.numpy import function as nv
from pandas.core.index import Index
from pandas.core.series import Series
from pandas.core.dtypes.generic import ABCSeries, ABCSparseSeries
from pandas.core.internals import SingleBlockManager
from pandas.core import generic
import pandas.core.ops as ops
import pandas._libs.index as libindex
from pandas.util._decorators import Appender, Substitution

from pandas.core.sparse.array import (
    SparseArray,
)
from pandas._libs.sparse import BlockIndex, IntIndex

from pandas.core.sparse.scipy_sparse import (
    _sparse_series_to_coo,
    _coo_to_sparse_series)


_shared_doc_kwargs = dict(axes='index', klass='SparseSeries',
                          axes_single_arg="{0, 'index'}",
                          optional_labels='', optional_axis='')


class SparseSeries(Series):
    """Data structure for labeled, sparse floating point data

    Parameters
    ----------
    data : {array-like, Series, SparseSeries, dict}
        .. versionchanged :: 0.23.0
           If data is a dict, argument order is maintained for Python 3.6
           and later.

    kind : {'block', 'integer'}
    fill_value : float
        Code for missing value. Defaults depends on dtype.
        0 for int dtype, False for bool dtype, and NaN for other dtypes
    sparse_index : {BlockIndex, IntIndex}, optional
        Only if you have one. Mainly used internally

    Notes
    -----
    SparseSeries objects are immutable via the typical Python means. If you
    must change values, convert to dense, make your changes, then convert back
    to sparse
    """
    _subtyp = 'sparse_series'

    def __init__(self, data=None, index=None, sparse_index=None, kind='block',
                 fill_value=None, name=None, dtype=None, copy=False,
                 fastpath=False):
        # TODO: Most of this should be refactored and shared with Series
        # 1. BlockManager -> array
        # 2. Series.index, Series.name, index, name reconciliation
        # 3. Implicit reindexing
        # 4. Implicit broadcasting
        # 5. Dict construction
        if data is None:
            data = []
        elif isinstance(data, SingleBlockManager):
            index = data.index
            data = data.blocks[0].values
        elif isinstance(data, (ABCSeries, ABCSparseSeries)):
            index = data.index if index is None else index
            dtype = data.dtype if dtype is None else dtype
            name = data.name if name is None else name

            if index is not None:
                data = data.reindex(index)

        elif isinstance(data, compat.Mapping):
            data, index = Series()._init_dict(data, index=index)

        elif is_scalar(data) and index is not None:
            data = np.full(len(index), fill_value=data)

        super(SparseSeries, self).__init__(
            SparseArray(data,
                        sparse_index=sparse_index,
                        kind=kind,
                        dtype=dtype,
                        fill_value=fill_value,
                        copy=copy),
            index=index, name=name,
            copy=False, fastpath=fastpath
        )

    def __array_ufunc__(self, ufunc, method, *inputs, **kwargs):
        # avoid infinite recursion for other SparseSeries inputs
        inputs = tuple(
            x.values if isinstance(x, type(self)) else x
            for x in inputs
        )
        result = self.values.__array_ufunc__(ufunc, method, *inputs, **kwargs)
        return self._constructor(result, index=self.index,
                                 sparse_index=self.sp_index,
                                 fill_value=result.fill_value,
                                 copy=False).__finalize__(self)

    def __array_wrap__(self, result, context=None):
        """
        Gets called prior to a ufunc (and after)

        See SparseArray.__array_wrap__ for detail.
        """
        result = self.values.__array_wrap__(result, context=context)
        return self._constructor(result, index=self.index,
                                 sparse_index=self.sp_index,
                                 fill_value=result.fill_value,
                                 copy=False).__finalize__(self)

    def __array_finalize__(self, obj):
        """
        Gets called after any ufunc or other array operations, necessary
        to pass on the index.
        """
        self.name = getattr(obj, 'name', None)
        self.fill_value = getattr(obj, 'fill_value', None)

    # unary ops
    # TODO: See if this can be shared
    def __pos__(self):
        result = self.values.__pos__()
        return self._constructor(result, index=self.index,
                                 sparse_index=self.sp_index,
                                 fill_value=result.fill_value,
                                 copy=False).__finalize__(self)

    def __neg__(self):
        result = self.values.__neg__()
        return self._constructor(result, index=self.index,
                                 sparse_index=self.sp_index,
                                 fill_value=result.fill_value,
                                 copy=False).__finalize__(self)

    def __invert__(self):
        result = self.values.__invert__()
        return self._constructor(result, index=self.index,
                                 sparse_index=self.sp_index,
                                 fill_value=result.fill_value,
                                 copy=False).__finalize__(self)

    @property
    def block(self):
        warnings.warn("SparseSeries.block is deprecated.", FutureWarning,
                      stacklevel=2)
        return self._data._block

    @property
    def fill_value(self):
        return self.values.fill_value

    @fill_value.setter
    def fill_value(self, v):
        self.values.fill_value = v

    @property
    def sp_index(self):
        return self.values.sp_index

    @property
    def sp_values(self):
        return self.values.sp_values

    @property
    def npoints(self):
        return self.sp_index.npoints

    @classmethod
    def from_array(cls, arr, index=None, name=None, copy=False,
                   fill_value=None, fastpath=False):
        """Construct SparseSeries from array.

        .. deprecated:: 0.23.0
            Use the pd.SparseSeries(..) constructor instead.
        """
        warnings.warn("'from_array' is deprecated and will be removed in a "
                      "future version. Please use the pd.SparseSeries(..) "
                      "constructor instead.", FutureWarning, stacklevel=2)
        return cls(arr, index=index, name=name, copy=copy,
                   fill_value=fill_value, fastpath=fastpath)

    @property
    def _constructor(self):
        return SparseSeries

    @property
    def _constructor_expanddim(self):
        from pandas.core.sparse.api import SparseDataFrame
        return SparseDataFrame

    @property
    def kind(self):
        if isinstance(self.sp_index, BlockIndex):
            return 'block'
        elif isinstance(self.sp_index, IntIndex):
            return 'integer'

    def as_sparse_array(self, kind=None, fill_value=None, copy=False):
        """ return my self as a sparse array, do not copy by default """

        if fill_value is None:
            fill_value = self.fill_value
        if kind is None:
            kind = self.kind
        return SparseArray(self.values, sparse_index=self.sp_index,
                           fill_value=fill_value, kind=kind, copy=copy)

    def __unicode__(self):
        # currently, unicode is same as repr...fixes infinite loop
        series_rep = Series.__unicode__(self)
        rep = '{series}\n{index!r}'.format(series=series_rep,
                                           index=self.sp_index)
        return rep

    def _reduce(self, op, name, axis=0, skipna=True, numeric_only=None,
                filter_type=None, **kwds):
        """ perform a reduction operation """
        return op(self.get_values(), skipna=skipna, **kwds)

    def __getstate__(self):
        # pickling
        return dict(_typ=self._typ, _subtyp=self._subtyp, _data=self._data,
                    fill_value=self.fill_value, name=self.name)

    def _unpickle_series_compat(self, state):

        nd_state, own_state = state

        # recreate the ndarray
        data = np.empty(nd_state[1], dtype=nd_state[2])
        np.ndarray.__setstate__(data, nd_state)

        index, fill_value, sp_index = own_state[:3]
        name = None
        if len(own_state) > 3:
            name = own_state[3]

        # create a sparse array
        if not isinstance(data, SparseArray):
            data = SparseArray(data, sparse_index=sp_index,
                               fill_value=fill_value, copy=False)

        # recreate
        data = SingleBlockManager(data, index, fastpath=True)
        generic.NDFrame.__init__(self, data)

        self._set_axis(0, index)
        self.name = name

    def _set_subtyp(self, is_all_dates):
        if is_all_dates:
            object.__setattr__(self, '_subtyp', 'sparse_time_series')
        else:
            object.__setattr__(self, '_subtyp', 'sparse_series')

    def _ixs(self, i, axis=0):
        """
        Return the i-th value or values in the SparseSeries by location

        Parameters
        ----------
        i : int, slice, or sequence of integers

        Returns
        -------
        value : scalar (int) or Series (slice, sequence)
        """
        label = self.index[i]
        if isinstance(label, Index):
            return self.take(i, axis=axis)
        else:
            return self._get_val_at(i)

    def _get_val_at(self, loc):
        """ forward to the array """
        return self.values._get_val_at(loc)

    def __getitem__(self, key):
        # TODO: Document difference from Series.__getitem__, deprecate,
        # and remove!
        if is_integer(key) and key not in self.index:
            return self._get_val_at(key)
        else:
            return super(SparseSeries, self).__getitem__(key)

    def _get_values(self, indexer):
        try:
            return self._constructor(self._data.get_slice(indexer),
                                     fastpath=True).__finalize__(self)
        except Exception:
            return self[indexer]

    def _set_with_engine(self, key, value):
        return self._set_value(key, value)

    def abs(self):
        """
        Return an object with absolute value taken. Only applicable to objects
        that are all numeric

        Returns
        -------
        abs: same type as caller
        """
        return self._constructor(np.abs(self.values),
                                 index=self.index).__finalize__(self)

    def get(self, label, default=None):
        """
        Returns value occupying requested label, default to specified
        missing value if not present. Analogous to dict.get

        Parameters
        ----------
        label : object
            Label value looking for
        default : object, optional
            Value to return if label not in index

        Returns
        -------
        y : scalar
        """
        if label in self.index:
            loc = self.index.get_loc(label)
            return self._get_val_at(loc)
        else:
            return default

    def get_value(self, label, takeable=False):
        """
        Retrieve single value at passed index label

        .. deprecated:: 0.21.0

        Please use .at[] or .iat[] accessors.

        Parameters
        ----------
        index : label
        takeable : interpret the index as indexers, default False

        Returns
        -------
        value : scalar value
        """
        warnings.warn("get_value is deprecated and will be removed "
                      "in a future release. Please use "
                      ".at[] or .iat[] accessors instead", FutureWarning,
                      stacklevel=2)

        return self._get_value(label, takeable=takeable)

    def _get_value(self, label, takeable=False):
        loc = label if takeable is True else self.index.get_loc(label)
        return self._get_val_at(loc)
    _get_value.__doc__ = get_value.__doc__

    def set_value(self, label, value, takeable=False):
        """
        Quickly set single value at passed label. If label is not contained, a
        new object is created with the label placed at the end of the result
        index

        .. deprecated:: 0.21.0

        Please use .at[] or .iat[] accessors.

        Parameters
        ----------
        label : object
            Partial indexing with MultiIndex not allowed
        value : object
            Scalar value
        takeable : interpret the index as indexers, default False

        Notes
        -----
        This method *always* returns a new object. It is not particularly
        efficient but is provided for API compatibility with Series

        Returns
        -------
        series : SparseSeries
        """
        warnings.warn("set_value is deprecated and will be removed "
                      "in a future release. Please use "
                      ".at[] or .iat[] accessors instead", FutureWarning,
                      stacklevel=2)
        return self._set_value(label, value, takeable=takeable)

    def _set_value(self, label, value, takeable=False):
        values = self.to_dense()

        # if the label doesn't exist, we will create a new object here
        # and possibly change the index
        new_values = values._set_value(label, value, takeable=takeable)
        if new_values is not None:
            values = new_values
        new_index = values.index
        values = SparseArray(values, fill_value=self.fill_value,
                             kind=self.kind)
        self._data = SingleBlockManager(values, new_index)
        self._index = new_index
    _set_value.__doc__ = set_value.__doc__

    def _set_values(self, key, value):

        # this might be inefficient as we have to recreate the sparse array
        # rather than setting individual elements, but have to convert
        # the passed slice/boolean that's in dense space into a sparse indexer
        # not sure how to do that!
        if isinstance(key, Series):
            key = key.values

        values = self.values.to_dense()
        values[key] = libindex.convert_scalar(values, value)
        values = SparseArray(values, fill_value=self.fill_value,
                             kind=self.kind)
        self._data = SingleBlockManager(values, self.index)

    def to_dense(self, sparse_only=False):
        """
        Convert SparseSeries to a Series.

        Parameters
        ----------
        sparse_only : bool, default False
            .. deprecated:: 0.20.0
                This argument will be removed in a future version.

            If True, return just the non-sparse values, or the dense version
            of `self.values` if False.

        Returns
        -------
        s : Series
        """
        if sparse_only:
            warnings.warn(("The 'sparse_only' parameter has been deprecated "
                           "and will be removed in a future version."),
                          FutureWarning, stacklevel=2)
            int_index = self.sp_index.to_int_index()
            index = self.index.take(int_index.indices)
            return Series(self.sp_values, index=index, name=self.name)
        else:
            return Series(self.values.to_dense(), index=self.index,
                          name=self.name)

    @property
    def density(self):
        r = float(self.sp_index.npoints) / float(self.sp_index.length)
        return r

    def copy(self, deep=True):
        """
        Make a copy of the SparseSeries. Only the actual sparse values need to
        be copied
        """
        # TODO: https://github.com/pandas-dev/pandas/issues/22314
        # We skip the block manager till that is resolved.
        new_data = self.values.copy(deep=deep)
        return self._constructor(new_data, sparse_index=self.sp_index,
                                 fill_value=self.fill_value,
                                 index=self.index.copy(),
                                 name=self.name).__finalize__(self)

    @Substitution(**_shared_doc_kwargs)
    @Appender(generic.NDFrame.reindex.__doc__)
    def reindex(self, index=None, method=None, copy=True, limit=None,
                **kwargs):
        # TODO: remove?
        return super(SparseSeries, self).reindex(index=index, method=method,
                                                 copy=copy, limit=limit,
                                                 **kwargs)

    def sparse_reindex(self, new_index):
        """
        Conform sparse values to new SparseIndex

        Parameters
        ----------
        new_index : {BlockIndex, IntIndex}

        Returns
        -------
        reindexed : SparseSeries
        """
<<<<<<< HEAD
        if not isinstance(new_index, (IntIndex, BlockIndex)):
            raise TypeError("new index must be a SparseIndex")
        values = self.values
        values = values.sp_index.to_int_index().reindex(
            values.sp_values.astype('float64'), values.fill_value, new_index)
        values = SparseArray(values,
                             sparse_index=new_index,
                             fill_value=self.values.fill_value)
        return self._constructor(values, index=self.index).__finalize__(self)
=======
        if not isinstance(new_index, splib.SparseIndex):
            raise TypeError('new index must be a SparseIndex')

        block = self.block.sparse_reindex(new_index)
        new_data = SingleBlockManager(block, self.index)
        return self._constructor(new_data, index=self.index,
                                 sparse_index=new_index,
                                 fill_value=self.fill_value).__finalize__(self)

    @Appender(generic.NDFrame.take.__doc__)
    def take(self, indices, axis=0, convert=None, *args, **kwargs):
        if convert is not None:
            msg = ("The 'convert' parameter is deprecated "
                   "and will be removed in a future version.")
            warnings.warn(msg, FutureWarning, stacklevel=2)
        else:
            convert = True

        nv.validate_take_with_convert(convert, args, kwargs)
        new_values = SparseArray.take(self.values, indices)
        new_index = self.index.take(indices)
        return self._constructor(new_values,
                                 index=new_index).__finalize__(self)
>>>>>>> d430195f

    def cumsum(self, axis=0, *args, **kwargs):
        """
        Cumulative sum of non-NA/null values.

        When performing the cumulative summation, any non-NA/null values will
        be skipped. The resulting SparseSeries will preserve the locations of
        NaN values, but the fill value will be `np.nan` regardless.

        Parameters
        ----------
        axis : {0}

        Returns
        -------
        cumsum : SparseSeries
        """
        nv.validate_cumsum(args, kwargs)
        # Validate axis
        if axis is not None:
            self._get_axis_number(axis)

        new_array = self.values.cumsum()

        return self._constructor(
            new_array, index=self.index,
            sparse_index=new_array.sp_index).__finalize__(self)

    # TODO: SparseSeries.isna is Sparse, while Series.isna is dense
    @Appender(generic._shared_docs['isna'] % _shared_doc_kwargs)
    def isna(self):
        arr = SparseArray(isna(self.values.sp_values),
                          sparse_index=self.values.sp_index,
                          fill_value=isna(self.fill_value))
        return self._constructor(arr, index=self.index).__finalize__(self)

    isnull = isna

    @Appender(generic._shared_docs['notna'] % _shared_doc_kwargs)
    def notna(self):
        arr = SparseArray(notna(self.values.sp_values),
                          sparse_index=self.values.sp_index,
                          fill_value=notna(self.fill_value))
        return self._constructor(arr, index=self.index).__finalize__(self)
    notnull = notna

    def dropna(self, axis=0, inplace=False, **kwargs):
        """
        Analogous to Series.dropna. If fill_value=NaN, returns a dense Series
        """
        # TODO: make more efficient
        # Validate axis
        self._get_axis_number(axis or 0)
        dense_valid = self.to_dense().dropna()
        if inplace:
            raise NotImplementedError("Cannot perform inplace dropna"
                                      " operations on a SparseSeries")
        if isna(self.fill_value):
            return dense_valid
        else:
            dense_valid = dense_valid[dense_valid != self.fill_value]
            return dense_valid.to_sparse(fill_value=self.fill_value)

    def combine_first(self, other):
        """
        Combine Series values, choosing the calling Series's values
        first. Result index will be the union of the two indexes

        Parameters
        ----------
        other : Series

        Returns
        -------
        y : Series
        """
        if isinstance(other, SparseSeries):
            other = other.to_dense()

        dense_combined = self.to_dense().combine_first(other)
        return dense_combined.to_sparse(fill_value=self.fill_value)

    def to_coo(self, row_levels=(0, ), column_levels=(1, ), sort_labels=False):
        """
        Create a scipy.sparse.coo_matrix from a SparseSeries with MultiIndex.

        Use row_levels and column_levels to determine the row and column
        coordinates respectively. row_levels and column_levels are the names
        (labels) or numbers of the levels. {row_levels, column_levels} must be
        a partition of the MultiIndex level names (or numbers).

        Parameters
        ----------
        row_levels : tuple/list
        column_levels : tuple/list
        sort_labels : bool, default False
            Sort the row and column labels before forming the sparse matrix.

        Returns
        -------
        y : scipy.sparse.coo_matrix
        rows : list (row labels)
        columns : list (column labels)

        Examples
        --------
        >>> s = pd.Series([3.0, np.nan, 1.0, 3.0, np.nan, np.nan])
        >>> s.index = pd.MultiIndex.from_tuples([(1, 2, 'a', 0),
                                                (1, 2, 'a', 1),
                                                (1, 1, 'b', 0),
                                                (1, 1, 'b', 1),
                                                (2, 1, 'b', 0),
                                                (2, 1, 'b', 1)],
                                                names=['A', 'B', 'C', 'D'])
        >>> ss = s.to_sparse()
        >>> A, rows, columns = ss.to_coo(row_levels=['A', 'B'],
                                         column_levels=['C', 'D'],
                                         sort_labels=True)
        >>> A
        <3x4 sparse matrix of type '<class 'numpy.float64'>'
                with 3 stored elements in COOrdinate format>
        >>> A.todense()
        matrix([[ 0.,  0.,  1.,  3.],
        [ 3.,  0.,  0.,  0.],
        [ 0.,  0.,  0.,  0.]])
        >>> rows
        [(1, 1), (1, 2), (2, 1)]
        >>> columns
        [('a', 0), ('a', 1), ('b', 0), ('b', 1)]
        """
        A, rows, columns = _sparse_series_to_coo(self, row_levels,
                                                 column_levels,
                                                 sort_labels=sort_labels)
        return A, rows, columns

    @classmethod
    def from_coo(cls, A, dense_index=False):
        """
        Create a SparseSeries from a scipy.sparse.coo_matrix.

        Parameters
        ----------
        A : scipy.sparse.coo_matrix
        dense_index : bool, default False
            If False (default), the SparseSeries index consists of only the
            coords of the non-null entries of the original coo_matrix.
            If True, the SparseSeries index consists of the full sorted
            (row, col) coordinates of the coo_matrix.

        Returns
        -------
        s : SparseSeries

        Examples
        ---------
        >>> from scipy import sparse
        >>> A = sparse.coo_matrix(([3.0, 1.0, 2.0], ([1, 0, 0], [0, 2, 3])),
                               shape=(3, 4))
        >>> A
        <3x4 sparse matrix of type '<class 'numpy.float64'>'
                with 3 stored elements in COOrdinate format>
        >>> A.todense()
        matrix([[ 0.,  0.,  1.,  2.],
                [ 3.,  0.,  0.,  0.],
                [ 0.,  0.,  0.,  0.]])
        >>> ss = pd.SparseSeries.from_coo(A)
        >>> ss
        0  2    1
           3    2
        1  0    3
        dtype: float64
        BlockIndex
        Block locations: array([0], dtype=int32)
        Block lengths: array([3], dtype=int32)
        """
        return _coo_to_sparse_series(A, dense_index=dense_index)


# overwrite series methods with unaccelerated Sparse-specific versions
ops.add_flex_arithmetic_methods(SparseSeries)
ops.add_special_arithmetic_methods(SparseSeries)<|MERGE_RESOLUTION|>--- conflicted
+++ resolved
@@ -505,8 +505,7 @@
         -------
         reindexed : SparseSeries
         """
-<<<<<<< HEAD
-        if not isinstance(new_index, (IntIndex, BlockIndex)):
+        if not isinstance(new_index, splib.SparseIndex):
             raise TypeError("new index must be a SparseIndex")
         values = self.values
         values = values.sp_index.to_int_index().reindex(
@@ -515,31 +514,6 @@
                              sparse_index=new_index,
                              fill_value=self.values.fill_value)
         return self._constructor(values, index=self.index).__finalize__(self)
-=======
-        if not isinstance(new_index, splib.SparseIndex):
-            raise TypeError('new index must be a SparseIndex')
-
-        block = self.block.sparse_reindex(new_index)
-        new_data = SingleBlockManager(block, self.index)
-        return self._constructor(new_data, index=self.index,
-                                 sparse_index=new_index,
-                                 fill_value=self.fill_value).__finalize__(self)
-
-    @Appender(generic.NDFrame.take.__doc__)
-    def take(self, indices, axis=0, convert=None, *args, **kwargs):
-        if convert is not None:
-            msg = ("The 'convert' parameter is deprecated "
-                   "and will be removed in a future version.")
-            warnings.warn(msg, FutureWarning, stacklevel=2)
-        else:
-            convert = True
-
-        nv.validate_take_with_convert(convert, args, kwargs)
-        new_values = SparseArray.take(self.values, indices)
-        new_index = self.index.take(indices)
-        return self._constructor(new_values,
-                                 index=new_index).__finalize__(self)
->>>>>>> d430195f
 
     def cumsum(self, axis=0, *args, **kwargs):
         """
