"""
DataFrame
---------
An efficient 2D container for potentially mixed-type time series or other
labeled data series.

Similar to its R counterpart, data.frame, except providing automatic data
alignment and a host of useful data manipulation methods having to do with the
labeling information
"""
from __future__ import annotations

import collections
from collections import abc
import datetime
from io import StringIO
import itertools
import mmap
from textwrap import dedent
from typing import (
    IO,
    TYPE_CHECKING,
    Any,
    AnyStr,
    Dict,
    FrozenSet,
    Hashable,
    Iterable,
    Iterator,
    List,
    Optional,
    Sequence,
    Set,
    Tuple,
    Type,
    Union,
    cast,
    overload,
)
import warnings

import numpy as np
import numpy.ma as ma

from pandas._config import get_option

from pandas._libs import algos as libalgos, lib, properties
from pandas._libs.lib import no_default
from pandas._typing import (
    AggFuncType,
    ArrayLike,
    Axes,
    Axis,
    CompressionOptions,
    Dtype,
    FilePathOrBuffer,
    FrameOrSeriesUnion,
    IndexKeyFunc,
    Label,
    Level,
    Renamer,
    StorageOptions,
    ValueKeyFunc,
)
from pandas.compat._optional import import_optional_dependency
from pandas.compat.numpy import function as nv
from pandas.util._decorators import (
    Appender,
    Substitution,
    deprecate_kwarg,
    doc,
    rewrite_axis_style_signature,
)
from pandas.util._validators import (
    validate_axis_style_args,
    validate_bool_kwarg,
    validate_percentile,
)

from pandas.core.dtypes.cast import (
    construct_1d_arraylike_from_scalar,
    find_common_type,
    infer_dtype_from_scalar,
    invalidate_string_dtypes,
    maybe_box_datetimelike,
    maybe_cast_to_datetime,
    maybe_casted_values,
    maybe_convert_platform,
    maybe_downcast_to_dtype,
    maybe_infer_to_datetimelike,
    maybe_upcast,
    validate_numeric_casting,
)
from pandas.core.dtypes.common import (
    ensure_int64,
    ensure_platform_int,
    infer_dtype_from_object,
    is_bool_dtype,
    is_dataclass,
    is_datetime64_any_dtype,
    is_dict_like,
    is_dtype_equal,
    is_extension_array_dtype,
    is_float,
    is_float_dtype,
    is_hashable,
    is_integer,
    is_integer_dtype,
    is_iterator,
    is_list_like,
    is_named_tuple,
    is_object_dtype,
    is_scalar,
    is_sequence,
    pandas_dtype,
)
from pandas.core.dtypes.missing import isna, notna

from pandas.core import algorithms, common as com, generic, nanops, ops
from pandas.core.accessor import CachedAccessor
from pandas.core.aggregation import (
    aggregate,
    reconstruct_func,
    relabel_result,
    transform,
)
from pandas.core.arraylike import OpsMixin
from pandas.core.arrays import Categorical, ExtensionArray
from pandas.core.arrays.sparse import SparseFrameAccessor
from pandas.core.construction import extract_array
from pandas.core.generic import NDFrame, _shared_docs
from pandas.core.indexes import base as ibase
from pandas.core.indexes.api import (
    DatetimeIndex,
    Index,
    PeriodIndex,
    ensure_index,
    ensure_index_from_sequences,
)
from pandas.core.indexes.multi import MultiIndex, maybe_droplevels
from pandas.core.indexing import check_bool_indexer, convert_to_index_sliceable
from pandas.core.internals import BlockManager
from pandas.core.internals.construction import (
    arrays_to_mgr,
    dataclasses_to_dicts,
    get_names_from_index,
    init_dict,
    init_ndarray,
    masked_rec_array_to_mgr,
    reorder_arrays,
    sanitize_index,
    to_arrays,
)
from pandas.core.reshape.melt import melt
from pandas.core.series import Series
from pandas.core.sorting import get_group_index, lexsort_indexer, nargsort

from pandas.io.common import get_handle
from pandas.io.formats import console, format as fmt
from pandas.io.formats.info import BaseInfo, DataFrameInfo
import pandas.plotting

if TYPE_CHECKING:
    from typing import Literal

    from pandas.core.groupby.generic import DataFrameGroupBy

    from pandas.io.formats.style import Styler

# ---------------------------------------------------------------------
# Docstring templates

_shared_doc_kwargs = {
    "axes": "index, columns",
    "klass": "DataFrame",
    "axes_single_arg": "{0 or 'index', 1 or 'columns'}",
    "axis": """axis : {0 or 'index', 1 or 'columns'}, default 0
        If 0 or 'index': apply function to each column.
        If 1 or 'columns': apply function to each row.""",
    "optional_by": """
        by : str or list of str
            Name or list of names to sort by.

            - if `axis` is 0 or `'index'` then `by` may contain index
              levels and/or column labels.
            - if `axis` is 1 or `'columns'` then `by` may contain column
              levels and/or index labels.""",
    "optional_labels": """labels : array-like, optional
            New labels / index to conform the axis specified by 'axis' to.""",
    "optional_axis": """axis : int or str, optional
            Axis to target. Can be either the axis name ('index', 'columns')
            or number (0, 1).""",
}

_numeric_only_doc = """numeric_only : boolean, default None
    Include only float, int, boolean data. If None, will attempt to use
    everything, then use only numeric data
"""

_merge_doc = """
Merge DataFrame or named Series objects with a database-style join.

The join is done on columns or indexes. If joining columns on
columns, the DataFrame indexes *will be ignored*. Otherwise if joining indexes
on indexes or indexes on a column or columns, the index will be passed on.
When performing a cross merge, no column specifications to merge on are
allowed.

Parameters
----------%s
right : DataFrame or named Series
    Object to merge with.
how : {'left', 'right', 'outer', 'inner', 'cross'}, default 'inner'
    Type of merge to be performed.

    * left: use only keys from left frame, similar to a SQL left outer join;
      preserve key order.
    * right: use only keys from right frame, similar to a SQL right outer join;
      preserve key order.
    * outer: use union of keys from both frames, similar to a SQL full outer
      join; sort keys lexicographically.
    * inner: use intersection of keys from both frames, similar to a SQL inner
      join; preserve the order of the left keys.
    * cross: creates the cartesian product from both frames, preserves the order
      of the left keys.

      .. versionadded:: 1.2.0

on : label or list
    Column or index level names to join on. These must be found in both
    DataFrames. If `on` is None and not merging on indexes then this defaults
    to the intersection of the columns in both DataFrames.
left_on : label or list, or array-like
    Column or index level names to join on in the left DataFrame. Can also
    be an array or list of arrays of the length of the left DataFrame.
    These arrays are treated as if they are columns.
right_on : label or list, or array-like
    Column or index level names to join on in the right DataFrame. Can also
    be an array or list of arrays of the length of the right DataFrame.
    These arrays are treated as if they are columns.
left_index : bool, default False
    Use the index from the left DataFrame as the join key(s). If it is a
    MultiIndex, the number of keys in the other DataFrame (either the index
    or a number of columns) must match the number of levels.
right_index : bool, default False
    Use the index from the right DataFrame as the join key. Same caveats as
    left_index.
sort : bool, default False
    Sort the join keys lexicographically in the result DataFrame. If False,
    the order of the join keys depends on the join type (how keyword).
suffixes : list-like, default is ("_x", "_y")
    A length-2 sequence where each element is optionally a string
    indicating the suffix to add to overlapping column names in
    `left` and `right` respectively. Pass a value of `None` instead
    of a string to indicate that the column name from `left` or
    `right` should be left as-is, with no suffix. At least one of the
    values must not be None.
copy : bool, default True
    If False, avoid copy if possible.
indicator : bool or str, default False
    If True, adds a column to the output DataFrame called "_merge" with
    information on the source of each row. The column can be given a different
    name by providing a string argument. The column will have a Categorical
    type with the value of "left_only" for observations whose merge key only
    appears in the left DataFrame, "right_only" for observations
    whose merge key only appears in the right DataFrame, and "both"
    if the observation's merge key is found in both DataFrames.

validate : str, optional
    If specified, checks if merge is of specified type.

    * "one_to_one" or "1:1": check if merge keys are unique in both
      left and right datasets.
    * "one_to_many" or "1:m": check if merge keys are unique in left
      dataset.
    * "many_to_one" or "m:1": check if merge keys are unique in right
      dataset.
    * "many_to_many" or "m:m": allowed, but does not result in checks.

Returns
-------
DataFrame
    A DataFrame of the two merged objects.

See Also
--------
merge_ordered : Merge with optional filling/interpolation.
merge_asof : Merge on nearest keys.
DataFrame.join : Similar method using indices.

Notes
-----
Support for specifying index levels as the `on`, `left_on`, and
`right_on` parameters was added in version 0.23.0
Support for merging named Series objects was added in version 0.24.0

Examples
--------
>>> df1 = pd.DataFrame({'lkey': ['foo', 'bar', 'baz', 'foo'],
...                     'value': [1, 2, 3, 5]})
>>> df2 = pd.DataFrame({'rkey': ['foo', 'bar', 'baz', 'foo'],
...                     'value': [5, 6, 7, 8]})
>>> df1
    lkey value
0   foo      1
1   bar      2
2   baz      3
3   foo      5
>>> df2
    rkey value
0   foo      5
1   bar      6
2   baz      7
3   foo      8

Merge df1 and df2 on the lkey and rkey columns. The value columns have
the default suffixes, _x and _y, appended.

>>> df1.merge(df2, left_on='lkey', right_on='rkey')
  lkey  value_x rkey  value_y
0  foo        1  foo        5
1  foo        1  foo        8
2  foo        5  foo        5
3  foo        5  foo        8
4  bar        2  bar        6
5  baz        3  baz        7

Merge DataFrames df1 and df2 with specified left and right suffixes
appended to any overlapping columns.

>>> df1.merge(df2, left_on='lkey', right_on='rkey',
...           suffixes=('_left', '_right'))
  lkey  value_left rkey  value_right
0  foo           1  foo            5
1  foo           1  foo            8
2  foo           5  foo            5
3  foo           5  foo            8
4  bar           2  bar            6
5  baz           3  baz            7

Merge DataFrames df1 and df2, but raise an exception if the DataFrames have
any overlapping columns.

>>> df1.merge(df2, left_on='lkey', right_on='rkey', suffixes=(False, False))
Traceback (most recent call last):
...
ValueError: columns overlap but no suffix specified:
    Index(['value'], dtype='object')

>>> df1 = pd.DataFrame({'a': ['foo', 'bar'], 'b': [1, 2]})
>>> df2 = pd.DataFrame({'a': ['foo', 'baz'], 'c': [3, 4]})
>>> df1
      a  b
0   foo  1
1   bar  2
>>> df2
      a  c
0   foo  3
1   baz  4

>>> df1.merge(df2, how='inner', on='a')
      a  b  c
0   foo  1  3

>>> df1.merge(df2, how='left', on='a')
      a  b  c
0   foo  1  3.0
1   bar  2  NaN

>>> df1 = pd.DataFrame({'left': ['foo', 'bar']})
>>> df2 = pd.DataFrame({'right': [7, 8]})
>>> df1
    left
0   foo
1   bar
>>> df2
    right
0   7
1   8

>>> df1.merge(df2, how='cross')
   left  right
0   foo      7
1   foo      8
2   bar      7
3   bar      8
"""


# -----------------------------------------------------------------------
# DataFrame class


class DataFrame(NDFrame, OpsMixin):
    """
    Two-dimensional, size-mutable, potentially heterogeneous tabular data.

    Data structure also contains labeled axes (rows and columns).
    Arithmetic operations align on both row and column labels. Can be
    thought of as a dict-like container for Series objects. The primary
    pandas data structure.

    Parameters
    ----------
    data : ndarray (structured or homogeneous), Iterable, dict, or DataFrame
        Dict can contain Series, arrays, constants, dataclass or list-like objects. If
        data is a dict, column order follows insertion-order.

        .. versionchanged:: 0.25.0
           If data is a list of dicts, column order follows insertion-order.

    index : Index or array-like
        Index to use for resulting frame. Will default to RangeIndex if
        no indexing information part of input data and no index provided.
    columns : Index or array-like
        Column labels to use for resulting frame. Will default to
        RangeIndex (0, 1, 2, ..., n) if no column labels are provided.
    dtype : dtype, default None
        Data type to force. Only a single dtype is allowed. If None, infer.
    copy : bool, default False
        Copy data from inputs. Only affects DataFrame / 2d ndarray input.

    See Also
    --------
    DataFrame.from_records : Constructor from tuples, also record arrays.
    DataFrame.from_dict : From dicts of Series, arrays, or dicts.
    read_csv : Read a comma-separated values (csv) file into DataFrame.
    read_table : Read general delimited file into DataFrame.
    read_clipboard : Read text from clipboard into DataFrame.

    Examples
    --------
    Constructing DataFrame from a dictionary.

    >>> d = {'col1': [1, 2], 'col2': [3, 4]}
    >>> df = pd.DataFrame(data=d)
    >>> df
       col1  col2
    0     1     3
    1     2     4

    Notice that the inferred dtype is int64.

    >>> df.dtypes
    col1    int64
    col2    int64
    dtype: object

    To enforce a single dtype:

    >>> df = pd.DataFrame(data=d, dtype=np.int8)
    >>> df.dtypes
    col1    int8
    col2    int8
    dtype: object

    Constructing DataFrame from numpy ndarray:

    >>> df2 = pd.DataFrame(np.array([[1, 2, 3], [4, 5, 6], [7, 8, 9]]),
    ...                    columns=['a', 'b', 'c'])
    >>> df2
       a  b  c
    0  1  2  3
    1  4  5  6
    2  7  8  9

    Constructing DataFrame from dataclass:

    >>> from dataclasses import make_dataclass
    >>> Point = make_dataclass("Point", [("x", int), ("y", int)])
    >>> pd.DataFrame([Point(0, 0), Point(0, 3), Point(2, 3)])
        x  y
    0  0  0
    1  0  3
    2  2  3
    """

    _internal_names_set = {"columns", "index"} | NDFrame._internal_names_set
    _typ = "dataframe"
    _HANDLED_TYPES = (Series, Index, ExtensionArray, np.ndarray)

    @property
    def _constructor(self) -> Type[DataFrame]:
        return DataFrame

    _constructor_sliced: Type[Series] = Series
    _hidden_attrs: FrozenSet[str] = NDFrame._hidden_attrs | frozenset([])
    _accessors: Set[str] = {"sparse"}

    @property
    def _constructor_expanddim(self):
        # GH#31549 raising NotImplementedError on a property causes trouble
        #  for `inspect`
        def constructor(*args, **kwargs):
            raise NotImplementedError("Not supported for DataFrames!")

        return constructor

    # ----------------------------------------------------------------------
    # Constructors

    def __init__(
        self,
        data=None,
        index: Optional[Axes] = None,
        columns: Optional[Axes] = None,
        dtype: Optional[Dtype] = None,
        copy: bool = False,
    ):
        if data is None:
            data = {}
        if dtype is not None:
            dtype = self._validate_dtype(dtype)

        if isinstance(data, DataFrame):
            data = data._mgr

        if isinstance(data, BlockManager):
            if index is None and columns is None and dtype is None and copy is False:
                # GH#33357 fastpath
                NDFrame.__init__(self, data)
                return

            mgr = self._init_mgr(
                data, axes={"index": index, "columns": columns}, dtype=dtype, copy=copy
            )

        elif isinstance(data, dict):
            # error: Argument "dtype" to "init_dict" has incompatible type
            # "Union[ExtensionDtype, str, dtype, Type[object], None]"; expected
            # "Union[dtype, ExtensionDtype, None]"
            mgr = init_dict(data, index, columns, dtype=dtype)  # type: ignore[arg-type]
        elif isinstance(data, ma.MaskedArray):
            import numpy.ma.mrecords as mrecords

            # masked recarray
            if isinstance(data, mrecords.MaskedRecords):
                # error: Argument 4 to "masked_rec_array_to_mgr" has
                # incompatible type "Union[ExtensionDtype, str, dtype,
                # Type[object], None]"; expected "Union[dtype, ExtensionDtype,
                # None]"
                mgr = masked_rec_array_to_mgr(
                    data, index, columns, dtype, copy  # type: ignore[arg-type]
                )

            # a masked array
            else:
                mask = ma.getmaskarray(data)
                if mask.any():
                    data, fill_value = maybe_upcast(data, copy=True)
                    data.soften_mask()  # set hardmask False if it was True
                    data[mask] = fill_value
                else:
                    data = data.copy()
                # error: Argument "dtype" to "init_ndarray" has incompatible
                # type "Union[ExtensionDtype, str, dtype, Type[object], None]";
                # expected "Union[dtype, ExtensionDtype, None]"
                mgr = init_ndarray(
                    data,
                    index,
                    columns,
                    dtype=dtype,  # type: ignore[arg-type]
                    copy=copy,
                )

        elif isinstance(data, (np.ndarray, Series, Index)):
            if data.dtype.names:
                data_columns = list(data.dtype.names)
                data = {k: data[k] for k in data_columns}
                if columns is None:
                    columns = data_columns
                # error: Argument "dtype" to "init_dict" has incompatible type
                # "Union[ExtensionDtype, str, dtype, Type[object], None]";
                # expected "Union[dtype, ExtensionDtype, None]"
                mgr = init_dict(
                    data, index, columns, dtype=dtype  # type: ignore[arg-type]
                )
            elif getattr(data, "name", None) is not None:
                # pandas\core\frame.py:510: error: Item "ndarray" of
                # "Union[ndarray, Series, Index]" has no attribute "name"
                # [union-attr]

                # pandas\core\frame.py:510: error: Argument "dtype" to
                # "init_dict" has incompatible type "Union[ExtensionDtype, str,
                # dtype, Type[object], None]"; expected "Union[dtype,
                # ExtensionDtype, None]"  [arg-type]
                mgr = init_dict(
                    {data.name: data},  # type: ignore[union-attr]
                    index,
                    columns,
                    dtype=dtype,  # type: ignore[arg-type]
                )
            else:
                # error: Argument "dtype" to "init_ndarray" has incompatible
                # type "Union[ExtensionDtype, str, dtype, Type[object], None]";
                # expected "Union[dtype, ExtensionDtype, None]"
                mgr = init_ndarray(
                    data,
                    index,
                    columns,
                    dtype=dtype,  # type: ignore[arg-type]
                    copy=copy,
                )

        # For data is list-like, or Iterable (will consume into list)
        elif isinstance(data, abc.Iterable) and not isinstance(data, (str, bytes)):
            if not isinstance(data, (abc.Sequence, ExtensionArray)):
                data = list(data)
            if len(data) > 0:
                if is_dataclass(data[0]):
                    data = dataclasses_to_dicts(data)
                if is_list_like(data[0]) and getattr(data[0], "ndim", 1) == 1:
                    if is_named_tuple(data[0]) and columns is None:
                        columns = data[0]._fields
                    # error: Argument "dtype" to "to_arrays" has incompatible
                    # type "Union[ExtensionDtype, str, dtype, Type[object],
                    # None]"; expected "Union[dtype, ExtensionDtype, None]"
                    arrays, columns = to_arrays(
                        data, columns, dtype=dtype  # type: ignore[arg-type]
                    )
                    # error: Value of type variable "AnyArrayLike" of
                    # "ensure_index" cannot be "Optional[Collection[Any]]"
                    columns = ensure_index(columns)  # type: ignore[type-var]

                    # set the index
                    if index is None:
                        if isinstance(data[0], Series):
                            index = get_names_from_index(data)
                        elif isinstance(data[0], Categorical):
                            index = ibase.default_index(len(data[0]))
                        else:
                            index = ibase.default_index(len(data))

                    # error: Argument "dtype" to "arrays_to_mgr" has
                    # incompatible type "Union[ExtensionDtype, str, dtype,
                    # Type[object], None]"; expected "Union[dtype,
                    # ExtensionDtype, None]"
                    mgr = arrays_to_mgr(
                        arrays,
                        columns,
                        index,
                        columns,
                        dtype=dtype,  # type: ignore[arg-type]
                    )
                else:
                    # error: Argument "dtype" to "init_ndarray" has
                    # incompatible type "Union[ExtensionDtype, str, dtype,
                    # Type[object], None]"; expected "Union[dtype,
                    # ExtensionDtype, None]"
                    mgr = init_ndarray(
                        data,
                        index,
                        columns,
                        dtype=dtype,  # type: ignore[arg-type]
                        copy=copy,
                    )
            else:
                # error: Argument "dtype" to "init_dict" has incompatible type
                # "Union[ExtensionDtype, str, dtype, Type[object], None]";
                # expected "Union[dtype, ExtensionDtype, None]"
                mgr = init_dict(
                    {}, index, columns, dtype=dtype  # type: ignore[arg-type]
                )
        # For data is scalar
        else:
            if index is None or columns is None:
                raise ValueError("DataFrame constructor not properly called!")

            if not dtype:
                dtype, _ = infer_dtype_from_scalar(data, pandas_dtype=True)

            # For data is a scalar extension dtype
            if is_extension_array_dtype(dtype):

                values = [
                    # error: Argument 3 to "construct_1d_arraylike_from_scalar"
                    # has incompatible type "Union[ExtensionDtype, str, dtype,
                    # Type[object]]"; expected "Union[dtype, ExtensionDtype]"
                    construct_1d_arraylike_from_scalar(
                        data, len(index), dtype  # type: ignore[arg-type]
                    )
                    for _ in range(len(columns))
                ]
                mgr = arrays_to_mgr(values, columns, index, columns, dtype=None)
            else:
                # Attempt to coerce to a numpy array
                try:
                    # error: Argument "dtype" to "array" has incompatible type
                    # "Union[ExtensionDtype, str, dtype, Type[object]]";
                    # expected "Union[dtype, None, type, _SupportsDtype, str,
                    # Tuple[Any, int], Tuple[Any, Union[int, Sequence[int]]],
                    # List[Any], _DtypeDict, Tuple[Any, Any]]"
                    arr = np.array(
                        data, dtype=dtype, copy=copy  # type: ignore[arg-type]
                    )
                except (ValueError, TypeError) as err:
                    exc = TypeError(
                        "DataFrame constructor called with "
                        f"incompatible data and dtype: {err}"
                    )
                    raise exc from err

                if arr.ndim != 0:
                    raise ValueError("DataFrame constructor not properly called!")

<<<<<<< HEAD
                # error: Incompatible types in assignment (expression has type
                # "ndarray", variable has type "List[ExtensionArray]")
                values = cast_scalar_to_array(  # type: ignore[assignment]
                    # error: Argument "dtype" to "cast_scalar_to_array" has
                    # incompatible type "Union[ExtensionDtype, str, dtype,
                    # Type[object]]"; expected "Union[dtype, ExtensionDtype,
                    # None]"
                    (len(index), len(columns)),
                    data,
                    dtype=dtype,  # type: ignore[arg-type]
                )
=======
                shape = (len(index), len(columns))
                values = np.full(shape, arr)
>>>>>>> d0db0098

                mgr = init_ndarray(
                    # error: "List[ExtensionArray]" has no attribute "dtype"
                    values,
                    index,
                    columns,
                    dtype=values.dtype,  # type: ignore[attr-defined]
                    copy=False,
                )

        NDFrame.__init__(self, mgr)

    # ----------------------------------------------------------------------

    @property
    def axes(self) -> List[Index]:
        """
        Return a list representing the axes of the DataFrame.

        It has the row axis labels and column axis labels as the only members.
        They are returned in that order.

        Examples
        --------
        >>> df = pd.DataFrame({'col1': [1, 2], 'col2': [3, 4]})
        >>> df.axes
        [RangeIndex(start=0, stop=2, step=1), Index(['col1', 'col2'],
        dtype='object')]
        """
        return [self.index, self.columns]

    @property
    def shape(self) -> Tuple[int, int]:
        """
        Return a tuple representing the dimensionality of the DataFrame.

        See Also
        --------
        ndarray.shape : Tuple of array dimensions.

        Examples
        --------
        >>> df = pd.DataFrame({'col1': [1, 2], 'col2': [3, 4]})
        >>> df.shape
        (2, 2)

        >>> df = pd.DataFrame({'col1': [1, 2], 'col2': [3, 4],
        ...                    'col3': [5, 6]})
        >>> df.shape
        (2, 3)
        """
        return len(self.index), len(self.columns)

    @property
    def _is_homogeneous_type(self) -> bool:
        """
        Whether all the columns in a DataFrame have the same type.

        Returns
        -------
        bool

        See Also
        --------
        Index._is_homogeneous_type : Whether the object has a single
            dtype.
        MultiIndex._is_homogeneous_type : Whether all the levels of a
            MultiIndex have the same dtype.

        Examples
        --------
        >>> DataFrame({"A": [1, 2], "B": [3, 4]})._is_homogeneous_type
        True
        >>> DataFrame({"A": [1, 2], "B": [3.0, 4.0]})._is_homogeneous_type
        False

        Items with the same type but different sizes are considered
        different types.

        >>> DataFrame({
        ...    "A": np.array([1, 2], dtype=np.int32),
        ...    "B": np.array([1, 2], dtype=np.int64)})._is_homogeneous_type
        False
        """
        if self._mgr.any_extension_types:
            return len({block.dtype for block in self._mgr.blocks}) == 1
        else:
            return not self._is_mixed_type

    @property
    def _can_fast_transpose(self) -> bool:
        """
        Can we transpose this DataFrame without creating any new array objects.
        """
        if self._mgr.any_extension_types:
            # TODO(EA2D) special case would be unnecessary with 2D EAs
            return False
        return len(self._mgr.blocks) == 1

    # ----------------------------------------------------------------------
    # Rendering Methods

    def _repr_fits_vertical_(self) -> bool:
        """
        Check length against max_rows.
        """
        max_rows = get_option("display.max_rows")
        return len(self) <= max_rows

    def _repr_fits_horizontal_(self, ignore_width: bool = False) -> bool:
        """
        Check if full repr fits in horizontal boundaries imposed by the display
        options width and max_columns.

        In case of non-interactive session, no boundaries apply.

        `ignore_width` is here so ipynb+HTML output can behave the way
        users expect. display.max_columns remains in effect.
        GH3541, GH3573
        """
        width, height = console.get_console_size()
        max_columns = get_option("display.max_columns")
        nb_columns = len(self.columns)

        # exceed max columns
        if (max_columns and nb_columns > max_columns) or (
            (not ignore_width) and width and nb_columns > (width // 2)
        ):
            return False

        # used by repr_html under IPython notebook or scripts ignore terminal
        # dims
        if ignore_width or not console.in_interactive_session():
            return True

        if get_option("display.width") is not None or console.in_ipython_frontend():
            # check at least the column row for excessive width
            max_rows = 1
        else:
            max_rows = get_option("display.max_rows")

        # when auto-detecting, so width=None and not in ipython front end
        # check whether repr fits horizontal by actually checking
        # the width of the rendered repr
        buf = StringIO()

        # only care about the stuff we'll actually print out
        # and to_string on entire frame may be expensive
        d = self

        if not (max_rows is None):  # unlimited rows
            # min of two, where one may be None
            d = d.iloc[: min(max_rows, len(d))]
        else:
            return True

        d.to_string(buf=buf)
        value = buf.getvalue()
        repr_width = max(len(line) for line in value.split("\n"))

        return repr_width < width

    def _info_repr(self) -> bool:
        """
        True if the repr should show the info view.
        """
        info_repr_option = get_option("display.large_repr") == "info"
        return info_repr_option and not (
            self._repr_fits_horizontal_() and self._repr_fits_vertical_()
        )

    def __repr__(self) -> str:
        """
        Return a string representation for a particular DataFrame.
        """
        buf = StringIO("")
        if self._info_repr():
            self.info(buf=buf)
            return buf.getvalue()

        max_rows = get_option("display.max_rows")
        min_rows = get_option("display.min_rows")
        max_cols = get_option("display.max_columns")
        max_colwidth = get_option("display.max_colwidth")
        show_dimensions = get_option("display.show_dimensions")
        if get_option("display.expand_frame_repr"):
            width, _ = console.get_console_size()
        else:
            width = None
        self.to_string(
            buf=buf,
            max_rows=max_rows,
            min_rows=min_rows,
            max_cols=max_cols,
            line_width=width,
            max_colwidth=max_colwidth,
            show_dimensions=show_dimensions,
        )

        return buf.getvalue()

    def _repr_html_(self) -> Optional[str]:
        """
        Return a html representation for a particular DataFrame.

        Mainly for IPython notebook.
        """
        if self._info_repr():
            buf = StringIO("")
            self.info(buf=buf)
            # need to escape the <class>, should be the first line.
            val = buf.getvalue().replace("<", r"&lt;", 1)
            val = val.replace(">", r"&gt;", 1)
            return "<pre>" + val + "</pre>"

        if get_option("display.notebook_repr_html"):
            max_rows = get_option("display.max_rows")
            min_rows = get_option("display.min_rows")
            max_cols = get_option("display.max_columns")
            show_dimensions = get_option("display.show_dimensions")

            formatter = fmt.DataFrameFormatter(
                self,
                columns=None,
                col_space=None,
                na_rep="NaN",
                formatters=None,
                float_format=None,
                sparsify=None,
                justify=None,
                index_names=True,
                header=True,
                index=True,
                bold_rows=True,
                escape=True,
                max_rows=max_rows,
                min_rows=min_rows,
                max_cols=max_cols,
                show_dimensions=show_dimensions,
                decimal=".",
            )
            return fmt.DataFrameRenderer(formatter).to_html(notebook=True)
        else:
            return None

    @Substitution(
        header_type="bool or sequence",
        header="Write out the column names. If a list of strings "
        "is given, it is assumed to be aliases for the "
        "column names",
        col_space_type="int, list or dict of int",
        col_space="The minimum width of each column",
    )
    @Substitution(shared_params=fmt.common_docstring, returns=fmt.return_docstring)
    def to_string(
        self,
        buf: Optional[FilePathOrBuffer[str]] = None,
        columns: Optional[Sequence[str]] = None,
        col_space: Optional[int] = None,
        header: Union[bool, Sequence[str]] = True,
        index: bool = True,
        na_rep: str = "NaN",
        formatters: Optional[fmt.FormattersType] = None,
        float_format: Optional[fmt.FloatFormatType] = None,
        sparsify: Optional[bool] = None,
        index_names: bool = True,
        justify: Optional[str] = None,
        max_rows: Optional[int] = None,
        min_rows: Optional[int] = None,
        max_cols: Optional[int] = None,
        show_dimensions: bool = False,
        decimal: str = ".",
        line_width: Optional[int] = None,
        max_colwidth: Optional[int] = None,
        encoding: Optional[str] = None,
    ) -> Optional[str]:
        """
        Render a DataFrame to a console-friendly tabular output.
        %(shared_params)s
        line_width : int, optional
            Width to wrap a line in characters.
        max_colwidth : int, optional
            Max width to truncate each column in characters. By default, no limit.

            .. versionadded:: 1.0.0
        encoding : str, default "utf-8"
            Set character encoding.

            .. versionadded:: 1.0
        %(returns)s
        See Also
        --------
        to_html : Convert DataFrame to HTML.

        Examples
        --------
        >>> d = {'col1': [1, 2, 3], 'col2': [4, 5, 6]}
        >>> df = pd.DataFrame(d)
        >>> print(df.to_string())
           col1  col2
        0     1     4
        1     2     5
        2     3     6
        """
        from pandas import option_context

        with option_context("display.max_colwidth", max_colwidth):
            formatter = fmt.DataFrameFormatter(
                self,
                columns=columns,
                col_space=col_space,
                na_rep=na_rep,
                formatters=formatters,
                float_format=float_format,
                sparsify=sparsify,
                justify=justify,
                index_names=index_names,
                header=header,
                index=index,
                min_rows=min_rows,
                max_rows=max_rows,
                max_cols=max_cols,
                show_dimensions=show_dimensions,
                decimal=decimal,
            )
            return fmt.DataFrameRenderer(formatter).to_string(
                buf=buf,
                encoding=encoding,
                line_width=line_width,
            )

    # ----------------------------------------------------------------------

    @property
    def style(self) -> Styler:
        """
        Returns a Styler object.

        Contains methods for building a styled HTML representation of the DataFrame.

        See Also
        --------
        io.formats.style.Styler : Helps style a DataFrame or Series according to the
            data with HTML and CSS.
        """
        from pandas.io.formats.style import Styler

        return Styler(self)

    _shared_docs[
        "items"
    ] = r"""
        Iterate over (column name, Series) pairs.

        Iterates over the DataFrame columns, returning a tuple with
        the column name and the content as a Series.

        Yields
        ------
        label : object
            The column names for the DataFrame being iterated over.
        content : Series
            The column entries belonging to each label, as a Series.

        See Also
        --------
        DataFrame.iterrows : Iterate over DataFrame rows as
            (index, Series) pairs.
        DataFrame.itertuples : Iterate over DataFrame rows as namedtuples
            of the values.

        Examples
        --------
        >>> df = pd.DataFrame({'species': ['bear', 'bear', 'marsupial'],
        ...                   'population': [1864, 22000, 80000]},
        ...                   index=['panda', 'polar', 'koala'])
        >>> df
                species   population
        panda   bear      1864
        polar   bear      22000
        koala   marsupial 80000
        >>> for label, content in df.items():
        ...     print(f'label: {label}')
        ...     print(f'content: {content}', sep='\n')
        ...
        label: species
        content:
        panda         bear
        polar         bear
        koala    marsupial
        Name: species, dtype: object
        label: population
        content:
        panda     1864
        polar    22000
        koala    80000
        Name: population, dtype: int64
        """

    @Appender(_shared_docs["items"])
    def items(self) -> Iterable[Tuple[Label, Series]]:
        if self.columns.is_unique and hasattr(self, "_item_cache"):
            for k in self.columns:
                yield k, self._get_item_cache(k)
        else:
            for i, k in enumerate(self.columns):
                yield k, self._ixs(i, axis=1)

    @Appender(_shared_docs["items"])
    def iteritems(self) -> Iterable[Tuple[Label, Series]]:
        yield from self.items()

    def iterrows(self) -> Iterable[Tuple[Label, Series]]:
        """
        Iterate over DataFrame rows as (index, Series) pairs.

        Yields
        ------
        index : label or tuple of label
            The index of the row. A tuple for a `MultiIndex`.
        data : Series
            The data of the row as a Series.

        See Also
        --------
        DataFrame.itertuples : Iterate over DataFrame rows as namedtuples of the values.
        DataFrame.items : Iterate over (column name, Series) pairs.

        Notes
        -----
        1. Because ``iterrows`` returns a Series for each row,
           it does **not** preserve dtypes across the rows (dtypes are
           preserved across columns for DataFrames). For example,

           >>> df = pd.DataFrame([[1, 1.5]], columns=['int', 'float'])
           >>> row = next(df.iterrows())[1]
           >>> row
           int      1.0
           float    1.5
           Name: 0, dtype: float64
           >>> print(row['int'].dtype)
           float64
           >>> print(df['int'].dtype)
           int64

           To preserve dtypes while iterating over the rows, it is better
           to use :meth:`itertuples` which returns namedtuples of the values
           and which is generally faster than ``iterrows``.

        2. You should **never modify** something you are iterating over.
           This is not guaranteed to work in all cases. Depending on the
           data types, the iterator returns a copy and not a view, and writing
           to it will have no effect.
        """
        columns = self.columns
        klass = self._constructor_sliced
        for k, v in zip(self.index, self.values):
            s = klass(v, index=columns, name=k)
            yield k, s

    def itertuples(self, index: bool = True, name: Optional[str] = "Pandas"):
        """
        Iterate over DataFrame rows as namedtuples.

        Parameters
        ----------
        index : bool, default True
            If True, return the index as the first element of the tuple.
        name : str or None, default "Pandas"
            The name of the returned namedtuples or None to return regular
            tuples.

        Returns
        -------
        iterator
            An object to iterate over namedtuples for each row in the
            DataFrame with the first field possibly being the index and
            following fields being the column values.

        See Also
        --------
        DataFrame.iterrows : Iterate over DataFrame rows as (index, Series)
            pairs.
        DataFrame.items : Iterate over (column name, Series) pairs.

        Notes
        -----
        The column names will be renamed to positional names if they are
        invalid Python identifiers, repeated, or start with an underscore.
        On python versions < 3.7 regular tuples are returned for DataFrames
        with a large number of columns (>254).

        Examples
        --------
        >>> df = pd.DataFrame({'num_legs': [4, 2], 'num_wings': [0, 2]},
        ...                   index=['dog', 'hawk'])
        >>> df
              num_legs  num_wings
        dog          4          0
        hawk         2          2
        >>> for row in df.itertuples():
        ...     print(row)
        ...
        Pandas(Index='dog', num_legs=4, num_wings=0)
        Pandas(Index='hawk', num_legs=2, num_wings=2)

        By setting the `index` parameter to False we can remove the index
        as the first element of the tuple:

        >>> for row in df.itertuples(index=False):
        ...     print(row)
        ...
        Pandas(num_legs=4, num_wings=0)
        Pandas(num_legs=2, num_wings=2)

        With the `name` parameter set we set a custom name for the yielded
        namedtuples:

        >>> for row in df.itertuples(name='Animal'):
        ...     print(row)
        ...
        Animal(Index='dog', num_legs=4, num_wings=0)
        Animal(Index='hawk', num_legs=2, num_wings=2)
        """
        arrays = []
        fields = list(self.columns)
        if index:
            arrays.append(self.index)
            fields.insert(0, "Index")

        # use integer indexing because of possible duplicate column names
        arrays.extend(self.iloc[:, k] for k in range(len(self.columns)))

        if name is not None:
            # https://github.com/python/mypy/issues/9046
            # error: namedtuple() expects a string literal as the first argument
            itertuple = collections.namedtuple(  # type: ignore[misc]
                name, fields, rename=True
            )
            return map(itertuple._make, zip(*arrays))

        # fallback to regular tuples
        return zip(*arrays)

    def __len__(self) -> int:
        """
        Returns length of info axis, but here we use the index.
        """
        return len(self.index)

    def dot(self, other):
        """
        Compute the matrix multiplication between the DataFrame and other.

        This method computes the matrix product between the DataFrame and the
        values of an other Series, DataFrame or a numpy array.

        It can also be called using ``self @ other`` in Python >= 3.5.

        Parameters
        ----------
        other : Series, DataFrame or array-like
            The other object to compute the matrix product with.

        Returns
        -------
        Series or DataFrame
            If other is a Series, return the matrix product between self and
            other as a Series. If other is a DataFrame or a numpy.array, return
            the matrix product of self and other in a DataFrame of a np.array.

        See Also
        --------
        Series.dot: Similar method for Series.

        Notes
        -----
        The dimensions of DataFrame and other must be compatible in order to
        compute the matrix multiplication. In addition, the column names of
        DataFrame and the index of other must contain the same values, as they
        will be aligned prior to the multiplication.

        The dot method for Series computes the inner product, instead of the
        matrix product here.

        Examples
        --------
        Here we multiply a DataFrame with a Series.

        >>> df = pd.DataFrame([[0, 1, -2, -1], [1, 1, 1, 1]])
        >>> s = pd.Series([1, 1, 2, 1])
        >>> df.dot(s)
        0    -4
        1     5
        dtype: int64

        Here we multiply a DataFrame with another DataFrame.

        >>> other = pd.DataFrame([[0, 1], [1, 2], [-1, -1], [2, 0]])
        >>> df.dot(other)
            0   1
        0   1   4
        1   2   2

        Note that the dot method give the same result as @

        >>> df @ other
            0   1
        0   1   4
        1   2   2

        The dot method works also if other is an np.array.

        >>> arr = np.array([[0, 1], [1, 2], [-1, -1], [2, 0]])
        >>> df.dot(arr)
            0   1
        0   1   4
        1   2   2

        Note how shuffling of the objects does not change the result.

        >>> s2 = s.reindex([1, 0, 2, 3])
        >>> df.dot(s2)
        0    -4
        1     5
        dtype: int64
        """
        if isinstance(other, (Series, DataFrame)):
            common = self.columns.union(other.index)
            if len(common) > len(self.columns) or len(common) > len(other.index):
                raise ValueError("matrices are not aligned")

            left = self.reindex(columns=common, copy=False)
            right = other.reindex(index=common, copy=False)
            lvals = left.values
            rvals = right._values
        else:
            left = self
            lvals = self.values
            rvals = np.asarray(other)
            if lvals.shape[1] != rvals.shape[0]:
                raise ValueError(
                    f"Dot product shape mismatch, {lvals.shape} vs {rvals.shape}"
                )

        if isinstance(other, DataFrame):
            return self._constructor(
                np.dot(lvals, rvals), index=left.index, columns=other.columns
            )
        elif isinstance(other, Series):
            return self._constructor_sliced(np.dot(lvals, rvals), index=left.index)
        elif isinstance(rvals, (np.ndarray, Index)):
            result = np.dot(lvals, rvals)
            if result.ndim == 2:
                return self._constructor(result, index=left.index)
            else:
                return self._constructor_sliced(result, index=left.index)
        else:  # pragma: no cover
            raise TypeError(f"unsupported type: {type(other)}")

    def __matmul__(self, other):
        """
        Matrix multiplication using binary `@` operator in Python>=3.5.
        """
        return self.dot(other)

    def __rmatmul__(self, other):
        """
        Matrix multiplication using binary `@` operator in Python>=3.5.
        """
        try:
            return self.T.dot(np.transpose(other)).T
        except ValueError as err:
            if "shape mismatch" not in str(err):
                raise
            # GH#21581 give exception message for original shapes
            msg = f"shapes {np.shape(other)} and {self.shape} not aligned"
            raise ValueError(msg) from err

    # ----------------------------------------------------------------------
    # IO methods (to / from other formats)

    @classmethod
    def from_dict(cls, data, orient="columns", dtype=None, columns=None) -> DataFrame:
        """
        Construct DataFrame from dict of array-like or dicts.

        Creates DataFrame object from dictionary by columns or by index
        allowing dtype specification.

        Parameters
        ----------
        data : dict
            Of the form {field : array-like} or {field : dict}.
        orient : {'columns', 'index'}, default 'columns'
            The "orientation" of the data. If the keys of the passed dict
            should be the columns of the resulting DataFrame, pass 'columns'
            (default). Otherwise if the keys should be rows, pass 'index'.
        dtype : dtype, default None
            Data type to force, otherwise infer.
        columns : list, default None
            Column labels to use when ``orient='index'``. Raises a ValueError
            if used with ``orient='columns'``.

        Returns
        -------
        DataFrame

        See Also
        --------
        DataFrame.from_records : DataFrame from structured ndarray, sequence
            of tuples or dicts, or DataFrame.
        DataFrame : DataFrame object creation using constructor.

        Examples
        --------
        By default the keys of the dict become the DataFrame columns:

        >>> data = {'col_1': [3, 2, 1, 0], 'col_2': ['a', 'b', 'c', 'd']}
        >>> pd.DataFrame.from_dict(data)
           col_1 col_2
        0      3     a
        1      2     b
        2      1     c
        3      0     d

        Specify ``orient='index'`` to create the DataFrame using dictionary
        keys as rows:

        >>> data = {'row_1': [3, 2, 1, 0], 'row_2': ['a', 'b', 'c', 'd']}
        >>> pd.DataFrame.from_dict(data, orient='index')
               0  1  2  3
        row_1  3  2  1  0
        row_2  a  b  c  d

        When using the 'index' orientation, the column names can be
        specified manually:

        >>> pd.DataFrame.from_dict(data, orient='index',
        ...                        columns=['A', 'B', 'C', 'D'])
               A  B  C  D
        row_1  3  2  1  0
        row_2  a  b  c  d
        """
        index = None
        orient = orient.lower()
        if orient == "index":
            if len(data) > 0:
                # TODO speed up Series case
                if isinstance(list(data.values())[0], (Series, dict)):
                    data = _from_nested_dict(data)
                else:
                    data, index = list(data.values()), list(data.keys())
        elif orient == "columns":
            if columns is not None:
                raise ValueError("cannot use columns parameter with orient='columns'")
        else:  # pragma: no cover
            raise ValueError("only recognize index or columns for orient")

        return cls(data, index=index, columns=columns, dtype=dtype)

    def to_numpy(
        self, dtype=None, copy: bool = False, na_value=lib.no_default
    ) -> np.ndarray:
        """
        Convert the DataFrame to a NumPy array.

        .. versionadded:: 0.24.0

        By default, the dtype of the returned array will be the common NumPy
        dtype of all types in the DataFrame. For example, if the dtypes are
        ``float16`` and ``float32``, the results dtype will be ``float32``.
        This may require copying data and coercing values, which may be
        expensive.

        Parameters
        ----------
        dtype : str or numpy.dtype, optional
            The dtype to pass to :meth:`numpy.asarray`.
        copy : bool, default False
            Whether to ensure that the returned value is not a view on
            another array. Note that ``copy=False`` does not *ensure* that
            ``to_numpy()`` is no-copy. Rather, ``copy=True`` ensure that
            a copy is made, even if not strictly necessary.
        na_value : Any, optional
            The value to use for missing values. The default value depends
            on `dtype` and the dtypes of the DataFrame columns.

            .. versionadded:: 1.1.0

        Returns
        -------
        numpy.ndarray

        See Also
        --------
        Series.to_numpy : Similar method for Series.

        Examples
        --------
        >>> pd.DataFrame({"A": [1, 2], "B": [3, 4]}).to_numpy()
        array([[1, 3],
               [2, 4]])

        With heterogeneous data, the lowest common type will have to
        be used.

        >>> df = pd.DataFrame({"A": [1, 2], "B": [3.0, 4.5]})
        >>> df.to_numpy()
        array([[1. , 3. ],
               [2. , 4.5]])

        For a mix of numeric and non-numeric types, the output array will
        have object dtype.

        >>> df['C'] = pd.date_range('2000', periods=2)
        >>> df.to_numpy()
        array([[1, 3.0, Timestamp('2000-01-01 00:00:00')],
               [2, 4.5, Timestamp('2000-01-02 00:00:00')]], dtype=object)
        """
        self._consolidate_inplace()
        result = self._mgr.as_array(
            transpose=self._AXIS_REVERSED, dtype=dtype, copy=copy, na_value=na_value
        )
        if result.dtype is not dtype:
            result = np.array(result, dtype=dtype, copy=False)

        return result

    def to_dict(self, orient="dict", into=dict):
        """
        Convert the DataFrame to a dictionary.

        The type of the key-value pairs can be customized with the parameters
        (see below).

        Parameters
        ----------
        orient : str {'dict', 'list', 'series', 'split', 'records', 'index'}
            Determines the type of the values of the dictionary.

            - 'dict' (default) : dict like {column -> {index -> value}}
            - 'list' : dict like {column -> [values]}
            - 'series' : dict like {column -> Series(values)}
            - 'split' : dict like
              {'index' -> [index], 'columns' -> [columns], 'data' -> [values]}
            - 'records' : list like
              [{column -> value}, ... , {column -> value}]
            - 'index' : dict like {index -> {column -> value}}

            Abbreviations are allowed. `s` indicates `series` and `sp`
            indicates `split`.

        into : class, default dict
            The collections.abc.Mapping subclass used for all Mappings
            in the return value.  Can be the actual class or an empty
            instance of the mapping type you want.  If you want a
            collections.defaultdict, you must pass it initialized.

        Returns
        -------
        dict, list or collections.abc.Mapping
            Return a collections.abc.Mapping object representing the DataFrame.
            The resulting transformation depends on the `orient` parameter.

        See Also
        --------
        DataFrame.from_dict: Create a DataFrame from a dictionary.
        DataFrame.to_json: Convert a DataFrame to JSON format.

        Examples
        --------
        >>> df = pd.DataFrame({'col1': [1, 2],
        ...                    'col2': [0.5, 0.75]},
        ...                   index=['row1', 'row2'])
        >>> df
              col1  col2
        row1     1  0.50
        row2     2  0.75
        >>> df.to_dict()
        {'col1': {'row1': 1, 'row2': 2}, 'col2': {'row1': 0.5, 'row2': 0.75}}

        You can specify the return orientation.

        >>> df.to_dict('series')
        {'col1': row1    1
                 row2    2
        Name: col1, dtype: int64,
        'col2': row1    0.50
                row2    0.75
        Name: col2, dtype: float64}

        >>> df.to_dict('split')
        {'index': ['row1', 'row2'], 'columns': ['col1', 'col2'],
         'data': [[1, 0.5], [2, 0.75]]}

        >>> df.to_dict('records')
        [{'col1': 1, 'col2': 0.5}, {'col1': 2, 'col2': 0.75}]

        >>> df.to_dict('index')
        {'row1': {'col1': 1, 'col2': 0.5}, 'row2': {'col1': 2, 'col2': 0.75}}

        You can also specify the mapping type.

        >>> from collections import OrderedDict, defaultdict
        >>> df.to_dict(into=OrderedDict)
        OrderedDict([('col1', OrderedDict([('row1', 1), ('row2', 2)])),
                     ('col2', OrderedDict([('row1', 0.5), ('row2', 0.75)]))])

        If you want a `defaultdict`, you need to initialize it:

        >>> dd = defaultdict(list)
        >>> df.to_dict('records', into=dd)
        [defaultdict(<class 'list'>, {'col1': 1, 'col2': 0.5}),
         defaultdict(<class 'list'>, {'col1': 2, 'col2': 0.75})]
        """
        if not self.columns.is_unique:
            warnings.warn(
                "DataFrame columns are not unique, some columns will be omitted.",
                UserWarning,
                stacklevel=2,
            )
        # GH16122
        into_c = com.standardize_mapping(into)

        orient = orient.lower()
        # GH32515
        if orient.startswith(("d", "l", "s", "r", "i")) and orient not in {
            "dict",
            "list",
            "series",
            "split",
            "records",
            "index",
        }:
            warnings.warn(
                "Using short name for 'orient' is deprecated. Only the "
                "options: ('dict', list, 'series', 'split', 'records', 'index') "
                "will be used in a future version. Use one of the above "
                "to silence this warning.",
                FutureWarning,
            )

            if orient.startswith("d"):
                orient = "dict"
            elif orient.startswith("l"):
                orient = "list"
            elif orient.startswith("sp"):
                orient = "split"
            elif orient.startswith("s"):
                orient = "series"
            elif orient.startswith("r"):
                orient = "records"
            elif orient.startswith("i"):
                orient = "index"

        if orient == "dict":
            return into_c((k, v.to_dict(into)) for k, v in self.items())

        elif orient == "list":
            return into_c((k, v.tolist()) for k, v in self.items())

        elif orient == "split":
            return into_c(
                (
                    ("index", self.index.tolist()),
                    ("columns", self.columns.tolist()),
                    (
                        "data",
                        [
                            list(map(maybe_box_datetimelike, t))
                            for t in self.itertuples(index=False, name=None)
                        ],
                    ),
                )
            )

        elif orient == "series":
            return into_c((k, maybe_box_datetimelike(v)) for k, v in self.items())

        elif orient == "records":
            columns = self.columns.tolist()
            rows = (
                dict(zip(columns, row))
                for row in self.itertuples(index=False, name=None)
            )
            return [
                into_c((k, maybe_box_datetimelike(v)) for k, v in row.items())
                for row in rows
            ]

        elif orient == "index":
            if not self.index.is_unique:
                raise ValueError("DataFrame index must be unique for orient='index'.")
            return into_c(
                (t[0], dict(zip(self.columns, t[1:])))
                for t in self.itertuples(name=None)
            )

        else:
            raise ValueError(f"orient '{orient}' not understood")

    def to_gbq(
        self,
        destination_table,
        project_id=None,
        chunksize=None,
        reauth=False,
        if_exists="fail",
        auth_local_webserver=False,
        table_schema=None,
        location=None,
        progress_bar=True,
        credentials=None,
    ) -> None:
        """
        Write a DataFrame to a Google BigQuery table.

        This function requires the `pandas-gbq package
        <https://pandas-gbq.readthedocs.io>`__.

        See the `How to authenticate with Google BigQuery
        <https://pandas-gbq.readthedocs.io/en/latest/howto/authentication.html>`__
        guide for authentication instructions.

        Parameters
        ----------
        destination_table : str
            Name of table to be written, in the form ``dataset.tablename``.
        project_id : str, optional
            Google BigQuery Account project ID. Optional when available from
            the environment.
        chunksize : int, optional
            Number of rows to be inserted in each chunk from the dataframe.
            Set to ``None`` to load the whole dataframe at once.
        reauth : bool, default False
            Force Google BigQuery to re-authenticate the user. This is useful
            if multiple accounts are used.
        if_exists : str, default 'fail'
            Behavior when the destination table exists. Value can be one of:

            ``'fail'``
                If table exists raise pandas_gbq.gbq.TableCreationError.
            ``'replace'``
                If table exists, drop it, recreate it, and insert data.
            ``'append'``
                If table exists, insert data. Create if does not exist.
        auth_local_webserver : bool, default False
            Use the `local webserver flow`_ instead of the `console flow`_
            when getting user credentials.

            .. _local webserver flow:
                https://google-auth-oauthlib.readthedocs.io/en/latest/reference/google_auth_oauthlib.flow.html#google_auth_oauthlib.flow.InstalledAppFlow.run_local_server
            .. _console flow:
                https://google-auth-oauthlib.readthedocs.io/en/latest/reference/google_auth_oauthlib.flow.html#google_auth_oauthlib.flow.InstalledAppFlow.run_console

            *New in version 0.2.0 of pandas-gbq*.
        table_schema : list of dicts, optional
            List of BigQuery table fields to which according DataFrame
            columns conform to, e.g. ``[{'name': 'col1', 'type':
            'STRING'},...]``. If schema is not provided, it will be
            generated according to dtypes of DataFrame columns. See
            BigQuery API documentation on available names of a field.

            *New in version 0.3.1 of pandas-gbq*.
        location : str, optional
            Location where the load job should run. See the `BigQuery locations
            documentation
            <https://cloud.google.com/bigquery/docs/dataset-locations>`__ for a
            list of available locations. The location must match that of the
            target dataset.

            *New in version 0.5.0 of pandas-gbq*.
        progress_bar : bool, default True
            Use the library `tqdm` to show the progress bar for the upload,
            chunk by chunk.

            *New in version 0.5.0 of pandas-gbq*.
        credentials : google.auth.credentials.Credentials, optional
            Credentials for accessing Google APIs. Use this parameter to
            override default credentials, such as to use Compute Engine
            :class:`google.auth.compute_engine.Credentials` or Service
            Account :class:`google.oauth2.service_account.Credentials`
            directly.

            *New in version 0.8.0 of pandas-gbq*.

            .. versionadded:: 0.24.0

        See Also
        --------
        pandas_gbq.to_gbq : This function in the pandas-gbq library.
        read_gbq : Read a DataFrame from Google BigQuery.
        """
        from pandas.io import gbq

        gbq.to_gbq(
            self,
            destination_table,
            project_id=project_id,
            chunksize=chunksize,
            reauth=reauth,
            if_exists=if_exists,
            auth_local_webserver=auth_local_webserver,
            table_schema=table_schema,
            location=location,
            progress_bar=progress_bar,
            credentials=credentials,
        )

    @classmethod
    def from_records(
        cls,
        data,
        index=None,
        exclude=None,
        columns=None,
        coerce_float=False,
        nrows=None,
    ) -> DataFrame:
        """
        Convert structured or record ndarray to DataFrame.

        Creates a DataFrame object from a structured ndarray, sequence of
        tuples or dicts, or DataFrame.

        Parameters
        ----------
        data : structured ndarray, sequence of tuples or dicts, or DataFrame
            Structured input data.
        index : str, list of fields, array-like
            Field of array to use as the index, alternately a specific set of
            input labels to use.
        exclude : sequence, default None
            Columns or fields to exclude.
        columns : sequence, default None
            Column names to use. If the passed data do not have names
            associated with them, this argument provides names for the
            columns. Otherwise this argument indicates the order of the columns
            in the result (any names not found in the data will become all-NA
            columns).
        coerce_float : bool, default False
            Attempt to convert values of non-string, non-numeric objects (like
            decimal.Decimal) to floating point, useful for SQL result sets.
        nrows : int, default None
            Number of rows to read if data is an iterator.

        Returns
        -------
        DataFrame

        See Also
        --------
        DataFrame.from_dict : DataFrame from dict of array-like or dicts.
        DataFrame : DataFrame object creation using constructor.

        Examples
        --------
        Data can be provided as a structured ndarray:

        >>> data = np.array([(3, 'a'), (2, 'b'), (1, 'c'), (0, 'd')],
        ...                 dtype=[('col_1', 'i4'), ('col_2', 'U1')])
        >>> pd.DataFrame.from_records(data)
           col_1 col_2
        0      3     a
        1      2     b
        2      1     c
        3      0     d

        Data can be provided as a list of dicts:

        >>> data = [{'col_1': 3, 'col_2': 'a'},
        ...         {'col_1': 2, 'col_2': 'b'},
        ...         {'col_1': 1, 'col_2': 'c'},
        ...         {'col_1': 0, 'col_2': 'd'}]
        >>> pd.DataFrame.from_records(data)
           col_1 col_2
        0      3     a
        1      2     b
        2      1     c
        3      0     d

        Data can be provided as a list of tuples with corresponding columns:

        >>> data = [(3, 'a'), (2, 'b'), (1, 'c'), (0, 'd')]
        >>> pd.DataFrame.from_records(data, columns=['col_1', 'col_2'])
           col_1 col_2
        0      3     a
        1      2     b
        2      1     c
        3      0     d
        """
        # Make a copy of the input columns so we can modify it
        if columns is not None:
            columns = ensure_index(columns)

        if is_iterator(data):
            if nrows == 0:
                return cls()

            try:
                first_row = next(data)
            except StopIteration:
                return cls(index=index, columns=columns)

            dtype = None
            if hasattr(first_row, "dtype") and first_row.dtype.names:
                dtype = first_row.dtype

            values = [first_row]

            if nrows is None:
                values += data
            else:
                values.extend(itertools.islice(data, nrows - 1))

            if dtype is not None:
                data = np.array(values, dtype=dtype)
            else:
                data = values

        if isinstance(data, dict):
            if columns is None:
                columns = arr_columns = ensure_index(sorted(data))
                arrays = [data[k] for k in columns]
            else:
                arrays = []
                arr_columns_list = []
                for k, v in data.items():
                    if k in columns:
                        arr_columns_list.append(k)
                        arrays.append(v)

                arrays, arr_columns = reorder_arrays(arrays, arr_columns_list, columns)

        elif isinstance(data, (np.ndarray, DataFrame)):
            arrays, columns = to_arrays(data, columns)
            if columns is not None:
                columns = ensure_index(columns)
            arr_columns = columns
        else:
            arrays, arr_columns = to_arrays(data, columns, coerce_float=coerce_float)

            arr_columns = ensure_index(arr_columns)
            if columns is not None:
                columns = ensure_index(columns)
            else:
                columns = arr_columns

        if exclude is None:
            exclude = set()
        else:
            exclude = set(exclude)

        result_index = None
        if index is not None:
            if isinstance(index, str) or not hasattr(index, "__iter__"):
                i = columns.get_loc(index)
                exclude.add(index)
                if len(arrays) > 0:
                    result_index = Index(arrays[i], name=index)
                else:
                    result_index = Index([], name=index)
            else:
                try:
                    index_data = [arrays[arr_columns.get_loc(field)] for field in index]
                except (KeyError, TypeError):
                    # raised by get_loc, see GH#29258
                    result_index = index
                else:
                    result_index = ensure_index_from_sequences(index_data, names=index)
                    exclude.update(index)

        if any(exclude):
            arr_exclude = [x for x in exclude if x in arr_columns]
            to_remove = [arr_columns.get_loc(col) for col in arr_exclude]
            arrays = [v for i, v in enumerate(arrays) if i not in to_remove]

            arr_columns = arr_columns.drop(arr_exclude)
            columns = columns.drop(exclude)

        mgr = arrays_to_mgr(arrays, arr_columns, result_index, columns)

        return cls(mgr)

    def to_records(
        self, index=True, column_dtypes=None, index_dtypes=None
    ) -> np.recarray:
        """
        Convert DataFrame to a NumPy record array.

        Index will be included as the first field of the record array if
        requested.

        Parameters
        ----------
        index : bool, default True
            Include index in resulting record array, stored in 'index'
            field or using the index label, if set.
        column_dtypes : str, type, dict, default None
            .. versionadded:: 0.24.0

            If a string or type, the data type to store all columns. If
            a dictionary, a mapping of column names and indices (zero-indexed)
            to specific data types.
        index_dtypes : str, type, dict, default None
            .. versionadded:: 0.24.0

            If a string or type, the data type to store all index levels. If
            a dictionary, a mapping of index level names and indices
            (zero-indexed) to specific data types.

            This mapping is applied only if `index=True`.

        Returns
        -------
        numpy.recarray
            NumPy ndarray with the DataFrame labels as fields and each row
            of the DataFrame as entries.

        See Also
        --------
        DataFrame.from_records: Convert structured or record ndarray
            to DataFrame.
        numpy.recarray: An ndarray that allows field access using
            attributes, analogous to typed columns in a
            spreadsheet.

        Examples
        --------
        >>> df = pd.DataFrame({'A': [1, 2], 'B': [0.5, 0.75]},
        ...                   index=['a', 'b'])
        >>> df
           A     B
        a  1  0.50
        b  2  0.75
        >>> df.to_records()
        rec.array([('a', 1, 0.5 ), ('b', 2, 0.75)],
                  dtype=[('index', 'O'), ('A', '<i8'), ('B', '<f8')])

        If the DataFrame index has no label then the recarray field name
        is set to 'index'. If the index has a label then this is used as the
        field name:

        >>> df.index = df.index.rename("I")
        >>> df.to_records()
        rec.array([('a', 1, 0.5 ), ('b', 2, 0.75)],
                  dtype=[('I', 'O'), ('A', '<i8'), ('B', '<f8')])

        The index can be excluded from the record array:

        >>> df.to_records(index=False)
        rec.array([(1, 0.5 ), (2, 0.75)],
                  dtype=[('A', '<i8'), ('B', '<f8')])

        Data types can be specified for the columns:

        >>> df.to_records(column_dtypes={"A": "int32"})
        rec.array([('a', 1, 0.5 ), ('b', 2, 0.75)],
                  dtype=[('I', 'O'), ('A', '<i4'), ('B', '<f8')])

        As well as for the index:

        >>> df.to_records(index_dtypes="<S2")
        rec.array([(b'a', 1, 0.5 ), (b'b', 2, 0.75)],
                  dtype=[('I', 'S2'), ('A', '<i8'), ('B', '<f8')])

        >>> index_dtypes = f"<S{df.index.str.len().max()}"
        >>> df.to_records(index_dtypes=index_dtypes)
        rec.array([(b'a', 1, 0.5 ), (b'b', 2, 0.75)],
                  dtype=[('I', 'S1'), ('A', '<i8'), ('B', '<f8')])
        """
        if index:
            if isinstance(self.index, MultiIndex):
                # array of tuples to numpy cols. copy copy copy
                ix_vals = list(map(np.array, zip(*self.index._values)))
            else:
                ix_vals = [self.index.values]

            arrays = ix_vals + [
                np.asarray(self.iloc[:, i]) for i in range(len(self.columns))
            ]

            count = 0
            index_names = list(self.index.names)

            if isinstance(self.index, MultiIndex):
                for i, n in enumerate(index_names):
                    if n is None:
                        index_names[i] = f"level_{count}"
                        count += 1
            elif index_names[0] is None:
                index_names = ["index"]

            names = [str(name) for name in itertools.chain(index_names, self.columns)]
        else:
            arrays = [np.asarray(self.iloc[:, i]) for i in range(len(self.columns))]
            names = [str(c) for c in self.columns]
            index_names = []

        index_len = len(index_names)
        formats = []

        for i, v in enumerate(arrays):
            index = i

            # When the names and arrays are collected, we
            # first collect those in the DataFrame's index,
            # followed by those in its columns.
            #
            # Thus, the total length of the array is:
            # len(index_names) + len(DataFrame.columns).
            #
            # This check allows us to see whether we are
            # handling a name / array in the index or column.
            if index < index_len:
                dtype_mapping = index_dtypes
                name = index_names[index]
            else:
                index -= index_len
                dtype_mapping = column_dtypes
                name = self.columns[index]

            # We have a dictionary, so we get the data type
            # associated with the index or column (which can
            # be denoted by its name in the DataFrame or its
            # position in DataFrame's array of indices or
            # columns, whichever is applicable.
            if is_dict_like(dtype_mapping):
                if name in dtype_mapping:
                    dtype_mapping = dtype_mapping[name]
                elif index in dtype_mapping:
                    dtype_mapping = dtype_mapping[index]
                else:
                    dtype_mapping = None

            # If no mapping can be found, use the array's
            # dtype attribute for formatting.
            #
            # A valid dtype must either be a type or
            # string naming a type.
            if dtype_mapping is None:
                formats.append(v.dtype)
            elif isinstance(dtype_mapping, (type, np.dtype, str)):
                # error: Argument 1 to "append" of "list" has incompatible type
                # "Union[type, dtype, str]"; expected "dtype"
                formats.append(dtype_mapping)  # type: ignore[arg-type]
            else:
                element = "row" if i < index_len else "column"
                msg = f"Invalid dtype {dtype_mapping} specified for {element} {name}"
                raise ValueError(msg)

        # error: Module has no attribute "fromarrays"
        return np.rec.fromarrays(  # type: ignore[attr-defined]
            arrays, dtype={"names": names, "formats": formats}
        )

    @classmethod
    def _from_arrays(
        cls,
        arrays,
        columns,
        index,
        dtype: Optional[Dtype] = None,
        verify_integrity: bool = True,
    ) -> DataFrame:
        """
        Create DataFrame from a list of arrays corresponding to the columns.

        Parameters
        ----------
        arrays : list-like of arrays
            Each array in the list corresponds to one column, in order.
        columns : list-like, Index
            The column names for the resulting DataFrame.
        index : list-like, Index
            The rows labels for the resulting DataFrame.
        dtype : dtype, optional
            Optional dtype to enforce for all arrays.
        verify_integrity : bool, default True
            Validate and homogenize all input. If set to False, it is assumed
            that all elements of `arrays` are actual arrays how they will be
            stored in a block (numpy ndarray or ExtensionArray), have the same
            length as and are aligned with the index, and that `columns` and
            `index` are ensured to be an Index object.

        Returns
        -------
        DataFrame
        """
        if dtype is not None:
            dtype = pandas_dtype(dtype)

        mgr = arrays_to_mgr(
            arrays,
            columns,
            index,
            columns,
            dtype=dtype,
            verify_integrity=verify_integrity,
        )
        return cls(mgr)

    @doc(storage_options=generic._shared_docs["storage_options"])
    @deprecate_kwarg(old_arg_name="fname", new_arg_name="path")
    def to_stata(
        self,
        path: FilePathOrBuffer,
        convert_dates: Optional[Dict[Label, str]] = None,
        write_index: bool = True,
        byteorder: Optional[str] = None,
        time_stamp: Optional[datetime.datetime] = None,
        data_label: Optional[str] = None,
        variable_labels: Optional[Dict[Label, str]] = None,
        version: Optional[int] = 114,
        convert_strl: Optional[Sequence[Label]] = None,
        compression: CompressionOptions = "infer",
        storage_options: StorageOptions = None,
    ) -> None:
        """
        Export DataFrame object to Stata dta format.

        Writes the DataFrame to a Stata dataset file.
        "dta" files contain a Stata dataset.

        Parameters
        ----------
        path : str, buffer or path object
            String, path object (pathlib.Path or py._path.local.LocalPath) or
            object implementing a binary write() function. If using a buffer
            then the buffer will not be automatically closed after the file
            data has been written.

            .. versionchanged:: 1.0.0

            Previously this was "fname"

        convert_dates : dict
            Dictionary mapping columns containing datetime types to stata
            internal format to use when writing the dates. Options are 'tc',
            'td', 'tm', 'tw', 'th', 'tq', 'ty'. Column can be either an integer
            or a name. Datetime columns that do not have a conversion type
            specified will be converted to 'tc'. Raises NotImplementedError if
            a datetime column has timezone information.
        write_index : bool
            Write the index to Stata dataset.
        byteorder : str
            Can be ">", "<", "little", or "big". default is `sys.byteorder`.
        time_stamp : datetime
            A datetime to use as file creation date.  Default is the current
            time.
        data_label : str, optional
            A label for the data set.  Must be 80 characters or smaller.
        variable_labels : dict
            Dictionary containing columns as keys and variable labels as
            values. Each label must be 80 characters or smaller.
        version : {{114, 117, 118, 119, None}}, default 114
            Version to use in the output dta file. Set to None to let pandas
            decide between 118 or 119 formats depending on the number of
            columns in the frame. Version 114 can be read by Stata 10 and
            later. Version 117 can be read by Stata 13 or later. Version 118
            is supported in Stata 14 and later. Version 119 is supported in
            Stata 15 and later. Version 114 limits string variables to 244
            characters or fewer while versions 117 and later allow strings
            with lengths up to 2,000,000 characters. Versions 118 and 119
            support Unicode characters, and version 119 supports more than
            32,767 variables.

            Version 119 should usually only be used when the number of
            variables exceeds the capacity of dta format 118. Exporting
            smaller datasets in format 119 may have unintended consequences,
            and, as of November 2020, Stata SE cannot read version 119 files.

            .. versionchanged:: 1.0.0

                Added support for formats 118 and 119.

        convert_strl : list, optional
            List of column names to convert to string columns to Stata StrL
            format. Only available if version is 117.  Storing strings in the
            StrL format can produce smaller dta files if strings have more than
            8 characters and values are repeated.
        compression : str or dict, default 'infer'
            For on-the-fly compression of the output dta. If string, specifies
            compression mode. If dict, value at key 'method' specifies
            compression mode. Compression mode must be one of {{'infer', 'gzip',
            'bz2', 'zip', 'xz', None}}. If compression mode is 'infer' and
            `fname` is path-like, then detect compression from the following
            extensions: '.gz', '.bz2', '.zip', or '.xz' (otherwise no
            compression). If dict and compression mode is one of {{'zip',
            'gzip', 'bz2'}}, or inferred as one of the above, other entries
            passed as additional compression options.

            .. versionadded:: 1.1.0

        {storage_options}

            .. versionadded:: 1.2.0

        Raises
        ------
        NotImplementedError
            * If datetimes contain timezone information
            * Column dtype is not representable in Stata
        ValueError
            * Columns listed in convert_dates are neither datetime64[ns]
              or datetime.datetime
            * Column listed in convert_dates is not in DataFrame
            * Categorical label contains more than 32,000 characters

        See Also
        --------
        read_stata : Import Stata data files.
        io.stata.StataWriter : Low-level writer for Stata data files.
        io.stata.StataWriter117 : Low-level writer for version 117 files.

        Examples
        --------
        >>> df = pd.DataFrame({{'animal': ['falcon', 'parrot', 'falcon',
        ...                               'parrot'],
        ...                    'speed': [350, 18, 361, 15]}})
        >>> df.to_stata('animals.dta')  # doctest: +SKIP
        """
        if version not in (114, 117, 118, 119, None):
            raise ValueError("Only formats 114, 117, 118 and 119 are supported.")
        if version == 114:
            if convert_strl is not None:
                raise ValueError("strl is not supported in format 114")
            from pandas.io.stata import StataWriter as statawriter
        elif version == 117:
            # mypy: Name 'statawriter' already defined (possibly by an import)
            from pandas.io.stata import (  # type: ignore[no-redef]
                StataWriter117 as statawriter,
            )
        else:  # versions 118 and 119
            # mypy: Name 'statawriter' already defined (possibly by an import)
            from pandas.io.stata import (  # type: ignore[no-redef]
                StataWriterUTF8 as statawriter,
            )

        kwargs: Dict[str, Any] = {}
        if version is None or version >= 117:
            # strl conversion is only supported >= 117
            kwargs["convert_strl"] = convert_strl
        if version is None or version >= 118:
            # Specifying the version is only supported for UTF8 (118 or 119)
            kwargs["version"] = version

        # mypy: Too many arguments for "StataWriter"
        writer = statawriter(  # type: ignore[call-arg]
            path,
            self,
            convert_dates=convert_dates,
            byteorder=byteorder,
            time_stamp=time_stamp,
            data_label=data_label,
            write_index=write_index,
            variable_labels=variable_labels,
            compression=compression,
            storage_options=storage_options,
            **kwargs,
        )
        writer.write_file()

    @deprecate_kwarg(old_arg_name="fname", new_arg_name="path")
    def to_feather(self, path: FilePathOrBuffer[AnyStr], **kwargs) -> None:
        """
        Write a DataFrame to the binary Feather format.

        Parameters
        ----------
        path : str or file-like object
            If a string, it will be used as Root Directory path.
        **kwargs :
            Additional keywords passed to :func:`pyarrow.feather.write_feather`.
            Starting with pyarrow 0.17, this includes the `compression`,
            `compression_level`, `chunksize` and `version` keywords.

            .. versionadded:: 1.1.0
        """
        from pandas.io.feather_format import to_feather

        to_feather(self, path, **kwargs)

    @doc(
        Series.to_markdown,
        klass=_shared_doc_kwargs["klass"],
        storage_options=_shared_docs["storage_options"],
        examples="""Examples
        --------
        >>> df = pd.DataFrame(
        ...     data={"animal_1": ["elk", "pig"], "animal_2": ["dog", "quetzal"]}
        ... )
        >>> print(df.to_markdown())
        |    | animal_1   | animal_2   |
        |---:|:-----------|:-----------|
        |  0 | elk        | dog        |
        |  1 | pig        | quetzal    |

        Output markdown with a tabulate option.

        >>> print(df.to_markdown(tablefmt="grid"))
        +----+------------+------------+
        |    | animal_1   | animal_2   |
        +====+============+============+
        |  0 | elk        | dog        |
        +----+------------+------------+
        |  1 | pig        | quetzal    |
        +----+------------+------------+
        """,
    )
    def to_markdown(
        self,
        buf: Optional[Union[IO[str], str]] = None,
        mode: str = "wt",
        index: bool = True,
        storage_options: StorageOptions = None,
        **kwargs,
    ) -> Optional[str]:
        if "showindex" in kwargs:
            warnings.warn(
                "'showindex' is deprecated. Only 'index' will be used "
                "in a future version. Use 'index' to silence this warning.",
                FutureWarning,
                stacklevel=2,
            )

        kwargs.setdefault("headers", "keys")
        kwargs.setdefault("tablefmt", "pipe")
        kwargs.setdefault("showindex", index)
        tabulate = import_optional_dependency("tabulate")
        result = tabulate.tabulate(self, **kwargs)
        if buf is None:
            return result

        with get_handle(buf, mode, storage_options=storage_options) as handles:
            assert not isinstance(handles.handle, (str, mmap.mmap))
            handles.handle.writelines(result)
        return None

    @doc(storage_options=generic._shared_docs["storage_options"])
    @deprecate_kwarg(old_arg_name="fname", new_arg_name="path")
    def to_parquet(
        self,
        path: Optional[FilePathOrBuffer] = None,
        engine: str = "auto",
        compression: Optional[str] = "snappy",
        index: Optional[bool] = None,
        partition_cols: Optional[List[str]] = None,
        storage_options: StorageOptions = None,
        **kwargs,
    ) -> Optional[bytes]:
        """
        Write a DataFrame to the binary parquet format.

        This function writes the dataframe as a `parquet file
        <https://parquet.apache.org/>`_. You can choose different parquet
        backends, and have the option of compression. See
        :ref:`the user guide <io.parquet>` for more details.

        Parameters
        ----------
        path : str or file-like object, default None
            If a string, it will be used as Root Directory path
            when writing a partitioned dataset. By file-like object,
            we refer to objects with a write() method, such as a file handle
            (e.g. via builtin open function) or io.BytesIO. The engine
            fastparquet does not accept file-like objects. If path is None,
            a bytes object is returned.

            .. versionchanged:: 1.2.0

            Previously this was "fname"

        engine : {{'auto', 'pyarrow', 'fastparquet'}}, default 'auto'
            Parquet library to use. If 'auto', then the option
            ``io.parquet.engine`` is used. The default ``io.parquet.engine``
            behavior is to try 'pyarrow', falling back to 'fastparquet' if
            'pyarrow' is unavailable.
        compression : {{'snappy', 'gzip', 'brotli', None}}, default 'snappy'
            Name of the compression to use. Use ``None`` for no compression.
        index : bool, default None
            If ``True``, include the dataframe's index(es) in the file output.
            If ``False``, they will not be written to the file.
            If ``None``, similar to ``True`` the dataframe's index(es)
            will be saved. However, instead of being saved as values,
            the RangeIndex will be stored as a range in the metadata so it
            doesn't require much space and is faster. Other indexes will
            be included as columns in the file output.

            .. versionadded:: 0.24.0

        partition_cols : list, optional, default None
            Column names by which to partition the dataset.
            Columns are partitioned in the order they are given.
            Must be None if path is not a string.

            .. versionadded:: 0.24.0

        {storage_options}

            .. versionadded:: 1.2.0

        **kwargs
            Additional arguments passed to the parquet library. See
            :ref:`pandas io <io.parquet>` for more details.

        Returns
        -------
        bytes if no path argument is provided else None

        See Also
        --------
        read_parquet : Read a parquet file.
        DataFrame.to_csv : Write a csv file.
        DataFrame.to_sql : Write to a sql table.
        DataFrame.to_hdf : Write to hdf.

        Notes
        -----
        This function requires either the `fastparquet
        <https://pypi.org/project/fastparquet>`_ or `pyarrow
        <https://arrow.apache.org/docs/python/>`_ library.

        Examples
        --------
        >>> df = pd.DataFrame(data={{'col1': [1, 2], 'col2': [3, 4]}})
        >>> df.to_parquet('df.parquet.gzip',
        ...               compression='gzip')  # doctest: +SKIP
        >>> pd.read_parquet('df.parquet.gzip')  # doctest: +SKIP
           col1  col2
        0     1     3
        1     2     4

        If you want to get a buffer to the parquet content you can use a io.BytesIO
        object, as long as you don't use partition_cols, which creates multiple files.

        >>> import io
        >>> f = io.BytesIO()
        >>> df.to_parquet(f)
        >>> f.seek(0)
        0
        >>> content = f.read()
        """
        from pandas.io.parquet import to_parquet

        return to_parquet(
            self,
            path,
            engine,
            compression=compression,
            index=index,
            partition_cols=partition_cols,
            storage_options=storage_options,
            **kwargs,
        )

    @Substitution(
        header_type="bool",
        header="Whether to print column labels, default True",
        col_space_type="str or int, list or dict of int or str",
        col_space="The minimum width of each column in CSS length "
        "units.  An int is assumed to be px units.\n\n"
        "            .. versionadded:: 0.25.0\n"
        "                Ability to use str",
    )
    @Substitution(shared_params=fmt.common_docstring, returns=fmt.return_docstring)
    def to_html(
        self,
        buf=None,
        columns=None,
        col_space=None,
        header=True,
        index=True,
        na_rep="NaN",
        formatters=None,
        float_format=None,
        sparsify=None,
        index_names=True,
        justify=None,
        max_rows=None,
        max_cols=None,
        show_dimensions=False,
        decimal=".",
        bold_rows=True,
        classes=None,
        escape=True,
        notebook=False,
        border=None,
        table_id=None,
        render_links=False,
        encoding=None,
    ):
        """
        Render a DataFrame as an HTML table.
        %(shared_params)s
        bold_rows : bool, default True
            Make the row labels bold in the output.
        classes : str or list or tuple, default None
            CSS class(es) to apply to the resulting html table.
        escape : bool, default True
            Convert the characters <, >, and & to HTML-safe sequences.
        notebook : {True, False}, default False
            Whether the generated HTML is for IPython Notebook.
        border : int
            A ``border=border`` attribute is included in the opening
            `<table>` tag. Default ``pd.options.display.html.border``.
        encoding : str, default "utf-8"
            Set character encoding.

            .. versionadded:: 1.0

        table_id : str, optional
            A css id is included in the opening `<table>` tag if specified.
        render_links : bool, default False
            Convert URLs to HTML links.

            .. versionadded:: 0.24.0
        %(returns)s
        See Also
        --------
        to_string : Convert DataFrame to a string.
        """
        if justify is not None and justify not in fmt._VALID_JUSTIFY_PARAMETERS:
            raise ValueError("Invalid value for justify parameter")

        formatter = fmt.DataFrameFormatter(
            self,
            columns=columns,
            col_space=col_space,
            na_rep=na_rep,
            header=header,
            index=index,
            formatters=formatters,
            float_format=float_format,
            bold_rows=bold_rows,
            sparsify=sparsify,
            justify=justify,
            index_names=index_names,
            escape=escape,
            decimal=decimal,
            max_rows=max_rows,
            max_cols=max_cols,
            show_dimensions=show_dimensions,
        )
        # TODO: a generic formatter wld b in DataFrameFormatter
        return fmt.DataFrameRenderer(formatter).to_html(
            buf=buf,
            classes=classes,
            notebook=notebook,
            border=border,
            encoding=encoding,
            table_id=table_id,
            render_links=render_links,
        )

    # ----------------------------------------------------------------------
    @Substitution(
        klass="DataFrame",
        type_sub=" and columns",
        max_cols_sub=dedent(
            """\
            max_cols : int, optional
                When to switch from the verbose to the truncated output. If the
                DataFrame has more than `max_cols` columns, the truncated output
                is used. By default, the setting in
                ``pandas.options.display.max_info_columns`` is used."""
        ),
        show_counts_sub=dedent(
            """\
            show_counts : bool, optional
                Whether to show the non-null counts. By default, this is shown
                only if the DataFrame is smaller than
                ``pandas.options.display.max_info_rows`` and
                ``pandas.options.display.max_info_columns``. A value of True always
                shows the counts, and False never shows the counts.
            null_counts : bool, optional
                .. deprecated:: 1.2.0
                    Use show_counts instead."""
        ),
        examples_sub=dedent(
            """\
            >>> int_values = [1, 2, 3, 4, 5]
            >>> text_values = ['alpha', 'beta', 'gamma', 'delta', 'epsilon']
            >>> float_values = [0.0, 0.25, 0.5, 0.75, 1.0]
            >>> df = pd.DataFrame({"int_col": int_values, "text_col": text_values,
            ...                   "float_col": float_values})
            >>> df
                int_col text_col  float_col
            0        1    alpha       0.00
            1        2     beta       0.25
            2        3    gamma       0.50
            3        4    delta       0.75
            4        5  epsilon       1.00

            Prints information of all columns:

            >>> df.info(verbose=True)
            <class 'pandas.core.frame.DataFrame'>
            RangeIndex: 5 entries, 0 to 4
            Data columns (total 3 columns):
             #   Column     Non-Null Count  Dtype
            ---  ------     --------------  -----
             0   int_col    5 non-null      int64
             1   text_col   5 non-null      object
             2   float_col  5 non-null      float64
            dtypes: float64(1), int64(1), object(1)
            memory usage: 248.0+ bytes

            Prints a summary of columns count and its dtypes but not per column
            information:

            >>> df.info(verbose=False)
            <class 'pandas.core.frame.DataFrame'>
            RangeIndex: 5 entries, 0 to 4
            Columns: 3 entries, int_col to float_col
            dtypes: float64(1), int64(1), object(1)
            memory usage: 248.0+ bytes

            Pipe output of DataFrame.info to buffer instead of sys.stdout, get
            buffer content and writes to a text file:

            >>> import io
            >>> buffer = io.StringIO()
            >>> df.info(buf=buffer)
            >>> s = buffer.getvalue()
            >>> with open("df_info.txt", "w",
            ...           encoding="utf-8") as f:  # doctest: +SKIP
            ...     f.write(s)
            260

            The `memory_usage` parameter allows deep introspection mode, specially
            useful for big DataFrames and fine-tune memory optimization:

            >>> random_strings_array = np.random.choice(['a', 'b', 'c'], 10 ** 6)
            >>> df = pd.DataFrame({
            ...     'column_1': np.random.choice(['a', 'b', 'c'], 10 ** 6),
            ...     'column_2': np.random.choice(['a', 'b', 'c'], 10 ** 6),
            ...     'column_3': np.random.choice(['a', 'b', 'c'], 10 ** 6)
            ... })
            >>> df.info()
            <class 'pandas.core.frame.DataFrame'>
            RangeIndex: 1000000 entries, 0 to 999999
            Data columns (total 3 columns):
             #   Column    Non-Null Count    Dtype
            ---  ------    --------------    -----
             0   column_1  1000000 non-null  object
             1   column_2  1000000 non-null  object
             2   column_3  1000000 non-null  object
            dtypes: object(3)
            memory usage: 22.9+ MB

            >>> df.info(memory_usage='deep')
            <class 'pandas.core.frame.DataFrame'>
            RangeIndex: 1000000 entries, 0 to 999999
            Data columns (total 3 columns):
             #   Column    Non-Null Count    Dtype
            ---  ------    --------------    -----
             0   column_1  1000000 non-null  object
             1   column_2  1000000 non-null  object
             2   column_3  1000000 non-null  object
            dtypes: object(3)
            memory usage: 165.9 MB"""
        ),
        see_also_sub=dedent(
            """\
            DataFrame.describe: Generate descriptive statistics of DataFrame
                columns.
            DataFrame.memory_usage: Memory usage of DataFrame columns."""
        ),
        version_added_sub="",
    )
    @doc(BaseInfo.render)
    def info(
        self,
        verbose: Optional[bool] = None,
        buf: Optional[IO[str]] = None,
        max_cols: Optional[int] = None,
        memory_usage: Optional[Union[bool, str]] = None,
        show_counts: Optional[bool] = None,
        null_counts: Optional[bool] = None,
    ) -> None:
        if null_counts is not None:
            if show_counts is not None:
                raise ValueError("null_counts used with show_counts. Use show_counts.")
            warnings.warn(
                "null_counts is deprecated. Use show_counts instead",
                FutureWarning,
                stacklevel=2,
            )
            show_counts = null_counts
        info = DataFrameInfo(
            data=self,
            memory_usage=memory_usage,
        )
        info.render(
            buf=buf,
            max_cols=max_cols,
            verbose=verbose,
            show_counts=show_counts,
        )

    def memory_usage(self, index=True, deep=False) -> Series:
        """
        Return the memory usage of each column in bytes.

        The memory usage can optionally include the contribution of
        the index and elements of `object` dtype.

        This value is displayed in `DataFrame.info` by default. This can be
        suppressed by setting ``pandas.options.display.memory_usage`` to False.

        Parameters
        ----------
        index : bool, default True
            Specifies whether to include the memory usage of the DataFrame's
            index in returned Series. If ``index=True``, the memory usage of
            the index is the first item in the output.
        deep : bool, default False
            If True, introspect the data deeply by interrogating
            `object` dtypes for system-level memory consumption, and include
            it in the returned values.

        Returns
        -------
        Series
            A Series whose index is the original column names and whose values
            is the memory usage of each column in bytes.

        See Also
        --------
        numpy.ndarray.nbytes : Total bytes consumed by the elements of an
            ndarray.
        Series.memory_usage : Bytes consumed by a Series.
        Categorical : Memory-efficient array for string values with
            many repeated values.
        DataFrame.info : Concise summary of a DataFrame.

        Examples
        --------
        >>> dtypes = ['int64', 'float64', 'complex128', 'object', 'bool']
        >>> data = dict([(t, np.ones(shape=5000, dtype=int).astype(t))
        ...              for t in dtypes])
        >>> df = pd.DataFrame(data)
        >>> df.head()
           int64  float64            complex128  object  bool
        0      1      1.0              1.0+0.0j       1  True
        1      1      1.0              1.0+0.0j       1  True
        2      1      1.0              1.0+0.0j       1  True
        3      1      1.0              1.0+0.0j       1  True
        4      1      1.0              1.0+0.0j       1  True

        >>> df.memory_usage()
        Index           128
        int64         40000
        float64       40000
        complex128    80000
        object        40000
        bool           5000
        dtype: int64

        >>> df.memory_usage(index=False)
        int64         40000
        float64       40000
        complex128    80000
        object        40000
        bool           5000
        dtype: int64

        The memory footprint of `object` dtype columns is ignored by default:

        >>> df.memory_usage(deep=True)
        Index            128
        int64          40000
        float64        40000
        complex128     80000
        object        180000
        bool            5000
        dtype: int64

        Use a Categorical for efficient storage of an object-dtype column with
        many repeated values.

        >>> df['object'].astype('category').memory_usage(deep=True)
        5244
        """
        result = self._constructor_sliced(
            [c.memory_usage(index=False, deep=deep) for col, c in self.items()],
            index=self.columns,
        )
        if index:
            result = self._constructor_sliced(
                self.index.memory_usage(deep=deep), index=["Index"]
            ).append(result)
        return result

    def transpose(self, *args, copy: bool = False) -> DataFrame:
        """
        Transpose index and columns.

        Reflect the DataFrame over its main diagonal by writing rows as columns
        and vice-versa. The property :attr:`.T` is an accessor to the method
        :meth:`transpose`.

        Parameters
        ----------
        *args : tuple, optional
            Accepted for compatibility with NumPy.
        copy : bool, default False
            Whether to copy the data after transposing, even for DataFrames
            with a single dtype.

            Note that a copy is always required for mixed dtype DataFrames,
            or for DataFrames with any extension types.

        Returns
        -------
        DataFrame
            The transposed DataFrame.

        See Also
        --------
        numpy.transpose : Permute the dimensions of a given array.

        Notes
        -----
        Transposing a DataFrame with mixed dtypes will result in a homogeneous
        DataFrame with the `object` dtype. In such a case, a copy of the data
        is always made.

        Examples
        --------
        **Square DataFrame with homogeneous dtype**

        >>> d1 = {'col1': [1, 2], 'col2': [3, 4]}
        >>> df1 = pd.DataFrame(data=d1)
        >>> df1
           col1  col2
        0     1     3
        1     2     4

        >>> df1_transposed = df1.T # or df1.transpose()
        >>> df1_transposed
              0  1
        col1  1  2
        col2  3  4

        When the dtype is homogeneous in the original DataFrame, we get a
        transposed DataFrame with the same dtype:

        >>> df1.dtypes
        col1    int64
        col2    int64
        dtype: object
        >>> df1_transposed.dtypes
        0    int64
        1    int64
        dtype: object

        **Non-square DataFrame with mixed dtypes**

        >>> d2 = {'name': ['Alice', 'Bob'],
        ...       'score': [9.5, 8],
        ...       'employed': [False, True],
        ...       'kids': [0, 0]}
        >>> df2 = pd.DataFrame(data=d2)
        >>> df2
            name  score  employed  kids
        0  Alice    9.5     False     0
        1    Bob    8.0      True     0

        >>> df2_transposed = df2.T # or df2.transpose()
        >>> df2_transposed
                      0     1
        name      Alice   Bob
        score       9.5   8.0
        employed  False  True
        kids          0     0

        When the DataFrame has mixed dtypes, we get a transposed DataFrame with
        the `object` dtype:

        >>> df2.dtypes
        name         object
        score       float64
        employed       bool
        kids          int64
        dtype: object
        >>> df2_transposed.dtypes
        0    object
        1    object
        dtype: object
        """
        nv.validate_transpose(args, {})
        # construct the args

        dtypes = list(self.dtypes)
        if self._is_homogeneous_type and dtypes and is_extension_array_dtype(dtypes[0]):
            # We have EAs with the same dtype. We can preserve that dtype in transpose.
            dtype = dtypes[0]
            arr_type = dtype.construct_array_type()
            values = self.values

            new_values = [arr_type._from_sequence(row, dtype=dtype) for row in values]
            result = self._constructor(
                dict(zip(self.index, new_values)), index=self.columns
            )

        else:
            # error: Incompatible types in assignment (expression has type
            # "ndarray", variable has type "List[Any]")
            new_values = self.values.T  # type: ignore[assignment]
            if copy:
                new_values = new_values.copy()
            result = self._constructor(
                new_values, index=self.columns, columns=self.index
            )

        return result.__finalize__(self, method="transpose")

    @property
    def T(self) -> DataFrame:
        return self.transpose()

    # ----------------------------------------------------------------------
    # Indexing Methods

    def _ixs(self, i: int, axis: int = 0):
        """
        Parameters
        ----------
        i : int
        axis : int

        Notes
        -----
        If slice passed, the resulting data will be a view.
        """
        # irow
        if axis == 0:
            new_values = self._mgr.fast_xs(i)

            # if we are a copy, mark as such
            copy = isinstance(new_values, np.ndarray) and new_values.base is None
            result = self._constructor_sliced(
                new_values,
                index=self.columns,
                name=self.index[i],
                dtype=new_values.dtype,
            )
            result._set_is_copy(self, copy=copy)
            return result

        # icol
        else:
            label = self.columns[i]

            values = self._mgr.iget(i)
            result = self._box_col_values(values, i)

            # this is a cached value, mark it so
            result._set_as_cached(label, self)

            return result

    def _get_column_array(self, i: int) -> ArrayLike:
        """
        Get the values of the i'th column (ndarray or ExtensionArray, as stored
        in the Block)
        """
        # error: Incompatible return value type (got "ExtensionArray", expected
        # "ndarray")
        return self._mgr.iget_values(i)  # type: ignore[return-value]

    def _iter_column_arrays(self) -> Iterator[ArrayLike]:
        """
        Iterate over the arrays of all columns in order.
        This returns the values as stored in the Block (ndarray or ExtensionArray).
        """
        for i in range(len(self.columns)):
            # error: Incompatible types in "yield" (actual type
            # "ExtensionArray", expected type "ndarray")
            yield self._get_column_array(i)  # type: ignore[misc]

    def __getitem__(self, key):
        key = lib.item_from_zerodim(key)
        key = com.apply_if_callable(key, self)

        if is_hashable(key):
            # shortcut if the key is in columns
            if self.columns.is_unique and key in self.columns:
                if isinstance(self.columns, MultiIndex):
                    return self._getitem_multilevel(key)
                return self._get_item_cache(key)

        # Do we have a slicer (on rows)?
        indexer = convert_to_index_sliceable(self, key)
        if indexer is not None:
            if isinstance(indexer, np.ndarray):
                indexer = lib.maybe_indices_to_slice(
                    indexer.astype(np.intp, copy=False), len(self)
                )
            # either we have a slice or we have a string that can be converted
            #  to a slice for partial-string date indexing
            return self._slice(indexer, axis=0)

        # Do we have a (boolean) DataFrame?
        if isinstance(key, DataFrame):
            return self.where(key)

        # Do we have a (boolean) 1d indexer?
        if com.is_bool_indexer(key):
            return self._getitem_bool_array(key)

        # We are left with two options: a single key, and a collection of keys,
        # We interpret tuples as collections only for non-MultiIndex
        is_single_key = isinstance(key, tuple) or not is_list_like(key)

        if is_single_key:
            if self.columns.nlevels > 1:
                return self._getitem_multilevel(key)
            indexer = self.columns.get_loc(key)
            if is_integer(indexer):
                indexer = [indexer]
        else:
            if is_iterator(key):
                key = list(key)
            indexer = self.loc._get_listlike_indexer(key, axis=1, raise_missing=True)[1]

        # take() does not accept boolean indexers
        if getattr(indexer, "dtype", None) == bool:
            indexer = np.where(indexer)[0]

        data = self._take_with_is_copy(indexer, axis=1)

        if is_single_key:
            # What does looking for a single key in a non-unique index return?
            # The behavior is inconsistent. It returns a Series, except when
            # - the key itself is repeated (test on data.shape, #9519), or
            # - we have a MultiIndex on columns (test on self.columns, #21309)
            if data.shape[1] == 1 and not isinstance(self.columns, MultiIndex):
                # GH#26490 using data[key] can cause RecursionError
                data = data._get_item_cache(key)

        return data

    def _getitem_bool_array(self, key):
        # also raises Exception if object array with NA values
        # warning here just in case -- previously __setitem__ was
        # reindexing but __getitem__ was not; it seems more reasonable to
        # go with the __setitem__ behavior since that is more consistent
        # with all other indexing behavior
        if isinstance(key, Series) and not key.index.equals(self.index):
            warnings.warn(
                "Boolean Series key will be reindexed to match DataFrame index.",
                UserWarning,
                stacklevel=3,
            )
        elif len(key) != len(self.index):
            raise ValueError(
                f"Item wrong length {len(key)} instead of {len(self.index)}."
            )

        # check_bool_indexer will throw exception if Series key cannot
        # be reindexed to match DataFrame rows
        key = check_bool_indexer(self.index, key)
        indexer = key.nonzero()[0]
        return self._take_with_is_copy(indexer, axis=0)

    def _getitem_multilevel(self, key):
        # self.columns is a MultiIndex
        loc = self.columns.get_loc(key)
        if isinstance(loc, (slice, np.ndarray)):
            new_columns = self.columns[loc]
            result_columns = maybe_droplevels(new_columns, key)
            if self._is_mixed_type:
                result = self.reindex(columns=new_columns)
                result.columns = result_columns
            else:
                new_values = self.values[:, loc]
                result = self._constructor(
                    new_values, index=self.index, columns=result_columns
                )
                result = result.__finalize__(self)

            # If there is only one column being returned, and its name is
            # either an empty string, or a tuple with an empty string as its
            # first element, then treat the empty string as a placeholder
            # and return the column as if the user had provided that empty
            # string in the key. If the result is a Series, exclude the
            # implied empty string from its name.
            if len(result.columns) == 1:
                top = result.columns[0]
                if isinstance(top, tuple):
                    top = top[0]
                if top == "":
                    result = result[""]
                    if isinstance(result, Series):
                        result = self._constructor_sliced(
                            result, index=self.index, name=key
                        )

            result._set_is_copy(self)
            return result
        else:
            # loc is neither a slice nor ndarray, so must be an int
            return self._ixs(loc, axis=1)

    def _get_value(self, index, col, takeable: bool = False):
        """
        Quickly retrieve single value at passed column and index.

        Parameters
        ----------
        index : row label
        col : column label
        takeable : interpret the index/col as indexers, default False

        Returns
        -------
        scalar
        """
        if takeable:
            series = self._ixs(col, axis=1)
            return series._values[index]

        series = self._get_item_cache(col)
        engine = self.index._engine

        try:
            loc = engine.get_loc(index)
            return series._values[loc]
        except KeyError:
            # GH 20629
            if self.index.nlevels > 1:
                # partial indexing forbidden
                raise

        # we cannot handle direct indexing
        # use positional
        col = self.columns.get_loc(col)
        index = self.index.get_loc(index)
        return self._get_value(index, col, takeable=True)

    def __setitem__(self, key, value):
        key = com.apply_if_callable(key, self)

        # see if we can slice the rows
        indexer = convert_to_index_sliceable(self, key)
        if indexer is not None:
            # either we have a slice or we have a string that can be converted
            #  to a slice for partial-string date indexing
            return self._setitem_slice(indexer, value)

        if isinstance(key, DataFrame) or getattr(key, "ndim", None) == 2:
            self._setitem_frame(key, value)
        elif isinstance(key, (Series, np.ndarray, list, Index)):
            self._setitem_array(key, value)
        else:
            # set column
            self._set_item(key, value)

    def _setitem_slice(self, key: slice, value):
        # NB: we can't just use self.loc[key] = value because that
        #  operates on labels and we need to operate positional for
        #  backwards-compat, xref GH#31469
        self._check_setitem_copy()
        self.iloc[key] = value

    def _setitem_array(self, key, value):
        # also raises Exception if object array with NA values
        if com.is_bool_indexer(key):
            if len(key) != len(self.index):
                raise ValueError(
                    f"Item wrong length {len(key)} instead of {len(self.index)}!"
                )
            key = check_bool_indexer(self.index, key)
            indexer = key.nonzero()[0]
            self._check_setitem_copy()
            self.iloc[indexer] = value
        else:
            if isinstance(value, DataFrame):
                if len(value.columns) != len(key):
                    raise ValueError("Columns must be same length as key")
                for k1, k2 in zip(key, value.columns):
                    self[k1] = value[k2]
            else:
                self.loc._ensure_listlike_indexer(key, axis=1, value=value)
                indexer = self.loc._get_listlike_indexer(
                    key, axis=1, raise_missing=False
                )[1]
                self._check_setitem_copy()
                self.iloc[:, indexer] = value

    def _setitem_frame(self, key, value):
        # support boolean setting with DataFrame input, e.g.
        # df[df > df2] = 0
        if isinstance(key, np.ndarray):
            if key.shape != self.shape:
                raise ValueError("Array conditional must be same shape as self")
            key = self._constructor(key, **self._construct_axes_dict())

        if key.size and not is_bool_dtype(key.values):
            raise TypeError(
                "Must pass DataFrame or 2-d ndarray with boolean values only"
            )

        self._check_inplace_setting(value)
        self._check_setitem_copy()
        self._where(-key, value, inplace=True)

    def _iset_item_mgr(self, loc: int, value) -> None:
        self._mgr.iset(loc, value)
        self._clear_item_cache()

    def _iset_item(self, loc: int, value, broadcast: bool = False):

        # technically _sanitize_column expects a label, not a position,
        #  but the behavior is the same as long as we pass broadcast=False
        value = self._sanitize_column(loc, value, broadcast=broadcast)
        self._iset_item_mgr(loc, value)

        # check if we are modifying a copy
        # try to set first as we want an invalid
        # value exception to occur first
        if len(self):
            self._check_setitem_copy()

    def _set_item(self, key, value):
        """
        Add series to DataFrame in specified column.

        If series is a numpy-array (not a Series/TimeSeries), it must be the
        same length as the DataFrames index or an error will be thrown.

        Series/TimeSeries will be conformed to the DataFrames index to
        ensure homogeneity.
        """
        value = self._sanitize_column(key, value)

        try:
            loc = self._info_axis.get_loc(key)
        except KeyError:
            # This item wasn't present, just insert at end
            self._mgr.insert(len(self._info_axis), key, value)
        else:
            self._iset_item_mgr(loc, value)

        # check if we are modifying a copy
        # try to set first as we want an invalid
        # value exception to occur first
        if len(self):
            self._check_setitem_copy()

    def _set_value(self, index, col, value, takeable: bool = False):
        """
        Put single value at passed column and index.

        Parameters
        ----------
        index : row label
        col : column label
        value : scalar
        takeable : interpret the index/col as indexers, default False
        """
        try:
            if takeable is True:
                series = self._ixs(col, axis=1)
                series._set_value(index, value, takeable=True)
                return

            series = self._get_item_cache(col)
            engine = self.index._engine
            loc = engine.get_loc(index)
            validate_numeric_casting(series.dtype, value)

            series._values[loc] = value
            # Note: trying to use series._set_value breaks tests in
            #  tests.frame.indexing.test_indexing and tests.indexing.test_partial
        except (KeyError, TypeError):
            # set using a non-recursive method & reset the cache
            if takeable:
                self.iloc[index, col] = value
            else:
                self.loc[index, col] = value
            self._item_cache.pop(col, None)

    def _ensure_valid_index(self, value):
        """
        Ensure that if we don't have an index, that we can create one from the
        passed value.
        """
        # GH5632, make sure that we are a Series convertible
        if not len(self.index) and is_list_like(value) and len(value):
            try:
                value = Series(value)
            except (ValueError, NotImplementedError, TypeError) as err:
                raise ValueError(
                    "Cannot set a frame with no defined index "
                    "and a value that cannot be converted to a Series"
                ) from err

            # GH31368 preserve name of index
            index_copy = value.index.copy()
            if self.index.name is not None:
                index_copy.name = self.index.name

            self._mgr = self._mgr.reindex_axis(index_copy, axis=1, fill_value=np.nan)

    def _box_col_values(self, values, loc: int) -> Series:
        """
        Provide boxed values for a column.
        """
        # Lookup in columns so that if e.g. a str datetime was passed
        #  we attach the Timestamp object as the name.
        name = self.columns[loc]
        klass = self._constructor_sliced
        return klass(values, index=self.index, name=name, fastpath=True)

    # ----------------------------------------------------------------------
    # Unsorted

    def query(self, expr, inplace=False, **kwargs):
        """
        Query the columns of a DataFrame with a boolean expression.

        Parameters
        ----------
        expr : str
            The query string to evaluate.

            You can refer to variables
            in the environment by prefixing them with an '@' character like
            ``@a + b``.

            You can refer to column names that are not valid Python variable names
            by surrounding them in backticks. Thus, column names containing spaces
            or punctuations (besides underscores) or starting with digits must be
            surrounded by backticks. (For example, a column named "Area (cm^2) would
            be referenced as `Area (cm^2)`). Column names which are Python keywords
            (like "list", "for", "import", etc) cannot be used.

            For example, if one of your columns is called ``a a`` and you want
            to sum it with ``b``, your query should be ```a a` + b``.

            .. versionadded:: 0.25.0
                Backtick quoting introduced.

            .. versionadded:: 1.0.0
                Expanding functionality of backtick quoting for more than only spaces.

        inplace : bool
            Whether the query should modify the data in place or return
            a modified copy.
        **kwargs
            See the documentation for :func:`eval` for complete details
            on the keyword arguments accepted by :meth:`DataFrame.query`.

        Returns
        -------
        DataFrame or None
            DataFrame resulting from the provided query expression or
            None if ``inplace=True``.

        See Also
        --------
        eval : Evaluate a string describing operations on
            DataFrame columns.
        DataFrame.eval : Evaluate a string describing operations on
            DataFrame columns.

        Notes
        -----
        The result of the evaluation of this expression is first passed to
        :attr:`DataFrame.loc` and if that fails because of a
        multidimensional key (e.g., a DataFrame) then the result will be passed
        to :meth:`DataFrame.__getitem__`.

        This method uses the top-level :func:`eval` function to
        evaluate the passed query.

        The :meth:`~pandas.DataFrame.query` method uses a slightly
        modified Python syntax by default. For example, the ``&`` and ``|``
        (bitwise) operators have the precedence of their boolean cousins,
        :keyword:`and` and :keyword:`or`. This *is* syntactically valid Python,
        however the semantics are different.

        You can change the semantics of the expression by passing the keyword
        argument ``parser='python'``. This enforces the same semantics as
        evaluation in Python space. Likewise, you can pass ``engine='python'``
        to evaluate an expression using Python itself as a backend. This is not
        recommended as it is inefficient compared to using ``numexpr`` as the
        engine.

        The :attr:`DataFrame.index` and
        :attr:`DataFrame.columns` attributes of the
        :class:`~pandas.DataFrame` instance are placed in the query namespace
        by default, which allows you to treat both the index and columns of the
        frame as a column in the frame.
        The identifier ``index`` is used for the frame index; you can also
        use the name of the index to identify it in a query. Please note that
        Python keywords may not be used as identifiers.

        For further details and examples see the ``query`` documentation in
        :ref:`indexing <indexing.query>`.

        *Backtick quoted variables*

        Backtick quoted variables are parsed as literal Python code and
        are converted internally to a Python valid identifier.
        This can lead to the following problems.

        During parsing a number of disallowed characters inside the backtick
        quoted string are replaced by strings that are allowed as a Python identifier.
        These characters include all operators in Python, the space character, the
        question mark, the exclamation mark, the dollar sign, and the euro sign.
        For other characters that fall outside the ASCII range (U+0001..U+007F)
        and those that are not further specified in PEP 3131,
        the query parser will raise an error.
        This excludes whitespace different than the space character,
        but also the hashtag (as it is used for comments) and the backtick
        itself (backtick can also not be escaped).

        In a special case, quotes that make a pair around a backtick can
        confuse the parser.
        For example, ```it's` > `that's``` will raise an error,
        as it forms a quoted string (``'s > `that'``) with a backtick inside.

        See also the Python documentation about lexical analysis
        (https://docs.python.org/3/reference/lexical_analysis.html)
        in combination with the source code in :mod:`pandas.core.computation.parsing`.

        Examples
        --------
        >>> df = pd.DataFrame({'A': range(1, 6),
        ...                    'B': range(10, 0, -2),
        ...                    'C C': range(10, 5, -1)})
        >>> df
           A   B  C C
        0  1  10   10
        1  2   8    9
        2  3   6    8
        3  4   4    7
        4  5   2    6
        >>> df.query('A > B')
           A  B  C C
        4  5  2    6

        The previous expression is equivalent to

        >>> df[df.A > df.B]
           A  B  C C
        4  5  2    6

        For columns with spaces in their name, you can use backtick quoting.

        >>> df.query('B == `C C`')
           A   B  C C
        0  1  10   10

        The previous expression is equivalent to

        >>> df[df.B == df['C C']]
           A   B  C C
        0  1  10   10
        """
        inplace = validate_bool_kwarg(inplace, "inplace")
        if not isinstance(expr, str):
            msg = f"expr must be a string to be evaluated, {type(expr)} given"
            raise ValueError(msg)
        kwargs["level"] = kwargs.pop("level", 0) + 1
        kwargs["target"] = None
        res = self.eval(expr, **kwargs)

        try:
            result = self.loc[res]
        except ValueError:
            # when res is multi-dimensional loc raises, but this is sometimes a
            # valid query
            result = self[res]

        if inplace:
            self._update_inplace(result)
        else:
            return result

    def eval(self, expr, inplace=False, **kwargs):
        """
        Evaluate a string describing operations on DataFrame columns.

        Operates on columns only, not specific rows or elements.  This allows
        `eval` to run arbitrary code, which can make you vulnerable to code
        injection if you pass user input to this function.

        Parameters
        ----------
        expr : str
            The expression string to evaluate.
        inplace : bool, default False
            If the expression contains an assignment, whether to perform the
            operation inplace and mutate the existing DataFrame. Otherwise,
            a new DataFrame is returned.
        **kwargs
            See the documentation for :func:`eval` for complete details
            on the keyword arguments accepted by
            :meth:`~pandas.DataFrame.query`.

        Returns
        -------
        ndarray, scalar, pandas object, or None
            The result of the evaluation or None if ``inplace=True``.

        See Also
        --------
        DataFrame.query : Evaluates a boolean expression to query the columns
            of a frame.
        DataFrame.assign : Can evaluate an expression or function to create new
            values for a column.
        eval : Evaluate a Python expression as a string using various
            backends.

        Notes
        -----
        For more details see the API documentation for :func:`~eval`.
        For detailed examples see :ref:`enhancing performance with eval
        <enhancingperf.eval>`.

        Examples
        --------
        >>> df = pd.DataFrame({'A': range(1, 6), 'B': range(10, 0, -2)})
        >>> df
           A   B
        0  1  10
        1  2   8
        2  3   6
        3  4   4
        4  5   2
        >>> df.eval('A + B')
        0    11
        1    10
        2     9
        3     8
        4     7
        dtype: int64

        Assignment is allowed though by default the original DataFrame is not
        modified.

        >>> df.eval('C = A + B')
           A   B   C
        0  1  10  11
        1  2   8  10
        2  3   6   9
        3  4   4   8
        4  5   2   7
        >>> df
           A   B
        0  1  10
        1  2   8
        2  3   6
        3  4   4
        4  5   2

        Use ``inplace=True`` to modify the original DataFrame.

        >>> df.eval('C = A + B', inplace=True)
        >>> df
           A   B   C
        0  1  10  11
        1  2   8  10
        2  3   6   9
        3  4   4   8
        4  5   2   7

        Multiple columns can be assigned to using multi-line expressions:

        >>> df.eval(
        ...     '''
        ... C = A + B
        ... D = A - B
        ... '''
        ... )
           A   B   C  D
        0  1  10  11 -9
        1  2   8  10 -6
        2  3   6   9 -3
        3  4   4   8  0
        4  5   2   7  3
        """
        from pandas.core.computation.eval import eval as _eval

        inplace = validate_bool_kwarg(inplace, "inplace")
        resolvers = kwargs.pop("resolvers", None)
        kwargs["level"] = kwargs.pop("level", 0) + 1
        if resolvers is None:
            index_resolvers = self._get_index_resolvers()
            column_resolvers = self._get_cleaned_column_resolvers()
            resolvers = column_resolvers, index_resolvers
        if "target" not in kwargs:
            kwargs["target"] = self
        kwargs["resolvers"] = kwargs.get("resolvers", ()) + tuple(resolvers)

        return _eval(expr, inplace=inplace, **kwargs)

    def select_dtypes(self, include=None, exclude=None) -> DataFrame:
        """
        Return a subset of the DataFrame's columns based on the column dtypes.

        Parameters
        ----------
        include, exclude : scalar or list-like
            A selection of dtypes or strings to be included/excluded. At least
            one of these parameters must be supplied.

        Returns
        -------
        DataFrame
            The subset of the frame including the dtypes in ``include`` and
            excluding the dtypes in ``exclude``.

        Raises
        ------
        ValueError
            * If both of ``include`` and ``exclude`` are empty
            * If ``include`` and ``exclude`` have overlapping elements
            * If any kind of string dtype is passed in.

        See Also
        --------
        DataFrame.dtypes: Return Series with the data type of each column.

        Notes
        -----
        * To select all *numeric* types, use ``np.number`` or ``'number'``
        * To select strings you must use the ``object`` dtype, but note that
          this will return *all* object dtype columns
        * See the `numpy dtype hierarchy
          <https://numpy.org/doc/stable/reference/arrays.scalars.html>`__
        * To select datetimes, use ``np.datetime64``, ``'datetime'`` or
          ``'datetime64'``
        * To select timedeltas, use ``np.timedelta64``, ``'timedelta'`` or
          ``'timedelta64'``
        * To select Pandas categorical dtypes, use ``'category'``
        * To select Pandas datetimetz dtypes, use ``'datetimetz'`` (new in
          0.20.0) or ``'datetime64[ns, tz]'``

        Examples
        --------
        >>> df = pd.DataFrame({'a': [1, 2] * 3,
        ...                    'b': [True, False] * 3,
        ...                    'c': [1.0, 2.0] * 3})
        >>> df
                a      b  c
        0       1   True  1.0
        1       2  False  2.0
        2       1   True  1.0
        3       2  False  2.0
        4       1   True  1.0
        5       2  False  2.0

        >>> df.select_dtypes(include='bool')
           b
        0  True
        1  False
        2  True
        3  False
        4  True
        5  False

        >>> df.select_dtypes(include=['float64'])
           c
        0  1.0
        1  2.0
        2  1.0
        3  2.0
        4  1.0
        5  2.0

        >>> df.select_dtypes(exclude=['int64'])
               b    c
        0   True  1.0
        1  False  2.0
        2   True  1.0
        3  False  2.0
        4   True  1.0
        5  False  2.0
        """
        if not is_list_like(include):
            include = (include,) if include is not None else ()
        if not is_list_like(exclude):
            exclude = (exclude,) if exclude is not None else ()

        selection = (frozenset(include), frozenset(exclude))

        if not any(selection):
            raise ValueError("at least one of include or exclude must be nonempty")

        # convert the myriad valid dtypes object to a single representation
        include = frozenset(infer_dtype_from_object(x) for x in include)
        exclude = frozenset(infer_dtype_from_object(x) for x in exclude)
        for dtypes in (include, exclude):
            invalidate_string_dtypes(dtypes)

        # can't both include AND exclude!
        if not include.isdisjoint(exclude):
            raise ValueError(f"include and exclude overlap on {(include & exclude)}")

        # We raise when both include and exclude are empty
        # Hence, we can just shrink the columns we want to keep
        keep_these = np.full(self.shape[1], True)

        def extract_unique_dtypes_from_dtypes_set(
            dtypes_set: FrozenSet[Dtype], unique_dtypes: np.ndarray
        ) -> List[Dtype]:
            extracted_dtypes = [
                unique_dtype
                for unique_dtype in unique_dtypes
                # error: Argument 1 to "tuple" has incompatible type
                # "FrozenSet[Union[ExtensionDtype, str, Any, Type[str],
                # Type[float], Type[int], Type[complex], Type[bool]]]";
                # expected "Iterable[Union[type, Tuple[Any, ...]]]"
                if issubclass(
                    unique_dtype.type, tuple(dtypes_set)  # type: ignore[arg-type]
                )
            ]
            return extracted_dtypes

        unique_dtypes = self.dtypes.unique()

        if include:
            included_dtypes = extract_unique_dtypes_from_dtypes_set(
                include, unique_dtypes
            )
            keep_these &= self.dtypes.isin(included_dtypes)

        if exclude:
            excluded_dtypes = extract_unique_dtypes_from_dtypes_set(
                exclude, unique_dtypes
            )
            keep_these &= ~self.dtypes.isin(excluded_dtypes)

        # error: "ndarray" has no attribute "values"
        return self.iloc[:, keep_these.values]  # type: ignore[attr-defined]

    def insert(self, loc, column, value, allow_duplicates=False) -> None:
        """
        Insert column into DataFrame at specified location.

        Raises a ValueError if `column` is already contained in the DataFrame,
        unless `allow_duplicates` is set to True.

        Parameters
        ----------
        loc : int
            Insertion index. Must verify 0 <= loc <= len(columns).
        column : str, number, or hashable object
            Label of the inserted column.
        value : int, Series, or array-like
        allow_duplicates : bool, optional

        See Also
        --------
        Index.insert : Insert new item by index.

        Examples
        --------
        >>> df = pd.DataFrame({'col1': [1, 2], 'col2': [3, 4]})
        >>> df
           col1  col2
        0     1     3
        1     2     4
        >>> df.insert(1, "newcol", [99, 99])
        >>> df
           col1  newcol  col2
        0     1      99     3
        1     2      99     4
        >>> df.insert(0, "col1", [100, 100], allow_duplicates=True)
        >>> df
           col1  col1  newcol  col2
        0   100     1      99     3
        1   100     2      99     4
        """
        if allow_duplicates and not self.flags.allows_duplicate_labels:
            raise ValueError(
                "Cannot specify 'allow_duplicates=True' when "
                "'self.flags.allows_duplicate_labels' is False."
            )
        value = self._sanitize_column(column, value, broadcast=False)
        self._mgr.insert(loc, column, value, allow_duplicates=allow_duplicates)

    def assign(self, **kwargs) -> DataFrame:
        r"""
        Assign new columns to a DataFrame.

        Returns a new object with all original columns in addition to new ones.
        Existing columns that are re-assigned will be overwritten.

        Parameters
        ----------
        **kwargs : dict of {str: callable or Series}
            The column names are keywords. If the values are
            callable, they are computed on the DataFrame and
            assigned to the new columns. The callable must not
            change input DataFrame (though pandas doesn't check it).
            If the values are not callable, (e.g. a Series, scalar, or array),
            they are simply assigned.

        Returns
        -------
        DataFrame
            A new DataFrame with the new columns in addition to
            all the existing columns.

        Notes
        -----
        Assigning multiple columns within the same ``assign`` is possible.
        Later items in '\*\*kwargs' may refer to newly created or modified
        columns in 'df'; items are computed and assigned into 'df' in order.

        Examples
        --------
        >>> df = pd.DataFrame({'temp_c': [17.0, 25.0]},
        ...                   index=['Portland', 'Berkeley'])
        >>> df
                  temp_c
        Portland    17.0
        Berkeley    25.0

        Where the value is a callable, evaluated on `df`:

        >>> df.assign(temp_f=lambda x: x.temp_c * 9 / 5 + 32)
                  temp_c  temp_f
        Portland    17.0    62.6
        Berkeley    25.0    77.0

        Alternatively, the same behavior can be achieved by directly
        referencing an existing Series or sequence:

        >>> df.assign(temp_f=df['temp_c'] * 9 / 5 + 32)
                  temp_c  temp_f
        Portland    17.0    62.6
        Berkeley    25.0    77.0

        You can create multiple columns within the same assign where one
        of the columns depends on another one defined within the same assign:

        >>> df.assign(temp_f=lambda x: x['temp_c'] * 9 / 5 + 32,
        ...           temp_k=lambda x: (x['temp_f'] +  459.67) * 5 / 9)
                  temp_c  temp_f  temp_k
        Portland    17.0    62.6  290.15
        Berkeley    25.0    77.0  298.15
        """
        data = self.copy()

        for k, v in kwargs.items():
            data[k] = com.apply_if_callable(v, data)
        return data

    def _sanitize_column(self, key, value, broadcast=True):
        """
        Ensures new columns (which go into the BlockManager as new blocks) are
        always copied and converted into an array.

        Parameters
        ----------
        key : object
        value : scalar, Series, or array-like
        broadcast : bool, default True
            If ``key`` matches multiple duplicate column names in the
            DataFrame, this parameter indicates whether ``value`` should be
            tiled so that the returned array contains a (duplicated) column for
            each occurrence of the key. If False, ``value`` will not be tiled.

        Returns
        -------
        numpy.ndarray
        """
        self._ensure_valid_index(value)

        def reindexer(value):
            # reindex if necessary

            if value.index.equals(self.index) or not len(self.index):
                value = value._values.copy()
            else:

                # GH 4107
                try:
                    value = value.reindex(self.index)._values
                except ValueError as err:
                    # raised in MultiIndex.from_tuples, see test_insert_error_msmgs
                    if not value.index.is_unique:
                        # duplicate axis
                        raise err

                    # other
                    raise TypeError(
                        "incompatible index of inserted column with frame index"
                    ) from err
            return value

        if isinstance(value, Series):
            value = reindexer(value)

        elif isinstance(value, DataFrame):
            # align right-hand-side columns if self.columns
            # is multi-index and self[key] is a sub-frame
            if isinstance(self.columns, MultiIndex) and key in self.columns:
                loc = self.columns.get_loc(key)
                if isinstance(loc, (slice, Series, np.ndarray, Index)):
                    cols = maybe_droplevels(self.columns[loc], key)
                    if len(cols) and not cols.equals(value.columns):
                        value = value.reindex(cols, axis=1)
            # now align rows
            value = reindexer(value).T

        elif isinstance(value, ExtensionArray):
            # Explicitly copy here, instead of in sanitize_index,
            # as sanitize_index won't copy an EA, even with copy=True
            value = value.copy()
            value = sanitize_index(value, self.index)

        elif isinstance(value, Index) or is_sequence(value):

            # turn me into an ndarray
            value = sanitize_index(value, self.index)
            if not isinstance(value, (np.ndarray, Index)):
                if isinstance(value, list) and len(value) > 0:
                    value = maybe_convert_platform(value)
                else:
                    value = com.asarray_tuplesafe(value)
            elif value.ndim == 2:
                value = value.copy().T
            elif isinstance(value, Index):
                value = value.copy(deep=True)
            else:
                value = value.copy()

            # possibly infer to datetimelike
            if is_object_dtype(value.dtype):
                value = maybe_infer_to_datetimelike(value)

        else:
            # cast ignores pandas dtypes. so save the dtype first
            infer_dtype, fill_value = infer_dtype_from_scalar(value, pandas_dtype=True)

            value = construct_1d_arraylike_from_scalar(
                fill_value, len(self), infer_dtype
            )

            value = maybe_cast_to_datetime(value, infer_dtype)

        # return internal types directly
        if is_extension_array_dtype(value):
            return value

        # broadcast across multiple columns if necessary
        if broadcast and key in self.columns and value.ndim == 1:
            if not self.columns.is_unique or isinstance(self.columns, MultiIndex):
                existing_piece = self[key]
                if isinstance(existing_piece, DataFrame):
                    value = np.tile(value, (len(existing_piece.columns), 1))

        return np.atleast_2d(np.asarray(value))

    @property
    def _series(self):
        return {
            item: Series(
                self._mgr.iget(idx), index=self.index, name=item, fastpath=True
            )
            for idx, item in enumerate(self.columns)
        }

    def lookup(self, row_labels, col_labels) -> np.ndarray:
        """
        Label-based "fancy indexing" function for DataFrame.
        Given equal-length arrays of row and column labels, return an
        array of the values corresponding to each (row, col) pair.

        .. deprecated:: 1.2.0
            DataFrame.lookup is deprecated,
            use DataFrame.melt and DataFrame.loc instead.
            For an example see :meth:`~pandas.DataFrame.lookup`
            in the user guide.

        Parameters
        ----------
        row_labels : sequence
            The row labels to use for lookup.
        col_labels : sequence
            The column labels to use for lookup.

        Returns
        -------
        numpy.ndarray
            The found values.
        """
        msg = (
            "The 'lookup' method is deprecated and will be"
            "removed in a future version."
            "You can use DataFrame.melt and DataFrame.loc"
            "as a substitute."
        )
        warnings.warn(msg, FutureWarning, stacklevel=2)

        n = len(row_labels)
        if n != len(col_labels):
            raise ValueError("Row labels must have same size as column labels")
        if not (self.index.is_unique and self.columns.is_unique):
            # GH#33041
            raise ValueError("DataFrame.lookup requires unique index and columns")

        thresh = 1000
        if not self._is_mixed_type or n > thresh:
            values = self.values
            ridx = self.index.get_indexer(row_labels)
            cidx = self.columns.get_indexer(col_labels)
            if (ridx == -1).any():
                raise KeyError("One or more row labels was not found")
            if (cidx == -1).any():
                raise KeyError("One or more column labels was not found")
            flat_index = ridx * len(self.columns) + cidx
            result = values.flat[flat_index]
        else:
            result = np.empty(n, dtype="O")
            for i, (r, c) in enumerate(zip(row_labels, col_labels)):
                result[i] = self._get_value(r, c)

        if is_object_dtype(result):
            result = lib.maybe_convert_objects(result)

        return result

    # ----------------------------------------------------------------------
    # Reindexing and alignment

    def _reindex_axes(self, axes, level, limit, tolerance, method, fill_value, copy):
        frame = self

        columns = axes["columns"]
        if columns is not None:
            frame = frame._reindex_columns(
                columns, method, copy, level, fill_value, limit, tolerance
            )

        index = axes["index"]
        if index is not None:
            frame = frame._reindex_index(
                index, method, copy, level, fill_value, limit, tolerance
            )

        return frame

    def _reindex_index(
        self,
        new_index,
        method,
        copy,
        level,
        fill_value=np.nan,
        limit=None,
        tolerance=None,
    ):
        new_index, indexer = self.index.reindex(
            new_index, method=method, level=level, limit=limit, tolerance=tolerance
        )
        return self._reindex_with_indexers(
            {0: [new_index, indexer]},
            copy=copy,
            fill_value=fill_value,
            allow_dups=False,
        )

    def _reindex_columns(
        self,
        new_columns,
        method,
        copy,
        level,
        fill_value=None,
        limit=None,
        tolerance=None,
    ):
        new_columns, indexer = self.columns.reindex(
            new_columns, method=method, level=level, limit=limit, tolerance=tolerance
        )
        return self._reindex_with_indexers(
            {1: [new_columns, indexer]},
            copy=copy,
            fill_value=fill_value,
            allow_dups=False,
        )

    def _reindex_multi(self, axes, copy, fill_value) -> DataFrame:
        """
        We are guaranteed non-Nones in the axes.
        """
        new_index, row_indexer = self.index.reindex(axes["index"])
        new_columns, col_indexer = self.columns.reindex(axes["columns"])

        if row_indexer is not None and col_indexer is not None:
            indexer = row_indexer, col_indexer
            new_values = algorithms.take_2d_multi(
                self.values, indexer, fill_value=fill_value
            )
            return self._constructor(new_values, index=new_index, columns=new_columns)
        else:
            return self._reindex_with_indexers(
                {0: [new_index, row_indexer], 1: [new_columns, col_indexer]},
                copy=copy,
                fill_value=fill_value,
            )

    @doc(NDFrame.align, **_shared_doc_kwargs)
    def align(
        self,
        other,
        join="outer",
        axis=None,
        level=None,
        copy=True,
        fill_value=None,
        method=None,
        limit=None,
        fill_axis=0,
        broadcast_axis=None,
    ) -> DataFrame:
        return super().align(
            other,
            join=join,
            axis=axis,
            level=level,
            copy=copy,
            fill_value=fill_value,
            method=method,
            limit=limit,
            fill_axis=fill_axis,
            broadcast_axis=broadcast_axis,
        )

    @Appender(
        """
        Examples
        --------
        >>> df = pd.DataFrame({"A": [1, 2, 3], "B": [4, 5, 6]})

        Change the row labels.

        >>> df.set_axis(['a', 'b', 'c'], axis='index')
           A  B
        a  1  4
        b  2  5
        c  3  6

        Change the column labels.

        >>> df.set_axis(['I', 'II'], axis='columns')
           I  II
        0  1   4
        1  2   5
        2  3   6

        Now, update the labels inplace.

        >>> df.set_axis(['i', 'ii'], axis='columns', inplace=True)
        >>> df
           i  ii
        0  1   4
        1  2   5
        2  3   6
        """
    )
    @Substitution(
        **_shared_doc_kwargs,
        extended_summary_sub=" column or",
        axis_description_sub=", and 1 identifies the columns",
        see_also_sub=" or columns",
    )
    @Appender(NDFrame.set_axis.__doc__)
    def set_axis(self, labels, axis: Axis = 0, inplace: bool = False):
        return super().set_axis(labels, axis=axis, inplace=inplace)

    @Substitution(**_shared_doc_kwargs)
    @Appender(NDFrame.reindex.__doc__)
    @rewrite_axis_style_signature(
        "labels",
        [
            ("method", None),
            ("copy", True),
            ("level", None),
            ("fill_value", np.nan),
            ("limit", None),
            ("tolerance", None),
        ],
    )
    def reindex(self, *args, **kwargs) -> DataFrame:
        axes = validate_axis_style_args(self, args, kwargs, "labels", "reindex")
        kwargs.update(axes)
        # Pop these, since the values are in `kwargs` under different names
        kwargs.pop("axis", None)
        kwargs.pop("labels", None)
        return super().reindex(**kwargs)

    def drop(
        self,
        labels=None,
        axis=0,
        index=None,
        columns=None,
        level=None,
        inplace=False,
        errors="raise",
    ):
        """
        Drop specified labels from rows or columns.

        Remove rows or columns by specifying label names and corresponding
        axis, or by specifying directly index or column names. When using a
        multi-index, labels on different levels can be removed by specifying
        the level.

        Parameters
        ----------
        labels : single label or list-like
            Index or column labels to drop.
        axis : {0 or 'index', 1 or 'columns'}, default 0
            Whether to drop labels from the index (0 or 'index') or
            columns (1 or 'columns').
        index : single label or list-like
            Alternative to specifying axis (``labels, axis=0``
            is equivalent to ``index=labels``).
        columns : single label or list-like
            Alternative to specifying axis (``labels, axis=1``
            is equivalent to ``columns=labels``).
        level : int or level name, optional
            For MultiIndex, level from which the labels will be removed.
        inplace : bool, default False
            If False, return a copy. Otherwise, do operation
            inplace and return None.
        errors : {'ignore', 'raise'}, default 'raise'
            If 'ignore', suppress error and only existing labels are
            dropped.

        Returns
        -------
        DataFrame or None
            DataFrame without the removed index or column labels or
            None if ``inplace=True``.

        Raises
        ------
        KeyError
            If any of the labels is not found in the selected axis.

        See Also
        --------
        DataFrame.loc : Label-location based indexer for selection by label.
        DataFrame.dropna : Return DataFrame with labels on given axis omitted
            where (all or any) data are missing.
        DataFrame.drop_duplicates : Return DataFrame with duplicate rows
            removed, optionally only considering certain columns.
        Series.drop : Return Series with specified index labels removed.

        Examples
        --------
        >>> df = pd.DataFrame(np.arange(12).reshape(3, 4),
        ...                   columns=['A', 'B', 'C', 'D'])
        >>> df
           A  B   C   D
        0  0  1   2   3
        1  4  5   6   7
        2  8  9  10  11

        Drop columns

        >>> df.drop(['B', 'C'], axis=1)
           A   D
        0  0   3
        1  4   7
        2  8  11

        >>> df.drop(columns=['B', 'C'])
           A   D
        0  0   3
        1  4   7
        2  8  11

        Drop a row by index

        >>> df.drop([0, 1])
           A  B   C   D
        2  8  9  10  11

        Drop columns and/or rows of MultiIndex DataFrame

        >>> midx = pd.MultiIndex(levels=[['lama', 'cow', 'falcon'],
        ...                              ['speed', 'weight', 'length']],
        ...                      codes=[[0, 0, 0, 1, 1, 1, 2, 2, 2],
        ...                             [0, 1, 2, 0, 1, 2, 0, 1, 2]])
        >>> df = pd.DataFrame(index=midx, columns=['big', 'small'],
        ...                   data=[[45, 30], [200, 100], [1.5, 1], [30, 20],
        ...                         [250, 150], [1.5, 0.8], [320, 250],
        ...                         [1, 0.8], [0.3, 0.2]])
        >>> df
                        big     small
        lama    speed   45.0    30.0
                weight  200.0   100.0
                length  1.5     1.0
        cow     speed   30.0    20.0
                weight  250.0   150.0
                length  1.5     0.8
        falcon  speed   320.0   250.0
                weight  1.0     0.8
                length  0.3     0.2

        >>> df.drop(index='cow', columns='small')
                        big
        lama    speed   45.0
                weight  200.0
                length  1.5
        falcon  speed   320.0
                weight  1.0
                length  0.3

        >>> df.drop(index='length', level=1)
                        big     small
        lama    speed   45.0    30.0
                weight  200.0   100.0
        cow     speed   30.0    20.0
                weight  250.0   150.0
        falcon  speed   320.0   250.0
                weight  1.0     0.8
        """
        return super().drop(
            labels=labels,
            axis=axis,
            index=index,
            columns=columns,
            level=level,
            inplace=inplace,
            errors=errors,
        )

    @rewrite_axis_style_signature(
        "mapper",
        [("copy", True), ("inplace", False), ("level", None), ("errors", "ignore")],
    )
    def rename(
        self,
        mapper: Optional[Renamer] = None,
        *,
        index: Optional[Renamer] = None,
        columns: Optional[Renamer] = None,
        axis: Optional[Axis] = None,
        copy: bool = True,
        inplace: bool = False,
        level: Optional[Level] = None,
        errors: str = "ignore",
    ) -> Optional[DataFrame]:
        """
        Alter axes labels.

        Function / dict values must be unique (1-to-1). Labels not contained in
        a dict / Series will be left as-is. Extra labels listed don't throw an
        error.

        See the :ref:`user guide <basics.rename>` for more.

        Parameters
        ----------
        mapper : dict-like or function
            Dict-like or function transformations to apply to
            that axis' values. Use either ``mapper`` and ``axis`` to
            specify the axis to target with ``mapper``, or ``index`` and
            ``columns``.
        index : dict-like or function
            Alternative to specifying axis (``mapper, axis=0``
            is equivalent to ``index=mapper``).
        columns : dict-like or function
            Alternative to specifying axis (``mapper, axis=1``
            is equivalent to ``columns=mapper``).
        axis : {0 or 'index', 1 or 'columns'}, default 0
            Axis to target with ``mapper``. Can be either the axis name
            ('index', 'columns') or number (0, 1). The default is 'index'.
        copy : bool, default True
            Also copy underlying data.
        inplace : bool, default False
            Whether to return a new DataFrame. If True then value of copy is
            ignored.
        level : int or level name, default None
            In case of a MultiIndex, only rename labels in the specified
            level.
        errors : {'ignore', 'raise'}, default 'ignore'
            If 'raise', raise a `KeyError` when a dict-like `mapper`, `index`,
            or `columns` contains labels that are not present in the Index
            being transformed.
            If 'ignore', existing keys will be renamed and extra keys will be
            ignored.

        Returns
        -------
        DataFrame or None
            DataFrame with the renamed axis labels or None if ``inplace=True``.

        Raises
        ------
        KeyError
            If any of the labels is not found in the selected axis and
            "errors='raise'".

        See Also
        --------
        DataFrame.rename_axis : Set the name of the axis.

        Examples
        --------
        ``DataFrame.rename`` supports two calling conventions

        * ``(index=index_mapper, columns=columns_mapper, ...)``
        * ``(mapper, axis={'index', 'columns'}, ...)``

        We *highly* recommend using keyword arguments to clarify your
        intent.

        Rename columns using a mapping:

        >>> df = pd.DataFrame({"A": [1, 2, 3], "B": [4, 5, 6]})
        >>> df.rename(columns={"A": "a", "B": "c"})
           a  c
        0  1  4
        1  2  5
        2  3  6

        Rename index using a mapping:

        >>> df.rename(index={0: "x", 1: "y", 2: "z"})
           A  B
        x  1  4
        y  2  5
        z  3  6

        Cast index labels to a different type:

        >>> df.index
        RangeIndex(start=0, stop=3, step=1)
        >>> df.rename(index=str).index
        Index(['0', '1', '2'], dtype='object')

        >>> df.rename(columns={"A": "a", "B": "b", "C": "c"}, errors="raise")
        Traceback (most recent call last):
        KeyError: ['C'] not found in axis

        Using axis-style parameters:

        >>> df.rename(str.lower, axis='columns')
           a  b
        0  1  4
        1  2  5
        2  3  6

        >>> df.rename({1: 2, 2: 4}, axis='index')
           A  B
        0  1  4
        2  2  5
        4  3  6
        """
        return super().rename(
            mapper=mapper,
            index=index,
            columns=columns,
            axis=axis,
            copy=copy,
            inplace=inplace,
            level=level,
            errors=errors,
        )

    @doc(NDFrame.fillna, **_shared_doc_kwargs)
    def fillna(
        self,
        value=None,
        method=None,
        axis=None,
        inplace=False,
        limit=None,
        downcast=None,
    ) -> Optional[DataFrame]:
        return super().fillna(
            value=value,
            method=method,
            axis=axis,
            inplace=inplace,
            limit=limit,
            downcast=downcast,
        )

    def pop(self, item: Label) -> Series:
        """
        Return item and drop from frame. Raise KeyError if not found.

        Parameters
        ----------
        item : label
            Label of column to be popped.

        Returns
        -------
        Series

        Examples
        --------
        >>> df = pd.DataFrame([('falcon', 'bird', 389.0),
        ...                    ('parrot', 'bird', 24.0),
        ...                    ('lion', 'mammal', 80.5),
        ...                    ('monkey', 'mammal', np.nan)],
        ...                   columns=('name', 'class', 'max_speed'))
        >>> df
             name   class  max_speed
        0  falcon    bird      389.0
        1  parrot    bird       24.0
        2    lion  mammal       80.5
        3  monkey  mammal        NaN

        >>> df.pop('class')
        0      bird
        1      bird
        2    mammal
        3    mammal
        Name: class, dtype: object

        >>> df
             name  max_speed
        0  falcon      389.0
        1  parrot       24.0
        2    lion       80.5
        3  monkey        NaN
        """
        return super().pop(item=item)

    @doc(NDFrame.replace, **_shared_doc_kwargs)
    def replace(
        self,
        to_replace=None,
        value=None,
        inplace=False,
        limit=None,
        regex=False,
        method="pad",
    ):
        return super().replace(
            to_replace=to_replace,
            value=value,
            inplace=inplace,
            limit=limit,
            regex=regex,
            method=method,
        )

    def _replace_columnwise(
        self, mapping: Dict[Label, Tuple[Any, Any]], inplace: bool, regex
    ):
        """
        Dispatch to Series.replace column-wise.


        Parameters
        ----------
        mapping : dict
            of the form {col: (target, value)}
        inplace : bool
        regex : bool or same types as `to_replace` in DataFrame.replace

        Returns
        -------
        DataFrame or None
        """
        # Operate column-wise
        res = self if inplace else self.copy()
        ax = self.columns

        for i in range(len(ax)):
            if ax[i] in mapping:
                ser = self.iloc[:, i]

                target, value = mapping[ax[i]]
                newobj = ser.replace(target, value, regex=regex)

                res.iloc[:, i] = newobj

        if inplace:
            return
        return res.__finalize__(self)

    @doc(NDFrame.shift, klass=_shared_doc_kwargs["klass"])
    def shift(
        self, periods=1, freq=None, axis=0, fill_value=lib.no_default
    ) -> DataFrame:
        axis = self._get_axis_number(axis)

        ncols = len(self.columns)
        if axis == 1 and periods != 0 and fill_value is lib.no_default and ncols > 0:
            # We will infer fill_value to match the closest column

            if periods > 0:
                result = self.iloc[:, :-periods]
                for col in range(min(ncols, abs(periods))):
                    # TODO(EA2D): doing this in a loop unnecessary with 2D EAs
                    # Define filler inside loop so we get a copy
                    filler = self.iloc[:, 0].shift(len(self))
                    result.insert(0, col, filler, allow_duplicates=True)
            else:
                result = self.iloc[:, -periods:]
                for col in range(min(ncols, abs(periods))):
                    # Define filler inside loop so we get a copy
                    filler = self.iloc[:, -1].shift(len(self))
                    result.insert(
                        len(result.columns), col, filler, allow_duplicates=True
                    )

            result.columns = self.columns.copy()
            return result

        return super().shift(
            periods=periods, freq=freq, axis=axis, fill_value=fill_value
        )

    def set_index(
        self, keys, drop=True, append=False, inplace=False, verify_integrity=False
    ):
        """
        Set the DataFrame index using existing columns.

        Set the DataFrame index (row labels) using one or more existing
        columns or arrays (of the correct length). The index can replace the
        existing index or expand on it.

        Parameters
        ----------
        keys : label or array-like or list of labels/arrays
            This parameter can be either a single column key, a single array of
            the same length as the calling DataFrame, or a list containing an
            arbitrary combination of column keys and arrays. Here, "array"
            encompasses :class:`Series`, :class:`Index`, ``np.ndarray``, and
            instances of :class:`~collections.abc.Iterator`.
        drop : bool, default True
            Delete columns to be used as the new index.
        append : bool, default False
            Whether to append columns to existing index.
        inplace : bool, default False
            If True, modifies the DataFrame in place (do not create a new object).
        verify_integrity : bool, default False
            Check the new index for duplicates. Otherwise defer the check until
            necessary. Setting to False will improve the performance of this
            method.

        Returns
        -------
        DataFrame or None
            Changed row labels or None if ``inplace=True``.

        See Also
        --------
        DataFrame.reset_index : Opposite of set_index.
        DataFrame.reindex : Change to new indices or expand indices.
        DataFrame.reindex_like : Change to same indices as other DataFrame.

        Examples
        --------
        >>> df = pd.DataFrame({'month': [1, 4, 7, 10],
        ...                    'year': [2012, 2014, 2013, 2014],
        ...                    'sale': [55, 40, 84, 31]})
        >>> df
           month  year  sale
        0      1  2012    55
        1      4  2014    40
        2      7  2013    84
        3     10  2014    31

        Set the index to become the 'month' column:

        >>> df.set_index('month')
               year  sale
        month
        1      2012    55
        4      2014    40
        7      2013    84
        10     2014    31

        Create a MultiIndex using columns 'year' and 'month':

        >>> df.set_index(['year', 'month'])
                    sale
        year  month
        2012  1     55
        2014  4     40
        2013  7     84
        2014  10    31

        Create a MultiIndex using an Index and a column:

        >>> df.set_index([pd.Index([1, 2, 3, 4]), 'year'])
                 month  sale
           year
        1  2012  1      55
        2  2014  4      40
        3  2013  7      84
        4  2014  10     31

        Create a MultiIndex using two Series:

        >>> s = pd.Series([1, 2, 3, 4])
        >>> df.set_index([s, s**2])
              month  year  sale
        1 1       1  2012    55
        2 4       4  2014    40
        3 9       7  2013    84
        4 16     10  2014    31
        """
        inplace = validate_bool_kwarg(inplace, "inplace")
        self._check_inplace_and_allows_duplicate_labels(inplace)
        if not isinstance(keys, list):
            keys = [keys]

        err_msg = (
            'The parameter "keys" may be a column key, one-dimensional '
            "array, or a list containing only valid column keys and "
            "one-dimensional arrays."
        )

        missing: List[Label] = []
        for col in keys:
            if isinstance(col, (Index, Series, np.ndarray, list, abc.Iterator)):
                # arrays are fine as long as they are one-dimensional
                # iterators get converted to list below
                if getattr(col, "ndim", 1) != 1:
                    raise ValueError(err_msg)
            else:
                # everything else gets tried as a key; see GH 24969
                try:
                    found = col in self.columns
                except TypeError as err:
                    raise TypeError(
                        f"{err_msg}. Received column of type {type(col)}"
                    ) from err
                else:
                    if not found:
                        missing.append(col)

        if missing:
            raise KeyError(f"None of {missing} are in the columns")

        if inplace:
            frame = self
        else:
            frame = self.copy()

        arrays = []
        names: List[Label] = []
        if append:
            names = list(self.index.names)
            if isinstance(self.index, MultiIndex):
                for i in range(self.index.nlevels):
                    arrays.append(self.index._get_level_values(i))
            else:
                arrays.append(self.index)

        to_remove: List[Label] = []
        for col in keys:
            if isinstance(col, MultiIndex):
                for n in range(col.nlevels):
                    arrays.append(col._get_level_values(n))
                names.extend(col.names)
            elif isinstance(col, (Index, Series)):
                # if Index then not MultiIndex (treated above)
                arrays.append(col)
                names.append(col.name)
            elif isinstance(col, (list, np.ndarray)):
                arrays.append(col)
                names.append(None)
            elif isinstance(col, abc.Iterator):
                arrays.append(list(col))
                names.append(None)
            # from here, col can only be a column label
            else:
                arrays.append(frame[col]._values)
                names.append(col)
                if drop:
                    to_remove.append(col)

            if len(arrays[-1]) != len(self):
                # check newest element against length of calling frame, since
                # ensure_index_from_sequences would not raise for append=False.
                raise ValueError(
                    f"Length mismatch: Expected {len(self)} rows, "
                    f"received array of length {len(arrays[-1])}"
                )

        index = ensure_index_from_sequences(arrays, names)

        if verify_integrity and not index.is_unique:
            duplicates = index[index.duplicated()].unique()
            raise ValueError(f"Index has duplicate keys: {duplicates}")

        # use set to handle duplicate column names gracefully in case of drop
        for c in set(to_remove):
            del frame[c]

        # clear up memory usage
        index._cleanup()

        frame.index = index

        if not inplace:
            return frame

    @overload
    # https://github.com/python/mypy/issues/6580
    # Overloaded function signatures 1 and 2 overlap with incompatible return types
    def reset_index(  # type: ignore[misc]
        self,
        level: Optional[Union[Hashable, Sequence[Hashable]]] = ...,
        drop: bool = ...,
        inplace: Literal[False] = ...,
        col_level: Hashable = ...,
        col_fill: Label = ...,
    ) -> DataFrame:
        ...

    @overload
    def reset_index(
        self,
        level: Optional[Union[Hashable, Sequence[Hashable]]] = ...,
        drop: bool = ...,
        inplace: Literal[True] = ...,
        col_level: Hashable = ...,
        col_fill: Label = ...,
    ) -> None:
        ...

    def reset_index(
        self,
        level: Optional[Union[Hashable, Sequence[Hashable]]] = None,
        drop: bool = False,
        inplace: bool = False,
        col_level: Hashable = 0,
        col_fill: Label = "",
    ) -> Optional[DataFrame]:
        """
        Reset the index, or a level of it.

        Reset the index of the DataFrame, and use the default one instead.
        If the DataFrame has a MultiIndex, this method can remove one or more
        levels.

        Parameters
        ----------
        level : int, str, tuple, or list, default None
            Only remove the given levels from the index. Removes all levels by
            default.
        drop : bool, default False
            Do not try to insert index into dataframe columns. This resets
            the index to the default integer index.
        inplace : bool, default False
            Modify the DataFrame in place (do not create a new object).
        col_level : int or str, default 0
            If the columns have multiple levels, determines which level the
            labels are inserted into. By default it is inserted into the first
            level.
        col_fill : object, default ''
            If the columns have multiple levels, determines how the other
            levels are named. If None then the index name is repeated.

        Returns
        -------
        DataFrame or None
            DataFrame with the new index or None if ``inplace=True``.

        See Also
        --------
        DataFrame.set_index : Opposite of reset_index.
        DataFrame.reindex : Change to new indices or expand indices.
        DataFrame.reindex_like : Change to same indices as other DataFrame.

        Examples
        --------
        >>> df = pd.DataFrame([('bird', 389.0),
        ...                    ('bird', 24.0),
        ...                    ('mammal', 80.5),
        ...                    ('mammal', np.nan)],
        ...                   index=['falcon', 'parrot', 'lion', 'monkey'],
        ...                   columns=('class', 'max_speed'))
        >>> df
                 class  max_speed
        falcon    bird      389.0
        parrot    bird       24.0
        lion    mammal       80.5
        monkey  mammal        NaN

        When we reset the index, the old index is added as a column, and a
        new sequential index is used:

        >>> df.reset_index()
            index   class  max_speed
        0  falcon    bird      389.0
        1  parrot    bird       24.0
        2    lion  mammal       80.5
        3  monkey  mammal        NaN

        We can use the `drop` parameter to avoid the old index being added as
        a column:

        >>> df.reset_index(drop=True)
            class  max_speed
        0    bird      389.0
        1    bird       24.0
        2  mammal       80.5
        3  mammal        NaN

        You can also use `reset_index` with `MultiIndex`.

        >>> index = pd.MultiIndex.from_tuples([('bird', 'falcon'),
        ...                                    ('bird', 'parrot'),
        ...                                    ('mammal', 'lion'),
        ...                                    ('mammal', 'monkey')],
        ...                                   names=['class', 'name'])
        >>> columns = pd.MultiIndex.from_tuples([('speed', 'max'),
        ...                                      ('species', 'type')])
        >>> df = pd.DataFrame([(389.0, 'fly'),
        ...                    ( 24.0, 'fly'),
        ...                    ( 80.5, 'run'),
        ...                    (np.nan, 'jump')],
        ...                   index=index,
        ...                   columns=columns)
        >>> df
                       speed species
                         max    type
        class  name
        bird   falcon  389.0     fly
               parrot   24.0     fly
        mammal lion     80.5     run
               monkey    NaN    jump

        If the index has multiple levels, we can reset a subset of them:

        >>> df.reset_index(level='class')
                 class  speed species
                          max    type
        name
        falcon    bird  389.0     fly
        parrot    bird   24.0     fly
        lion    mammal   80.5     run
        monkey  mammal    NaN    jump

        If we are not dropping the index, by default, it is placed in the top
        level. We can place it in another level:

        >>> df.reset_index(level='class', col_level=1)
                        speed species
                 class    max    type
        name
        falcon    bird  389.0     fly
        parrot    bird   24.0     fly
        lion    mammal   80.5     run
        monkey  mammal    NaN    jump

        When the index is inserted under another level, we can specify under
        which one with the parameter `col_fill`:

        >>> df.reset_index(level='class', col_level=1, col_fill='species')
                      species  speed species
                        class    max    type
        name
        falcon           bird  389.0     fly
        parrot           bird   24.0     fly
        lion           mammal   80.5     run
        monkey         mammal    NaN    jump

        If we specify a nonexistent level for `col_fill`, it is created:

        >>> df.reset_index(level='class', col_level=1, col_fill='genus')
                        genus  speed species
                        class    max    type
        name
        falcon           bird  389.0     fly
        parrot           bird   24.0     fly
        lion           mammal   80.5     run
        monkey         mammal    NaN    jump
        """
        inplace = validate_bool_kwarg(inplace, "inplace")
        self._check_inplace_and_allows_duplicate_labels(inplace)
        if inplace:
            new_obj = self
        else:
            new_obj = self.copy()

        new_index = ibase.default_index(len(new_obj))
        if level is not None:
            if not isinstance(level, (tuple, list)):
                level = [level]
            level = [self.index._get_level_number(lev) for lev in level]
            if len(level) < self.index.nlevels:
                new_index = self.index.droplevel(level)

        if not drop:
            to_insert: Iterable[Tuple[Any, Optional[Any]]]
            if isinstance(self.index, MultiIndex):
                names = [
                    (n if n is not None else f"level_{i}")
                    for i, n in enumerate(self.index.names)
                ]
                to_insert = zip(self.index.levels, self.index.codes)
            else:
                default = "index" if "index" not in self else "level_0"
                names = [default] if self.index.name is None else [self.index.name]
                to_insert = ((self.index, None),)

            multi_col = isinstance(self.columns, MultiIndex)
            for i, (lev, lab) in reversed(list(enumerate(to_insert))):
                if not (level is None or i in level):
                    continue
                name = names[i]
                if multi_col:
                    col_name = list(name) if isinstance(name, tuple) else [name]
                    if col_fill is None:
                        if len(col_name) not in (1, self.columns.nlevels):
                            raise ValueError(
                                "col_fill=None is incompatible "
                                f"with incomplete column name {name}"
                            )
                        col_fill = col_name[0]

                    lev_num = self.columns._get_level_number(col_level)
                    name_lst = [col_fill] * lev_num + col_name
                    missing = self.columns.nlevels - len(name_lst)
                    name_lst += [col_fill] * missing
                    name = tuple(name_lst)
                # to ndarray and maybe infer different dtype
                level_values = maybe_casted_values(lev, lab)
                new_obj.insert(0, name, level_values)

        new_obj.index = new_index
        if not inplace:
            return new_obj

        return None

    # ----------------------------------------------------------------------
    # Reindex-based selection methods

    @doc(NDFrame.isna, klass=_shared_doc_kwargs["klass"])
    def isna(self) -> DataFrame:
        result = self._constructor(self._mgr.isna(func=isna))
        return result.__finalize__(self, method="isna")

    @doc(NDFrame.isna, klass=_shared_doc_kwargs["klass"])
    def isnull(self) -> DataFrame:
        return self.isna()

    @doc(NDFrame.notna, klass=_shared_doc_kwargs["klass"])
    def notna(self) -> DataFrame:
        return ~self.isna()

    @doc(NDFrame.notna, klass=_shared_doc_kwargs["klass"])
    def notnull(self) -> DataFrame:
        return ~self.isna()

    def dropna(self, axis=0, how="any", thresh=None, subset=None, inplace=False):
        """
        Remove missing values.

        See the :ref:`User Guide <missing_data>` for more on which values are
        considered missing, and how to work with missing data.

        Parameters
        ----------
        axis : {0 or 'index', 1 or 'columns'}, default 0
            Determine if rows or columns which contain missing values are
            removed.

            * 0, or 'index' : Drop rows which contain missing values.
            * 1, or 'columns' : Drop columns which contain missing value.

            .. versionchanged:: 1.0.0

               Pass tuple or list to drop on multiple axes.
               Only a single axis is allowed.

        how : {'any', 'all'}, default 'any'
            Determine if row or column is removed from DataFrame, when we have
            at least one NA or all NA.

            * 'any' : If any NA values are present, drop that row or column.
            * 'all' : If all values are NA, drop that row or column.

        thresh : int, optional
            Require that many non-NA values.
        subset : array-like, optional
            Labels along other axis to consider, e.g. if you are dropping rows
            these would be a list of columns to include.
        inplace : bool, default False
            If True, do operation inplace and return None.

        Returns
        -------
        DataFrame or None
            DataFrame with NA entries dropped from it or None if ``inplace=True``.

        See Also
        --------
        DataFrame.isna: Indicate missing values.
        DataFrame.notna : Indicate existing (non-missing) values.
        DataFrame.fillna : Replace missing values.
        Series.dropna : Drop missing values.
        Index.dropna : Drop missing indices.

        Examples
        --------
        >>> df = pd.DataFrame({"name": ['Alfred', 'Batman', 'Catwoman'],
        ...                    "toy": [np.nan, 'Batmobile', 'Bullwhip'],
        ...                    "born": [pd.NaT, pd.Timestamp("1940-04-25"),
        ...                             pd.NaT]})
        >>> df
               name        toy       born
        0    Alfred        NaN        NaT
        1    Batman  Batmobile 1940-04-25
        2  Catwoman   Bullwhip        NaT

        Drop the rows where at least one element is missing.

        >>> df.dropna()
             name        toy       born
        1  Batman  Batmobile 1940-04-25

        Drop the columns where at least one element is missing.

        >>> df.dropna(axis='columns')
               name
        0    Alfred
        1    Batman
        2  Catwoman

        Drop the rows where all elements are missing.

        >>> df.dropna(how='all')
               name        toy       born
        0    Alfred        NaN        NaT
        1    Batman  Batmobile 1940-04-25
        2  Catwoman   Bullwhip        NaT

        Keep only the rows with at least 2 non-NA values.

        >>> df.dropna(thresh=2)
               name        toy       born
        1    Batman  Batmobile 1940-04-25
        2  Catwoman   Bullwhip        NaT

        Define in which columns to look for missing values.

        >>> df.dropna(subset=['name', 'toy'])
               name        toy       born
        1    Batman  Batmobile 1940-04-25
        2  Catwoman   Bullwhip        NaT

        Keep the DataFrame with valid entries in the same variable.

        >>> df.dropna(inplace=True)
        >>> df
             name        toy       born
        1  Batman  Batmobile 1940-04-25
        """
        inplace = validate_bool_kwarg(inplace, "inplace")
        if isinstance(axis, (tuple, list)):
            # GH20987
            raise TypeError("supplying multiple axes to axis is no longer supported.")

        axis = self._get_axis_number(axis)
        agg_axis = 1 - axis

        agg_obj = self
        if subset is not None:
            ax = self._get_axis(agg_axis)
            indices = ax.get_indexer_for(subset)
            check = indices == -1
            if check.any():
                raise KeyError(list(np.compress(check, subset)))
            agg_obj = self.take(indices, axis=agg_axis)

        count = agg_obj.count(axis=agg_axis)

        if thresh is not None:
            mask = count >= thresh
        elif how == "any":
            mask = count == len(agg_obj._get_axis(agg_axis))
        elif how == "all":
            mask = count > 0
        else:
            if how is not None:
                raise ValueError(f"invalid how option: {how}")
            else:
                raise TypeError("must specify how or thresh")

        result = self.loc(axis=axis)[mask]

        if inplace:
            self._update_inplace(result)
        else:
            return result

    def drop_duplicates(
        self,
        subset: Optional[Union[Hashable, Sequence[Hashable]]] = None,
        keep: Union[str, bool] = "first",
        inplace: bool = False,
        ignore_index: bool = False,
    ) -> Optional[DataFrame]:
        """
        Return DataFrame with duplicate rows removed.

        Considering certain columns is optional. Indexes, including time indexes
        are ignored.

        Parameters
        ----------
        subset : column label or sequence of labels, optional
            Only consider certain columns for identifying duplicates, by
            default use all of the columns.
        keep : {'first', 'last', False}, default 'first'
            Determines which duplicates (if any) to keep.
            - ``first`` : Drop duplicates except for the first occurrence.
            - ``last`` : Drop duplicates except for the last occurrence.
            - False : Drop all duplicates.
        inplace : bool, default False
            Whether to drop duplicates in place or to return a copy.
        ignore_index : bool, default False
            If True, the resulting axis will be labeled 0, 1, …, n - 1.

            .. versionadded:: 1.0.0

        Returns
        -------
        DataFrame or None
            DataFrame with duplicates removed or None if ``inplace=True``.

        See Also
        --------
        DataFrame.value_counts: Count unique combinations of columns.

        Examples
        --------
        Consider dataset containing ramen rating.

        >>> df = pd.DataFrame({
        ...     'brand': ['Yum Yum', 'Yum Yum', 'Indomie', 'Indomie', 'Indomie'],
        ...     'style': ['cup', 'cup', 'cup', 'pack', 'pack'],
        ...     'rating': [4, 4, 3.5, 15, 5]
        ... })
        >>> df
            brand style  rating
        0  Yum Yum   cup     4.0
        1  Yum Yum   cup     4.0
        2  Indomie   cup     3.5
        3  Indomie  pack    15.0
        4  Indomie  pack     5.0

        By default, it removes duplicate rows based on all columns.

        >>> df.drop_duplicates()
            brand style  rating
        0  Yum Yum   cup     4.0
        2  Indomie   cup     3.5
        3  Indomie  pack    15.0
        4  Indomie  pack     5.0

        To remove duplicates on specific column(s), use ``subset``.

        >>> df.drop_duplicates(subset=['brand'])
            brand style  rating
        0  Yum Yum   cup     4.0
        2  Indomie   cup     3.5

        To remove duplicates and keep last occurrences, use ``keep``.

        >>> df.drop_duplicates(subset=['brand', 'style'], keep='last')
            brand style  rating
        1  Yum Yum   cup     4.0
        2  Indomie   cup     3.5
        4  Indomie  pack     5.0
        """
        if self.empty:
            return self.copy()

        inplace = validate_bool_kwarg(inplace, "inplace")
        ignore_index = validate_bool_kwarg(ignore_index, "ignore_index")
        duplicated = self.duplicated(subset, keep=keep)

        result = self[-duplicated]
        if ignore_index:
            result.index = ibase.default_index(len(result))

        if inplace:
            self._update_inplace(result)
            return None
        else:
            return result

    def duplicated(
        self,
        subset: Optional[Union[Hashable, Sequence[Hashable]]] = None,
        keep: Union[str, bool] = "first",
    ) -> Series:
        """
        Return boolean Series denoting duplicate rows.

        Considering certain columns is optional.

        Parameters
        ----------
        subset : column label or sequence of labels, optional
            Only consider certain columns for identifying duplicates, by
            default use all of the columns.
        keep : {'first', 'last', False}, default 'first'
            Determines which duplicates (if any) to mark.

            - ``first`` : Mark duplicates as ``True`` except for the first occurrence.
            - ``last`` : Mark duplicates as ``True`` except for the last occurrence.
            - False : Mark all duplicates as ``True``.

        Returns
        -------
        Series
            Boolean series for each duplicated rows.

        See Also
        --------
        Index.duplicated : Equivalent method on index.
        Series.duplicated : Equivalent method on Series.
        Series.drop_duplicates : Remove duplicate values from Series.
        DataFrame.drop_duplicates : Remove duplicate values from DataFrame.

        Examples
        --------
        Consider dataset containing ramen rating.

        >>> df = pd.DataFrame({
        ...     'brand': ['Yum Yum', 'Yum Yum', 'Indomie', 'Indomie', 'Indomie'],
        ...     'style': ['cup', 'cup', 'cup', 'pack', 'pack'],
        ...     'rating': [4, 4, 3.5, 15, 5]
        ... })
        >>> df
            brand style  rating
        0  Yum Yum   cup     4.0
        1  Yum Yum   cup     4.0
        2  Indomie   cup     3.5
        3  Indomie  pack    15.0
        4  Indomie  pack     5.0

        By default, for each set of duplicated values, the first occurrence
        is set on False and all others on True.

        >>> df.duplicated()
        0    False
        1     True
        2    False
        3    False
        4    False
        dtype: bool

        By using 'last', the last occurrence of each set of duplicated values
        is set on False and all others on True.

        >>> df.duplicated(keep='last')
        0     True
        1    False
        2    False
        3    False
        4    False
        dtype: bool

        By setting ``keep`` on False, all duplicates are True.

        >>> df.duplicated(keep=False)
        0     True
        1     True
        2    False
        3    False
        4    False
        dtype: bool

        To find duplicates on specific column(s), use ``subset``.

        >>> df.duplicated(subset=['brand'])
        0    False
        1     True
        2    False
        3     True
        4     True
        dtype: bool
        """
        from pandas._libs.hashtable import SIZE_HINT_LIMIT, duplicated_int64

        if self.empty:
            return self._constructor_sliced(dtype=bool)

        def f(vals):
            labels, shape = algorithms.factorize(
                vals, size_hint=min(len(self), SIZE_HINT_LIMIT)
            )
            return labels.astype("i8", copy=False), len(shape)

        if subset is None:
            subset = self.columns
        elif (
            not np.iterable(subset)
            or isinstance(subset, str)
            or isinstance(subset, tuple)
            and subset in self.columns
        ):
            subset = (subset,)

        #  needed for mypy since can't narrow types using np.iterable
        subset = cast(Iterable, subset)

        # Verify all columns in subset exist in the queried dataframe
        # Otherwise, raise a KeyError, same as if you try to __getitem__ with a
        # key that doesn't exist.
        diff = Index(subset).difference(self.columns)
        if not diff.empty:
            raise KeyError(diff)

        vals = (col.values for name, col in self.items() if name in subset)
        labels, shape = map(list, zip(*map(f, vals)))

        ids = get_group_index(labels, shape, sort=False, xnull=False)
        result = self._constructor_sliced(duplicated_int64(ids, keep), index=self.index)
        return result.__finalize__(self, method="duplicated")

    # ----------------------------------------------------------------------
    # Sorting
    # TODO: Just move the sort_values doc here.
    @Substitution(**_shared_doc_kwargs)
    @Appender(NDFrame.sort_values.__doc__)
    # error: Signature of "sort_values" incompatible with supertype "NDFrame"
    def sort_values(  # type: ignore[override]
        self,
        by,
        axis=0,
        ascending=True,
        inplace=False,
        kind="quicksort",
        na_position="last",
        ignore_index=False,
        key: ValueKeyFunc = None,
    ):
        inplace = validate_bool_kwarg(inplace, "inplace")
        axis = self._get_axis_number(axis)

        if not isinstance(by, list):
            by = [by]
        if is_sequence(ascending) and len(by) != len(ascending):
            raise ValueError(
                f"Length of ascending ({len(ascending)}) != length of by ({len(by)})"
            )
        if len(by) > 1:

            keys = [self._get_label_or_level_values(x, axis=axis) for x in by]

            # need to rewrap columns in Series to apply key function
            if key is not None:
                # error: List comprehension has incompatible type List[Series];
                # expected List[ndarray]
                keys = [
                    Series(k, name=name)  # type: ignore[misc]
                    for (k, name) in zip(keys, by)
                ]

            indexer = lexsort_indexer(
                keys, orders=ascending, na_position=na_position, key=key
            )
            indexer = ensure_platform_int(indexer)
        else:

            by = by[0]
            k = self._get_label_or_level_values(by, axis=axis)

            # need to rewrap column in Series to apply key function
            if key is not None:
                # error: Incompatible types in assignment (expression has type
                # "Series", variable has type "ndarray")
                k = Series(k, name=by)  # type: ignore[assignment]

            if isinstance(ascending, (tuple, list)):
                ascending = ascending[0]

            indexer = nargsort(
                k, kind=kind, ascending=ascending, na_position=na_position, key=key
            )

        new_data = self._mgr.take(
            indexer, axis=self._get_block_manager_axis(axis), verify=False
        )

        if ignore_index:
            new_data.axes[1] = ibase.default_index(len(indexer))

        result = self._constructor(new_data)
        if inplace:
            return self._update_inplace(result)
        else:
            return result.__finalize__(self, method="sort_values")

    def sort_index(
        self,
        axis=0,
        level=None,
        ascending: bool = True,
        inplace: bool = False,
        kind: str = "quicksort",
        na_position: str = "last",
        sort_remaining: bool = True,
        ignore_index: bool = False,
        key: IndexKeyFunc = None,
    ):
        """
        Sort object by labels (along an axis).

        Returns a new DataFrame sorted by label if `inplace` argument is
        ``False``, otherwise updates the original DataFrame and returns None.

        Parameters
        ----------
        axis : {0 or 'index', 1 or 'columns'}, default 0
            The axis along which to sort.  The value 0 identifies the rows,
            and 1 identifies the columns.
        level : int or level name or list of ints or list of level names
            If not None, sort on values in specified index level(s).
        ascending : bool or list of bools, default True
            Sort ascending vs. descending. When the index is a MultiIndex the
            sort direction can be controlled for each level individually.
        inplace : bool, default False
            If True, perform operation in-place.
        kind : {'quicksort', 'mergesort', 'heapsort'}, default 'quicksort'
            Choice of sorting algorithm. See also ndarray.np.sort for more
            information.  `mergesort` is the only stable algorithm. For
            DataFrames, this option is only applied when sorting on a single
            column or label.
        na_position : {'first', 'last'}, default 'last'
            Puts NaNs at the beginning if `first`; `last` puts NaNs at the end.
            Not implemented for MultiIndex.
        sort_remaining : bool, default True
            If True and sorting by level and index is multilevel, sort by other
            levels too (in order) after sorting by specified level.
        ignore_index : bool, default False
            If True, the resulting axis will be labeled 0, 1, …, n - 1.

            .. versionadded:: 1.0.0

        key : callable, optional
            If not None, apply the key function to the index values
            before sorting. This is similar to the `key` argument in the
            builtin :meth:`sorted` function, with the notable difference that
            this `key` function should be *vectorized*. It should expect an
            ``Index`` and return an ``Index`` of the same shape. For MultiIndex
            inputs, the key is applied *per level*.

            .. versionadded:: 1.1.0

        Returns
        -------
        DataFrame or None
            The original DataFrame sorted by the labels or None if ``inplace=True``.

        See Also
        --------
        Series.sort_index : Sort Series by the index.
        DataFrame.sort_values : Sort DataFrame by the value.
        Series.sort_values : Sort Series by the value.

        Examples
        --------
        >>> df = pd.DataFrame([1, 2, 3, 4, 5], index=[100, 29, 234, 1, 150],
        ...                   columns=['A'])
        >>> df.sort_index()
             A
        1    4
        29   2
        100  1
        150  5
        234  3

        By default, it sorts in ascending order, to sort in descending order,
        use ``ascending=False``

        >>> df.sort_index(ascending=False)
             A
        234  3
        150  5
        100  1
        29   2
        1    4

        A key function can be specified which is applied to the index before
        sorting. For a ``MultiIndex`` this is applied to each level separately.

        >>> df = pd.DataFrame({"a": [1, 2, 3, 4]}, index=['A', 'b', 'C', 'd'])
        >>> df.sort_index(key=lambda x: x.str.lower())
           a
        A  1
        b  2
        C  3
        d  4
        """
        return super().sort_index(
            axis,
            level,
            ascending,
            inplace,
            kind,
            na_position,
            sort_remaining,
            ignore_index,
            key,
        )

    def value_counts(
        self,
        subset: Optional[Sequence[Label]] = None,
        normalize: bool = False,
        sort: bool = True,
        ascending: bool = False,
    ):
        """
        Return a Series containing counts of unique rows in the DataFrame.

        .. versionadded:: 1.1.0

        Parameters
        ----------
        subset : list-like, optional
            Columns to use when counting unique combinations.
        normalize : bool, default False
            Return proportions rather than frequencies.
        sort : bool, default True
            Sort by frequencies.
        ascending : bool, default False
            Sort in ascending order.

        Returns
        -------
        Series

        See Also
        --------
        Series.value_counts: Equivalent method on Series.

        Notes
        -----
        The returned Series will have a MultiIndex with one level per input
        column. By default, rows that contain any NA values are omitted from
        the result. By default, the resulting Series will be in descending
        order so that the first element is the most frequently-occurring row.

        Examples
        --------
        >>> df = pd.DataFrame({'num_legs': [2, 4, 4, 6],
        ...                    'num_wings': [2, 0, 0, 0]},
        ...                   index=['falcon', 'dog', 'cat', 'ant'])
        >>> df
                num_legs  num_wings
        falcon         2          2
        dog            4          0
        cat            4          0
        ant            6          0

        >>> df.value_counts()
        num_legs  num_wings
        4         0            2
        2         2            1
        6         0            1
        dtype: int64

        >>> df.value_counts(sort=False)
        num_legs  num_wings
        2         2            1
        4         0            2
        6         0            1
        dtype: int64

        >>> df.value_counts(ascending=True)
        num_legs  num_wings
        2         2            1
        6         0            1
        4         0            2
        dtype: int64

        >>> df.value_counts(normalize=True)
        num_legs  num_wings
        4         0            0.50
        2         2            0.25
        6         0            0.25
        dtype: float64
        """
        if subset is None:
            subset = self.columns.tolist()

        counts = self.groupby(subset).grouper.size()

        if sort:
            counts = counts.sort_values(ascending=ascending)
        if normalize:
            counts /= counts.sum()

        # Force MultiIndex for single column
        if len(subset) == 1:
            counts.index = MultiIndex.from_arrays(
                [counts.index], names=[counts.index.name]
            )

        return counts

    def nlargest(self, n, columns, keep="first") -> DataFrame:
        """
        Return the first `n` rows ordered by `columns` in descending order.

        Return the first `n` rows with the largest values in `columns`, in
        descending order. The columns that are not specified are returned as
        well, but not used for ordering.

        This method is equivalent to
        ``df.sort_values(columns, ascending=False).head(n)``, but more
        performant.

        Parameters
        ----------
        n : int
            Number of rows to return.
        columns : label or list of labels
            Column label(s) to order by.
        keep : {'first', 'last', 'all'}, default 'first'
            Where there are duplicate values:

            - `first` : prioritize the first occurrence(s)
            - `last` : prioritize the last occurrence(s)
            - ``all`` : do not drop any duplicates, even it means
                        selecting more than `n` items.

            .. versionadded:: 0.24.0

        Returns
        -------
        DataFrame
            The first `n` rows ordered by the given columns in descending
            order.

        See Also
        --------
        DataFrame.nsmallest : Return the first `n` rows ordered by `columns` in
            ascending order.
        DataFrame.sort_values : Sort DataFrame by the values.
        DataFrame.head : Return the first `n` rows without re-ordering.

        Notes
        -----
        This function cannot be used with all column types. For example, when
        specifying columns with `object` or `category` dtypes, ``TypeError`` is
        raised.

        Examples
        --------
        >>> df = pd.DataFrame({'population': [59000000, 65000000, 434000,
        ...                                   434000, 434000, 337000, 11300,
        ...                                   11300, 11300],
        ...                    'GDP': [1937894, 2583560 , 12011, 4520, 12128,
        ...                            17036, 182, 38, 311],
        ...                    'alpha-2': ["IT", "FR", "MT", "MV", "BN",
        ...                                "IS", "NR", "TV", "AI"]},
        ...                   index=["Italy", "France", "Malta",
        ...                          "Maldives", "Brunei", "Iceland",
        ...                          "Nauru", "Tuvalu", "Anguilla"])
        >>> df
                  population      GDP alpha-2
        Italy       59000000  1937894      IT
        France      65000000  2583560      FR
        Malta         434000    12011      MT
        Maldives      434000     4520      MV
        Brunei        434000    12128      BN
        Iceland       337000    17036      IS
        Nauru          11300      182      NR
        Tuvalu         11300       38      TV
        Anguilla       11300      311      AI

        In the following example, we will use ``nlargest`` to select the three
        rows having the largest values in column "population".

        >>> df.nlargest(3, 'population')
                population      GDP alpha-2
        France    65000000  2583560      FR
        Italy     59000000  1937894      IT
        Malta       434000    12011      MT

        When using ``keep='last'``, ties are resolved in reverse order:

        >>> df.nlargest(3, 'population', keep='last')
                population      GDP alpha-2
        France    65000000  2583560      FR
        Italy     59000000  1937894      IT
        Brunei      434000    12128      BN

        When using ``keep='all'``, all duplicate items are maintained:

        >>> df.nlargest(3, 'population', keep='all')
                  population      GDP alpha-2
        France      65000000  2583560      FR
        Italy       59000000  1937894      IT
        Malta         434000    12011      MT
        Maldives      434000     4520      MV
        Brunei        434000    12128      BN

        To order by the largest values in column "population" and then "GDP",
        we can specify multiple columns like in the next example.

        >>> df.nlargest(3, ['population', 'GDP'])
                population      GDP alpha-2
        France    65000000  2583560      FR
        Italy     59000000  1937894      IT
        Brunei      434000    12128      BN
        """
        return algorithms.SelectNFrame(self, n=n, keep=keep, columns=columns).nlargest()

    def nsmallest(self, n, columns, keep="first") -> DataFrame:
        """
        Return the first `n` rows ordered by `columns` in ascending order.

        Return the first `n` rows with the smallest values in `columns`, in
        ascending order. The columns that are not specified are returned as
        well, but not used for ordering.

        This method is equivalent to
        ``df.sort_values(columns, ascending=True).head(n)``, but more
        performant.

        Parameters
        ----------
        n : int
            Number of items to retrieve.
        columns : list or str
            Column name or names to order by.
        keep : {'first', 'last', 'all'}, default 'first'
            Where there are duplicate values:

            - ``first`` : take the first occurrence.
            - ``last`` : take the last occurrence.
            - ``all`` : do not drop any duplicates, even it means
              selecting more than `n` items.

            .. versionadded:: 0.24.0

        Returns
        -------
        DataFrame

        See Also
        --------
        DataFrame.nlargest : Return the first `n` rows ordered by `columns` in
            descending order.
        DataFrame.sort_values : Sort DataFrame by the values.
        DataFrame.head : Return the first `n` rows without re-ordering.

        Examples
        --------
        >>> df = pd.DataFrame({'population': [59000000, 65000000, 434000,
        ...                                   434000, 434000, 337000, 337000,
        ...                                   11300, 11300],
        ...                    'GDP': [1937894, 2583560 , 12011, 4520, 12128,
        ...                            17036, 182, 38, 311],
        ...                    'alpha-2': ["IT", "FR", "MT", "MV", "BN",
        ...                                "IS", "NR", "TV", "AI"]},
        ...                   index=["Italy", "France", "Malta",
        ...                          "Maldives", "Brunei", "Iceland",
        ...                          "Nauru", "Tuvalu", "Anguilla"])
        >>> df
                  population      GDP alpha-2
        Italy       59000000  1937894      IT
        France      65000000  2583560      FR
        Malta         434000    12011      MT
        Maldives      434000     4520      MV
        Brunei        434000    12128      BN
        Iceland       337000    17036      IS
        Nauru         337000      182      NR
        Tuvalu         11300       38      TV
        Anguilla       11300      311      AI

        In the following example, we will use ``nsmallest`` to select the
        three rows having the smallest values in column "population".

        >>> df.nsmallest(3, 'population')
                  population    GDP alpha-2
        Tuvalu         11300     38      TV
        Anguilla       11300    311      AI
        Iceland       337000  17036      IS

        When using ``keep='last'``, ties are resolved in reverse order:

        >>> df.nsmallest(3, 'population', keep='last')
                  population  GDP alpha-2
        Anguilla       11300  311      AI
        Tuvalu         11300   38      TV
        Nauru         337000  182      NR

        When using ``keep='all'``, all duplicate items are maintained:

        >>> df.nsmallest(3, 'population', keep='all')
                  population    GDP alpha-2
        Tuvalu         11300     38      TV
        Anguilla       11300    311      AI
        Iceland       337000  17036      IS
        Nauru         337000    182      NR

        To order by the smallest values in column "population" and then "GDP", we can
        specify multiple columns like in the next example.

        >>> df.nsmallest(3, ['population', 'GDP'])
                  population  GDP alpha-2
        Tuvalu         11300   38      TV
        Anguilla       11300  311      AI
        Nauru         337000  182      NR
        """
        return algorithms.SelectNFrame(
            self, n=n, keep=keep, columns=columns
        ).nsmallest()

    def swaplevel(self, i=-2, j=-1, axis=0) -> DataFrame:
        """
        Swap levels i and j in a MultiIndex on a particular axis.

        Parameters
        ----------
        i, j : int or str
            Levels of the indices to be swapped. Can pass level name as string.
        axis : {0 or 'index', 1 or 'columns'}, default 0
            The axis to swap levels on. 0 or 'index' for row-wise, 1 or
            'columns' for column-wise.

        Returns
        -------
        DataFrame
        """
        result = self.copy()

        axis = self._get_axis_number(axis)

        if not isinstance(result._get_axis(axis), MultiIndex):  # pragma: no cover
            raise TypeError("Can only swap levels on a hierarchical axis.")

        if axis == 0:
            assert isinstance(result.index, MultiIndex)
            result.index = result.index.swaplevel(i, j)
        else:
            assert isinstance(result.columns, MultiIndex)
            result.columns = result.columns.swaplevel(i, j)
        return result

    def reorder_levels(self, order, axis=0) -> DataFrame:
        """
        Rearrange index levels using input order. May not drop or duplicate levels.

        Parameters
        ----------
        order : list of int or list of str
            List representing new level order. Reference level by number
            (position) or by key (label).
        axis : {0 or 'index', 1 or 'columns'}, default 0
            Where to reorder levels.

        Returns
        -------
        DataFrame
        """
        axis = self._get_axis_number(axis)
        if not isinstance(self._get_axis(axis), MultiIndex):  # pragma: no cover
            raise TypeError("Can only reorder levels on a hierarchical axis.")

        result = self.copy()

        if axis == 0:
            assert isinstance(result.index, MultiIndex)
            result.index = result.index.reorder_levels(order)
        else:
            assert isinstance(result.columns, MultiIndex)
            result.columns = result.columns.reorder_levels(order)
        return result

    # ----------------------------------------------------------------------
    # Arithmetic Methods

    def _cmp_method(self, other, op):
        axis = 1  # only relevant for Series other case

        self, other = ops.align_method_FRAME(self, other, axis, flex=False, level=None)

        # See GH#4537 for discussion of scalar op behavior
        new_data = self._dispatch_frame_op(other, op, axis=axis)
        return self._construct_result(new_data)

    def _arith_method(self, other, op):
        if ops.should_reindex_frame_op(self, other, op, 1, 1, None, None):
            return ops.frame_arith_method_with_reindex(self, other, op)

        axis = 1  # only relevant for Series other case

        self, other = ops.align_method_FRAME(self, other, axis, flex=True, level=None)

        new_data = self._dispatch_frame_op(other, op, axis=axis)
        return self._construct_result(new_data)

    _logical_method = _arith_method

    def _dispatch_frame_op(self, right, func, axis: Optional[int] = None):
        """
        Evaluate the frame operation func(left, right) by evaluating
        column-by-column, dispatching to the Series implementation.

        Parameters
        ----------
        right : scalar, Series, or DataFrame
        func : arithmetic or comparison operator
        axis : {None, 0, 1}

        Returns
        -------
        DataFrame
        """
        # Get the appropriate array-op to apply to each column/block's values.
        array_op = ops.get_array_op(func)

        right = lib.item_from_zerodim(right)
        if not is_list_like(right):
            # i.e. scalar, faster than checking np.ndim(right) == 0
            bm = self._mgr.apply(array_op, right=right)
            return type(self)(bm)

        elif isinstance(right, DataFrame):
            assert self.index.equals(right.index)
            assert self.columns.equals(right.columns)
            # TODO: The previous assertion `assert right._indexed_same(self)`
            #  fails in cases with empty columns reached via
            #  _frame_arith_method_with_reindex

            bm = self._mgr.operate_blockwise(right._mgr, array_op)
            return type(self)(bm)

        elif isinstance(right, Series) and axis == 1:
            # axis=1 means we want to operate row-by-row
            assert right.index.equals(self.columns)

            right = right._values
            # maybe_align_as_frame ensures we do not have an ndarray here
            assert not isinstance(right, np.ndarray)

            arrays = [
                array_op(_left, _right)
                for _left, _right in zip(self._iter_column_arrays(), right)
            ]

        elif isinstance(right, Series):
            assert right.index.equals(self.index)  # Handle other cases later
            right = right._values

            arrays = [array_op(left, right) for left in self._iter_column_arrays()]

        else:
            # Remaining cases have less-obvious dispatch rules
            raise NotImplementedError(right)

        return type(self)._from_arrays(
            arrays, self.columns, self.index, verify_integrity=False
        )

    def _combine_frame(self, other: DataFrame, func, fill_value=None):
        # at this point we have `self._indexed_same(other)`

        if fill_value is None:
            # since _arith_op may be called in a loop, avoid function call
            #  overhead if possible by doing this check once
            _arith_op = func

        else:

            def _arith_op(left, right):
                # for the mixed_type case where we iterate over columns,
                # _arith_op(left, right) is equivalent to
                # left._binop(right, func, fill_value=fill_value)
                left, right = ops.fill_binop(left, right, fill_value)
                return func(left, right)

        new_data = self._dispatch_frame_op(other, _arith_op)
        return new_data

    def _construct_result(self, result) -> DataFrame:
        """
        Wrap the result of an arithmetic, comparison, or logical operation.

        Parameters
        ----------
        result : DataFrame

        Returns
        -------
        DataFrame
        """
        out = self._constructor(result, copy=False)
        # Pin columns instead of passing to constructor for compat with
        #  non-unique columns case
        out.columns = self.columns
        out.index = self.index
        return out

    def __divmod__(self, other) -> Tuple[DataFrame, DataFrame]:
        # Naive implementation, room for optimization
        div = self // other
        mod = self - div * other
        return div, mod

    def __rdivmod__(self, other) -> Tuple[DataFrame, DataFrame]:
        # Naive implementation, room for optimization
        div = other // self
        mod = other - div * self
        return div, mod

    # ----------------------------------------------------------------------
    # Combination-Related

    @doc(
        _shared_docs["compare"],
        """
Returns
-------
DataFrame
    DataFrame that shows the differences stacked side by side.

    The resulting index will be a MultiIndex with 'self' and 'other'
    stacked alternately at the inner level.

Raises
------
ValueError
    When the two DataFrames don't have identical labels or shape.

See Also
--------
Series.compare : Compare with another Series and show differences.
DataFrame.equals : Test whether two objects contain the same elements.

Notes
-----
Matching NaNs will not appear as a difference.

Can only compare identically-labeled
(i.e. same shape, identical row and column labels) DataFrames

Examples
--------
>>> df = pd.DataFrame(
...     {{
...         "col1": ["a", "a", "b", "b", "a"],
...         "col2": [1.0, 2.0, 3.0, np.nan, 5.0],
...         "col3": [1.0, 2.0, 3.0, 4.0, 5.0]
...     }},
...     columns=["col1", "col2", "col3"],
... )
>>> df
  col1  col2  col3
0    a   1.0   1.0
1    a   2.0   2.0
2    b   3.0   3.0
3    b   NaN   4.0
4    a   5.0   5.0

>>> df2 = df.copy()
>>> df2.loc[0, 'col1'] = 'c'
>>> df2.loc[2, 'col3'] = 4.0
>>> df2
  col1  col2  col3
0    c   1.0   1.0
1    a   2.0   2.0
2    b   3.0   4.0
3    b   NaN   4.0
4    a   5.0   5.0

Align the differences on columns

>>> df.compare(df2)
  col1       col3
  self other self other
0    a     c  NaN   NaN
2  NaN   NaN  3.0   4.0

Stack the differences on rows

>>> df.compare(df2, align_axis=0)
        col1  col3
0 self     a   NaN
  other    c   NaN
2 self   NaN   3.0
  other  NaN   4.0

Keep the equal values

>>> df.compare(df2, keep_equal=True)
  col1       col3
  self other self other
0    a     c  1.0   1.0
2    b     b  3.0   4.0

Keep all original rows and columns

>>> df.compare(df2, keep_shape=True)
  col1       col2       col3
  self other self other self other
0    a     c  NaN   NaN  NaN   NaN
1  NaN   NaN  NaN   NaN  NaN   NaN
2  NaN   NaN  NaN   NaN  3.0   4.0
3  NaN   NaN  NaN   NaN  NaN   NaN
4  NaN   NaN  NaN   NaN  NaN   NaN

Keep all original rows and columns and also all original values

>>> df.compare(df2, keep_shape=True, keep_equal=True)
  col1       col2       col3
  self other self other self other
0    a     c  1.0   1.0  1.0   1.0
1    a     a  2.0   2.0  2.0   2.0
2    b     b  3.0   3.0  3.0   4.0
3    b     b  NaN   NaN  4.0   4.0
4    a     a  5.0   5.0  5.0   5.0
""",
        klass=_shared_doc_kwargs["klass"],
    )
    def compare(
        self,
        other: DataFrame,
        align_axis: Axis = 1,
        keep_shape: bool = False,
        keep_equal: bool = False,
    ) -> DataFrame:
        return super().compare(
            other=other,
            align_axis=align_axis,
            keep_shape=keep_shape,
            keep_equal=keep_equal,
        )

    def combine(
        self, other: DataFrame, func, fill_value=None, overwrite=True
    ) -> DataFrame:
        """
        Perform column-wise combine with another DataFrame.

        Combines a DataFrame with `other` DataFrame using `func`
        to element-wise combine columns. The row and column indexes of the
        resulting DataFrame will be the union of the two.

        Parameters
        ----------
        other : DataFrame
            The DataFrame to merge column-wise.
        func : function
            Function that takes two series as inputs and return a Series or a
            scalar. Used to merge the two dataframes column by columns.
        fill_value : scalar value, default None
            The value to fill NaNs with prior to passing any column to the
            merge func.
        overwrite : bool, default True
            If True, columns in `self` that do not exist in `other` will be
            overwritten with NaNs.

        Returns
        -------
        DataFrame
            Combination of the provided DataFrames.

        See Also
        --------
        DataFrame.combine_first : Combine two DataFrame objects and default to
            non-null values in frame calling the method.

        Examples
        --------
        Combine using a simple function that chooses the smaller column.

        >>> df1 = pd.DataFrame({'A': [0, 0], 'B': [4, 4]})
        >>> df2 = pd.DataFrame({'A': [1, 1], 'B': [3, 3]})
        >>> take_smaller = lambda s1, s2: s1 if s1.sum() < s2.sum() else s2
        >>> df1.combine(df2, take_smaller)
           A  B
        0  0  3
        1  0  3

        Example using a true element-wise combine function.

        >>> df1 = pd.DataFrame({'A': [5, 0], 'B': [2, 4]})
        >>> df2 = pd.DataFrame({'A': [1, 1], 'B': [3, 3]})
        >>> df1.combine(df2, np.minimum)
           A  B
        0  1  2
        1  0  3

        Using `fill_value` fills Nones prior to passing the column to the
        merge function.

        >>> df1 = pd.DataFrame({'A': [0, 0], 'B': [None, 4]})
        >>> df2 = pd.DataFrame({'A': [1, 1], 'B': [3, 3]})
        >>> df1.combine(df2, take_smaller, fill_value=-5)
           A    B
        0  0 -5.0
        1  0  4.0

        However, if the same element in both dataframes is None, that None
        is preserved

        >>> df1 = pd.DataFrame({'A': [0, 0], 'B': [None, 4]})
        >>> df2 = pd.DataFrame({'A': [1, 1], 'B': [None, 3]})
        >>> df1.combine(df2, take_smaller, fill_value=-5)
            A    B
        0  0 -5.0
        1  0  3.0

        Example that demonstrates the use of `overwrite` and behavior when
        the axis differ between the dataframes.

        >>> df1 = pd.DataFrame({'A': [0, 0], 'B': [4, 4]})
        >>> df2 = pd.DataFrame({'B': [3, 3], 'C': [-10, 1], }, index=[1, 2])
        >>> df1.combine(df2, take_smaller)
             A    B     C
        0  NaN  NaN   NaN
        1  NaN  3.0 -10.0
        2  NaN  3.0   1.0

        >>> df1.combine(df2, take_smaller, overwrite=False)
             A    B     C
        0  0.0  NaN   NaN
        1  0.0  3.0 -10.0
        2  NaN  3.0   1.0

        Demonstrating the preference of the passed in dataframe.

        >>> df2 = pd.DataFrame({'B': [3, 3], 'C': [1, 1], }, index=[1, 2])
        >>> df2.combine(df1, take_smaller)
           A    B   C
        0  0.0  NaN NaN
        1  0.0  3.0 NaN
        2  NaN  3.0 NaN

        >>> df2.combine(df1, take_smaller, overwrite=False)
             A    B   C
        0  0.0  NaN NaN
        1  0.0  3.0 1.0
        2  NaN  3.0 1.0
        """
        other_idxlen = len(other.index)  # save for compare

        this, other = self.align(other, copy=False)
        new_index = this.index

        if other.empty and len(new_index) == len(self.index):
            return self.copy()

        if self.empty and len(other) == other_idxlen:
            return other.copy()

        # sorts if possible
        new_columns = this.columns.union(other.columns)
        do_fill = fill_value is not None
        result = {}
        for col in new_columns:
            series = this[col]
            otherSeries = other[col]

            this_dtype = series.dtype
            other_dtype = otherSeries.dtype

            this_mask = isna(series)
            other_mask = isna(otherSeries)

            # don't overwrite columns unnecessarily
            # DO propagate if this column is not in the intersection
            if not overwrite and other_mask.all():
                result[col] = this[col].copy()
                continue

            if do_fill:
                series = series.copy()
                otherSeries = otherSeries.copy()
                series[this_mask] = fill_value
                otherSeries[other_mask] = fill_value

            if col not in self.columns:
                # If self DataFrame does not have col in other DataFrame,
                # try to promote series, which is all NaN, as other_dtype.
                new_dtype = other_dtype
                try:
                    series = series.astype(new_dtype, copy=False)
                except ValueError:
                    # e.g. new_dtype is integer types
                    pass
            else:
                # if we have different dtypes, possibly promote
                new_dtype = find_common_type([this_dtype, other_dtype])
                if not is_dtype_equal(this_dtype, new_dtype):
                    series = series.astype(new_dtype)
                if not is_dtype_equal(other_dtype, new_dtype):
                    otherSeries = otherSeries.astype(new_dtype)

            arr = func(series, otherSeries)
            arr = maybe_downcast_to_dtype(arr, new_dtype)

            result[col] = arr

        # convert_objects just in case
        return self._constructor(result, index=new_index, columns=new_columns)

    def combine_first(self, other: DataFrame) -> DataFrame:
        """
        Update null elements with value in the same location in `other`.

        Combine two DataFrame objects by filling null values in one DataFrame
        with non-null values from other DataFrame. The row and column indexes
        of the resulting DataFrame will be the union of the two.

        Parameters
        ----------
        other : DataFrame
            Provided DataFrame to use to fill null values.

        Returns
        -------
        DataFrame

        See Also
        --------
        DataFrame.combine : Perform series-wise operation on two DataFrames
            using a given function.

        Examples
        --------
        >>> df1 = pd.DataFrame({'A': [None, 0], 'B': [None, 4]})
        >>> df2 = pd.DataFrame({'A': [1, 1], 'B': [3, 3]})
        >>> df1.combine_first(df2)
             A    B
        0  1.0  3.0
        1  0.0  4.0

        Null values still persist if the location of that null value
        does not exist in `other`

        >>> df1 = pd.DataFrame({'A': [None, 0], 'B': [4, None]})
        >>> df2 = pd.DataFrame({'B': [3, 3], 'C': [1, 1]}, index=[1, 2])
        >>> df1.combine_first(df2)
             A    B    C
        0  NaN  4.0  NaN
        1  0.0  3.0  1.0
        2  NaN  3.0  1.0
        """
        import pandas.core.computation.expressions as expressions

        def combiner(x, y):
            mask = extract_array(isna(x))

            x_values = extract_array(x, extract_numpy=True)
            y_values = extract_array(y, extract_numpy=True)

            # If the column y in other DataFrame is not in first DataFrame,
            # just return y_values.
            if y.name not in self.columns:
                return y_values

            return expressions.where(mask, y_values, x_values)

        return self.combine(other, combiner, overwrite=False)

    def update(
        self, other, join="left", overwrite=True, filter_func=None, errors="ignore"
    ) -> None:
        """
        Modify in place using non-NA values from another DataFrame.

        Aligns on indices. There is no return value.

        Parameters
        ----------
        other : DataFrame, or object coercible into a DataFrame
            Should have at least one matching index/column label
            with the original DataFrame. If a Series is passed,
            its name attribute must be set, and that will be
            used as the column name to align with the original DataFrame.
        join : {'left'}, default 'left'
            Only left join is implemented, keeping the index and columns of the
            original object.
        overwrite : bool, default True
            How to handle non-NA values for overlapping keys:

            * True: overwrite original DataFrame's values
              with values from `other`.
            * False: only update values that are NA in
              the original DataFrame.

        filter_func : callable(1d-array) -> bool 1d-array, optional
            Can choose to replace values other than NA. Return True for values
            that should be updated.
        errors : {'raise', 'ignore'}, default 'ignore'
            If 'raise', will raise a ValueError if the DataFrame and `other`
            both contain non-NA data in the same place.

            .. versionchanged:: 0.24.0
               Changed from `raise_conflict=False|True`
               to `errors='ignore'|'raise'`.

        Returns
        -------
        None : method directly changes calling object

        Raises
        ------
        ValueError
            * When `errors='raise'` and there's overlapping non-NA data.
            * When `errors` is not either `'ignore'` or `'raise'`
        NotImplementedError
            * If `join != 'left'`

        See Also
        --------
        dict.update : Similar method for dictionaries.
        DataFrame.merge : For column(s)-on-column(s) operations.

        Examples
        --------
        >>> df = pd.DataFrame({'A': [1, 2, 3],
        ...                    'B': [400, 500, 600]})
        >>> new_df = pd.DataFrame({'B': [4, 5, 6],
        ...                        'C': [7, 8, 9]})
        >>> df.update(new_df)
        >>> df
           A  B
        0  1  4
        1  2  5
        2  3  6

        The DataFrame's length does not increase as a result of the update,
        only values at matching index/column labels are updated.

        >>> df = pd.DataFrame({'A': ['a', 'b', 'c'],
        ...                    'B': ['x', 'y', 'z']})
        >>> new_df = pd.DataFrame({'B': ['d', 'e', 'f', 'g', 'h', 'i']})
        >>> df.update(new_df)
        >>> df
           A  B
        0  a  d
        1  b  e
        2  c  f

        For Series, its name attribute must be set.

        >>> df = pd.DataFrame({'A': ['a', 'b', 'c'],
        ...                    'B': ['x', 'y', 'z']})
        >>> new_column = pd.Series(['d', 'e'], name='B', index=[0, 2])
        >>> df.update(new_column)
        >>> df
           A  B
        0  a  d
        1  b  y
        2  c  e
        >>> df = pd.DataFrame({'A': ['a', 'b', 'c'],
        ...                    'B': ['x', 'y', 'z']})
        >>> new_df = pd.DataFrame({'B': ['d', 'e']}, index=[1, 2])
        >>> df.update(new_df)
        >>> df
           A  B
        0  a  x
        1  b  d
        2  c  e

        If `other` contains NaNs the corresponding values are not updated
        in the original dataframe.

        >>> df = pd.DataFrame({'A': [1, 2, 3],
        ...                    'B': [400, 500, 600]})
        >>> new_df = pd.DataFrame({'B': [4, np.nan, 6]})
        >>> df.update(new_df)
        >>> df
           A      B
        0  1    4.0
        1  2  500.0
        2  3    6.0
        """
        import pandas.core.computation.expressions as expressions

        # TODO: Support other joins
        if join != "left":  # pragma: no cover
            raise NotImplementedError("Only left join is supported")
        if errors not in ["ignore", "raise"]:
            raise ValueError("The parameter errors must be either 'ignore' or 'raise'")

        if not isinstance(other, DataFrame):
            other = DataFrame(other)

        other = other.reindex_like(self)

        for col in self.columns:
            this = self[col]._values
            that = other[col]._values
            if filter_func is not None:
                with np.errstate(all="ignore"):
                    mask = ~filter_func(this) | isna(that)
            else:
                if errors == "raise":
                    mask_this = notna(that)
                    mask_that = notna(this)
                    if any(mask_this & mask_that):
                        raise ValueError("Data overlaps.")

                if overwrite:
                    mask = isna(that)
                else:
                    mask = notna(this)

            # don't overwrite columns unnecessarily
            if mask.all():
                continue

            self[col] = expressions.where(mask, this, that)

    # ----------------------------------------------------------------------
    # Data reshaping
    @Appender(
        """
Examples
--------
>>> df = pd.DataFrame({'Animal': ['Falcon', 'Falcon',
...                               'Parrot', 'Parrot'],
...                    'Max Speed': [380., 370., 24., 26.]})
>>> df
   Animal  Max Speed
0  Falcon      380.0
1  Falcon      370.0
2  Parrot       24.0
3  Parrot       26.0
>>> df.groupby(['Animal']).mean()
        Max Speed
Animal
Falcon      375.0
Parrot       25.0

**Hierarchical Indexes**

We can groupby different levels of a hierarchical index
using the `level` parameter:

>>> arrays = [['Falcon', 'Falcon', 'Parrot', 'Parrot'],
...           ['Captive', 'Wild', 'Captive', 'Wild']]
>>> index = pd.MultiIndex.from_arrays(arrays, names=('Animal', 'Type'))
>>> df = pd.DataFrame({'Max Speed': [390., 350., 30., 20.]},
...                   index=index)
>>> df
                Max Speed
Animal Type
Falcon Captive      390.0
       Wild         350.0
Parrot Captive       30.0
       Wild          20.0
>>> df.groupby(level=0).mean()
        Max Speed
Animal
Falcon      370.0
Parrot       25.0
>>> df.groupby(level="Type").mean()
         Max Speed
Type
Captive      210.0
Wild         185.0

We can also choose to include NA in group keys or not by setting
`dropna` parameter, the default setting is `True`:

>>> l = [[1, 2, 3], [1, None, 4], [2, 1, 3], [1, 2, 2]]
>>> df = pd.DataFrame(l, columns=["a", "b", "c"])

>>> df.groupby(by=["b"]).sum()
    a   c
b
1.0 2   3
2.0 2   5

>>> df.groupby(by=["b"], dropna=False).sum()
    a   c
b
1.0 2   3
2.0 2   5
NaN 1   4

>>> l = [["a", 12, 12], [None, 12.3, 33.], ["b", 12.3, 123], ["a", 1, 1]]
>>> df = pd.DataFrame(l, columns=["a", "b", "c"])

>>> df.groupby(by="a").sum()
    b     c
a
a   13.0   13.0
b   12.3  123.0

>>> df.groupby(by="a", dropna=False).sum()
    b     c
a
a   13.0   13.0
b   12.3  123.0
NaN 12.3   33.0
"""
    )
    @Appender(_shared_docs["groupby"] % _shared_doc_kwargs)
    def groupby(
        self,
        by=None,
        axis=0,
        level=None,
        as_index: bool = True,
        sort: bool = True,
        group_keys: bool = True,
        squeeze: bool = no_default,
        observed: bool = False,
        dropna: bool = True,
    ) -> DataFrameGroupBy:
        from pandas.core.groupby.generic import DataFrameGroupBy

        if squeeze is not no_default:
            warnings.warn(
                (
                    "The `squeeze` parameter is deprecated and "
                    "will be removed in a future version."
                ),
                FutureWarning,
                stacklevel=2,
            )
        else:
            squeeze = False

        if level is None and by is None:
            raise TypeError("You have to supply one of 'by' and 'level'")
        axis = self._get_axis_number(axis)

        return DataFrameGroupBy(
            obj=self,
            keys=by,
            axis=axis,
            level=level,
            as_index=as_index,
            sort=sort,
            group_keys=group_keys,
            squeeze=squeeze,
            observed=observed,
            dropna=dropna,
        )

    _shared_docs[
        "pivot"
    ] = """
        Return reshaped DataFrame organized by given index / column values.

        Reshape data (produce a "pivot" table) based on column values. Uses
        unique values from specified `index` / `columns` to form axes of the
        resulting DataFrame. This function does not support data
        aggregation, multiple values will result in a MultiIndex in the
        columns. See the :ref:`User Guide <reshaping>` for more on reshaping.

        Parameters
        ----------%s
        index : str or object or a list of str, optional
            Column to use to make new frame's index. If None, uses
            existing index.

            .. versionchanged:: 1.1.0
               Also accept list of index names.

        columns : str or object or a list of str
            Column to use to make new frame's columns.

            .. versionchanged:: 1.1.0
               Also accept list of columns names.

        values : str, object or a list of the previous, optional
            Column(s) to use for populating new frame's values. If not
            specified, all remaining columns will be used and the result will
            have hierarchically indexed columns.

        Returns
        -------
        DataFrame
            Returns reshaped DataFrame.

        Raises
        ------
        ValueError:
            When there are any `index`, `columns` combinations with multiple
            values. `DataFrame.pivot_table` when you need to aggregate.

        See Also
        --------
        DataFrame.pivot_table : Generalization of pivot that can handle
            duplicate values for one index/column pair.
        DataFrame.unstack : Pivot based on the index values instead of a
            column.
        wide_to_long : Wide panel to long format. Less flexible but more
            user-friendly than melt.

        Notes
        -----
        For finer-tuned control, see hierarchical indexing documentation along
        with the related stack/unstack methods.

        Examples
        --------
        >>> df = pd.DataFrame({'foo': ['one', 'one', 'one', 'two', 'two',
        ...                            'two'],
        ...                    'bar': ['A', 'B', 'C', 'A', 'B', 'C'],
        ...                    'baz': [1, 2, 3, 4, 5, 6],
        ...                    'zoo': ['x', 'y', 'z', 'q', 'w', 't']})
        >>> df
            foo   bar  baz  zoo
        0   one   A    1    x
        1   one   B    2    y
        2   one   C    3    z
        3   two   A    4    q
        4   two   B    5    w
        5   two   C    6    t

        >>> df.pivot(index='foo', columns='bar', values='baz')
        bar  A   B   C
        foo
        one  1   2   3
        two  4   5   6

        >>> df.pivot(index='foo', columns='bar')['baz']
        bar  A   B   C
        foo
        one  1   2   3
        two  4   5   6

        >>> df.pivot(index='foo', columns='bar', values=['baz', 'zoo'])
              baz       zoo
        bar   A  B  C   A  B  C
        foo
        one   1  2  3   x  y  z
        two   4  5  6   q  w  t

        You could also assign a list of column names or a list of index names.

        >>> df = pd.DataFrame({
        ...        "lev1": [1, 1, 1, 2, 2, 2],
        ...        "lev2": [1, 1, 2, 1, 1, 2],
        ...        "lev3": [1, 2, 1, 2, 1, 2],
        ...        "lev4": [1, 2, 3, 4, 5, 6],
        ...        "values": [0, 1, 2, 3, 4, 5]})
        >>> df
            lev1 lev2 lev3 lev4 values
        0   1    1    1    1    0
        1   1    1    2    2    1
        2   1    2    1    3    2
        3   2    1    2    4    3
        4   2    1    1    5    4
        5   2    2    2    6    5

        >>> df.pivot(index="lev1", columns=["lev2", "lev3"],values="values")
        lev2    1         2
        lev3    1    2    1    2
        lev1
        1     0.0  1.0  2.0  NaN
        2     4.0  3.0  NaN  5.0

        >>> df.pivot(index=["lev1", "lev2"], columns=["lev3"],values="values")
              lev3    1    2
        lev1  lev2
           1     1  0.0  1.0
                 2  2.0  NaN
           2     1  4.0  3.0
                 2  NaN  5.0

        A ValueError is raised if there are any duplicates.

        >>> df = pd.DataFrame({"foo": ['one', 'one', 'two', 'two'],
        ...                    "bar": ['A', 'A', 'B', 'C'],
        ...                    "baz": [1, 2, 3, 4]})
        >>> df
           foo bar  baz
        0  one   A    1
        1  one   A    2
        2  two   B    3
        3  two   C    4

        Notice that the first two rows are the same for our `index`
        and `columns` arguments.

        >>> df.pivot(index='foo', columns='bar', values='baz')
        Traceback (most recent call last):
           ...
        ValueError: Index contains duplicate entries, cannot reshape
        """

    @Substitution("")
    @Appender(_shared_docs["pivot"])
    def pivot(self, index=None, columns=None, values=None) -> DataFrame:
        from pandas.core.reshape.pivot import pivot

        return pivot(self, index=index, columns=columns, values=values)

    _shared_docs[
        "pivot_table"
    ] = """
        Create a spreadsheet-style pivot table as a DataFrame.

        The levels in the pivot table will be stored in MultiIndex objects
        (hierarchical indexes) on the index and columns of the result DataFrame.

        Parameters
        ----------%s
        values : column to aggregate, optional
        index : column, Grouper, array, or list of the previous
            If an array is passed, it must be the same length as the data. The
            list can contain any of the other types (except list).
            Keys to group by on the pivot table index.  If an array is passed,
            it is being used as the same manner as column values.
        columns : column, Grouper, array, or list of the previous
            If an array is passed, it must be the same length as the data. The
            list can contain any of the other types (except list).
            Keys to group by on the pivot table column.  If an array is passed,
            it is being used as the same manner as column values.
        aggfunc : function, list of functions, dict, default numpy.mean
            If list of functions passed, the resulting pivot table will have
            hierarchical columns whose top level are the function names
            (inferred from the function objects themselves)
            If dict is passed, the key is column to aggregate and value
            is function or list of functions.
        fill_value : scalar, default None
            Value to replace missing values with (in the resulting pivot table,
            after aggregation).
        margins : bool, default False
            Add all row / columns (e.g. for subtotal / grand totals).
        dropna : bool, default True
            Do not include columns whose entries are all NaN.
        margins_name : str, default 'All'
            Name of the row / column that will contain the totals
            when margins is True.
        observed : bool, default False
            This only applies if any of the groupers are Categoricals.
            If True: only show observed values for categorical groupers.
            If False: show all values for categorical groupers.

            .. versionchanged:: 0.25.0

        Returns
        -------
        DataFrame
            An Excel style pivot table.

        See Also
        --------
        DataFrame.pivot : Pivot without aggregation that can handle
            non-numeric data.
        DataFrame.melt: Unpivot a DataFrame from wide to long format,
            optionally leaving identifiers set.
        wide_to_long : Wide panel to long format. Less flexible but more
            user-friendly than melt.

        Examples
        --------
        >>> df = pd.DataFrame({"A": ["foo", "foo", "foo", "foo", "foo",
        ...                          "bar", "bar", "bar", "bar"],
        ...                    "B": ["one", "one", "one", "two", "two",
        ...                          "one", "one", "two", "two"],
        ...                    "C": ["small", "large", "large", "small",
        ...                          "small", "large", "small", "small",
        ...                          "large"],
        ...                    "D": [1, 2, 2, 3, 3, 4, 5, 6, 7],
        ...                    "E": [2, 4, 5, 5, 6, 6, 8, 9, 9]})
        >>> df
             A    B      C  D  E
        0  foo  one  small  1  2
        1  foo  one  large  2  4
        2  foo  one  large  2  5
        3  foo  two  small  3  5
        4  foo  two  small  3  6
        5  bar  one  large  4  6
        6  bar  one  small  5  8
        7  bar  two  small  6  9
        8  bar  two  large  7  9

        This first example aggregates values by taking the sum.

        >>> table = pd.pivot_table(df, values='D', index=['A', 'B'],
        ...                     columns=['C'], aggfunc=np.sum)
        >>> table
        C        large  small
        A   B
        bar one    4.0    5.0
            two    7.0    6.0
        foo one    4.0    1.0
            two    NaN    6.0

        We can also fill missing values using the `fill_value` parameter.

        >>> table = pd.pivot_table(df, values='D', index=['A', 'B'],
        ...                     columns=['C'], aggfunc=np.sum, fill_value=0)
        >>> table
        C        large  small
        A   B
        bar one      4      5
            two      7      6
        foo one      4      1
            two      0      6

        The next example aggregates by taking the mean across multiple columns.

        >>> table = pd.pivot_table(df, values=['D', 'E'], index=['A', 'C'],
        ...                     aggfunc={'D': np.mean,
        ...                              'E': np.mean})
        >>> table
                        D         E
        A   C
        bar large  5.500000  7.500000
            small  5.500000  8.500000
        foo large  2.000000  4.500000
            small  2.333333  4.333333

        We can also calculate multiple types of aggregations for any given
        value column.

        >>> table = pd.pivot_table(df, values=['D', 'E'], index=['A', 'C'],
        ...                     aggfunc={'D': np.mean,
        ...                              'E': [min, max, np.mean]})
        >>> table
                        D    E
                    mean  max      mean  min
        A   C
        bar large  5.500000  9.0  7.500000  6.0
            small  5.500000  9.0  8.500000  8.0
        foo large  2.000000  5.0  4.500000  4.0
            small  2.333333  6.0  4.333333  2.0
        """

    @Substitution("")
    @Appender(_shared_docs["pivot_table"])
    def pivot_table(
        self,
        values=None,
        index=None,
        columns=None,
        aggfunc="mean",
        fill_value=None,
        margins=False,
        dropna=True,
        margins_name="All",
        observed=False,
    ) -> DataFrame:
        from pandas.core.reshape.pivot import pivot_table

        return pivot_table(
            self,
            values=values,
            index=index,
            columns=columns,
            aggfunc=aggfunc,
            fill_value=fill_value,
            margins=margins,
            dropna=dropna,
            margins_name=margins_name,
            observed=observed,
        )

    def stack(self, level=-1, dropna=True):
        """
        Stack the prescribed level(s) from columns to index.

        Return a reshaped DataFrame or Series having a multi-level
        index with one or more new inner-most levels compared to the current
        DataFrame. The new inner-most levels are created by pivoting the
        columns of the current dataframe:

          - if the columns have a single level, the output is a Series;
          - if the columns have multiple levels, the new index
            level(s) is (are) taken from the prescribed level(s) and
            the output is a DataFrame.

        Parameters
        ----------
        level : int, str, list, default -1
            Level(s) to stack from the column axis onto the index
            axis, defined as one index or label, or a list of indices
            or labels.
        dropna : bool, default True
            Whether to drop rows in the resulting Frame/Series with
            missing values. Stacking a column level onto the index
            axis can create combinations of index and column values
            that are missing from the original dataframe. See Examples
            section.

        Returns
        -------
        DataFrame or Series
            Stacked dataframe or series.

        See Also
        --------
        DataFrame.unstack : Unstack prescribed level(s) from index axis
             onto column axis.
        DataFrame.pivot : Reshape dataframe from long format to wide
             format.
        DataFrame.pivot_table : Create a spreadsheet-style pivot table
             as a DataFrame.

        Notes
        -----
        The function is named by analogy with a collection of books
        being reorganized from being side by side on a horizontal
        position (the columns of the dataframe) to being stacked
        vertically on top of each other (in the index of the
        dataframe).

        Examples
        --------
        **Single level columns**

        >>> df_single_level_cols = pd.DataFrame([[0, 1], [2, 3]],
        ...                                     index=['cat', 'dog'],
        ...                                     columns=['weight', 'height'])

        Stacking a dataframe with a single level column axis returns a Series:

        >>> df_single_level_cols
             weight height
        cat       0      1
        dog       2      3
        >>> df_single_level_cols.stack()
        cat  weight    0
             height    1
        dog  weight    2
             height    3
        dtype: int64

        **Multi level columns: simple case**

        >>> multicol1 = pd.MultiIndex.from_tuples([('weight', 'kg'),
        ...                                        ('weight', 'pounds')])
        >>> df_multi_level_cols1 = pd.DataFrame([[1, 2], [2, 4]],
        ...                                     index=['cat', 'dog'],
        ...                                     columns=multicol1)

        Stacking a dataframe with a multi-level column axis:

        >>> df_multi_level_cols1
             weight
                 kg    pounds
        cat       1        2
        dog       2        4
        >>> df_multi_level_cols1.stack()
                    weight
        cat kg           1
            pounds       2
        dog kg           2
            pounds       4

        **Missing values**

        >>> multicol2 = pd.MultiIndex.from_tuples([('weight', 'kg'),
        ...                                        ('height', 'm')])
        >>> df_multi_level_cols2 = pd.DataFrame([[1.0, 2.0], [3.0, 4.0]],
        ...                                     index=['cat', 'dog'],
        ...                                     columns=multicol2)

        It is common to have missing values when stacking a dataframe
        with multi-level columns, as the stacked dataframe typically
        has more values than the original dataframe. Missing values
        are filled with NaNs:

        >>> df_multi_level_cols2
            weight height
                kg      m
        cat    1.0    2.0
        dog    3.0    4.0
        >>> df_multi_level_cols2.stack()
                height  weight
        cat kg     NaN     1.0
            m      2.0     NaN
        dog kg     NaN     3.0
            m      4.0     NaN

        **Prescribing the level(s) to be stacked**

        The first parameter controls which level or levels are stacked:

        >>> df_multi_level_cols2.stack(0)
                     kg    m
        cat height  NaN  2.0
            weight  1.0  NaN
        dog height  NaN  4.0
            weight  3.0  NaN
        >>> df_multi_level_cols2.stack([0, 1])
        cat  height  m     2.0
             weight  kg    1.0
        dog  height  m     4.0
             weight  kg    3.0
        dtype: float64

        **Dropping missing values**

        >>> df_multi_level_cols3 = pd.DataFrame([[None, 1.0], [2.0, 3.0]],
        ...                                     index=['cat', 'dog'],
        ...                                     columns=multicol2)

        Note that rows where all values are missing are dropped by
        default but this behaviour can be controlled via the dropna
        keyword parameter:

        >>> df_multi_level_cols3
            weight height
                kg      m
        cat    NaN    1.0
        dog    2.0    3.0
        >>> df_multi_level_cols3.stack(dropna=False)
                height  weight
        cat kg     NaN     NaN
            m      1.0     NaN
        dog kg     NaN     2.0
            m      3.0     NaN
        >>> df_multi_level_cols3.stack(dropna=True)
                height  weight
        cat m      1.0     NaN
        dog kg     NaN     2.0
            m      3.0     NaN
        """
        from pandas.core.reshape.reshape import stack, stack_multiple

        if isinstance(level, (tuple, list)):
            result = stack_multiple(self, level, dropna=dropna)
        else:
            result = stack(self, level, dropna=dropna)

        return result.__finalize__(self, method="stack")

    def explode(
        self, column: Union[str, Tuple], ignore_index: bool = False
    ) -> DataFrame:
        """
        Transform each element of a list-like to a row, replicating index values.

        .. versionadded:: 0.25.0

        Parameters
        ----------
        column : str or tuple
            Column to explode.
        ignore_index : bool, default False
            If True, the resulting index will be labeled 0, 1, …, n - 1.

            .. versionadded:: 1.1.0

        Returns
        -------
        DataFrame
            Exploded lists to rows of the subset columns;
            index will be duplicated for these rows.

        Raises
        ------
        ValueError :
            if columns of the frame are not unique.

        See Also
        --------
        DataFrame.unstack : Pivot a level of the (necessarily hierarchical)
            index labels.
        DataFrame.melt : Unpivot a DataFrame from wide format to long format.
        Series.explode : Explode a DataFrame from list-like columns to long format.

        Notes
        -----
        This routine will explode list-likes including lists, tuples, sets,
        Series, and np.ndarray. The result dtype of the subset rows will
        be object. Scalars will be returned unchanged, and empty list-likes will
        result in a np.nan for that row. In addition, the ordering of rows in the
        output will be non-deterministic when exploding sets.

        Examples
        --------
        >>> df = pd.DataFrame({'A': [[1, 2, 3], 'foo', [], [3, 4]], 'B': 1})
        >>> df
                   A  B
        0  [1, 2, 3]  1
        1        foo  1
        2         []  1
        3     [3, 4]  1

        >>> df.explode('A')
             A  B
        0    1  1
        0    2  1
        0    3  1
        1  foo  1
        2  NaN  1
        3    3  1
        3    4  1
        """
        if not (is_scalar(column) or isinstance(column, tuple)):
            raise ValueError("column must be a scalar")
        if not self.columns.is_unique:
            raise ValueError("columns must be unique")

        df = self.reset_index(drop=True)
        result = df[column].explode()
        result = df.drop([column], axis=1).join(result)
        if ignore_index:
            result.index = ibase.default_index(len(result))
        else:
            result.index = self.index.take(result.index)
        result = result.reindex(columns=self.columns, copy=False)

        return result

    def unstack(self, level=-1, fill_value=None):
        """
        Pivot a level of the (necessarily hierarchical) index labels.

        Returns a DataFrame having a new level of column labels whose inner-most level
        consists of the pivoted index labels.

        If the index is not a MultiIndex, the output will be a Series
        (the analogue of stack when the columns are not a MultiIndex).

        Parameters
        ----------
        level : int, str, or list of these, default -1 (last level)
            Level(s) of index to unstack, can pass level name.
        fill_value : int, str or dict
            Replace NaN with this value if the unstack produces missing values.

        Returns
        -------
        Series or DataFrame

        See Also
        --------
        DataFrame.pivot : Pivot a table based on column values.
        DataFrame.stack : Pivot a level of the column labels (inverse operation
            from `unstack`).

        Examples
        --------
        >>> index = pd.MultiIndex.from_tuples([('one', 'a'), ('one', 'b'),
        ...                                    ('two', 'a'), ('two', 'b')])
        >>> s = pd.Series(np.arange(1.0, 5.0), index=index)
        >>> s
        one  a   1.0
             b   2.0
        two  a   3.0
             b   4.0
        dtype: float64

        >>> s.unstack(level=-1)
             a   b
        one  1.0  2.0
        two  3.0  4.0

        >>> s.unstack(level=0)
           one  two
        a  1.0   3.0
        b  2.0   4.0

        >>> df = s.unstack(level=0)
        >>> df.unstack()
        one  a  1.0
             b  2.0
        two  a  3.0
             b  4.0
        dtype: float64
        """
        from pandas.core.reshape.reshape import unstack

        result = unstack(self, level, fill_value)

        return result.__finalize__(self, method="unstack")

    @Appender(_shared_docs["melt"] % {"caller": "df.melt(", "other": "melt"})
    def melt(
        self,
        id_vars=None,
        value_vars=None,
        var_name=None,
        value_name="value",
        col_level=None,
        ignore_index=True,
    ) -> DataFrame:

        return melt(
            self,
            id_vars=id_vars,
            value_vars=value_vars,
            var_name=var_name,
            value_name=value_name,
            col_level=col_level,
            ignore_index=ignore_index,
        )

    # ----------------------------------------------------------------------
    # Time series-related

    @doc(
        Series.diff,
        klass="Dataframe",
        extra_params="axis : {0 or 'index', 1 or 'columns'}, default 0\n    "
        "Take difference over rows (0) or columns (1).\n",
        other_klass="Series",
        examples=dedent(
            """
        Difference with previous row

        >>> df = pd.DataFrame({'a': [1, 2, 3, 4, 5, 6],
        ...                    'b': [1, 1, 2, 3, 5, 8],
        ...                    'c': [1, 4, 9, 16, 25, 36]})
        >>> df
           a  b   c
        0  1  1   1
        1  2  1   4
        2  3  2   9
        3  4  3  16
        4  5  5  25
        5  6  8  36

        >>> df.diff()
             a    b     c
        0  NaN  NaN   NaN
        1  1.0  0.0   3.0
        2  1.0  1.0   5.0
        3  1.0  1.0   7.0
        4  1.0  2.0   9.0
        5  1.0  3.0  11.0

        Difference with previous column

        >>> df.diff(axis=1)
            a  b   c
        0 NaN  0   0
        1 NaN -1   3
        2 NaN -1   7
        3 NaN -1  13
        4 NaN  0  20
        5 NaN  2  28

        Difference with 3rd previous row

        >>> df.diff(periods=3)
             a    b     c
        0  NaN  NaN   NaN
        1  NaN  NaN   NaN
        2  NaN  NaN   NaN
        3  3.0  2.0  15.0
        4  3.0  4.0  21.0
        5  3.0  6.0  27.0

        Difference with following row

        >>> df.diff(periods=-1)
             a    b     c
        0 -1.0  0.0  -3.0
        1 -1.0 -1.0  -5.0
        2 -1.0 -1.0  -7.0
        3 -1.0 -2.0  -9.0
        4 -1.0 -3.0 -11.0
        5  NaN  NaN   NaN

        Overflow in input dtype

        >>> df = pd.DataFrame({'a': [1, 0]}, dtype=np.uint8)
        >>> df.diff()
               a
        0    NaN
        1  255.0"""
        ),
    )
    def diff(self, periods: int = 1, axis: Axis = 0) -> DataFrame:
        if not isinstance(periods, int):
            if not (is_float(periods) and periods.is_integer()):
                raise ValueError("periods must be an integer")
            periods = int(periods)

        bm_axis = self._get_block_manager_axis(axis)

        if bm_axis == 0 and periods != 0:
            return self - self.shift(periods, axis=axis)

        new_data = self._mgr.diff(n=periods, axis=bm_axis)
        return self._constructor(new_data).__finalize__(self, "diff")

    # ----------------------------------------------------------------------
    # Function application

    def _gotitem(
        self,
        key: Union[Label, List[Label]],
        ndim: int,
        subset: Optional[FrameOrSeriesUnion] = None,
    ) -> FrameOrSeriesUnion:
        """
        Sub-classes to define. Return a sliced object.

        Parameters
        ----------
        key : string / list of selections
        ndim : 1,2
            requested ndim of result
        subset : object, default None
            subset to act on
        """
        if subset is None:
            subset = self
        elif subset.ndim == 1:  # is Series
            return subset

        # TODO: _shallow_copy(subset)?
        return subset[key]

    _agg_summary_and_see_also_doc = dedent(
        """
    The aggregation operations are always performed over an axis, either the
    index (default) or the column axis. This behavior is different from
    `numpy` aggregation functions (`mean`, `median`, `prod`, `sum`, `std`,
    `var`), where the default is to compute the aggregation of the flattened
    array, e.g., ``numpy.mean(arr_2d)`` as opposed to
    ``numpy.mean(arr_2d, axis=0)``.

    `agg` is an alias for `aggregate`. Use the alias.

    See Also
    --------
    DataFrame.apply : Perform any type of operations.
    DataFrame.transform : Perform transformation type operations.
    core.groupby.GroupBy : Perform operations over groups.
    core.resample.Resampler : Perform operations over resampled bins.
    core.window.Rolling : Perform operations over rolling window.
    core.window.Expanding : Perform operations over expanding window.
    core.window.ExponentialMovingWindow : Perform operation over exponential weighted
        window.
    """
    )

    _agg_examples_doc = dedent(
        """
    Examples
    --------
    >>> df = pd.DataFrame([[1, 2, 3],
    ...                    [4, 5, 6],
    ...                    [7, 8, 9],
    ...                    [np.nan, np.nan, np.nan]],
    ...                   columns=['A', 'B', 'C'])

    Aggregate these functions over the rows.

    >>> df.agg(['sum', 'min'])
            A     B     C
    sum  12.0  15.0  18.0
    min   1.0   2.0   3.0

    Different aggregations per column.

    >>> df.agg({'A' : ['sum', 'min'], 'B' : ['min', 'max']})
            A    B
    sum  12.0  NaN
    min   1.0  2.0
    max   NaN  8.0

    Aggregate different functions over the columns and rename the index of the resulting
    DataFrame.

    >>> df.agg(x=('A', max), y=('B', 'min'), z=('C', np.mean))
         A    B    C
    x  7.0  NaN  NaN
    y  NaN  2.0  NaN
    z  NaN  NaN  6.0

    Aggregate over the columns.

    >>> df.agg("mean", axis="columns")
    0    2.0
    1    5.0
    2    8.0
    3    NaN
    dtype: float64
    """
    )

    @doc(
        _shared_docs["aggregate"],
        klass=_shared_doc_kwargs["klass"],
        axis=_shared_doc_kwargs["axis"],
        see_also=_agg_summary_and_see_also_doc,
        examples=_agg_examples_doc,
    )
    def aggregate(self, func=None, axis=0, *args, **kwargs):
        axis = self._get_axis_number(axis)

        relabeling, func, columns, order = reconstruct_func(func, **kwargs)

        result = None
        try:
            result, how = self._aggregate(func, axis, *args, **kwargs)
        except TypeError as err:
            exc = TypeError(
                "DataFrame constructor called with "
                f"incompatible data and dtype: {err}"
            )
            raise exc from err
        if result is None:
            return self.apply(func, axis=axis, args=args, **kwargs)

        if relabeling:
            # This is to keep the order to columns occurrence unchanged, and also
            # keep the order of new columns occurrence unchanged

            # For the return values of reconstruct_func, if relabeling is
            # False, columns and order will be None.
            assert columns is not None
            assert order is not None

            result_in_dict = relabel_result(result, func, columns, order)
            result = DataFrame(result_in_dict, index=columns)

        return result

    def _aggregate(self, arg, axis=0, *args, **kwargs):
        if axis == 1:
            # NDFrame.aggregate returns a tuple, and we need to transpose
            # only result
            result, how = aggregate(self.T, arg, *args, **kwargs)
            result = result.T if result is not None else result
            return result, how
        return aggregate(self, arg, *args, **kwargs)

    agg = aggregate

    @doc(
        _shared_docs["transform"],
        klass=_shared_doc_kwargs["klass"],
        axis=_shared_doc_kwargs["axis"],
    )
    def transform(
        self, func: AggFuncType, axis: Axis = 0, *args, **kwargs
    ) -> DataFrame:
        result = transform(self, func, axis, *args, **kwargs)
        assert isinstance(result, DataFrame)
        return result

    def apply(self, func, axis=0, raw=False, result_type=None, args=(), **kwds):
        """
        Apply a function along an axis of the DataFrame.

        Objects passed to the function are Series objects whose index is
        either the DataFrame's index (``axis=0``) or the DataFrame's columns
        (``axis=1``). By default (``result_type=None``), the final return type
        is inferred from the return type of the applied function. Otherwise,
        it depends on the `result_type` argument.

        Parameters
        ----------
        func : function
            Function to apply to each column or row.
        axis : {0 or 'index', 1 or 'columns'}, default 0
            Axis along which the function is applied:

            * 0 or 'index': apply function to each column.
            * 1 or 'columns': apply function to each row.

        raw : bool, default False
            Determines if row or column is passed as a Series or ndarray object:

            * ``False`` : passes each row or column as a Series to the
              function.
            * ``True`` : the passed function will receive ndarray objects
              instead.
              If you are just applying a NumPy reduction function this will
              achieve much better performance.

        result_type : {'expand', 'reduce', 'broadcast', None}, default None
            These only act when ``axis=1`` (columns):

            * 'expand' : list-like results will be turned into columns.
            * 'reduce' : returns a Series if possible rather than expanding
              list-like results. This is the opposite of 'expand'.
            * 'broadcast' : results will be broadcast to the original shape
              of the DataFrame, the original index and columns will be
              retained.

            The default behaviour (None) depends on the return value of the
            applied function: list-like results will be returned as a Series
            of those. However if the apply function returns a Series these
            are expanded to columns.
        args : tuple
            Positional arguments to pass to `func` in addition to the
            array/series.
        **kwds
            Additional keyword arguments to pass as keywords arguments to
            `func`.

        Returns
        -------
        Series or DataFrame
            Result of applying ``func`` along the given axis of the
            DataFrame.

        See Also
        --------
        DataFrame.applymap: For elementwise operations.
        DataFrame.aggregate: Only perform aggregating type operations.
        DataFrame.transform: Only perform transforming type operations.

        Examples
        --------
        >>> df = pd.DataFrame([[4, 9]] * 3, columns=['A', 'B'])
        >>> df
           A  B
        0  4  9
        1  4  9
        2  4  9

        Using a numpy universal function (in this case the same as
        ``np.sqrt(df)``):

        >>> df.apply(np.sqrt)
             A    B
        0  2.0  3.0
        1  2.0  3.0
        2  2.0  3.0

        Using a reducing function on either axis

        >>> df.apply(np.sum, axis=0)
        A    12
        B    27
        dtype: int64

        >>> df.apply(np.sum, axis=1)
        0    13
        1    13
        2    13
        dtype: int64

        Returning a list-like will result in a Series

        >>> df.apply(lambda x: [1, 2], axis=1)
        0    [1, 2]
        1    [1, 2]
        2    [1, 2]
        dtype: object

        Passing ``result_type='expand'`` will expand list-like results
        to columns of a Dataframe

        >>> df.apply(lambda x: [1, 2], axis=1, result_type='expand')
           0  1
        0  1  2
        1  1  2
        2  1  2

        Returning a Series inside the function is similar to passing
        ``result_type='expand'``. The resulting column names
        will be the Series index.

        >>> df.apply(lambda x: pd.Series([1, 2], index=['foo', 'bar']), axis=1)
           foo  bar
        0    1    2
        1    1    2
        2    1    2

        Passing ``result_type='broadcast'`` will ensure the same shape
        result, whether list-like or scalar is returned by the function,
        and broadcast it along the axis. The resulting column names will
        be the originals.

        >>> df.apply(lambda x: [1, 2], axis=1, result_type='broadcast')
           A  B
        0  1  2
        1  1  2
        2  1  2
        """
        from pandas.core.apply import frame_apply

        op = frame_apply(
            self,
            func=func,
            axis=axis,
            raw=raw,
            result_type=result_type,
            args=args,
            kwds=kwds,
        )
        return op.get_result()

    def applymap(self, func, na_action: Optional[str] = None) -> DataFrame:
        """
        Apply a function to a Dataframe elementwise.

        This method applies a function that accepts and returns a scalar
        to every element of a DataFrame.

        Parameters
        ----------
        func : callable
            Python function, returns a single value from a single value.
        na_action : {None, 'ignore'}, default None
            If ‘ignore’, propagate NaN values, without passing them to func.

            .. versionadded:: 1.2

        Returns
        -------
        DataFrame
            Transformed DataFrame.

        See Also
        --------
        DataFrame.apply : Apply a function along input axis of DataFrame.

        Examples
        --------
        >>> df = pd.DataFrame([[1, 2.12], [3.356, 4.567]])
        >>> df
               0      1
        0  1.000  2.120
        1  3.356  4.567

        >>> df.applymap(lambda x: len(str(x)))
           0  1
        0  3  4
        1  5  5

        Like Series.map, NA values can be ignored:

        >>> df_copy = df.copy()
        >>> df_copy.iloc[0, 0] = pd.NA
        >>> df_copy.applymap(lambda x: len(str(x)), na_action='ignore')
              0  1
        0  <NA>  4
        1     5  5

        Note that a vectorized version of `func` often exists, which will
        be much faster. You could square each number elementwise.

        >>> df.applymap(lambda x: x**2)
                   0          1
        0   1.000000   4.494400
        1  11.262736  20.857489

        But it's better to avoid applymap in that case.

        >>> df ** 2
                   0          1
        0   1.000000   4.494400
        1  11.262736  20.857489
        """
        if na_action not in {"ignore", None}:
            raise ValueError(
                f"na_action must be 'ignore' or None. Got {repr(na_action)}"
            )
        ignore_na = na_action == "ignore"

        # if we have a dtype == 'M8[ns]', provide boxed values
        def infer(x):
            if x.empty:
                return lib.map_infer(x, func, ignore_na=ignore_na)
            return lib.map_infer(x.astype(object)._values, func, ignore_na=ignore_na)

        return self.apply(infer).__finalize__(self, "applymap")

    # ----------------------------------------------------------------------
    # Merging / joining methods

    def append(
        self, other, ignore_index=False, verify_integrity=False, sort=False
    ) -> DataFrame:
        """
        Append rows of `other` to the end of caller, returning a new object.

        Columns in `other` that are not in the caller are added as new columns.

        Parameters
        ----------
        other : DataFrame or Series/dict-like object, or list of these
            The data to append.
        ignore_index : bool, default False
            If True, the resulting axis will be labeled 0, 1, …, n - 1.
        verify_integrity : bool, default False
            If True, raise ValueError on creating index with duplicates.
        sort : bool, default False
            Sort columns if the columns of `self` and `other` are not aligned.

            .. versionchanged:: 1.0.0

                Changed to not sort by default.

        Returns
        -------
        DataFrame

        See Also
        --------
        concat : General function to concatenate DataFrame or Series objects.

        Notes
        -----
        If a list of dict/series is passed and the keys are all contained in
        the DataFrame's index, the order of the columns in the resulting
        DataFrame will be unchanged.

        Iteratively appending rows to a DataFrame can be more computationally
        intensive than a single concatenate. A better solution is to append
        those rows to a list and then concatenate the list with the original
        DataFrame all at once.

        Examples
        --------
        >>> df = pd.DataFrame([[1, 2], [3, 4]], columns=list('AB'))
        >>> df
           A  B
        0  1  2
        1  3  4
        >>> df2 = pd.DataFrame([[5, 6], [7, 8]], columns=list('AB'))
        >>> df.append(df2)
           A  B
        0  1  2
        1  3  4
        0  5  6
        1  7  8

        With `ignore_index` set to True:

        >>> df.append(df2, ignore_index=True)
           A  B
        0  1  2
        1  3  4
        2  5  6
        3  7  8

        The following, while not recommended methods for generating DataFrames,
        show two ways to generate a DataFrame from multiple data sources.

        Less efficient:

        >>> df = pd.DataFrame(columns=['A'])
        >>> for i in range(5):
        ...     df = df.append({'A': i}, ignore_index=True)
        >>> df
           A
        0  0
        1  1
        2  2
        3  3
        4  4

        More efficient:

        >>> pd.concat([pd.DataFrame([i], columns=['A']) for i in range(5)],
        ...           ignore_index=True)
           A
        0  0
        1  1
        2  2
        3  3
        4  4
        """
        if isinstance(other, (Series, dict)):
            if isinstance(other, dict):
                if not ignore_index:
                    raise TypeError("Can only append a dict if ignore_index=True")
                other = Series(other)
            if other.name is None and not ignore_index:
                raise TypeError(
                    "Can only append a Series if ignore_index=True "
                    "or if the Series has a name"
                )

            index = Index([other.name], name=self.index.name)
            idx_diff = other.index.difference(self.columns)
            try:
                combined_columns = self.columns.append(idx_diff)
            except TypeError:
                combined_columns = self.columns.astype(object).append(idx_diff)
            other = (
                other.reindex(combined_columns, copy=False)
                .to_frame()
                .T.infer_objects()
                .rename_axis(index.names, copy=False)
            )
            if not self.columns.equals(combined_columns):
                self = self.reindex(columns=combined_columns)
        elif isinstance(other, list):
            if not other:
                pass
            elif not isinstance(other[0], DataFrame):
                other = DataFrame(other)
                if (self.columns.get_indexer(other.columns) >= 0).all():
                    other = other.reindex(columns=self.columns)

        from pandas.core.reshape.concat import concat

        if isinstance(other, (list, tuple)):
            to_concat = [self, *other]
        else:
            to_concat = [self, other]
        return (
            concat(
                to_concat,
                ignore_index=ignore_index,
                verify_integrity=verify_integrity,
                sort=sort,
            )
        ).__finalize__(self, method="append")

    def join(
        self, other, on=None, how="left", lsuffix="", rsuffix="", sort=False
    ) -> DataFrame:
        """
        Join columns of another DataFrame.

        Join columns with `other` DataFrame either on index or on a key
        column. Efficiently join multiple DataFrame objects by index at once by
        passing a list.

        Parameters
        ----------
        other : DataFrame, Series, or list of DataFrame
            Index should be similar to one of the columns in this one. If a
            Series is passed, its name attribute must be set, and that will be
            used as the column name in the resulting joined DataFrame.
        on : str, list of str, or array-like, optional
            Column or index level name(s) in the caller to join on the index
            in `other`, otherwise joins index-on-index. If multiple
            values given, the `other` DataFrame must have a MultiIndex. Can
            pass an array as the join key if it is not already contained in
            the calling DataFrame. Like an Excel VLOOKUP operation.
        how : {'left', 'right', 'outer', 'inner'}, default 'left'
            How to handle the operation of the two objects.

            * left: use calling frame's index (or column if on is specified)
            * right: use `other`'s index.
            * outer: form union of calling frame's index (or column if on is
              specified) with `other`'s index, and sort it.
              lexicographically.
            * inner: form intersection of calling frame's index (or column if
              on is specified) with `other`'s index, preserving the order
              of the calling's one.
        lsuffix : str, default ''
            Suffix to use from left frame's overlapping columns.
        rsuffix : str, default ''
            Suffix to use from right frame's overlapping columns.
        sort : bool, default False
            Order result DataFrame lexicographically by the join key. If False,
            the order of the join key depends on the join type (how keyword).

        Returns
        -------
        DataFrame
            A dataframe containing columns from both the caller and `other`.

        See Also
        --------
        DataFrame.merge : For column(s)-on-column(s) operations.

        Notes
        -----
        Parameters `on`, `lsuffix`, and `rsuffix` are not supported when
        passing a list of `DataFrame` objects.

        Support for specifying index levels as the `on` parameter was added
        in version 0.23.0.

        Examples
        --------
        >>> df = pd.DataFrame({'key': ['K0', 'K1', 'K2', 'K3', 'K4', 'K5'],
        ...                    'A': ['A0', 'A1', 'A2', 'A3', 'A4', 'A5']})

        >>> df
          key   A
        0  K0  A0
        1  K1  A1
        2  K2  A2
        3  K3  A3
        4  K4  A4
        5  K5  A5

        >>> other = pd.DataFrame({'key': ['K0', 'K1', 'K2'],
        ...                       'B': ['B0', 'B1', 'B2']})

        >>> other
          key   B
        0  K0  B0
        1  K1  B1
        2  K2  B2

        Join DataFrames using their indexes.

        >>> df.join(other, lsuffix='_caller', rsuffix='_other')
          key_caller   A key_other    B
        0         K0  A0        K0   B0
        1         K1  A1        K1   B1
        2         K2  A2        K2   B2
        3         K3  A3       NaN  NaN
        4         K4  A4       NaN  NaN
        5         K5  A5       NaN  NaN

        If we want to join using the key columns, we need to set key to be
        the index in both `df` and `other`. The joined DataFrame will have
        key as its index.

        >>> df.set_index('key').join(other.set_index('key'))
              A    B
        key
        K0   A0   B0
        K1   A1   B1
        K2   A2   B2
        K3   A3  NaN
        K4   A4  NaN
        K5   A5  NaN

        Another option to join using the key columns is to use the `on`
        parameter. DataFrame.join always uses `other`'s index but we can use
        any column in `df`. This method preserves the original DataFrame's
        index in the result.

        >>> df.join(other.set_index('key'), on='key')
          key   A    B
        0  K0  A0   B0
        1  K1  A1   B1
        2  K2  A2   B2
        3  K3  A3  NaN
        4  K4  A4  NaN
        5  K5  A5  NaN
        """
        return self._join_compat(
            other, on=on, how=how, lsuffix=lsuffix, rsuffix=rsuffix, sort=sort
        )

    def _join_compat(
        self, other, on=None, how="left", lsuffix="", rsuffix="", sort=False
    ):
        from pandas.core.reshape.concat import concat
        from pandas.core.reshape.merge import merge

        if isinstance(other, Series):
            if other.name is None:
                raise ValueError("Other Series must have a name")
            other = DataFrame({other.name: other})

        if isinstance(other, DataFrame):
            if how == "cross":
                return merge(
                    self,
                    other,
                    how=how,
                    on=on,
                    suffixes=(lsuffix, rsuffix),
                    sort=sort,
                )
            return merge(
                self,
                other,
                left_on=on,
                how=how,
                left_index=on is None,
                right_index=True,
                suffixes=(lsuffix, rsuffix),
                sort=sort,
            )
        else:
            if on is not None:
                raise ValueError(
                    "Joining multiple DataFrames only supported for joining on index"
                )

            frames = [self] + list(other)

            can_concat = all(df.index.is_unique for df in frames)

            # join indexes only using concat
            if can_concat:
                if how == "left":
                    res = concat(
                        frames, axis=1, join="outer", verify_integrity=True, sort=sort
                    )
                    return res.reindex(self.index, copy=False)
                else:
                    return concat(
                        frames, axis=1, join=how, verify_integrity=True, sort=sort
                    )

            joined = frames[0]

            for frame in frames[1:]:
                joined = merge(
                    joined, frame, how=how, left_index=True, right_index=True
                )

            return joined

    @Substitution("")
    @Appender(_merge_doc, indents=2)
    def merge(
        self,
        right,
        how="inner",
        on=None,
        left_on=None,
        right_on=None,
        left_index=False,
        right_index=False,
        sort=False,
        suffixes=("_x", "_y"),
        copy=True,
        indicator=False,
        validate=None,
    ) -> DataFrame:
        from pandas.core.reshape.merge import merge

        return merge(
            self,
            right,
            how=how,
            on=on,
            left_on=left_on,
            right_on=right_on,
            left_index=left_index,
            right_index=right_index,
            sort=sort,
            suffixes=suffixes,
            copy=copy,
            indicator=indicator,
            validate=validate,
        )

    def round(self, decimals=0, *args, **kwargs) -> DataFrame:
        """
        Round a DataFrame to a variable number of decimal places.

        Parameters
        ----------
        decimals : int, dict, Series
            Number of decimal places to round each column to. If an int is
            given, round each column to the same number of places.
            Otherwise dict and Series round to variable numbers of places.
            Column names should be in the keys if `decimals` is a
            dict-like, or in the index if `decimals` is a Series. Any
            columns not included in `decimals` will be left as is. Elements
            of `decimals` which are not columns of the input will be
            ignored.
        *args
            Additional keywords have no effect but might be accepted for
            compatibility with numpy.
        **kwargs
            Additional keywords have no effect but might be accepted for
            compatibility with numpy.

        Returns
        -------
        DataFrame
            A DataFrame with the affected columns rounded to the specified
            number of decimal places.

        See Also
        --------
        numpy.around : Round a numpy array to the given number of decimals.
        Series.round : Round a Series to the given number of decimals.

        Examples
        --------
        >>> df = pd.DataFrame([(.21, .32), (.01, .67), (.66, .03), (.21, .18)],
        ...                   columns=['dogs', 'cats'])
        >>> df
            dogs  cats
        0  0.21  0.32
        1  0.01  0.67
        2  0.66  0.03
        3  0.21  0.18

        By providing an integer each column is rounded to the same number
        of decimal places

        >>> df.round(1)
            dogs  cats
        0   0.2   0.3
        1   0.0   0.7
        2   0.7   0.0
        3   0.2   0.2

        With a dict, the number of places for specific columns can be
        specified with the column names as key and the number of decimal
        places as value

        >>> df.round({'dogs': 1, 'cats': 0})
            dogs  cats
        0   0.2   0.0
        1   0.0   1.0
        2   0.7   0.0
        3   0.2   0.0

        Using a Series, the number of places for specific columns can be
        specified with the column names as index and the number of
        decimal places as value

        >>> decimals = pd.Series([0, 1], index=['cats', 'dogs'])
        >>> df.round(decimals)
            dogs  cats
        0   0.2   0.0
        1   0.0   1.0
        2   0.7   0.0
        3   0.2   0.0
        """
        from pandas.core.reshape.concat import concat

        def _dict_round(df, decimals):
            for col, vals in df.items():
                try:
                    yield _series_round(vals, decimals[col])
                except KeyError:
                    yield vals

        def _series_round(s, decimals):
            if is_integer_dtype(s) or is_float_dtype(s):
                return s.round(decimals)
            return s

        nv.validate_round(args, kwargs)

        if isinstance(decimals, (dict, Series)):
            if isinstance(decimals, Series):
                if not decimals.index.is_unique:
                    raise ValueError("Index of decimals must be unique")
            new_cols = list(_dict_round(self, decimals))
        elif is_integer(decimals):
            # Dispatch to Series.round
            new_cols = [_series_round(v, decimals) for _, v in self.items()]
        else:
            raise TypeError("decimals must be an integer, a dict-like or a Series")

        if len(new_cols) > 0:
            return self._constructor(
                concat(new_cols, axis=1), index=self.index, columns=self.columns
            )
        else:
            return self

    # ----------------------------------------------------------------------
    # Statistical methods, etc.

    def corr(self, method="pearson", min_periods=1) -> DataFrame:
        """
        Compute pairwise correlation of columns, excluding NA/null values.

        Parameters
        ----------
        method : {'pearson', 'kendall', 'spearman'} or callable
            Method of correlation:

            * pearson : standard correlation coefficient
            * kendall : Kendall Tau correlation coefficient
            * spearman : Spearman rank correlation
            * callable: callable with input two 1d ndarrays
                and returning a float. Note that the returned matrix from corr
                will have 1 along the diagonals and will be symmetric
                regardless of the callable's behavior.

                .. versionadded:: 0.24.0

        min_periods : int, optional
            Minimum number of observations required per pair of columns
            to have a valid result. Currently only available for Pearson
            and Spearman correlation.

        Returns
        -------
        DataFrame
            Correlation matrix.

        See Also
        --------
        DataFrame.corrwith : Compute pairwise correlation with another
            DataFrame or Series.
        Series.corr : Compute the correlation between two Series.

        Examples
        --------
        >>> def histogram_intersection(a, b):
        ...     v = np.minimum(a, b).sum().round(decimals=1)
        ...     return v
        >>> df = pd.DataFrame([(.2, .3), (.0, .6), (.6, .0), (.2, .1)],
        ...                   columns=['dogs', 'cats'])
        >>> df.corr(method=histogram_intersection)
              dogs  cats
        dogs   1.0   0.3
        cats   0.3   1.0
        """
        numeric_df = self._get_numeric_data()
        cols = numeric_df.columns
        idx = cols.copy()
        mat = numeric_df.to_numpy(dtype=float, na_value=np.nan, copy=False)

        if method == "pearson":
            correl = libalgos.nancorr(mat, minp=min_periods)
        elif method == "spearman":
            correl = libalgos.nancorr_spearman(mat, minp=min_periods)
        elif method == "kendall" or callable(method):
            if min_periods is None:
                min_periods = 1
            mat = mat.T
            corrf = nanops.get_corr_func(method)
            K = len(cols)
            correl = np.empty((K, K), dtype=float)
            mask = np.isfinite(mat)
            for i, ac in enumerate(mat):
                for j, bc in enumerate(mat):
                    if i > j:
                        continue

                    valid = mask[i] & mask[j]
                    if valid.sum() < min_periods:
                        c = np.nan
                    elif i == j:
                        c = 1.0
                    elif not valid.all():
                        c = corrf(ac[valid], bc[valid])
                    else:
                        c = corrf(ac, bc)
                    correl[i, j] = c
                    correl[j, i] = c
        else:
            raise ValueError(
                "method must be either 'pearson', "
                "'spearman', 'kendall', or a callable, "
                f"'{method}' was supplied"
            )

        return self._constructor(correl, index=idx, columns=cols)

    def cov(
        self, min_periods: Optional[int] = None, ddof: Optional[int] = 1
    ) -> DataFrame:
        """
        Compute pairwise covariance of columns, excluding NA/null values.

        Compute the pairwise covariance among the series of a DataFrame.
        The returned data frame is the `covariance matrix
        <https://en.wikipedia.org/wiki/Covariance_matrix>`__ of the columns
        of the DataFrame.

        Both NA and null values are automatically excluded from the
        calculation. (See the note below about bias from missing values.)
        A threshold can be set for the minimum number of
        observations for each value created. Comparisons with observations
        below this threshold will be returned as ``NaN``.

        This method is generally used for the analysis of time series data to
        understand the relationship between different measures
        across time.

        Parameters
        ----------
        min_periods : int, optional
            Minimum number of observations required per pair of columns
            to have a valid result.

        ddof : int, default 1
            Delta degrees of freedom.  The divisor used in calculations
            is ``N - ddof``, where ``N`` represents the number of elements.

            .. versionadded:: 1.1.0

        Returns
        -------
        DataFrame
            The covariance matrix of the series of the DataFrame.

        See Also
        --------
        Series.cov : Compute covariance with another Series.
        core.window.ExponentialMovingWindow.cov: Exponential weighted sample covariance.
        core.window.Expanding.cov : Expanding sample covariance.
        core.window.Rolling.cov : Rolling sample covariance.

        Notes
        -----
        Returns the covariance matrix of the DataFrame's time series.
        The covariance is normalized by N-ddof.

        For DataFrames that have Series that are missing data (assuming that
        data is `missing at random
        <https://en.wikipedia.org/wiki/Missing_data#Missing_at_random>`__)
        the returned covariance matrix will be an unbiased estimate
        of the variance and covariance between the member Series.

        However, for many applications this estimate may not be acceptable
        because the estimate covariance matrix is not guaranteed to be positive
        semi-definite. This could lead to estimate correlations having
        absolute values which are greater than one, and/or a non-invertible
        covariance matrix. See `Estimation of covariance matrices
        <https://en.wikipedia.org/w/index.php?title=Estimation_of_covariance_
        matrices>`__ for more details.

        Examples
        --------
        >>> df = pd.DataFrame([(1, 2), (0, 3), (2, 0), (1, 1)],
        ...                   columns=['dogs', 'cats'])
        >>> df.cov()
                  dogs      cats
        dogs  0.666667 -1.000000
        cats -1.000000  1.666667

        >>> np.random.seed(42)
        >>> df = pd.DataFrame(np.random.randn(1000, 5),
        ...                   columns=['a', 'b', 'c', 'd', 'e'])
        >>> df.cov()
                  a         b         c         d         e
        a  0.998438 -0.020161  0.059277 -0.008943  0.014144
        b -0.020161  1.059352 -0.008543 -0.024738  0.009826
        c  0.059277 -0.008543  1.010670 -0.001486 -0.000271
        d -0.008943 -0.024738 -0.001486  0.921297 -0.013692
        e  0.014144  0.009826 -0.000271 -0.013692  0.977795

        **Minimum number of periods**

        This method also supports an optional ``min_periods`` keyword
        that specifies the required minimum number of non-NA observations for
        each column pair in order to have a valid result:

        >>> np.random.seed(42)
        >>> df = pd.DataFrame(np.random.randn(20, 3),
        ...                   columns=['a', 'b', 'c'])
        >>> df.loc[df.index[:5], 'a'] = np.nan
        >>> df.loc[df.index[5:10], 'b'] = np.nan
        >>> df.cov(min_periods=12)
                  a         b         c
        a  0.316741       NaN -0.150812
        b       NaN  1.248003  0.191417
        c -0.150812  0.191417  0.895202
        """
        numeric_df = self._get_numeric_data()
        cols = numeric_df.columns
        idx = cols.copy()
        mat = numeric_df.to_numpy(dtype=float, na_value=np.nan, copy=False)

        if notna(mat).all():
            if min_periods is not None and min_periods > len(mat):
                base_cov = np.empty((mat.shape[1], mat.shape[1]))
                base_cov.fill(np.nan)
            else:
                base_cov = np.cov(mat.T, ddof=ddof)
            base_cov = base_cov.reshape((len(cols), len(cols)))
        else:
            base_cov = libalgos.nancorr(mat, cov=True, minp=min_periods)

        return self._constructor(base_cov, index=idx, columns=cols)

    def corrwith(self, other, axis=0, drop=False, method="pearson") -> Series:
        """
        Compute pairwise correlation.

        Pairwise correlation is computed between rows or columns of
        DataFrame with rows or columns of Series or DataFrame. DataFrames
        are first aligned along both axes before computing the
        correlations.

        Parameters
        ----------
        other : DataFrame, Series
            Object with which to compute correlations.
        axis : {0 or 'index', 1 or 'columns'}, default 0
            The axis to use. 0 or 'index' to compute column-wise, 1 or 'columns' for
            row-wise.
        drop : bool, default False
            Drop missing indices from result.
        method : {'pearson', 'kendall', 'spearman'} or callable
            Method of correlation:

            * pearson : standard correlation coefficient
            * kendall : Kendall Tau correlation coefficient
            * spearman : Spearman rank correlation
            * callable: callable with input two 1d ndarrays
                and returning a float.

            .. versionadded:: 0.24.0

        Returns
        -------
        Series
            Pairwise correlations.

        See Also
        --------
        DataFrame.corr : Compute pairwise correlation of columns.
        """
        axis = self._get_axis_number(axis)
        this = self._get_numeric_data()

        if isinstance(other, Series):
            return this.apply(lambda x: other.corr(x, method=method), axis=axis)

        other = other._get_numeric_data()
        left, right = this.align(other, join="inner", copy=False)

        if axis == 1:
            left = left.T
            right = right.T

        if method == "pearson":
            # mask missing values
            left = left + right * 0
            right = right + left * 0

            # demeaned data
            ldem = left - left.mean()
            rdem = right - right.mean()

            num = (ldem * rdem).sum()
            dom = (left.count() - 1) * left.std() * right.std()

            correl = num / dom

        elif method in ["kendall", "spearman"] or callable(method):

            def c(x):
                return nanops.nancorr(x[0], x[1], method=method)

            correl = self._constructor_sliced(
                map(c, zip(left.values.T, right.values.T)), index=left.columns
            )

        else:
            raise ValueError(
                f"Invalid method {method} was passed, "
                "valid methods are: 'pearson', 'kendall', "
                "'spearman', or callable"
            )

        if not drop:
            # Find non-matching labels along the given axis
            # and append missing correlations (GH 22375)
            raxis = 1 if axis == 0 else 0
            result_index = this._get_axis(raxis).union(other._get_axis(raxis))
            idx_diff = result_index.difference(correl.index)

            if len(idx_diff) > 0:
                correl = correl.append(Series([np.nan] * len(idx_diff), index=idx_diff))

        return correl

    # ----------------------------------------------------------------------
    # ndarray-like stats methods

    def count(self, axis=0, level=None, numeric_only=False):
        """
        Count non-NA cells for each column or row.

        The values `None`, `NaN`, `NaT`, and optionally `numpy.inf` (depending
        on `pandas.options.mode.use_inf_as_na`) are considered NA.

        Parameters
        ----------
        axis : {0 or 'index', 1 or 'columns'}, default 0
            If 0 or 'index' counts are generated for each column.
            If 1 or 'columns' counts are generated for each row.
        level : int or str, optional
            If the axis is a `MultiIndex` (hierarchical), count along a
            particular `level`, collapsing into a `DataFrame`.
            A `str` specifies the level name.
        numeric_only : bool, default False
            Include only `float`, `int` or `boolean` data.

        Returns
        -------
        Series or DataFrame
            For each column/row the number of non-NA/null entries.
            If `level` is specified returns a `DataFrame`.

        See Also
        --------
        Series.count: Number of non-NA elements in a Series.
        DataFrame.value_counts: Count unique combinations of columns.
        DataFrame.shape: Number of DataFrame rows and columns (including NA
            elements).
        DataFrame.isna: Boolean same-sized DataFrame showing places of NA
            elements.

        Examples
        --------
        Constructing DataFrame from a dictionary:

        >>> df = pd.DataFrame({"Person":
        ...                    ["John", "Myla", "Lewis", "John", "Myla"],
        ...                    "Age": [24., np.nan, 21., 33, 26],
        ...                    "Single": [False, True, True, True, False]})
        >>> df
           Person   Age  Single
        0    John  24.0   False
        1    Myla   NaN    True
        2   Lewis  21.0    True
        3    John  33.0    True
        4    Myla  26.0   False

        Notice the uncounted NA values:

        >>> df.count()
        Person    5
        Age       4
        Single    5
        dtype: int64

        Counts for each **row**:

        >>> df.count(axis='columns')
        0    3
        1    2
        2    3
        3    3
        4    3
        dtype: int64

        Counts for one level of a `MultiIndex`:

        >>> df.set_index(["Person", "Single"]).count(level="Person")
                Age
        Person
        John      2
        Lewis     1
        Myla      1
        """
        axis = self._get_axis_number(axis)
        if level is not None:
            return self._count_level(level, axis=axis, numeric_only=numeric_only)

        if numeric_only:
            frame = self._get_numeric_data()
        else:
            frame = self

        # GH #423
        if len(frame._get_axis(axis)) == 0:
            result = self._constructor_sliced(0, index=frame._get_agg_axis(axis))
        else:
            if frame._is_mixed_type or frame._mgr.any_extension_types:
                # the or any_extension_types is really only hit for single-
                # column frames with an extension array
                result = notna(frame).sum(axis=axis)
            else:
                # GH13407
                series_counts = notna(frame).sum(axis=axis)
                counts = series_counts.values
                result = self._constructor_sliced(
                    counts, index=frame._get_agg_axis(axis)
                )

        return result.astype("int64")

    def _count_level(self, level, axis=0, numeric_only=False):
        if numeric_only:
            frame = self._get_numeric_data()
        else:
            frame = self

        count_axis = frame._get_axis(axis)
        agg_axis = frame._get_agg_axis(axis)

        if not isinstance(count_axis, MultiIndex):
            raise TypeError(
                f"Can only count levels on hierarchical {self._get_axis_name(axis)}."
            )

        # Mask NaNs: Mask rows or columns where the index level is NaN, and all
        # values in the DataFrame that are NaN
        if frame._is_mixed_type:
            # Since we have mixed types, calling notna(frame.values) might
            # upcast everything to object
            values_mask = notna(frame).values
        else:
            # But use the speedup when we have homogeneous dtypes
            values_mask = notna(frame.values)

        index_mask = notna(count_axis.get_level_values(level=level))
        if axis == 1:
            mask = index_mask & values_mask
        else:
            mask = index_mask.reshape(-1, 1) & values_mask

        if isinstance(level, str):
            level = count_axis._get_level_number(level)

        level_name = count_axis._names[level]
        level_index = count_axis.levels[level]._shallow_copy(name=level_name)
        level_codes = ensure_int64(count_axis.codes[level])
        counts = lib.count_level_2d(mask, level_codes, len(level_index), axis=axis)

        if axis == 1:
            result = self._constructor(counts, index=agg_axis, columns=level_index)
        else:
            result = self._constructor(counts, index=level_index, columns=agg_axis)

        return result

    def _reduce(
        self,
        op,
        name: str,
        *,
        axis=0,
        skipna=True,
        numeric_only=None,
        filter_type=None,
        **kwds,
    ):

        assert filter_type is None or filter_type == "bool", filter_type
        out_dtype = "bool" if filter_type == "bool" else None

        own_dtypes = [arr.dtype for arr in self._iter_column_arrays()]

        dtype_is_dt = np.array(
            [is_datetime64_any_dtype(dtype) for dtype in own_dtypes],
            dtype=bool,
        )
        if numeric_only is None and name in ["mean", "median"] and dtype_is_dt.any():
            warnings.warn(
                "DataFrame.mean and DataFrame.median with numeric_only=None "
                "will include datetime64 and datetime64tz columns in a "
                "future version.",
                FutureWarning,
                stacklevel=5,
            )
            cols = self.columns[~dtype_is_dt]
            self = self[cols]

        # TODO: Make other agg func handle axis=None properly GH#21597
        axis = self._get_axis_number(axis)
        labels = self._get_agg_axis(axis)
        assert axis in [0, 1]

        def func(values: np.ndarray):
            # We only use this in the case that operates on self.values
            return op(values, axis=axis, skipna=skipna, **kwds)

        def blk_func(values):
            if isinstance(values, ExtensionArray):
                return values._reduce(name, skipna=skipna, **kwds)
            else:
                return op(values, axis=1, skipna=skipna, **kwds)

        def _get_data() -> DataFrame:
            if filter_type is None:
                data = self._get_numeric_data()
            else:
                # GH#25101, GH#24434
                assert filter_type == "bool"
                data = self._get_bool_data()
            return data

        if numeric_only is not None or axis == 0:
            # For numeric_only non-None and axis non-None, we know
            #  which blocks to use and no try/except is needed.
            #  For numeric_only=None only the case with axis==0 and no object
            #  dtypes are unambiguous can be handled with BlockManager.reduce
            # Case with EAs see GH#35881
            df = self
            if numeric_only is True:
                df = _get_data()
            if axis == 1:
                df = df.T
                axis = 0

            ignore_failures = numeric_only is None

            # After possibly _get_data and transposing, we are now in the
            #  simple case where we can use BlockManager.reduce
            res, indexer = df._mgr.reduce(blk_func, ignore_failures=ignore_failures)
            out = df._constructor(res).iloc[0]
            if out_dtype is not None:
                out = out.astype(out_dtype)
            if axis == 0 and len(self) == 0 and name in ["sum", "prod"]:
                # Even if we are object dtype, follow numpy and return
                #  float64, see test_apply_funcs_over_empty
                out = out.astype(np.float64)
            return out

        assert numeric_only is None

        data = self
        values = data.values

        try:
            result = func(values)

        except TypeError:
            # e.g. in nanops trying to convert strs to float

            data = _get_data()
            labels = data._get_agg_axis(axis)

            values = data.values
            with np.errstate(all="ignore"):
                result = func(values)

        if filter_type == "bool" and notna(result).all():
            result = result.astype(np.bool_)
        elif filter_type is None and is_object_dtype(result.dtype):
            try:
                result = result.astype(np.float64)
            except (ValueError, TypeError):
                # try to coerce to the original dtypes item by item if we can
                pass

        result = self._constructor_sliced(result, index=labels)
        return result

    def nunique(self, axis=0, dropna=True) -> Series:
        """
        Count distinct observations over requested axis.

        Return Series with number of distinct observations. Can ignore NaN
        values.

        Parameters
        ----------
        axis : {0 or 'index', 1 or 'columns'}, default 0
            The axis to use. 0 or 'index' for row-wise, 1 or 'columns' for
            column-wise.
        dropna : bool, default True
            Don't include NaN in the counts.

        Returns
        -------
        Series

        See Also
        --------
        Series.nunique: Method nunique for Series.
        DataFrame.count: Count non-NA cells for each column or row.

        Examples
        --------
        >>> df = pd.DataFrame({'A': [1, 2, 3], 'B': [1, 1, 1]})
        >>> df.nunique()
        A    3
        B    1
        dtype: int64

        >>> df.nunique(axis=1)
        0    1
        1    2
        2    2
        dtype: int64
        """
        return self.apply(Series.nunique, axis=axis, dropna=dropna)

    def idxmin(self, axis=0, skipna=True) -> Series:
        """
        Return index of first occurrence of minimum over requested axis.

        NA/null values are excluded.

        Parameters
        ----------
        axis : {0 or 'index', 1 or 'columns'}, default 0
            The axis to use. 0 or 'index' for row-wise, 1 or 'columns' for column-wise.
        skipna : bool, default True
            Exclude NA/null values. If an entire row/column is NA, the result
            will be NA.

        Returns
        -------
        Series
            Indexes of minima along the specified axis.

        Raises
        ------
        ValueError
            * If the row/column is empty

        See Also
        --------
        Series.idxmin : Return index of the minimum element.

        Notes
        -----
        This method is the DataFrame version of ``ndarray.argmin``.

        Examples
        --------
        Consider a dataset containing food consumption in Argentina.

        >>> df = pd.DataFrame({'consumption': [10.51, 103.11, 55.48],
        ...                    'co2_emissions': [37.2, 19.66, 1712]},
        ...                    index=['Pork', 'Wheat Products', 'Beef'])

        >>> df
                        consumption  co2_emissions
        Pork                  10.51         37.20
        Wheat Products       103.11         19.66
        Beef                  55.48       1712.00

        By default, it returns the index for the minimum value in each column.

        >>> df.idxmin()
        consumption                Pork
        co2_emissions    Wheat Products
        dtype: object

        To return the index for the minimum value in each row, use ``axis="columns"``.

        >>> df.idxmin(axis="columns")
        Pork                consumption
        Wheat Products    co2_emissions
        Beef                consumption
        dtype: object
        """
        axis = self._get_axis_number(axis)

        res = self._reduce(
            nanops.nanargmin, "argmin", axis=axis, skipna=skipna, numeric_only=False
        )
        indices = res._values

        # indices will always be np.ndarray since axis is not None and
        # values is a 2d array for DataFrame
        # error: Item "int" of "Union[int, Any]" has no attribute "__iter__"
        assert isinstance(indices, np.ndarray)  # for mypy

        index = self._get_axis(axis)
        result = [index[i] if i >= 0 else np.nan for i in indices]
        return self._constructor_sliced(result, index=self._get_agg_axis(axis))

    def idxmax(self, axis=0, skipna=True) -> Series:
        """
        Return index of first occurrence of maximum over requested axis.

        NA/null values are excluded.

        Parameters
        ----------
        axis : {0 or 'index', 1 or 'columns'}, default 0
            The axis to use. 0 or 'index' for row-wise, 1 or 'columns' for column-wise.
        skipna : bool, default True
            Exclude NA/null values. If an entire row/column is NA, the result
            will be NA.

        Returns
        -------
        Series
            Indexes of maxima along the specified axis.

        Raises
        ------
        ValueError
            * If the row/column is empty

        See Also
        --------
        Series.idxmax : Return index of the maximum element.

        Notes
        -----
        This method is the DataFrame version of ``ndarray.argmax``.

        Examples
        --------
        Consider a dataset containing food consumption in Argentina.

        >>> df = pd.DataFrame({'consumption': [10.51, 103.11, 55.48],
        ...                    'co2_emissions': [37.2, 19.66, 1712]},
        ...                    index=['Pork', 'Wheat Products', 'Beef'])

        >>> df
                        consumption  co2_emissions
        Pork                  10.51         37.20
        Wheat Products       103.11         19.66
        Beef                  55.48       1712.00

        By default, it returns the index for the maximum value in each column.

        >>> df.idxmax()
        consumption     Wheat Products
        co2_emissions             Beef
        dtype: object

        To return the index for the maximum value in each row, use ``axis="columns"``.

        >>> df.idxmax(axis="columns")
        Pork              co2_emissions
        Wheat Products     consumption
        Beef              co2_emissions
        dtype: object
        """
        axis = self._get_axis_number(axis)

        res = self._reduce(
            nanops.nanargmax, "argmax", axis=axis, skipna=skipna, numeric_only=False
        )
        indices = res._values

        # indices will always be np.ndarray since axis is not None and
        # values is a 2d array for DataFrame
        # error: Item "int" of "Union[int, Any]" has no attribute "__iter__"
        assert isinstance(indices, np.ndarray)  # for mypy

        index = self._get_axis(axis)
        result = [index[i] if i >= 0 else np.nan for i in indices]
        return self._constructor_sliced(result, index=self._get_agg_axis(axis))

    def _get_agg_axis(self, axis_num: int) -> Index:
        """
        Let's be explicit about this.
        """
        if axis_num == 0:
            return self.columns
        elif axis_num == 1:
            return self.index
        else:
            raise ValueError(f"Axis must be 0 or 1 (got {repr(axis_num)})")

    def mode(self, axis=0, numeric_only=False, dropna=True) -> DataFrame:
        """
        Get the mode(s) of each element along the selected axis.

        The mode of a set of values is the value that appears most often.
        It can be multiple values.

        Parameters
        ----------
        axis : {0 or 'index', 1 or 'columns'}, default 0
            The axis to iterate over while searching for the mode:

            * 0 or 'index' : get mode of each column
            * 1 or 'columns' : get mode of each row.

        numeric_only : bool, default False
            If True, only apply to numeric columns.
        dropna : bool, default True
            Don't consider counts of NaN/NaT.

            .. versionadded:: 0.24.0

        Returns
        -------
        DataFrame
            The modes of each column or row.

        See Also
        --------
        Series.mode : Return the highest frequency value in a Series.
        Series.value_counts : Return the counts of values in a Series.

        Examples
        --------
        >>> df = pd.DataFrame([('bird', 2, 2),
        ...                    ('mammal', 4, np.nan),
        ...                    ('arthropod', 8, 0),
        ...                    ('bird', 2, np.nan)],
        ...                   index=('falcon', 'horse', 'spider', 'ostrich'),
        ...                   columns=('species', 'legs', 'wings'))
        >>> df
                   species  legs  wings
        falcon        bird     2    2.0
        horse       mammal     4    NaN
        spider   arthropod     8    0.0
        ostrich       bird     2    NaN

        By default, missing values are not considered, and the mode of wings
        are both 0 and 2. Because the resulting DataFrame has two rows,
        the second row of ``species`` and ``legs`` contains ``NaN``.

        >>> df.mode()
          species  legs  wings
        0    bird   2.0    0.0
        1     NaN   NaN    2.0

        Setting ``dropna=False`` ``NaN`` values are considered and they can be
        the mode (like for wings).

        >>> df.mode(dropna=False)
          species  legs  wings
        0    bird     2    NaN

        Setting ``numeric_only=True``, only the mode of numeric columns is
        computed, and columns of other types are ignored.

        >>> df.mode(numeric_only=True)
           legs  wings
        0   2.0    0.0
        1   NaN    2.0

        To compute the mode over columns and not rows, use the axis parameter:

        >>> df.mode(axis='columns', numeric_only=True)
                   0    1
        falcon   2.0  NaN
        horse    4.0  NaN
        spider   0.0  8.0
        ostrich  2.0  NaN
        """
        data = self if not numeric_only else self._get_numeric_data()

        def f(s):
            return s.mode(dropna=dropna)

        return data.apply(f, axis=axis)

    def quantile(self, q=0.5, axis=0, numeric_only=True, interpolation="linear"):
        """
        Return values at the given quantile over requested axis.

        Parameters
        ----------
        q : float or array-like, default 0.5 (50% quantile)
            Value between 0 <= q <= 1, the quantile(s) to compute.
        axis : {0, 1, 'index', 'columns'}, default 0
            Equals 0 or 'index' for row-wise, 1 or 'columns' for column-wise.
        numeric_only : bool, default True
            If False, the quantile of datetime and timedelta data will be
            computed as well.
        interpolation : {'linear', 'lower', 'higher', 'midpoint', 'nearest'}
            This optional parameter specifies the interpolation method to use,
            when the desired quantile lies between two data points `i` and `j`:

            * linear: `i + (j - i) * fraction`, where `fraction` is the
              fractional part of the index surrounded by `i` and `j`.
            * lower: `i`.
            * higher: `j`.
            * nearest: `i` or `j` whichever is nearest.
            * midpoint: (`i` + `j`) / 2.

        Returns
        -------
        Series or DataFrame

            If ``q`` is an array, a DataFrame will be returned where the
              index is ``q``, the columns are the columns of self, and the
              values are the quantiles.
            If ``q`` is a float, a Series will be returned where the
              index is the columns of self and the values are the quantiles.

        See Also
        --------
        core.window.Rolling.quantile: Rolling quantile.
        numpy.percentile: Numpy function to compute the percentile.

        Examples
        --------
        >>> df = pd.DataFrame(np.array([[1, 1], [2, 10], [3, 100], [4, 100]]),
        ...                   columns=['a', 'b'])
        >>> df.quantile(.1)
        a    1.3
        b    3.7
        Name: 0.1, dtype: float64
        >>> df.quantile([.1, .5])
               a     b
        0.1  1.3   3.7
        0.5  2.5  55.0

        Specifying `numeric_only=False` will also compute the quantile of
        datetime and timedelta data.

        >>> df = pd.DataFrame({'A': [1, 2],
        ...                    'B': [pd.Timestamp('2010'),
        ...                          pd.Timestamp('2011')],
        ...                    'C': [pd.Timedelta('1 days'),
        ...                          pd.Timedelta('2 days')]})
        >>> df.quantile(0.5, numeric_only=False)
        A                    1.5
        B    2010-07-02 12:00:00
        C        1 days 12:00:00
        Name: 0.5, dtype: object
        """
        validate_percentile(q)

        data = self._get_numeric_data() if numeric_only else self
        axis = self._get_axis_number(axis)
        is_transposed = axis == 1

        if is_transposed:
            data = data.T

        if len(data.columns) == 0:
            # GH#23925 _get_numeric_data may have dropped all columns
            cols = Index([], name=self.columns.name)
            if is_list_like(q):
                return self._constructor([], index=q, columns=cols)
            return self._constructor_sliced([], index=cols, name=q, dtype=np.float64)

        result = data._mgr.quantile(
            qs=q, axis=1, interpolation=interpolation, transposed=is_transposed
        )

        if result.ndim == 2:
            result = self._constructor(result)
        else:
            result = self._constructor_sliced(result, name=q)

        if is_transposed:
            result = result.T

        return result

    def to_timestamp(
        self, freq=None, how: str = "start", axis: Axis = 0, copy: bool = True
    ) -> DataFrame:
        """
        Cast to DatetimeIndex of timestamps, at *beginning* of period.

        Parameters
        ----------
        freq : str, default frequency of PeriodIndex
            Desired frequency.
        how : {'s', 'e', 'start', 'end'}
            Convention for converting period to timestamp; start of period
            vs. end.
        axis : {0 or 'index', 1 or 'columns'}, default 0
            The axis to convert (the index by default).
        copy : bool, default True
            If False then underlying input data is not copied.

        Returns
        -------
        DataFrame with DatetimeIndex
        """
        new_obj = self.copy(deep=copy)

        axis_name = self._get_axis_name(axis)
        old_ax = getattr(self, axis_name)
        if not isinstance(old_ax, PeriodIndex):
            raise TypeError(f"unsupported Type {type(old_ax).__name__}")

        new_ax = old_ax.to_timestamp(freq=freq, how=how)

        setattr(new_obj, axis_name, new_ax)
        return new_obj

    def to_period(self, freq=None, axis: Axis = 0, copy: bool = True) -> DataFrame:
        """
        Convert DataFrame from DatetimeIndex to PeriodIndex.

        Convert DataFrame from DatetimeIndex to PeriodIndex with desired
        frequency (inferred from index if not passed).

        Parameters
        ----------
        freq : str, default
            Frequency of the PeriodIndex.
        axis : {0 or 'index', 1 or 'columns'}, default 0
            The axis to convert (the index by default).
        copy : bool, default True
            If False then underlying input data is not copied.

        Returns
        -------
        DataFrame with PeriodIndex
        """
        new_obj = self.copy(deep=copy)

        axis_name = self._get_axis_name(axis)
        old_ax = getattr(self, axis_name)
        if not isinstance(old_ax, DatetimeIndex):
            raise TypeError(f"unsupported Type {type(old_ax).__name__}")

        new_ax = old_ax.to_period(freq=freq)

        setattr(new_obj, axis_name, new_ax)
        return new_obj

    def isin(self, values) -> DataFrame:
        """
        Whether each element in the DataFrame is contained in values.

        Parameters
        ----------
        values : iterable, Series, DataFrame or dict
            The result will only be true at a location if all the
            labels match. If `values` is a Series, that's the index. If
            `values` is a dict, the keys must be the column names,
            which must match. If `values` is a DataFrame,
            then both the index and column labels must match.

        Returns
        -------
        DataFrame
            DataFrame of booleans showing whether each element in the DataFrame
            is contained in values.

        See Also
        --------
        DataFrame.eq: Equality test for DataFrame.
        Series.isin: Equivalent method on Series.
        Series.str.contains: Test if pattern or regex is contained within a
            string of a Series or Index.

        Examples
        --------
        >>> df = pd.DataFrame({'num_legs': [2, 4], 'num_wings': [2, 0]},
        ...                   index=['falcon', 'dog'])
        >>> df
                num_legs  num_wings
        falcon         2          2
        dog            4          0

        When ``values`` is a list check whether every value in the DataFrame
        is present in the list (which animals have 0 or 2 legs or wings)

        >>> df.isin([0, 2])
                num_legs  num_wings
        falcon      True       True
        dog        False       True

        When ``values`` is a dict, we can pass values to check for each
        column separately:

        >>> df.isin({'num_wings': [0, 3]})
                num_legs  num_wings
        falcon     False      False
        dog        False       True

        When ``values`` is a Series or DataFrame the index and column must
        match. Note that 'falcon' does not match based on the number of legs
        in df2.

        >>> other = pd.DataFrame({'num_legs': [8, 2], 'num_wings': [0, 2]},
        ...                      index=['spider', 'falcon'])
        >>> df.isin(other)
                num_legs  num_wings
        falcon      True       True
        dog        False      False
        """
        if isinstance(values, dict):
            from pandas.core.reshape.concat import concat

            values = collections.defaultdict(list, values)
            return concat(
                (
                    self.iloc[:, [i]].isin(values[col])
                    for i, col in enumerate(self.columns)
                ),
                axis=1,
            )
        elif isinstance(values, Series):
            if not values.index.is_unique:
                raise ValueError("cannot compute isin with a duplicate axis.")
            return self.eq(values.reindex_like(self), axis="index")
        elif isinstance(values, DataFrame):
            if not (values.columns.is_unique and values.index.is_unique):
                raise ValueError("cannot compute isin with a duplicate axis.")
            return self.eq(values.reindex_like(self))
        else:
            if not is_list_like(values):
                raise TypeError(
                    "only list-like or dict-like objects are allowed "
                    "to be passed to DataFrame.isin(), "
                    f"you passed a '{type(values).__name__}'"
                )
            return self._constructor(
                algorithms.isin(self.values.ravel(), values).reshape(self.shape),
                self.index,
                self.columns,
            )

    # ----------------------------------------------------------------------
    # Add index and columns
    _AXIS_ORDERS = ["index", "columns"]
    _AXIS_TO_AXIS_NUMBER: Dict[Axis, int] = {
        **NDFrame._AXIS_TO_AXIS_NUMBER,
        1: 1,
        "columns": 1,
    }
    _AXIS_REVERSED = True
    _AXIS_LEN = len(_AXIS_ORDERS)
    _info_axis_number = 1
    _info_axis_name = "columns"

    index: Index = properties.AxisProperty(
        axis=1, doc="The index (row labels) of the DataFrame."
    )
    columns: Index = properties.AxisProperty(
        axis=0, doc="The column labels of the DataFrame."
    )

    @property
    def _AXIS_NUMBERS(self) -> Dict[str, int]:
        """.. deprecated:: 1.1.0"""
        super()._AXIS_NUMBERS
        return {"index": 0, "columns": 1}

    @property
    def _AXIS_NAMES(self) -> Dict[int, str]:
        """.. deprecated:: 1.1.0"""
        super()._AXIS_NAMES
        return {0: "index", 1: "columns"}

    # ----------------------------------------------------------------------
    # Add plotting methods to DataFrame
    plot = CachedAccessor("plot", pandas.plotting.PlotAccessor)
    hist = pandas.plotting.hist_frame
    boxplot = pandas.plotting.boxplot_frame
    sparse = CachedAccessor("sparse", SparseFrameAccessor)


DataFrame._add_numeric_operations()

ops.add_flex_arithmetic_methods(DataFrame)


def _from_nested_dict(data) -> collections.defaultdict:
    new_data: collections.defaultdict = collections.defaultdict(dict)
    for index, s in data.items():
        for col, v in s.items():
            new_data[col][index] = v
    return new_data<|MERGE_RESOLUTION|>--- conflicted
+++ resolved
@@ -703,22 +703,8 @@
                 if arr.ndim != 0:
                     raise ValueError("DataFrame constructor not properly called!")
 
-<<<<<<< HEAD
-                # error: Incompatible types in assignment (expression has type
-                # "ndarray", variable has type "List[ExtensionArray]")
-                values = cast_scalar_to_array(  # type: ignore[assignment]
-                    # error: Argument "dtype" to "cast_scalar_to_array" has
-                    # incompatible type "Union[ExtensionDtype, str, dtype,
-                    # Type[object]]"; expected "Union[dtype, ExtensionDtype,
-                    # None]"
-                    (len(index), len(columns)),
-                    data,
-                    dtype=dtype,  # type: ignore[arg-type]
-                )
-=======
                 shape = (len(index), len(columns))
                 values = np.full(shape, arr)
->>>>>>> d0db0098
 
                 mgr = init_ndarray(
                     # error: "List[ExtensionArray]" has no attribute "dtype"
