"""
DataFrame
---------
An efficient 2D container for potentially mixed-type time series or other
labeled data series.

Similar to its R counterpart, data.frame, except providing automatic data
alignment and a host of useful data manipulation methods having to do with the
labeling information
"""
from __future__ import annotations

import collections
from collections import abc
import functools
from io import StringIO
import itertools
import operator
import sys
from textwrap import dedent
from typing import (
    TYPE_CHECKING,
    Any,
    Callable,
    Hashable,
    Iterable,
    Iterator,
    Literal,
    Mapping,
    Sequence,
    cast,
    overload,
)
import warnings

import numpy as np
from numpy import ma

from pandas._config import (
    get_option,
    using_copy_on_write,
)

from pandas._libs import (
    algos as libalgos,
    lib,
    properties,
)
from pandas._libs.hashtable import duplicated
from pandas._libs.lib import (
    NoDefault,
    is_range_indexer,
    no_default,
)
from pandas.compat import PYPY
from pandas.compat._optional import import_optional_dependency
from pandas.compat.numpy import (
    function as nv,
    np_percentile_argname,
)
from pandas.errors import (
    ChainedAssignmentError,
    InvalidIndexError,
    _chained_assignment_msg,
)
from pandas.util._decorators import (
    Appender,
    Substitution,
    doc,
)
from pandas.util._exceptions import find_stack_level
from pandas.util._validators import (
    validate_ascending,
    validate_bool_kwarg,
    validate_percentile,
)

from pandas.core.dtypes.cast import (
    LossySetitemError,
    can_hold_element,
    construct_1d_arraylike_from_scalar,
    construct_2d_arraylike_from_scalar,
    find_common_type,
    infer_dtype_from_scalar,
    invalidate_string_dtypes,
    maybe_box_native,
    maybe_downcast_to_dtype,
)
from pandas.core.dtypes.common import (
    infer_dtype_from_object,
    is_1d_only_ea_dtype,
    is_array_like,
    is_bool_dtype,
    is_dataclass,
    is_dict_like,
    is_float,
    is_float_dtype,
    is_hashable,
    is_integer,
    is_integer_dtype,
    is_iterator,
    is_list_like,
    is_scalar,
    is_sequence,
    needs_i8_conversion,
    pandas_dtype,
)
from pandas.core.dtypes.dtypes import ExtensionDtype
from pandas.core.dtypes.missing import (
    isna,
    notna,
)

from pandas.core import (
    algorithms,
    common as com,
    nanops,
    ops,
    roperator,
)
from pandas.core.accessor import CachedAccessor
from pandas.core.apply import (
    reconstruct_func,
    relabel_result,
)
from pandas.core.array_algos.take import take_2d_multi
from pandas.core.arraylike import OpsMixin
from pandas.core.arrays import (
    DatetimeArray,
    ExtensionArray,
    PeriodArray,
    TimedeltaArray,
)
from pandas.core.arrays.arrow import ArrowDtype
from pandas.core.arrays.sparse import SparseFrameAccessor
from pandas.core.construction import (
    ensure_wrapped_if_datetimelike,
    extract_array,
    sanitize_array,
    sanitize_masked_array,
)
from pandas.core.generic import (
    NDFrame,
    make_doc,
)
from pandas.core.indexers import check_key_length
from pandas.core.indexes.api import (
    DatetimeIndex,
    Index,
    PeriodIndex,
    default_index,
    ensure_index,
    ensure_index_from_sequences,
)
from pandas.core.indexes.multi import (
    MultiIndex,
    maybe_droplevels,
)
from pandas.core.indexing import (
    check_bool_indexer,
    check_dict_or_set_indexers,
)
from pandas.core.internals import (
    ArrayManager,
    BlockManager,
)
from pandas.core.internals.construction import (
    arrays_to_mgr,
    dataclasses_to_dicts,
    dict_to_mgr,
    mgr_to_mgr,
    ndarray_to_mgr,
    nested_data_to_arrays,
    rec_array_to_mgr,
    reorder_arrays,
    to_arrays,
    treat_as_nested,
)
from pandas.core.methods import selectn
from pandas.core.reshape.melt import melt
from pandas.core.series import Series
from pandas.core.shared_docs import _shared_docs
from pandas.core.sorting import (
    get_group_index,
    lexsort_indexer,
    nargsort,
)

from pandas.io.common import get_handle
from pandas.io.formats import (
    console,
    format as fmt,
)
from pandas.io.formats.info import (
    INFO_DOCSTRING,
    DataFrameInfo,
    frame_sub_kwargs,
)
import pandas.plotting

if TYPE_CHECKING:
    import datetime

    from pandas._libs.internals import BlockValuesRefs
    from pandas._typing import (
        AggFuncType,
        AnyAll,
        AnyArrayLike,
        ArrayLike,
        Axes,
        Axis,
        AxisInt,
        ColspaceArgType,
        CompressionOptions,
        CorrelationMethod,
        DropKeep,
        Dtype,
        DtypeObj,
        FilePath,
        FloatFormatType,
        FormattersType,
        Frequency,
        FromDictOrient,
        IgnoreRaise,
        IndexKeyFunc,
        IndexLabel,
        JoinValidate,
        Level,
        MergeHow,
        MergeValidate,
        NaAction,
        NaPosition,
        NsmallestNlargestKeep,
        PythonFuncType,
        QuantileInterpolation,
        ReadBuffer,
        ReindexMethod,
        Renamer,
        Scalar,
        Self,
        SortKind,
        StorageOptions,
        Suffixes,
        ToGbqIfexist,
        ToStataByteorder,
        ToTimestampHow,
        UpdateJoin,
        ValueKeyFunc,
        WriteBuffer,
        XMLParsers,
        npt,
    )

    from pandas.core.groupby.generic import DataFrameGroupBy
    from pandas.core.interchange.dataframe_protocol import DataFrame as DataFrameXchg
    from pandas.core.internals import SingleDataManager

    from pandas.io.formats.style import Styler

# ---------------------------------------------------------------------
# Docstring templates

_shared_doc_kwargs = {
    "axes": "index, columns",
    "klass": "DataFrame",
    "axes_single_arg": "{0 or 'index', 1 or 'columns'}",
    "axis": """axis : {0 or 'index', 1 or 'columns'}, default 0
        If 0 or 'index': apply function to each column.
        If 1 or 'columns': apply function to each row.""",
    "inplace": """
    inplace : bool, default False
        Whether to modify the DataFrame rather than creating a new one.""",
    "optional_by": """
by : str or list of str
    Name or list of names to sort by.

    - if `axis` is 0 or `'index'` then `by` may contain index
      levels and/or column labels.
    - if `axis` is 1 or `'columns'` then `by` may contain column
      levels and/or index labels.""",
    "optional_reindex": """
labels : array-like, optional
    New labels / index to conform the axis specified by 'axis' to.
index : array-like, optional
    New labels for the index. Preferably an Index object to avoid
    duplicating data.
columns : array-like, optional
    New labels for the columns. Preferably an Index object to avoid
    duplicating data.
axis : int or str, optional
    Axis to target. Can be either the axis name ('index', 'columns')
    or number (0, 1).""",
}

_merge_doc = """
Merge DataFrame or named Series objects with a database-style join.

A named Series object is treated as a DataFrame with a single named column.

The join is done on columns or indexes. If joining columns on
columns, the DataFrame indexes *will be ignored*. Otherwise if joining indexes
on indexes or indexes on a column or columns, the index will be passed on.
When performing a cross merge, no column specifications to merge on are
allowed.

.. warning::

    If both key columns contain rows where the key is a null value, those
    rows will be matched against each other. This is different from usual SQL
    join behaviour and can lead to unexpected results.

Parameters
----------%s
right : DataFrame or named Series
    Object to merge with.
how : {'left', 'right', 'outer', 'inner', 'cross'}, default 'inner'
    Type of merge to be performed.

    * left: use only keys from left frame, similar to a SQL left outer join;
      preserve key order.
    * right: use only keys from right frame, similar to a SQL right outer join;
      preserve key order.
    * outer: use union of keys from both frames, similar to a SQL full outer
      join; sort keys lexicographically.
    * inner: use intersection of keys from both frames, similar to a SQL inner
      join; preserve the order of the left keys.
    * cross: creates the cartesian product from both frames, preserves the order
      of the left keys.

      .. versionadded:: 1.2.0

on : label or list
    Column or index level names to join on. These must be found in both
    DataFrames. If `on` is None and not merging on indexes then this defaults
    to the intersection of the columns in both DataFrames.
left_on : label or list, or array-like
    Column or index level names to join on in the left DataFrame. Can also
    be an array or list of arrays of the length of the left DataFrame.
    These arrays are treated as if they are columns.
right_on : label or list, or array-like
    Column or index level names to join on in the right DataFrame. Can also
    be an array or list of arrays of the length of the right DataFrame.
    These arrays are treated as if they are columns.
left_index : bool, default False
    Use the index from the left DataFrame as the join key(s). If it is a
    MultiIndex, the number of keys in the other DataFrame (either the index
    or a number of columns) must match the number of levels.
right_index : bool, default False
    Use the index from the right DataFrame as the join key. Same caveats as
    left_index.
sort : bool, default False
    Sort the join keys lexicographically in the result DataFrame. If False,
    the order of the join keys depends on the join type (how keyword).
suffixes : list-like, default is ("_x", "_y")
    A length-2 sequence where each element is optionally a string
    indicating the suffix to add to overlapping column names in
    `left` and `right` respectively. Pass a value of `None` instead
    of a string to indicate that the column name from `left` or
    `right` should be left as-is, with no suffix. At least one of the
    values must not be None.
copy : bool, default True
    If False, avoid copy if possible.
indicator : bool or str, default False
    If True, adds a column to the output DataFrame called "_merge" with
    information on the source of each row. The column can be given a different
    name by providing a string argument. The column will have a Categorical
    type with the value of "left_only" for observations whose merge key only
    appears in the left DataFrame, "right_only" for observations
    whose merge key only appears in the right DataFrame, and "both"
    if the observation's merge key is found in both DataFrames.

validate : str, optional
    If specified, checks if merge is of specified type.

    * "one_to_one" or "1:1": check if merge keys are unique in both
      left and right datasets.
    * "one_to_many" or "1:m": check if merge keys are unique in left
      dataset.
    * "many_to_one" or "m:1": check if merge keys are unique in right
      dataset.
    * "many_to_many" or "m:m": allowed, but does not result in checks.

Returns
-------
DataFrame
    A DataFrame of the two merged objects.

See Also
--------
merge_ordered : Merge with optional filling/interpolation.
merge_asof : Merge on nearest keys.
DataFrame.join : Similar method using indices.

Examples
--------
>>> df1 = pd.DataFrame({'lkey': ['foo', 'bar', 'baz', 'foo'],
...                     'value': [1, 2, 3, 5]})
>>> df2 = pd.DataFrame({'rkey': ['foo', 'bar', 'baz', 'foo'],
...                     'value': [5, 6, 7, 8]})
>>> df1
    lkey value
0   foo      1
1   bar      2
2   baz      3
3   foo      5
>>> df2
    rkey value
0   foo      5
1   bar      6
2   baz      7
3   foo      8

Merge df1 and df2 on the lkey and rkey columns. The value columns have
the default suffixes, _x and _y, appended.

>>> df1.merge(df2, left_on='lkey', right_on='rkey')
  lkey  value_x rkey  value_y
0  foo        1  foo        5
1  foo        1  foo        8
2  foo        5  foo        5
3  foo        5  foo        8
4  bar        2  bar        6
5  baz        3  baz        7

Merge DataFrames df1 and df2 with specified left and right suffixes
appended to any overlapping columns.

>>> df1.merge(df2, left_on='lkey', right_on='rkey',
...           suffixes=('_left', '_right'))
  lkey  value_left rkey  value_right
0  foo           1  foo            5
1  foo           1  foo            8
2  foo           5  foo            5
3  foo           5  foo            8
4  bar           2  bar            6
5  baz           3  baz            7

Merge DataFrames df1 and df2, but raise an exception if the DataFrames have
any overlapping columns.

>>> df1.merge(df2, left_on='lkey', right_on='rkey', suffixes=(False, False))
Traceback (most recent call last):
...
ValueError: columns overlap but no suffix specified:
    Index(['value'], dtype='object')

>>> df1 = pd.DataFrame({'a': ['foo', 'bar'], 'b': [1, 2]})
>>> df2 = pd.DataFrame({'a': ['foo', 'baz'], 'c': [3, 4]})
>>> df1
      a  b
0   foo  1
1   bar  2
>>> df2
      a  c
0   foo  3
1   baz  4

>>> df1.merge(df2, how='inner', on='a')
      a  b  c
0   foo  1  3

>>> df1.merge(df2, how='left', on='a')
      a  b  c
0   foo  1  3.0
1   bar  2  NaN

>>> df1 = pd.DataFrame({'left': ['foo', 'bar']})
>>> df2 = pd.DataFrame({'right': [7, 8]})
>>> df1
    left
0   foo
1   bar
>>> df2
    right
0   7
1   8

>>> df1.merge(df2, how='cross')
   left  right
0   foo      7
1   foo      8
2   bar      7
3   bar      8
"""


# -----------------------------------------------------------------------
# DataFrame class


class DataFrame(NDFrame, OpsMixin):
    """
    Two-dimensional, size-mutable, potentially heterogeneous tabular data.

    Data structure also contains labeled axes (rows and columns).
    Arithmetic operations align on both row and column labels. Can be
    thought of as a dict-like container for Series objects. The primary
    pandas data structure.

    Parameters
    ----------
    data : ndarray (structured or homogeneous), Iterable, dict, or DataFrame
        Dict can contain Series, arrays, constants, dataclass or list-like objects. If
        data is a dict, column order follows insertion-order. If a dict contains Series
        which have an index defined, it is aligned by its index. This alignment also
        occurs if data is a Series or a DataFrame itself. Alignment is done on
        Series/DataFrame inputs.

        If data is a list of dicts, column order follows insertion-order.

    index : Index or array-like
        Index to use for resulting frame. Will default to RangeIndex if
        no indexing information part of input data and no index provided.
    columns : Index or array-like
        Column labels to use for resulting frame when data does not have them,
        defaulting to RangeIndex(0, 1, 2, ..., n). If data contains column labels,
        will perform column selection instead.
    dtype : dtype, default None
        Data type to force. Only a single dtype is allowed. If None, infer.
    copy : bool or None, default None
        Copy data from inputs.
        For dict data, the default of None behaves like ``copy=True``.  For DataFrame
        or 2d ndarray input, the default of None behaves like ``copy=False``.
        If data is a dict containing one or more Series (possibly of different dtypes),
        ``copy=False`` will ensure that these inputs are not copied.

        .. versionchanged:: 1.3.0

    See Also
    --------
    DataFrame.from_records : Constructor from tuples, also record arrays.
    DataFrame.from_dict : From dicts of Series, arrays, or dicts.
    read_csv : Read a comma-separated values (csv) file into DataFrame.
    read_table : Read general delimited file into DataFrame.
    read_clipboard : Read text from clipboard into DataFrame.

    Notes
    -----
    Please reference the :ref:`User Guide <basics.dataframe>` for more information.

    Examples
    --------
    Constructing DataFrame from a dictionary.

    >>> d = {'col1': [1, 2], 'col2': [3, 4]}
    >>> df = pd.DataFrame(data=d)
    >>> df
       col1  col2
    0     1     3
    1     2     4

    Notice that the inferred dtype is int64.

    >>> df.dtypes
    col1    int64
    col2    int64
    dtype: object

    To enforce a single dtype:

    >>> df = pd.DataFrame(data=d, dtype=np.int8)
    >>> df.dtypes
    col1    int8
    col2    int8
    dtype: object

    Constructing DataFrame from a dictionary including Series:

    >>> d = {'col1': [0, 1, 2, 3], 'col2': pd.Series([2, 3], index=[2, 3])}
    >>> pd.DataFrame(data=d, index=[0, 1, 2, 3])
       col1  col2
    0     0   NaN
    1     1   NaN
    2     2   2.0
    3     3   3.0

    Constructing DataFrame from numpy ndarray:

    >>> df2 = pd.DataFrame(np.array([[1, 2, 3], [4, 5, 6], [7, 8, 9]]),
    ...                    columns=['a', 'b', 'c'])
    >>> df2
       a  b  c
    0  1  2  3
    1  4  5  6
    2  7  8  9

    Constructing DataFrame from a numpy ndarray that has labeled columns:

    >>> data = np.array([(1, 2, 3), (4, 5, 6), (7, 8, 9)],
    ...                 dtype=[("a", "i4"), ("b", "i4"), ("c", "i4")])
    >>> df3 = pd.DataFrame(data, columns=['c', 'a'])
    ...
    >>> df3
       c  a
    0  3  1
    1  6  4
    2  9  7

    Constructing DataFrame from dataclass:

    >>> from dataclasses import make_dataclass
    >>> Point = make_dataclass("Point", [("x", int), ("y", int)])
    >>> pd.DataFrame([Point(0, 0), Point(0, 3), Point(2, 3)])
       x  y
    0  0  0
    1  0  3
    2  2  3

    Constructing DataFrame from Series/DataFrame:

    >>> ser = pd.Series([1, 2, 3], index=["a", "b", "c"])
    >>> df = pd.DataFrame(data=ser, index=["a", "c"])
    >>> df
       0
    a  1
    c  3

    >>> df1 = pd.DataFrame([1, 2, 3], index=["a", "b", "c"], columns=["x"])
    >>> df2 = pd.DataFrame(data=df1, index=["a", "c"])
    >>> df2
       x
    a  1
    c  3
    """

    _internal_names_set = {"columns", "index"} | NDFrame._internal_names_set
    _typ = "dataframe"
    _HANDLED_TYPES = (Series, Index, ExtensionArray, np.ndarray)
    _accessors: set[str] = {"sparse"}
    _hidden_attrs: frozenset[str] = NDFrame._hidden_attrs | frozenset([])
    _mgr: BlockManager | ArrayManager

    # similar to __array_priority__, positions DataFrame before Series, Index,
    #  and ExtensionArray.  Should NOT be overridden by subclasses.
    __pandas_priority__ = 4000

    @property
    def _constructor(self) -> Callable[..., DataFrame]:
        return DataFrame

    _constructor_sliced: Callable[..., Series] = Series

    # ----------------------------------------------------------------------
    # Constructors

    def __init__(
        self,
        data=None,
        index: Axes | None = None,
        columns: Axes | None = None,
        dtype: Dtype | None = None,
        copy: bool | None = None,
    ) -> None:
        if dtype is not None:
            dtype = self._validate_dtype(dtype)

        if isinstance(data, DataFrame):
            data = data._mgr
            if not copy:
                # if not copying data, ensure to still return a shallow copy
                # to avoid the result sharing the same Manager
                data = data.copy(deep=False)

        if isinstance(data, (BlockManager, ArrayManager)):
            if using_copy_on_write():
                data = data.copy(deep=False)
            # first check if a Manager is passed without any other arguments
            # -> use fastpath (without checking Manager type)
            if index is None and columns is None and dtype is None and not copy:
                # GH#33357 fastpath
                NDFrame.__init__(self, data)
                return

        manager = get_option("mode.data_manager")

        # GH47215
        if index is not None and isinstance(index, set):
            raise ValueError("index cannot be a set")
        if columns is not None and isinstance(columns, set):
            raise ValueError("columns cannot be a set")

        if copy is None:
            if isinstance(data, dict):
                # retain pre-GH#38939 default behavior
                copy = True
            elif (
                manager == "array"
                and isinstance(data, (np.ndarray, ExtensionArray))
                and data.ndim == 2
            ):
                # INFO(ArrayManager) by default copy the 2D input array to get
                # contiguous 1D arrays
                copy = True
            elif using_copy_on_write() and not isinstance(
                data, (Index, DataFrame, Series)
            ):
                copy = True
            else:
                copy = False

        if data is None:
            index = index if index is not None else default_index(0)
            columns = columns if columns is not None else default_index(0)
            dtype = dtype if dtype is not None else pandas_dtype(object)
            data = []

        if isinstance(data, (BlockManager, ArrayManager)):
            mgr = self._init_mgr(
                data, axes={"index": index, "columns": columns}, dtype=dtype, copy=copy
            )

        elif isinstance(data, dict):
            # GH#38939 de facto copy defaults to False only in non-dict cases
            mgr = dict_to_mgr(data, index, columns, dtype=dtype, copy=copy, typ=manager)
        elif isinstance(data, ma.MaskedArray):
            from numpy.ma import mrecords

            # masked recarray
            if isinstance(data, mrecords.MaskedRecords):
                raise TypeError(
                    "MaskedRecords are not supported. Pass "
                    "{name: data[name] for name in data.dtype.names} "
                    "instead"
                )

            # a masked array
            data = sanitize_masked_array(data)
            mgr = ndarray_to_mgr(
                data,
                index,
                columns,
                dtype=dtype,
                copy=copy,
                typ=manager,
            )

        elif isinstance(data, (np.ndarray, Series, Index, ExtensionArray)):
            if data.dtype.names:
                # i.e. numpy structured array
                data = cast(np.ndarray, data)
                mgr = rec_array_to_mgr(
                    data,
                    index,
                    columns,
                    dtype,
                    copy,
                    typ=manager,
                )
            elif getattr(data, "name", None) is not None:
                # i.e. Series/Index with non-None name
                _copy = copy if using_copy_on_write() else True
                mgr = dict_to_mgr(
                    # error: Item "ndarray" of "Union[ndarray, Series, Index]" has no
                    # attribute "name"
                    {data.name: data},  # type: ignore[union-attr]
                    index,
                    columns,
                    dtype=dtype,
                    typ=manager,
                    copy=_copy,
                )
            else:
                mgr = ndarray_to_mgr(
                    data,
                    index,
                    columns,
                    dtype=dtype,
                    copy=copy,
                    typ=manager,
                )

        # For data is list-like, or Iterable (will consume into list)
        elif is_list_like(data):
            if not isinstance(data, abc.Sequence):
                if hasattr(data, "__array__"):
                    # GH#44616 big perf improvement for e.g. pytorch tensor
                    data = np.asarray(data)
                else:
                    data = list(data)
            if len(data) > 0:
                if is_dataclass(data[0]):
                    data = dataclasses_to_dicts(data)
                if not isinstance(data, np.ndarray) and treat_as_nested(data):
                    # exclude ndarray as we may have cast it a few lines above
                    if columns is not None:
                        columns = ensure_index(columns)
                    arrays, columns, index = nested_data_to_arrays(
                        # error: Argument 3 to "nested_data_to_arrays" has incompatible
                        # type "Optional[Collection[Any]]"; expected "Optional[Index]"
                        data,
                        columns,
                        index,  # type: ignore[arg-type]
                        dtype,
                    )
                    mgr = arrays_to_mgr(
                        arrays,
                        columns,
                        index,
                        dtype=dtype,
                        typ=manager,
                    )
                else:
                    mgr = ndarray_to_mgr(
                        data,
                        index,
                        columns,
                        dtype=dtype,
                        copy=copy,
                        typ=manager,
                    )
            else:
                mgr = dict_to_mgr(
                    {},
                    index,
                    columns if columns is not None else default_index(0),
                    dtype=dtype,
                    typ=manager,
                )
        # For data is scalar
        else:
            if index is None or columns is None:
                raise ValueError("DataFrame constructor not properly called!")

            index = ensure_index(index)
            columns = ensure_index(columns)

            if not dtype:
                dtype, _ = infer_dtype_from_scalar(data)

            # For data is a scalar extension dtype
            if isinstance(dtype, ExtensionDtype):
                # TODO(EA2D): special case not needed with 2D EAs

                values = [
                    construct_1d_arraylike_from_scalar(data, len(index), dtype)
                    for _ in range(len(columns))
                ]
                mgr = arrays_to_mgr(values, columns, index, dtype=None, typ=manager)
            else:
                arr2d = construct_2d_arraylike_from_scalar(
                    data,
                    len(index),
                    len(columns),
                    dtype,
                    copy,
                )

                mgr = ndarray_to_mgr(
                    arr2d,
                    index,
                    columns,
                    dtype=arr2d.dtype,
                    copy=False,
                    typ=manager,
                )

        # ensure correct Manager type according to settings
        mgr = mgr_to_mgr(mgr, typ=manager)

        NDFrame.__init__(self, mgr)

    # ----------------------------------------------------------------------

    def __dataframe__(
        self, nan_as_null: bool = False, allow_copy: bool = True
    ) -> DataFrameXchg:
        """
        Return the dataframe interchange object implementing the interchange protocol.

        Parameters
        ----------
        nan_as_null : bool, default False
            Whether to tell the DataFrame to overwrite null values in the data
            with ``NaN`` (or ``NaT``).
        allow_copy : bool, default True
            Whether to allow memory copying when exporting. If set to False
            it would cause non-zero-copy exports to fail.

        Returns
        -------
        DataFrame interchange object
            The object which consuming library can use to ingress the dataframe.

        Notes
        -----
        Details on the interchange protocol:
        https://data-apis.org/dataframe-protocol/latest/index.html

        `nan_as_null` currently has no effect; once support for nullable extension
        dtypes is added, this value should be propagated to columns.
        """

        from pandas.core.interchange.dataframe import PandasDataFrameXchg

        return PandasDataFrameXchg(self, nan_as_null, allow_copy)

    # ----------------------------------------------------------------------

    @property
    def axes(self) -> list[Index]:
        """
        Return a list representing the axes of the DataFrame.

        It has the row axis labels and column axis labels as the only members.
        They are returned in that order.

        Examples
        --------
        >>> df = pd.DataFrame({'col1': [1, 2], 'col2': [3, 4]})
        >>> df.axes
        [RangeIndex(start=0, stop=2, step=1), Index(['col1', 'col2'],
        dtype='object')]
        """
        return [self.index, self.columns]

    @property
    def shape(self) -> tuple[int, int]:
        """
        Return a tuple representing the dimensionality of the DataFrame.

        See Also
        --------
        ndarray.shape : Tuple of array dimensions.

        Examples
        --------
        >>> df = pd.DataFrame({'col1': [1, 2], 'col2': [3, 4]})
        >>> df.shape
        (2, 2)

        >>> df = pd.DataFrame({'col1': [1, 2], 'col2': [3, 4],
        ...                    'col3': [5, 6]})
        >>> df.shape
        (2, 3)
        """
        return len(self.index), len(self.columns)

    @property
    def _is_homogeneous_type(self) -> bool:
        """
        Whether all the columns in a DataFrame have the same type.

        Returns
        -------
        bool

        See Also
        --------
        Index._is_homogeneous_type : Whether the object has a single
            dtype.
        MultiIndex._is_homogeneous_type : Whether all the levels of a
            MultiIndex have the same dtype.

        Examples
        --------
        >>> DataFrame({"A": [1, 2], "B": [3, 4]})._is_homogeneous_type
        True
        >>> DataFrame({"A": [1, 2], "B": [3.0, 4.0]})._is_homogeneous_type
        False

        Items with the same type but different sizes are considered
        different types.

        >>> DataFrame({
        ...    "A": np.array([1, 2], dtype=np.int32),
        ...    "B": np.array([1, 2], dtype=np.int64)})._is_homogeneous_type
        False
        """
        if isinstance(self._mgr, ArrayManager):
            return len({arr.dtype for arr in self._mgr.arrays}) == 1
        if self._mgr.any_extension_types:
            return len({block.dtype for block in self._mgr.blocks}) == 1
        else:
            return not self._is_mixed_type

    @property
    def _can_fast_transpose(self) -> bool:
        """
        Can we transpose this DataFrame without creating any new array objects.
        """
        if isinstance(self._mgr, ArrayManager):
            return False
        blocks = self._mgr.blocks
        if len(blocks) != 1:
            return False

        dtype = blocks[0].dtype
        # TODO(EA2D) special case would be unnecessary with 2D EAs
        return not is_1d_only_ea_dtype(dtype)

    @property
    def _values(self) -> np.ndarray | DatetimeArray | TimedeltaArray | PeriodArray:
        """
        Analogue to ._values that may return a 2D ExtensionArray.
        """
        mgr = self._mgr

        if isinstance(mgr, ArrayManager):
            if len(mgr.arrays) == 1 and not is_1d_only_ea_dtype(mgr.arrays[0].dtype):
                # error: Item "ExtensionArray" of "Union[ndarray, ExtensionArray]"
                # has no attribute "reshape"
                return mgr.arrays[0].reshape(-1, 1)  # type: ignore[union-attr]
            return ensure_wrapped_if_datetimelike(self.values)

        blocks = mgr.blocks
        if len(blocks) != 1:
            return ensure_wrapped_if_datetimelike(self.values)

        arr = blocks[0].values
        if arr.ndim == 1:
            # non-2D ExtensionArray
            return self.values

        # more generally, whatever we allow in NDArrayBackedExtensionBlock
        arr = cast("np.ndarray | DatetimeArray | TimedeltaArray | PeriodArray", arr)
        return arr.T

    # ----------------------------------------------------------------------
    # Rendering Methods

    def _repr_fits_vertical_(self) -> bool:
        """
        Check length against max_rows.
        """
        max_rows = get_option("display.max_rows")
        return len(self) <= max_rows

    def _repr_fits_horizontal_(self) -> bool:
        """
        Check if full repr fits in horizontal boundaries imposed by the display
        options width and max_columns.
        """
        width, height = console.get_console_size()
        max_columns = get_option("display.max_columns")
        nb_columns = len(self.columns)

        # exceed max columns
        if (max_columns and nb_columns > max_columns) or (
            width and nb_columns > (width // 2)
        ):
            return False

        # used by repr_html under IPython notebook or scripts ignore terminal
        # dims
        if width is None or not console.in_interactive_session():
            return True

        if get_option("display.width") is not None or console.in_ipython_frontend():
            # check at least the column row for excessive width
            max_rows = 1
        else:
            max_rows = get_option("display.max_rows")

        # when auto-detecting, so width=None and not in ipython front end
        # check whether repr fits horizontal by actually checking
        # the width of the rendered repr
        buf = StringIO()

        # only care about the stuff we'll actually print out
        # and to_string on entire frame may be expensive
        d = self

        if max_rows is not None:  # unlimited rows
            # min of two, where one may be None
            d = d.iloc[: min(max_rows, len(d))]
        else:
            return True

        d.to_string(buf=buf)
        value = buf.getvalue()
        repr_width = max(len(line) for line in value.split("\n"))

        return repr_width < width

    def _info_repr(self) -> bool:
        """
        True if the repr should show the info view.
        """
        info_repr_option = get_option("display.large_repr") == "info"
        return info_repr_option and not (
            self._repr_fits_horizontal_() and self._repr_fits_vertical_()
        )

    def __repr__(self) -> str:
        """
        Return a string representation for a particular DataFrame.
        """
        if self._info_repr():
            buf = StringIO()
            self.info(buf=buf)
            return buf.getvalue()

        repr_params = fmt.get_dataframe_repr_params()
        return self.to_string(**repr_params)

    def _repr_html_(self) -> str | None:
        """
        Return a html representation for a particular DataFrame.

        Mainly for IPython notebook.
        """
        if self._info_repr():
            buf = StringIO()
            self.info(buf=buf)
            # need to escape the <class>, should be the first line.
            val = buf.getvalue().replace("<", r"&lt;", 1)
            val = val.replace(">", r"&gt;", 1)
            return f"<pre>{val}</pre>"

        if get_option("display.notebook_repr_html"):
            max_rows = get_option("display.max_rows")
            min_rows = get_option("display.min_rows")
            max_cols = get_option("display.max_columns")
            show_dimensions = get_option("display.show_dimensions")

            formatter = fmt.DataFrameFormatter(
                self,
                columns=None,
                col_space=None,
                na_rep="NaN",
                formatters=None,
                float_format=None,
                sparsify=None,
                justify=None,
                index_names=True,
                header=True,
                index=True,
                bold_rows=True,
                escape=True,
                max_rows=max_rows,
                min_rows=min_rows,
                max_cols=max_cols,
                show_dimensions=show_dimensions,
                decimal=".",
            )
            return fmt.DataFrameRenderer(formatter).to_html(notebook=True)
        else:
            return None

    @overload
    def to_string(
        self,
        buf: None = ...,
        columns: Axes | None = ...,
        col_space: int | list[int] | dict[Hashable, int] | None = ...,
        header: bool | list[str] = ...,
        index: bool = ...,
        na_rep: str = ...,
        formatters: fmt.FormattersType | None = ...,
        float_format: fmt.FloatFormatType | None = ...,
        sparsify: bool | None = ...,
        index_names: bool = ...,
        justify: str | None = ...,
        max_rows: int | None = ...,
        max_cols: int | None = ...,
        show_dimensions: bool = ...,
        decimal: str = ...,
        line_width: int | None = ...,
        min_rows: int | None = ...,
        max_colwidth: int | None = ...,
        encoding: str | None = ...,
    ) -> str:
        ...

    @overload
    def to_string(
        self,
        buf: FilePath | WriteBuffer[str],
        columns: Axes | None = ...,
        col_space: int | list[int] | dict[Hashable, int] | None = ...,
        header: bool | list[str] = ...,
        index: bool = ...,
        na_rep: str = ...,
        formatters: fmt.FormattersType | None = ...,
        float_format: fmt.FloatFormatType | None = ...,
        sparsify: bool | None = ...,
        index_names: bool = ...,
        justify: str | None = ...,
        max_rows: int | None = ...,
        max_cols: int | None = ...,
        show_dimensions: bool = ...,
        decimal: str = ...,
        line_width: int | None = ...,
        min_rows: int | None = ...,
        max_colwidth: int | None = ...,
        encoding: str | None = ...,
    ) -> None:
        ...

    @Substitution(
        header_type="bool or list of str",
        header="Write out the column names. If a list of columns "
        "is given, it is assumed to be aliases for the "
        "column names",
        col_space_type="int, list or dict of int",
        col_space="The minimum width of each column. If a list of ints is given "
        "every integers corresponds with one column. If a dict is given, the key "
        "references the column, while the value defines the space to use.",
    )
    @Substitution(shared_params=fmt.common_docstring, returns=fmt.return_docstring)
    def to_string(
        self,
        buf: FilePath | WriteBuffer[str] | None = None,
        columns: Axes | None = None,
        col_space: int | list[int] | dict[Hashable, int] | None = None,
        header: bool | list[str] = True,
        index: bool = True,
        na_rep: str = "NaN",
        formatters: fmt.FormattersType | None = None,
        float_format: fmt.FloatFormatType | None = None,
        sparsify: bool | None = None,
        index_names: bool = True,
        justify: str | None = None,
        max_rows: int | None = None,
        max_cols: int | None = None,
        show_dimensions: bool = False,
        decimal: str = ".",
        line_width: int | None = None,
        min_rows: int | None = None,
        max_colwidth: int | None = None,
        encoding: str | None = None,
    ) -> str | None:
        """
        Render a DataFrame to a console-friendly tabular output.
        %(shared_params)s
        line_width : int, optional
            Width to wrap a line in characters.
        min_rows : int, optional
            The number of rows to display in the console in a truncated repr
            (when number of rows is above `max_rows`).
        max_colwidth : int, optional
            Max width to truncate each column in characters. By default, no limit.
        encoding : str, default "utf-8"
            Set character encoding.
        %(returns)s
        See Also
        --------
        to_html : Convert DataFrame to HTML.

        Examples
        --------
        >>> d = {'col1': [1, 2, 3], 'col2': [4, 5, 6]}
        >>> df = pd.DataFrame(d)
        >>> print(df.to_string())
           col1  col2
        0     1     4
        1     2     5
        2     3     6
        """
        from pandas import option_context

        with option_context("display.max_colwidth", max_colwidth):
            formatter = fmt.DataFrameFormatter(
                self,
                columns=columns,
                col_space=col_space,
                na_rep=na_rep,
                formatters=formatters,
                float_format=float_format,
                sparsify=sparsify,
                justify=justify,
                index_names=index_names,
                header=header,
                index=index,
                min_rows=min_rows,
                max_rows=max_rows,
                max_cols=max_cols,
                show_dimensions=show_dimensions,
                decimal=decimal,
            )
            return fmt.DataFrameRenderer(formatter).to_string(
                buf=buf,
                encoding=encoding,
                line_width=line_width,
            )

    # ----------------------------------------------------------------------

    @property
    def style(self) -> Styler:
        """
        Returns a Styler object.

        Contains methods for building a styled HTML representation of the DataFrame.

        See Also
        --------
        io.formats.style.Styler : Helps style a DataFrame or Series according to the
            data with HTML and CSS.
        """
        from pandas.io.formats.style import Styler

        return Styler(self)

    _shared_docs[
        "items"
    ] = r"""
        Iterate over (column name, Series) pairs.

        Iterates over the DataFrame columns, returning a tuple with
        the column name and the content as a Series.

        Yields
        ------
        label : object
            The column names for the DataFrame being iterated over.
        content : Series
            The column entries belonging to each label, as a Series.

        See Also
        --------
        DataFrame.iterrows : Iterate over DataFrame rows as
            (index, Series) pairs.
        DataFrame.itertuples : Iterate over DataFrame rows as namedtuples
            of the values.

        Examples
        --------
        >>> df = pd.DataFrame({'species': ['bear', 'bear', 'marsupial'],
        ...                   'population': [1864, 22000, 80000]},
        ...                   index=['panda', 'polar', 'koala'])
        >>> df
                species   population
        panda   bear      1864
        polar   bear      22000
        koala   marsupial 80000
        >>> for label, content in df.items():
        ...     print(f'label: {label}')
        ...     print(f'content: {content}', sep='\n')
        ...
        label: species
        content:
        panda         bear
        polar         bear
        koala    marsupial
        Name: species, dtype: object
        label: population
        content:
        panda     1864
        polar    22000
        koala    80000
        Name: population, dtype: int64
        """

    @Appender(_shared_docs["items"])
    def items(self) -> Iterable[tuple[Hashable, Series]]:
        if self.columns.is_unique and hasattr(self, "_item_cache"):
            for k in self.columns:
                yield k, self._get_item_cache(k)
        else:
            for i, k in enumerate(self.columns):
                yield k, self._ixs(i, axis=1)

    def iterrows(self) -> Iterable[tuple[Hashable, Series]]:
        """
        Iterate over DataFrame rows as (index, Series) pairs.

        Yields
        ------
        index : label or tuple of label
            The index of the row. A tuple for a `MultiIndex`.
        data : Series
            The data of the row as a Series.

        See Also
        --------
        DataFrame.itertuples : Iterate over DataFrame rows as namedtuples of the values.
        DataFrame.items : Iterate over (column name, Series) pairs.

        Notes
        -----
        1. Because ``iterrows`` returns a Series for each row,
           it does **not** preserve dtypes across the rows (dtypes are
           preserved across columns for DataFrames). For example,

           >>> df = pd.DataFrame([[1, 1.5]], columns=['int', 'float'])
           >>> row = next(df.iterrows())[1]
           >>> row
           int      1.0
           float    1.5
           Name: 0, dtype: float64
           >>> print(row['int'].dtype)
           float64
           >>> print(df['int'].dtype)
           int64

           To preserve dtypes while iterating over the rows, it is better
           to use :meth:`itertuples` which returns namedtuples of the values
           and which is generally faster than ``iterrows``.

        2. You should **never modify** something you are iterating over.
           This is not guaranteed to work in all cases. Depending on the
           data types, the iterator returns a copy and not a view, and writing
           to it will have no effect.
        """
        columns = self.columns
        klass = self._constructor_sliced
        using_cow = using_copy_on_write()
        for k, v in zip(self.index, self.values):
            s = klass(v, index=columns, name=k).__finalize__(self)
            if using_cow and self._mgr.is_single_block:
                s._mgr.add_references(self._mgr)  # type: ignore[arg-type]
            yield k, s

    def itertuples(
        self, index: bool = True, name: str | None = "Pandas"
    ) -> Iterable[tuple[Any, ...]]:
        """
        Iterate over DataFrame rows as namedtuples.

        Parameters
        ----------
        index : bool, default True
            If True, return the index as the first element of the tuple.
        name : str or None, default "Pandas"
            The name of the returned namedtuples or None to return regular
            tuples.

        Returns
        -------
        iterator
            An object to iterate over namedtuples for each row in the
            DataFrame with the first field possibly being the index and
            following fields being the column values.

        See Also
        --------
        DataFrame.iterrows : Iterate over DataFrame rows as (index, Series)
            pairs.
        DataFrame.items : Iterate over (column name, Series) pairs.

        Notes
        -----
        The column names will be renamed to positional names if they are
        invalid Python identifiers, repeated, or start with an underscore.

        Examples
        --------
        >>> df = pd.DataFrame({'num_legs': [4, 2], 'num_wings': [0, 2]},
        ...                   index=['dog', 'hawk'])
        >>> df
              num_legs  num_wings
        dog          4          0
        hawk         2          2
        >>> for row in df.itertuples():
        ...     print(row)
        ...
        Pandas(Index='dog', num_legs=4, num_wings=0)
        Pandas(Index='hawk', num_legs=2, num_wings=2)

        By setting the `index` parameter to False we can remove the index
        as the first element of the tuple:

        >>> for row in df.itertuples(index=False):
        ...     print(row)
        ...
        Pandas(num_legs=4, num_wings=0)
        Pandas(num_legs=2, num_wings=2)

        With the `name` parameter set we set a custom name for the yielded
        namedtuples:

        >>> for row in df.itertuples(name='Animal'):
        ...     print(row)
        ...
        Animal(Index='dog', num_legs=4, num_wings=0)
        Animal(Index='hawk', num_legs=2, num_wings=2)
        """
        arrays = []
        fields = list(self.columns)
        if index:
            arrays.append(self.index)
            fields.insert(0, "Index")

        # use integer indexing because of possible duplicate column names
        arrays.extend(self.iloc[:, k] for k in range(len(self.columns)))

        if name is not None:
            # https://github.com/python/mypy/issues/9046
            # error: namedtuple() expects a string literal as the first argument
            itertuple = collections.namedtuple(  # type: ignore[misc]
                name, fields, rename=True
            )
            return map(itertuple._make, zip(*arrays))

        # fallback to regular tuples
        return zip(*arrays)

    def __len__(self) -> int:
        """
        Returns length of info axis, but here we use the index.
        """
        return len(self.index)

    @overload
    def dot(self, other: Series) -> Series:
        ...

    @overload
    def dot(self, other: DataFrame | Index | ArrayLike) -> DataFrame:
        ...

    def dot(self, other: AnyArrayLike | DataFrame) -> DataFrame | Series:
        """
        Compute the matrix multiplication between the DataFrame and other.

        This method computes the matrix product between the DataFrame and the
        values of an other Series, DataFrame or a numpy array.

        It can also be called using ``self @ other``.

        Parameters
        ----------
        other : Series, DataFrame or array-like
            The other object to compute the matrix product with.

        Returns
        -------
        Series or DataFrame
            If other is a Series, return the matrix product between self and
            other as a Series. If other is a DataFrame or a numpy.array, return
            the matrix product of self and other in a DataFrame of a np.array.

        See Also
        --------
        Series.dot: Similar method for Series.

        Notes
        -----
        The dimensions of DataFrame and other must be compatible in order to
        compute the matrix multiplication. In addition, the column names of
        DataFrame and the index of other must contain the same values, as they
        will be aligned prior to the multiplication.

        The dot method for Series computes the inner product, instead of the
        matrix product here.

        Examples
        --------
        Here we multiply a DataFrame with a Series.

        >>> df = pd.DataFrame([[0, 1, -2, -1], [1, 1, 1, 1]])
        >>> s = pd.Series([1, 1, 2, 1])
        >>> df.dot(s)
        0    -4
        1     5
        dtype: int64

        Here we multiply a DataFrame with another DataFrame.

        >>> other = pd.DataFrame([[0, 1], [1, 2], [-1, -1], [2, 0]])
        >>> df.dot(other)
            0   1
        0   1   4
        1   2   2

        Note that the dot method give the same result as @

        >>> df @ other
            0   1
        0   1   4
        1   2   2

        The dot method works also if other is an np.array.

        >>> arr = np.array([[0, 1], [1, 2], [-1, -1], [2, 0]])
        >>> df.dot(arr)
            0   1
        0   1   4
        1   2   2

        Note how shuffling of the objects does not change the result.

        >>> s2 = s.reindex([1, 0, 2, 3])
        >>> df.dot(s2)
        0    -4
        1     5
        dtype: int64
        """
        if isinstance(other, (Series, DataFrame)):
            common = self.columns.union(other.index)
            if len(common) > len(self.columns) or len(common) > len(other.index):
                raise ValueError("matrices are not aligned")

            left = self.reindex(columns=common, copy=False)
            right = other.reindex(index=common, copy=False)
            lvals = left.values
            rvals = right._values
        else:
            left = self
            lvals = self.values
            rvals = np.asarray(other)
            if lvals.shape[1] != rvals.shape[0]:
                raise ValueError(
                    f"Dot product shape mismatch, {lvals.shape} vs {rvals.shape}"
                )

        if isinstance(other, DataFrame):
            return self._constructor(
                np.dot(lvals, rvals),
                index=left.index,
                columns=other.columns,
                copy=False,
            )
        elif isinstance(other, Series):
            return self._constructor_sliced(
                np.dot(lvals, rvals), index=left.index, copy=False
            )
        elif isinstance(rvals, (np.ndarray, Index)):
            result = np.dot(lvals, rvals)
            if result.ndim == 2:
                return self._constructor(result, index=left.index, copy=False)
            else:
                return self._constructor_sliced(result, index=left.index, copy=False)
        else:  # pragma: no cover
            raise TypeError(f"unsupported type: {type(other)}")

    @overload
    def __matmul__(self, other: Series) -> Series:
        ...

    @overload
    def __matmul__(self, other: AnyArrayLike | DataFrame) -> DataFrame | Series:
        ...

    def __matmul__(self, other: AnyArrayLike | DataFrame) -> DataFrame | Series:
        """
        Matrix multiplication using binary `@` operator.
        """
        return self.dot(other)

    def __rmatmul__(self, other) -> DataFrame:
        """
        Matrix multiplication using binary `@` operator.
        """
        try:
            return self.T.dot(np.transpose(other)).T
        except ValueError as err:
            if "shape mismatch" not in str(err):
                raise
            # GH#21581 give exception message for original shapes
            msg = f"shapes {np.shape(other)} and {self.shape} not aligned"
            raise ValueError(msg) from err

    # ----------------------------------------------------------------------
    # IO methods (to / from other formats)

    @classmethod
    def from_dict(
        cls,
        data: dict,
        orient: FromDictOrient = "columns",
        dtype: Dtype | None = None,
        columns: Axes | None = None,
    ) -> DataFrame:
        """
        Construct DataFrame from dict of array-like or dicts.

        Creates DataFrame object from dictionary by columns or by index
        allowing dtype specification.

        Parameters
        ----------
        data : dict
            Of the form {field : array-like} or {field : dict}.
        orient : {'columns', 'index', 'tight'}, default 'columns'
            The "orientation" of the data. If the keys of the passed dict
            should be the columns of the resulting DataFrame, pass 'columns'
            (default). Otherwise if the keys should be rows, pass 'index'.
            If 'tight', assume a dict with keys ['index', 'columns', 'data',
            'index_names', 'column_names'].

            .. versionadded:: 1.4.0
               'tight' as an allowed value for the ``orient`` argument

        dtype : dtype, default None
            Data type to force after DataFrame construction, otherwise infer.
        columns : list, default None
            Column labels to use when ``orient='index'``. Raises a ValueError
            if used with ``orient='columns'`` or ``orient='tight'``.

        Returns
        -------
        DataFrame

        See Also
        --------
        DataFrame.from_records : DataFrame from structured ndarray, sequence
            of tuples or dicts, or DataFrame.
        DataFrame : DataFrame object creation using constructor.
        DataFrame.to_dict : Convert the DataFrame to a dictionary.

        Examples
        --------
        By default the keys of the dict become the DataFrame columns:

        >>> data = {'col_1': [3, 2, 1, 0], 'col_2': ['a', 'b', 'c', 'd']}
        >>> pd.DataFrame.from_dict(data)
           col_1 col_2
        0      3     a
        1      2     b
        2      1     c
        3      0     d

        Specify ``orient='index'`` to create the DataFrame using dictionary
        keys as rows:

        >>> data = {'row_1': [3, 2, 1, 0], 'row_2': ['a', 'b', 'c', 'd']}
        >>> pd.DataFrame.from_dict(data, orient='index')
               0  1  2  3
        row_1  3  2  1  0
        row_2  a  b  c  d

        When using the 'index' orientation, the column names can be
        specified manually:

        >>> pd.DataFrame.from_dict(data, orient='index',
        ...                        columns=['A', 'B', 'C', 'D'])
               A  B  C  D
        row_1  3  2  1  0
        row_2  a  b  c  d

        Specify ``orient='tight'`` to create the DataFrame using a 'tight'
        format:

        >>> data = {'index': [('a', 'b'), ('a', 'c')],
        ...         'columns': [('x', 1), ('y', 2)],
        ...         'data': [[1, 3], [2, 4]],
        ...         'index_names': ['n1', 'n2'],
        ...         'column_names': ['z1', 'z2']}
        >>> pd.DataFrame.from_dict(data, orient='tight')
        z1     x  y
        z2     1  2
        n1 n2
        a  b   1  3
           c   2  4
        """
        index = None
        orient = orient.lower()  # type: ignore[assignment]
        if orient == "index":
            if len(data) > 0:
                # TODO speed up Series case
                if isinstance(list(data.values())[0], (Series, dict)):
                    data = _from_nested_dict(data)
                else:
                    index = list(data.keys())
                    # error: Incompatible types in assignment (expression has type
                    # "List[Any]", variable has type "Dict[Any, Any]")
                    data = list(data.values())  # type: ignore[assignment]
        elif orient in ("columns", "tight"):
            if columns is not None:
                raise ValueError(f"cannot use columns parameter with orient='{orient}'")
        else:  # pragma: no cover
            raise ValueError(
                f"Expected 'index', 'columns' or 'tight' for orient parameter. "
                f"Got '{orient}' instead"
            )

        if orient != "tight":
            return cls(data, index=index, columns=columns, dtype=dtype)
        else:
            realdata = data["data"]

            def create_index(indexlist, namelist):
                index: Index
                if len(namelist) > 1:
                    index = MultiIndex.from_tuples(indexlist, names=namelist)
                else:
                    index = Index(indexlist, name=namelist[0])
                return index

            index = create_index(data["index"], data["index_names"])
            columns = create_index(data["columns"], data["column_names"])
            return cls(realdata, index=index, columns=columns, dtype=dtype)

    def to_numpy(
        self,
        dtype: npt.DTypeLike | None = None,
        copy: bool = False,
        na_value: object = lib.no_default,
    ) -> np.ndarray:
        """
        Convert the DataFrame to a NumPy array.

        By default, the dtype of the returned array will be the common NumPy
        dtype of all types in the DataFrame. For example, if the dtypes are
        ``float16`` and ``float32``, the results dtype will be ``float32``.
        This may require copying data and coercing values, which may be
        expensive.

        Parameters
        ----------
        dtype : str or numpy.dtype, optional
            The dtype to pass to :meth:`numpy.asarray`.
        copy : bool, default False
            Whether to ensure that the returned value is not a view on
            another array. Note that ``copy=False`` does not *ensure* that
            ``to_numpy()`` is no-copy. Rather, ``copy=True`` ensure that
            a copy is made, even if not strictly necessary.
        na_value : Any, optional
            The value to use for missing values. The default value depends
            on `dtype` and the dtypes of the DataFrame columns.

        Returns
        -------
        numpy.ndarray

        See Also
        --------
        Series.to_numpy : Similar method for Series.

        Examples
        --------
        >>> pd.DataFrame({"A": [1, 2], "B": [3, 4]}).to_numpy()
        array([[1, 3],
               [2, 4]])

        With heterogeneous data, the lowest common type will have to
        be used.

        >>> df = pd.DataFrame({"A": [1, 2], "B": [3.0, 4.5]})
        >>> df.to_numpy()
        array([[1. , 3. ],
               [2. , 4.5]])

        For a mix of numeric and non-numeric types, the output array will
        have object dtype.

        >>> df['C'] = pd.date_range('2000', periods=2)
        >>> df.to_numpy()
        array([[1, 3.0, Timestamp('2000-01-01 00:00:00')],
               [2, 4.5, Timestamp('2000-01-02 00:00:00')]], dtype=object)
        """
        if dtype is not None:
            dtype = np.dtype(dtype)
        result = self._mgr.as_array(dtype=dtype, copy=copy, na_value=na_value)
        if result.dtype is not dtype:
            result = np.array(result, dtype=dtype, copy=False)

        return result

    def _create_data_for_split_and_tight_to_dict(
        self, are_all_object_dtype_cols: bool, object_dtype_indices: list[int]
    ) -> list:
        """
        Simple helper method to create data for to ``to_dict(orient="split")`` and
        ``to_dict(orient="tight")`` to create the main output data
        """
        if are_all_object_dtype_cols:
            data = [
                list(map(maybe_box_native, t))
                for t in self.itertuples(index=False, name=None)
            ]
        else:
            data = [list(t) for t in self.itertuples(index=False, name=None)]
            if object_dtype_indices:
                # If we have object_dtype_cols, apply maybe_box_naive after list
                # comprehension for perf
                for row in data:
                    for i in object_dtype_indices:
                        row[i] = maybe_box_native(row[i])
        return data

    @overload
    def to_dict(
        self,
        orient: Literal["dict", "list", "series", "split", "tight", "index"] = ...,
        into: type[dict] = ...,
    ) -> dict:
        ...

    @overload
    def to_dict(self, orient: Literal["records"], into: type[dict] = ...) -> list[dict]:
        ...

    def to_dict(
        self,
        orient: Literal[
            "dict", "list", "series", "split", "tight", "records", "index"
        ] = "dict",
        into: type[dict] = dict,
        index: bool = True,
    ) -> dict | list[dict]:
        """
        Convert the DataFrame to a dictionary.

        The type of the key-value pairs can be customized with the parameters
        (see below).

        Parameters
        ----------
        orient : str {'dict', 'list', 'series', 'split', 'tight', 'records', 'index'}
            Determines the type of the values of the dictionary.

            - 'dict' (default) : dict like {column -> {index -> value}}
            - 'list' : dict like {column -> [values]}
            - 'series' : dict like {column -> Series(values)}
            - 'split' : dict like
              {'index' -> [index], 'columns' -> [columns], 'data' -> [values]}
            - 'tight' : dict like
              {'index' -> [index], 'columns' -> [columns], 'data' -> [values],
              'index_names' -> [index.names], 'column_names' -> [column.names]}
            - 'records' : list like
              [{column -> value}, ... , {column -> value}]
            - 'index' : dict like {index -> {column -> value}}

            .. versionadded:: 1.4.0
                'tight' as an allowed value for the ``orient`` argument

        into : class, default dict
            The collections.abc.Mapping subclass used for all Mappings
            in the return value.  Can be the actual class or an empty
            instance of the mapping type you want.  If you want a
            collections.defaultdict, you must pass it initialized.

        index : bool, default True
            Whether to include the index item (and index_names item if `orient`
            is 'tight') in the returned dictionary. Can only be ``False``
            when `orient` is 'split' or 'tight'.

            .. versionadded:: 2.0.0

        Returns
        -------
        dict, list or collections.abc.Mapping
            Return a collections.abc.Mapping object representing the DataFrame.
            The resulting transformation depends on the `orient` parameter.

        See Also
        --------
        DataFrame.from_dict: Create a DataFrame from a dictionary.
        DataFrame.to_json: Convert a DataFrame to JSON format.

        Examples
        --------
        >>> df = pd.DataFrame({'col1': [1, 2],
        ...                    'col2': [0.5, 0.75]},
        ...                   index=['row1', 'row2'])
        >>> df
              col1  col2
        row1     1  0.50
        row2     2  0.75
        >>> df.to_dict()
        {'col1': {'row1': 1, 'row2': 2}, 'col2': {'row1': 0.5, 'row2': 0.75}}

        You can specify the return orientation.

        >>> df.to_dict('series')
        {'col1': row1    1
                 row2    2
        Name: col1, dtype: int64,
        'col2': row1    0.50
                row2    0.75
        Name: col2, dtype: float64}

        >>> df.to_dict('split')
        {'index': ['row1', 'row2'], 'columns': ['col1', 'col2'],
         'data': [[1, 0.5], [2, 0.75]]}

        >>> df.to_dict('records')
        [{'col1': 1, 'col2': 0.5}, {'col1': 2, 'col2': 0.75}]

        >>> df.to_dict('index')
        {'row1': {'col1': 1, 'col2': 0.5}, 'row2': {'col1': 2, 'col2': 0.75}}

        >>> df.to_dict('tight')
        {'index': ['row1', 'row2'], 'columns': ['col1', 'col2'],
         'data': [[1, 0.5], [2, 0.75]], 'index_names': [None], 'column_names': [None]}

        You can also specify the mapping type.

        >>> from collections import OrderedDict, defaultdict
        >>> df.to_dict(into=OrderedDict)
        OrderedDict([('col1', OrderedDict([('row1', 1), ('row2', 2)])),
                     ('col2', OrderedDict([('row1', 0.5), ('row2', 0.75)]))])

        If you want a `defaultdict`, you need to initialize it:

        >>> dd = defaultdict(list)
        >>> df.to_dict('records', into=dd)
        [defaultdict(<class 'list'>, {'col1': 1, 'col2': 0.5}),
         defaultdict(<class 'list'>, {'col1': 2, 'col2': 0.75})]
        """
        from pandas.core.methods.to_dict import to_dict

        return to_dict(self, orient, into, index)

    def to_gbq(
        self,
        destination_table: str,
        project_id: str | None = None,
        chunksize: int | None = None,
        reauth: bool = False,
        if_exists: ToGbqIfexist = "fail",
        auth_local_webserver: bool = True,
        table_schema: list[dict[str, str]] | None = None,
        location: str | None = None,
        progress_bar: bool = True,
        credentials=None,
    ) -> None:
        """
        Write a DataFrame to a Google BigQuery table.

        This function requires the `pandas-gbq package
        <https://pandas-gbq.readthedocs.io>`__.

        See the `How to authenticate with Google BigQuery
        <https://pandas-gbq.readthedocs.io/en/latest/howto/authentication.html>`__
        guide for authentication instructions.

        Parameters
        ----------
        destination_table : str
            Name of table to be written, in the form ``dataset.tablename``.
        project_id : str, optional
            Google BigQuery Account project ID. Optional when available from
            the environment.
        chunksize : int, optional
            Number of rows to be inserted in each chunk from the dataframe.
            Set to ``None`` to load the whole dataframe at once.
        reauth : bool, default False
            Force Google BigQuery to re-authenticate the user. This is useful
            if multiple accounts are used.
        if_exists : str, default 'fail'
            Behavior when the destination table exists. Value can be one of:

            ``'fail'``
                If table exists raise pandas_gbq.gbq.TableCreationError.
            ``'replace'``
                If table exists, drop it, recreate it, and insert data.
            ``'append'``
                If table exists, insert data. Create if does not exist.
        auth_local_webserver : bool, default True
            Use the `local webserver flow`_ instead of the `console flow`_
            when getting user credentials.

            .. _local webserver flow:
                https://google-auth-oauthlib.readthedocs.io/en/latest/reference/google_auth_oauthlib.flow.html#google_auth_oauthlib.flow.InstalledAppFlow.run_local_server
            .. _console flow:
                https://google-auth-oauthlib.readthedocs.io/en/latest/reference/google_auth_oauthlib.flow.html#google_auth_oauthlib.flow.InstalledAppFlow.run_console

            *New in version 0.2.0 of pandas-gbq*.

            .. versionchanged:: 1.5.0
               Default value is changed to ``True``. Google has deprecated the
               ``auth_local_webserver = False`` `"out of band" (copy-paste)
               flow
               <https://developers.googleblog.com/2022/02/making-oauth-flows-safer.html?m=1#disallowed-oob>`_.
        table_schema : list of dicts, optional
            List of BigQuery table fields to which according DataFrame
            columns conform to, e.g. ``[{'name': 'col1', 'type':
            'STRING'},...]``. If schema is not provided, it will be
            generated according to dtypes of DataFrame columns. See
            BigQuery API documentation on available names of a field.

            *New in version 0.3.1 of pandas-gbq*.
        location : str, optional
            Location where the load job should run. See the `BigQuery locations
            documentation
            <https://cloud.google.com/bigquery/docs/dataset-locations>`__ for a
            list of available locations. The location must match that of the
            target dataset.

            *New in version 0.5.0 of pandas-gbq*.
        progress_bar : bool, default True
            Use the library `tqdm` to show the progress bar for the upload,
            chunk by chunk.

            *New in version 0.5.0 of pandas-gbq*.
        credentials : google.auth.credentials.Credentials, optional
            Credentials for accessing Google APIs. Use this parameter to
            override default credentials, such as to use Compute Engine
            :class:`google.auth.compute_engine.Credentials` or Service
            Account :class:`google.oauth2.service_account.Credentials`
            directly.

            *New in version 0.8.0 of pandas-gbq*.

        See Also
        --------
        pandas_gbq.to_gbq : This function in the pandas-gbq library.
        read_gbq : Read a DataFrame from Google BigQuery.
        """
        from pandas.io import gbq

        gbq.to_gbq(
            self,
            destination_table,
            project_id=project_id,
            chunksize=chunksize,
            reauth=reauth,
            if_exists=if_exists,
            auth_local_webserver=auth_local_webserver,
            table_schema=table_schema,
            location=location,
            progress_bar=progress_bar,
            credentials=credentials,
        )

    @classmethod
    def from_records(
        cls,
        data,
        index=None,
        exclude=None,
        columns=None,
        coerce_float: bool = False,
        nrows: int | None = None,
    ) -> DataFrame:
        """
        Convert structured or record ndarray to DataFrame.

        Creates a DataFrame object from a structured ndarray, sequence of
        tuples or dicts, or DataFrame.

        Parameters
        ----------
        data : structured ndarray, sequence of tuples or dicts, or DataFrame
            Structured input data.

            .. deprecated:: 2.1.0
                Passing a DataFrame is deprecated.
        index : str, list of fields, array-like
            Field of array to use as the index, alternately a specific set of
            input labels to use.
        exclude : sequence, default None
            Columns or fields to exclude.
        columns : sequence, default None
            Column names to use. If the passed data do not have names
            associated with them, this argument provides names for the
            columns. Otherwise this argument indicates the order of the columns
            in the result (any names not found in the data will become all-NA
            columns).
        coerce_float : bool, default False
            Attempt to convert values of non-string, non-numeric objects (like
            decimal.Decimal) to floating point, useful for SQL result sets.
        nrows : int, default None
            Number of rows to read if data is an iterator.

        Returns
        -------
        DataFrame

        See Also
        --------
        DataFrame.from_dict : DataFrame from dict of array-like or dicts.
        DataFrame : DataFrame object creation using constructor.

        Examples
        --------
        Data can be provided as a structured ndarray:

        >>> data = np.array([(3, 'a'), (2, 'b'), (1, 'c'), (0, 'd')],
        ...                 dtype=[('col_1', 'i4'), ('col_2', 'U1')])
        >>> pd.DataFrame.from_records(data)
           col_1 col_2
        0      3     a
        1      2     b
        2      1     c
        3      0     d

        Data can be provided as a list of dicts:

        >>> data = [{'col_1': 3, 'col_2': 'a'},
        ...         {'col_1': 2, 'col_2': 'b'},
        ...         {'col_1': 1, 'col_2': 'c'},
        ...         {'col_1': 0, 'col_2': 'd'}]
        >>> pd.DataFrame.from_records(data)
           col_1 col_2
        0      3     a
        1      2     b
        2      1     c
        3      0     d

        Data can be provided as a list of tuples with corresponding columns:

        >>> data = [(3, 'a'), (2, 'b'), (1, 'c'), (0, 'd')]
        >>> pd.DataFrame.from_records(data, columns=['col_1', 'col_2'])
           col_1 col_2
        0      3     a
        1      2     b
        2      1     c
        3      0     d
        """
        if isinstance(data, DataFrame):
            warnings.warn(
                "Passing a DataFrame to DataFrame.from_records is deprecated. Use "
                "set_index and/or drop to modify the DataFrame instead.",
                FutureWarning,
                stacklevel=find_stack_level(),
            )
            if columns is not None:
                if is_scalar(columns):
                    columns = [columns]
                data = data[columns]
            if index is not None:
                data = data.set_index(index)
            if exclude is not None:
                data = data.drop(columns=exclude)
            return data.copy(deep=False)

        result_index = None

        # Make a copy of the input columns so we can modify it
        if columns is not None:
            columns = ensure_index(columns)

        def maybe_reorder(
            arrays: list[ArrayLike], arr_columns: Index, columns: Index, index
        ) -> tuple[list[ArrayLike], Index, Index | None]:
            """
            If our desired 'columns' do not match the data's pre-existing 'arr_columns',
            we re-order our arrays.  This is like a pre-emptive (cheap) reindex.
            """
            if len(arrays):
                length = len(arrays[0])
            else:
                length = 0

            result_index = None
            if len(arrays) == 0 and index is None and length == 0:
                result_index = default_index(0)

            arrays, arr_columns = reorder_arrays(arrays, arr_columns, columns, length)
            return arrays, arr_columns, result_index

        if is_iterator(data):
            if nrows == 0:
                return cls()

            try:
                first_row = next(data)
            except StopIteration:
                return cls(index=index, columns=columns)

            dtype = None
            if hasattr(first_row, "dtype") and first_row.dtype.names:
                dtype = first_row.dtype

            values = [first_row]

            if nrows is None:
                values += data
            else:
                values.extend(itertools.islice(data, nrows - 1))

            if dtype is not None:
                data = np.array(values, dtype=dtype)
            else:
                data = values

        if isinstance(data, dict):
            if columns is None:
                columns = arr_columns = ensure_index(sorted(data))
                arrays = [data[k] for k in columns]
            else:
                arrays = []
                arr_columns_list = []
                for k, v in data.items():
                    if k in columns:
                        arr_columns_list.append(k)
                        arrays.append(v)

                arr_columns = Index(arr_columns_list)
                arrays, arr_columns, result_index = maybe_reorder(
                    arrays, arr_columns, columns, index
                )

        elif isinstance(data, np.ndarray):
            arrays, columns = to_arrays(data, columns)
            arr_columns = columns
        else:
            arrays, arr_columns = to_arrays(data, columns)
            if coerce_float:
                for i, arr in enumerate(arrays):
                    if arr.dtype == object:
                        # error: Argument 1 to "maybe_convert_objects" has
                        # incompatible type "Union[ExtensionArray, ndarray]";
                        # expected "ndarray"
                        arrays[i] = lib.maybe_convert_objects(
                            arr,  # type: ignore[arg-type]
                            try_float=True,
                        )

            arr_columns = ensure_index(arr_columns)
            if columns is None:
                columns = arr_columns
            else:
                arrays, arr_columns, result_index = maybe_reorder(
                    arrays, arr_columns, columns, index
                )

        if exclude is None:
            exclude = set()
        else:
            exclude = set(exclude)

        if index is not None:
            if isinstance(index, str) or not hasattr(index, "__iter__"):
                i = columns.get_loc(index)
                exclude.add(index)
                if len(arrays) > 0:
                    result_index = Index(arrays[i], name=index)
                else:
                    result_index = Index([], name=index)
            else:
                try:
                    index_data = [arrays[arr_columns.get_loc(field)] for field in index]
                except (KeyError, TypeError):
                    # raised by get_loc, see GH#29258
                    result_index = index
                else:
                    result_index = ensure_index_from_sequences(index_data, names=index)
                    exclude.update(index)

        if any(exclude):
            arr_exclude = [x for x in exclude if x in arr_columns]
            to_remove = [arr_columns.get_loc(col) for col in arr_exclude]
            arrays = [v for i, v in enumerate(arrays) if i not in to_remove]

            columns = columns.drop(exclude)

        manager = get_option("mode.data_manager")
        mgr = arrays_to_mgr(arrays, columns, result_index, typ=manager)

        return cls(mgr)

    def to_records(
        self, index: bool = True, column_dtypes=None, index_dtypes=None
    ) -> np.recarray:
        """
        Convert DataFrame to a NumPy record array.

        Index will be included as the first field of the record array if
        requested.

        Parameters
        ----------
        index : bool, default True
            Include index in resulting record array, stored in 'index'
            field or using the index label, if set.
        column_dtypes : str, type, dict, default None
            If a string or type, the data type to store all columns. If
            a dictionary, a mapping of column names and indices (zero-indexed)
            to specific data types.
        index_dtypes : str, type, dict, default None
            If a string or type, the data type to store all index levels. If
            a dictionary, a mapping of index level names and indices
            (zero-indexed) to specific data types.

            This mapping is applied only if `index=True`.

        Returns
        -------
        numpy.recarray
            NumPy ndarray with the DataFrame labels as fields and each row
            of the DataFrame as entries.

        See Also
        --------
        DataFrame.from_records: Convert structured or record ndarray
            to DataFrame.
        numpy.recarray: An ndarray that allows field access using
            attributes, analogous to typed columns in a
            spreadsheet.

        Examples
        --------
        >>> df = pd.DataFrame({'A': [1, 2], 'B': [0.5, 0.75]},
        ...                   index=['a', 'b'])
        >>> df
           A     B
        a  1  0.50
        b  2  0.75
        >>> df.to_records()
        rec.array([('a', 1, 0.5 ), ('b', 2, 0.75)],
                  dtype=[('index', 'O'), ('A', '<i8'), ('B', '<f8')])

        If the DataFrame index has no label then the recarray field name
        is set to 'index'. If the index has a label then this is used as the
        field name:

        >>> df.index = df.index.rename("I")
        >>> df.to_records()
        rec.array([('a', 1, 0.5 ), ('b', 2, 0.75)],
                  dtype=[('I', 'O'), ('A', '<i8'), ('B', '<f8')])

        The index can be excluded from the record array:

        >>> df.to_records(index=False)
        rec.array([(1, 0.5 ), (2, 0.75)],
                  dtype=[('A', '<i8'), ('B', '<f8')])

        Data types can be specified for the columns:

        >>> df.to_records(column_dtypes={"A": "int32"})
        rec.array([('a', 1, 0.5 ), ('b', 2, 0.75)],
                  dtype=[('I', 'O'), ('A', '<i4'), ('B', '<f8')])

        As well as for the index:

        >>> df.to_records(index_dtypes="<S2")
        rec.array([(b'a', 1, 0.5 ), (b'b', 2, 0.75)],
                  dtype=[('I', 'S2'), ('A', '<i8'), ('B', '<f8')])

        >>> index_dtypes = f"<S{df.index.str.len().max()}"
        >>> df.to_records(index_dtypes=index_dtypes)
        rec.array([(b'a', 1, 0.5 ), (b'b', 2, 0.75)],
                  dtype=[('I', 'S1'), ('A', '<i8'), ('B', '<f8')])
        """
        if index:
            ix_vals = [
                np.asarray(self.index.get_level_values(i))
                for i in range(self.index.nlevels)
            ]

            arrays = ix_vals + [
                np.asarray(self.iloc[:, i]) for i in range(len(self.columns))
            ]

            index_names = list(self.index.names)

            if isinstance(self.index, MultiIndex):
                index_names = com.fill_missing_names(index_names)
            elif index_names[0] is None:
                index_names = ["index"]

            names = [str(name) for name in itertools.chain(index_names, self.columns)]
        else:
            arrays = [np.asarray(self.iloc[:, i]) for i in range(len(self.columns))]
            names = [str(c) for c in self.columns]
            index_names = []

        index_len = len(index_names)
        formats = []

        for i, v in enumerate(arrays):
            index_int = i

            # When the names and arrays are collected, we
            # first collect those in the DataFrame's index,
            # followed by those in its columns.
            #
            # Thus, the total length of the array is:
            # len(index_names) + len(DataFrame.columns).
            #
            # This check allows us to see whether we are
            # handling a name / array in the index or column.
            if index_int < index_len:
                dtype_mapping = index_dtypes
                name = index_names[index_int]
            else:
                index_int -= index_len
                dtype_mapping = column_dtypes
                name = self.columns[index_int]

            # We have a dictionary, so we get the data type
            # associated with the index or column (which can
            # be denoted by its name in the DataFrame or its
            # position in DataFrame's array of indices or
            # columns, whichever is applicable.
            if is_dict_like(dtype_mapping):
                if name in dtype_mapping:
                    dtype_mapping = dtype_mapping[name]
                elif index_int in dtype_mapping:
                    dtype_mapping = dtype_mapping[index_int]
                else:
                    dtype_mapping = None

            # If no mapping can be found, use the array's
            # dtype attribute for formatting.
            #
            # A valid dtype must either be a type or
            # string naming a type.
            if dtype_mapping is None:
                formats.append(v.dtype)
            elif isinstance(dtype_mapping, (type, np.dtype, str)):
                # error: Argument 1 to "append" of "list" has incompatible
                # type "Union[type, dtype[Any], str]"; expected "dtype[Any]"
                formats.append(dtype_mapping)  # type: ignore[arg-type]
            else:
                element = "row" if i < index_len else "column"
                msg = f"Invalid dtype {dtype_mapping} specified for {element} {name}"
                raise ValueError(msg)

        return np.rec.fromarrays(arrays, dtype={"names": names, "formats": formats})

    @classmethod
    def _from_arrays(
        cls,
        arrays,
        columns,
        index,
        dtype: Dtype | None = None,
        verify_integrity: bool = True,
    ) -> Self:
        """
        Create DataFrame from a list of arrays corresponding to the columns.

        Parameters
        ----------
        arrays : list-like of arrays
            Each array in the list corresponds to one column, in order.
        columns : list-like, Index
            The column names for the resulting DataFrame.
        index : list-like, Index
            The rows labels for the resulting DataFrame.
        dtype : dtype, optional
            Optional dtype to enforce for all arrays.
        verify_integrity : bool, default True
            Validate and homogenize all input. If set to False, it is assumed
            that all elements of `arrays` are actual arrays how they will be
            stored in a block (numpy ndarray or ExtensionArray), have the same
            length as and are aligned with the index, and that `columns` and
            `index` are ensured to be an Index object.

        Returns
        -------
        DataFrame
        """
        if dtype is not None:
            dtype = pandas_dtype(dtype)

        manager = get_option("mode.data_manager")
        columns = ensure_index(columns)
        if len(columns) != len(arrays):
            raise ValueError("len(columns) must match len(arrays)")
        mgr = arrays_to_mgr(
            arrays,
            columns,
            index,
            dtype=dtype,
            verify_integrity=verify_integrity,
            typ=manager,
        )
        return cls(mgr)

    @doc(
        storage_options=_shared_docs["storage_options"],
        compression_options=_shared_docs["compression_options"] % "path",
    )
    def to_stata(
        self,
        path: FilePath | WriteBuffer[bytes],
        *,
        convert_dates: dict[Hashable, str] | None = None,
        write_index: bool = True,
        byteorder: ToStataByteorder | None = None,
        time_stamp: datetime.datetime | None = None,
        data_label: str | None = None,
        variable_labels: dict[Hashable, str] | None = None,
        version: int | None = 114,
        convert_strl: Sequence[Hashable] | None = None,
        compression: CompressionOptions = "infer",
        storage_options: StorageOptions = None,
        value_labels: dict[Hashable, dict[float, str]] | None = None,
    ) -> None:
        """
        Export DataFrame object to Stata dta format.

        Writes the DataFrame to a Stata dataset file.
        "dta" files contain a Stata dataset.

        Parameters
        ----------
        path : str, path object, or buffer
            String, path object (implementing ``os.PathLike[str]``), or file-like
            object implementing a binary ``write()`` function.

        convert_dates : dict
            Dictionary mapping columns containing datetime types to stata
            internal format to use when writing the dates. Options are 'tc',
            'td', 'tm', 'tw', 'th', 'tq', 'ty'. Column can be either an integer
            or a name. Datetime columns that do not have a conversion type
            specified will be converted to 'tc'. Raises NotImplementedError if
            a datetime column has timezone information.
        write_index : bool
            Write the index to Stata dataset.
        byteorder : str
            Can be ">", "<", "little", or "big". default is `sys.byteorder`.
        time_stamp : datetime
            A datetime to use as file creation date.  Default is the current
            time.
        data_label : str, optional
            A label for the data set.  Must be 80 characters or smaller.
        variable_labels : dict
            Dictionary containing columns as keys and variable labels as
            values. Each label must be 80 characters or smaller.
        version : {{114, 117, 118, 119, None}}, default 114
            Version to use in the output dta file. Set to None to let pandas
            decide between 118 or 119 formats depending on the number of
            columns in the frame. Version 114 can be read by Stata 10 and
            later. Version 117 can be read by Stata 13 or later. Version 118
            is supported in Stata 14 and later. Version 119 is supported in
            Stata 15 and later. Version 114 limits string variables to 244
            characters or fewer while versions 117 and later allow strings
            with lengths up to 2,000,000 characters. Versions 118 and 119
            support Unicode characters, and version 119 supports more than
            32,767 variables.

            Version 119 should usually only be used when the number of
            variables exceeds the capacity of dta format 118. Exporting
            smaller datasets in format 119 may have unintended consequences,
            and, as of November 2020, Stata SE cannot read version 119 files.

        convert_strl : list, optional
            List of column names to convert to string columns to Stata StrL
            format. Only available if version is 117.  Storing strings in the
            StrL format can produce smaller dta files if strings have more than
            8 characters and values are repeated.
        {compression_options}

            .. versionchanged:: 1.4.0 Zstandard support.

        {storage_options}

            .. versionadded:: 1.2.0

        value_labels : dict of dicts
            Dictionary containing columns as keys and dictionaries of column value
            to labels as values. Labels for a single variable must be 32,000
            characters or smaller.

            .. versionadded:: 1.4.0

        Raises
        ------
        NotImplementedError
            * If datetimes contain timezone information
            * Column dtype is not representable in Stata
        ValueError
            * Columns listed in convert_dates are neither datetime64[ns]
              or datetime.datetime
            * Column listed in convert_dates is not in DataFrame
            * Categorical label contains more than 32,000 characters

        See Also
        --------
        read_stata : Import Stata data files.
        io.stata.StataWriter : Low-level writer for Stata data files.
        io.stata.StataWriter117 : Low-level writer for version 117 files.

        Examples
        --------
        >>> df = pd.DataFrame({{'animal': ['falcon', 'parrot', 'falcon',
        ...                               'parrot'],
        ...                    'speed': [350, 18, 361, 15]}})
        >>> df.to_stata('animals.dta')  # doctest: +SKIP
        """
        if version not in (114, 117, 118, 119, None):
            raise ValueError("Only formats 114, 117, 118 and 119 are supported.")
        if version == 114:
            if convert_strl is not None:
                raise ValueError("strl is not supported in format 114")
            from pandas.io.stata import StataWriter as statawriter
        elif version == 117:
            # Incompatible import of "statawriter" (imported name has type
            # "Type[StataWriter117]", local name has type "Type[StataWriter]")
            from pandas.io.stata import (  # type: ignore[assignment]
                StataWriter117 as statawriter,
            )
        else:  # versions 118 and 119
            # Incompatible import of "statawriter" (imported name has type
            # "Type[StataWriter117]", local name has type "Type[StataWriter]")
            from pandas.io.stata import (  # type: ignore[assignment]
                StataWriterUTF8 as statawriter,
            )

        kwargs: dict[str, Any] = {}
        if version is None or version >= 117:
            # strl conversion is only supported >= 117
            kwargs["convert_strl"] = convert_strl
        if version is None or version >= 118:
            # Specifying the version is only supported for UTF8 (118 or 119)
            kwargs["version"] = version

        writer = statawriter(
            path,
            self,
            convert_dates=convert_dates,
            byteorder=byteorder,
            time_stamp=time_stamp,
            data_label=data_label,
            write_index=write_index,
            variable_labels=variable_labels,
            compression=compression,
            storage_options=storage_options,
            value_labels=value_labels,
            **kwargs,
        )
        writer.write_file()

    def to_feather(self, path: FilePath | WriteBuffer[bytes], **kwargs) -> None:
        """
        Write a DataFrame to the binary Feather format.

        Parameters
        ----------
        path : str, path object, file-like object
            String, path object (implementing ``os.PathLike[str]``), or file-like
            object implementing a binary ``write()`` function. If a string or a path,
            it will be used as Root Directory path when writing a partitioned dataset.
        **kwargs :
            Additional keywords passed to :func:`pyarrow.feather.write_feather`.
            This includes the `compression`, `compression_level`, `chunksize`
            and `version` keywords.

        Notes
        -----
        This function writes the dataframe as a `feather file
        <https://arrow.apache.org/docs/python/feather.html>`_. Requires a default
        index. For saving the DataFrame with your custom index use a method that
        supports custom indices e.g. `to_parquet`.
        """
        from pandas.io.feather_format import to_feather

        to_feather(self, path, **kwargs)

    @doc(
        Series.to_markdown,
        klass=_shared_doc_kwargs["klass"],
        storage_options=_shared_docs["storage_options"],
        examples="""Examples
        --------
        >>> df = pd.DataFrame(
        ...     data={"animal_1": ["elk", "pig"], "animal_2": ["dog", "quetzal"]}
        ... )
        >>> print(df.to_markdown())
        |    | animal_1   | animal_2   |
        |---:|:-----------|:-----------|
        |  0 | elk        | dog        |
        |  1 | pig        | quetzal    |

        Output markdown with a tabulate option.

        >>> print(df.to_markdown(tablefmt="grid"))
        +----+------------+------------+
        |    | animal_1   | animal_2   |
        +====+============+============+
        |  0 | elk        | dog        |
        +----+------------+------------+
        |  1 | pig        | quetzal    |
        +----+------------+------------+""",
    )
    def to_markdown(
        self,
        buf: FilePath | WriteBuffer[str] | None = None,
        mode: str = "wt",
        index: bool = True,
        storage_options: StorageOptions = None,
        **kwargs,
    ) -> str | None:
        if "showindex" in kwargs:
            raise ValueError("Pass 'index' instead of 'showindex")

        kwargs.setdefault("headers", "keys")
        kwargs.setdefault("tablefmt", "pipe")
        kwargs.setdefault("showindex", index)
        tabulate = import_optional_dependency("tabulate")
        result = tabulate.tabulate(self, **kwargs)
        if buf is None:
            return result

        with get_handle(buf, mode, storage_options=storage_options) as handles:
            handles.handle.write(result)
        return None

    @overload
    def to_parquet(
        self,
        path: None = ...,
        engine: Literal["auto", "pyarrow", "fastparquet"] = ...,
        compression: str | None = ...,
        index: bool | None = ...,
        partition_cols: list[str] | None = ...,
        storage_options: StorageOptions = ...,
        **kwargs,
    ) -> bytes:
        ...

    @overload
    def to_parquet(
        self,
        path: FilePath | WriteBuffer[bytes],
        engine: Literal["auto", "pyarrow", "fastparquet"] = ...,
        compression: str | None = ...,
        index: bool | None = ...,
        partition_cols: list[str] | None = ...,
        storage_options: StorageOptions = ...,
        **kwargs,
    ) -> None:
        ...

    @doc(storage_options=_shared_docs["storage_options"])
    def to_parquet(
        self,
        path: FilePath | WriteBuffer[bytes] | None = None,
        engine: Literal["auto", "pyarrow", "fastparquet"] = "auto",
        compression: str | None = "snappy",
        index: bool | None = None,
        partition_cols: list[str] | None = None,
        storage_options: StorageOptions = None,
        **kwargs,
    ) -> bytes | None:
        """
        Write a DataFrame to the binary parquet format.

        This function writes the dataframe as a `parquet file
        <https://parquet.apache.org/>`_. You can choose different parquet
        backends, and have the option of compression. See
        :ref:`the user guide <io.parquet>` for more details.

        Parameters
        ----------
        path : str, path object, file-like object, or None, default None
            String, path object (implementing ``os.PathLike[str]``), or file-like
            object implementing a binary ``write()`` function. If None, the result is
            returned as bytes. If a string or path, it will be used as Root Directory
            path when writing a partitioned dataset.

            .. versionchanged:: 1.2.0

            Previously this was "fname"

        engine : {{'auto', 'pyarrow', 'fastparquet'}}, default 'auto'
            Parquet library to use. If 'auto', then the option
            ``io.parquet.engine`` is used. The default ``io.parquet.engine``
            behavior is to try 'pyarrow', falling back to 'fastparquet' if
            'pyarrow' is unavailable.
        compression : str or None, default 'snappy'
            Name of the compression to use. Use ``None`` for no compression.
            The supported compression methods actually depend on which engine
            is used. For 'pyarrow', 'snappy', 'gzip', 'brotli', 'lz4', 'zstd'
            are all supported. For 'fastparquet', only 'gzip' and 'snappy' are
            supported.
        index : bool, default None
            If ``True``, include the dataframe's index(es) in the file output.
            If ``False``, they will not be written to the file.
            If ``None``, similar to ``True`` the dataframe's index(es)
            will be saved. However, instead of being saved as values,
            the RangeIndex will be stored as a range in the metadata so it
            doesn't require much space and is faster. Other indexes will
            be included as columns in the file output.
        partition_cols : list, optional, default None
            Column names by which to partition the dataset.
            Columns are partitioned in the order they are given.
            Must be None if path is not a string.
        {storage_options}

            .. versionadded:: 1.2.0

        **kwargs
            Additional arguments passed to the parquet library. See
            :ref:`pandas io <io.parquet>` for more details.

        Returns
        -------
        bytes if no path argument is provided else None

        See Also
        --------
        read_parquet : Read a parquet file.
        DataFrame.to_orc : Write an orc file.
        DataFrame.to_csv : Write a csv file.
        DataFrame.to_sql : Write to a sql table.
        DataFrame.to_hdf : Write to hdf.

        Notes
        -----
        This function requires either the `fastparquet
        <https://pypi.org/project/fastparquet>`_ or `pyarrow
        <https://arrow.apache.org/docs/python/>`_ library.

        Examples
        --------
        >>> df = pd.DataFrame(data={{'col1': [1, 2], 'col2': [3, 4]}})
        >>> df.to_parquet('df.parquet.gzip',
        ...               compression='gzip')  # doctest: +SKIP
        >>> pd.read_parquet('df.parquet.gzip')  # doctest: +SKIP
           col1  col2
        0     1     3
        1     2     4

        If you want to get a buffer to the parquet content you can use a io.BytesIO
        object, as long as you don't use partition_cols, which creates multiple files.

        >>> import io
        >>> f = io.BytesIO()
        >>> df.to_parquet(f)
        >>> f.seek(0)
        0
        >>> content = f.read()
        """
        from pandas.io.parquet import to_parquet

        return to_parquet(
            self,
            path,
            engine,
            compression=compression,
            index=index,
            partition_cols=partition_cols,
            storage_options=storage_options,
            **kwargs,
        )

    def to_orc(
        self,
        path: FilePath | WriteBuffer[bytes] | None = None,
        *,
        engine: Literal["pyarrow"] = "pyarrow",
        index: bool | None = None,
        engine_kwargs: dict[str, Any] | None = None,
    ) -> bytes | None:
        """
        Write a DataFrame to the ORC format.

        .. versionadded:: 1.5.0

        Parameters
        ----------
        path : str, file-like object or None, default None
            If a string, it will be used as Root Directory path
            when writing a partitioned dataset. By file-like object,
            we refer to objects with a write() method, such as a file handle
            (e.g. via builtin open function). If path is None,
            a bytes object is returned.
        engine : {'pyarrow'}, default 'pyarrow'
            ORC library to use. Pyarrow must be >= 7.0.0.
        index : bool, optional
            If ``True``, include the dataframe's index(es) in the file output.
            If ``False``, they will not be written to the file.
            If ``None``, similar to ``infer`` the dataframe's index(es)
            will be saved. However, instead of being saved as values,
            the RangeIndex will be stored as a range in the metadata so it
            doesn't require much space and is faster. Other indexes will
            be included as columns in the file output.
        engine_kwargs : dict[str, Any] or None, default None
            Additional keyword arguments passed to :func:`pyarrow.orc.write_table`.

        Returns
        -------
        bytes if no path argument is provided else None

        Raises
        ------
        NotImplementedError
            Dtype of one or more columns is category, unsigned integers, interval,
            period or sparse.
        ValueError
            engine is not pyarrow.

        See Also
        --------
        read_orc : Read a ORC file.
        DataFrame.to_parquet : Write a parquet file.
        DataFrame.to_csv : Write a csv file.
        DataFrame.to_sql : Write to a sql table.
        DataFrame.to_hdf : Write to hdf.

        Notes
        -----
        * Before using this function you should read the :ref:`user guide about
          ORC <io.orc>` and :ref:`install optional dependencies <install.warn_orc>`.
        * This function requires `pyarrow <https://arrow.apache.org/docs/python/>`_
          library.
        * For supported dtypes please refer to `supported ORC features in Arrow
          <https://arrow.apache.org/docs/cpp/orc.html#data-types>`__.
        * Currently timezones in datetime columns are not preserved when a
          dataframe is converted into ORC files.

        Examples
        --------
        >>> df = pd.DataFrame(data={'col1': [1, 2], 'col2': [4, 3]})
        >>> df.to_orc('df.orc')  # doctest: +SKIP
        >>> pd.read_orc('df.orc')  # doctest: +SKIP
           col1  col2
        0     1     4
        1     2     3

        If you want to get a buffer to the orc content you can write it to io.BytesIO
        >>> import io
        >>> b = io.BytesIO(df.to_orc())  # doctest: +SKIP
        >>> b.seek(0)  # doctest: +SKIP
        0
        >>> content = b.read()  # doctest: +SKIP
        """
        from pandas.io.orc import to_orc

        return to_orc(
            self, path, engine=engine, index=index, engine_kwargs=engine_kwargs
        )

    @overload
    def to_html(
        self,
        buf: FilePath | WriteBuffer[str],
        columns: Axes | None = ...,
        col_space: ColspaceArgType | None = ...,
        header: bool = ...,
        index: bool = ...,
        na_rep: str = ...,
        formatters: FormattersType | None = ...,
        float_format: FloatFormatType | None = ...,
        sparsify: bool | None = ...,
        index_names: bool = ...,
        justify: str | None = ...,
        max_rows: int | None = ...,
        max_cols: int | None = ...,
        show_dimensions: bool | str = ...,
        decimal: str = ...,
        bold_rows: bool = ...,
        classes: str | list | tuple | None = ...,
        escape: bool = ...,
        notebook: bool = ...,
        border: int | bool | None = ...,
        table_id: str | None = ...,
        render_links: bool = ...,
        encoding: str | None = ...,
    ) -> None:
        ...

    @overload
    def to_html(
        self,
        buf: None = ...,
        columns: Axes | None = ...,
        col_space: ColspaceArgType | None = ...,
        header: bool = ...,
        index: bool = ...,
        na_rep: str = ...,
        formatters: FormattersType | None = ...,
        float_format: FloatFormatType | None = ...,
        sparsify: bool | None = ...,
        index_names: bool = ...,
        justify: str | None = ...,
        max_rows: int | None = ...,
        max_cols: int | None = ...,
        show_dimensions: bool | str = ...,
        decimal: str = ...,
        bold_rows: bool = ...,
        classes: str | list | tuple | None = ...,
        escape: bool = ...,
        notebook: bool = ...,
        border: int | bool | None = ...,
        table_id: str | None = ...,
        render_links: bool = ...,
        encoding: str | None = ...,
    ) -> str:
        ...

    @Substitution(
        header_type="bool",
        header="Whether to print column labels, default True",
        col_space_type="str or int, list or dict of int or str",
        col_space="The minimum width of each column in CSS length "
        "units.  An int is assumed to be px units.",
    )
    @Substitution(shared_params=fmt.common_docstring, returns=fmt.return_docstring)
    def to_html(
        self,
        buf: FilePath | WriteBuffer[str] | None = None,
        columns: Axes | None = None,
        col_space: ColspaceArgType | None = None,
        header: bool = True,
        index: bool = True,
        na_rep: str = "NaN",
        formatters: FormattersType | None = None,
        float_format: FloatFormatType | None = None,
        sparsify: bool | None = None,
        index_names: bool = True,
        justify: str | None = None,
        max_rows: int | None = None,
        max_cols: int | None = None,
        show_dimensions: bool | str = False,
        decimal: str = ".",
        bold_rows: bool = True,
        classes: str | list | tuple | None = None,
        escape: bool = True,
        notebook: bool = False,
        border: int | bool | None = None,
        table_id: str | None = None,
        render_links: bool = False,
        encoding: str | None = None,
    ) -> str | None:
        """
        Render a DataFrame as an HTML table.
        %(shared_params)s
        bold_rows : bool, default True
            Make the row labels bold in the output.
        classes : str or list or tuple, default None
            CSS class(es) to apply to the resulting html table.
        escape : bool, default True
            Convert the characters <, >, and & to HTML-safe sequences.
        notebook : {True, False}, default False
            Whether the generated HTML is for IPython Notebook.
        border : int
            A ``border=border`` attribute is included in the opening
            `<table>` tag. Default ``pd.options.display.html.border``.
        table_id : str, optional
            A css id is included in the opening `<table>` tag if specified.
        render_links : bool, default False
            Convert URLs to HTML links.
        encoding : str, default "utf-8"
            Set character encoding.
        %(returns)s
        See Also
        --------
        to_string : Convert DataFrame to a string.
        """
        if justify is not None and justify not in fmt._VALID_JUSTIFY_PARAMETERS:
            raise ValueError("Invalid value for justify parameter")

        formatter = fmt.DataFrameFormatter(
            self,
            columns=columns,
            col_space=col_space,
            na_rep=na_rep,
            header=header,
            index=index,
            formatters=formatters,
            float_format=float_format,
            bold_rows=bold_rows,
            sparsify=sparsify,
            justify=justify,
            index_names=index_names,
            escape=escape,
            decimal=decimal,
            max_rows=max_rows,
            max_cols=max_cols,
            show_dimensions=show_dimensions,
        )
        # TODO: a generic formatter wld b in DataFrameFormatter
        return fmt.DataFrameRenderer(formatter).to_html(
            buf=buf,
            classes=classes,
            notebook=notebook,
            border=border,
            encoding=encoding,
            table_id=table_id,
            render_links=render_links,
        )

    @doc(
        storage_options=_shared_docs["storage_options"],
        compression_options=_shared_docs["compression_options"] % "path_or_buffer",
    )
    def to_xml(
        self,
        path_or_buffer: FilePath | WriteBuffer[bytes] | WriteBuffer[str] | None = None,
        index: bool = True,
        root_name: str | None = "data",
        row_name: str | None = "row",
        na_rep: str | None = None,
        attr_cols: list[str] | None = None,
        elem_cols: list[str] | None = None,
        namespaces: dict[str | None, str] | None = None,
        prefix: str | None = None,
        encoding: str = "utf-8",
        xml_declaration: bool | None = True,
        pretty_print: bool | None = True,
        parser: XMLParsers | None = "lxml",
        stylesheet: FilePath | ReadBuffer[str] | ReadBuffer[bytes] | None = None,
        compression: CompressionOptions = "infer",
        storage_options: StorageOptions = None,
    ) -> str | None:
        """
        Render a DataFrame to an XML document.

        .. versionadded:: 1.3.0

        Parameters
        ----------
        path_or_buffer : str, path object, file-like object, or None, default None
            String, path object (implementing ``os.PathLike[str]``), or file-like
            object implementing a ``write()`` function. If None, the result is returned
            as a string.
        index : bool, default True
            Whether to include index in XML document.
        root_name : str, default 'data'
            The name of root element in XML document.
        row_name : str, default 'row'
            The name of row element in XML document.
        na_rep : str, optional
            Missing data representation.
        attr_cols : list-like, optional
            List of columns to write as attributes in row element.
            Hierarchical columns will be flattened with underscore
            delimiting the different levels.
        elem_cols : list-like, optional
            List of columns to write as children in row element. By default,
            all columns output as children of row element. Hierarchical
            columns will be flattened with underscore delimiting the
            different levels.
        namespaces : dict, optional
            All namespaces to be defined in root element. Keys of dict
            should be prefix names and values of dict corresponding URIs.
            Default namespaces should be given empty string key. For
            example, ::

                namespaces = {{"": "https://example.com"}}

        prefix : str, optional
            Namespace prefix to be used for every element and/or attribute
            in document. This should be one of the keys in ``namespaces``
            dict.
        encoding : str, default 'utf-8'
            Encoding of the resulting document.
        xml_declaration : bool, default True
            Whether to include the XML declaration at start of document.
        pretty_print : bool, default True
            Whether output should be pretty printed with indentation and
            line breaks.
        parser : {{'lxml','etree'}}, default 'lxml'
            Parser module to use for building of tree. Only 'lxml' and
            'etree' are supported. With 'lxml', the ability to use XSLT
            stylesheet is supported.
        stylesheet : str, path object or file-like object, optional
            A URL, file-like object, or a raw string containing an XSLT
            script used to transform the raw XML output. Script should use
            layout of elements and attributes from original output. This
            argument requires ``lxml`` to be installed. Only XSLT 1.0
            scripts and not later versions is currently supported.
        {compression_options}

            .. versionchanged:: 1.4.0 Zstandard support.

        {storage_options}

        Returns
        -------
        None or str
            If ``io`` is None, returns the resulting XML format as a
            string. Otherwise returns None.

        See Also
        --------
        to_json : Convert the pandas object to a JSON string.
        to_html : Convert DataFrame to a html.

        Examples
        --------
        >>> df = pd.DataFrame({{'shape': ['square', 'circle', 'triangle'],
        ...                    'degrees': [360, 360, 180],
        ...                    'sides': [4, np.nan, 3]}})

        >>> df.to_xml()  # doctest: +SKIP
        <?xml version='1.0' encoding='utf-8'?>
        <data>
          <row>
            <index>0</index>
            <shape>square</shape>
            <degrees>360</degrees>
            <sides>4.0</sides>
          </row>
          <row>
            <index>1</index>
            <shape>circle</shape>
            <degrees>360</degrees>
            <sides/>
          </row>
          <row>
            <index>2</index>
            <shape>triangle</shape>
            <degrees>180</degrees>
            <sides>3.0</sides>
          </row>
        </data>

        >>> df.to_xml(attr_cols=[
        ...           'index', 'shape', 'degrees', 'sides'
        ...           ])  # doctest: +SKIP
        <?xml version='1.0' encoding='utf-8'?>
        <data>
          <row index="0" shape="square" degrees="360" sides="4.0"/>
          <row index="1" shape="circle" degrees="360"/>
          <row index="2" shape="triangle" degrees="180" sides="3.0"/>
        </data>

        >>> df.to_xml(namespaces={{"doc": "https://example.com"}},
        ...           prefix="doc")  # doctest: +SKIP
        <?xml version='1.0' encoding='utf-8'?>
        <doc:data xmlns:doc="https://example.com">
          <doc:row>
            <doc:index>0</doc:index>
            <doc:shape>square</doc:shape>
            <doc:degrees>360</doc:degrees>
            <doc:sides>4.0</doc:sides>
          </doc:row>
          <doc:row>
            <doc:index>1</doc:index>
            <doc:shape>circle</doc:shape>
            <doc:degrees>360</doc:degrees>
            <doc:sides/>
          </doc:row>
          <doc:row>
            <doc:index>2</doc:index>
            <doc:shape>triangle</doc:shape>
            <doc:degrees>180</doc:degrees>
            <doc:sides>3.0</doc:sides>
          </doc:row>
        </doc:data>
        """

        from pandas.io.formats.xml import (
            EtreeXMLFormatter,
            LxmlXMLFormatter,
        )

        lxml = import_optional_dependency("lxml.etree", errors="ignore")

        TreeBuilder: type[EtreeXMLFormatter] | type[LxmlXMLFormatter]

        if parser == "lxml":
            if lxml is not None:
                TreeBuilder = LxmlXMLFormatter
            else:
                raise ImportError(
                    "lxml not found, please install or use the etree parser."
                )

        elif parser == "etree":
            TreeBuilder = EtreeXMLFormatter

        else:
            raise ValueError("Values for parser can only be lxml or etree.")

        xml_formatter = TreeBuilder(
            self,
            path_or_buffer=path_or_buffer,
            index=index,
            root_name=root_name,
            row_name=row_name,
            na_rep=na_rep,
            attr_cols=attr_cols,
            elem_cols=elem_cols,
            namespaces=namespaces,
            prefix=prefix,
            encoding=encoding,
            xml_declaration=xml_declaration,
            pretty_print=pretty_print,
            stylesheet=stylesheet,
            compression=compression,
            storage_options=storage_options,
        )

        return xml_formatter.write_output()

    # ----------------------------------------------------------------------
    @doc(INFO_DOCSTRING, **frame_sub_kwargs)
    def info(
        self,
        verbose: bool | None = None,
        buf: WriteBuffer[str] | None = None,
        max_cols: int | None = None,
        memory_usage: bool | str | None = None,
        show_counts: bool | None = None,
    ) -> None:
        info = DataFrameInfo(
            data=self,
            memory_usage=memory_usage,
        )
        info.render(
            buf=buf,
            max_cols=max_cols,
            verbose=verbose,
            show_counts=show_counts,
        )

    def memory_usage(self, index: bool = True, deep: bool = False) -> Series:
        """
        Return the memory usage of each column in bytes.

        The memory usage can optionally include the contribution of
        the index and elements of `object` dtype.

        This value is displayed in `DataFrame.info` by default. This can be
        suppressed by setting ``pandas.options.display.memory_usage`` to False.

        Parameters
        ----------
        index : bool, default True
            Specifies whether to include the memory usage of the DataFrame's
            index in returned Series. If ``index=True``, the memory usage of
            the index is the first item in the output.
        deep : bool, default False
            If True, introspect the data deeply by interrogating
            `object` dtypes for system-level memory consumption, and include
            it in the returned values.

        Returns
        -------
        Series
            A Series whose index is the original column names and whose values
            is the memory usage of each column in bytes.

        See Also
        --------
        numpy.ndarray.nbytes : Total bytes consumed by the elements of an
            ndarray.
        Series.memory_usage : Bytes consumed by a Series.
        Categorical : Memory-efficient array for string values with
            many repeated values.
        DataFrame.info : Concise summary of a DataFrame.

        Notes
        -----
        See the :ref:`Frequently Asked Questions <df-memory-usage>` for more
        details.

        Examples
        --------
        >>> dtypes = ['int64', 'float64', 'complex128', 'object', 'bool']
        >>> data = dict([(t, np.ones(shape=5000, dtype=int).astype(t))
        ...              for t in dtypes])
        >>> df = pd.DataFrame(data)
        >>> df.head()
           int64  float64            complex128  object  bool
        0      1      1.0              1.0+0.0j       1  True
        1      1      1.0              1.0+0.0j       1  True
        2      1      1.0              1.0+0.0j       1  True
        3      1      1.0              1.0+0.0j       1  True
        4      1      1.0              1.0+0.0j       1  True

        >>> df.memory_usage()
        Index           128
        int64         40000
        float64       40000
        complex128    80000
        object        40000
        bool           5000
        dtype: int64

        >>> df.memory_usage(index=False)
        int64         40000
        float64       40000
        complex128    80000
        object        40000
        bool           5000
        dtype: int64

        The memory footprint of `object` dtype columns is ignored by default:

        >>> df.memory_usage(deep=True)
        Index            128
        int64          40000
        float64        40000
        complex128     80000
        object        180000
        bool            5000
        dtype: int64

        Use a Categorical for efficient storage of an object-dtype column with
        many repeated values.

        >>> df['object'].astype('category').memory_usage(deep=True)
        5244
        """
        result = self._constructor_sliced(
            [c.memory_usage(index=False, deep=deep) for col, c in self.items()],
            index=self.columns,
            dtype=np.intp,
        )
        if index:
            index_memory_usage = self._constructor_sliced(
                self.index.memory_usage(deep=deep), index=["Index"]
            )
            result = index_memory_usage._append(result)
        return result

    def transpose(self, *args, copy: bool = False) -> DataFrame:
        """
        Transpose index and columns.

        Reflect the DataFrame over its main diagonal by writing rows as columns
        and vice-versa. The property :attr:`.T` is an accessor to the method
        :meth:`transpose`.

        Parameters
        ----------
        *args : tuple, optional
            Accepted for compatibility with NumPy.
        copy : bool, default False
            Whether to copy the data after transposing, even for DataFrames
            with a single dtype.

            Note that a copy is always required for mixed dtype DataFrames,
            or for DataFrames with any extension types.

        Returns
        -------
        DataFrame
            The transposed DataFrame.

        See Also
        --------
        numpy.transpose : Permute the dimensions of a given array.

        Notes
        -----
        Transposing a DataFrame with mixed dtypes will result in a homogeneous
        DataFrame with the `object` dtype. In such a case, a copy of the data
        is always made.

        Examples
        --------
        **Square DataFrame with homogeneous dtype**

        >>> d1 = {'col1': [1, 2], 'col2': [3, 4]}
        >>> df1 = pd.DataFrame(data=d1)
        >>> df1
           col1  col2
        0     1     3
        1     2     4

        >>> df1_transposed = df1.T  # or df1.transpose()
        >>> df1_transposed
              0  1
        col1  1  2
        col2  3  4

        When the dtype is homogeneous in the original DataFrame, we get a
        transposed DataFrame with the same dtype:

        >>> df1.dtypes
        col1    int64
        col2    int64
        dtype: object
        >>> df1_transposed.dtypes
        0    int64
        1    int64
        dtype: object

        **Non-square DataFrame with mixed dtypes**

        >>> d2 = {'name': ['Alice', 'Bob'],
        ...       'score': [9.5, 8],
        ...       'employed': [False, True],
        ...       'kids': [0, 0]}
        >>> df2 = pd.DataFrame(data=d2)
        >>> df2
            name  score  employed  kids
        0  Alice    9.5     False     0
        1    Bob    8.0      True     0

        >>> df2_transposed = df2.T  # or df2.transpose()
        >>> df2_transposed
                      0     1
        name      Alice   Bob
        score       9.5   8.0
        employed  False  True
        kids          0     0

        When the DataFrame has mixed dtypes, we get a transposed DataFrame with
        the `object` dtype:

        >>> df2.dtypes
        name         object
        score       float64
        employed       bool
        kids          int64
        dtype: object
        >>> df2_transposed.dtypes
        0    object
        1    object
        dtype: object
        """
        nv.validate_transpose(args, {})
        # construct the args

        dtypes = list(self.dtypes)

        if self._can_fast_transpose:
            # Note: tests pass without this, but this improves perf quite a bit.
            new_vals = self._values.T
            if copy and not using_copy_on_write():
                new_vals = new_vals.copy()

            result = self._constructor(
                new_vals,
                index=self.columns,
                columns=self.index,
                copy=False,
                dtype=new_vals.dtype,
            )
            if using_copy_on_write() and len(self) > 0:
                result._mgr.add_references(self._mgr)  # type: ignore[arg-type]

        elif (
            self._is_homogeneous_type
            and dtypes
            and isinstance(dtypes[0], ExtensionDtype)
        ):
            # We have EAs with the same dtype. We can preserve that dtype in transpose.
            dtype = dtypes[0]
            arr_type = dtype.construct_array_type()
            values = self.values

            new_values = [arr_type._from_sequence(row, dtype=dtype) for row in values]
            result = type(self)._from_arrays(
                new_values, index=self.columns, columns=self.index
            )

        else:
            new_arr = self.values.T
            if copy and not using_copy_on_write():
                new_arr = new_arr.copy()
            result = self._constructor(
                new_arr,
                index=self.columns,
                columns=self.index,
                dtype=new_arr.dtype,
                # We already made a copy (more than one block)
                copy=False,
            )

        return result.__finalize__(self, method="transpose")

    @property
    def T(self) -> DataFrame:
        """
        The transpose of the DataFrame.

        Returns
        -------
        DataFrame
            The transposed DataFrame.

        See Also
        --------
        DataFrame.transpose : Transpose index and columns.

        Examples
        --------
        >>> df = pd.DataFrame({'col1': [1, 2], 'col2': [3, 4]})
        >>> df
           col1  col2
        0     1     3
        1     2     4

        >>> df.T
              0  1
        col1  1  2
        col2  3  4
        """
        return self.transpose()

    # ----------------------------------------------------------------------
    # Indexing Methods

    def _ixs(self, i: int, axis: AxisInt = 0) -> Series:
        """
        Parameters
        ----------
        i : int
        axis : int

        Returns
        -------
        Series
        """
        # irow
        if axis == 0:
            new_mgr = self._mgr.fast_xs(i)

            # if we are a copy, mark as such
            copy = isinstance(new_mgr.array, np.ndarray) and new_mgr.array.base is None
            result = self._constructor_sliced(new_mgr, name=self.index[i]).__finalize__(
                self
            )
            result._set_is_copy(self, copy=copy)
            return result

        # icol
        else:
            label = self.columns[i]

            col_mgr = self._mgr.iget(i)
            result = self._box_col_values(col_mgr, i)

            # this is a cached value, mark it so
            result._set_as_cached(label, self)
            return result

    def _get_column_array(self, i: int) -> ArrayLike:
        """
        Get the values of the i'th column (ndarray or ExtensionArray, as stored
        in the Block)

        Warning! The returned array is a view but doesn't handle Copy-on-Write,
        so this should be used with caution (for read-only purposes).
        """
        return self._mgr.iget_values(i)

    def _iter_column_arrays(self) -> Iterator[ArrayLike]:
        """
        Iterate over the arrays of all columns in order.
        This returns the values as stored in the Block (ndarray or ExtensionArray).

        Warning! The returned array is a view but doesn't handle Copy-on-Write,
        so this should be used with caution (for read-only purposes).
        """
        for i in range(len(self.columns)):
            yield self._get_column_array(i)

    def _getitem_nocopy(self, key: list):
        """
        Behaves like __getitem__, but returns a view in cases where __getitem__
        would make a copy.
        """
        # TODO(CoW): can be removed if/when we are always Copy-on-Write
        indexer = self.columns._get_indexer_strict(key, "columns")[1]
        new_axis = self.columns[indexer]

        new_mgr = self._mgr.reindex_indexer(
            new_axis,
            indexer,
            axis=0,
            allow_dups=True,
            copy=False,
            only_slice=True,
        )
        return self._constructor(new_mgr)

    def __getitem__(self, key):
        check_dict_or_set_indexers(key)
        key = lib.item_from_zerodim(key)
        key = com.apply_if_callable(key, self)

        if is_hashable(key) and not is_iterator(key):
            # is_iterator to exclude generator e.g. test_getitem_listlike
            # shortcut if the key is in columns
            is_mi = isinstance(self.columns, MultiIndex)
            # GH#45316 Return view if key is not duplicated
            # Only use drop_duplicates with duplicates for performance
            if not is_mi and (
                self.columns.is_unique
                and key in self.columns
                or key in self.columns.drop_duplicates(keep=False)
            ):
                return self._get_item_cache(key)

            elif is_mi and self.columns.is_unique and key in self.columns:
                return self._getitem_multilevel(key)

        # Do we have a slicer (on rows)?
        if isinstance(key, slice):
            return self._getitem_slice(key)

        # Do we have a (boolean) DataFrame?
        if isinstance(key, DataFrame):
            return self.where(key)

        # Do we have a (boolean) 1d indexer?
        if com.is_bool_indexer(key):
            return self._getitem_bool_array(key)

        # We are left with two options: a single key, and a collection of keys,
        # We interpret tuples as collections only for non-MultiIndex
        is_single_key = isinstance(key, tuple) or not is_list_like(key)

        if is_single_key:
            if self.columns.nlevels > 1:
                return self._getitem_multilevel(key)
            indexer = self.columns.get_loc(key)
            if is_integer(indexer):
                indexer = [indexer]
        else:
            if is_iterator(key):
                key = list(key)
            indexer = self.columns._get_indexer_strict(key, "columns")[1]

        # take() does not accept boolean indexers
        if getattr(indexer, "dtype", None) == bool:
            indexer = np.where(indexer)[0]

        if isinstance(indexer, slice):
            return self._slice(indexer, axis=1)

        data = self._take_with_is_copy(indexer, axis=1)

        if is_single_key:
            # What does looking for a single key in a non-unique index return?
            # The behavior is inconsistent. It returns a Series, except when
            # - the key itself is repeated (test on data.shape, #9519), or
            # - we have a MultiIndex on columns (test on self.columns, #21309)
            if data.shape[1] == 1 and not isinstance(self.columns, MultiIndex):
                # GH#26490 using data[key] can cause RecursionError
                return data._get_item_cache(key)

        return data

    def _getitem_bool_array(self, key):
        # also raises Exception if object array with NA values
        # warning here just in case -- previously __setitem__ was
        # reindexing but __getitem__ was not; it seems more reasonable to
        # go with the __setitem__ behavior since that is more consistent
        # with all other indexing behavior
        if isinstance(key, Series) and not key.index.equals(self.index):
            warnings.warn(
                "Boolean Series key will be reindexed to match DataFrame index.",
                UserWarning,
                stacklevel=find_stack_level(),
            )
        elif len(key) != len(self.index):
            raise ValueError(
                f"Item wrong length {len(key)} instead of {len(self.index)}."
            )

        # check_bool_indexer will throw exception if Series key cannot
        # be reindexed to match DataFrame rows
        key = check_bool_indexer(self.index, key)

        if key.all():
            return self.copy(deep=None)

        indexer = key.nonzero()[0]
        return self._take_with_is_copy(indexer, axis=0)

    def _getitem_multilevel(self, key):
        # self.columns is a MultiIndex
        loc = self.columns.get_loc(key)
        if isinstance(loc, (slice, np.ndarray)):
            new_columns = self.columns[loc]
            result_columns = maybe_droplevels(new_columns, key)
            result = self.iloc[:, loc]
            result.columns = result_columns

            # If there is only one column being returned, and its name is
            # either an empty string, or a tuple with an empty string as its
            # first element, then treat the empty string as a placeholder
            # and return the column as if the user had provided that empty
            # string in the key. If the result is a Series, exclude the
            # implied empty string from its name.
            if len(result.columns) == 1:
                # e.g. test_frame_getitem_multicolumn_empty_level,
                #  test_frame_mixed_depth_get, test_loc_setitem_single_column_slice
                top = result.columns[0]
                if isinstance(top, tuple):
                    top = top[0]
                if top == "":
                    result = result[""]
                    if isinstance(result, Series):
                        result = self._constructor_sliced(
                            result, index=self.index, name=key
                        )

            result._set_is_copy(self)
            return result
        else:
            # loc is neither a slice nor ndarray, so must be an int
            return self._ixs(loc, axis=1)

    def _get_value(self, index, col, takeable: bool = False) -> Scalar:
        """
        Quickly retrieve single value at passed column and index.

        Parameters
        ----------
        index : row label
        col : column label
        takeable : interpret the index/col as indexers, default False

        Returns
        -------
        scalar

        Notes
        -----
        Assumes that both `self.index._index_as_unique` and
        `self.columns._index_as_unique`; Caller is responsible for checking.
        """
        if takeable:
            series = self._ixs(col, axis=1)
            return series._values[index]

        series = self._get_item_cache(col)
        engine = self.index._engine

        if not isinstance(self.index, MultiIndex):
            # CategoricalIndex: Trying to use the engine fastpath may give incorrect
            #  results if our categories are integers that dont match our codes
            # IntervalIndex: IntervalTree has no get_loc
            row = self.index.get_loc(index)
            return series._values[row]

        # For MultiIndex going through engine effectively restricts us to
        #  same-length tuples; see test_get_set_value_no_partial_indexing
        loc = engine.get_loc(index)
        return series._values[loc]

    def isetitem(self, loc, value) -> None:
        """
        Set the given value in the column with position `loc`.

        This is a positional analogue to ``__setitem__``.

        Parameters
        ----------
        loc : int or sequence of ints
            Index position for the column.
        value : scalar or arraylike
            Value(s) for the column.

        Notes
        -----
        ``frame.isetitem(loc, value)`` is an in-place method as it will
        modify the DataFrame in place (not returning a new object). In contrast to
        ``frame.iloc[:, i] = value`` which will try to update the existing values in
        place, ``frame.isetitem(loc, value)`` will not update the values of the column
        itself in place, it will instead insert a new array.

        In cases where ``frame.columns`` is unique, this is equivalent to
        ``frame[frame.columns[i]] = value``.
        """
        using_cow = using_copy_on_write()
        if isinstance(value, DataFrame):
            if is_integer(loc):
                loc = [loc]

            if len(loc) != len(value.columns):
                raise ValueError(
                    f"Got {len(loc)} positions but value has {len(value.columns)} "
                    f"columns."
                )

            for i, idx in enumerate(loc):
<<<<<<< HEAD
                arraylike, refs = self._sanitize_column(
                    value.iloc[:, i], using_cow=using_cow
                )
                self._iset_item_mgr(idx, arraylike, inplace=False, refs=refs)
            return

        arraylike, refs = self._sanitize_column(value, using_cow=using_cow)
        self._iset_item_mgr(loc, arraylike, inplace=False, refs=refs)
=======
                arraylike, _ = self._sanitize_column(value.iloc[:, i])
                self._iset_item_mgr(idx, arraylike, inplace=False)
            return

        arraylike, _ = self._sanitize_column(value)
        self._iset_item_mgr(loc, arraylike, inplace=False)
>>>>>>> 0dc6fdfd

    def __setitem__(self, key, value):
        if not PYPY and using_copy_on_write():
            if sys.getrefcount(self) <= 3:
                warnings.warn(
                    _chained_assignment_msg, ChainedAssignmentError, stacklevel=2
                )

        key = com.apply_if_callable(key, self)

        # see if we can slice the rows
        if isinstance(key, slice):
            slc = self.index._convert_slice_indexer(key, kind="getitem")
            return self._setitem_slice(slc, value)

        if isinstance(key, DataFrame) or getattr(key, "ndim", None) == 2:
            self._setitem_frame(key, value)
        elif isinstance(key, (Series, np.ndarray, list, Index)):
            self._setitem_array(key, value)
        elif isinstance(value, DataFrame):
            self._set_item_frame_value(key, value)
        elif (
            is_list_like(value)
            and not self.columns.is_unique
            and 1 < len(self.columns.get_indexer_for([key])) == len(value)
        ):
            # Column to set is duplicated
            self._setitem_array([key], value)
        else:
            # set column
            self._set_item(key, value)

    def _setitem_slice(self, key: slice, value) -> None:
        # NB: we can't just use self.loc[key] = value because that
        #  operates on labels and we need to operate positional for
        #  backwards-compat, xref GH#31469
        self._check_setitem_copy()
        self.iloc[key] = value

    def _setitem_array(self, key, value):
        # also raises Exception if object array with NA values
        if com.is_bool_indexer(key):
            # bool indexer is indexing along rows
            if len(key) != len(self.index):
                raise ValueError(
                    f"Item wrong length {len(key)} instead of {len(self.index)}!"
                )
            key = check_bool_indexer(self.index, key)
            indexer = key.nonzero()[0]
            self._check_setitem_copy()
            if isinstance(value, DataFrame):
                # GH#39931 reindex since iloc does not align
                value = value.reindex(self.index.take(indexer))
            self.iloc[indexer] = value

        else:
            # Note: unlike self.iloc[:, indexer] = value, this will
            #  never try to overwrite values inplace

            if isinstance(value, DataFrame):
                check_key_length(self.columns, key, value)
                for k1, k2 in zip(key, value.columns):
                    self[k1] = value[k2]

            elif not is_list_like(value):
                for col in key:
                    self[col] = value

            elif isinstance(value, np.ndarray) and value.ndim == 2:
                self._iset_not_inplace(key, value)

            elif np.ndim(value) > 1:
                # list of lists
                value = DataFrame(value).values
                return self._setitem_array(key, value)

            else:
                self._iset_not_inplace(key, value)

    def _iset_not_inplace(self, key, value):
        # GH#39510 when setting with df[key] = obj with a list-like key and
        #  list-like value, we iterate over those listlikes and set columns
        #  one at a time.  This is different from dispatching to
        #  `self.loc[:, key]= value`  because loc.__setitem__ may overwrite
        #  data inplace, whereas this will insert new arrays.

        def igetitem(obj, i: int):
            # Note: we catch DataFrame obj before getting here, but
            #  hypothetically would return obj.iloc[:, i]
            if isinstance(obj, np.ndarray):
                return obj[..., i]
            else:
                return obj[i]

        if self.columns.is_unique:
            if np.shape(value)[-1] != len(key):
                raise ValueError("Columns must be same length as key")

            for i, col in enumerate(key):
                self[col] = igetitem(value, i)

        else:
            ilocs = self.columns.get_indexer_non_unique(key)[0]
            if (ilocs < 0).any():
                # key entries not in self.columns
                raise NotImplementedError

            if np.shape(value)[-1] != len(ilocs):
                raise ValueError("Columns must be same length as key")

            assert np.ndim(value) <= 2

            orig_columns = self.columns

            # Using self.iloc[:, i] = ... may set values inplace, which
            #  by convention we do not do in __setitem__
            try:
                self.columns = Index(range(len(self.columns)))
                for i, iloc in enumerate(ilocs):
                    self[iloc] = igetitem(value, i)
            finally:
                self.columns = orig_columns

    def _setitem_frame(self, key, value):
        # support boolean setting with DataFrame input, e.g.
        # df[df > df2] = 0
        if isinstance(key, np.ndarray):
            if key.shape != self.shape:
                raise ValueError("Array conditional must be same shape as self")
            key = self._constructor(key, **self._construct_axes_dict(), copy=False)

        if key.size and not all(is_bool_dtype(dtype) for dtype in key.dtypes):
            raise TypeError(
                "Must pass DataFrame or 2-d ndarray with boolean values only"
            )

        self._check_inplace_setting(value)
        self._check_setitem_copy()
        self._where(-key, value, inplace=True)

    def _set_item_frame_value(self, key, value: DataFrame) -> None:
        self._ensure_valid_index(value)

        # align columns
        if key in self.columns:
            loc = self.columns.get_loc(key)
            cols = self.columns[loc]
            len_cols = 1 if is_scalar(cols) or isinstance(cols, tuple) else len(cols)
            if len_cols != len(value.columns):
                raise ValueError("Columns must be same length as key")

            # align right-hand-side columns if self.columns
            # is multi-index and self[key] is a sub-frame
            if isinstance(self.columns, MultiIndex) and isinstance(
                loc, (slice, Series, np.ndarray, Index)
            ):
                cols_droplevel = maybe_droplevels(cols, key)
                if len(cols_droplevel) and not cols_droplevel.equals(value.columns):
                    value = value.reindex(cols_droplevel, axis=1)

                for col, col_droplevel in zip(cols, cols_droplevel):
                    self[col] = value[col_droplevel]
                return

            if is_scalar(cols):
                self[cols] = value[value.columns[0]]
                return

            # now align rows
            arraylike, _ = _reindex_for_setitem(value, self.index)
            self._set_item_mgr(key, arraylike)
            return

        if len(value.columns) != 1:
            raise ValueError(
                "Cannot set a DataFrame with multiple columns to the single "
                f"column {key}"
            )

        self[key] = value[value.columns[0]]

    def _iset_item_mgr(
        self,
        loc: int | slice | np.ndarray,
        value,
        inplace: bool = False,
        refs: BlockValuesRefs | None = None,
    ) -> None:
        # when called from _set_item_mgr loc can be anything returned from get_loc
        self._mgr.iset(loc, value, inplace=inplace, refs=refs)
        self._clear_item_cache()

    def _set_item_mgr(
        self, key, value: ArrayLike, refs: BlockValuesRefs | None = None
    ) -> None:
        try:
            loc = self._info_axis.get_loc(key)
        except KeyError:
            # This item wasn't present, just insert at end
            self._mgr.insert(len(self._info_axis), key, value, refs)
        else:
            self._iset_item_mgr(loc, value, refs=refs)

        # check if we are modifying a copy
        # try to set first as we want an invalid
        # value exception to occur first
        if len(self):
            self._check_setitem_copy()

    def _iset_item(self, loc: int, value: Series) -> None:
        # We are only called from _replace_columnwise which guarantees that
        # no reindex is necessary
        # TODO(CoW): Optimize to avoid copy here, but have ton track refs
        self._iset_item_mgr(loc, value._values.copy(), inplace=True)

        # check if we are modifying a copy
        # try to set first as we want an invalid
        # value exception to occur first
        if len(self):
            self._check_setitem_copy()

    def _set_item(self, key, value) -> None:
        """
        Add series to DataFrame in specified column.

        If series is a numpy-array (not a Series/TimeSeries), it must be the
        same length as the DataFrames index or an error will be thrown.

        Series/TimeSeries will be conformed to the DataFrames index to
        ensure homogeneity.
        """
        value, refs = self._sanitize_column(value, using_cow=using_copy_on_write())

        if (
            key in self.columns
            and value.ndim == 1
            and not isinstance(value.dtype, ExtensionDtype)
        ):
            # broadcast across multiple columns if necessary
            if not self.columns.is_unique or isinstance(self.columns, MultiIndex):
                existing_piece = self[key]
                if isinstance(existing_piece, DataFrame):
                    value = np.tile(value, (len(existing_piece.columns), 1)).T
                    refs = None

        self._set_item_mgr(key, value, refs)

    def _set_value(
        self, index: IndexLabel, col, value: Scalar, takeable: bool = False
    ) -> None:
        """
        Put single value at passed column and index.

        Parameters
        ----------
        index : Label
            row label
        col : Label
            column label
        value : scalar
        takeable : bool, default False
            Sets whether or not index/col interpreted as indexers
        """
        try:
            if takeable:
                icol = col
                iindex = cast(int, index)
            else:
                icol = self.columns.get_loc(col)
                iindex = self.index.get_loc(index)
            self._mgr.column_setitem(icol, iindex, value, inplace_only=True)
            self._clear_item_cache()

        except (KeyError, TypeError, ValueError, LossySetitemError):
            # get_loc might raise a KeyError for missing labels (falling back
            #  to (i)loc will do expansion of the index)
            # column_setitem will do validation that may raise TypeError,
            #  ValueError, or LossySetitemError
            # set using a non-recursive method & reset the cache
            if takeable:
                self.iloc[index, col] = value
            else:
                self.loc[index, col] = value
            self._item_cache.pop(col, None)

        except InvalidIndexError as ii_err:
            # GH48729: Seems like you are trying to assign a value to a
            # row when only scalar options are permitted
            raise InvalidIndexError(
                f"You can only assign a scalar value not a {type(value)}"
            ) from ii_err

    def _ensure_valid_index(self, value) -> None:
        """
        Ensure that if we don't have an index, that we can create one from the
        passed value.
        """
        # GH5632, make sure that we are a Series convertible
        if not len(self.index) and is_list_like(value) and len(value):
            if not isinstance(value, DataFrame):
                try:
                    value = Series(value)
                except (ValueError, NotImplementedError, TypeError) as err:
                    raise ValueError(
                        "Cannot set a frame with no defined index "
                        "and a value that cannot be converted to a Series"
                    ) from err

            # GH31368 preserve name of index
            index_copy = value.index.copy()
            if self.index.name is not None:
                index_copy.name = self.index.name

            self._mgr = self._mgr.reindex_axis(index_copy, axis=1, fill_value=np.nan)

    def _box_col_values(self, values: SingleDataManager, loc: int) -> Series:
        """
        Provide boxed values for a column.
        """
        # Lookup in columns so that if e.g. a str datetime was passed
        #  we attach the Timestamp object as the name.
        name = self.columns[loc]
        klass = self._constructor_sliced
        # We get index=self.index bc values is a SingleDataManager
        return klass(values, name=name, fastpath=True).__finalize__(self)

    # ----------------------------------------------------------------------
    # Lookup Caching

    def _clear_item_cache(self) -> None:
        self._item_cache.clear()

    def _get_item_cache(self, item: Hashable) -> Series:
        """Return the cached item, item represents a label indexer."""
        if using_copy_on_write():
            loc = self.columns.get_loc(item)
            return self._ixs(loc, axis=1)

        cache = self._item_cache
        res = cache.get(item)
        if res is None:
            # All places that call _get_item_cache have unique columns,
            #  pending resolution of GH#33047

            loc = self.columns.get_loc(item)
            res = self._ixs(loc, axis=1)

            cache[item] = res

            # for a chain
            res._is_copy = self._is_copy
        return res

    def _reset_cacher(self) -> None:
        # no-op for DataFrame
        pass

    def _maybe_cache_changed(self, item, value: Series, inplace: bool) -> None:
        """
        The object has called back to us saying maybe it has changed.
        """
        loc = self._info_axis.get_loc(item)
        arraylike = value._values

        old = self._ixs(loc, axis=1)
        if old._values is value._values and inplace:
            # GH#46149 avoid making unnecessary copies/block-splitting
            return

        self._mgr.iset(loc, arraylike, inplace=inplace)

    # ----------------------------------------------------------------------
    # Unsorted

    @overload
    def query(self, expr: str, *, inplace: Literal[False] = ..., **kwargs) -> DataFrame:
        ...

    @overload
    def query(self, expr: str, *, inplace: Literal[True], **kwargs) -> None:
        ...

    @overload
    def query(self, expr: str, *, inplace: bool = ..., **kwargs) -> DataFrame | None:
        ...

    def query(self, expr: str, *, inplace: bool = False, **kwargs) -> DataFrame | None:
        """
        Query the columns of a DataFrame with a boolean expression.

        Parameters
        ----------
        expr : str
            The query string to evaluate.

            You can refer to variables
            in the environment by prefixing them with an '@' character like
            ``@a + b``.

            You can refer to column names that are not valid Python variable names
            by surrounding them in backticks. Thus, column names containing spaces
            or punctuations (besides underscores) or starting with digits must be
            surrounded by backticks. (For example, a column named "Area (cm^2)" would
            be referenced as ```Area (cm^2)```). Column names which are Python keywords
            (like "list", "for", "import", etc) cannot be used.

            For example, if one of your columns is called ``a a`` and you want
            to sum it with ``b``, your query should be ```a a` + b``.

        inplace : bool
            Whether to modify the DataFrame rather than creating a new one.
        **kwargs
            See the documentation for :func:`eval` for complete details
            on the keyword arguments accepted by :meth:`DataFrame.query`.

        Returns
        -------
        DataFrame or None
            DataFrame resulting from the provided query expression or
            None if ``inplace=True``.

        See Also
        --------
        eval : Evaluate a string describing operations on
            DataFrame columns.
        DataFrame.eval : Evaluate a string describing operations on
            DataFrame columns.

        Notes
        -----
        The result of the evaluation of this expression is first passed to
        :attr:`DataFrame.loc` and if that fails because of a
        multidimensional key (e.g., a DataFrame) then the result will be passed
        to :meth:`DataFrame.__getitem__`.

        This method uses the top-level :func:`eval` function to
        evaluate the passed query.

        The :meth:`~pandas.DataFrame.query` method uses a slightly
        modified Python syntax by default. For example, the ``&`` and ``|``
        (bitwise) operators have the precedence of their boolean cousins,
        :keyword:`and` and :keyword:`or`. This *is* syntactically valid Python,
        however the semantics are different.

        You can change the semantics of the expression by passing the keyword
        argument ``parser='python'``. This enforces the same semantics as
        evaluation in Python space. Likewise, you can pass ``engine='python'``
        to evaluate an expression using Python itself as a backend. This is not
        recommended as it is inefficient compared to using ``numexpr`` as the
        engine.

        The :attr:`DataFrame.index` and
        :attr:`DataFrame.columns` attributes of the
        :class:`~pandas.DataFrame` instance are placed in the query namespace
        by default, which allows you to treat both the index and columns of the
        frame as a column in the frame.
        The identifier ``index`` is used for the frame index; you can also
        use the name of the index to identify it in a query. Please note that
        Python keywords may not be used as identifiers.

        For further details and examples see the ``query`` documentation in
        :ref:`indexing <indexing.query>`.

        *Backtick quoted variables*

        Backtick quoted variables are parsed as literal Python code and
        are converted internally to a Python valid identifier.
        This can lead to the following problems.

        During parsing a number of disallowed characters inside the backtick
        quoted string are replaced by strings that are allowed as a Python identifier.
        These characters include all operators in Python, the space character, the
        question mark, the exclamation mark, the dollar sign, and the euro sign.
        For other characters that fall outside the ASCII range (U+0001..U+007F)
        and those that are not further specified in PEP 3131,
        the query parser will raise an error.
        This excludes whitespace different than the space character,
        but also the hashtag (as it is used for comments) and the backtick
        itself (backtick can also not be escaped).

        In a special case, quotes that make a pair around a backtick can
        confuse the parser.
        For example, ```it's` > `that's``` will raise an error,
        as it forms a quoted string (``'s > `that'``) with a backtick inside.

        See also the Python documentation about lexical analysis
        (https://docs.python.org/3/reference/lexical_analysis.html)
        in combination with the source code in :mod:`pandas.core.computation.parsing`.

        Examples
        --------
        >>> df = pd.DataFrame({'A': range(1, 6),
        ...                    'B': range(10, 0, -2),
        ...                    'C C': range(10, 5, -1)})
        >>> df
           A   B  C C
        0  1  10   10
        1  2   8    9
        2  3   6    8
        3  4   4    7
        4  5   2    6
        >>> df.query('A > B')
           A  B  C C
        4  5  2    6

        The previous expression is equivalent to

        >>> df[df.A > df.B]
           A  B  C C
        4  5  2    6

        For columns with spaces in their name, you can use backtick quoting.

        >>> df.query('B == `C C`')
           A   B  C C
        0  1  10   10

        The previous expression is equivalent to

        >>> df[df.B == df['C C']]
           A   B  C C
        0  1  10   10
        """
        inplace = validate_bool_kwarg(inplace, "inplace")
        if not isinstance(expr, str):
            msg = f"expr must be a string to be evaluated, {type(expr)} given"
            raise ValueError(msg)
        kwargs["level"] = kwargs.pop("level", 0) + 1
        kwargs["target"] = None
        res = self.eval(expr, **kwargs)

        try:
            result = self.loc[res]
        except ValueError:
            # when res is multi-dimensional loc raises, but this is sometimes a
            # valid query
            result = self[res]

        if inplace:
            self._update_inplace(result)
            return None
        else:
            return result

    @overload
    def eval(self, expr: str, *, inplace: Literal[False] = ..., **kwargs) -> Any:
        ...

    @overload
    def eval(self, expr: str, *, inplace: Literal[True], **kwargs) -> None:
        ...

    def eval(self, expr: str, *, inplace: bool = False, **kwargs) -> Any | None:
        """
        Evaluate a string describing operations on DataFrame columns.

        Operates on columns only, not specific rows or elements.  This allows
        `eval` to run arbitrary code, which can make you vulnerable to code
        injection if you pass user input to this function.

        Parameters
        ----------
        expr : str
            The expression string to evaluate.
        inplace : bool, default False
            If the expression contains an assignment, whether to perform the
            operation inplace and mutate the existing DataFrame. Otherwise,
            a new DataFrame is returned.
        **kwargs
            See the documentation for :func:`eval` for complete details
            on the keyword arguments accepted by
            :meth:`~pandas.DataFrame.query`.

        Returns
        -------
        ndarray, scalar, pandas object, or None
            The result of the evaluation or None if ``inplace=True``.

        See Also
        --------
        DataFrame.query : Evaluates a boolean expression to query the columns
            of a frame.
        DataFrame.assign : Can evaluate an expression or function to create new
            values for a column.
        eval : Evaluate a Python expression as a string using various
            backends.

        Notes
        -----
        For more details see the API documentation for :func:`~eval`.
        For detailed examples see :ref:`enhancing performance with eval
        <enhancingperf.eval>`.

        Examples
        --------
        >>> df = pd.DataFrame({'A': range(1, 6), 'B': range(10, 0, -2)})
        >>> df
           A   B
        0  1  10
        1  2   8
        2  3   6
        3  4   4
        4  5   2
        >>> df.eval('A + B')
        0    11
        1    10
        2     9
        3     8
        4     7
        dtype: int64

        Assignment is allowed though by default the original DataFrame is not
        modified.

        >>> df.eval('C = A + B')
           A   B   C
        0  1  10  11
        1  2   8  10
        2  3   6   9
        3  4   4   8
        4  5   2   7
        >>> df
           A   B
        0  1  10
        1  2   8
        2  3   6
        3  4   4
        4  5   2

        Multiple columns can be assigned to using multi-line expressions:

        >>> df.eval(
        ...     '''
        ... C = A + B
        ... D = A - B
        ... '''
        ... )
           A   B   C  D
        0  1  10  11 -9
        1  2   8  10 -6
        2  3   6   9 -3
        3  4   4   8  0
        4  5   2   7  3
        """
        from pandas.core.computation.eval import eval as _eval

        inplace = validate_bool_kwarg(inplace, "inplace")
        kwargs["level"] = kwargs.pop("level", 0) + 1
        index_resolvers = self._get_index_resolvers()
        column_resolvers = self._get_cleaned_column_resolvers()
        resolvers = column_resolvers, index_resolvers
        if "target" not in kwargs:
            kwargs["target"] = self
        kwargs["resolvers"] = tuple(kwargs.get("resolvers", ())) + resolvers

        return _eval(expr, inplace=inplace, **kwargs)

    def select_dtypes(self, include=None, exclude=None) -> Self:
        """
        Return a subset of the DataFrame's columns based on the column dtypes.

        Parameters
        ----------
        include, exclude : scalar or list-like
            A selection of dtypes or strings to be included/excluded. At least
            one of these parameters must be supplied.

        Returns
        -------
        DataFrame
            The subset of the frame including the dtypes in ``include`` and
            excluding the dtypes in ``exclude``.

        Raises
        ------
        ValueError
            * If both of ``include`` and ``exclude`` are empty
            * If ``include`` and ``exclude`` have overlapping elements
            * If any kind of string dtype is passed in.

        See Also
        --------
        DataFrame.dtypes: Return Series with the data type of each column.

        Notes
        -----
        * To select all *numeric* types, use ``np.number`` or ``'number'``
        * To select strings you must use the ``object`` dtype, but note that
          this will return *all* object dtype columns
        * See the `numpy dtype hierarchy
          <https://numpy.org/doc/stable/reference/arrays.scalars.html>`__
        * To select datetimes, use ``np.datetime64``, ``'datetime'`` or
          ``'datetime64'``
        * To select timedeltas, use ``np.timedelta64``, ``'timedelta'`` or
          ``'timedelta64'``
        * To select Pandas categorical dtypes, use ``'category'``
        * To select Pandas datetimetz dtypes, use ``'datetimetz'``
          or ``'datetime64[ns, tz]'``

        Examples
        --------
        >>> df = pd.DataFrame({'a': [1, 2] * 3,
        ...                    'b': [True, False] * 3,
        ...                    'c': [1.0, 2.0] * 3})
        >>> df
                a      b  c
        0       1   True  1.0
        1       2  False  2.0
        2       1   True  1.0
        3       2  False  2.0
        4       1   True  1.0
        5       2  False  2.0

        >>> df.select_dtypes(include='bool')
           b
        0  True
        1  False
        2  True
        3  False
        4  True
        5  False

        >>> df.select_dtypes(include=['float64'])
           c
        0  1.0
        1  2.0
        2  1.0
        3  2.0
        4  1.0
        5  2.0

        >>> df.select_dtypes(exclude=['int64'])
               b    c
        0   True  1.0
        1  False  2.0
        2   True  1.0
        3  False  2.0
        4   True  1.0
        5  False  2.0
        """
        if not is_list_like(include):
            include = (include,) if include is not None else ()
        if not is_list_like(exclude):
            exclude = (exclude,) if exclude is not None else ()

        selection = (frozenset(include), frozenset(exclude))

        if not any(selection):
            raise ValueError("at least one of include or exclude must be nonempty")

        # convert the myriad valid dtypes object to a single representation
        def check_int_infer_dtype(dtypes):
            converted_dtypes: list[type] = []
            for dtype in dtypes:
                # Numpy maps int to different types (int32, in64) on Windows and Linux
                # see https://github.com/numpy/numpy/issues/9464
                if (isinstance(dtype, str) and dtype == "int") or (dtype is int):
                    converted_dtypes.append(np.int32)
                    converted_dtypes.append(np.int64)
                elif dtype == "float" or dtype is float:
                    # GH#42452 : np.dtype("float") coerces to np.float64 from Numpy 1.20
                    converted_dtypes.extend([np.float64, np.float32])
                else:
                    converted_dtypes.append(infer_dtype_from_object(dtype))
            return frozenset(converted_dtypes)

        include = check_int_infer_dtype(include)
        exclude = check_int_infer_dtype(exclude)

        for dtypes in (include, exclude):
            invalidate_string_dtypes(dtypes)

        # can't both include AND exclude!
        if not include.isdisjoint(exclude):
            raise ValueError(f"include and exclude overlap on {(include & exclude)}")

        def dtype_predicate(dtype: DtypeObj, dtypes_set) -> bool:
            # GH 46870: BooleanDtype._is_numeric == True but should be excluded
            dtype = dtype if not isinstance(dtype, ArrowDtype) else dtype.numpy_dtype
            return issubclass(dtype.type, tuple(dtypes_set)) or (
                np.number in dtypes_set
                and getattr(dtype, "_is_numeric", False)
                and not is_bool_dtype(dtype)
            )

        def predicate(arr: ArrayLike) -> bool:
            dtype = arr.dtype
            if include:
                if not dtype_predicate(dtype, include):
                    return False

            if exclude:
                if dtype_predicate(dtype, exclude):
                    return False

            return True

        mgr = self._mgr._get_data_subset(predicate).copy(deep=None)
        return type(self)(mgr).__finalize__(self)

    def insert(
        self,
        loc: int,
        column: Hashable,
        value: Scalar | AnyArrayLike,
        allow_duplicates: bool | lib.NoDefault = lib.no_default,
    ) -> None:
        """
        Insert column into DataFrame at specified location.

        Raises a ValueError if `column` is already contained in the DataFrame,
        unless `allow_duplicates` is set to True.

        Parameters
        ----------
        loc : int
            Insertion index. Must verify 0 <= loc <= len(columns).
        column : str, number, or hashable object
            Label of the inserted column.
        value : Scalar, Series, or array-like
        allow_duplicates : bool, optional, default lib.no_default

        See Also
        --------
        Index.insert : Insert new item by index.

        Examples
        --------
        >>> df = pd.DataFrame({'col1': [1, 2], 'col2': [3, 4]})
        >>> df
           col1  col2
        0     1     3
        1     2     4
        >>> df.insert(1, "newcol", [99, 99])
        >>> df
           col1  newcol  col2
        0     1      99     3
        1     2      99     4
        >>> df.insert(0, "col1", [100, 100], allow_duplicates=True)
        >>> df
           col1  col1  newcol  col2
        0   100     1      99     3
        1   100     2      99     4

        Notice that pandas uses index alignment in case of `value` from type `Series`:

        >>> df.insert(0, "col0", pd.Series([5, 6], index=[1, 2]))
        >>> df
           col0  col1  col1  newcol  col2
        0   NaN   100     1      99     3
        1   5.0   100     2      99     4
        """
        if allow_duplicates is lib.no_default:
            allow_duplicates = False
        if allow_duplicates and not self.flags.allows_duplicate_labels:
            raise ValueError(
                "Cannot specify 'allow_duplicates=True' when "
                "'self.flags.allows_duplicate_labels' is False."
            )
        if not allow_duplicates and column in self.columns:
            # Should this be a different kind of error??
            raise ValueError(f"cannot insert {column}, already exists")
        if not isinstance(loc, int):
            raise TypeError("loc must be int")

        if isinstance(value, DataFrame) and len(value.columns) > 1:
            raise ValueError(
                f"Expected a one-dimensional object, got a DataFrame with "
                f"{len(value.columns)} columns instead."
            )
        elif isinstance(value, DataFrame):
            value = value.iloc[:, 0]

        value, _ = self._sanitize_column(value)
        self._mgr.insert(loc, column, value)

    def assign(self, **kwargs) -> DataFrame:
        r"""
        Assign new columns to a DataFrame.

        Returns a new object with all original columns in addition to new ones.
        Existing columns that are re-assigned will be overwritten.

        Parameters
        ----------
        **kwargs : dict of {str: callable or Series}
            The column names are keywords. If the values are
            callable, they are computed on the DataFrame and
            assigned to the new columns. The callable must not
            change input DataFrame (though pandas doesn't check it).
            If the values are not callable, (e.g. a Series, scalar, or array),
            they are simply assigned.

        Returns
        -------
        DataFrame
            A new DataFrame with the new columns in addition to
            all the existing columns.

        Notes
        -----
        Assigning multiple columns within the same ``assign`` is possible.
        Later items in '\*\*kwargs' may refer to newly created or modified
        columns in 'df'; items are computed and assigned into 'df' in order.

        Examples
        --------
        >>> df = pd.DataFrame({'temp_c': [17.0, 25.0]},
        ...                   index=['Portland', 'Berkeley'])
        >>> df
                  temp_c
        Portland    17.0
        Berkeley    25.0

        Where the value is a callable, evaluated on `df`:

        >>> df.assign(temp_f=lambda x: x.temp_c * 9 / 5 + 32)
                  temp_c  temp_f
        Portland    17.0    62.6
        Berkeley    25.0    77.0

        Alternatively, the same behavior can be achieved by directly
        referencing an existing Series or sequence:

        >>> df.assign(temp_f=df['temp_c'] * 9 / 5 + 32)
                  temp_c  temp_f
        Portland    17.0    62.6
        Berkeley    25.0    77.0

        You can create multiple columns within the same assign where one
        of the columns depends on another one defined within the same assign:

        >>> df.assign(temp_f=lambda x: x['temp_c'] * 9 / 5 + 32,
        ...           temp_k=lambda x: (x['temp_f'] + 459.67) * 5 / 9)
                  temp_c  temp_f  temp_k
        Portland    17.0    62.6  290.15
        Berkeley    25.0    77.0  298.15
        """
        data = self.copy(deep=None)

        for k, v in kwargs.items():
            data[k] = com.apply_if_callable(v, data)
        return data

    def _sanitize_column(
        self, value, using_cow: bool = False
    ) -> tuple[ArrayLike, BlockValuesRefs | None]:
        """
        Ensures new columns (which go into the BlockManager as new blocks) are
        always copied (or a reference is being tracked to them under CoW)
        and converted into an array.

        Parameters
        ----------
        value : scalar, Series, or array-like

        Returns
        -------
        tuple of numpy.ndarray or ExtensionArray and optional BlockValuesRefs
        """
        self._ensure_valid_index(value)

        # Using a DataFrame would mean coercing values to one dtype
        assert not isinstance(value, DataFrame)
        if is_dict_like(value):
            if not isinstance(value, Series):
                value = Series(value)
            return _reindex_for_setitem(value, self.index, using_cow=using_cow)

        if is_list_like(value):
            com.require_length_match(value, self.index)
        return sanitize_array(value, self.index, copy=True, allow_2d=True), None

    @property
    def _series(self):
        return {
            item: Series(
                self._mgr.iget(idx), index=self.index, name=item, fastpath=True
            )
            for idx, item in enumerate(self.columns)
        }

    # ----------------------------------------------------------------------
    # Reindexing and alignment

    def _reindex_multi(
        self, axes: dict[str, Index], copy: bool, fill_value
    ) -> DataFrame:
        """
        We are guaranteed non-Nones in the axes.
        """

        new_index, row_indexer = self.index.reindex(axes["index"])
        new_columns, col_indexer = self.columns.reindex(axes["columns"])

        if row_indexer is not None and col_indexer is not None:
            # Fastpath. By doing two 'take's at once we avoid making an
            #  unnecessary copy.
            # We only get here with `not self._is_mixed_type`, which (almost)
            #  ensures that self.values is cheap. It may be worth making this
            #  condition more specific.
            indexer = row_indexer, col_indexer
            new_values = take_2d_multi(self.values, indexer, fill_value=fill_value)
            return self._constructor(
                new_values, index=new_index, columns=new_columns, copy=False
            )
        else:
            return self._reindex_with_indexers(
                {0: [new_index, row_indexer], 1: [new_columns, col_indexer]},
                copy=copy,
                fill_value=fill_value,
            )

    @Appender(
        """
        Examples
        --------
        >>> df = pd.DataFrame({"A": [1, 2, 3], "B": [4, 5, 6]})

        Change the row labels.

        >>> df.set_axis(['a', 'b', 'c'], axis='index')
           A  B
        a  1  4
        b  2  5
        c  3  6

        Change the column labels.

        >>> df.set_axis(['I', 'II'], axis='columns')
           I  II
        0  1   4
        1  2   5
        2  3   6
        """
    )
    @Substitution(
        klass=_shared_doc_kwargs["klass"],
        axes_single_arg=_shared_doc_kwargs["axes_single_arg"],
        extended_summary_sub=" column or",
        axis_description_sub=", and 1 identifies the columns",
        see_also_sub=" or columns",
    )
    @Appender(NDFrame.set_axis.__doc__)
    def set_axis(
        self,
        labels,
        *,
        axis: Axis = 0,
        copy: bool | None = None,
    ) -> DataFrame:
        return super().set_axis(labels, axis=axis, copy=copy)

    @doc(
        NDFrame.reindex,
        klass=_shared_doc_kwargs["klass"],
        optional_reindex=_shared_doc_kwargs["optional_reindex"],
    )
    def reindex(
        self,
        labels=None,
        *,
        index=None,
        columns=None,
        axis: Axis | None = None,
        method: ReindexMethod | None = None,
        copy: bool | None = None,
        level: Level | None = None,
        fill_value: Scalar | None = np.nan,
        limit: int | None = None,
        tolerance=None,
    ) -> DataFrame:
        return super().reindex(
            labels=labels,
            index=index,
            columns=columns,
            axis=axis,
            method=method,
            copy=copy,
            level=level,
            fill_value=fill_value,
            limit=limit,
            tolerance=tolerance,
        )

    @overload
    def drop(
        self,
        labels: IndexLabel = ...,
        *,
        axis: Axis = ...,
        index: IndexLabel = ...,
        columns: IndexLabel = ...,
        level: Level = ...,
        inplace: Literal[True],
        errors: IgnoreRaise = ...,
    ) -> None:
        ...

    @overload
    def drop(
        self,
        labels: IndexLabel = ...,
        *,
        axis: Axis = ...,
        index: IndexLabel = ...,
        columns: IndexLabel = ...,
        level: Level = ...,
        inplace: Literal[False] = ...,
        errors: IgnoreRaise = ...,
    ) -> DataFrame:
        ...

    @overload
    def drop(
        self,
        labels: IndexLabel = ...,
        *,
        axis: Axis = ...,
        index: IndexLabel = ...,
        columns: IndexLabel = ...,
        level: Level = ...,
        inplace: bool = ...,
        errors: IgnoreRaise = ...,
    ) -> DataFrame | None:
        ...

    def drop(
        self,
        labels: IndexLabel = None,
        *,
        axis: Axis = 0,
        index: IndexLabel = None,
        columns: IndexLabel = None,
        level: Level = None,
        inplace: bool = False,
        errors: IgnoreRaise = "raise",
    ) -> DataFrame | None:
        """
        Drop specified labels from rows or columns.

        Remove rows or columns by specifying label names and corresponding
        axis, or by specifying directly index or column names. When using a
        multi-index, labels on different levels can be removed by specifying
        the level. See the :ref:`user guide <advanced.shown_levels>`
        for more information about the now unused levels.

        Parameters
        ----------
        labels : single label or list-like
            Index or column labels to drop. A tuple will be used as a single
            label and not treated as a list-like.
        axis : {0 or 'index', 1 or 'columns'}, default 0
            Whether to drop labels from the index (0 or 'index') or
            columns (1 or 'columns').
        index : single label or list-like
            Alternative to specifying axis (``labels, axis=0``
            is equivalent to ``index=labels``).
        columns : single label or list-like
            Alternative to specifying axis (``labels, axis=1``
            is equivalent to ``columns=labels``).
        level : int or level name, optional
            For MultiIndex, level from which the labels will be removed.
        inplace : bool, default False
            If False, return a copy. Otherwise, do operation
            inplace and return None.
        errors : {'ignore', 'raise'}, default 'raise'
            If 'ignore', suppress error and only existing labels are
            dropped.

        Returns
        -------
        DataFrame or None
            DataFrame without the removed index or column labels or
            None if ``inplace=True``.

        Raises
        ------
        KeyError
            If any of the labels is not found in the selected axis.

        See Also
        --------
        DataFrame.loc : Label-location based indexer for selection by label.
        DataFrame.dropna : Return DataFrame with labels on given axis omitted
            where (all or any) data are missing.
        DataFrame.drop_duplicates : Return DataFrame with duplicate rows
            removed, optionally only considering certain columns.
        Series.drop : Return Series with specified index labels removed.

        Examples
        --------
        >>> df = pd.DataFrame(np.arange(12).reshape(3, 4),
        ...                   columns=['A', 'B', 'C', 'D'])
        >>> df
           A  B   C   D
        0  0  1   2   3
        1  4  5   6   7
        2  8  9  10  11

        Drop columns

        >>> df.drop(['B', 'C'], axis=1)
           A   D
        0  0   3
        1  4   7
        2  8  11

        >>> df.drop(columns=['B', 'C'])
           A   D
        0  0   3
        1  4   7
        2  8  11

        Drop a row by index

        >>> df.drop([0, 1])
           A  B   C   D
        2  8  9  10  11

        Drop columns and/or rows of MultiIndex DataFrame

        >>> midx = pd.MultiIndex(levels=[['llama', 'cow', 'falcon'],
        ...                              ['speed', 'weight', 'length']],
        ...                      codes=[[0, 0, 0, 1, 1, 1, 2, 2, 2],
        ...                             [0, 1, 2, 0, 1, 2, 0, 1, 2]])
        >>> df = pd.DataFrame(index=midx, columns=['big', 'small'],
        ...                   data=[[45, 30], [200, 100], [1.5, 1], [30, 20],
        ...                         [250, 150], [1.5, 0.8], [320, 250],
        ...                         [1, 0.8], [0.3, 0.2]])
        >>> df
                        big     small
        llama   speed   45.0    30.0
                weight  200.0   100.0
                length  1.5     1.0
        cow     speed   30.0    20.0
                weight  250.0   150.0
                length  1.5     0.8
        falcon  speed   320.0   250.0
                weight  1.0     0.8
                length  0.3     0.2

        Drop a specific index combination from the MultiIndex
        DataFrame, i.e., drop the combination ``'falcon'`` and
        ``'weight'``, which deletes only the corresponding row

        >>> df.drop(index=('falcon', 'weight'))
                        big     small
        llama   speed   45.0    30.0
                weight  200.0   100.0
                length  1.5     1.0
        cow     speed   30.0    20.0
                weight  250.0   150.0
                length  1.5     0.8
        falcon  speed   320.0   250.0
                length  0.3     0.2

        >>> df.drop(index='cow', columns='small')
                        big
        llama   speed   45.0
                weight  200.0
                length  1.5
        falcon  speed   320.0
                weight  1.0
                length  0.3

        >>> df.drop(index='length', level=1)
                        big     small
        llama   speed   45.0    30.0
                weight  200.0   100.0
        cow     speed   30.0    20.0
                weight  250.0   150.0
        falcon  speed   320.0   250.0
                weight  1.0     0.8
        """
        return super().drop(
            labels=labels,
            axis=axis,
            index=index,
            columns=columns,
            level=level,
            inplace=inplace,
            errors=errors,
        )

    @overload
    def rename(
        self,
        mapper: Renamer | None = ...,
        *,
        index: Renamer | None = ...,
        columns: Renamer | None = ...,
        axis: Axis | None = ...,
        copy: bool | None = ...,
        inplace: Literal[True],
        level: Level = ...,
        errors: IgnoreRaise = ...,
    ) -> None:
        ...

    @overload
    def rename(
        self,
        mapper: Renamer | None = ...,
        *,
        index: Renamer | None = ...,
        columns: Renamer | None = ...,
        axis: Axis | None = ...,
        copy: bool | None = ...,
        inplace: Literal[False] = ...,
        level: Level = ...,
        errors: IgnoreRaise = ...,
    ) -> DataFrame:
        ...

    @overload
    def rename(
        self,
        mapper: Renamer | None = ...,
        *,
        index: Renamer | None = ...,
        columns: Renamer | None = ...,
        axis: Axis | None = ...,
        copy: bool | None = ...,
        inplace: bool = ...,
        level: Level = ...,
        errors: IgnoreRaise = ...,
    ) -> DataFrame | None:
        ...

    def rename(
        self,
        mapper: Renamer | None = None,
        *,
        index: Renamer | None = None,
        columns: Renamer | None = None,
        axis: Axis | None = None,
        copy: bool | None = None,
        inplace: bool = False,
        level: Level = None,
        errors: IgnoreRaise = "ignore",
    ) -> DataFrame | None:
        """
        Rename columns or index labels.

        Function / dict values must be unique (1-to-1). Labels not contained in
        a dict / Series will be left as-is. Extra labels listed don't throw an
        error.

        See the :ref:`user guide <basics.rename>` for more.

        Parameters
        ----------
        mapper : dict-like or function
            Dict-like or function transformations to apply to
            that axis' values. Use either ``mapper`` and ``axis`` to
            specify the axis to target with ``mapper``, or ``index`` and
            ``columns``.
        index : dict-like or function
            Alternative to specifying axis (``mapper, axis=0``
            is equivalent to ``index=mapper``).
        columns : dict-like or function
            Alternative to specifying axis (``mapper, axis=1``
            is equivalent to ``columns=mapper``).
        axis : {0 or 'index', 1 or 'columns'}, default 0
            Axis to target with ``mapper``. Can be either the axis name
            ('index', 'columns') or number (0, 1). The default is 'index'.
        copy : bool, default True
            Also copy underlying data.
        inplace : bool, default False
            Whether to modify the DataFrame rather than creating a new one.
            If True then value of copy is ignored.
        level : int or level name, default None
            In case of a MultiIndex, only rename labels in the specified
            level.
        errors : {'ignore', 'raise'}, default 'ignore'
            If 'raise', raise a `KeyError` when a dict-like `mapper`, `index`,
            or `columns` contains labels that are not present in the Index
            being transformed.
            If 'ignore', existing keys will be renamed and extra keys will be
            ignored.

        Returns
        -------
        DataFrame or None
            DataFrame with the renamed axis labels or None if ``inplace=True``.

        Raises
        ------
        KeyError
            If any of the labels is not found in the selected axis and
            "errors='raise'".

        See Also
        --------
        DataFrame.rename_axis : Set the name of the axis.

        Examples
        --------
        ``DataFrame.rename`` supports two calling conventions

        * ``(index=index_mapper, columns=columns_mapper, ...)``
        * ``(mapper, axis={'index', 'columns'}, ...)``

        We *highly* recommend using keyword arguments to clarify your
        intent.

        Rename columns using a mapping:

        >>> df = pd.DataFrame({"A": [1, 2, 3], "B": [4, 5, 6]})
        >>> df.rename(columns={"A": "a", "B": "c"})
           a  c
        0  1  4
        1  2  5
        2  3  6

        Rename index using a mapping:

        >>> df.rename(index={0: "x", 1: "y", 2: "z"})
           A  B
        x  1  4
        y  2  5
        z  3  6

        Cast index labels to a different type:

        >>> df.index
        RangeIndex(start=0, stop=3, step=1)
        >>> df.rename(index=str).index
        Index(['0', '1', '2'], dtype='object')

        >>> df.rename(columns={"A": "a", "B": "b", "C": "c"}, errors="raise")
        Traceback (most recent call last):
        KeyError: ['C'] not found in axis

        Using axis-style parameters:

        >>> df.rename(str.lower, axis='columns')
           a  b
        0  1  4
        1  2  5
        2  3  6

        >>> df.rename({1: 2, 2: 4}, axis='index')
           A  B
        0  1  4
        2  2  5
        4  3  6
        """
        return super()._rename(
            mapper=mapper,
            index=index,
            columns=columns,
            axis=axis,
            copy=copy,
            inplace=inplace,
            level=level,
            errors=errors,
        )

    def pop(self, item: Hashable) -> Series:
        """
        Return item and drop from frame. Raise KeyError if not found.

        Parameters
        ----------
        item : label
            Label of column to be popped.

        Returns
        -------
        Series

        Examples
        --------
        >>> df = pd.DataFrame([('falcon', 'bird', 389.0),
        ...                    ('parrot', 'bird', 24.0),
        ...                    ('lion', 'mammal', 80.5),
        ...                    ('monkey', 'mammal', np.nan)],
        ...                   columns=('name', 'class', 'max_speed'))
        >>> df
             name   class  max_speed
        0  falcon    bird      389.0
        1  parrot    bird       24.0
        2    lion  mammal       80.5
        3  monkey  mammal        NaN

        >>> df.pop('class')
        0      bird
        1      bird
        2    mammal
        3    mammal
        Name: class, dtype: object

        >>> df
             name  max_speed
        0  falcon      389.0
        1  parrot       24.0
        2    lion       80.5
        3  monkey        NaN
        """
        return super().pop(item=item)

    def _replace_columnwise(
        self, mapping: dict[Hashable, tuple[Any, Any]], inplace: bool, regex
    ):
        """
        Dispatch to Series.replace column-wise.

        Parameters
        ----------
        mapping : dict
            of the form {col: (target, value)}
        inplace : bool
        regex : bool or same types as `to_replace` in DataFrame.replace

        Returns
        -------
        DataFrame or None
        """
        # Operate column-wise
        res = self if inplace else self.copy(deep=None)
        ax = self.columns

        for i, ax_value in enumerate(ax):
            if ax_value in mapping:
                ser = self.iloc[:, i]

                target, value = mapping[ax_value]
                newobj = ser.replace(target, value, regex=regex)

                res._iset_item(i, newobj)

        if inplace:
            return
        return res.__finalize__(self)

    @doc(NDFrame.shift, klass=_shared_doc_kwargs["klass"])
    def shift(
        self,
        periods: int = 1,
        freq: Frequency | None = None,
        axis: Axis = 0,
        fill_value: Hashable = lib.no_default,
    ) -> DataFrame:
        axis = self._get_axis_number(axis)

        ncols = len(self.columns)
        if (
            axis == 1
            and periods != 0
            and freq is None
            and fill_value is lib.no_default
            and ncols > 0
        ):
            # We will infer fill_value to match the closest column

            # Use a column that we know is valid for our column's dtype GH#38434
            label = self.columns[0]

            if periods > 0:
                result = self.iloc[:, :-periods]
                for col in range(min(ncols, abs(periods))):
                    # TODO(EA2D): doing this in a loop unnecessary with 2D EAs
                    # Define filler inside loop so we get a copy
                    filler = self.iloc[:, 0].shift(len(self))
                    result.insert(0, label, filler, allow_duplicates=True)
            else:
                result = self.iloc[:, -periods:]
                for col in range(min(ncols, abs(periods))):
                    # Define filler inside loop so we get a copy
                    filler = self.iloc[:, -1].shift(len(self))
                    result.insert(
                        len(result.columns), label, filler, allow_duplicates=True
                    )

            result.columns = self.columns.copy()
            return result
        elif (
            axis == 1
            and periods != 0
            and fill_value is not lib.no_default
            and ncols > 0
        ):
            arrays = self._mgr.arrays
            if len(arrays) > 1 or (
                # If we only have one block and we know that we can't
                #  keep the same dtype (i.e. the _can_hold_element check)
                #  then we can go through the reindex_indexer path
                #  (and avoid casting logic in the Block method).
                not can_hold_element(arrays[0], fill_value)
            ):
                # GH#35488 we need to watch out for multi-block cases
                # We only get here with fill_value not-lib.no_default
                nper = abs(periods)
                nper = min(nper, ncols)
                if periods > 0:
                    indexer = np.array(
                        [-1] * nper + list(range(ncols - periods)), dtype=np.intp
                    )
                else:
                    indexer = np.array(
                        list(range(nper, ncols)) + [-1] * nper, dtype=np.intp
                    )
                mgr = self._mgr.reindex_indexer(
                    self.columns,
                    indexer,
                    axis=0,
                    fill_value=fill_value,
                    allow_dups=True,
                )
                res_df = self._constructor(mgr)
                return res_df.__finalize__(self, method="shift")

        return super().shift(
            periods=periods, freq=freq, axis=axis, fill_value=fill_value
        )

    @overload
    def set_index(
        self,
        keys,
        *,
        drop: bool = ...,
        append: bool = ...,
        inplace: Literal[False] = ...,
        verify_integrity: bool = ...,
    ) -> DataFrame:
        ...

    @overload
    def set_index(
        self,
        keys,
        *,
        drop: bool = ...,
        append: bool = ...,
        inplace: Literal[True],
        verify_integrity: bool = ...,
    ) -> None:
        ...

    def set_index(
        self,
        keys,
        *,
        drop: bool = True,
        append: bool = False,
        inplace: bool = False,
        verify_integrity: bool = False,
    ) -> DataFrame | None:
        """
        Set the DataFrame index using existing columns.

        Set the DataFrame index (row labels) using one or more existing
        columns or arrays (of the correct length). The index can replace the
        existing index or expand on it.

        Parameters
        ----------
        keys : label or array-like or list of labels/arrays
            This parameter can be either a single column key, a single array of
            the same length as the calling DataFrame, or a list containing an
            arbitrary combination of column keys and arrays. Here, "array"
            encompasses :class:`Series`, :class:`Index`, ``np.ndarray``, and
            instances of :class:`~collections.abc.Iterator`.
        drop : bool, default True
            Delete columns to be used as the new index.
        append : bool, default False
            Whether to append columns to existing index.
        inplace : bool, default False
            Whether to modify the DataFrame rather than creating a new one.
        verify_integrity : bool, default False
            Check the new index for duplicates. Otherwise defer the check until
            necessary. Setting to False will improve the performance of this
            method.

        Returns
        -------
        DataFrame or None
            Changed row labels or None if ``inplace=True``.

        See Also
        --------
        DataFrame.reset_index : Opposite of set_index.
        DataFrame.reindex : Change to new indices or expand indices.
        DataFrame.reindex_like : Change to same indices as other DataFrame.

        Examples
        --------
        >>> df = pd.DataFrame({'month': [1, 4, 7, 10],
        ...                    'year': [2012, 2014, 2013, 2014],
        ...                    'sale': [55, 40, 84, 31]})
        >>> df
           month  year  sale
        0      1  2012    55
        1      4  2014    40
        2      7  2013    84
        3     10  2014    31

        Set the index to become the 'month' column:

        >>> df.set_index('month')
               year  sale
        month
        1      2012    55
        4      2014    40
        7      2013    84
        10     2014    31

        Create a MultiIndex using columns 'year' and 'month':

        >>> df.set_index(['year', 'month'])
                    sale
        year  month
        2012  1     55
        2014  4     40
        2013  7     84
        2014  10    31

        Create a MultiIndex using an Index and a column:

        >>> df.set_index([pd.Index([1, 2, 3, 4]), 'year'])
                 month  sale
           year
        1  2012  1      55
        2  2014  4      40
        3  2013  7      84
        4  2014  10     31

        Create a MultiIndex using two Series:

        >>> s = pd.Series([1, 2, 3, 4])
        >>> df.set_index([s, s**2])
              month  year  sale
        1 1       1  2012    55
        2 4       4  2014    40
        3 9       7  2013    84
        4 16     10  2014    31
        """
        inplace = validate_bool_kwarg(inplace, "inplace")
        self._check_inplace_and_allows_duplicate_labels(inplace)
        if not isinstance(keys, list):
            keys = [keys]

        err_msg = (
            'The parameter "keys" may be a column key, one-dimensional '
            "array, or a list containing only valid column keys and "
            "one-dimensional arrays."
        )

        missing: list[Hashable] = []
        for col in keys:
            if isinstance(col, (Index, Series, np.ndarray, list, abc.Iterator)):
                # arrays are fine as long as they are one-dimensional
                # iterators get converted to list below
                if getattr(col, "ndim", 1) != 1:
                    raise ValueError(err_msg)
            else:
                # everything else gets tried as a key; see GH 24969
                try:
                    found = col in self.columns
                except TypeError as err:
                    raise TypeError(
                        f"{err_msg}. Received column of type {type(col)}"
                    ) from err
                else:
                    if not found:
                        missing.append(col)

        if missing:
            raise KeyError(f"None of {missing} are in the columns")

        if inplace:
            frame = self
        else:
            # GH 49473 Use "lazy copy" with Copy-on-Write
            frame = self.copy(deep=None)

        arrays = []
        names: list[Hashable] = []
        if append:
            names = list(self.index.names)
            if isinstance(self.index, MultiIndex):
                for i in range(self.index.nlevels):
                    arrays.append(self.index._get_level_values(i))
            else:
                arrays.append(self.index)

        to_remove: list[Hashable] = []
        for col in keys:
            if isinstance(col, MultiIndex):
                for n in range(col.nlevels):
                    arrays.append(col._get_level_values(n))
                names.extend(col.names)
            elif isinstance(col, (Index, Series)):
                # if Index then not MultiIndex (treated above)

                # error: Argument 1 to "append" of "list" has incompatible type
                #  "Union[Index, Series]"; expected "Index"
                arrays.append(col)  # type: ignore[arg-type]
                names.append(col.name)
            elif isinstance(col, (list, np.ndarray)):
                # error: Argument 1 to "append" of "list" has incompatible type
                # "Union[List[Any], ndarray]"; expected "Index"
                arrays.append(col)  # type: ignore[arg-type]
                names.append(None)
            elif isinstance(col, abc.Iterator):
                # error: Argument 1 to "append" of "list" has incompatible type
                # "List[Any]"; expected "Index"
                arrays.append(list(col))  # type: ignore[arg-type]
                names.append(None)
            # from here, col can only be a column label
            else:
                arrays.append(frame[col])
                names.append(col)
                if drop:
                    to_remove.append(col)

            if len(arrays[-1]) != len(self):
                # check newest element against length of calling frame, since
                # ensure_index_from_sequences would not raise for append=False.
                raise ValueError(
                    f"Length mismatch: Expected {len(self)} rows, "
                    f"received array of length {len(arrays[-1])}"
                )

        index = ensure_index_from_sequences(arrays, names)

        if verify_integrity and not index.is_unique:
            duplicates = index[index.duplicated()].unique()
            raise ValueError(f"Index has duplicate keys: {duplicates}")

        # use set to handle duplicate column names gracefully in case of drop
        for c in set(to_remove):
            del frame[c]

        # clear up memory usage
        index._cleanup()

        frame.index = index

        if not inplace:
            return frame
        return None

    @overload
    def reset_index(
        self,
        level: IndexLabel = ...,
        *,
        drop: bool = ...,
        inplace: Literal[False] = ...,
        col_level: Hashable = ...,
        col_fill: Hashable = ...,
        allow_duplicates: bool | lib.NoDefault = ...,
        names: Hashable | Sequence[Hashable] = None,
    ) -> DataFrame:
        ...

    @overload
    def reset_index(
        self,
        level: IndexLabel = ...,
        *,
        drop: bool = ...,
        inplace: Literal[True],
        col_level: Hashable = ...,
        col_fill: Hashable = ...,
        allow_duplicates: bool | lib.NoDefault = ...,
        names: Hashable | Sequence[Hashable] = None,
    ) -> None:
        ...

    @overload
    def reset_index(
        self,
        level: IndexLabel = ...,
        *,
        drop: bool = ...,
        inplace: bool = ...,
        col_level: Hashable = ...,
        col_fill: Hashable = ...,
        allow_duplicates: bool | lib.NoDefault = ...,
        names: Hashable | Sequence[Hashable] = None,
    ) -> DataFrame | None:
        ...

    def reset_index(
        self,
        level: IndexLabel = None,
        *,
        drop: bool = False,
        inplace: bool = False,
        col_level: Hashable = 0,
        col_fill: Hashable = "",
        allow_duplicates: bool | lib.NoDefault = lib.no_default,
        names: Hashable | Sequence[Hashable] = None,
    ) -> DataFrame | None:
        """
        Reset the index, or a level of it.

        Reset the index of the DataFrame, and use the default one instead.
        If the DataFrame has a MultiIndex, this method can remove one or more
        levels.

        Parameters
        ----------
        level : int, str, tuple, or list, default None
            Only remove the given levels from the index. Removes all levels by
            default.
        drop : bool, default False
            Do not try to insert index into dataframe columns. This resets
            the index to the default integer index.
        inplace : bool, default False
            Whether to modify the DataFrame rather than creating a new one.
        col_level : int or str, default 0
            If the columns have multiple levels, determines which level the
            labels are inserted into. By default it is inserted into the first
            level.
        col_fill : object, default ''
            If the columns have multiple levels, determines how the other
            levels are named. If None then the index name is repeated.
        allow_duplicates : bool, optional, default lib.no_default
            Allow duplicate column labels to be created.

            .. versionadded:: 1.5.0

        names : int, str or 1-dimensional list, default None
            Using the given string, rename the DataFrame column which contains the
            index data. If the DataFrame has a MultiIndex, this has to be a list or
            tuple with length equal to the number of levels.

            .. versionadded:: 1.5.0

        Returns
        -------
        DataFrame or None
            DataFrame with the new index or None if ``inplace=True``.

        See Also
        --------
        DataFrame.set_index : Opposite of reset_index.
        DataFrame.reindex : Change to new indices or expand indices.
        DataFrame.reindex_like : Change to same indices as other DataFrame.

        Examples
        --------
        >>> df = pd.DataFrame([('bird', 389.0),
        ...                    ('bird', 24.0),
        ...                    ('mammal', 80.5),
        ...                    ('mammal', np.nan)],
        ...                   index=['falcon', 'parrot', 'lion', 'monkey'],
        ...                   columns=('class', 'max_speed'))
        >>> df
                 class  max_speed
        falcon    bird      389.0
        parrot    bird       24.0
        lion    mammal       80.5
        monkey  mammal        NaN

        When we reset the index, the old index is added as a column, and a
        new sequential index is used:

        >>> df.reset_index()
            index   class  max_speed
        0  falcon    bird      389.0
        1  parrot    bird       24.0
        2    lion  mammal       80.5
        3  monkey  mammal        NaN

        We can use the `drop` parameter to avoid the old index being added as
        a column:

        >>> df.reset_index(drop=True)
            class  max_speed
        0    bird      389.0
        1    bird       24.0
        2  mammal       80.5
        3  mammal        NaN

        You can also use `reset_index` with `MultiIndex`.

        >>> index = pd.MultiIndex.from_tuples([('bird', 'falcon'),
        ...                                    ('bird', 'parrot'),
        ...                                    ('mammal', 'lion'),
        ...                                    ('mammal', 'monkey')],
        ...                                   names=['class', 'name'])
        >>> columns = pd.MultiIndex.from_tuples([('speed', 'max'),
        ...                                      ('species', 'type')])
        >>> df = pd.DataFrame([(389.0, 'fly'),
        ...                    (24.0, 'fly'),
        ...                    (80.5, 'run'),
        ...                    (np.nan, 'jump')],
        ...                   index=index,
        ...                   columns=columns)
        >>> df
                       speed species
                         max    type
        class  name
        bird   falcon  389.0     fly
               parrot   24.0     fly
        mammal lion     80.5     run
               monkey    NaN    jump

        Using the `names` parameter, choose a name for the index column:

        >>> df.reset_index(names=['classes', 'names'])
          classes   names  speed species
                             max    type
        0    bird  falcon  389.0     fly
        1    bird  parrot   24.0     fly
        2  mammal    lion   80.5     run
        3  mammal  monkey    NaN    jump

        If the index has multiple levels, we can reset a subset of them:

        >>> df.reset_index(level='class')
                 class  speed species
                          max    type
        name
        falcon    bird  389.0     fly
        parrot    bird   24.0     fly
        lion    mammal   80.5     run
        monkey  mammal    NaN    jump

        If we are not dropping the index, by default, it is placed in the top
        level. We can place it in another level:

        >>> df.reset_index(level='class', col_level=1)
                        speed species
                 class    max    type
        name
        falcon    bird  389.0     fly
        parrot    bird   24.0     fly
        lion    mammal   80.5     run
        monkey  mammal    NaN    jump

        When the index is inserted under another level, we can specify under
        which one with the parameter `col_fill`:

        >>> df.reset_index(level='class', col_level=1, col_fill='species')
                      species  speed species
                        class    max    type
        name
        falcon           bird  389.0     fly
        parrot           bird   24.0     fly
        lion           mammal   80.5     run
        monkey         mammal    NaN    jump

        If we specify a nonexistent level for `col_fill`, it is created:

        >>> df.reset_index(level='class', col_level=1, col_fill='genus')
                        genus  speed species
                        class    max    type
        name
        falcon           bird  389.0     fly
        parrot           bird   24.0     fly
        lion           mammal   80.5     run
        monkey         mammal    NaN    jump
        """
        inplace = validate_bool_kwarg(inplace, "inplace")
        self._check_inplace_and_allows_duplicate_labels(inplace)
        if inplace:
            new_obj = self
        else:
            new_obj = self.copy(deep=None)
        if allow_duplicates is not lib.no_default:
            allow_duplicates = validate_bool_kwarg(allow_duplicates, "allow_duplicates")

        new_index = default_index(len(new_obj))
        if level is not None:
            if not isinstance(level, (tuple, list)):
                level = [level]
            level = [self.index._get_level_number(lev) for lev in level]
            if len(level) < self.index.nlevels:
                new_index = self.index.droplevel(level)

        if not drop:
            to_insert: Iterable[tuple[Any, Any | None]]

            default = "index" if "index" not in self else "level_0"
            names = self.index._get_default_index_names(names, default)

            if isinstance(self.index, MultiIndex):
                to_insert = zip(self.index.levels, self.index.codes)
            else:
                to_insert = ((self.index, None),)

            multi_col = isinstance(self.columns, MultiIndex)
            for i, (lev, lab) in reversed(list(enumerate(to_insert))):
                if level is not None and i not in level:
                    continue
                name = names[i]
                if multi_col:
                    col_name = list(name) if isinstance(name, tuple) else [name]
                    if col_fill is None:
                        if len(col_name) not in (1, self.columns.nlevels):
                            raise ValueError(
                                "col_fill=None is incompatible "
                                f"with incomplete column name {name}"
                            )
                        col_fill = col_name[0]

                    lev_num = self.columns._get_level_number(col_level)
                    name_lst = [col_fill] * lev_num + col_name
                    missing = self.columns.nlevels - len(name_lst)
                    name_lst += [col_fill] * missing
                    name = tuple(name_lst)

                # to ndarray and maybe infer different dtype
                level_values = lev._values
                if level_values.dtype == np.object_:
                    level_values = lib.maybe_convert_objects(level_values)

                if lab is not None:
                    # if we have the codes, extract the values with a mask
                    level_values = algorithms.take(
                        level_values, lab, allow_fill=True, fill_value=lev._na_value
                    )

                new_obj.insert(
                    0,
                    name,
                    level_values,
                    allow_duplicates=allow_duplicates,
                )

        new_obj.index = new_index
        if not inplace:
            return new_obj

        return None

    # ----------------------------------------------------------------------
    # Reindex-based selection methods

    @doc(NDFrame.isna, klass=_shared_doc_kwargs["klass"])
    def isna(self) -> DataFrame:
        result = self._constructor(self._mgr.isna(func=isna))
        return result.__finalize__(self, method="isna")

    @doc(NDFrame.isna, klass=_shared_doc_kwargs["klass"])
    def isnull(self) -> DataFrame:
        """
        DataFrame.isnull is an alias for DataFrame.isna.
        """
        return self.isna()

    @doc(NDFrame.notna, klass=_shared_doc_kwargs["klass"])
    def notna(self) -> DataFrame:
        return ~self.isna()

    @doc(NDFrame.notna, klass=_shared_doc_kwargs["klass"])
    def notnull(self) -> DataFrame:
        """
        DataFrame.notnull is an alias for DataFrame.notna.
        """
        return ~self.isna()

    @overload
    def dropna(
        self,
        *,
        axis: Axis = ...,
        how: AnyAll | NoDefault = ...,
        thresh: int | NoDefault = ...,
        subset: IndexLabel = ...,
        inplace: Literal[False] = ...,
        ignore_index: bool = ...,
    ) -> DataFrame:
        ...

    @overload
    def dropna(
        self,
        *,
        axis: Axis = ...,
        how: AnyAll | NoDefault = ...,
        thresh: int | NoDefault = ...,
        subset: IndexLabel = ...,
        inplace: Literal[True],
        ignore_index: bool = ...,
    ) -> None:
        ...

    def dropna(
        self,
        *,
        axis: Axis = 0,
        how: AnyAll | NoDefault = no_default,
        thresh: int | NoDefault = no_default,
        subset: IndexLabel = None,
        inplace: bool = False,
        ignore_index: bool = False,
    ) -> DataFrame | None:
        """
        Remove missing values.

        See the :ref:`User Guide <missing_data>` for more on which values are
        considered missing, and how to work with missing data.

        Parameters
        ----------
        axis : {0 or 'index', 1 or 'columns'}, default 0
            Determine if rows or columns which contain missing values are
            removed.

            * 0, or 'index' : Drop rows which contain missing values.
            * 1, or 'columns' : Drop columns which contain missing value.

            Pass tuple or list to drop on multiple axes.
            Only a single axis is allowed.

        how : {'any', 'all'}, default 'any'
            Determine if row or column is removed from DataFrame, when we have
            at least one NA or all NA.

            * 'any' : If any NA values are present, drop that row or column.
            * 'all' : If all values are NA, drop that row or column.

        thresh : int, optional
            Require that many non-NA values. Cannot be combined with how.
        subset : column label or sequence of labels, optional
            Labels along other axis to consider, e.g. if you are dropping rows
            these would be a list of columns to include.
        inplace : bool, default False
            Whether to modify the DataFrame rather than creating a new one.
        ignore_index : bool, default ``False``
            If ``True``, the resulting axis will be labeled 0, 1, …, n - 1.

            .. versionadded:: 2.0.0

        Returns
        -------
        DataFrame or None
            DataFrame with NA entries dropped from it or None if ``inplace=True``.

        See Also
        --------
        DataFrame.isna: Indicate missing values.
        DataFrame.notna : Indicate existing (non-missing) values.
        DataFrame.fillna : Replace missing values.
        Series.dropna : Drop missing values.
        Index.dropna : Drop missing indices.

        Examples
        --------
        >>> df = pd.DataFrame({"name": ['Alfred', 'Batman', 'Catwoman'],
        ...                    "toy": [np.nan, 'Batmobile', 'Bullwhip'],
        ...                    "born": [pd.NaT, pd.Timestamp("1940-04-25"),
        ...                             pd.NaT]})
        >>> df
               name        toy       born
        0    Alfred        NaN        NaT
        1    Batman  Batmobile 1940-04-25
        2  Catwoman   Bullwhip        NaT

        Drop the rows where at least one element is missing.

        >>> df.dropna()
             name        toy       born
        1  Batman  Batmobile 1940-04-25

        Drop the columns where at least one element is missing.

        >>> df.dropna(axis='columns')
               name
        0    Alfred
        1    Batman
        2  Catwoman

        Drop the rows where all elements are missing.

        >>> df.dropna(how='all')
               name        toy       born
        0    Alfred        NaN        NaT
        1    Batman  Batmobile 1940-04-25
        2  Catwoman   Bullwhip        NaT

        Keep only the rows with at least 2 non-NA values.

        >>> df.dropna(thresh=2)
               name        toy       born
        1    Batman  Batmobile 1940-04-25
        2  Catwoman   Bullwhip        NaT

        Define in which columns to look for missing values.

        >>> df.dropna(subset=['name', 'toy'])
               name        toy       born
        1    Batman  Batmobile 1940-04-25
        2  Catwoman   Bullwhip        NaT
        """
        if (how is not no_default) and (thresh is not no_default):
            raise TypeError(
                "You cannot set both the how and thresh arguments at the same time."
            )

        if how is no_default:
            how = "any"

        inplace = validate_bool_kwarg(inplace, "inplace")
        if isinstance(axis, (tuple, list)):
            # GH20987
            raise TypeError("supplying multiple axes to axis is no longer supported.")

        axis = self._get_axis_number(axis)
        agg_axis = 1 - axis

        agg_obj = self
        if subset is not None:
            # subset needs to be list
            if not is_list_like(subset):
                subset = [subset]
            ax = self._get_axis(agg_axis)
            indices = ax.get_indexer_for(subset)
            check = indices == -1
            if check.any():
                raise KeyError(np.array(subset)[check].tolist())
            agg_obj = self.take(indices, axis=agg_axis)

        if thresh is not no_default:
            count = agg_obj.count(axis=agg_axis)
            mask = count >= thresh
        elif how == "any":
            # faster equivalent to 'agg_obj.count(agg_axis) == self.shape[agg_axis]'
            mask = notna(agg_obj).all(axis=agg_axis, bool_only=False)
        elif how == "all":
            # faster equivalent to 'agg_obj.count(agg_axis) > 0'
            mask = notna(agg_obj).any(axis=agg_axis, bool_only=False)
        else:
            raise ValueError(f"invalid how option: {how}")

        if np.all(mask):
            result = self.copy(deep=None)
        else:
            result = self.loc(axis=axis)[mask]

        if ignore_index:
            result.index = default_index(len(result))

        if not inplace:
            return result
        self._update_inplace(result)
        return None

    def drop_duplicates(
        self,
        subset: Hashable | Sequence[Hashable] | None = None,
        *,
        keep: DropKeep = "first",
        inplace: bool = False,
        ignore_index: bool = False,
    ) -> DataFrame | None:
        """
        Return DataFrame with duplicate rows removed.

        Considering certain columns is optional. Indexes, including time indexes
        are ignored.

        Parameters
        ----------
        subset : column label or sequence of labels, optional
            Only consider certain columns for identifying duplicates, by
            default use all of the columns.
        keep : {'first', 'last', ``False``}, default 'first'
            Determines which duplicates (if any) to keep.

            - 'first' : Drop duplicates except for the first occurrence.
            - 'last' : Drop duplicates except for the last occurrence.
            - ``False`` : Drop all duplicates.

        inplace : bool, default ``False``
            Whether to modify the DataFrame rather than creating a new one.
        ignore_index : bool, default ``False``
            If ``True``, the resulting axis will be labeled 0, 1, …, n - 1.

        Returns
        -------
        DataFrame or None
            DataFrame with duplicates removed or None if ``inplace=True``.

        See Also
        --------
        DataFrame.value_counts: Count unique combinations of columns.

        Examples
        --------
        Consider dataset containing ramen rating.

        >>> df = pd.DataFrame({
        ...     'brand': ['Yum Yum', 'Yum Yum', 'Indomie', 'Indomie', 'Indomie'],
        ...     'style': ['cup', 'cup', 'cup', 'pack', 'pack'],
        ...     'rating': [4, 4, 3.5, 15, 5]
        ... })
        >>> df
            brand style  rating
        0  Yum Yum   cup     4.0
        1  Yum Yum   cup     4.0
        2  Indomie   cup     3.5
        3  Indomie  pack    15.0
        4  Indomie  pack     5.0

        By default, it removes duplicate rows based on all columns.

        >>> df.drop_duplicates()
            brand style  rating
        0  Yum Yum   cup     4.0
        2  Indomie   cup     3.5
        3  Indomie  pack    15.0
        4  Indomie  pack     5.0

        To remove duplicates on specific column(s), use ``subset``.

        >>> df.drop_duplicates(subset=['brand'])
            brand style  rating
        0  Yum Yum   cup     4.0
        2  Indomie   cup     3.5

        To remove duplicates and keep last occurrences, use ``keep``.

        >>> df.drop_duplicates(subset=['brand', 'style'], keep='last')
            brand style  rating
        1  Yum Yum   cup     4.0
        2  Indomie   cup     3.5
        4  Indomie  pack     5.0
        """
        if self.empty:
            return self.copy(deep=None)

        inplace = validate_bool_kwarg(inplace, "inplace")
        ignore_index = validate_bool_kwarg(ignore_index, "ignore_index")

        result = self[-self.duplicated(subset, keep=keep)]
        if ignore_index:
            result.index = default_index(len(result))

        if inplace:
            self._update_inplace(result)
            return None
        else:
            return result

    def duplicated(
        self,
        subset: Hashable | Sequence[Hashable] | None = None,
        keep: DropKeep = "first",
    ) -> Series:
        """
        Return boolean Series denoting duplicate rows.

        Considering certain columns is optional.

        Parameters
        ----------
        subset : column label or sequence of labels, optional
            Only consider certain columns for identifying duplicates, by
            default use all of the columns.
        keep : {'first', 'last', False}, default 'first'
            Determines which duplicates (if any) to mark.

            - ``first`` : Mark duplicates as ``True`` except for the first occurrence.
            - ``last`` : Mark duplicates as ``True`` except for the last occurrence.
            - False : Mark all duplicates as ``True``.

        Returns
        -------
        Series
            Boolean series for each duplicated rows.

        See Also
        --------
        Index.duplicated : Equivalent method on index.
        Series.duplicated : Equivalent method on Series.
        Series.drop_duplicates : Remove duplicate values from Series.
        DataFrame.drop_duplicates : Remove duplicate values from DataFrame.

        Examples
        --------
        Consider dataset containing ramen rating.

        >>> df = pd.DataFrame({
        ...     'brand': ['Yum Yum', 'Yum Yum', 'Indomie', 'Indomie', 'Indomie'],
        ...     'style': ['cup', 'cup', 'cup', 'pack', 'pack'],
        ...     'rating': [4, 4, 3.5, 15, 5]
        ... })
        >>> df
            brand style  rating
        0  Yum Yum   cup     4.0
        1  Yum Yum   cup     4.0
        2  Indomie   cup     3.5
        3  Indomie  pack    15.0
        4  Indomie  pack     5.0

        By default, for each set of duplicated values, the first occurrence
        is set on False and all others on True.

        >>> df.duplicated()
        0    False
        1     True
        2    False
        3    False
        4    False
        dtype: bool

        By using 'last', the last occurrence of each set of duplicated values
        is set on False and all others on True.

        >>> df.duplicated(keep='last')
        0     True
        1    False
        2    False
        3    False
        4    False
        dtype: bool

        By setting ``keep`` on False, all duplicates are True.

        >>> df.duplicated(keep=False)
        0     True
        1     True
        2    False
        3    False
        4    False
        dtype: bool

        To find duplicates on specific column(s), use ``subset``.

        >>> df.duplicated(subset=['brand'])
        0    False
        1     True
        2    False
        3     True
        4     True
        dtype: bool
        """

        if self.empty:
            return self._constructor_sliced(dtype=bool)

        def f(vals) -> tuple[np.ndarray, int]:
            labels, shape = algorithms.factorize(vals, size_hint=len(self))
            return labels.astype("i8", copy=False), len(shape)

        if subset is None:
            # https://github.com/pandas-dev/pandas/issues/28770
            # Incompatible types in assignment (expression has type "Index", variable
            # has type "Sequence[Any]")
            subset = self.columns  # type: ignore[assignment]
        elif (
            not np.iterable(subset)
            or isinstance(subset, str)
            or isinstance(subset, tuple)
            and subset in self.columns
        ):
            subset = (subset,)

        #  needed for mypy since can't narrow types using np.iterable
        subset = cast(Sequence, subset)

        # Verify all columns in subset exist in the queried dataframe
        # Otherwise, raise a KeyError, same as if you try to __getitem__ with a
        # key that doesn't exist.
        diff = set(subset) - set(self.columns)
        if diff:
            raise KeyError(Index(diff))

        if len(subset) == 1 and self.columns.is_unique:
            # GH#45236 This is faster than get_group_index below
            result = self[subset[0]].duplicated(keep)
            result.name = None
        else:
            vals = (col.values for name, col in self.items() if name in subset)
            labels, shape = map(list, zip(*map(f, vals)))

            ids = get_group_index(
                labels,
                # error: Argument 1 to "tuple" has incompatible type "List[_T]";
                # expected "Iterable[int]"
                tuple(shape),  # type: ignore[arg-type]
                sort=False,
                xnull=False,
            )
            result = self._constructor_sliced(duplicated(ids, keep), index=self.index)
        return result.__finalize__(self, method="duplicated")

    # ----------------------------------------------------------------------
    # Sorting
    # error: Signature of "sort_values" incompatible with supertype "NDFrame"
    @overload  # type: ignore[override]
    def sort_values(
        self,
        by: IndexLabel,
        *,
        axis: Axis = ...,
        ascending=...,
        inplace: Literal[False] = ...,
        kind: SortKind = ...,
        na_position: NaPosition = ...,
        ignore_index: bool = ...,
        key: ValueKeyFunc = ...,
    ) -> DataFrame:
        ...

    @overload
    def sort_values(
        self,
        by: IndexLabel,
        *,
        axis: Axis = ...,
        ascending=...,
        inplace: Literal[True],
        kind: str = ...,
        na_position: str = ...,
        ignore_index: bool = ...,
        key: ValueKeyFunc = ...,
    ) -> None:
        ...

    def sort_values(
        self,
        by: IndexLabel,
        *,
        axis: Axis = 0,
        ascending: bool | list[bool] | tuple[bool, ...] = True,
        inplace: bool = False,
        kind: str = "quicksort",
        na_position: str = "last",
        ignore_index: bool = False,
        key: ValueKeyFunc = None,
    ) -> DataFrame | None:
        """
        Sort by the values along either axis.

        Parameters
        ----------
        by : str or list of str
            Name or list of names to sort by.

            - if `axis` is 0 or `'index'` then `by` may contain index
              levels and/or column labels.
            - if `axis` is 1 or `'columns'` then `by` may contain column
              levels and/or index labels.
        axis : "{0 or 'index', 1 or 'columns'}", default 0
             Axis to be sorted.
        ascending : bool or list of bool, default True
             Sort ascending vs. descending. Specify list for multiple sort
             orders.  If this is a list of bools, must match the length of
             the by.
        inplace : bool, default False
             If True, perform operation in-place.
        kind : {'quicksort', 'mergesort', 'heapsort', 'stable'}, default 'quicksort'
             Choice of sorting algorithm. See also :func:`numpy.sort` for more
             information. `mergesort` and `stable` are the only stable algorithms. For
             DataFrames, this option is only applied when sorting on a single
             column or label.
        na_position : {'first', 'last'}, default 'last'
             Puts NaNs at the beginning if `first`; `last` puts NaNs at the
             end.
        ignore_index : bool, default False
             If True, the resulting axis will be labeled 0, 1, …, n - 1.
        key : callable, optional
            Apply the key function to the values
            before sorting. This is similar to the `key` argument in the
            builtin :meth:`sorted` function, with the notable difference that
            this `key` function should be *vectorized*. It should expect a
            ``Series`` and return a Series with the same shape as the input.
            It will be applied to each column in `by` independently.

        Returns
        -------
        DataFrame or None
            DataFrame with sorted values or None if ``inplace=True``.

        See Also
        --------
        DataFrame.sort_index : Sort a DataFrame by the index.
        Series.sort_values : Similar method for a Series.

        Examples
        --------
        >>> df = pd.DataFrame({
        ...     'col1': ['A', 'A', 'B', np.nan, 'D', 'C'],
        ...     'col2': [2, 1, 9, 8, 7, 4],
        ...     'col3': [0, 1, 9, 4, 2, 3],
        ...     'col4': ['a', 'B', 'c', 'D', 'e', 'F']
        ... })
        >>> df
          col1  col2  col3 col4
        0    A     2     0    a
        1    A     1     1    B
        2    B     9     9    c
        3  NaN     8     4    D
        4    D     7     2    e
        5    C     4     3    F

        Sort by col1

        >>> df.sort_values(by=['col1'])
          col1  col2  col3 col4
        0    A     2     0    a
        1    A     1     1    B
        2    B     9     9    c
        5    C     4     3    F
        4    D     7     2    e
        3  NaN     8     4    D

        Sort by multiple columns

        >>> df.sort_values(by=['col1', 'col2'])
          col1  col2  col3 col4
        1    A     1     1    B
        0    A     2     0    a
        2    B     9     9    c
        5    C     4     3    F
        4    D     7     2    e
        3  NaN     8     4    D

        Sort Descending

        >>> df.sort_values(by='col1', ascending=False)
          col1  col2  col3 col4
        4    D     7     2    e
        5    C     4     3    F
        2    B     9     9    c
        0    A     2     0    a
        1    A     1     1    B
        3  NaN     8     4    D

        Putting NAs first

        >>> df.sort_values(by='col1', ascending=False, na_position='first')
          col1  col2  col3 col4
        3  NaN     8     4    D
        4    D     7     2    e
        5    C     4     3    F
        2    B     9     9    c
        0    A     2     0    a
        1    A     1     1    B

        Sorting with a key function

        >>> df.sort_values(by='col4', key=lambda col: col.str.lower())
           col1  col2  col3 col4
        0    A     2     0    a
        1    A     1     1    B
        2    B     9     9    c
        3  NaN     8     4    D
        4    D     7     2    e
        5    C     4     3    F

        Natural sort with the key argument,
        using the `natsort <https://github.com/SethMMorton/natsort>` package.

        >>> df = pd.DataFrame({
        ...    "time": ['0hr', '128hr', '72hr', '48hr', '96hr'],
        ...    "value": [10, 20, 30, 40, 50]
        ... })
        >>> df
            time  value
        0    0hr     10
        1  128hr     20
        2   72hr     30
        3   48hr     40
        4   96hr     50
        >>> from natsort import index_natsorted
        >>> df.sort_values(
        ...     by="time",
        ...     key=lambda x: np.argsort(index_natsorted(df["time"]))
        ... )
            time  value
        0    0hr     10
        3   48hr     40
        2   72hr     30
        4   96hr     50
        1  128hr     20
        """
        inplace = validate_bool_kwarg(inplace, "inplace")
        axis = self._get_axis_number(axis)
        ascending = validate_ascending(ascending)
        if not isinstance(by, list):
            by = [by]
        # error: Argument 1 to "len" has incompatible type "Union[bool, List[bool]]";
        # expected "Sized"
        if is_sequence(ascending) and (
            len(by) != len(ascending)  # type: ignore[arg-type]
        ):
            # error: Argument 1 to "len" has incompatible type "Union[bool,
            # List[bool]]"; expected "Sized"
            raise ValueError(
                f"Length of ascending ({len(ascending)})"  # type: ignore[arg-type]
                f" != length of by ({len(by)})"
            )
        if len(by) > 1:
            keys = [self._get_label_or_level_values(x, axis=axis) for x in by]

            # need to rewrap columns in Series to apply key function
            if key is not None:
                # error: List comprehension has incompatible type List[Series];
                # expected List[ndarray]
                keys = [
                    Series(k, name=name)  # type: ignore[misc]
                    for (k, name) in zip(keys, by)
                ]

            indexer = lexsort_indexer(
                keys, orders=ascending, na_position=na_position, key=key
            )
        elif len(by):
            # len(by) == 1

            k = self._get_label_or_level_values(by[0], axis=axis)

            # need to rewrap column in Series to apply key function
            if key is not None:
                # error: Incompatible types in assignment (expression has type
                # "Series", variable has type "ndarray")
                k = Series(k, name=by[0])  # type: ignore[assignment]

            if isinstance(ascending, (tuple, list)):
                ascending = ascending[0]

            indexer = nargsort(
                k, kind=kind, ascending=ascending, na_position=na_position, key=key
            )
        else:
            if inplace:
                return self._update_inplace(self)
            else:
                return self.copy(deep=None)

        if is_range_indexer(indexer, len(indexer)):
            result = self.copy(deep=(not inplace and not using_copy_on_write()))
            if ignore_index:
                result.index = default_index(len(result))

            if inplace:
                return self._update_inplace(result)
            else:
                return result

        new_data = self._mgr.take(
            indexer, axis=self._get_block_manager_axis(axis), verify=False
        )

        if ignore_index:
            new_data.set_axis(
                self._get_block_manager_axis(axis), default_index(len(indexer))
            )

        result = self._constructor(new_data)
        if inplace:
            return self._update_inplace(result)
        else:
            return result.__finalize__(self, method="sort_values")

    @overload
    def sort_index(
        self,
        *,
        axis: Axis = ...,
        level: IndexLabel = ...,
        ascending: bool | Sequence[bool] = ...,
        inplace: Literal[True],
        kind: SortKind = ...,
        na_position: NaPosition = ...,
        sort_remaining: bool = ...,
        ignore_index: bool = ...,
        key: IndexKeyFunc = ...,
    ) -> None:
        ...

    @overload
    def sort_index(
        self,
        *,
        axis: Axis = ...,
        level: IndexLabel = ...,
        ascending: bool | Sequence[bool] = ...,
        inplace: Literal[False] = ...,
        kind: SortKind = ...,
        na_position: NaPosition = ...,
        sort_remaining: bool = ...,
        ignore_index: bool = ...,
        key: IndexKeyFunc = ...,
    ) -> DataFrame:
        ...

    @overload
    def sort_index(
        self,
        *,
        axis: Axis = ...,
        level: IndexLabel = ...,
        ascending: bool | Sequence[bool] = ...,
        inplace: bool = ...,
        kind: SortKind = ...,
        na_position: NaPosition = ...,
        sort_remaining: bool = ...,
        ignore_index: bool = ...,
        key: IndexKeyFunc = ...,
    ) -> DataFrame | None:
        ...

    def sort_index(
        self,
        *,
        axis: Axis = 0,
        level: IndexLabel = None,
        ascending: bool | Sequence[bool] = True,
        inplace: bool = False,
        kind: SortKind = "quicksort",
        na_position: NaPosition = "last",
        sort_remaining: bool = True,
        ignore_index: bool = False,
        key: IndexKeyFunc = None,
    ) -> DataFrame | None:
        """
        Sort object by labels (along an axis).

        Returns a new DataFrame sorted by label if `inplace` argument is
        ``False``, otherwise updates the original DataFrame and returns None.

        Parameters
        ----------
        axis : {0 or 'index', 1 or 'columns'}, default 0
            The axis along which to sort.  The value 0 identifies the rows,
            and 1 identifies the columns.
        level : int or level name or list of ints or list of level names
            If not None, sort on values in specified index level(s).
        ascending : bool or list-like of bools, default True
            Sort ascending vs. descending. When the index is a MultiIndex the
            sort direction can be controlled for each level individually.
        inplace : bool, default False
            Whether to modify the DataFrame rather than creating a new one.
        kind : {'quicksort', 'mergesort', 'heapsort', 'stable'}, default 'quicksort'
            Choice of sorting algorithm. See also :func:`numpy.sort` for more
            information. `mergesort` and `stable` are the only stable algorithms. For
            DataFrames, this option is only applied when sorting on a single
            column or label.
        na_position : {'first', 'last'}, default 'last'
            Puts NaNs at the beginning if `first`; `last` puts NaNs at the end.
            Not implemented for MultiIndex.
        sort_remaining : bool, default True
            If True and sorting by level and index is multilevel, sort by other
            levels too (in order) after sorting by specified level.
        ignore_index : bool, default False
            If True, the resulting axis will be labeled 0, 1, …, n - 1.
        key : callable, optional
            If not None, apply the key function to the index values
            before sorting. This is similar to the `key` argument in the
            builtin :meth:`sorted` function, with the notable difference that
            this `key` function should be *vectorized*. It should expect an
            ``Index`` and return an ``Index`` of the same shape. For MultiIndex
            inputs, the key is applied *per level*.

        Returns
        -------
        DataFrame or None
            The original DataFrame sorted by the labels or None if ``inplace=True``.

        See Also
        --------
        Series.sort_index : Sort Series by the index.
        DataFrame.sort_values : Sort DataFrame by the value.
        Series.sort_values : Sort Series by the value.

        Examples
        --------
        >>> df = pd.DataFrame([1, 2, 3, 4, 5], index=[100, 29, 234, 1, 150],
        ...                   columns=['A'])
        >>> df.sort_index()
             A
        1    4
        29   2
        100  1
        150  5
        234  3

        By default, it sorts in ascending order, to sort in descending order,
        use ``ascending=False``

        >>> df.sort_index(ascending=False)
             A
        234  3
        150  5
        100  1
        29   2
        1    4

        A key function can be specified which is applied to the index before
        sorting. For a ``MultiIndex`` this is applied to each level separately.

        >>> df = pd.DataFrame({"a": [1, 2, 3, 4]}, index=['A', 'b', 'C', 'd'])
        >>> df.sort_index(key=lambda x: x.str.lower())
           a
        A  1
        b  2
        C  3
        d  4
        """
        return super().sort_index(
            axis=axis,
            level=level,
            ascending=ascending,
            inplace=inplace,
            kind=kind,
            na_position=na_position,
            sort_remaining=sort_remaining,
            ignore_index=ignore_index,
            key=key,
        )

    def value_counts(
        self,
        subset: Sequence[Hashable] | None = None,
        normalize: bool = False,
        sort: bool = True,
        ascending: bool = False,
        dropna: bool = True,
    ) -> Series:
        """
        Return a Series containing counts of unique rows in the DataFrame.

        Parameters
        ----------
        subset : label or list of labels, optional
            Columns to use when counting unique combinations.
        normalize : bool, default False
            Return proportions rather than frequencies.
        sort : bool, default True
            Sort by frequencies when True. Sort by DataFrame column values when False.
        ascending : bool, default False
            Sort in ascending order.
        dropna : bool, default True
            Don’t include counts of rows that contain NA values.

            .. versionadded:: 1.3.0

        Returns
        -------
        Series

        See Also
        --------
        Series.value_counts: Equivalent method on Series.

        Notes
        -----
        The returned Series will have a MultiIndex with one level per input
        column but an Index (non-multi) for a single label. By default, rows
        that contain any NA values are omitted from the result. By default,
        the resulting Series will be in descending order so that the first
        element is the most frequently-occurring row.

        Examples
        --------
        >>> df = pd.DataFrame({'num_legs': [2, 4, 4, 6],
        ...                    'num_wings': [2, 0, 0, 0]},
        ...                   index=['falcon', 'dog', 'cat', 'ant'])
        >>> df
                num_legs  num_wings
        falcon         2          2
        dog            4          0
        cat            4          0
        ant            6          0

        >>> df.value_counts()
        num_legs  num_wings
        4         0            2
        2         2            1
        6         0            1
        Name: count, dtype: int64

        >>> df.value_counts(sort=False)
        num_legs  num_wings
        2         2            1
        4         0            2
        6         0            1
        Name: count, dtype: int64

        >>> df.value_counts(ascending=True)
        num_legs  num_wings
        2         2            1
        6         0            1
        4         0            2
        Name: count, dtype: int64

        >>> df.value_counts(normalize=True)
        num_legs  num_wings
        4         0            0.50
        2         2            0.25
        6         0            0.25
        Name: proportion, dtype: float64

        With `dropna` set to `False` we can also count rows with NA values.

        >>> df = pd.DataFrame({'first_name': ['John', 'Anne', 'John', 'Beth'],
        ...                    'middle_name': ['Smith', pd.NA, pd.NA, 'Louise']})
        >>> df
          first_name middle_name
        0       John       Smith
        1       Anne        <NA>
        2       John        <NA>
        3       Beth      Louise

        >>> df.value_counts()
        first_name  middle_name
        Beth        Louise         1
        John        Smith          1
        Name: count, dtype: int64

        >>> df.value_counts(dropna=False)
        first_name  middle_name
        Anne        NaN            1
        Beth        Louise         1
        John        Smith          1
                    NaN            1
        Name: count, dtype: int64

        >>> df.value_counts("first_name")
        first_name
        John    2
        Anne    1
        Beth    1
        Name: count, dtype: int64
        """
        if subset is None:
            subset = self.columns.tolist()

        name = "proportion" if normalize else "count"
        counts = self.groupby(subset, dropna=dropna).grouper.size()
        counts.name = name

        if sort:
            counts = counts.sort_values(ascending=ascending)
        if normalize:
            counts /= counts.sum()

        # Force MultiIndex for single column
        if is_list_like(subset) and len(subset) == 1:
            counts.index = MultiIndex.from_arrays(
                [counts.index], names=[counts.index.name]
            )

        return counts

    def nlargest(
        self, n: int, columns: IndexLabel, keep: NsmallestNlargestKeep = "first"
    ) -> DataFrame:
        """
        Return the first `n` rows ordered by `columns` in descending order.

        Return the first `n` rows with the largest values in `columns`, in
        descending order. The columns that are not specified are returned as
        well, but not used for ordering.

        This method is equivalent to
        ``df.sort_values(columns, ascending=False).head(n)``, but more
        performant.

        Parameters
        ----------
        n : int
            Number of rows to return.
        columns : label or list of labels
            Column label(s) to order by.
        keep : {'first', 'last', 'all'}, default 'first'
            Where there are duplicate values:

            - ``first`` : prioritize the first occurrence(s)
            - ``last`` : prioritize the last occurrence(s)
            - ``all`` : do not drop any duplicates, even it means
              selecting more than `n` items.

        Returns
        -------
        DataFrame
            The first `n` rows ordered by the given columns in descending
            order.

        See Also
        --------
        DataFrame.nsmallest : Return the first `n` rows ordered by `columns` in
            ascending order.
        DataFrame.sort_values : Sort DataFrame by the values.
        DataFrame.head : Return the first `n` rows without re-ordering.

        Notes
        -----
        This function cannot be used with all column types. For example, when
        specifying columns with `object` or `category` dtypes, ``TypeError`` is
        raised.

        Examples
        --------
        >>> df = pd.DataFrame({'population': [59000000, 65000000, 434000,
        ...                                   434000, 434000, 337000, 11300,
        ...                                   11300, 11300],
        ...                    'GDP': [1937894, 2583560 , 12011, 4520, 12128,
        ...                            17036, 182, 38, 311],
        ...                    'alpha-2': ["IT", "FR", "MT", "MV", "BN",
        ...                                "IS", "NR", "TV", "AI"]},
        ...                   index=["Italy", "France", "Malta",
        ...                          "Maldives", "Brunei", "Iceland",
        ...                          "Nauru", "Tuvalu", "Anguilla"])
        >>> df
                  population      GDP alpha-2
        Italy       59000000  1937894      IT
        France      65000000  2583560      FR
        Malta         434000    12011      MT
        Maldives      434000     4520      MV
        Brunei        434000    12128      BN
        Iceland       337000    17036      IS
        Nauru          11300      182      NR
        Tuvalu         11300       38      TV
        Anguilla       11300      311      AI

        In the following example, we will use ``nlargest`` to select the three
        rows having the largest values in column "population".

        >>> df.nlargest(3, 'population')
                population      GDP alpha-2
        France    65000000  2583560      FR
        Italy     59000000  1937894      IT
        Malta       434000    12011      MT

        When using ``keep='last'``, ties are resolved in reverse order:

        >>> df.nlargest(3, 'population', keep='last')
                population      GDP alpha-2
        France    65000000  2583560      FR
        Italy     59000000  1937894      IT
        Brunei      434000    12128      BN

        When using ``keep='all'``, all duplicate items are maintained:

        >>> df.nlargest(3, 'population', keep='all')
                  population      GDP alpha-2
        France      65000000  2583560      FR
        Italy       59000000  1937894      IT
        Malta         434000    12011      MT
        Maldives      434000     4520      MV
        Brunei        434000    12128      BN

        To order by the largest values in column "population" and then "GDP",
        we can specify multiple columns like in the next example.

        >>> df.nlargest(3, ['population', 'GDP'])
                population      GDP alpha-2
        France    65000000  2583560      FR
        Italy     59000000  1937894      IT
        Brunei      434000    12128      BN
        """
        return selectn.SelectNFrame(self, n=n, keep=keep, columns=columns).nlargest()

    def nsmallest(
        self, n: int, columns: IndexLabel, keep: NsmallestNlargestKeep = "first"
    ) -> DataFrame:
        """
        Return the first `n` rows ordered by `columns` in ascending order.

        Return the first `n` rows with the smallest values in `columns`, in
        ascending order. The columns that are not specified are returned as
        well, but not used for ordering.

        This method is equivalent to
        ``df.sort_values(columns, ascending=True).head(n)``, but more
        performant.

        Parameters
        ----------
        n : int
            Number of items to retrieve.
        columns : list or str
            Column name or names to order by.
        keep : {'first', 'last', 'all'}, default 'first'
            Where there are duplicate values:

            - ``first`` : take the first occurrence.
            - ``last`` : take the last occurrence.
            - ``all`` : do not drop any duplicates, even it means
              selecting more than `n` items.

        Returns
        -------
        DataFrame

        See Also
        --------
        DataFrame.nlargest : Return the first `n` rows ordered by `columns` in
            descending order.
        DataFrame.sort_values : Sort DataFrame by the values.
        DataFrame.head : Return the first `n` rows without re-ordering.

        Examples
        --------
        >>> df = pd.DataFrame({'population': [59000000, 65000000, 434000,
        ...                                   434000, 434000, 337000, 337000,
        ...                                   11300, 11300],
        ...                    'GDP': [1937894, 2583560 , 12011, 4520, 12128,
        ...                            17036, 182, 38, 311],
        ...                    'alpha-2': ["IT", "FR", "MT", "MV", "BN",
        ...                                "IS", "NR", "TV", "AI"]},
        ...                   index=["Italy", "France", "Malta",
        ...                          "Maldives", "Brunei", "Iceland",
        ...                          "Nauru", "Tuvalu", "Anguilla"])
        >>> df
                  population      GDP alpha-2
        Italy       59000000  1937894      IT
        France      65000000  2583560      FR
        Malta         434000    12011      MT
        Maldives      434000     4520      MV
        Brunei        434000    12128      BN
        Iceland       337000    17036      IS
        Nauru         337000      182      NR
        Tuvalu         11300       38      TV
        Anguilla       11300      311      AI

        In the following example, we will use ``nsmallest`` to select the
        three rows having the smallest values in column "population".

        >>> df.nsmallest(3, 'population')
                  population    GDP alpha-2
        Tuvalu         11300     38      TV
        Anguilla       11300    311      AI
        Iceland       337000  17036      IS

        When using ``keep='last'``, ties are resolved in reverse order:

        >>> df.nsmallest(3, 'population', keep='last')
                  population  GDP alpha-2
        Anguilla       11300  311      AI
        Tuvalu         11300   38      TV
        Nauru         337000  182      NR

        When using ``keep='all'``, all duplicate items are maintained:

        >>> df.nsmallest(3, 'population', keep='all')
                  population    GDP alpha-2
        Tuvalu         11300     38      TV
        Anguilla       11300    311      AI
        Iceland       337000  17036      IS
        Nauru         337000    182      NR

        To order by the smallest values in column "population" and then "GDP", we can
        specify multiple columns like in the next example.

        >>> df.nsmallest(3, ['population', 'GDP'])
                  population  GDP alpha-2
        Tuvalu         11300   38      TV
        Anguilla       11300  311      AI
        Nauru         337000  182      NR
        """
        return selectn.SelectNFrame(self, n=n, keep=keep, columns=columns).nsmallest()

    @doc(
        Series.swaplevel,
        klass=_shared_doc_kwargs["klass"],
        extra_params=dedent(
            """axis : {0 or 'index', 1 or 'columns'}, default 0
            The axis to swap levels on. 0 or 'index' for row-wise, 1 or
            'columns' for column-wise."""
        ),
        examples=dedent(
            """\
        Examples
        --------
        >>> df = pd.DataFrame(
        ...     {"Grade": ["A", "B", "A", "C"]},
        ...     index=[
        ...         ["Final exam", "Final exam", "Coursework", "Coursework"],
        ...         ["History", "Geography", "History", "Geography"],
        ...         ["January", "February", "March", "April"],
        ...     ],
        ... )
        >>> df
                                            Grade
        Final exam  History     January      A
                    Geography   February     B
        Coursework  History     March        A
                    Geography   April        C

        In the following example, we will swap the levels of the indices.
        Here, we will swap the levels column-wise, but levels can be swapped row-wise
        in a similar manner. Note that column-wise is the default behaviour.
        By not supplying any arguments for i and j, we swap the last and second to
        last indices.

        >>> df.swaplevel()
                                            Grade
        Final exam  January     History         A
                    February    Geography       B
        Coursework  March       History         A
                    April       Geography       C

        By supplying one argument, we can choose which index to swap the last
        index with. We can for example swap the first index with the last one as
        follows.

        >>> df.swaplevel(0)
                                            Grade
        January     History     Final exam      A
        February    Geography   Final exam      B
        March       History     Coursework      A
        April       Geography   Coursework      C

        We can also define explicitly which indices we want to swap by supplying values
        for both i and j. Here, we for example swap the first and second indices.

        >>> df.swaplevel(0, 1)
                                            Grade
        History     Final exam  January         A
        Geography   Final exam  February        B
        History     Coursework  March           A
        Geography   Coursework  April           C"""
        ),
    )
    def swaplevel(self, i: Axis = -2, j: Axis = -1, axis: Axis = 0) -> DataFrame:
        result = self.copy(deep=None)

        axis = self._get_axis_number(axis)

        if not isinstance(result._get_axis(axis), MultiIndex):  # pragma: no cover
            raise TypeError("Can only swap levels on a hierarchical axis.")

        if axis == 0:
            assert isinstance(result.index, MultiIndex)
            result.index = result.index.swaplevel(i, j)
        else:
            assert isinstance(result.columns, MultiIndex)
            result.columns = result.columns.swaplevel(i, j)
        return result

    def reorder_levels(self, order: Sequence[int | str], axis: Axis = 0) -> DataFrame:
        """
        Rearrange index levels using input order. May not drop or duplicate levels.

        Parameters
        ----------
        order : list of int or list of str
            List representing new level order. Reference level by number
            (position) or by key (label).
        axis : {0 or 'index', 1 or 'columns'}, default 0
            Where to reorder levels.

        Returns
        -------
        DataFrame

        Examples
        --------
        >>> data = {
        ...     "class": ["Mammals", "Mammals", "Reptiles"],
        ...     "diet": ["Omnivore", "Carnivore", "Carnivore"],
        ...     "species": ["Humans", "Dogs", "Snakes"],
        ... }
        >>> df = pd.DataFrame(data, columns=["class", "diet", "species"])
        >>> df = df.set_index(["class", "diet"])
        >>> df
                                          species
        class      diet
        Mammals    Omnivore                Humans
                   Carnivore                 Dogs
        Reptiles   Carnivore               Snakes

        Let's reorder the levels of the index:

        >>> df.reorder_levels(["diet", "class"])
                                          species
        diet      class
        Omnivore  Mammals                  Humans
        Carnivore Mammals                    Dogs
                  Reptiles                 Snakes
        """
        axis = self._get_axis_number(axis)
        if not isinstance(self._get_axis(axis), MultiIndex):  # pragma: no cover
            raise TypeError("Can only reorder levels on a hierarchical axis.")

        result = self.copy(deep=None)

        if axis == 0:
            assert isinstance(result.index, MultiIndex)
            result.index = result.index.reorder_levels(order)
        else:
            assert isinstance(result.columns, MultiIndex)
            result.columns = result.columns.reorder_levels(order)
        return result

    # ----------------------------------------------------------------------
    # Arithmetic Methods

    def _cmp_method(self, other, op):
        axis: Literal[1] = 1  # only relevant for Series other case

        self, other = self._align_for_op(other, axis, flex=False, level=None)

        # See GH#4537 for discussion of scalar op behavior
        new_data = self._dispatch_frame_op(other, op, axis=axis)
        return self._construct_result(new_data)

    def _arith_method(self, other, op):
        if self._should_reindex_frame_op(other, op, 1, None, None):
            return self._arith_method_with_reindex(other, op)

        axis: Literal[1] = 1  # only relevant for Series other case
        other = ops.maybe_prepare_scalar_for_op(other, (self.shape[axis],))

        self, other = self._align_for_op(other, axis, flex=True, level=None)

        with np.errstate(all="ignore"):
            new_data = self._dispatch_frame_op(other, op, axis=axis)
        return self._construct_result(new_data)

    _logical_method = _arith_method

    def _dispatch_frame_op(
        self, right, func: Callable, axis: AxisInt | None = None
    ) -> DataFrame:
        """
        Evaluate the frame operation func(left, right) by evaluating
        column-by-column, dispatching to the Series implementation.

        Parameters
        ----------
        right : scalar, Series, or DataFrame
        func : arithmetic or comparison operator
        axis : {None, 0, 1}

        Returns
        -------
        DataFrame

        Notes
        -----
        Caller is responsible for setting np.errstate where relevant.
        """
        # Get the appropriate array-op to apply to each column/block's values.
        array_op = ops.get_array_op(func)

        right = lib.item_from_zerodim(right)
        if not is_list_like(right):
            # i.e. scalar, faster than checking np.ndim(right) == 0
            bm = self._mgr.apply(array_op, right=right)
            return self._constructor(bm)

        elif isinstance(right, DataFrame):
            assert self.index.equals(right.index)
            assert self.columns.equals(right.columns)
            # TODO: The previous assertion `assert right._indexed_same(self)`
            #  fails in cases with empty columns reached via
            #  _frame_arith_method_with_reindex

            # TODO operate_blockwise expects a manager of the same type
            bm = self._mgr.operate_blockwise(
                # error: Argument 1 to "operate_blockwise" of "ArrayManager" has
                # incompatible type "Union[ArrayManager, BlockManager]"; expected
                # "ArrayManager"
                # error: Argument 1 to "operate_blockwise" of "BlockManager" has
                # incompatible type "Union[ArrayManager, BlockManager]"; expected
                # "BlockManager"
                right._mgr,  # type: ignore[arg-type]
                array_op,
            )
            return self._constructor(bm)

        elif isinstance(right, Series) and axis == 1:
            # axis=1 means we want to operate row-by-row
            assert right.index.equals(self.columns)

            right = right._values
            # maybe_align_as_frame ensures we do not have an ndarray here
            assert not isinstance(right, np.ndarray)

            arrays = [
                array_op(_left, _right)
                for _left, _right in zip(self._iter_column_arrays(), right)
            ]

        elif isinstance(right, Series):
            assert right.index.equals(self.index)
            right = right._values

            arrays = [array_op(left, right) for left in self._iter_column_arrays()]

        else:
            raise NotImplementedError(right)

        return type(self)._from_arrays(
            arrays, self.columns, self.index, verify_integrity=False
        )

    def _combine_frame(self, other: DataFrame, func, fill_value=None):
        # at this point we have `self._indexed_same(other)`

        if fill_value is None:
            # since _arith_op may be called in a loop, avoid function call
            #  overhead if possible by doing this check once
            _arith_op = func

        else:

            def _arith_op(left, right):
                # for the mixed_type case where we iterate over columns,
                # _arith_op(left, right) is equivalent to
                # left._binop(right, func, fill_value=fill_value)
                left, right = ops.fill_binop(left, right, fill_value)
                return func(left, right)

        new_data = self._dispatch_frame_op(other, _arith_op)
        return new_data

    def _arith_method_with_reindex(self, right: DataFrame, op) -> DataFrame:
        """
        For DataFrame-with-DataFrame operations that require reindexing,
        operate only on shared columns, then reindex.

        Parameters
        ----------
        right : DataFrame
        op : binary operator

        Returns
        -------
        DataFrame
        """
        left = self

        # GH#31623, only operate on shared columns
        cols, lcols, rcols = left.columns.join(
            right.columns, how="inner", level=None, return_indexers=True
        )

        new_left = left.iloc[:, lcols]
        new_right = right.iloc[:, rcols]
        result = op(new_left, new_right)

        # Do the join on the columns instead of using left._align_for_op
        #  to avoid constructing two potentially large/sparse DataFrames
        join_columns, _, _ = left.columns.join(
            right.columns, how="outer", level=None, return_indexers=True
        )

        if result.columns.has_duplicates:
            # Avoid reindexing with a duplicate axis.
            # https://github.com/pandas-dev/pandas/issues/35194
            indexer, _ = result.columns.get_indexer_non_unique(join_columns)
            indexer = algorithms.unique1d(indexer)
            result = result._reindex_with_indexers(
                {1: [join_columns, indexer]}, allow_dups=True
            )
        else:
            result = result.reindex(join_columns, axis=1)

        return result

    def _should_reindex_frame_op(self, right, op, axis: int, fill_value, level) -> bool:
        """
        Check if this is an operation between DataFrames that will need to reindex.
        """
        if op is operator.pow or op is roperator.rpow:
            # GH#32685 pow has special semantics for operating with null values
            return False

        if not isinstance(right, DataFrame):
            return False

        if fill_value is None and level is None and axis == 1:
            # TODO: any other cases we should handle here?

            # Intersection is always unique so we have to check the unique columns
            left_uniques = self.columns.unique()
            right_uniques = right.columns.unique()
            cols = left_uniques.intersection(right_uniques)
            if len(cols) and not (
                len(cols) == len(left_uniques) and len(cols) == len(right_uniques)
            ):
                # TODO: is there a shortcut available when len(cols) == 0?
                return True

        return False

    def _align_for_op(
        self, other, axis: AxisInt, flex: bool | None = False, level: Level = None
    ):
        """
        Convert rhs to meet lhs dims if input is list, tuple or np.ndarray.

        Parameters
        ----------
        left : DataFrame
        right : Any
        axis : int
        flex : bool or None, default False
            Whether this is a flex op, in which case we reindex.
            None indicates not to check for alignment.
        level : int or level name, default None

        Returns
        -------
        left : DataFrame
        right : Any
        """
        left, right = self, other

        def to_series(right):
            msg = (
                "Unable to coerce to Series, "
                "length must be {req_len}: given {given_len}"
            )

            # pass dtype to avoid doing inference, which would break consistency
            #  with Index/Series ops
            dtype = None
            if getattr(right, "dtype", None) == object:
                # can't pass right.dtype unconditionally as that would break on e.g.
                #  datetime64[h] ndarray
                dtype = object

            if axis == 0:
                if len(left.index) != len(right):
                    raise ValueError(
                        msg.format(req_len=len(left.index), given_len=len(right))
                    )
                right = left._constructor_sliced(right, index=left.index, dtype=dtype)
            else:
                if len(left.columns) != len(right):
                    raise ValueError(
                        msg.format(req_len=len(left.columns), given_len=len(right))
                    )
                right = left._constructor_sliced(right, index=left.columns, dtype=dtype)
            return right

        if isinstance(right, np.ndarray):
            if right.ndim == 1:
                right = to_series(right)

            elif right.ndim == 2:
                # We need to pass dtype=right.dtype to retain object dtype
                #  otherwise we lose consistency with Index and array ops
                dtype = None
                if right.dtype == object:
                    # can't pass right.dtype unconditionally as that would break on e.g.
                    #  datetime64[h] ndarray
                    dtype = object

                if right.shape == left.shape:
                    right = left._constructor(
                        right, index=left.index, columns=left.columns, dtype=dtype
                    )

                elif right.shape[0] == left.shape[0] and right.shape[1] == 1:
                    # Broadcast across columns
                    right = np.broadcast_to(right, left.shape)
                    right = left._constructor(
                        right, index=left.index, columns=left.columns, dtype=dtype
                    )

                elif right.shape[1] == left.shape[1] and right.shape[0] == 1:
                    # Broadcast along rows
                    right = to_series(right[0, :])

                else:
                    raise ValueError(
                        "Unable to coerce to DataFrame, shape "
                        f"must be {left.shape}: given {right.shape}"
                    )

            elif right.ndim > 2:
                raise ValueError(
                    "Unable to coerce to Series/DataFrame, "
                    f"dimension must be <= 2: {right.shape}"
                )

        elif is_list_like(right) and not isinstance(right, (Series, DataFrame)):
            # GH#36702. Raise when attempting arithmetic with list of array-like.
            if any(is_array_like(el) for el in right):
                raise ValueError(
                    f"Unable to coerce list of {type(right[0])} to Series/DataFrame"
                )
            # GH#17901
            right = to_series(right)

        if flex is not None and isinstance(right, DataFrame):
            if not left._indexed_same(right):
                if flex:
                    left, right = left.align(
                        right, join="outer", level=level, copy=False
                    )
                else:
                    raise ValueError(
                        "Can only compare identically-labeled (both index and columns) "
                        "DataFrame objects"
                    )
        elif isinstance(right, Series):
            # axis=1 is default for DataFrame-with-Series op
            if not flex:
                if not left.axes[axis].equals(right.index):
                    raise ValueError(
                        "Operands are not aligned. Do "
                        "`left, right = left.align(right, axis=1, copy=False)` "
                        "before operating."
                    )

            left, right = left.align(
                right,
                join="outer",
                axis=axis,
                level=level,
                copy=False,
            )
            right = left._maybe_align_series_as_frame(right, axis)

        return left, right

    def _maybe_align_series_as_frame(self, series: Series, axis: AxisInt):
        """
        If the Series operand is not EA-dtype, we can broadcast to 2D and operate
        blockwise.
        """
        rvalues = series._values
        if not isinstance(rvalues, np.ndarray):
            # TODO(EA2D): no need to special-case with 2D EAs
            if rvalues.dtype in ("datetime64[ns]", "timedelta64[ns]"):
                # We can losslessly+cheaply cast to ndarray
                rvalues = np.asarray(rvalues)
            else:
                return series

        if axis == 0:
            rvalues = rvalues.reshape(-1, 1)
        else:
            rvalues = rvalues.reshape(1, -1)

        rvalues = np.broadcast_to(rvalues, self.shape)
        # pass dtype to avoid doing inference
        return self._constructor(
            rvalues,
            index=self.index,
            columns=self.columns,
            dtype=rvalues.dtype,
        )

    def _flex_arith_method(
        self, other, op, *, axis: Axis = "columns", level=None, fill_value=None
    ):
        axis = self._get_axis_number(axis) if axis is not None else 1

        if self._should_reindex_frame_op(other, op, axis, fill_value, level):
            return self._arith_method_with_reindex(other, op)

        if isinstance(other, Series) and fill_value is not None:
            # TODO: We could allow this in cases where we end up going
            #  through the DataFrame path
            raise NotImplementedError(f"fill_value {fill_value} not supported.")

        other = ops.maybe_prepare_scalar_for_op(other, self.shape)
        self, other = self._align_for_op(other, axis, flex=True, level=level)

        with np.errstate(all="ignore"):
            if isinstance(other, DataFrame):
                # Another DataFrame
                new_data = self._combine_frame(other, op, fill_value)

            elif isinstance(other, Series):
                new_data = self._dispatch_frame_op(other, op, axis=axis)
            else:
                # in this case we always have `np.ndim(other) == 0`
                if fill_value is not None:
                    self = self.fillna(fill_value)

                new_data = self._dispatch_frame_op(other, op)

        return self._construct_result(new_data)

    def _construct_result(self, result) -> DataFrame:
        """
        Wrap the result of an arithmetic, comparison, or logical operation.

        Parameters
        ----------
        result : DataFrame

        Returns
        -------
        DataFrame
        """
        out = self._constructor(result, copy=False).__finalize__(self)
        # Pin columns instead of passing to constructor for compat with
        #  non-unique columns case
        out.columns = self.columns
        out.index = self.index
        return out

    def __divmod__(self, other) -> tuple[DataFrame, DataFrame]:
        # Naive implementation, room for optimization
        div = self // other
        mod = self - div * other
        return div, mod

    def __rdivmod__(self, other) -> tuple[DataFrame, DataFrame]:
        # Naive implementation, room for optimization
        div = other // self
        mod = other - div * self
        return div, mod

    def _flex_cmp_method(self, other, op, *, axis: Axis = "columns", level=None):
        axis = self._get_axis_number(axis) if axis is not None else 1

        self, other = self._align_for_op(other, axis, flex=True, level=level)

        new_data = self._dispatch_frame_op(other, op, axis=axis)
        return self._construct_result(new_data)

    @Appender(ops.make_flex_doc("eq", "dataframe"))
    def eq(self, other, axis: Axis = "columns", level=None):
        return self._flex_cmp_method(other, operator.eq, axis=axis, level=level)

    @Appender(ops.make_flex_doc("ne", "dataframe"))
    def ne(self, other, axis: Axis = "columns", level=None):
        return self._flex_cmp_method(other, operator.ne, axis=axis, level=level)

    @Appender(ops.make_flex_doc("le", "dataframe"))
    def le(self, other, axis: Axis = "columns", level=None):
        return self._flex_cmp_method(other, operator.le, axis=axis, level=level)

    @Appender(ops.make_flex_doc("lt", "dataframe"))
    def lt(self, other, axis: Axis = "columns", level=None):
        return self._flex_cmp_method(other, operator.lt, axis=axis, level=level)

    @Appender(ops.make_flex_doc("ge", "dataframe"))
    def ge(self, other, axis: Axis = "columns", level=None):
        return self._flex_cmp_method(other, operator.ge, axis=axis, level=level)

    @Appender(ops.make_flex_doc("gt", "dataframe"))
    def gt(self, other, axis: Axis = "columns", level=None):
        return self._flex_cmp_method(other, operator.gt, axis=axis, level=level)

    @Appender(ops.make_flex_doc("add", "dataframe"))
    def add(self, other, axis: Axis = "columns", level=None, fill_value=None):
        return self._flex_arith_method(
            other, operator.add, level=level, fill_value=fill_value, axis=axis
        )

    @Appender(ops.make_flex_doc("radd", "dataframe"))
    def radd(self, other, axis: Axis = "columns", level=None, fill_value=None):
        return self._flex_arith_method(
            other, roperator.radd, level=level, fill_value=fill_value, axis=axis
        )

    @Appender(ops.make_flex_doc("sub", "dataframe"))
    def sub(self, other, axis: Axis = "columns", level=None, fill_value=None):
        return self._flex_arith_method(
            other, operator.sub, level=level, fill_value=fill_value, axis=axis
        )

    subtract = sub

    @Appender(ops.make_flex_doc("rsub", "dataframe"))
    def rsub(self, other, axis: Axis = "columns", level=None, fill_value=None):
        return self._flex_arith_method(
            other, roperator.rsub, level=level, fill_value=fill_value, axis=axis
        )

    @Appender(ops.make_flex_doc("mul", "dataframe"))
    def mul(self, other, axis: Axis = "columns", level=None, fill_value=None):
        return self._flex_arith_method(
            other, operator.mul, level=level, fill_value=fill_value, axis=axis
        )

    multiply = mul

    @Appender(ops.make_flex_doc("rmul", "dataframe"))
    def rmul(self, other, axis: Axis = "columns", level=None, fill_value=None):
        return self._flex_arith_method(
            other, roperator.rmul, level=level, fill_value=fill_value, axis=axis
        )

    @Appender(ops.make_flex_doc("truediv", "dataframe"))
    def truediv(self, other, axis: Axis = "columns", level=None, fill_value=None):
        return self._flex_arith_method(
            other, operator.truediv, level=level, fill_value=fill_value, axis=axis
        )

    div = truediv
    divide = truediv

    @Appender(ops.make_flex_doc("rtruediv", "dataframe"))
    def rtruediv(self, other, axis: Axis = "columns", level=None, fill_value=None):
        return self._flex_arith_method(
            other, roperator.rtruediv, level=level, fill_value=fill_value, axis=axis
        )

    rdiv = rtruediv

    @Appender(ops.make_flex_doc("floordiv", "dataframe"))
    def floordiv(self, other, axis: Axis = "columns", level=None, fill_value=None):
        return self._flex_arith_method(
            other, operator.floordiv, level=level, fill_value=fill_value, axis=axis
        )

    @Appender(ops.make_flex_doc("rfloordiv", "dataframe"))
    def rfloordiv(self, other, axis: Axis = "columns", level=None, fill_value=None):
        return self._flex_arith_method(
            other, roperator.rfloordiv, level=level, fill_value=fill_value, axis=axis
        )

    @Appender(ops.make_flex_doc("mod", "dataframe"))
    def mod(self, other, axis: Axis = "columns", level=None, fill_value=None):
        return self._flex_arith_method(
            other, operator.mod, level=level, fill_value=fill_value, axis=axis
        )

    @Appender(ops.make_flex_doc("rmod", "dataframe"))
    def rmod(self, other, axis: Axis = "columns", level=None, fill_value=None):
        return self._flex_arith_method(
            other, roperator.rmod, level=level, fill_value=fill_value, axis=axis
        )

    @Appender(ops.make_flex_doc("pow", "dataframe"))
    def pow(self, other, axis: Axis = "columns", level=None, fill_value=None):
        return self._flex_arith_method(
            other, operator.pow, level=level, fill_value=fill_value, axis=axis
        )

    @Appender(ops.make_flex_doc("rpow", "dataframe"))
    def rpow(self, other, axis: Axis = "columns", level=None, fill_value=None):
        return self._flex_arith_method(
            other, roperator.rpow, level=level, fill_value=fill_value, axis=axis
        )

    # ----------------------------------------------------------------------
    # Combination-Related

    @doc(
        _shared_docs["compare"],
        dedent(
            """
        Returns
        -------
        DataFrame
            DataFrame that shows the differences stacked side by side.

            The resulting index will be a MultiIndex with 'self' and 'other'
            stacked alternately at the inner level.

        Raises
        ------
        ValueError
            When the two DataFrames don't have identical labels or shape.

        See Also
        --------
        Series.compare : Compare with another Series and show differences.
        DataFrame.equals : Test whether two objects contain the same elements.

        Notes
        -----
        Matching NaNs will not appear as a difference.

        Can only compare identically-labeled
        (i.e. same shape, identical row and column labels) DataFrames

        Examples
        --------
        >>> df = pd.DataFrame(
        ...     {{
        ...         "col1": ["a", "a", "b", "b", "a"],
        ...         "col2": [1.0, 2.0, 3.0, np.nan, 5.0],
        ...         "col3": [1.0, 2.0, 3.0, 4.0, 5.0]
        ...     }},
        ...     columns=["col1", "col2", "col3"],
        ... )
        >>> df
          col1  col2  col3
        0    a   1.0   1.0
        1    a   2.0   2.0
        2    b   3.0   3.0
        3    b   NaN   4.0
        4    a   5.0   5.0

        >>> df2 = df.copy()
        >>> df2.loc[0, 'col1'] = 'c'
        >>> df2.loc[2, 'col3'] = 4.0
        >>> df2
          col1  col2  col3
        0    c   1.0   1.0
        1    a   2.0   2.0
        2    b   3.0   4.0
        3    b   NaN   4.0
        4    a   5.0   5.0

        Align the differences on columns

        >>> df.compare(df2)
          col1       col3
          self other self other
        0    a     c  NaN   NaN
        2  NaN   NaN  3.0   4.0

        Assign result_names

        >>> df.compare(df2, result_names=("left", "right"))
          col1       col3
          left right left right
        0    a     c  NaN   NaN
        2  NaN   NaN  3.0   4.0

        Stack the differences on rows

        >>> df.compare(df2, align_axis=0)
                col1  col3
        0 self     a   NaN
          other    c   NaN
        2 self   NaN   3.0
          other  NaN   4.0

        Keep the equal values

        >>> df.compare(df2, keep_equal=True)
          col1       col3
          self other self other
        0    a     c  1.0   1.0
        2    b     b  3.0   4.0

        Keep all original rows and columns

        >>> df.compare(df2, keep_shape=True)
          col1       col2       col3
          self other self other self other
        0    a     c  NaN   NaN  NaN   NaN
        1  NaN   NaN  NaN   NaN  NaN   NaN
        2  NaN   NaN  NaN   NaN  3.0   4.0
        3  NaN   NaN  NaN   NaN  NaN   NaN
        4  NaN   NaN  NaN   NaN  NaN   NaN

        Keep all original rows and columns and also all original values

        >>> df.compare(df2, keep_shape=True, keep_equal=True)
          col1       col2       col3
          self other self other self other
        0    a     c  1.0   1.0  1.0   1.0
        1    a     a  2.0   2.0  2.0   2.0
        2    b     b  3.0   3.0  3.0   4.0
        3    b     b  NaN   NaN  4.0   4.0
        4    a     a  5.0   5.0  5.0   5.0
        """
        ),
        klass=_shared_doc_kwargs["klass"],
    )
    def compare(
        self,
        other: DataFrame,
        align_axis: Axis = 1,
        keep_shape: bool = False,
        keep_equal: bool = False,
        result_names: Suffixes = ("self", "other"),
    ) -> DataFrame:
        return super().compare(
            other=other,
            align_axis=align_axis,
            keep_shape=keep_shape,
            keep_equal=keep_equal,
            result_names=result_names,
        )

    def combine(
        self,
        other: DataFrame,
        func: Callable[[Series, Series], Series | Hashable],
        fill_value=None,
        overwrite: bool = True,
    ) -> DataFrame:
        """
        Perform column-wise combine with another DataFrame.

        Combines a DataFrame with `other` DataFrame using `func`
        to element-wise combine columns. The row and column indexes of the
        resulting DataFrame will be the union of the two.

        Parameters
        ----------
        other : DataFrame
            The DataFrame to merge column-wise.
        func : function
            Function that takes two series as inputs and return a Series or a
            scalar. Used to merge the two dataframes column by columns.
        fill_value : scalar value, default None
            The value to fill NaNs with prior to passing any column to the
            merge func.
        overwrite : bool, default True
            If True, columns in `self` that do not exist in `other` will be
            overwritten with NaNs.

        Returns
        -------
        DataFrame
            Combination of the provided DataFrames.

        See Also
        --------
        DataFrame.combine_first : Combine two DataFrame objects and default to
            non-null values in frame calling the method.

        Examples
        --------
        Combine using a simple function that chooses the smaller column.

        >>> df1 = pd.DataFrame({'A': [0, 0], 'B': [4, 4]})
        >>> df2 = pd.DataFrame({'A': [1, 1], 'B': [3, 3]})
        >>> take_smaller = lambda s1, s2: s1 if s1.sum() < s2.sum() else s2
        >>> df1.combine(df2, take_smaller)
           A  B
        0  0  3
        1  0  3

        Example using a true element-wise combine function.

        >>> df1 = pd.DataFrame({'A': [5, 0], 'B': [2, 4]})
        >>> df2 = pd.DataFrame({'A': [1, 1], 'B': [3, 3]})
        >>> df1.combine(df2, np.minimum)
           A  B
        0  1  2
        1  0  3

        Using `fill_value` fills Nones prior to passing the column to the
        merge function.

        >>> df1 = pd.DataFrame({'A': [0, 0], 'B': [None, 4]})
        >>> df2 = pd.DataFrame({'A': [1, 1], 'B': [3, 3]})
        >>> df1.combine(df2, take_smaller, fill_value=-5)
           A    B
        0  0 -5.0
        1  0  4.0

        However, if the same element in both dataframes is None, that None
        is preserved

        >>> df1 = pd.DataFrame({'A': [0, 0], 'B': [None, 4]})
        >>> df2 = pd.DataFrame({'A': [1, 1], 'B': [None, 3]})
        >>> df1.combine(df2, take_smaller, fill_value=-5)
            A    B
        0  0 -5.0
        1  0  3.0

        Example that demonstrates the use of `overwrite` and behavior when
        the axis differ between the dataframes.

        >>> df1 = pd.DataFrame({'A': [0, 0], 'B': [4, 4]})
        >>> df2 = pd.DataFrame({'B': [3, 3], 'C': [-10, 1], }, index=[1, 2])
        >>> df1.combine(df2, take_smaller)
             A    B     C
        0  NaN  NaN   NaN
        1  NaN  3.0 -10.0
        2  NaN  3.0   1.0

        >>> df1.combine(df2, take_smaller, overwrite=False)
             A    B     C
        0  0.0  NaN   NaN
        1  0.0  3.0 -10.0
        2  NaN  3.0   1.0

        Demonstrating the preference of the passed in dataframe.

        >>> df2 = pd.DataFrame({'B': [3, 3], 'C': [1, 1], }, index=[1, 2])
        >>> df2.combine(df1, take_smaller)
           A    B   C
        0  0.0  NaN NaN
        1  0.0  3.0 NaN
        2  NaN  3.0 NaN

        >>> df2.combine(df1, take_smaller, overwrite=False)
             A    B   C
        0  0.0  NaN NaN
        1  0.0  3.0 1.0
        2  NaN  3.0 1.0
        """
        other_idxlen = len(other.index)  # save for compare

        this, other = self.align(other, copy=False)
        new_index = this.index

        if other.empty and len(new_index) == len(self.index):
            return self.copy()

        if self.empty and len(other) == other_idxlen:
            return other.copy()

        # sorts if possible; otherwise align above ensures that these are set-equal
        new_columns = this.columns.union(other.columns)
        do_fill = fill_value is not None
        result = {}
        for col in new_columns:
            series = this[col]
            other_series = other[col]

            this_dtype = series.dtype
            other_dtype = other_series.dtype

            this_mask = isna(series)
            other_mask = isna(other_series)

            # don't overwrite columns unnecessarily
            # DO propagate if this column is not in the intersection
            if not overwrite and other_mask.all():
                result[col] = this[col].copy()
                continue

            if do_fill:
                series = series.copy()
                other_series = other_series.copy()
                series[this_mask] = fill_value
                other_series[other_mask] = fill_value

            if col not in self.columns:
                # If self DataFrame does not have col in other DataFrame,
                # try to promote series, which is all NaN, as other_dtype.
                new_dtype = other_dtype
                try:
                    series = series.astype(new_dtype, copy=False)
                except ValueError:
                    # e.g. new_dtype is integer types
                    pass
            else:
                # if we have different dtypes, possibly promote
                new_dtype = find_common_type([this_dtype, other_dtype])
                series = series.astype(new_dtype, copy=False)
                other_series = other_series.astype(new_dtype, copy=False)

            arr = func(series, other_series)
            if isinstance(new_dtype, np.dtype):
                # if new_dtype is an EA Dtype, then `func` is expected to return
                # the correct dtype without any additional casting
                # error: No overload variant of "maybe_downcast_to_dtype" matches
                # argument types "Union[Series, Hashable]", "dtype[Any]"
                arr = maybe_downcast_to_dtype(  # type: ignore[call-overload]
                    arr, new_dtype
                )

            result[col] = arr

        # convert_objects just in case
        frame_result = self._constructor(result, index=new_index, columns=new_columns)
        return frame_result.__finalize__(self, method="combine")

    def combine_first(self, other: DataFrame) -> DataFrame:
        """
        Update null elements with value in the same location in `other`.

        Combine two DataFrame objects by filling null values in one DataFrame
        with non-null values from other DataFrame. The row and column indexes
        of the resulting DataFrame will be the union of the two. The resulting
        dataframe contains the 'first' dataframe values and overrides the
        second one values where both first.loc[index, col] and
        second.loc[index, col] are not missing values, upon calling
        first.combine_first(second).

        Parameters
        ----------
        other : DataFrame
            Provided DataFrame to use to fill null values.

        Returns
        -------
        DataFrame
            The result of combining the provided DataFrame with the other object.

        See Also
        --------
        DataFrame.combine : Perform series-wise operation on two DataFrames
            using a given function.

        Examples
        --------
        >>> df1 = pd.DataFrame({'A': [None, 0], 'B': [None, 4]})
        >>> df2 = pd.DataFrame({'A': [1, 1], 'B': [3, 3]})
        >>> df1.combine_first(df2)
             A    B
        0  1.0  3.0
        1  0.0  4.0

        Null values still persist if the location of that null value
        does not exist in `other`

        >>> df1 = pd.DataFrame({'A': [None, 0], 'B': [4, None]})
        >>> df2 = pd.DataFrame({'B': [3, 3], 'C': [1, 1]}, index=[1, 2])
        >>> df1.combine_first(df2)
             A    B    C
        0  NaN  4.0  NaN
        1  0.0  3.0  1.0
        2  NaN  3.0  1.0
        """
        from pandas.core.computation import expressions

        def combiner(x, y):
            mask = extract_array(isna(x))

            x_values = extract_array(x, extract_numpy=True)
            y_values = extract_array(y, extract_numpy=True)

            # If the column y in other DataFrame is not in first DataFrame,
            # just return y_values.
            if y.name not in self.columns:
                return y_values

            return expressions.where(mask, y_values, x_values)

        combined = self.combine(other, combiner, overwrite=False)

        dtypes = {
            col: find_common_type([self.dtypes[col], other.dtypes[col]])
            for col in self.columns.intersection(other.columns)
            if combined.dtypes[col] != self.dtypes[col]
        }

        if dtypes:
            combined = combined.astype(dtypes)

        return combined.__finalize__(self, method="combine_first")

    def update(
        self,
        other,
        join: UpdateJoin = "left",
        overwrite: bool = True,
        filter_func=None,
        errors: IgnoreRaise = "ignore",
    ) -> None:
        """
        Modify in place using non-NA values from another DataFrame.

        Aligns on indices. There is no return value.

        Parameters
        ----------
        other : DataFrame, or object coercible into a DataFrame
            Should have at least one matching index/column label
            with the original DataFrame. If a Series is passed,
            its name attribute must be set, and that will be
            used as the column name to align with the original DataFrame.
        join : {'left'}, default 'left'
            Only left join is implemented, keeping the index and columns of the
            original object.
        overwrite : bool, default True
            How to handle non-NA values for overlapping keys:

            * True: overwrite original DataFrame's values
              with values from `other`.
            * False: only update values that are NA in
              the original DataFrame.

        filter_func : callable(1d-array) -> bool 1d-array, optional
            Can choose to replace values other than NA. Return True for values
            that should be updated.
        errors : {'raise', 'ignore'}, default 'ignore'
            If 'raise', will raise a ValueError if the DataFrame and `other`
            both contain non-NA data in the same place.

        Returns
        -------
        None
            This method directly changes calling object.

        Raises
        ------
        ValueError
            * When `errors='raise'` and there's overlapping non-NA data.
            * When `errors` is not either `'ignore'` or `'raise'`
        NotImplementedError
            * If `join != 'left'`

        See Also
        --------
        dict.update : Similar method for dictionaries.
        DataFrame.merge : For column(s)-on-column(s) operations.

        Examples
        --------
        >>> df = pd.DataFrame({'A': [1, 2, 3],
        ...                    'B': [400, 500, 600]})
        >>> new_df = pd.DataFrame({'B': [4, 5, 6],
        ...                        'C': [7, 8, 9]})
        >>> df.update(new_df)
        >>> df
           A  B
        0  1  4
        1  2  5
        2  3  6

        The DataFrame's length does not increase as a result of the update,
        only values at matching index/column labels are updated.

        >>> df = pd.DataFrame({'A': ['a', 'b', 'c'],
        ...                    'B': ['x', 'y', 'z']})
        >>> new_df = pd.DataFrame({'B': ['d', 'e', 'f', 'g', 'h', 'i']})
        >>> df.update(new_df)
        >>> df
           A  B
        0  a  d
        1  b  e
        2  c  f

        For Series, its name attribute must be set.

        >>> df = pd.DataFrame({'A': ['a', 'b', 'c'],
        ...                    'B': ['x', 'y', 'z']})
        >>> new_column = pd.Series(['d', 'e'], name='B', index=[0, 2])
        >>> df.update(new_column)
        >>> df
           A  B
        0  a  d
        1  b  y
        2  c  e
        >>> df = pd.DataFrame({'A': ['a', 'b', 'c'],
        ...                    'B': ['x', 'y', 'z']})
        >>> new_df = pd.DataFrame({'B': ['d', 'e']}, index=[1, 2])
        >>> df.update(new_df)
        >>> df
           A  B
        0  a  x
        1  b  d
        2  c  e

        If `other` contains NaNs the corresponding values are not updated
        in the original dataframe.

        >>> df = pd.DataFrame({'A': [1, 2, 3],
        ...                    'B': [400, 500, 600]})
        >>> new_df = pd.DataFrame({'B': [4, np.nan, 6]})
        >>> df.update(new_df)
        >>> df
           A    B
        0  1    4
        1  2  500
        2  3    6
        """
        from pandas.core.computation import expressions

        # TODO: Support other joins
        if join != "left":  # pragma: no cover
            raise NotImplementedError("Only left join is supported")
        if errors not in ["ignore", "raise"]:
            raise ValueError("The parameter errors must be either 'ignore' or 'raise'")

        if not isinstance(other, DataFrame):
            other = DataFrame(other)

        other = other.reindex(self.index)

        for col in self.columns.intersection(other.columns):
            this = self[col]._values
            that = other[col]._values

            if filter_func is not None:
                mask = ~filter_func(this) | isna(that)
            else:
                if errors == "raise":
                    mask_this = notna(that)
                    mask_that = notna(this)
                    if any(mask_this & mask_that):
                        raise ValueError("Data overlaps.")

                if overwrite:
                    mask = isna(that)
                else:
                    mask = notna(this)

            # don't overwrite columns unnecessarily
            if mask.all():
                continue

            self.loc[:, col] = expressions.where(mask, this, that)

    # ----------------------------------------------------------------------
    # Data reshaping
    @Appender(
        dedent(
            """
        Examples
        --------
        >>> df = pd.DataFrame({'Animal': ['Falcon', 'Falcon',
        ...                               'Parrot', 'Parrot'],
        ...                    'Max Speed': [380., 370., 24., 26.]})
        >>> df
           Animal  Max Speed
        0  Falcon      380.0
        1  Falcon      370.0
        2  Parrot       24.0
        3  Parrot       26.0
        >>> df.groupby(['Animal']).mean()
                Max Speed
        Animal
        Falcon      375.0
        Parrot       25.0

        **Hierarchical Indexes**

        We can groupby different levels of a hierarchical index
        using the `level` parameter:

        >>> arrays = [['Falcon', 'Falcon', 'Parrot', 'Parrot'],
        ...           ['Captive', 'Wild', 'Captive', 'Wild']]
        >>> index = pd.MultiIndex.from_arrays(arrays, names=('Animal', 'Type'))
        >>> df = pd.DataFrame({'Max Speed': [390., 350., 30., 20.]},
        ...                   index=index)
        >>> df
                        Max Speed
        Animal Type
        Falcon Captive      390.0
               Wild         350.0
        Parrot Captive       30.0
               Wild          20.0
        >>> df.groupby(level=0).mean()
                Max Speed
        Animal
        Falcon      370.0
        Parrot       25.0
        >>> df.groupby(level="Type").mean()
                 Max Speed
        Type
        Captive      210.0
        Wild         185.0

        We can also choose to include NA in group keys or not by setting
        `dropna` parameter, the default setting is `True`.

        >>> l = [[1, 2, 3], [1, None, 4], [2, 1, 3], [1, 2, 2]]
        >>> df = pd.DataFrame(l, columns=["a", "b", "c"])

        >>> df.groupby(by=["b"]).sum()
            a   c
        b
        1.0 2   3
        2.0 2   5

        >>> df.groupby(by=["b"], dropna=False).sum()
            a   c
        b
        1.0 2   3
        2.0 2   5
        NaN 1   4

        >>> l = [["a", 12, 12], [None, 12.3, 33.], ["b", 12.3, 123], ["a", 1, 1]]
        >>> df = pd.DataFrame(l, columns=["a", "b", "c"])

        >>> df.groupby(by="a").sum()
            b     c
        a
        a   13.0   13.0
        b   12.3  123.0

        >>> df.groupby(by="a", dropna=False).sum()
            b     c
        a
        a   13.0   13.0
        b   12.3  123.0
        NaN 12.3   33.0

        When using ``.apply()``, use ``group_keys`` to include or exclude the
        group keys. The ``group_keys`` argument defaults to ``True`` (include).

        >>> df = pd.DataFrame({'Animal': ['Falcon', 'Falcon',
        ...                               'Parrot', 'Parrot'],
        ...                    'Max Speed': [380., 370., 24., 26.]})
        >>> df.groupby("Animal", group_keys=True).apply(lambda x: x)
                  Animal  Max Speed
        Animal
        Falcon 0  Falcon      380.0
               1  Falcon      370.0
        Parrot 2  Parrot       24.0
               3  Parrot       26.0

        >>> df.groupby("Animal", group_keys=False).apply(lambda x: x)
           Animal  Max Speed
        0  Falcon      380.0
        1  Falcon      370.0
        2  Parrot       24.0
        3  Parrot       26.0
        """
        )
    )
    @Appender(_shared_docs["groupby"] % _shared_doc_kwargs)
    def groupby(
        self,
        by=None,
        axis: Axis | lib.NoDefault = no_default,
        level: IndexLabel | None = None,
        as_index: bool = True,
        sort: bool = True,
        group_keys: bool = True,
        observed: bool | lib.NoDefault = lib.no_default,
        dropna: bool = True,
    ) -> DataFrameGroupBy:
        if axis is not lib.no_default:
            axis = self._get_axis_number(axis)
            if axis == 1:
                warnings.warn(
                    "DataFrame.groupby with axis=1 is deprecated. Do "
                    "`frame.T.groupby(...)` without axis instead.",
                    FutureWarning,
                    stacklevel=find_stack_level(),
                )
            else:
                warnings.warn(
                    "The 'axis' keyword in DataFrame.groupby is deprecated and "
                    "will be removed in a future version.",
                    FutureWarning,
                    stacklevel=find_stack_level(),
                )
        else:
            axis = 0

        from pandas.core.groupby.generic import DataFrameGroupBy

        if level is None and by is None:
            raise TypeError("You have to supply one of 'by' and 'level'")

        return DataFrameGroupBy(
            obj=self,
            keys=by,
            axis=axis,
            level=level,
            as_index=as_index,
            sort=sort,
            group_keys=group_keys,
            observed=observed,
            dropna=dropna,
        )

    _shared_docs[
        "pivot"
    ] = """
        Return reshaped DataFrame organized by given index / column values.

        Reshape data (produce a "pivot" table) based on column values. Uses
        unique values from specified `index` / `columns` to form axes of the
        resulting DataFrame. This function does not support data
        aggregation, multiple values will result in a MultiIndex in the
        columns. See the :ref:`User Guide <reshaping>` for more on reshaping.

        Parameters
        ----------%s
        columns : str or object or a list of str
            Column to use to make new frame's columns.
        index : str or object or a list of str, optional
            Column to use to make new frame's index. If not given, uses existing index.
        values : str, object or a list of the previous, optional
            Column(s) to use for populating new frame's values. If not
            specified, all remaining columns will be used and the result will
            have hierarchically indexed columns.

        Returns
        -------
        DataFrame
            Returns reshaped DataFrame.

        Raises
        ------
        ValueError:
            When there are any `index`, `columns` combinations with multiple
            values. `DataFrame.pivot_table` when you need to aggregate.

        See Also
        --------
        DataFrame.pivot_table : Generalization of pivot that can handle
            duplicate values for one index/column pair.
        DataFrame.unstack : Pivot based on the index values instead of a
            column.
        wide_to_long : Wide panel to long format. Less flexible but more
            user-friendly than melt.

        Notes
        -----
        For finer-tuned control, see hierarchical indexing documentation along
        with the related stack/unstack methods.

        Reference :ref:`the user guide <reshaping.pivot>` for more examples.

        Examples
        --------
        >>> df = pd.DataFrame({'foo': ['one', 'one', 'one', 'two', 'two',
        ...                            'two'],
        ...                    'bar': ['A', 'B', 'C', 'A', 'B', 'C'],
        ...                    'baz': [1, 2, 3, 4, 5, 6],
        ...                    'zoo': ['x', 'y', 'z', 'q', 'w', 't']})
        >>> df
            foo   bar  baz  zoo
        0   one   A    1    x
        1   one   B    2    y
        2   one   C    3    z
        3   two   A    4    q
        4   two   B    5    w
        5   two   C    6    t

        >>> df.pivot(index='foo', columns='bar', values='baz')
        bar  A   B   C
        foo
        one  1   2   3
        two  4   5   6

        >>> df.pivot(index='foo', columns='bar')['baz']
        bar  A   B   C
        foo
        one  1   2   3
        two  4   5   6

        >>> df.pivot(index='foo', columns='bar', values=['baz', 'zoo'])
              baz       zoo
        bar   A  B  C   A  B  C
        foo
        one   1  2  3   x  y  z
        two   4  5  6   q  w  t

        You could also assign a list of column names or a list of index names.

        >>> df = pd.DataFrame({
        ...        "lev1": [1, 1, 1, 2, 2, 2],
        ...        "lev2": [1, 1, 2, 1, 1, 2],
        ...        "lev3": [1, 2, 1, 2, 1, 2],
        ...        "lev4": [1, 2, 3, 4, 5, 6],
        ...        "values": [0, 1, 2, 3, 4, 5]})
        >>> df
            lev1 lev2 lev3 lev4 values
        0   1    1    1    1    0
        1   1    1    2    2    1
        2   1    2    1    3    2
        3   2    1    2    4    3
        4   2    1    1    5    4
        5   2    2    2    6    5

        >>> df.pivot(index="lev1", columns=["lev2", "lev3"], values="values")
        lev2    1         2
        lev3    1    2    1    2
        lev1
        1     0.0  1.0  2.0  NaN
        2     4.0  3.0  NaN  5.0

        >>> df.pivot(index=["lev1", "lev2"], columns=["lev3"], values="values")
              lev3    1    2
        lev1  lev2
           1     1  0.0  1.0
                 2  2.0  NaN
           2     1  4.0  3.0
                 2  NaN  5.0

        A ValueError is raised if there are any duplicates.

        >>> df = pd.DataFrame({"foo": ['one', 'one', 'two', 'two'],
        ...                    "bar": ['A', 'A', 'B', 'C'],
        ...                    "baz": [1, 2, 3, 4]})
        >>> df
           foo bar  baz
        0  one   A    1
        1  one   A    2
        2  two   B    3
        3  two   C    4

        Notice that the first two rows are the same for our `index`
        and `columns` arguments.

        >>> df.pivot(index='foo', columns='bar', values='baz')
        Traceback (most recent call last):
           ...
        ValueError: Index contains duplicate entries, cannot reshape
        """

    @Substitution("")
    @Appender(_shared_docs["pivot"])
    def pivot(self, *, columns, index=lib.NoDefault, values=lib.NoDefault) -> DataFrame:
        from pandas.core.reshape.pivot import pivot

        return pivot(self, index=index, columns=columns, values=values)

    _shared_docs[
        "pivot_table"
    ] = """
        Create a spreadsheet-style pivot table as a DataFrame.

        The levels in the pivot table will be stored in MultiIndex objects
        (hierarchical indexes) on the index and columns of the result DataFrame.

        Parameters
        ----------%s
        values : list-like or scalar, optional
            Column or columns to aggregate.
        index : column, Grouper, array, or list of the previous
            If an array is passed, it must be the same length as the data. The
            list can contain any of the other types (except list).
            Keys to group by on the pivot table index.  If an array is passed,
            it is being used as the same manner as column values.
        columns : column, Grouper, array, or list of the previous
            If an array is passed, it must be the same length as the data. The
            list can contain any of the other types (except list).
            Keys to group by on the pivot table column.  If an array is passed,
            it is being used as the same manner as column values.
        aggfunc : function, list of functions, dict, default numpy.mean
            If list of functions passed, the resulting pivot table will have
            hierarchical columns whose top level are the function names
            (inferred from the function objects themselves)
            If dict is passed, the key is column to aggregate and value
            is function or list of functions. If ``margin=True``,
            aggfunc will be used to calculate the partial aggregates.
        fill_value : scalar, default None
            Value to replace missing values with (in the resulting pivot table,
            after aggregation).
        margins : bool, default False
            If ``margins=True``, special ``All`` columns and rows
            will be added with partial group aggregates across the categories
            on the rows and columns.
        dropna : bool, default True
            Do not include columns whose entries are all NaN. If True,
            rows with a NaN value in any column will be omitted before
            computing margins.
        margins_name : str, default 'All'
            Name of the row / column that will contain the totals
            when margins is True.
        observed : bool, default False
            This only applies if any of the groupers are Categoricals.
            If True: only show observed values for categorical groupers.
            If False: show all values for categorical groupers.

        sort : bool, default True
            Specifies if the result should be sorted.

            .. versionadded:: 1.3.0

        Returns
        -------
        DataFrame
            An Excel style pivot table.

        See Also
        --------
        DataFrame.pivot : Pivot without aggregation that can handle
            non-numeric data.
        DataFrame.melt: Unpivot a DataFrame from wide to long format,
            optionally leaving identifiers set.
        wide_to_long : Wide panel to long format. Less flexible but more
            user-friendly than melt.

        Notes
        -----
        Reference :ref:`the user guide <reshaping.pivot>` for more examples.

        Examples
        --------
        >>> df = pd.DataFrame({"A": ["foo", "foo", "foo", "foo", "foo",
        ...                          "bar", "bar", "bar", "bar"],
        ...                    "B": ["one", "one", "one", "two", "two",
        ...                          "one", "one", "two", "two"],
        ...                    "C": ["small", "large", "large", "small",
        ...                          "small", "large", "small", "small",
        ...                          "large"],
        ...                    "D": [1, 2, 2, 3, 3, 4, 5, 6, 7],
        ...                    "E": [2, 4, 5, 5, 6, 6, 8, 9, 9]})
        >>> df
             A    B      C  D  E
        0  foo  one  small  1  2
        1  foo  one  large  2  4
        2  foo  one  large  2  5
        3  foo  two  small  3  5
        4  foo  two  small  3  6
        5  bar  one  large  4  6
        6  bar  one  small  5  8
        7  bar  two  small  6  9
        8  bar  two  large  7  9

        This first example aggregates values by taking the sum.

        >>> table = pd.pivot_table(df, values='D', index=['A', 'B'],
        ...                        columns=['C'], aggfunc=np.sum)
        >>> table
        C        large  small
        A   B
        bar one    4.0    5.0
            two    7.0    6.0
        foo one    4.0    1.0
            two    NaN    6.0

        We can also fill missing values using the `fill_value` parameter.

        >>> table = pd.pivot_table(df, values='D', index=['A', 'B'],
        ...                        columns=['C'], aggfunc=np.sum, fill_value=0)
        >>> table
        C        large  small
        A   B
        bar one      4      5
            two      7      6
        foo one      4      1
            two      0      6

        The next example aggregates by taking the mean across multiple columns.

        >>> table = pd.pivot_table(df, values=['D', 'E'], index=['A', 'C'],
        ...                        aggfunc={'D': np.mean, 'E': np.mean})
        >>> table
                        D         E
        A   C
        bar large  5.500000  7.500000
            small  5.500000  8.500000
        foo large  2.000000  4.500000
            small  2.333333  4.333333

        We can also calculate multiple types of aggregations for any given
        value column.

        >>> table = pd.pivot_table(df, values=['D', 'E'], index=['A', 'C'],
        ...                        aggfunc={'D': np.mean,
        ...                                 'E': [min, max, np.mean]})
        >>> table
                          D   E
                       mean max      mean  min
        A   C
        bar large  5.500000   9  7.500000    6
            small  5.500000   9  8.500000    8
        foo large  2.000000   5  4.500000    4
            small  2.333333   6  4.333333    2
        """

    @Substitution("")
    @Appender(_shared_docs["pivot_table"])
    def pivot_table(
        self,
        values=None,
        index=None,
        columns=None,
        aggfunc: AggFuncType = "mean",
        fill_value=None,
        margins: bool = False,
        dropna: bool = True,
        margins_name: Level = "All",
        observed: bool = False,
        sort: bool = True,
    ) -> DataFrame:
        from pandas.core.reshape.pivot import pivot_table

        return pivot_table(
            self,
            values=values,
            index=index,
            columns=columns,
            aggfunc=aggfunc,
            fill_value=fill_value,
            margins=margins,
            dropna=dropna,
            margins_name=margins_name,
            observed=observed,
            sort=sort,
        )

    def stack(self, level: Level = -1, dropna: bool = True):
        """
        Stack the prescribed level(s) from columns to index.

        Return a reshaped DataFrame or Series having a multi-level
        index with one or more new inner-most levels compared to the current
        DataFrame. The new inner-most levels are created by pivoting the
        columns of the current dataframe:

          - if the columns have a single level, the output is a Series;
          - if the columns have multiple levels, the new index
            level(s) is (are) taken from the prescribed level(s) and
            the output is a DataFrame.

        Parameters
        ----------
        level : int, str, list, default -1
            Level(s) to stack from the column axis onto the index
            axis, defined as one index or label, or a list of indices
            or labels.
        dropna : bool, default True
            Whether to drop rows in the resulting Frame/Series with
            missing values. Stacking a column level onto the index
            axis can create combinations of index and column values
            that are missing from the original dataframe. See Examples
            section.

        Returns
        -------
        DataFrame or Series
            Stacked dataframe or series.

        See Also
        --------
        DataFrame.unstack : Unstack prescribed level(s) from index axis
             onto column axis.
        DataFrame.pivot : Reshape dataframe from long format to wide
             format.
        DataFrame.pivot_table : Create a spreadsheet-style pivot table
             as a DataFrame.

        Notes
        -----
        The function is named by analogy with a collection of books
        being reorganized from being side by side on a horizontal
        position (the columns of the dataframe) to being stacked
        vertically on top of each other (in the index of the
        dataframe).

        Reference :ref:`the user guide <reshaping.stacking>` for more examples.

        Examples
        --------
        **Single level columns**

        >>> df_single_level_cols = pd.DataFrame([[0, 1], [2, 3]],
        ...                                     index=['cat', 'dog'],
        ...                                     columns=['weight', 'height'])

        Stacking a dataframe with a single level column axis returns a Series:

        >>> df_single_level_cols
             weight height
        cat       0      1
        dog       2      3
        >>> df_single_level_cols.stack()
        cat  weight    0
             height    1
        dog  weight    2
             height    3
        dtype: int64

        **Multi level columns: simple case**

        >>> multicol1 = pd.MultiIndex.from_tuples([('weight', 'kg'),
        ...                                        ('weight', 'pounds')])
        >>> df_multi_level_cols1 = pd.DataFrame([[1, 2], [2, 4]],
        ...                                     index=['cat', 'dog'],
        ...                                     columns=multicol1)

        Stacking a dataframe with a multi-level column axis:

        >>> df_multi_level_cols1
             weight
                 kg    pounds
        cat       1        2
        dog       2        4
        >>> df_multi_level_cols1.stack()
                    weight
        cat kg           1
            pounds       2
        dog kg           2
            pounds       4

        **Missing values**

        >>> multicol2 = pd.MultiIndex.from_tuples([('weight', 'kg'),
        ...                                        ('height', 'm')])
        >>> df_multi_level_cols2 = pd.DataFrame([[1.0, 2.0], [3.0, 4.0]],
        ...                                     index=['cat', 'dog'],
        ...                                     columns=multicol2)

        It is common to have missing values when stacking a dataframe
        with multi-level columns, as the stacked dataframe typically
        has more values than the original dataframe. Missing values
        are filled with NaNs:

        >>> df_multi_level_cols2
            weight height
                kg      m
        cat    1.0    2.0
        dog    3.0    4.0
        >>> df_multi_level_cols2.stack()
                height  weight
        cat kg     NaN     1.0
            m      2.0     NaN
        dog kg     NaN     3.0
            m      4.0     NaN

        **Prescribing the level(s) to be stacked**

        The first parameter controls which level or levels are stacked:

        >>> df_multi_level_cols2.stack(0)
                     kg    m
        cat height  NaN  2.0
            weight  1.0  NaN
        dog height  NaN  4.0
            weight  3.0  NaN
        >>> df_multi_level_cols2.stack([0, 1])
        cat  height  m     2.0
             weight  kg    1.0
        dog  height  m     4.0
             weight  kg    3.0
        dtype: float64

        **Dropping missing values**

        >>> df_multi_level_cols3 = pd.DataFrame([[None, 1.0], [2.0, 3.0]],
        ...                                     index=['cat', 'dog'],
        ...                                     columns=multicol2)

        Note that rows where all values are missing are dropped by
        default but this behaviour can be controlled via the dropna
        keyword parameter:

        >>> df_multi_level_cols3
            weight height
                kg      m
        cat    NaN    1.0
        dog    2.0    3.0
        >>> df_multi_level_cols3.stack(dropna=False)
                height  weight
        cat kg     NaN     NaN
            m      1.0     NaN
        dog kg     NaN     2.0
            m      3.0     NaN
        >>> df_multi_level_cols3.stack(dropna=True)
                height  weight
        cat m      1.0     NaN
        dog kg     NaN     2.0
            m      3.0     NaN
        """
        from pandas.core.reshape.reshape import (
            stack,
            stack_multiple,
        )

        if isinstance(level, (tuple, list)):
            result = stack_multiple(self, level, dropna=dropna)
        else:
            result = stack(self, level, dropna=dropna)

        return result.__finalize__(self, method="stack")

    def explode(
        self,
        column: IndexLabel,
        ignore_index: bool = False,
    ) -> DataFrame:
        """
        Transform each element of a list-like to a row, replicating index values.

        Parameters
        ----------
        column : IndexLabel
            Column(s) to explode.
            For multiple columns, specify a non-empty list with each element
            be str or tuple, and all specified columns their list-like data
            on same row of the frame must have matching length.

            .. versionadded:: 1.3.0
                Multi-column explode

        ignore_index : bool, default False
            If True, the resulting index will be labeled 0, 1, …, n - 1.

        Returns
        -------
        DataFrame
            Exploded lists to rows of the subset columns;
            index will be duplicated for these rows.

        Raises
        ------
        ValueError :
            * If columns of the frame are not unique.
            * If specified columns to explode is empty list.
            * If specified columns to explode have not matching count of
              elements rowwise in the frame.

        See Also
        --------
        DataFrame.unstack : Pivot a level of the (necessarily hierarchical)
            index labels.
        DataFrame.melt : Unpivot a DataFrame from wide format to long format.
        Series.explode : Explode a DataFrame from list-like columns to long format.

        Notes
        -----
        This routine will explode list-likes including lists, tuples, sets,
        Series, and np.ndarray. The result dtype of the subset rows will
        be object. Scalars will be returned unchanged, and empty list-likes will
        result in a np.nan for that row. In addition, the ordering of rows in the
        output will be non-deterministic when exploding sets.

        Reference :ref:`the user guide <reshaping.explode>` for more examples.

        Examples
        --------
        >>> df = pd.DataFrame({'A': [[0, 1, 2], 'foo', [], [3, 4]],
        ...                    'B': 1,
        ...                    'C': [['a', 'b', 'c'], np.nan, [], ['d', 'e']]})
        >>> df
                   A  B          C
        0  [0, 1, 2]  1  [a, b, c]
        1        foo  1        NaN
        2         []  1         []
        3     [3, 4]  1     [d, e]

        Single-column explode.

        >>> df.explode('A')
             A  B          C
        0    0  1  [a, b, c]
        0    1  1  [a, b, c]
        0    2  1  [a, b, c]
        1  foo  1        NaN
        2  NaN  1         []
        3    3  1     [d, e]
        3    4  1     [d, e]

        Multi-column explode.

        >>> df.explode(list('AC'))
             A  B    C
        0    0  1    a
        0    1  1    b
        0    2  1    c
        1  foo  1  NaN
        2  NaN  1  NaN
        3    3  1    d
        3    4  1    e
        """
        if not self.columns.is_unique:
            duplicate_cols = self.columns[self.columns.duplicated()].tolist()
            raise ValueError(
                f"DataFrame columns must be unique. Duplicate columns: {duplicate_cols}"
            )

        columns: list[Hashable]
        if is_scalar(column) or isinstance(column, tuple):
            columns = [column]
        elif isinstance(column, list) and all(
            is_scalar(c) or isinstance(c, tuple) for c in column
        ):
            if not column:
                raise ValueError("column must be nonempty")
            if len(column) > len(set(column)):
                raise ValueError("column must be unique")
            columns = column
        else:
            raise ValueError("column must be a scalar, tuple, or list thereof")

        df = self.reset_index(drop=True)
        if len(columns) == 1:
            result = df[columns[0]].explode()
        else:
            mylen = lambda x: len(x) if (is_list_like(x) and len(x) > 0) else 1
            counts0 = self[columns[0]].apply(mylen)
            for c in columns[1:]:
                if not all(counts0 == self[c].apply(mylen)):
                    raise ValueError("columns must have matching element counts")
            result = DataFrame({c: df[c].explode() for c in columns})
        result = df.drop(columns, axis=1).join(result)
        if ignore_index:
            result.index = default_index(len(result))
        else:
            result.index = self.index.take(result.index)
        result = result.reindex(columns=self.columns, copy=False)

        return result.__finalize__(self, method="explode")

    def unstack(self, level: Level = -1, fill_value=None):
        """
        Pivot a level of the (necessarily hierarchical) index labels.

        Returns a DataFrame having a new level of column labels whose inner-most level
        consists of the pivoted index labels.

        If the index is not a MultiIndex, the output will be a Series
        (the analogue of stack when the columns are not a MultiIndex).

        Parameters
        ----------
        level : int, str, or list of these, default -1 (last level)
            Level(s) of index to unstack, can pass level name.
        fill_value : int, str or dict
            Replace NaN with this value if the unstack produces missing values.

        Returns
        -------
        Series or DataFrame

        See Also
        --------
        DataFrame.pivot : Pivot a table based on column values.
        DataFrame.stack : Pivot a level of the column labels (inverse operation
            from `unstack`).

        Notes
        -----
        Reference :ref:`the user guide <reshaping.stacking>` for more examples.

        Examples
        --------
        >>> index = pd.MultiIndex.from_tuples([('one', 'a'), ('one', 'b'),
        ...                                    ('two', 'a'), ('two', 'b')])
        >>> s = pd.Series(np.arange(1.0, 5.0), index=index)
        >>> s
        one  a   1.0
             b   2.0
        two  a   3.0
             b   4.0
        dtype: float64

        >>> s.unstack(level=-1)
             a   b
        one  1.0  2.0
        two  3.0  4.0

        >>> s.unstack(level=0)
           one  two
        a  1.0   3.0
        b  2.0   4.0

        >>> df = s.unstack(level=0)
        >>> df.unstack()
        one  a  1.0
             b  2.0
        two  a  3.0
             b  4.0
        dtype: float64
        """
        from pandas.core.reshape.reshape import unstack

        result = unstack(self, level, fill_value)

        return result.__finalize__(self, method="unstack")

    @Appender(_shared_docs["melt"] % {"caller": "df.melt(", "other": "melt"})
    def melt(
        self,
        id_vars=None,
        value_vars=None,
        var_name=None,
        value_name: Hashable = "value",
        col_level: Level = None,
        ignore_index: bool = True,
    ) -> DataFrame:
        return melt(
            self,
            id_vars=id_vars,
            value_vars=value_vars,
            var_name=var_name,
            value_name=value_name,
            col_level=col_level,
            ignore_index=ignore_index,
        ).__finalize__(self, method="melt")

    # ----------------------------------------------------------------------
    # Time series-related

    @doc(
        Series.diff,
        klass="DataFrame",
        extra_params="axis : {0 or 'index', 1 or 'columns'}, default 0\n    "
        "Take difference over rows (0) or columns (1).\n",
        other_klass="Series",
        examples=dedent(
            """
        Difference with previous row

        >>> df = pd.DataFrame({'a': [1, 2, 3, 4, 5, 6],
        ...                    'b': [1, 1, 2, 3, 5, 8],
        ...                    'c': [1, 4, 9, 16, 25, 36]})
        >>> df
           a  b   c
        0  1  1   1
        1  2  1   4
        2  3  2   9
        3  4  3  16
        4  5  5  25
        5  6  8  36

        >>> df.diff()
             a    b     c
        0  NaN  NaN   NaN
        1  1.0  0.0   3.0
        2  1.0  1.0   5.0
        3  1.0  1.0   7.0
        4  1.0  2.0   9.0
        5  1.0  3.0  11.0

        Difference with previous column

        >>> df.diff(axis=1)
            a  b   c
        0 NaN  0   0
        1 NaN -1   3
        2 NaN -1   7
        3 NaN -1  13
        4 NaN  0  20
        5 NaN  2  28

        Difference with 3rd previous row

        >>> df.diff(periods=3)
             a    b     c
        0  NaN  NaN   NaN
        1  NaN  NaN   NaN
        2  NaN  NaN   NaN
        3  3.0  2.0  15.0
        4  3.0  4.0  21.0
        5  3.0  6.0  27.0

        Difference with following row

        >>> df.diff(periods=-1)
             a    b     c
        0 -1.0  0.0  -3.0
        1 -1.0 -1.0  -5.0
        2 -1.0 -1.0  -7.0
        3 -1.0 -2.0  -9.0
        4 -1.0 -3.0 -11.0
        5  NaN  NaN   NaN

        Overflow in input dtype

        >>> df = pd.DataFrame({'a': [1, 0]}, dtype=np.uint8)
        >>> df.diff()
               a
        0    NaN
        1  255.0"""
        ),
    )
    def diff(self, periods: int = 1, axis: Axis = 0) -> DataFrame:
        if not lib.is_integer(periods):
            if not (is_float(periods) and periods.is_integer()):
                raise ValueError("periods must be an integer")
            periods = int(periods)

        axis = self._get_axis_number(axis)
        if axis == 1:
            if periods != 0:
                # in the periods == 0 case, this is equivalent diff of 0 periods
                #  along axis=0, and the Manager method may be somewhat more
                #  performant, so we dispatch in that case.
                return self - self.shift(periods, axis=axis)
            # With periods=0 this is equivalent to a diff with axis=0
            axis = 0

        new_data = self._mgr.diff(n=periods, axis=axis)
        return self._constructor(new_data).__finalize__(self, "diff")

    # ----------------------------------------------------------------------
    # Function application

    def _gotitem(
        self,
        key: IndexLabel,
        ndim: int,
        subset: DataFrame | Series | None = None,
    ) -> DataFrame | Series:
        """
        Sub-classes to define. Return a sliced object.

        Parameters
        ----------
        key : string / list of selections
        ndim : {1, 2}
            requested ndim of result
        subset : object, default None
            subset to act on
        """
        if subset is None:
            subset = self
        elif subset.ndim == 1:  # is Series
            return subset

        # TODO: _shallow_copy(subset)?
        return subset[key]

    _agg_see_also_doc = dedent(
        """
    See Also
    --------
    DataFrame.apply : Perform any type of operations.
    DataFrame.transform : Perform transformation type operations.
    core.groupby.GroupBy : Perform operations over groups.
    core.resample.Resampler : Perform operations over resampled bins.
    core.window.Rolling : Perform operations over rolling window.
    core.window.Expanding : Perform operations over expanding window.
    core.window.ExponentialMovingWindow : Perform operation over exponential weighted
        window.
    """
    )

    _agg_examples_doc = dedent(
        """
    Examples
    --------
    >>> df = pd.DataFrame([[1, 2, 3],
    ...                    [4, 5, 6],
    ...                    [7, 8, 9],
    ...                    [np.nan, np.nan, np.nan]],
    ...                   columns=['A', 'B', 'C'])

    Aggregate these functions over the rows.

    >>> df.agg(['sum', 'min'])
            A     B     C
    sum  12.0  15.0  18.0
    min   1.0   2.0   3.0

    Different aggregations per column.

    >>> df.agg({'A' : ['sum', 'min'], 'B' : ['min', 'max']})
            A    B
    sum  12.0  NaN
    min   1.0  2.0
    max   NaN  8.0

    Aggregate different functions over the columns and rename the index of the resulting
    DataFrame.

    >>> df.agg(x=('A', max), y=('B', 'min'), z=('C', np.mean))
         A    B    C
    x  7.0  NaN  NaN
    y  NaN  2.0  NaN
    z  NaN  NaN  6.0

    Aggregate over the columns.

    >>> df.agg("mean", axis="columns")
    0    2.0
    1    5.0
    2    8.0
    3    NaN
    dtype: float64
    """
    )

    @doc(
        _shared_docs["aggregate"],
        klass=_shared_doc_kwargs["klass"],
        axis=_shared_doc_kwargs["axis"],
        see_also=_agg_see_also_doc,
        examples=_agg_examples_doc,
    )
    def aggregate(self, func=None, axis: Axis = 0, *args, **kwargs):
        from pandas.core.apply import frame_apply

        axis = self._get_axis_number(axis)

        relabeling, func, columns, order = reconstruct_func(func, **kwargs)

        op = frame_apply(self, func=func, axis=axis, args=args, kwargs=kwargs)
        result = op.agg()

        if relabeling:
            # This is to keep the order to columns occurrence unchanged, and also
            # keep the order of new columns occurrence unchanged

            # For the return values of reconstruct_func, if relabeling is
            # False, columns and order will be None.
            assert columns is not None
            assert order is not None

            result_in_dict = relabel_result(result, func, columns, order)
            result = DataFrame(result_in_dict, index=columns)

        return result

    agg = aggregate

    @doc(
        _shared_docs["transform"],
        klass=_shared_doc_kwargs["klass"],
        axis=_shared_doc_kwargs["axis"],
    )
    def transform(
        self, func: AggFuncType, axis: Axis = 0, *args, **kwargs
    ) -> DataFrame:
        from pandas.core.apply import frame_apply

        op = frame_apply(self, func=func, axis=axis, args=args, kwargs=kwargs)
        result = op.transform()
        assert isinstance(result, DataFrame)
        return result

    def apply(
        self,
        func: AggFuncType,
        axis: Axis = 0,
        raw: bool = False,
        result_type: Literal["expand", "reduce", "broadcast"] | None = None,
        args=(),
        **kwargs,
    ):
        """
        Apply a function along an axis of the DataFrame.

        Objects passed to the function are Series objects whose index is
        either the DataFrame's index (``axis=0``) or the DataFrame's columns
        (``axis=1``). By default (``result_type=None``), the final return type
        is inferred from the return type of the applied function. Otherwise,
        it depends on the `result_type` argument.

        Parameters
        ----------
        func : function
            Function to apply to each column or row.
        axis : {0 or 'index', 1 or 'columns'}, default 0
            Axis along which the function is applied:

            * 0 or 'index': apply function to each column.
            * 1 or 'columns': apply function to each row.

        raw : bool, default False
            Determines if row or column is passed as a Series or ndarray object:

            * ``False`` : passes each row or column as a Series to the
              function.
            * ``True`` : the passed function will receive ndarray objects
              instead.
              If you are just applying a NumPy reduction function this will
              achieve much better performance.

        result_type : {'expand', 'reduce', 'broadcast', None}, default None
            These only act when ``axis=1`` (columns):

            * 'expand' : list-like results will be turned into columns.
            * 'reduce' : returns a Series if possible rather than expanding
              list-like results. This is the opposite of 'expand'.
            * 'broadcast' : results will be broadcast to the original shape
              of the DataFrame, the original index and columns will be
              retained.

            The default behaviour (None) depends on the return value of the
            applied function: list-like results will be returned as a Series
            of those. However if the apply function returns a Series these
            are expanded to columns.
        args : tuple
            Positional arguments to pass to `func` in addition to the
            array/series.
        **kwargs
            Additional keyword arguments to pass as keywords arguments to
            `func`.

        Returns
        -------
        Series or DataFrame
            Result of applying ``func`` along the given axis of the
            DataFrame.

        See Also
        --------
        DataFrame.map: For elementwise operations.
        DataFrame.aggregate: Only perform aggregating type operations.
        DataFrame.transform: Only perform transforming type operations.

        Notes
        -----
        Functions that mutate the passed object can produce unexpected
        behavior or errors and are not supported. See :ref:`gotchas.udf-mutation`
        for more details.

        Examples
        --------
        >>> df = pd.DataFrame([[4, 9]] * 3, columns=['A', 'B'])
        >>> df
           A  B
        0  4  9
        1  4  9
        2  4  9

        Using a numpy universal function (in this case the same as
        ``np.sqrt(df)``):

        >>> df.apply(np.sqrt)
             A    B
        0  2.0  3.0
        1  2.0  3.0
        2  2.0  3.0

        Using a reducing function on either axis

        >>> df.apply(np.sum, axis=0)
        A    12
        B    27
        dtype: int64

        >>> df.apply(np.sum, axis=1)
        0    13
        1    13
        2    13
        dtype: int64

        Returning a list-like will result in a Series

        >>> df.apply(lambda x: [1, 2], axis=1)
        0    [1, 2]
        1    [1, 2]
        2    [1, 2]
        dtype: object

        Passing ``result_type='expand'`` will expand list-like results
        to columns of a Dataframe

        >>> df.apply(lambda x: [1, 2], axis=1, result_type='expand')
           0  1
        0  1  2
        1  1  2
        2  1  2

        Returning a Series inside the function is similar to passing
        ``result_type='expand'``. The resulting column names
        will be the Series index.

        >>> df.apply(lambda x: pd.Series([1, 2], index=['foo', 'bar']), axis=1)
           foo  bar
        0    1    2
        1    1    2
        2    1    2

        Passing ``result_type='broadcast'`` will ensure the same shape
        result, whether list-like or scalar is returned by the function,
        and broadcast it along the axis. The resulting column names will
        be the originals.

        >>> df.apply(lambda x: [1, 2], axis=1, result_type='broadcast')
           A  B
        0  1  2
        1  1  2
        2  1  2
        """
        from pandas.core.apply import frame_apply

        op = frame_apply(
            self,
            func=func,
            axis=axis,
            raw=raw,
            result_type=result_type,
            args=args,
            kwargs=kwargs,
        )
        return op.apply().__finalize__(self, method="apply")

    def map(
        self, func: PythonFuncType, na_action: str | None = None, **kwargs
    ) -> DataFrame:
        """
        Apply a function to a Dataframe elementwise.

        .. versionadded:: 2.1.0

           DataFrame.applymap was deprecated and renamed to DataFrame.map.

        This method applies a function that accepts and returns a scalar
        to every element of a DataFrame.

        Parameters
        ----------
        func : callable
            Python function, returns a single value from a single value.
        na_action : {None, 'ignore'}, default None
            If ‘ignore’, propagate NaN values, without passing them to func.

            .. versionadded:: 1.2

        **kwargs
            Additional keyword arguments to pass as keywords arguments to
            `func`.

            .. versionadded:: 1.3.0

        Returns
        -------
        DataFrame
            Transformed DataFrame.

        See Also
        --------
        DataFrame.apply : Apply a function along input axis of DataFrame.
        DataFrame.replace: Replace values given in `to_replace` with `value`.
        Series.map : Apply a function elementwise on a Series.

        Examples
        --------
        >>> df = pd.DataFrame([[1, 2.12], [3.356, 4.567]])
        >>> df
               0      1
        0  1.000  2.120
        1  3.356  4.567

        >>> df.map(lambda x: len(str(x)))
           0  1
        0  3  4
        1  5  5

        Like Series.map, NA values can be ignored:

        >>> df_copy = df.copy()
        >>> df_copy.iloc[0, 0] = pd.NA
        >>> df_copy.map(lambda x: len(str(x)), na_action='ignore')
             0  1
        0  NaN  4
        1  5.0  5

        Note that a vectorized version of `func` often exists, which will
        be much faster. You could square each number elementwise.

        >>> df.map(lambda x: x**2)
                   0          1
        0   1.000000   4.494400
        1  11.262736  20.857489

        But it's better to avoid map in that case.

        >>> df ** 2
                   0          1
        0   1.000000   4.494400
        1  11.262736  20.857489
        """
        if na_action not in {"ignore", None}:
            raise ValueError(
                f"na_action must be 'ignore' or None. Got {repr(na_action)}"
            )

        if self.empty:
            return self.copy()

        func = functools.partial(func, **kwargs)

        def infer(x):
            return x._map_values(func, na_action=na_action)

        return self.apply(infer).__finalize__(self, "map")

    def applymap(
        self, func: PythonFuncType, na_action: NaAction | None = None, **kwargs
    ) -> DataFrame:
        """
        Apply a function to a Dataframe elementwise.

        .. deprecated:: 2.1.0

           DataFrame.applymap has been deprecated. Use DataFrame.map instead.

        This method applies a function that accepts and returns a scalar
        to every element of a DataFrame.

        Parameters
        ----------
        func : callable
            Python function, returns a single value from a single value.
        na_action : {None, 'ignore'}, default None
            If ‘ignore’, propagate NaN values, without passing them to func.
        **kwargs
            Additional keyword arguments to pass as keywords arguments to
            `func`.

        Returns
        -------
        DataFrame
            Transformed DataFrame.

        See Also
        --------
        DataFrame.apply : Apply a function along input axis of DataFrame.
        DataFrame.map : Apply a function along input axis of DataFrame.
        DataFrame.replace: Replace values given in `to_replace` with `value`.

        Examples
        --------
        >>> df = pd.DataFrame([[1, 2.12], [3.356, 4.567]])
        >>> df
               0      1
        0  1.000  2.120
        1  3.356  4.567

        >>> df.map(lambda x: len(str(x)))
           0  1
        0  3  4
        1  5  5
        """
        warnings.warn(
            "DataFrame.applymap has been deprecated. Use DataFrame.map instead.",
            FutureWarning,
            stacklevel=find_stack_level(),
        )
        return self.map(func, na_action=na_action, **kwargs)

    # ----------------------------------------------------------------------
    # Merging / joining methods

    def _append(
        self,
        other,
        ignore_index: bool = False,
        verify_integrity: bool = False,
        sort: bool = False,
    ) -> DataFrame:
        if isinstance(other, (Series, dict)):
            if isinstance(other, dict):
                if not ignore_index:
                    raise TypeError("Can only append a dict if ignore_index=True")
                other = Series(other)
            if other.name is None and not ignore_index:
                raise TypeError(
                    "Can only append a Series if ignore_index=True "
                    "or if the Series has a name"
                )

            index = Index(
                [other.name],
                name=self.index.names
                if isinstance(self.index, MultiIndex)
                else self.index.name,
            )
            row_df = other.to_frame().T
            # infer_objects is needed for
            #  test_append_empty_frame_to_series_with_dateutil_tz
            other = row_df.infer_objects(copy=False).rename_axis(
                index.names, copy=False
            )
        elif isinstance(other, list):
            if not other:
                pass
            elif not isinstance(other[0], DataFrame):
                other = DataFrame(other)
                if self.index.name is not None and not ignore_index:
                    other.index.name = self.index.name

        from pandas.core.reshape.concat import concat

        if isinstance(other, (list, tuple)):
            to_concat = [self, *other]
        else:
            to_concat = [self, other]

        result = concat(
            to_concat,
            ignore_index=ignore_index,
            verify_integrity=verify_integrity,
            sort=sort,
        )
        return result.__finalize__(self, method="append")

    def join(
        self,
        other: DataFrame | Series | Iterable[DataFrame | Series],
        on: IndexLabel | None = None,
        how: MergeHow = "left",
        lsuffix: str = "",
        rsuffix: str = "",
        sort: bool = False,
        validate: JoinValidate | None = None,
    ) -> DataFrame:
        """
        Join columns of another DataFrame.

        Join columns with `other` DataFrame either on index or on a key
        column. Efficiently join multiple DataFrame objects by index at once by
        passing a list.

        Parameters
        ----------
        other : DataFrame, Series, or a list containing any combination of them
            Index should be similar to one of the columns in this one. If a
            Series is passed, its name attribute must be set, and that will be
            used as the column name in the resulting joined DataFrame.
        on : str, list of str, or array-like, optional
            Column or index level name(s) in the caller to join on the index
            in `other`, otherwise joins index-on-index. If multiple
            values given, the `other` DataFrame must have a MultiIndex. Can
            pass an array as the join key if it is not already contained in
            the calling DataFrame. Like an Excel VLOOKUP operation.
        how : {'left', 'right', 'outer', 'inner', 'cross'}, default 'left'
            How to handle the operation of the two objects.

            * left: use calling frame's index (or column if on is specified)
            * right: use `other`'s index.
            * outer: form union of calling frame's index (or column if on is
              specified) with `other`'s index, and sort it.
              lexicographically.
            * inner: form intersection of calling frame's index (or column if
              on is specified) with `other`'s index, preserving the order
              of the calling's one.
            * cross: creates the cartesian product from both frames, preserves the order
              of the left keys.

              .. versionadded:: 1.2.0

        lsuffix : str, default ''
            Suffix to use from left frame's overlapping columns.
        rsuffix : str, default ''
            Suffix to use from right frame's overlapping columns.
        sort : bool, default False
            Order result DataFrame lexicographically by the join key. If False,
            the order of the join key depends on the join type (how keyword).
        validate : str, optional
            If specified, checks if join is of specified type.
            * "one_to_one" or "1:1": check if join keys are unique in both left
            and right datasets.
            * "one_to_many" or "1:m": check if join keys are unique in left dataset.
            * "many_to_one" or "m:1": check if join keys are unique in right dataset.
            * "many_to_many" or "m:m": allowed, but does not result in checks.
            .. versionadded:: 1.5.0

        Returns
        -------
        DataFrame
            A dataframe containing columns from both the caller and `other`.

        See Also
        --------
        DataFrame.merge : For column(s)-on-column(s) operations.

        Notes
        -----
        Parameters `on`, `lsuffix`, and `rsuffix` are not supported when
        passing a list of `DataFrame` objects.

        Examples
        --------
        >>> df = pd.DataFrame({'key': ['K0', 'K1', 'K2', 'K3', 'K4', 'K5'],
        ...                    'A': ['A0', 'A1', 'A2', 'A3', 'A4', 'A5']})

        >>> df
          key   A
        0  K0  A0
        1  K1  A1
        2  K2  A2
        3  K3  A3
        4  K4  A4
        5  K5  A5

        >>> other = pd.DataFrame({'key': ['K0', 'K1', 'K2'],
        ...                       'B': ['B0', 'B1', 'B2']})

        >>> other
          key   B
        0  K0  B0
        1  K1  B1
        2  K2  B2

        Join DataFrames using their indexes.

        >>> df.join(other, lsuffix='_caller', rsuffix='_other')
          key_caller   A key_other    B
        0         K0  A0        K0   B0
        1         K1  A1        K1   B1
        2         K2  A2        K2   B2
        3         K3  A3       NaN  NaN
        4         K4  A4       NaN  NaN
        5         K5  A5       NaN  NaN

        If we want to join using the key columns, we need to set key to be
        the index in both `df` and `other`. The joined DataFrame will have
        key as its index.

        >>> df.set_index('key').join(other.set_index('key'))
              A    B
        key
        K0   A0   B0
        K1   A1   B1
        K2   A2   B2
        K3   A3  NaN
        K4   A4  NaN
        K5   A5  NaN

        Another option to join using the key columns is to use the `on`
        parameter. DataFrame.join always uses `other`'s index but we can use
        any column in `df`. This method preserves the original DataFrame's
        index in the result.

        >>> df.join(other.set_index('key'), on='key')
          key   A    B
        0  K0  A0   B0
        1  K1  A1   B1
        2  K2  A2   B2
        3  K3  A3  NaN
        4  K4  A4  NaN
        5  K5  A5  NaN

        Using non-unique key values shows how they are matched.

        >>> df = pd.DataFrame({'key': ['K0', 'K1', 'K1', 'K3', 'K0', 'K1'],
        ...                    'A': ['A0', 'A1', 'A2', 'A3', 'A4', 'A5']})

        >>> df
          key   A
        0  K0  A0
        1  K1  A1
        2  K1  A2
        3  K3  A3
        4  K0  A4
        5  K1  A5

        >>> df.join(other.set_index('key'), on='key', validate='m:1')
          key   A    B
        0  K0  A0   B0
        1  K1  A1   B1
        2  K1  A2   B1
        3  K3  A3  NaN
        4  K0  A4   B0
        5  K1  A5   B1
        """
        from pandas.core.reshape.concat import concat
        from pandas.core.reshape.merge import merge

        if isinstance(other, Series):
            if other.name is None:
                raise ValueError("Other Series must have a name")
            other = DataFrame({other.name: other})

        if isinstance(other, DataFrame):
            if how == "cross":
                return merge(
                    self,
                    other,
                    how=how,
                    on=on,
                    suffixes=(lsuffix, rsuffix),
                    sort=sort,
                    validate=validate,
                )
            return merge(
                self,
                other,
                left_on=on,
                how=how,
                left_index=on is None,
                right_index=True,
                suffixes=(lsuffix, rsuffix),
                sort=sort,
                validate=validate,
            )
        else:
            if on is not None:
                raise ValueError(
                    "Joining multiple DataFrames only supported for joining on index"
                )

            if rsuffix or lsuffix:
                raise ValueError(
                    "Suffixes not supported when joining multiple DataFrames"
                )

            # Mypy thinks the RHS is a
            # "Union[DataFrame, Series, Iterable[Union[DataFrame, Series]]]" whereas
            # the LHS is an "Iterable[DataFrame]", but in reality both types are
            # "Iterable[Union[DataFrame, Series]]" due to the if statements
            frames = [cast("DataFrame | Series", self)] + list(other)

            can_concat = all(df.index.is_unique for df in frames)

            # join indexes only using concat
            if can_concat:
                if how == "left":
                    res = concat(
                        frames, axis=1, join="outer", verify_integrity=True, sort=sort
                    )
                    return res.reindex(self.index, copy=False)
                else:
                    return concat(
                        frames, axis=1, join=how, verify_integrity=True, sort=sort
                    )

            joined = frames[0]

            for frame in frames[1:]:
                joined = merge(
                    joined,
                    frame,
                    how=how,
                    left_index=True,
                    right_index=True,
                    validate=validate,
                )

            return joined

    @Substitution("")
    @Appender(_merge_doc, indents=2)
    def merge(
        self,
        right: DataFrame | Series,
        how: MergeHow = "inner",
        on: IndexLabel | None = None,
        left_on: IndexLabel | None = None,
        right_on: IndexLabel | None = None,
        left_index: bool = False,
        right_index: bool = False,
        sort: bool = False,
        suffixes: Suffixes = ("_x", "_y"),
        copy: bool | None = None,
        indicator: str | bool = False,
        validate: MergeValidate | None = None,
    ) -> DataFrame:
        from pandas.core.reshape.merge import merge

        return merge(
            self,
            right,
            how=how,
            on=on,
            left_on=left_on,
            right_on=right_on,
            left_index=left_index,
            right_index=right_index,
            sort=sort,
            suffixes=suffixes,
            copy=copy,
            indicator=indicator,
            validate=validate,
        )

    def round(
        self, decimals: int | dict[IndexLabel, int] | Series = 0, *args, **kwargs
    ) -> DataFrame:
        """
        Round a DataFrame to a variable number of decimal places.

        Parameters
        ----------
        decimals : int, dict, Series
            Number of decimal places to round each column to. If an int is
            given, round each column to the same number of places.
            Otherwise dict and Series round to variable numbers of places.
            Column names should be in the keys if `decimals` is a
            dict-like, or in the index if `decimals` is a Series. Any
            columns not included in `decimals` will be left as is. Elements
            of `decimals` which are not columns of the input will be
            ignored.
        *args
            Additional keywords have no effect but might be accepted for
            compatibility with numpy.
        **kwargs
            Additional keywords have no effect but might be accepted for
            compatibility with numpy.

        Returns
        -------
        DataFrame
            A DataFrame with the affected columns rounded to the specified
            number of decimal places.

        See Also
        --------
        numpy.around : Round a numpy array to the given number of decimals.
        Series.round : Round a Series to the given number of decimals.

        Examples
        --------
        >>> df = pd.DataFrame([(.21, .32), (.01, .67), (.66, .03), (.21, .18)],
        ...                   columns=['dogs', 'cats'])
        >>> df
            dogs  cats
        0  0.21  0.32
        1  0.01  0.67
        2  0.66  0.03
        3  0.21  0.18

        By providing an integer each column is rounded to the same number
        of decimal places

        >>> df.round(1)
            dogs  cats
        0   0.2   0.3
        1   0.0   0.7
        2   0.7   0.0
        3   0.2   0.2

        With a dict, the number of places for specific columns can be
        specified with the column names as key and the number of decimal
        places as value

        >>> df.round({'dogs': 1, 'cats': 0})
            dogs  cats
        0   0.2   0.0
        1   0.0   1.0
        2   0.7   0.0
        3   0.2   0.0

        Using a Series, the number of places for specific columns can be
        specified with the column names as index and the number of
        decimal places as value

        >>> decimals = pd.Series([0, 1], index=['cats', 'dogs'])
        >>> df.round(decimals)
            dogs  cats
        0   0.2   0.0
        1   0.0   1.0
        2   0.7   0.0
        3   0.2   0.0
        """
        from pandas.core.reshape.concat import concat

        def _dict_round(df: DataFrame, decimals):
            for col, vals in df.items():
                try:
                    yield _series_round(vals, decimals[col])
                except KeyError:
                    yield vals

        def _series_round(ser: Series, decimals: int) -> Series:
            if is_integer_dtype(ser.dtype) or is_float_dtype(ser.dtype):
                return ser.round(decimals)
            return ser

        nv.validate_round(args, kwargs)

        if isinstance(decimals, (dict, Series)):
            if isinstance(decimals, Series) and not decimals.index.is_unique:
                raise ValueError("Index of decimals must be unique")
            if is_dict_like(decimals) and not all(
                is_integer(value) for _, value in decimals.items()
            ):
                raise TypeError("Values in decimals must be integers")
            new_cols = list(_dict_round(self, decimals))
        elif is_integer(decimals):
            # Dispatch to Block.round
            # Argument "decimals" to "round" of "BaseBlockManager" has incompatible
            # type "Union[int, integer[Any]]"; expected "int"
            return self._constructor(
                self._mgr.round(
                    decimals=decimals,  # type: ignore[arg-type]
                    using_cow=using_copy_on_write(),
                ),
            ).__finalize__(self, method="round")
        else:
            raise TypeError("decimals must be an integer, a dict-like or a Series")

        if new_cols is not None and len(new_cols) > 0:
            return self._constructor(
                concat(new_cols, axis=1), index=self.index, columns=self.columns
            ).__finalize__(self, method="round")
        else:
            return self.copy(deep=False)

    # ----------------------------------------------------------------------
    # Statistical methods, etc.

    def corr(
        self,
        method: CorrelationMethod = "pearson",
        min_periods: int = 1,
        numeric_only: bool = False,
    ) -> DataFrame:
        """
        Compute pairwise correlation of columns, excluding NA/null values.

        Parameters
        ----------
        method : {'pearson', 'kendall', 'spearman'} or callable
            Method of correlation:

            * pearson : standard correlation coefficient
            * kendall : Kendall Tau correlation coefficient
            * spearman : Spearman rank correlation
            * callable: callable with input two 1d ndarrays
                and returning a float. Note that the returned matrix from corr
                will have 1 along the diagonals and will be symmetric
                regardless of the callable's behavior.
        min_periods : int, optional
            Minimum number of observations required per pair of columns
            to have a valid result. Currently only available for Pearson
            and Spearman correlation.
        numeric_only : bool, default False
            Include only `float`, `int` or `boolean` data.

            .. versionadded:: 1.5.0

            .. versionchanged:: 2.0.0
                The default value of ``numeric_only`` is now ``False``.

        Returns
        -------
        DataFrame
            Correlation matrix.

        See Also
        --------
        DataFrame.corrwith : Compute pairwise correlation with another
            DataFrame or Series.
        Series.corr : Compute the correlation between two Series.

        Notes
        -----
        Pearson, Kendall and Spearman correlation are currently computed using pairwise complete observations.

        * `Pearson correlation coefficient <https://en.wikipedia.org/wiki/Pearson_correlation_coefficient>`_
        * `Kendall rank correlation coefficient <https://en.wikipedia.org/wiki/Kendall_rank_correlation_coefficient>`_
        * `Spearman's rank correlation coefficient <https://en.wikipedia.org/wiki/Spearman%27s_rank_correlation_coefficient>`_

        Examples
        --------
        >>> def histogram_intersection(a, b):
        ...     v = np.minimum(a, b).sum().round(decimals=1)
        ...     return v
        >>> df = pd.DataFrame([(.2, .3), (.0, .6), (.6, .0), (.2, .1)],
        ...                   columns=['dogs', 'cats'])
        >>> df.corr(method=histogram_intersection)
              dogs  cats
        dogs   1.0   0.3
        cats   0.3   1.0

        >>> df = pd.DataFrame([(1, 1), (2, np.nan), (np.nan, 3), (4, 4)],
        ...                   columns=['dogs', 'cats'])
        >>> df.corr(min_periods=3)
              dogs  cats
        dogs   1.0   NaN
        cats   NaN   1.0
        """  # noqa:E501
        data = self._get_numeric_data() if numeric_only else self
        cols = data.columns
        idx = cols.copy()
        mat = data.to_numpy(dtype=float, na_value=np.nan, copy=False)

        if method == "pearson":
            correl = libalgos.nancorr(mat, minp=min_periods)
        elif method == "spearman":
            correl = libalgos.nancorr_spearman(mat, minp=min_periods)
        elif method == "kendall" or callable(method):
            if min_periods is None:
                min_periods = 1
            mat = mat.T
            corrf = nanops.get_corr_func(method)
            K = len(cols)
            correl = np.empty((K, K), dtype=float)
            mask = np.isfinite(mat)
            for i, ac in enumerate(mat):
                for j, bc in enumerate(mat):
                    if i > j:
                        continue

                    valid = mask[i] & mask[j]
                    if valid.sum() < min_periods:
                        c = np.nan
                    elif i == j:
                        c = 1.0
                    elif not valid.all():
                        c = corrf(ac[valid], bc[valid])
                    else:
                        c = corrf(ac, bc)
                    correl[i, j] = c
                    correl[j, i] = c
        else:
            raise ValueError(
                "method must be either 'pearson', "
                "'spearman', 'kendall', or a callable, "
                f"'{method}' was supplied"
            )

        result = self._constructor(correl, index=idx, columns=cols, copy=False)
        return result.__finalize__(self, method="corr")

    def cov(
        self,
        min_periods: int | None = None,
        ddof: int | None = 1,
        numeric_only: bool = False,
    ) -> DataFrame:
        """
        Compute pairwise covariance of columns, excluding NA/null values.

        Compute the pairwise covariance among the series of a DataFrame.
        The returned data frame is the `covariance matrix
        <https://en.wikipedia.org/wiki/Covariance_matrix>`__ of the columns
        of the DataFrame.

        Both NA and null values are automatically excluded from the
        calculation. (See the note below about bias from missing values.)
        A threshold can be set for the minimum number of
        observations for each value created. Comparisons with observations
        below this threshold will be returned as ``NaN``.

        This method is generally used for the analysis of time series data to
        understand the relationship between different measures
        across time.

        Parameters
        ----------
        min_periods : int, optional
            Minimum number of observations required per pair of columns
            to have a valid result.

        ddof : int, default 1
            Delta degrees of freedom.  The divisor used in calculations
            is ``N - ddof``, where ``N`` represents the number of elements.
            This argument is applicable only when no ``nan`` is in the dataframe.

        numeric_only : bool, default False
            Include only `float`, `int` or `boolean` data.

            .. versionadded:: 1.5.0

            .. versionchanged:: 2.0.0
                The default value of ``numeric_only`` is now ``False``.

        Returns
        -------
        DataFrame
            The covariance matrix of the series of the DataFrame.

        See Also
        --------
        Series.cov : Compute covariance with another Series.
        core.window.ewm.ExponentialMovingWindow.cov : Exponential weighted sample
            covariance.
        core.window.expanding.Expanding.cov : Expanding sample covariance.
        core.window.rolling.Rolling.cov : Rolling sample covariance.

        Notes
        -----
        Returns the covariance matrix of the DataFrame's time series.
        The covariance is normalized by N-ddof.

        For DataFrames that have Series that are missing data (assuming that
        data is `missing at random
        <https://en.wikipedia.org/wiki/Missing_data#Missing_at_random>`__)
        the returned covariance matrix will be an unbiased estimate
        of the variance and covariance between the member Series.

        However, for many applications this estimate may not be acceptable
        because the estimate covariance matrix is not guaranteed to be positive
        semi-definite. This could lead to estimate correlations having
        absolute values which are greater than one, and/or a non-invertible
        covariance matrix. See `Estimation of covariance matrices
        <https://en.wikipedia.org/w/index.php?title=Estimation_of_covariance_
        matrices>`__ for more details.

        Examples
        --------
        >>> df = pd.DataFrame([(1, 2), (0, 3), (2, 0), (1, 1)],
        ...                   columns=['dogs', 'cats'])
        >>> df.cov()
                  dogs      cats
        dogs  0.666667 -1.000000
        cats -1.000000  1.666667

        >>> np.random.seed(42)
        >>> df = pd.DataFrame(np.random.randn(1000, 5),
        ...                   columns=['a', 'b', 'c', 'd', 'e'])
        >>> df.cov()
                  a         b         c         d         e
        a  0.998438 -0.020161  0.059277 -0.008943  0.014144
        b -0.020161  1.059352 -0.008543 -0.024738  0.009826
        c  0.059277 -0.008543  1.010670 -0.001486 -0.000271
        d -0.008943 -0.024738 -0.001486  0.921297 -0.013692
        e  0.014144  0.009826 -0.000271 -0.013692  0.977795

        **Minimum number of periods**

        This method also supports an optional ``min_periods`` keyword
        that specifies the required minimum number of non-NA observations for
        each column pair in order to have a valid result:

        >>> np.random.seed(42)
        >>> df = pd.DataFrame(np.random.randn(20, 3),
        ...                   columns=['a', 'b', 'c'])
        >>> df.loc[df.index[:5], 'a'] = np.nan
        >>> df.loc[df.index[5:10], 'b'] = np.nan
        >>> df.cov(min_periods=12)
                  a         b         c
        a  0.316741       NaN -0.150812
        b       NaN  1.248003  0.191417
        c -0.150812  0.191417  0.895202
        """
        data = self._get_numeric_data() if numeric_only else self
        cols = data.columns
        idx = cols.copy()
        mat = data.to_numpy(dtype=float, na_value=np.nan, copy=False)

        if notna(mat).all():
            if min_periods is not None and min_periods > len(mat):
                base_cov = np.empty((mat.shape[1], mat.shape[1]))
                base_cov.fill(np.nan)
            else:
                base_cov = np.cov(mat.T, ddof=ddof)
            base_cov = base_cov.reshape((len(cols), len(cols)))
        else:
            base_cov = libalgos.nancorr(mat, cov=True, minp=min_periods)

        result = self._constructor(base_cov, index=idx, columns=cols, copy=False)
        return result.__finalize__(self, method="cov")

    def corrwith(
        self,
        other: DataFrame | Series,
        axis: Axis = 0,
        drop: bool = False,
        method: CorrelationMethod = "pearson",
        numeric_only: bool = False,
    ) -> Series:
        """
        Compute pairwise correlation.

        Pairwise correlation is computed between rows or columns of
        DataFrame with rows or columns of Series or DataFrame. DataFrames
        are first aligned along both axes before computing the
        correlations.

        Parameters
        ----------
        other : DataFrame, Series
            Object with which to compute correlations.
        axis : {0 or 'index', 1 or 'columns'}, default 0
            The axis to use. 0 or 'index' to compute row-wise, 1 or 'columns' for
            column-wise.
        drop : bool, default False
            Drop missing indices from result.
        method : {'pearson', 'kendall', 'spearman'} or callable
            Method of correlation:

            * pearson : standard correlation coefficient
            * kendall : Kendall Tau correlation coefficient
            * spearman : Spearman rank correlation
            * callable: callable with input two 1d ndarrays
                and returning a float.

        numeric_only : bool, default False
            Include only `float`, `int` or `boolean` data.

            .. versionadded:: 1.5.0

            .. versionchanged:: 2.0.0
                The default value of ``numeric_only`` is now ``False``.

        Returns
        -------
        Series
            Pairwise correlations.

        See Also
        --------
        DataFrame.corr : Compute pairwise correlation of columns.

        Examples
        --------
        >>> index = ["a", "b", "c", "d", "e"]
        >>> columns = ["one", "two", "three", "four"]
        >>> df1 = pd.DataFrame(np.arange(20).reshape(5, 4), index=index, columns=columns)
        >>> df2 = pd.DataFrame(np.arange(16).reshape(4, 4), index=index[:4], columns=columns)
        >>> df1.corrwith(df2)
        one      1.0
        two      1.0
        three    1.0
        four     1.0
        dtype: float64

        >>> df2.corrwith(df1, axis=1)
        a    1.0
        b    1.0
        c    1.0
        d    1.0
        e    NaN
        dtype: float64
        """  # noqa:E501
        axis = self._get_axis_number(axis)
        this = self._get_numeric_data() if numeric_only else self

        if isinstance(other, Series):
            return this.apply(lambda x: other.corr(x, method=method), axis=axis)

        if numeric_only:
            other = other._get_numeric_data()
        left, right = this.align(other, join="inner", copy=False)

        if axis == 1:
            left = left.T
            right = right.T

        if method == "pearson":
            # mask missing values
            left = left + right * 0
            right = right + left * 0

            # demeaned data
            ldem = left - left.mean(numeric_only=numeric_only)
            rdem = right - right.mean(numeric_only=numeric_only)

            num = (ldem * rdem).sum()
            dom = (
                (left.count() - 1)
                * left.std(numeric_only=numeric_only)
                * right.std(numeric_only=numeric_only)
            )

            correl = num / dom

        elif method in ["kendall", "spearman"] or callable(method):

            def c(x):
                return nanops.nancorr(x[0], x[1], method=method)

            correl = self._constructor_sliced(
                map(c, zip(left.values.T, right.values.T)),
                index=left.columns,
                copy=False,
            )

        else:
            raise ValueError(
                f"Invalid method {method} was passed, "
                "valid methods are: 'pearson', 'kendall', "
                "'spearman', or callable"
            )

        if not drop:
            # Find non-matching labels along the given axis
            # and append missing correlations (GH 22375)
            raxis: AxisInt = 1 if axis == 0 else 0
            result_index = this._get_axis(raxis).union(other._get_axis(raxis))
            idx_diff = result_index.difference(correl.index)

            if len(idx_diff) > 0:
                correl = correl._append(
                    Series([np.nan] * len(idx_diff), index=idx_diff)
                )

        return correl

    # ----------------------------------------------------------------------
    # ndarray-like stats methods

    def count(self, axis: Axis = 0, numeric_only: bool = False):
        """
        Count non-NA cells for each column or row.

        The values `None`, `NaN`, `NaT`, and optionally `numpy.inf` (depending
        on `pandas.options.mode.use_inf_as_na`) are considered NA.

        Parameters
        ----------
        axis : {0 or 'index', 1 or 'columns'}, default 0
            If 0 or 'index' counts are generated for each column.
            If 1 or 'columns' counts are generated for each row.
        numeric_only : bool, default False
            Include only `float`, `int` or `boolean` data.

        Returns
        -------
        Series or DataFrame
            For each column/row the number of non-NA/null entries.
            If `level` is specified returns a `DataFrame`.

        See Also
        --------
        Series.count: Number of non-NA elements in a Series.
        DataFrame.value_counts: Count unique combinations of columns.
        DataFrame.shape: Number of DataFrame rows and columns (including NA
            elements).
        DataFrame.isna: Boolean same-sized DataFrame showing places of NA
            elements.

        Examples
        --------
        Constructing DataFrame from a dictionary:

        >>> df = pd.DataFrame({"Person":
        ...                    ["John", "Myla", "Lewis", "John", "Myla"],
        ...                    "Age": [24., np.nan, 21., 33, 26],
        ...                    "Single": [False, True, True, True, False]})
        >>> df
           Person   Age  Single
        0    John  24.0   False
        1    Myla   NaN    True
        2   Lewis  21.0    True
        3    John  33.0    True
        4    Myla  26.0   False

        Notice the uncounted NA values:

        >>> df.count()
        Person    5
        Age       4
        Single    5
        dtype: int64

        Counts for each **row**:

        >>> df.count(axis='columns')
        0    3
        1    2
        2    3
        3    3
        4    3
        dtype: int64
        """
        axis = self._get_axis_number(axis)

        if numeric_only:
            frame = self._get_numeric_data()
        else:
            frame = self

        # GH #423
        if len(frame._get_axis(axis)) == 0:
            result = self._constructor_sliced(0, index=frame._get_agg_axis(axis))
        else:
            if frame._is_mixed_type or frame._mgr.any_extension_types:
                # the or any_extension_types is really only hit for single-
                # column frames with an extension array
                result = notna(frame).sum(axis=axis)
            else:
                # GH13407
                series_counts = notna(frame).sum(axis=axis)
                counts = series_counts._values
                result = self._constructor_sliced(
                    counts, index=frame._get_agg_axis(axis), copy=False
                )

        return result.astype("int64").__finalize__(self, method="count")

    def _reduce(
        self,
        op,
        name: str,
        *,
        axis: Axis = 0,
        skipna: bool = True,
        numeric_only: bool = False,
        filter_type=None,
        **kwds,
    ):
        assert filter_type is None or filter_type == "bool", filter_type
        out_dtype = "bool" if filter_type == "bool" else None

        if axis is not None:
            axis = self._get_axis_number(axis)

        def func(values: np.ndarray):
            # We only use this in the case that operates on self.values
            return op(values, axis=axis, skipna=skipna, **kwds)

        def blk_func(values, axis: Axis = 1):
            if isinstance(values, ExtensionArray):
                if not is_1d_only_ea_dtype(values.dtype) and not isinstance(
                    self._mgr, ArrayManager
                ):
                    return values._reduce(name, axis=1, skipna=skipna, **kwds)
                return values._reduce(name, skipna=skipna, **kwds)
            else:
                return op(values, axis=axis, skipna=skipna, **kwds)

        def _get_data() -> DataFrame:
            if filter_type is None:
                data = self._get_numeric_data()
            else:
                # GH#25101, GH#24434
                assert filter_type == "bool"
                data = self._get_bool_data()
            return data

        # Case with EAs see GH#35881
        df = self
        if numeric_only:
            df = _get_data()
        if axis is None:
            return func(df.values)
        elif axis == 1:
            if len(df.index) == 0:
                # Taking a transpose would result in no columns, losing the dtype.
                # In the empty case, reducing along axis 0 or 1 gives the same
                # result dtype, so reduce with axis=0 and ignore values
                result = df._reduce(
                    op,
                    name,
                    axis=0,
                    skipna=skipna,
                    numeric_only=False,
                    filter_type=filter_type,
                    **kwds,
                ).iloc[:0]
                result.index = df.index
                return result
            df = df.T

        # After possibly _get_data and transposing, we are now in the
        #  simple case where we can use BlockManager.reduce
        res = df._mgr.reduce(blk_func)
        out = df._constructor(res).iloc[0]
        if out_dtype is not None:
            out = out.astype(out_dtype)
        elif (df._mgr.get_dtypes() == object).any():
            out = out.astype(object)
        elif len(self) == 0 and name in ("sum", "prod"):
            # Even if we are object dtype, follow numpy and return
            #  float64, see test_apply_funcs_over_empty
            out = out.astype(np.float64)

        return out

    def _reduce_axis1(self, name: str, func, skipna: bool) -> Series:
        """
        Special case for _reduce to try to avoid a potentially-expensive transpose.

        Apply the reduction block-wise along axis=1 and then reduce the resulting
        1D arrays.
        """
        if name == "all":
            result = np.ones(len(self), dtype=bool)
            ufunc = np.logical_and
        elif name == "any":
            result = np.zeros(len(self), dtype=bool)
            # error: Incompatible types in assignment
            # (expression has type "_UFunc_Nin2_Nout1[Literal['logical_or'],
            # Literal[20], Literal[False]]", variable has type
            # "_UFunc_Nin2_Nout1[Literal['logical_and'], Literal[20],
            # Literal[True]]")
            ufunc = np.logical_or  # type: ignore[assignment]
        else:
            raise NotImplementedError(name)

        for arr in self._mgr.arrays:
            middle = func(arr, axis=0, skipna=skipna)
            result = ufunc(result, middle)

        res_ser = self._constructor_sliced(result, index=self.index, copy=False)
        return res_ser

    @doc(make_doc("any", ndim=2))
    # error: Signature of "any" incompatible with supertype "NDFrame"
    def any(  # type: ignore[override]
        self,
        *,
        axis: Axis = 0,
        bool_only=None,
        skipna: bool = True,
        **kwargs,
    ) -> Series:
        # error: Incompatible return value type (got "Union[Series, bool]",
        # expected "Series")
        return self._logical_func(  # type: ignore[return-value]
            "any", nanops.nanany, axis, bool_only, skipna, **kwargs
        )

    @doc(make_doc("all", ndim=2))
    def all(
        self,
        axis: Axis = 0,
        bool_only=None,
        skipna: bool = True,
        **kwargs,
    ) -> Series:
        # error: Incompatible return value type (got "Union[Series, bool]",
        # expected "Series")
        return self._logical_func(  # type: ignore[return-value]
            "all", nanops.nanall, axis, bool_only, skipna, **kwargs
        )

    @doc(make_doc("min", ndim=2))
    def min(
        self,
        axis: Axis | None = 0,
        skipna: bool = True,
        numeric_only: bool = False,
        **kwargs,
    ):
        return super().min(axis, skipna, numeric_only, **kwargs)

    @doc(make_doc("max", ndim=2))
    def max(
        self,
        axis: Axis | None = 0,
        skipna: bool = True,
        numeric_only: bool = False,
        **kwargs,
    ):
        return super().max(axis, skipna, numeric_only, **kwargs)

    @doc(make_doc("sum", ndim=2))
    def sum(
        self,
        axis: Axis | None = None,
        skipna: bool = True,
        numeric_only: bool = False,
        min_count: int = 0,
        **kwargs,
    ):
        result = super().sum(axis, skipna, numeric_only, min_count, **kwargs)
        return result.__finalize__(self, method="sum")

    @doc(make_doc("prod", ndim=2))
    def prod(
        self,
        axis: Axis | None = None,
        skipna: bool = True,
        numeric_only: bool = False,
        min_count: int = 0,
        **kwargs,
    ):
        return super().prod(axis, skipna, numeric_only, min_count, **kwargs)

    @doc(make_doc("mean", ndim=2))
    def mean(
        self,
        axis: Axis | None = 0,
        skipna: bool = True,
        numeric_only: bool = False,
        **kwargs,
    ):
        return super().mean(axis, skipna, numeric_only, **kwargs)

    @doc(make_doc("median", ndim=2))
    def median(
        self,
        axis: Axis | None = 0,
        skipna: bool = True,
        numeric_only: bool = False,
        **kwargs,
    ):
        return super().median(axis, skipna, numeric_only, **kwargs)

    @doc(make_doc("sem", ndim=2))
    def sem(
        self,
        axis: Axis | None = None,
        skipna: bool = True,
        ddof: int = 1,
        numeric_only: bool = False,
        **kwargs,
    ):
        return super().sem(axis, skipna, ddof, numeric_only, **kwargs)

    @doc(make_doc("var", ndim=2))
    def var(
        self,
        axis: Axis | None = None,
        skipna: bool = True,
        ddof: int = 1,
        numeric_only: bool = False,
        **kwargs,
    ):
        return super().var(axis, skipna, ddof, numeric_only, **kwargs)

    @doc(make_doc("std", ndim=2))
    def std(
        self,
        axis: Axis | None = None,
        skipna: bool = True,
        ddof: int = 1,
        numeric_only: bool = False,
        **kwargs,
    ):
        result = cast(Series, super().std(axis, skipna, ddof, numeric_only, **kwargs))
        return result.__finalize__(self, method="std")

    @doc(make_doc("skew", ndim=2))
    def skew(
        self,
        axis: Axis | None = 0,
        skipna: bool = True,
        numeric_only: bool = False,
        **kwargs,
    ):
        return super().skew(axis, skipna, numeric_only, **kwargs)

    @doc(make_doc("kurt", ndim=2))
    def kurt(
        self,
        axis: Axis | None = 0,
        skipna: bool = True,
        numeric_only: bool = False,
        **kwargs,
    ):
        return super().kurt(axis, skipna, numeric_only, **kwargs)

    kurtosis = kurt
    product = prod

    @doc(make_doc("cummin", ndim=2))
    def cummin(self, axis: Axis | None = None, skipna: bool = True, *args, **kwargs):
        return NDFrame.cummin(self, axis, skipna, *args, **kwargs)

    @doc(make_doc("cummax", ndim=2))
    def cummax(self, axis: Axis | None = None, skipna: bool = True, *args, **kwargs):
        return NDFrame.cummax(self, axis, skipna, *args, **kwargs)

    @doc(make_doc("cumsum", ndim=2))
    def cumsum(self, axis: Axis | None = None, skipna: bool = True, *args, **kwargs):
        return NDFrame.cumsum(self, axis, skipna, *args, **kwargs)

    @doc(make_doc("cumprod", 2))
    def cumprod(self, axis: Axis | None = None, skipna: bool = True, *args, **kwargs):
        return NDFrame.cumprod(self, axis, skipna, *args, **kwargs)

    def nunique(self, axis: Axis = 0, dropna: bool = True) -> Series:
        """
        Count number of distinct elements in specified axis.

        Return Series with number of distinct elements. Can ignore NaN
        values.

        Parameters
        ----------
        axis : {0 or 'index', 1 or 'columns'}, default 0
            The axis to use. 0 or 'index' for row-wise, 1 or 'columns' for
            column-wise.
        dropna : bool, default True
            Don't include NaN in the counts.

        Returns
        -------
        Series

        See Also
        --------
        Series.nunique: Method nunique for Series.
        DataFrame.count: Count non-NA cells for each column or row.

        Examples
        --------
        >>> df = pd.DataFrame({'A': [4, 5, 6], 'B': [4, 1, 1]})
        >>> df.nunique()
        A    3
        B    2
        dtype: int64

        >>> df.nunique(axis=1)
        0    1
        1    2
        2    2
        dtype: int64
        """
        return self.apply(Series.nunique, axis=axis, dropna=dropna)

    @doc(_shared_docs["idxmin"], numeric_only_default="False")
    def idxmin(
        self, axis: Axis = 0, skipna: bool = True, numeric_only: bool = False
    ) -> Series:
        axis = self._get_axis_number(axis)
        if numeric_only:
            data = self._get_numeric_data()
        else:
            data = self

        res = data._reduce(
            nanops.nanargmin, "argmin", axis=axis, skipna=skipna, numeric_only=False
        )
        indices = res._values

        # indices will always be np.ndarray since axis is not None and
        # values is a 2d array for DataFrame
        # error: Item "int" of "Union[int, Any]" has no attribute "__iter__"
        assert isinstance(indices, np.ndarray)  # for mypy

        index = data._get_axis(axis)
        result = [index[i] if i >= 0 else np.nan for i in indices]
        final_result = data._constructor_sliced(result, index=data._get_agg_axis(axis))
        return final_result.__finalize__(self, method="idxmin")

    @doc(_shared_docs["idxmax"], numeric_only_default="False")
    def idxmax(
        self, axis: Axis = 0, skipna: bool = True, numeric_only: bool = False
    ) -> Series:
        axis = self._get_axis_number(axis)
        if numeric_only:
            data = self._get_numeric_data()
        else:
            data = self

        res = data._reduce(
            nanops.nanargmax, "argmax", axis=axis, skipna=skipna, numeric_only=False
        )
        indices = res._values

        # indices will always be np.ndarray since axis is not None and
        # values is a 2d array for DataFrame
        # error: Item "int" of "Union[int, Any]" has no attribute "__iter__"
        assert isinstance(indices, np.ndarray)  # for mypy

        index = data._get_axis(axis)
        result = [index[i] if i >= 0 else np.nan for i in indices]
        final_result = data._constructor_sliced(result, index=data._get_agg_axis(axis))
        return final_result.__finalize__(self, method="idxmax")

    def _get_agg_axis(self, axis_num: int) -> Index:
        """
        Let's be explicit about this.
        """
        if axis_num == 0:
            return self.columns
        elif axis_num == 1:
            return self.index
        else:
            raise ValueError(f"Axis must be 0 or 1 (got {repr(axis_num)})")

    def mode(
        self, axis: Axis = 0, numeric_only: bool = False, dropna: bool = True
    ) -> DataFrame:
        """
        Get the mode(s) of each element along the selected axis.

        The mode of a set of values is the value that appears most often.
        It can be multiple values.

        Parameters
        ----------
        axis : {0 or 'index', 1 or 'columns'}, default 0
            The axis to iterate over while searching for the mode:

            * 0 or 'index' : get mode of each column
            * 1 or 'columns' : get mode of each row.

        numeric_only : bool, default False
            If True, only apply to numeric columns.
        dropna : bool, default True
            Don't consider counts of NaN/NaT.

        Returns
        -------
        DataFrame
            The modes of each column or row.

        See Also
        --------
        Series.mode : Return the highest frequency value in a Series.
        Series.value_counts : Return the counts of values in a Series.

        Examples
        --------
        >>> df = pd.DataFrame([('bird', 2, 2),
        ...                    ('mammal', 4, np.nan),
        ...                    ('arthropod', 8, 0),
        ...                    ('bird', 2, np.nan)],
        ...                   index=('falcon', 'horse', 'spider', 'ostrich'),
        ...                   columns=('species', 'legs', 'wings'))
        >>> df
                   species  legs  wings
        falcon        bird     2    2.0
        horse       mammal     4    NaN
        spider   arthropod     8    0.0
        ostrich       bird     2    NaN

        By default, missing values are not considered, and the mode of wings
        are both 0 and 2. Because the resulting DataFrame has two rows,
        the second row of ``species`` and ``legs`` contains ``NaN``.

        >>> df.mode()
          species  legs  wings
        0    bird   2.0    0.0
        1     NaN   NaN    2.0

        Setting ``dropna=False`` ``NaN`` values are considered and they can be
        the mode (like for wings).

        >>> df.mode(dropna=False)
          species  legs  wings
        0    bird     2    NaN

        Setting ``numeric_only=True``, only the mode of numeric columns is
        computed, and columns of other types are ignored.

        >>> df.mode(numeric_only=True)
           legs  wings
        0   2.0    0.0
        1   NaN    2.0

        To compute the mode over columns and not rows, use the axis parameter:

        >>> df.mode(axis='columns', numeric_only=True)
                   0    1
        falcon   2.0  NaN
        horse    4.0  NaN
        spider   0.0  8.0
        ostrich  2.0  NaN
        """
        data = self if not numeric_only else self._get_numeric_data()

        def f(s):
            return s.mode(dropna=dropna)

        data = data.apply(f, axis=axis)
        # Ensure index is type stable (should always use int index)
        if data.empty:
            data.index = default_index(0)

        return data

    @overload
    def quantile(
        self,
        q: float = ...,
        axis: Axis = ...,
        numeric_only: bool = ...,
        interpolation: QuantileInterpolation = ...,
    ) -> Series:
        ...

    @overload
    def quantile(
        self,
        q: AnyArrayLike | Sequence[float],
        axis: Axis = ...,
        numeric_only: bool = ...,
        interpolation: QuantileInterpolation = ...,
    ) -> Series | DataFrame:
        ...

    @overload
    def quantile(
        self,
        q: float | AnyArrayLike | Sequence[float] = ...,
        axis: Axis = ...,
        numeric_only: bool = ...,
        interpolation: QuantileInterpolation = ...,
    ) -> Series | DataFrame:
        ...

    def quantile(
        self,
        q: float | AnyArrayLike | Sequence[float] = 0.5,
        axis: Axis = 0,
        numeric_only: bool = False,
        interpolation: QuantileInterpolation = "linear",
        method: Literal["single", "table"] = "single",
    ) -> Series | DataFrame:
        """
        Return values at the given quantile over requested axis.

        Parameters
        ----------
        q : float or array-like, default 0.5 (50% quantile)
            Value between 0 <= q <= 1, the quantile(s) to compute.
        axis : {0 or 'index', 1 or 'columns'}, default 0
            Equals 0 or 'index' for row-wise, 1 or 'columns' for column-wise.
        numeric_only : bool, default False
            Include only `float`, `int` or `boolean` data.

            .. versionchanged:: 2.0.0
                The default value of ``numeric_only`` is now ``False``.

        interpolation : {'linear', 'lower', 'higher', 'midpoint', 'nearest'}
            This optional parameter specifies the interpolation method to use,
            when the desired quantile lies between two data points `i` and `j`:

            * linear: `i + (j - i) * fraction`, where `fraction` is the
              fractional part of the index surrounded by `i` and `j`.
            * lower: `i`.
            * higher: `j`.
            * nearest: `i` or `j` whichever is nearest.
            * midpoint: (`i` + `j`) / 2.
        method : {'single', 'table'}, default 'single'
            Whether to compute quantiles per-column ('single') or over all columns
            ('table'). When 'table', the only allowed interpolation methods are
            'nearest', 'lower', and 'higher'.

        Returns
        -------
        Series or DataFrame

            If ``q`` is an array, a DataFrame will be returned where the
              index is ``q``, the columns are the columns of self, and the
              values are the quantiles.
            If ``q`` is a float, a Series will be returned where the
              index is the columns of self and the values are the quantiles.

        See Also
        --------
        core.window.rolling.Rolling.quantile: Rolling quantile.
        numpy.percentile: Numpy function to compute the percentile.

        Examples
        --------
        >>> df = pd.DataFrame(np.array([[1, 1], [2, 10], [3, 100], [4, 100]]),
        ...                   columns=['a', 'b'])
        >>> df.quantile(.1)
        a    1.3
        b    3.7
        Name: 0.1, dtype: float64
        >>> df.quantile([.1, .5])
               a     b
        0.1  1.3   3.7
        0.5  2.5  55.0

        Specifying `method='table'` will compute the quantile over all columns.

        >>> df.quantile(.1, method="table", interpolation="nearest")
        a    1
        b    1
        Name: 0.1, dtype: int64
        >>> df.quantile([.1, .5], method="table", interpolation="nearest")
             a    b
        0.1  1    1
        0.5  3  100

        Specifying `numeric_only=False` will also compute the quantile of
        datetime and timedelta data.

        >>> df = pd.DataFrame({'A': [1, 2],
        ...                    'B': [pd.Timestamp('2010'),
        ...                          pd.Timestamp('2011')],
        ...                    'C': [pd.Timedelta('1 days'),
        ...                          pd.Timedelta('2 days')]})
        >>> df.quantile(0.5, numeric_only=False)
        A                    1.5
        B    2010-07-02 12:00:00
        C        1 days 12:00:00
        Name: 0.5, dtype: object
        """
        validate_percentile(q)
        axis = self._get_axis_number(axis)

        if not is_list_like(q):
            # BlockManager.quantile expects listlike, so we wrap and unwrap here
            # error: List item 0 has incompatible type "Union[float, Union[Union[
            # ExtensionArray, ndarray[Any, Any]], Index, Series], Sequence[float]]";
            # expected "float"
            res_df = self.quantile(  # type: ignore[call-overload]
                [q],
                axis=axis,
                numeric_only=numeric_only,
                interpolation=interpolation,
                method=method,
            )
            if method == "single":
                res = res_df.iloc[0]
            else:
                # cannot directly iloc over sparse arrays
                res = res_df.T.iloc[:, 0]
            if axis == 1 and len(self) == 0:
                # GH#41544 try to get an appropriate dtype
                dtype = find_common_type(list(self.dtypes))
                if needs_i8_conversion(dtype):
                    return res.astype(dtype)
            return res

        q = Index(q, dtype=np.float64)
        data = self._get_numeric_data() if numeric_only else self

        if axis == 1:
            data = data.T

        if len(data.columns) == 0:
            # GH#23925 _get_numeric_data may have dropped all columns
            cols = Index([], name=self.columns.name)

            dtype = np.float64
            if axis == 1:
                # GH#41544 try to get an appropriate dtype
                cdtype = find_common_type(list(self.dtypes))
                if needs_i8_conversion(cdtype):
                    dtype = cdtype

            res = self._constructor([], index=q, columns=cols, dtype=dtype)
            return res.__finalize__(self, method="quantile")

        valid_method = {"single", "table"}
        if method not in valid_method:
            raise ValueError(
                f"Invalid method: {method}. Method must be in {valid_method}."
            )
        if method == "single":
            res = data._mgr.quantile(qs=q, axis=1, interpolation=interpolation)
        elif method == "table":
            valid_interpolation = {"nearest", "lower", "higher"}
            if interpolation not in valid_interpolation:
                raise ValueError(
                    f"Invalid interpolation: {interpolation}. "
                    f"Interpolation must be in {valid_interpolation}"
                )
            # handle degenerate case
            if len(data) == 0:
                if data.ndim == 2:
                    dtype = find_common_type(list(self.dtypes))
                else:
                    dtype = self.dtype
                return self._constructor([], index=q, columns=data.columns, dtype=dtype)

            q_idx = np.quantile(  # type: ignore[call-overload]
                np.arange(len(data)), q, **{np_percentile_argname: interpolation}
            )

            by = data.columns
            if len(by) > 1:
                keys = [data._get_label_or_level_values(x) for x in by]
                indexer = lexsort_indexer(keys)
            else:
                k = data._get_label_or_level_values(by[0])
                indexer = nargsort(k)

            res = data._mgr.take(indexer[q_idx], verify=False)
            res.axes[1] = q

        result = self._constructor(res)
        return result.__finalize__(self, method="quantile")

    def to_timestamp(
        self,
        freq: Frequency | None = None,
        how: ToTimestampHow = "start",
        axis: Axis = 0,
        copy: bool | None = None,
    ) -> DataFrame:
        """
        Cast to DatetimeIndex of timestamps, at *beginning* of period.

        Parameters
        ----------
        freq : str, default frequency of PeriodIndex
            Desired frequency.
        how : {'s', 'e', 'start', 'end'}
            Convention for converting period to timestamp; start of period
            vs. end.
        axis : {0 or 'index', 1 or 'columns'}, default 0
            The axis to convert (the index by default).
        copy : bool, default True
            If False then underlying input data is not copied.

        Returns
        -------
        DataFrame
            The DataFrame has a DatetimeIndex.

        Examples
        --------
        >>> idx = pd.PeriodIndex(['2023', '2024'], freq='Y')
        >>> d = {'col1': [1, 2], 'col2': [3, 4]}
        >>> df1 = pd.DataFrame(data=d, index=idx)
        >>> df1
              col1   col2
        2023     1      3
        2024	 2      4

        The resulting timestamps will be at the beginning of the year in this case

        >>> df1 = df1.to_timestamp()
        >>> df1
                    col1   col2
        2023-01-01     1      3
        2024-01-01     2      4
        >>> df1.index
        DatetimeIndex(['2023-01-01', '2024-01-01'], dtype='datetime64[ns]', freq=None)

        Using `freq` which is the offset that the Timestamps will have

        >>> df2 = pd.DataFrame(data=d, index=idx)
        >>> df2 = df2.to_timestamp(freq='M')
        >>> df2
                    col1   col2
        2023-01-31     1      3
        2024-01-31     2      4
        >>> df2.index
        DatetimeIndex(['2023-01-31', '2024-01-31'], dtype='datetime64[ns]', freq=None)
        """
        new_obj = self.copy(deep=copy and not using_copy_on_write())

        axis_name = self._get_axis_name(axis)
        old_ax = getattr(self, axis_name)
        if not isinstance(old_ax, PeriodIndex):
            raise TypeError(f"unsupported Type {type(old_ax).__name__}")

        new_ax = old_ax.to_timestamp(freq=freq, how=how)

        setattr(new_obj, axis_name, new_ax)
        return new_obj

    def to_period(
        self, freq: Frequency | None = None, axis: Axis = 0, copy: bool | None = None
    ) -> DataFrame:
        """
        Convert DataFrame from DatetimeIndex to PeriodIndex.

        Convert DataFrame from DatetimeIndex to PeriodIndex with desired
        frequency (inferred from index if not passed).

        Parameters
        ----------
        freq : str, default
            Frequency of the PeriodIndex.
        axis : {0 or 'index', 1 or 'columns'}, default 0
            The axis to convert (the index by default).
        copy : bool, default True
            If False then underlying input data is not copied.

        Returns
        -------
        DataFrame
            The DataFrame has a PeriodIndex.

        Examples
        --------
        >>> idx = pd.to_datetime(
        ...     [
        ...         "2001-03-31 00:00:00",
        ...         "2002-05-31 00:00:00",
        ...         "2003-08-31 00:00:00",
        ...     ]
        ... )

        >>> idx
        DatetimeIndex(['2001-03-31', '2002-05-31', '2003-08-31'],
        dtype='datetime64[ns]', freq=None)

        >>> idx.to_period("M")
        PeriodIndex(['2001-03', '2002-05', '2003-08'], dtype='period[M]')

        For the yearly frequency

        >>> idx.to_period("Y")
        PeriodIndex(['2001', '2002', '2003'], dtype='period[A-DEC]')
        """
        new_obj = self.copy(deep=copy and not using_copy_on_write())

        axis_name = self._get_axis_name(axis)
        old_ax = getattr(self, axis_name)
        if not isinstance(old_ax, DatetimeIndex):
            raise TypeError(f"unsupported Type {type(old_ax).__name__}")

        new_ax = old_ax.to_period(freq=freq)

        setattr(new_obj, axis_name, new_ax)
        return new_obj

    def isin(self, values: Series | DataFrame | Sequence | Mapping) -> DataFrame:
        """
        Whether each element in the DataFrame is contained in values.

        Parameters
        ----------
        values : iterable, Series, DataFrame or dict
            The result will only be true at a location if all the
            labels match. If `values` is a Series, that's the index. If
            `values` is a dict, the keys must be the column names,
            which must match. If `values` is a DataFrame,
            then both the index and column labels must match.

        Returns
        -------
        DataFrame
            DataFrame of booleans showing whether each element in the DataFrame
            is contained in values.

        See Also
        --------
        DataFrame.eq: Equality test for DataFrame.
        Series.isin: Equivalent method on Series.
        Series.str.contains: Test if pattern or regex is contained within a
            string of a Series or Index.

        Examples
        --------
        >>> df = pd.DataFrame({'num_legs': [2, 4], 'num_wings': [2, 0]},
        ...                   index=['falcon', 'dog'])
        >>> df
                num_legs  num_wings
        falcon         2          2
        dog            4          0

        When ``values`` is a list check whether every value in the DataFrame
        is present in the list (which animals have 0 or 2 legs or wings)

        >>> df.isin([0, 2])
                num_legs  num_wings
        falcon      True       True
        dog        False       True

        To check if ``values`` is *not* in the DataFrame, use the ``~`` operator:

        >>> ~df.isin([0, 2])
                num_legs  num_wings
        falcon     False      False
        dog         True      False

        When ``values`` is a dict, we can pass values to check for each
        column separately:

        >>> df.isin({'num_wings': [0, 3]})
                num_legs  num_wings
        falcon     False      False
        dog        False       True

        When ``values`` is a Series or DataFrame the index and column must
        match. Note that 'falcon' does not match based on the number of legs
        in other.

        >>> other = pd.DataFrame({'num_legs': [8, 3], 'num_wings': [0, 2]},
        ...                      index=['spider', 'falcon'])
        >>> df.isin(other)
                num_legs  num_wings
        falcon     False       True
        dog        False      False
        """
        if isinstance(values, dict):
            from pandas.core.reshape.concat import concat

            values = collections.defaultdict(list, values)
            result = concat(
                (
                    self.iloc[:, [i]].isin(values[col])
                    for i, col in enumerate(self.columns)
                ),
                axis=1,
            )
        elif isinstance(values, Series):
            if not values.index.is_unique:
                raise ValueError("cannot compute isin with a duplicate axis.")
            result = self.eq(values.reindex_like(self), axis="index")
        elif isinstance(values, DataFrame):
            if not (values.columns.is_unique and values.index.is_unique):
                raise ValueError("cannot compute isin with a duplicate axis.")
            result = self.eq(values.reindex_like(self))
        else:
            if not is_list_like(values):
                raise TypeError(
                    "only list-like or dict-like objects are allowed "
                    "to be passed to DataFrame.isin(), "
                    f"you passed a '{type(values).__name__}'"
                )
            # error: Argument 2 to "isin" has incompatible type "Union[Sequence[Any],
            # Mapping[Any, Any]]"; expected "Union[Union[ExtensionArray,
            # ndarray[Any, Any]], Index, Series]"
            res_values = algorithms.isin(
                self.values.ravel(),
                values,  # type: ignore[arg-type]
            )
            result = self._constructor(
                res_values.reshape(self.shape),
                self.index,
                self.columns,
                copy=False,
            )
        return result.__finalize__(self, method="isin")

    # ----------------------------------------------------------------------
    # Add index and columns
    _AXIS_ORDERS: list[Literal["index", "columns"]] = ["index", "columns"]
    _AXIS_TO_AXIS_NUMBER: dict[Axis, int] = {
        **NDFrame._AXIS_TO_AXIS_NUMBER,
        1: 1,
        "columns": 1,
    }
    _AXIS_LEN = len(_AXIS_ORDERS)
    _info_axis_number: Literal[1] = 1
    _info_axis_name: Literal["columns"] = "columns"

    index = properties.AxisProperty(
        axis=1,
        doc="""
        The index (row labels) of the DataFrame.

        The index of a DataFrame is a series of labels that identify each row.
        The labels can be integers, strings, or any other hashable type. The index
        is used for label-based access and alignment, and can be accessed or
        modified using this attribute.

        Returns
        -------
        pandas.Index
            The index labels of the DataFrame.

        See Also
        --------
        DataFrame.columns : The column labels of the DataFrame.
        DataFrame.to_numpy : Convert the DataFrame to a NumPy array.

        Examples
        --------
        >>> df = pd.DataFrame({'Name': ['Alice', 'Bob', 'Aritra'],
        ...                    'Age': [25, 30, 35],
        ...                    'Location': ['Seattle', 'New York', 'Kona']},
        ...                   index=([10, 20, 30]))
        >>> df.index
        Index([10, 20, 30], dtype='int64')

        In this example, we create a DataFrame with 3 rows and 3 columns,
        including Name, Age, and Location information. We set the index labels to
        be the integers 10, 20, and 30. We then access the `index` attribute of the
        DataFrame, which returns an `Index` object containing the index labels.

        >>> df.index = [100, 200, 300]
        >>> df
            Name  Age Location
        100  Alice   25  Seattle
        200    Bob   30 New York
        300  Aritra  35    Kona

        In this example, we modify the index labels of the DataFrame by assigning
        a new list of labels to the `index` attribute. The DataFrame is then
        updated with the new labels, and the output shows the modified DataFrame.
        """,
    )
    columns = properties.AxisProperty(axis=0, doc="The column labels of the DataFrame.")

    # ----------------------------------------------------------------------
    # Add plotting methods to DataFrame
    plot = CachedAccessor("plot", pandas.plotting.PlotAccessor)
    hist = pandas.plotting.hist_frame
    boxplot = pandas.plotting.boxplot_frame
    sparse = CachedAccessor("sparse", SparseFrameAccessor)

    # ----------------------------------------------------------------------
    # Internal Interface Methods

    def _to_dict_of_blocks(self, copy: bool = True):
        """
        Return a dict of dtype -> Constructor Types that
        each is a homogeneous dtype.

        Internal ONLY - only works for BlockManager
        """
        mgr = self._mgr
        # convert to BlockManager if needed -> this way support ArrayManager as well
        mgr = mgr_to_mgr(mgr, "block")
        mgr = cast(BlockManager, mgr)
        return {
            k: self._constructor(v).__finalize__(self)
            for k, v, in mgr.to_dict(copy=copy).items()
        }

    @property
    def values(self) -> np.ndarray:
        """
        Return a Numpy representation of the DataFrame.

        .. warning::

           We recommend using :meth:`DataFrame.to_numpy` instead.

        Only the values in the DataFrame will be returned, the axes labels
        will be removed.

        Returns
        -------
        numpy.ndarray
            The values of the DataFrame.

        See Also
        --------
        DataFrame.to_numpy : Recommended alternative to this method.
        DataFrame.index : Retrieve the index labels.
        DataFrame.columns : Retrieving the column names.

        Notes
        -----
        The dtype will be a lower-common-denominator dtype (implicit
        upcasting); that is to say if the dtypes (even of numeric types)
        are mixed, the one that accommodates all will be chosen. Use this
        with care if you are not dealing with the blocks.

        e.g. If the dtypes are float16 and float32, dtype will be upcast to
        float32.  If dtypes are int32 and uint8, dtype will be upcast to
        int32. By :func:`numpy.find_common_type` convention, mixing int64
        and uint64 will result in a float64 dtype.

        Examples
        --------
        A DataFrame where all columns are the same type (e.g., int64) results
        in an array of the same type.

        >>> df = pd.DataFrame({'age':    [ 3,  29],
        ...                    'height': [94, 170],
        ...                    'weight': [31, 115]})
        >>> df
           age  height  weight
        0    3      94      31
        1   29     170     115
        >>> df.dtypes
        age       int64
        height    int64
        weight    int64
        dtype: object
        >>> df.values
        array([[  3,  94,  31],
               [ 29, 170, 115]])

        A DataFrame with mixed type columns(e.g., str/object, int64, float32)
        results in an ndarray of the broadest type that accommodates these
        mixed types (e.g., object).

        >>> df2 = pd.DataFrame([('parrot',   24.0, 'second'),
        ...                     ('lion',     80.5, 1),
        ...                     ('monkey', np.nan, None)],
        ...                   columns=('name', 'max_speed', 'rank'))
        >>> df2.dtypes
        name          object
        max_speed    float64
        rank          object
        dtype: object
        >>> df2.values
        array([['parrot', 24.0, 'second'],
               ['lion', 80.5, 1],
               ['monkey', nan, None]], dtype=object)
        """
        return self._mgr.as_array()


def _from_nested_dict(data) -> collections.defaultdict:
    new_data: collections.defaultdict = collections.defaultdict(dict)
    for index, s in data.items():
        for col, v in s.items():
            new_data[col][index] = v
    return new_data


def _reindex_for_setitem(
    value: DataFrame | Series, index: Index, using_cow: bool = False
) -> tuple[ArrayLike, BlockValuesRefs | None]:
    # reindex if necessary

    if value.index.equals(index) or not len(index):
        if using_cow and isinstance(value, Series):
            return value._values, value._references
        return value._values.copy(), None

    # GH#4107
    try:
        reindexed_value = value.reindex(index)._values
    except ValueError as err:
        # raised in MultiIndex.from_tuples, see test_insert_error_msmgs
        if not value.index.is_unique:
            # duplicate axis
            raise err

        raise TypeError(
            "incompatible index of inserted column with frame index"
        ) from err
    return reindexed_value, None<|MERGE_RESOLUTION|>--- conflicted
+++ resolved
@@ -3925,7 +3925,6 @@
                 )
 
             for i, idx in enumerate(loc):
-<<<<<<< HEAD
                 arraylike, refs = self._sanitize_column(
                     value.iloc[:, i], using_cow=using_cow
                 )
@@ -3934,14 +3933,6 @@
 
         arraylike, refs = self._sanitize_column(value, using_cow=using_cow)
         self._iset_item_mgr(loc, arraylike, inplace=False, refs=refs)
-=======
-                arraylike, _ = self._sanitize_column(value.iloc[:, i])
-                self._iset_item_mgr(idx, arraylike, inplace=False)
-            return
-
-        arraylike, _ = self._sanitize_column(value)
-        self._iset_item_mgr(loc, arraylike, inplace=False)
->>>>>>> 0dc6fdfd
 
     def __setitem__(self, key, value):
         if not PYPY and using_copy_on_write():
