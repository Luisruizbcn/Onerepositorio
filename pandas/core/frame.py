"""
DataFrame
---------
An efficient 2D container for potentially mixed-type time series or other
labeled data series.

Similar to its R counterpart, data.frame, except providing automatic data
alignment and a host of useful data manipulation methods having to do with the
labeling information
"""
from __future__ import annotations

import collections
from collections import abc
import datetime
from io import StringIO
import itertools
import mmap
from textwrap import dedent
from typing import (
    IO,
    TYPE_CHECKING,
    Any,
    AnyStr,
    Dict,
    FrozenSet,
    Hashable,
    Iterable,
    Iterator,
    List,
    Optional,
    Sequence,
    Set,
    Tuple,
    Type,
    Union,
    cast,
    overload,
)
import warnings

import numpy as np
import numpy.ma as ma

from pandas._config import get_option

from pandas._libs import algos as libalgos, lib, properties
from pandas._libs.lib import no_default
from pandas._typing import (
    AggFuncType,
    ArrayLike,
    Axes,
    Axis,
    ColspaceArgType,
    CompressionOptions,
    Dtype,
    FilePathOrBuffer,
    FloatFormatType,
    FormattersType,
    FrameOrSeriesUnion,
    IndexKeyFunc,
    Label,
    Level,
    Renamer,
    StorageOptions,
    ValueKeyFunc,
)
from pandas.compat._optional import import_optional_dependency
from pandas.compat.numpy import function as nv
from pandas.util._decorators import (
    Appender,
    Substitution,
    deprecate_kwarg,
    doc,
    rewrite_axis_style_signature,
)
from pandas.util._validators import (
    validate_axis_style_args,
    validate_bool_kwarg,
    validate_percentile,
)

from pandas.core.dtypes.cast import (
    construct_1d_arraylike_from_scalar,
    find_common_type,
    infer_dtype_from_scalar,
    invalidate_string_dtypes,
    maybe_box_datetimelike,
    maybe_convert_platform,
    maybe_downcast_to_dtype,
    maybe_infer_to_datetimelike,
    maybe_unbox_datetimelike,
    validate_numeric_casting,
)
from pandas.core.dtypes.common import (
    ensure_int64,
    ensure_platform_int,
    infer_dtype_from_object,
    is_bool_dtype,
    is_dataclass,
    is_datetime64_any_dtype,
    is_dict_like,
    is_dtype_equal,
    is_extension_array_dtype,
    is_float,
    is_float_dtype,
    is_hashable,
    is_integer,
    is_integer_dtype,
    is_iterator,
    is_list_like,
    is_named_tuple,
    is_object_dtype,
    is_scalar,
    is_sequence,
    pandas_dtype,
)
from pandas.core.dtypes.missing import isna, notna

from pandas.core import algorithms, common as com, generic, nanops, ops
from pandas.core.accessor import CachedAccessor
from pandas.core.aggregation import (
    aggregate,
    reconstruct_func,
    relabel_result,
    transform,
)
from pandas.core.arraylike import OpsMixin
from pandas.core.arrays import Categorical, ExtensionArray
from pandas.core.arrays.sparse import SparseFrameAccessor
from pandas.core.construction import extract_array, sanitize_masked_array
from pandas.core.generic import NDFrame, _shared_docs
from pandas.core.indexes import base as ibase
from pandas.core.indexes.api import (
    DatetimeIndex,
    Index,
    PeriodIndex,
    ensure_index,
    ensure_index_from_sequences,
)
from pandas.core.indexes.multi import MultiIndex, maybe_droplevels
from pandas.core.indexing import check_bool_indexer, convert_to_index_sliceable
from pandas.core.internals import BlockManager
from pandas.core.internals.construction import (
    arrays_to_mgr,
    dataclasses_to_dicts,
    get_names_from_index,
    init_dict,
    init_ndarray,
    masked_rec_array_to_mgr,
    reorder_arrays,
    sanitize_index,
    to_arrays,
)
from pandas.core.reshape.melt import melt
from pandas.core.series import Series
from pandas.core.sorting import get_group_index, lexsort_indexer, nargsort

from pandas.io.common import get_handle
from pandas.io.formats import console, format as fmt
from pandas.io.formats.info import BaseInfo, DataFrameInfo
import pandas.plotting

if TYPE_CHECKING:
    from typing import Literal

    from pandas.core.groupby.generic import DataFrameGroupBy

    from pandas.io.formats.style import Styler

# ---------------------------------------------------------------------
# Docstring templates

_shared_doc_kwargs = {
    "axes": "index, columns",
    "klass": "DataFrame",
    "axes_single_arg": "{0 or 'index', 1 or 'columns'}",
    "axis": """axis : {0 or 'index', 1 or 'columns'}, default 0
        If 0 or 'index': apply function to each column.
        If 1 or 'columns': apply function to each row.""",
    "optional_by": """
        by : str or list of str
            Name or list of names to sort by.

            - if `axis` is 0 or `'index'` then `by` may contain index
              levels and/or column labels.
            - if `axis` is 1 or `'columns'` then `by` may contain column
              levels and/or index labels.""",
    "optional_labels": """labels : array-like, optional
            New labels / index to conform the axis specified by 'axis' to.""",
    "optional_axis": """axis : int or str, optional
            Axis to target. Can be either the axis name ('index', 'columns')
            or number (0, 1).""",
}

_numeric_only_doc = """numeric_only : boolean, default None
    Include only float, int, boolean data. If None, will attempt to use
    everything, then use only numeric data
"""

_merge_doc = """
Merge DataFrame or named Series objects with a database-style join.

The join is done on columns or indexes. If joining columns on
columns, the DataFrame indexes *will be ignored*. Otherwise if joining indexes
on indexes or indexes on a column or columns, the index will be passed on.
When performing a cross merge, no column specifications to merge on are
allowed.

Parameters
----------%s
right : DataFrame or named Series
    Object to merge with.
how : {'left', 'right', 'outer', 'inner', 'cross'}, default 'inner'
    Type of merge to be performed.

    * left: use only keys from left frame, similar to a SQL left outer join;
      preserve key order.
    * right: use only keys from right frame, similar to a SQL right outer join;
      preserve key order.
    * outer: use union of keys from both frames, similar to a SQL full outer
      join; sort keys lexicographically.
    * inner: use intersection of keys from both frames, similar to a SQL inner
      join; preserve the order of the left keys.
    * cross: creates the cartesian product from both frames, preserves the order
      of the left keys.

      .. versionadded:: 1.2.0

on : label or list
    Column or index level names to join on. These must be found in both
    DataFrames. If `on` is None and not merging on indexes then this defaults
    to the intersection of the columns in both DataFrames.
left_on : label or list, or array-like
    Column or index level names to join on in the left DataFrame. Can also
    be an array or list of arrays of the length of the left DataFrame.
    These arrays are treated as if they are columns.
right_on : label or list, or array-like
    Column or index level names to join on in the right DataFrame. Can also
    be an array or list of arrays of the length of the right DataFrame.
    These arrays are treated as if they are columns.
left_index : bool, default False
    Use the index from the left DataFrame as the join key(s). If it is a
    MultiIndex, the number of keys in the other DataFrame (either the index
    or a number of columns) must match the number of levels.
right_index : bool, default False
    Use the index from the right DataFrame as the join key. Same caveats as
    left_index.
sort : bool, default False
    Sort the join keys lexicographically in the result DataFrame. If False,
    the order of the join keys depends on the join type (how keyword).
suffixes : list-like, default is ("_x", "_y")
    A length-2 sequence where each element is optionally a string
    indicating the suffix to add to overlapping column names in
    `left` and `right` respectively. Pass a value of `None` instead
    of a string to indicate that the column name from `left` or
    `right` should be left as-is, with no suffix. At least one of the
    values must not be None.
copy : bool, default True
    If False, avoid copy if possible.
indicator : bool or str, default False
    If True, adds a column to the output DataFrame called "_merge" with
    information on the source of each row. The column can be given a different
    name by providing a string argument. The column will have a Categorical
    type with the value of "left_only" for observations whose merge key only
    appears in the left DataFrame, "right_only" for observations
    whose merge key only appears in the right DataFrame, and "both"
    if the observation's merge key is found in both DataFrames.

validate : str, optional
    If specified, checks if merge is of specified type.

    * "one_to_one" or "1:1": check if merge keys are unique in both
      left and right datasets.
    * "one_to_many" or "1:m": check if merge keys are unique in left
      dataset.
    * "many_to_one" or "m:1": check if merge keys are unique in right
      dataset.
    * "many_to_many" or "m:m": allowed, but does not result in checks.

Returns
-------
DataFrame
    A DataFrame of the two merged objects.

See Also
--------
merge_ordered : Merge with optional filling/interpolation.
merge_asof : Merge on nearest keys.
DataFrame.join : Similar method using indices.

Notes
-----
Support for specifying index levels as the `on`, `left_on`, and
`right_on` parameters was added in version 0.23.0
Support for merging named Series objects was added in version 0.24.0

Examples
--------
>>> df1 = pd.DataFrame({'lkey': ['foo', 'bar', 'baz', 'foo'],
...                     'value': [1, 2, 3, 5]})
>>> df2 = pd.DataFrame({'rkey': ['foo', 'bar', 'baz', 'foo'],
...                     'value': [5, 6, 7, 8]})
>>> df1
    lkey value
0   foo      1
1   bar      2
2   baz      3
3   foo      5
>>> df2
    rkey value
0   foo      5
1   bar      6
2   baz      7
3   foo      8

Merge df1 and df2 on the lkey and rkey columns. The value columns have
the default suffixes, _x and _y, appended.

>>> df1.merge(df2, left_on='lkey', right_on='rkey')
  lkey  value_x rkey  value_y
0  foo        1  foo        5
1  foo        1  foo        8
2  foo        5  foo        5
3  foo        5  foo        8
4  bar        2  bar        6
5  baz        3  baz        7

Merge DataFrames df1 and df2 with specified left and right suffixes
appended to any overlapping columns.

>>> df1.merge(df2, left_on='lkey', right_on='rkey',
...           suffixes=('_left', '_right'))
  lkey  value_left rkey  value_right
0  foo           1  foo            5
1  foo           1  foo            8
2  foo           5  foo            5
3  foo           5  foo            8
4  bar           2  bar            6
5  baz           3  baz            7

Merge DataFrames df1 and df2, but raise an exception if the DataFrames have
any overlapping columns.

>>> df1.merge(df2, left_on='lkey', right_on='rkey', suffixes=(False, False))
Traceback (most recent call last):
...
ValueError: columns overlap but no suffix specified:
    Index(['value'], dtype='object')

>>> df1 = pd.DataFrame({'a': ['foo', 'bar'], 'b': [1, 2]})
>>> df2 = pd.DataFrame({'a': ['foo', 'baz'], 'c': [3, 4]})
>>> df1
      a  b
0   foo  1
1   bar  2
>>> df2
      a  c
0   foo  3
1   baz  4

>>> df1.merge(df2, how='inner', on='a')
      a  b  c
0   foo  1  3

>>> df1.merge(df2, how='left', on='a')
      a  b  c
0   foo  1  3.0
1   bar  2  NaN

>>> df1 = pd.DataFrame({'left': ['foo', 'bar']})
>>> df2 = pd.DataFrame({'right': [7, 8]})
>>> df1
    left
0   foo
1   bar
>>> df2
    right
0   7
1   8

>>> df1.merge(df2, how='cross')
   left  right
0   foo      7
1   foo      8
2   bar      7
3   bar      8
"""


# -----------------------------------------------------------------------
# DataFrame class


class DataFrame(NDFrame, OpsMixin):
    """
    Two-dimensional, size-mutable, potentially heterogeneous tabular data.

    Data structure also contains labeled axes (rows and columns).
    Arithmetic operations align on both row and column labels. Can be
    thought of as a dict-like container for Series objects. The primary
    pandas data structure.

    Parameters
    ----------
    data : ndarray (structured or homogeneous), Iterable, dict, or DataFrame
        Dict can contain Series, arrays, constants, dataclass or list-like objects. If
        data is a dict, column order follows insertion-order.

        .. versionchanged:: 0.25.0
           If data is a list of dicts, column order follows insertion-order.

    index : Index or array-like
        Index to use for resulting frame. Will default to RangeIndex if
        no indexing information part of input data and no index provided.
    columns : Index or array-like
        Column labels to use for resulting frame. Will default to
        RangeIndex (0, 1, 2, ..., n) if no column labels are provided.
    dtype : dtype, default None
        Data type to force. Only a single dtype is allowed. If None, infer.
    copy : bool, default False
        Copy data from inputs. Only affects DataFrame / 2d ndarray input.

    See Also
    --------
    DataFrame.from_records : Constructor from tuples, also record arrays.
    DataFrame.from_dict : From dicts of Series, arrays, or dicts.
    read_csv : Read a comma-separated values (csv) file into DataFrame.
    read_table : Read general delimited file into DataFrame.
    read_clipboard : Read text from clipboard into DataFrame.

    Examples
    --------
    Constructing DataFrame from a dictionary.

    >>> d = {'col1': [1, 2], 'col2': [3, 4]}
    >>> df = pd.DataFrame(data=d)
    >>> df
       col1  col2
    0     1     3
    1     2     4

    Notice that the inferred dtype is int64.

    >>> df.dtypes
    col1    int64
    col2    int64
    dtype: object

    To enforce a single dtype:

    >>> df = pd.DataFrame(data=d, dtype=np.int8)
    >>> df.dtypes
    col1    int8
    col2    int8
    dtype: object

    Constructing DataFrame from numpy ndarray:

    >>> df2 = pd.DataFrame(np.array([[1, 2, 3], [4, 5, 6], [7, 8, 9]]),
    ...                    columns=['a', 'b', 'c'])
    >>> df2
       a  b  c
    0  1  2  3
    1  4  5  6
    2  7  8  9

    Constructing DataFrame from dataclass:

    >>> from dataclasses import make_dataclass
    >>> Point = make_dataclass("Point", [("x", int), ("y", int)])
    >>> pd.DataFrame([Point(0, 0), Point(0, 3), Point(2, 3)])
        x  y
    0  0  0
    1  0  3
    2  2  3
    """

    _internal_names_set = {"columns", "index"} | NDFrame._internal_names_set
    _typ = "dataframe"
    _HANDLED_TYPES = (Series, Index, ExtensionArray, np.ndarray)

    @property
    def _constructor(self) -> Type[DataFrame]:
        return DataFrame

    _constructor_sliced: Type[Series] = Series
    _hidden_attrs: FrozenSet[str] = NDFrame._hidden_attrs | frozenset([])
    _accessors: Set[str] = {"sparse"}

    @property
    def _constructor_expanddim(self):
        # GH#31549 raising NotImplementedError on a property causes trouble
        #  for `inspect`
        def constructor(*args, **kwargs):
            raise NotImplementedError("Not supported for DataFrames!")

        return constructor

    # ----------------------------------------------------------------------
    # Constructors

    def __init__(
        self,
        data=None,
        index: Optional[Axes] = None,
        columns: Optional[Axes] = None,
        dtype: Optional[Dtype] = None,
        copy: bool = False,
    ):
        if data is None:
            data = {}
        if dtype is not None:
            dtype = self._validate_dtype(dtype)

        if isinstance(data, DataFrame):
            data = data._mgr

        if isinstance(data, BlockManager):
            if index is None and columns is None and dtype is None and copy is False:
                # GH#33357 fastpath
                NDFrame.__init__(self, data)
                return

            mgr = self._init_mgr(
                data, axes={"index": index, "columns": columns}, dtype=dtype, copy=copy
            )

        elif isinstance(data, dict):
            mgr = init_dict(data, index, columns, dtype=dtype)
        elif isinstance(data, ma.MaskedArray):
            import numpy.ma.mrecords as mrecords

            # masked recarray
            if isinstance(data, mrecords.MaskedRecords):
                mgr = masked_rec_array_to_mgr(data, index, columns, dtype, copy)

            # a masked array
            else:
                data = sanitize_masked_array(data)
                mgr = init_ndarray(data, index, columns, dtype=dtype, copy=copy)

        elif isinstance(data, (np.ndarray, Series, Index)):
            if data.dtype.names:
                data_columns = list(data.dtype.names)
                data = {k: data[k] for k in data_columns}
                if columns is None:
                    columns = data_columns
                mgr = init_dict(data, index, columns, dtype=dtype)
            elif getattr(data, "name", None) is not None:
                mgr = init_dict({data.name: data}, index, columns, dtype=dtype)
            else:
                mgr = init_ndarray(data, index, columns, dtype=dtype, copy=copy)

        # For data is list-like, or Iterable (will consume into list)
        elif isinstance(data, abc.Iterable) and not isinstance(data, (str, bytes)):
            if not isinstance(data, (abc.Sequence, ExtensionArray)):
                data = list(data)
            if len(data) > 0:
                if is_dataclass(data[0]):
                    data = dataclasses_to_dicts(data)
                if is_list_like(data[0]) and getattr(data[0], "ndim", 1) == 1:
                    if is_named_tuple(data[0]) and columns is None:
                        columns = data[0]._fields
                    arrays, columns = to_arrays(data, columns, dtype=dtype)
                    columns = ensure_index(columns)

                    # set the index
                    if index is None:
                        if isinstance(data[0], Series):
                            index = get_names_from_index(data)
                        elif isinstance(data[0], Categorical):
                            index = ibase.default_index(len(data[0]))
                        else:
                            index = ibase.default_index(len(data))

                    mgr = arrays_to_mgr(arrays, columns, index, columns, dtype=dtype)
                else:
                    mgr = init_ndarray(data, index, columns, dtype=dtype, copy=copy)
            else:
                mgr = init_dict({}, index, columns, dtype=dtype)
        # For data is scalar
        else:
            if index is None or columns is None:
                raise ValueError("DataFrame constructor not properly called!")

            if not dtype:
                dtype, _ = infer_dtype_from_scalar(data, pandas_dtype=True)

            # For data is a scalar extension dtype
            if is_extension_array_dtype(dtype):

                values = [
                    construct_1d_arraylike_from_scalar(data, len(index), dtype)
                    for _ in range(len(columns))
                ]
                mgr = arrays_to_mgr(values, columns, index, columns, dtype=None)
            else:
                if dtype.kind in ["m", "M"]:
                    data = maybe_unbox_datetimelike(data, dtype)

                # Attempt to coerce to a numpy array
                try:
                    arr = np.array(data, dtype=dtype, copy=copy)
                except (ValueError, TypeError) as err:
                    exc = TypeError(
                        "DataFrame constructor called with "
                        f"incompatible data and dtype: {err}"
                    )
                    raise exc from err

                if arr.ndim != 0:
                    raise ValueError("DataFrame constructor not properly called!")

                shape = (len(index), len(columns))
                values = np.full(shape, arr)

                mgr = init_ndarray(
                    values, index, columns, dtype=values.dtype, copy=False
                )

        NDFrame.__init__(self, mgr)

    # ----------------------------------------------------------------------

    @property
    def axes(self) -> List[Index]:
        """
        Return a list representing the axes of the DataFrame.

        It has the row axis labels and column axis labels as the only members.
        They are returned in that order.

        Examples
        --------
        >>> df = pd.DataFrame({'col1': [1, 2], 'col2': [3, 4]})
        >>> df.axes
        [RangeIndex(start=0, stop=2, step=1), Index(['col1', 'col2'],
        dtype='object')]
        """
        return [self.index, self.columns]

    @property
    def shape(self) -> Tuple[int, int]:
        """
        Return a tuple representing the dimensionality of the DataFrame.

        See Also
        --------
        ndarray.shape : Tuple of array dimensions.

        Examples
        --------
        >>> df = pd.DataFrame({'col1': [1, 2], 'col2': [3, 4]})
        >>> df.shape
        (2, 2)

        >>> df = pd.DataFrame({'col1': [1, 2], 'col2': [3, 4],
        ...                    'col3': [5, 6]})
        >>> df.shape
        (2, 3)
        """
        return len(self.index), len(self.columns)

    @property
    def _is_homogeneous_type(self) -> bool:
        """
        Whether all the columns in a DataFrame have the same type.

        Returns
        -------
        bool

        See Also
        --------
        Index._is_homogeneous_type : Whether the object has a single
            dtype.
        MultiIndex._is_homogeneous_type : Whether all the levels of a
            MultiIndex have the same dtype.

        Examples
        --------
        >>> DataFrame({"A": [1, 2], "B": [3, 4]})._is_homogeneous_type
        True
        >>> DataFrame({"A": [1, 2], "B": [3.0, 4.0]})._is_homogeneous_type
        False

        Items with the same type but different sizes are considered
        different types.

        >>> DataFrame({
        ...    "A": np.array([1, 2], dtype=np.int32),
        ...    "B": np.array([1, 2], dtype=np.int64)})._is_homogeneous_type
        False
        """
        if self._mgr.any_extension_types:
            return len({block.dtype for block in self._mgr.blocks}) == 1
        else:
            return not self._is_mixed_type

    @property
    def _can_fast_transpose(self) -> bool:
        """
        Can we transpose this DataFrame without creating any new array objects.
        """
        if self._mgr.any_extension_types:
            # TODO(EA2D) special case would be unnecessary with 2D EAs
            return False
        return len(self._mgr.blocks) == 1

    # ----------------------------------------------------------------------
    # Rendering Methods

    def _repr_fits_vertical_(self) -> bool:
        """
        Check length against max_rows.
        """
        max_rows = get_option("display.max_rows")
        return len(self) <= max_rows

    def _repr_fits_horizontal_(self, ignore_width: bool = False) -> bool:
        """
        Check if full repr fits in horizontal boundaries imposed by the display
        options width and max_columns.

        In case of non-interactive session, no boundaries apply.

        `ignore_width` is here so ipynb+HTML output can behave the way
        users expect. display.max_columns remains in effect.
        GH3541, GH3573
        """
        width, height = console.get_console_size()
        max_columns = get_option("display.max_columns")
        nb_columns = len(self.columns)

        # exceed max columns
        if (max_columns and nb_columns > max_columns) or (
            (not ignore_width) and width and nb_columns > (width // 2)
        ):
            return False

        # used by repr_html under IPython notebook or scripts ignore terminal
        # dims
        if ignore_width or not console.in_interactive_session():
            return True

        if get_option("display.width") is not None or console.in_ipython_frontend():
            # check at least the column row for excessive width
            max_rows = 1
        else:
            max_rows = get_option("display.max_rows")

        # when auto-detecting, so width=None and not in ipython front end
        # check whether repr fits horizontal by actually checking
        # the width of the rendered repr
        buf = StringIO()

        # only care about the stuff we'll actually print out
        # and to_string on entire frame may be expensive
        d = self

        if not (max_rows is None):  # unlimited rows
            # min of two, where one may be None
            d = d.iloc[: min(max_rows, len(d))]
        else:
            return True

        d.to_string(buf=buf)
        value = buf.getvalue()
        repr_width = max(len(line) for line in value.split("\n"))

        return repr_width < width

    def _info_repr(self) -> bool:
        """
        True if the repr should show the info view.
        """
        info_repr_option = get_option("display.large_repr") == "info"
        return info_repr_option and not (
            self._repr_fits_horizontal_() and self._repr_fits_vertical_()
        )

    def __repr__(self) -> str:
        """
        Return a string representation for a particular DataFrame.
        """
        buf = StringIO("")
        if self._info_repr():
            self.info(buf=buf)
            return buf.getvalue()

        max_rows = get_option("display.max_rows")
        min_rows = get_option("display.min_rows")
        max_cols = get_option("display.max_columns")
        max_colwidth = get_option("display.max_colwidth")
        show_dimensions = get_option("display.show_dimensions")
        if get_option("display.expand_frame_repr"):
            width, _ = console.get_console_size()
        else:
            width = None
        self.to_string(
            buf=buf,
            max_rows=max_rows,
            min_rows=min_rows,
            max_cols=max_cols,
            line_width=width,
            max_colwidth=max_colwidth,
            show_dimensions=show_dimensions,
        )

        return buf.getvalue()

    def _repr_html_(self) -> Optional[str]:
        """
        Return a html representation for a particular DataFrame.

        Mainly for IPython notebook.
        """
        if self._info_repr():
            buf = StringIO("")
            self.info(buf=buf)
            # need to escape the <class>, should be the first line.
            val = buf.getvalue().replace("<", r"&lt;", 1)
            val = val.replace(">", r"&gt;", 1)
            return "<pre>" + val + "</pre>"

        if get_option("display.notebook_repr_html"):
            max_rows = get_option("display.max_rows")
            min_rows = get_option("display.min_rows")
            max_cols = get_option("display.max_columns")
            show_dimensions = get_option("display.show_dimensions")

            formatter = fmt.DataFrameFormatter(
                self,
                columns=None,
                col_space=None,
                na_rep="NaN",
                formatters=None,
                float_format=None,
                sparsify=None,
                justify=None,
                index_names=True,
                header=True,
                index=True,
                bold_rows=True,
                escape=True,
                max_rows=max_rows,
                min_rows=min_rows,
                max_cols=max_cols,
                show_dimensions=show_dimensions,
                decimal=".",
            )
            return fmt.DataFrameRenderer(formatter).to_html(notebook=True)
        else:
            return None

    @Substitution(
        header_type="bool or sequence",
        header="Write out the column names. If a list of strings "
        "is given, it is assumed to be aliases for the "
        "column names",
        col_space_type="int, list or dict of int",
        col_space="The minimum width of each column",
    )
    @Substitution(shared_params=fmt.common_docstring, returns=fmt.return_docstring)
    def to_string(
        self,
        buf: Optional[FilePathOrBuffer[str]] = None,
        columns: Optional[Sequence[str]] = None,
        col_space: Optional[int] = None,
        header: Union[bool, Sequence[str]] = True,
        index: bool = True,
        na_rep: str = "NaN",
        formatters: Optional[fmt.FormattersType] = None,
        float_format: Optional[fmt.FloatFormatType] = None,
        sparsify: Optional[bool] = None,
        index_names: bool = True,
        justify: Optional[str] = None,
        max_rows: Optional[int] = None,
        min_rows: Optional[int] = None,
        max_cols: Optional[int] = None,
        show_dimensions: bool = False,
        decimal: str = ".",
        line_width: Optional[int] = None,
        max_colwidth: Optional[int] = None,
        encoding: Optional[str] = None,
    ) -> Optional[str]:
        """
        Render a DataFrame to a console-friendly tabular output.
        %(shared_params)s
        line_width : int, optional
            Width to wrap a line in characters.
        max_colwidth : int, optional
            Max width to truncate each column in characters. By default, no limit.

            .. versionadded:: 1.0.0
        encoding : str, default "utf-8"
            Set character encoding.

            .. versionadded:: 1.0
        %(returns)s
        See Also
        --------
        to_html : Convert DataFrame to HTML.

        Examples
        --------
        >>> d = {'col1': [1, 2, 3], 'col2': [4, 5, 6]}
        >>> df = pd.DataFrame(d)
        >>> print(df.to_string())
           col1  col2
        0     1     4
        1     2     5
        2     3     6
        """
        from pandas import option_context

        with option_context("display.max_colwidth", max_colwidth):
            formatter = fmt.DataFrameFormatter(
                self,
                columns=columns,
                col_space=col_space,
                na_rep=na_rep,
                formatters=formatters,
                float_format=float_format,
                sparsify=sparsify,
                justify=justify,
                index_names=index_names,
                header=header,
                index=index,
                min_rows=min_rows,
                max_rows=max_rows,
                max_cols=max_cols,
                show_dimensions=show_dimensions,
                decimal=decimal,
            )
            return fmt.DataFrameRenderer(formatter).to_string(
                buf=buf,
                encoding=encoding,
                line_width=line_width,
            )

    # ----------------------------------------------------------------------

    @property
    def style(self) -> Styler:
        """
        Returns a Styler object.

        Contains methods for building a styled HTML representation of the DataFrame.

        See Also
        --------
        io.formats.style.Styler : Helps style a DataFrame or Series according to the
            data with HTML and CSS.
        """
        from pandas.io.formats.style import Styler

        return Styler(self)

    _shared_docs[
        "items"
    ] = r"""
        Iterate over (column name, Series) pairs.

        Iterates over the DataFrame columns, returning a tuple with
        the column name and the content as a Series.

        Yields
        ------
        label : object
            The column names for the DataFrame being iterated over.
        content : Series
            The column entries belonging to each label, as a Series.

        See Also
        --------
        DataFrame.iterrows : Iterate over DataFrame rows as
            (index, Series) pairs.
        DataFrame.itertuples : Iterate over DataFrame rows as namedtuples
            of the values.

        Examples
        --------
        >>> df = pd.DataFrame({'species': ['bear', 'bear', 'marsupial'],
        ...                   'population': [1864, 22000, 80000]},
        ...                   index=['panda', 'polar', 'koala'])
        >>> df
                species   population
        panda   bear      1864
        polar   bear      22000
        koala   marsupial 80000
        >>> for label, content in df.items():
        ...     print(f'label: {label}')
        ...     print(f'content: {content}', sep='\n')
        ...
        label: species
        content:
        panda         bear
        polar         bear
        koala    marsupial
        Name: species, dtype: object
        label: population
        content:
        panda     1864
        polar    22000
        koala    80000
        Name: population, dtype: int64
        """

    @Appender(_shared_docs["items"])
    def items(self) -> Iterable[Tuple[Label, Series]]:
        if self.columns.is_unique and hasattr(self, "_item_cache"):
            for k in self.columns:
                yield k, self._get_item_cache(k)
        else:
            for i, k in enumerate(self.columns):
                yield k, self._ixs(i, axis=1)

    @Appender(_shared_docs["items"])
    def iteritems(self) -> Iterable[Tuple[Label, Series]]:
        yield from self.items()

    def iterrows(self) -> Iterable[Tuple[Label, Series]]:
        """
        Iterate over DataFrame rows as (index, Series) pairs.

        Yields
        ------
        index : label or tuple of label
            The index of the row. A tuple for a `MultiIndex`.
        data : Series
            The data of the row as a Series.

        See Also
        --------
        DataFrame.itertuples : Iterate over DataFrame rows as namedtuples of the values.
        DataFrame.items : Iterate over (column name, Series) pairs.

        Notes
        -----
        1. Because ``iterrows`` returns a Series for each row,
           it does **not** preserve dtypes across the rows (dtypes are
           preserved across columns for DataFrames). For example,

           >>> df = pd.DataFrame([[1, 1.5]], columns=['int', 'float'])
           >>> row = next(df.iterrows())[1]
           >>> row
           int      1.0
           float    1.5
           Name: 0, dtype: float64
           >>> print(row['int'].dtype)
           float64
           >>> print(df['int'].dtype)
           int64

           To preserve dtypes while iterating over the rows, it is better
           to use :meth:`itertuples` which returns namedtuples of the values
           and which is generally faster than ``iterrows``.

        2. You should **never modify** something you are iterating over.
           This is not guaranteed to work in all cases. Depending on the
           data types, the iterator returns a copy and not a view, and writing
           to it will have no effect.
        """
        columns = self.columns
        klass = self._constructor_sliced
        for k, v in zip(self.index, self.values):
            s = klass(v, index=columns, name=k)
            yield k, s

    def itertuples(self, index: bool = True, name: Optional[str] = "Pandas"):
        """
        Iterate over DataFrame rows as namedtuples.

        Parameters
        ----------
        index : bool, default True
            If True, return the index as the first element of the tuple.
        name : str or None, default "Pandas"
            The name of the returned namedtuples or None to return regular
            tuples.

        Returns
        -------
        iterator
            An object to iterate over namedtuples for each row in the
            DataFrame with the first field possibly being the index and
            following fields being the column values.

        See Also
        --------
        DataFrame.iterrows : Iterate over DataFrame rows as (index, Series)
            pairs.
        DataFrame.items : Iterate over (column name, Series) pairs.

        Notes
        -----
        The column names will be renamed to positional names if they are
        invalid Python identifiers, repeated, or start with an underscore.
        On python versions < 3.7 regular tuples are returned for DataFrames
        with a large number of columns (>254).

        Examples
        --------
        >>> df = pd.DataFrame({'num_legs': [4, 2], 'num_wings': [0, 2]},
        ...                   index=['dog', 'hawk'])
        >>> df
              num_legs  num_wings
        dog          4          0
        hawk         2          2
        >>> for row in df.itertuples():
        ...     print(row)
        ...
        Pandas(Index='dog', num_legs=4, num_wings=0)
        Pandas(Index='hawk', num_legs=2, num_wings=2)

        By setting the `index` parameter to False we can remove the index
        as the first element of the tuple:

        >>> for row in df.itertuples(index=False):
        ...     print(row)
        ...
        Pandas(num_legs=4, num_wings=0)
        Pandas(num_legs=2, num_wings=2)

        With the `name` parameter set we set a custom name for the yielded
        namedtuples:

        >>> for row in df.itertuples(name='Animal'):
        ...     print(row)
        ...
        Animal(Index='dog', num_legs=4, num_wings=0)
        Animal(Index='hawk', num_legs=2, num_wings=2)
        """
        arrays = []
        fields = list(self.columns)
        if index:
            arrays.append(self.index)
            fields.insert(0, "Index")

        # use integer indexing because of possible duplicate column names
        arrays.extend(self.iloc[:, k] for k in range(len(self.columns)))

        if name is not None:
            # https://github.com/python/mypy/issues/9046
            # error: namedtuple() expects a string literal as the first argument
            itertuple = collections.namedtuple(  # type: ignore[misc]
                name, fields, rename=True
            )
            return map(itertuple._make, zip(*arrays))

        # fallback to regular tuples
        return zip(*arrays)

    def __len__(self) -> int:
        """
        Returns length of info axis, but here we use the index.
        """
        return len(self.index)

    def dot(self, other):
        """
        Compute the matrix multiplication between the DataFrame and other.

        This method computes the matrix product between the DataFrame and the
        values of an other Series, DataFrame or a numpy array.

        It can also be called using ``self @ other`` in Python >= 3.5.

        Parameters
        ----------
        other : Series, DataFrame or array-like
            The other object to compute the matrix product with.

        Returns
        -------
        Series or DataFrame
            If other is a Series, return the matrix product between self and
            other as a Series. If other is a DataFrame or a numpy.array, return
            the matrix product of self and other in a DataFrame of a np.array.

        See Also
        --------
        Series.dot: Similar method for Series.

        Notes
        -----
        The dimensions of DataFrame and other must be compatible in order to
        compute the matrix multiplication. In addition, the column names of
        DataFrame and the index of other must contain the same values, as they
        will be aligned prior to the multiplication.

        The dot method for Series computes the inner product, instead of the
        matrix product here.

        Examples
        --------
        Here we multiply a DataFrame with a Series.

        >>> df = pd.DataFrame([[0, 1, -2, -1], [1, 1, 1, 1]])
        >>> s = pd.Series([1, 1, 2, 1])
        >>> df.dot(s)
        0    -4
        1     5
        dtype: int64

        Here we multiply a DataFrame with another DataFrame.

        >>> other = pd.DataFrame([[0, 1], [1, 2], [-1, -1], [2, 0]])
        >>> df.dot(other)
            0   1
        0   1   4
        1   2   2

        Note that the dot method give the same result as @

        >>> df @ other
            0   1
        0   1   4
        1   2   2

        The dot method works also if other is an np.array.

        >>> arr = np.array([[0, 1], [1, 2], [-1, -1], [2, 0]])
        >>> df.dot(arr)
            0   1
        0   1   4
        1   2   2

        Note how shuffling of the objects does not change the result.

        >>> s2 = s.reindex([1, 0, 2, 3])
        >>> df.dot(s2)
        0    -4
        1     5
        dtype: int64
        """
        if isinstance(other, (Series, DataFrame)):
            common = self.columns.union(other.index)
            if len(common) > len(self.columns) or len(common) > len(other.index):
                raise ValueError("matrices are not aligned")

            left = self.reindex(columns=common, copy=False)
            right = other.reindex(index=common, copy=False)
            lvals = left.values
            rvals = right._values
        else:
            left = self
            lvals = self.values
            rvals = np.asarray(other)
            if lvals.shape[1] != rvals.shape[0]:
                raise ValueError(
                    f"Dot product shape mismatch, {lvals.shape} vs {rvals.shape}"
                )

        if isinstance(other, DataFrame):
            return self._constructor(
                np.dot(lvals, rvals), index=left.index, columns=other.columns
            )
        elif isinstance(other, Series):
            return self._constructor_sliced(np.dot(lvals, rvals), index=left.index)
        elif isinstance(rvals, (np.ndarray, Index)):
            result = np.dot(lvals, rvals)
            if result.ndim == 2:
                return self._constructor(result, index=left.index)
            else:
                return self._constructor_sliced(result, index=left.index)
        else:  # pragma: no cover
            raise TypeError(f"unsupported type: {type(other)}")

    def __matmul__(self, other):
        """
        Matrix multiplication using binary `@` operator in Python>=3.5.
        """
        return self.dot(other)

    def __rmatmul__(self, other):
        """
        Matrix multiplication using binary `@` operator in Python>=3.5.
        """
        try:
            return self.T.dot(np.transpose(other)).T
        except ValueError as err:
            if "shape mismatch" not in str(err):
                raise
            # GH#21581 give exception message for original shapes
            msg = f"shapes {np.shape(other)} and {self.shape} not aligned"
            raise ValueError(msg) from err

    # ----------------------------------------------------------------------
    # IO methods (to / from other formats)

    @classmethod
    def from_dict(cls, data, orient="columns", dtype=None, columns=None) -> DataFrame:
        """
        Construct DataFrame from dict of array-like or dicts.

        Creates DataFrame object from dictionary by columns or by index
        allowing dtype specification.

        Parameters
        ----------
        data : dict
            Of the form {field : array-like} or {field : dict}.
        orient : {'columns', 'index'}, default 'columns'
            The "orientation" of the data. If the keys of the passed dict
            should be the columns of the resulting DataFrame, pass 'columns'
            (default). Otherwise if the keys should be rows, pass 'index'.
        dtype : dtype, default None
            Data type to force, otherwise infer.
        columns : list, default None
            Column labels to use when ``orient='index'``. Raises a ValueError
            if used with ``orient='columns'``.

        Returns
        -------
        DataFrame

        See Also
        --------
        DataFrame.from_records : DataFrame from structured ndarray, sequence
            of tuples or dicts, or DataFrame.
        DataFrame : DataFrame object creation using constructor.

        Examples
        --------
        By default the keys of the dict become the DataFrame columns:

        >>> data = {'col_1': [3, 2, 1, 0], 'col_2': ['a', 'b', 'c', 'd']}
        >>> pd.DataFrame.from_dict(data)
           col_1 col_2
        0      3     a
        1      2     b
        2      1     c
        3      0     d

        Specify ``orient='index'`` to create the DataFrame using dictionary
        keys as rows:

        >>> data = {'row_1': [3, 2, 1, 0], 'row_2': ['a', 'b', 'c', 'd']}
        >>> pd.DataFrame.from_dict(data, orient='index')
               0  1  2  3
        row_1  3  2  1  0
        row_2  a  b  c  d

        When using the 'index' orientation, the column names can be
        specified manually:

        >>> pd.DataFrame.from_dict(data, orient='index',
        ...                        columns=['A', 'B', 'C', 'D'])
               A  B  C  D
        row_1  3  2  1  0
        row_2  a  b  c  d
        """
        index = None
        orient = orient.lower()
        if orient == "index":
            if len(data) > 0:
                # TODO speed up Series case
                if isinstance(list(data.values())[0], (Series, dict)):
                    data = _from_nested_dict(data)
                else:
                    data, index = list(data.values()), list(data.keys())
        elif orient == "columns":
            if columns is not None:
                raise ValueError("cannot use columns parameter with orient='columns'")
        else:  # pragma: no cover
            raise ValueError("only recognize index or columns for orient")

        return cls(data, index=index, columns=columns, dtype=dtype)

    def to_numpy(
        self, dtype=None, copy: bool = False, na_value=lib.no_default
    ) -> np.ndarray:
        """
        Convert the DataFrame to a NumPy array.

        .. versionadded:: 0.24.0

        By default, the dtype of the returned array will be the common NumPy
        dtype of all types in the DataFrame. For example, if the dtypes are
        ``float16`` and ``float32``, the results dtype will be ``float32``.
        This may require copying data and coercing values, which may be
        expensive.

        Parameters
        ----------
        dtype : str or numpy.dtype, optional
            The dtype to pass to :meth:`numpy.asarray`.
        copy : bool, default False
            Whether to ensure that the returned value is not a view on
            another array. Note that ``copy=False`` does not *ensure* that
            ``to_numpy()`` is no-copy. Rather, ``copy=True`` ensure that
            a copy is made, even if not strictly necessary.
        na_value : Any, optional
            The value to use for missing values. The default value depends
            on `dtype` and the dtypes of the DataFrame columns.

            .. versionadded:: 1.1.0

        Returns
        -------
        numpy.ndarray

        See Also
        --------
        Series.to_numpy : Similar method for Series.

        Examples
        --------
        >>> pd.DataFrame({"A": [1, 2], "B": [3, 4]}).to_numpy()
        array([[1, 3],
               [2, 4]])

        With heterogeneous data, the lowest common type will have to
        be used.

        >>> df = pd.DataFrame({"A": [1, 2], "B": [3.0, 4.5]})
        >>> df.to_numpy()
        array([[1. , 3. ],
               [2. , 4.5]])

        For a mix of numeric and non-numeric types, the output array will
        have object dtype.

        >>> df['C'] = pd.date_range('2000', periods=2)
        >>> df.to_numpy()
        array([[1, 3.0, Timestamp('2000-01-01 00:00:00')],
               [2, 4.5, Timestamp('2000-01-02 00:00:00')]], dtype=object)
        """
        self._consolidate_inplace()
        result = self._mgr.as_array(
            transpose=self._AXIS_REVERSED, dtype=dtype, copy=copy, na_value=na_value
        )
        if result.dtype is not dtype:
            result = np.array(result, dtype=dtype, copy=False)

        return result

    def to_dict(self, orient: str = "dict", into=dict):
        """
        Convert the DataFrame to a dictionary.

        The type of the key-value pairs can be customized with the parameters
        (see below).

        Parameters
        ----------
        orient : str {'dict', 'list', 'series', 'split', 'records', 'index'}
            Determines the type of the values of the dictionary.

            - 'dict' (default) : dict like {column -> {index -> value}}
            - 'list' : dict like {column -> [values]}
            - 'series' : dict like {column -> Series(values)}
            - 'split' : dict like
              {'index' -> [index], 'columns' -> [columns], 'data' -> [values]}
            - 'records' : list like
              [{column -> value}, ... , {column -> value}]
            - 'index' : dict like {index -> {column -> value}}

            Abbreviations are allowed. `s` indicates `series` and `sp`
            indicates `split`.

        into : class, default dict
            The collections.abc.Mapping subclass used for all Mappings
            in the return value.  Can be the actual class or an empty
            instance of the mapping type you want.  If you want a
            collections.defaultdict, you must pass it initialized.

        Returns
        -------
        dict, list or collections.abc.Mapping
            Return a collections.abc.Mapping object representing the DataFrame.
            The resulting transformation depends on the `orient` parameter.

        See Also
        --------
        DataFrame.from_dict: Create a DataFrame from a dictionary.
        DataFrame.to_json: Convert a DataFrame to JSON format.

        Examples
        --------
        >>> df = pd.DataFrame({'col1': [1, 2],
        ...                    'col2': [0.5, 0.75]},
        ...                   index=['row1', 'row2'])
        >>> df
              col1  col2
        row1     1  0.50
        row2     2  0.75
        >>> df.to_dict()
        {'col1': {'row1': 1, 'row2': 2}, 'col2': {'row1': 0.5, 'row2': 0.75}}

        You can specify the return orientation.

        >>> df.to_dict('series')
        {'col1': row1    1
                 row2    2
        Name: col1, dtype: int64,
        'col2': row1    0.50
                row2    0.75
        Name: col2, dtype: float64}

        >>> df.to_dict('split')
        {'index': ['row1', 'row2'], 'columns': ['col1', 'col2'],
         'data': [[1, 0.5], [2, 0.75]]}

        >>> df.to_dict('records')
        [{'col1': 1, 'col2': 0.5}, {'col1': 2, 'col2': 0.75}]

        >>> df.to_dict('index')
        {'row1': {'col1': 1, 'col2': 0.5}, 'row2': {'col1': 2, 'col2': 0.75}}

        You can also specify the mapping type.

        >>> from collections import OrderedDict, defaultdict
        >>> df.to_dict(into=OrderedDict)
        OrderedDict([('col1', OrderedDict([('row1', 1), ('row2', 2)])),
                     ('col2', OrderedDict([('row1', 0.5), ('row2', 0.75)]))])

        If you want a `defaultdict`, you need to initialize it:

        >>> dd = defaultdict(list)
        >>> df.to_dict('records', into=dd)
        [defaultdict(<class 'list'>, {'col1': 1, 'col2': 0.5}),
         defaultdict(<class 'list'>, {'col1': 2, 'col2': 0.75})]
        """
        if not self.columns.is_unique:
            warnings.warn(
                "DataFrame columns are not unique, some columns will be omitted.",
                UserWarning,
                stacklevel=2,
            )
        # GH16122
        into_c = com.standardize_mapping(into)

        orient = orient.lower()
        # GH32515
        if orient.startswith(("d", "l", "s", "r", "i")) and orient not in {
            "dict",
            "list",
            "series",
            "split",
            "records",
            "index",
        }:
            warnings.warn(
                "Using short name for 'orient' is deprecated. Only the "
                "options: ('dict', list, 'series', 'split', 'records', 'index') "
                "will be used in a future version. Use one of the above "
                "to silence this warning.",
                FutureWarning,
            )

            if orient.startswith("d"):
                orient = "dict"
            elif orient.startswith("l"):
                orient = "list"
            elif orient.startswith("sp"):
                orient = "split"
            elif orient.startswith("s"):
                orient = "series"
            elif orient.startswith("r"):
                orient = "records"
            elif orient.startswith("i"):
                orient = "index"

        if orient == "dict":
            return into_c((k, v.to_dict(into)) for k, v in self.items())

        elif orient == "list":
            return into_c((k, v.tolist()) for k, v in self.items())

        elif orient == "split":
            return into_c(
                (
                    ("index", self.index.tolist()),
                    ("columns", self.columns.tolist()),
                    (
                        "data",
                        [
                            list(map(maybe_box_datetimelike, t))
                            for t in self.itertuples(index=False, name=None)
                        ],
                    ),
                )
            )

        elif orient == "series":
            return into_c((k, maybe_box_datetimelike(v)) for k, v in self.items())

        elif orient == "records":
            columns = self.columns.tolist()
            rows = (
                dict(zip(columns, row))
                for row in self.itertuples(index=False, name=None)
            )
            return [
                into_c((k, maybe_box_datetimelike(v)) for k, v in row.items())
                for row in rows
            ]

        elif orient == "index":
            if not self.index.is_unique:
                raise ValueError("DataFrame index must be unique for orient='index'.")
            return into_c(
                (t[0], dict(zip(self.columns, t[1:])))
                for t in self.itertuples(name=None)
            )

        else:
            raise ValueError(f"orient '{orient}' not understood")

    def to_gbq(
        self,
        destination_table: str,
        project_id: Optional[str] = None,
        chunksize: Optional[int] = None,
        reauth: bool = False,
        if_exists: str = "fail",
        auth_local_webserver: bool = False,
        table_schema: Optional[List[Dict[str, str]]] = None,
        location: Optional[str] = None,
        progress_bar: bool = True,
        credentials=None,
    ) -> None:
        """
        Write a DataFrame to a Google BigQuery table.

        This function requires the `pandas-gbq package
        <https://pandas-gbq.readthedocs.io>`__.

        See the `How to authenticate with Google BigQuery
        <https://pandas-gbq.readthedocs.io/en/latest/howto/authentication.html>`__
        guide for authentication instructions.

        Parameters
        ----------
        destination_table : str
            Name of table to be written, in the form ``dataset.tablename``.
        project_id : str, optional
            Google BigQuery Account project ID. Optional when available from
            the environment.
        chunksize : int, optional
            Number of rows to be inserted in each chunk from the dataframe.
            Set to ``None`` to load the whole dataframe at once.
        reauth : bool, default False
            Force Google BigQuery to re-authenticate the user. This is useful
            if multiple accounts are used.
        if_exists : str, default 'fail'
            Behavior when the destination table exists. Value can be one of:

            ``'fail'``
                If table exists raise pandas_gbq.gbq.TableCreationError.
            ``'replace'``
                If table exists, drop it, recreate it, and insert data.
            ``'append'``
                If table exists, insert data. Create if does not exist.
        auth_local_webserver : bool, default False
            Use the `local webserver flow`_ instead of the `console flow`_
            when getting user credentials.

            .. _local webserver flow:
                https://google-auth-oauthlib.readthedocs.io/en/latest/reference/google_auth_oauthlib.flow.html#google_auth_oauthlib.flow.InstalledAppFlow.run_local_server
            .. _console flow:
                https://google-auth-oauthlib.readthedocs.io/en/latest/reference/google_auth_oauthlib.flow.html#google_auth_oauthlib.flow.InstalledAppFlow.run_console

            *New in version 0.2.0 of pandas-gbq*.
        table_schema : list of dicts, optional
            List of BigQuery table fields to which according DataFrame
            columns conform to, e.g. ``[{'name': 'col1', 'type':
            'STRING'},...]``. If schema is not provided, it will be
            generated according to dtypes of DataFrame columns. See
            BigQuery API documentation on available names of a field.

            *New in version 0.3.1 of pandas-gbq*.
        location : str, optional
            Location where the load job should run. See the `BigQuery locations
            documentation
            <https://cloud.google.com/bigquery/docs/dataset-locations>`__ for a
            list of available locations. The location must match that of the
            target dataset.

            *New in version 0.5.0 of pandas-gbq*.
        progress_bar : bool, default True
            Use the library `tqdm` to show the progress bar for the upload,
            chunk by chunk.

            *New in version 0.5.0 of pandas-gbq*.
        credentials : google.auth.credentials.Credentials, optional
            Credentials for accessing Google APIs. Use this parameter to
            override default credentials, such as to use Compute Engine
            :class:`google.auth.compute_engine.Credentials` or Service
            Account :class:`google.oauth2.service_account.Credentials`
            directly.

            *New in version 0.8.0 of pandas-gbq*.

            .. versionadded:: 0.24.0

        See Also
        --------
        pandas_gbq.to_gbq : This function in the pandas-gbq library.
        read_gbq : Read a DataFrame from Google BigQuery.
        """
        from pandas.io import gbq

        gbq.to_gbq(
            self,
            destination_table,
            project_id=project_id,
            chunksize=chunksize,
            reauth=reauth,
            if_exists=if_exists,
            auth_local_webserver=auth_local_webserver,
            table_schema=table_schema,
            location=location,
            progress_bar=progress_bar,
            credentials=credentials,
        )

    @classmethod
    def from_records(
        cls,
        data,
        index=None,
        exclude=None,
        columns=None,
        coerce_float: bool = False,
        nrows=None,
    ) -> DataFrame:
        """
        Convert structured or record ndarray to DataFrame.

        Creates a DataFrame object from a structured ndarray, sequence of
        tuples or dicts, or DataFrame.

        Parameters
        ----------
        data : structured ndarray, sequence of tuples or dicts, or DataFrame
            Structured input data.
        index : str, list of fields, array-like
            Field of array to use as the index, alternately a specific set of
            input labels to use.
        exclude : sequence, default None
            Columns or fields to exclude.
        columns : sequence, default None
            Column names to use. If the passed data do not have names
            associated with them, this argument provides names for the
            columns. Otherwise this argument indicates the order of the columns
            in the result (any names not found in the data will become all-NA
            columns).
        coerce_float : bool, default False
            Attempt to convert values of non-string, non-numeric objects (like
            decimal.Decimal) to floating point, useful for SQL result sets.
        nrows : int, default None
            Number of rows to read if data is an iterator.

        Returns
        -------
        DataFrame

        See Also
        --------
        DataFrame.from_dict : DataFrame from dict of array-like or dicts.
        DataFrame : DataFrame object creation using constructor.

        Examples
        --------
        Data can be provided as a structured ndarray:

        >>> data = np.array([(3, 'a'), (2, 'b'), (1, 'c'), (0, 'd')],
        ...                 dtype=[('col_1', 'i4'), ('col_2', 'U1')])
        >>> pd.DataFrame.from_records(data)
           col_1 col_2
        0      3     a
        1      2     b
        2      1     c
        3      0     d

        Data can be provided as a list of dicts:

        >>> data = [{'col_1': 3, 'col_2': 'a'},
        ...         {'col_1': 2, 'col_2': 'b'},
        ...         {'col_1': 1, 'col_2': 'c'},
        ...         {'col_1': 0, 'col_2': 'd'}]
        >>> pd.DataFrame.from_records(data)
           col_1 col_2
        0      3     a
        1      2     b
        2      1     c
        3      0     d

        Data can be provided as a list of tuples with corresponding columns:

        >>> data = [(3, 'a'), (2, 'b'), (1, 'c'), (0, 'd')]
        >>> pd.DataFrame.from_records(data, columns=['col_1', 'col_2'])
           col_1 col_2
        0      3     a
        1      2     b
        2      1     c
        3      0     d
        """
        # Make a copy of the input columns so we can modify it
        if columns is not None:
            columns = ensure_index(columns)

        if is_iterator(data):
            if nrows == 0:
                return cls()

            try:
                first_row = next(data)
            except StopIteration:
                return cls(index=index, columns=columns)

            dtype = None
            if hasattr(first_row, "dtype") and first_row.dtype.names:
                dtype = first_row.dtype

            values = [first_row]

            if nrows is None:
                values += data
            else:
                values.extend(itertools.islice(data, nrows - 1))

            if dtype is not None:
                data = np.array(values, dtype=dtype)
            else:
                data = values

        if isinstance(data, dict):
            if columns is None:
                columns = arr_columns = ensure_index(sorted(data))
                arrays = [data[k] for k in columns]
            else:
                arrays = []
                arr_columns_list = []
                for k, v in data.items():
                    if k in columns:
                        arr_columns_list.append(k)
                        arrays.append(v)

                arrays, arr_columns = reorder_arrays(arrays, arr_columns_list, columns)

        elif isinstance(data, (np.ndarray, DataFrame)):
            arrays, columns = to_arrays(data, columns)
            if columns is not None:
                columns = ensure_index(columns)
            arr_columns = columns
        else:
            arrays, arr_columns = to_arrays(data, columns)
            if coerce_float:
                for i, arr in enumerate(arrays):
                    if arr.dtype == object:
                        arrays[i] = lib.maybe_convert_objects(arr, try_float=True)

            arr_columns = ensure_index(arr_columns)
            if columns is not None:
                columns = ensure_index(columns)
            else:
                columns = arr_columns

        if exclude is None:
            exclude = set()
        else:
            exclude = set(exclude)

        result_index = None
        if index is not None:
            if isinstance(index, str) or not hasattr(index, "__iter__"):
                i = columns.get_loc(index)
                exclude.add(index)
                if len(arrays) > 0:
                    result_index = Index(arrays[i], name=index)
                else:
                    result_index = Index([], name=index)
            else:
                try:
                    index_data = [arrays[arr_columns.get_loc(field)] for field in index]
                except (KeyError, TypeError):
                    # raised by get_loc, see GH#29258
                    result_index = index
                else:
                    result_index = ensure_index_from_sequences(index_data, names=index)
                    exclude.update(index)

        if any(exclude):
            arr_exclude = [x for x in exclude if x in arr_columns]
            to_remove = [arr_columns.get_loc(col) for col in arr_exclude]
            arrays = [v for i, v in enumerate(arrays) if i not in to_remove]

            arr_columns = arr_columns.drop(arr_exclude)
            columns = columns.drop(exclude)

        mgr = arrays_to_mgr(arrays, arr_columns, result_index, columns)

        return cls(mgr)

    def to_records(
        self, index=True, column_dtypes=None, index_dtypes=None
    ) -> np.recarray:
        """
        Convert DataFrame to a NumPy record array.

        Index will be included as the first field of the record array if
        requested.

        Parameters
        ----------
        index : bool, default True
            Include index in resulting record array, stored in 'index'
            field or using the index label, if set.
        column_dtypes : str, type, dict, default None
            .. versionadded:: 0.24.0

            If a string or type, the data type to store all columns. If
            a dictionary, a mapping of column names and indices (zero-indexed)
            to specific data types.
        index_dtypes : str, type, dict, default None
            .. versionadded:: 0.24.0

            If a string or type, the data type to store all index levels. If
            a dictionary, a mapping of index level names and indices
            (zero-indexed) to specific data types.

            This mapping is applied only if `index=True`.

        Returns
        -------
        numpy.recarray
            NumPy ndarray with the DataFrame labels as fields and each row
            of the DataFrame as entries.

        See Also
        --------
        DataFrame.from_records: Convert structured or record ndarray
            to DataFrame.
        numpy.recarray: An ndarray that allows field access using
            attributes, analogous to typed columns in a
            spreadsheet.

        Examples
        --------
        >>> df = pd.DataFrame({'A': [1, 2], 'B': [0.5, 0.75]},
        ...                   index=['a', 'b'])
        >>> df
           A     B
        a  1  0.50
        b  2  0.75
        >>> df.to_records()
        rec.array([('a', 1, 0.5 ), ('b', 2, 0.75)],
                  dtype=[('index', 'O'), ('A', '<i8'), ('B', '<f8')])

        If the DataFrame index has no label then the recarray field name
        is set to 'index'. If the index has a label then this is used as the
        field name:

        >>> df.index = df.index.rename("I")
        >>> df.to_records()
        rec.array([('a', 1, 0.5 ), ('b', 2, 0.75)],
                  dtype=[('I', 'O'), ('A', '<i8'), ('B', '<f8')])

        The index can be excluded from the record array:

        >>> df.to_records(index=False)
        rec.array([(1, 0.5 ), (2, 0.75)],
                  dtype=[('A', '<i8'), ('B', '<f8')])

        Data types can be specified for the columns:

        >>> df.to_records(column_dtypes={"A": "int32"})
        rec.array([('a', 1, 0.5 ), ('b', 2, 0.75)],
                  dtype=[('I', 'O'), ('A', '<i4'), ('B', '<f8')])

        As well as for the index:

        >>> df.to_records(index_dtypes="<S2")
        rec.array([(b'a', 1, 0.5 ), (b'b', 2, 0.75)],
                  dtype=[('I', 'S2'), ('A', '<i8'), ('B', '<f8')])

        >>> index_dtypes = f"<S{df.index.str.len().max()}"
        >>> df.to_records(index_dtypes=index_dtypes)
        rec.array([(b'a', 1, 0.5 ), (b'b', 2, 0.75)],
                  dtype=[('I', 'S1'), ('A', '<i8'), ('B', '<f8')])
        """
        if index:
            if isinstance(self.index, MultiIndex):
                # array of tuples to numpy cols. copy copy copy
                ix_vals = list(map(np.array, zip(*self.index._values)))
            else:
                ix_vals = [self.index.values]

            arrays = ix_vals + [
                np.asarray(self.iloc[:, i]) for i in range(len(self.columns))
            ]

            count = 0
            index_names = list(self.index.names)

            if isinstance(self.index, MultiIndex):
                for i, n in enumerate(index_names):
                    if n is None:
                        index_names[i] = f"level_{count}"
                        count += 1
            elif index_names[0] is None:
                index_names = ["index"]

            names = [str(name) for name in itertools.chain(index_names, self.columns)]
        else:
            arrays = [np.asarray(self.iloc[:, i]) for i in range(len(self.columns))]
            names = [str(c) for c in self.columns]
            index_names = []

        index_len = len(index_names)
        formats = []

        for i, v in enumerate(arrays):
            index = i

            # When the names and arrays are collected, we
            # first collect those in the DataFrame's index,
            # followed by those in its columns.
            #
            # Thus, the total length of the array is:
            # len(index_names) + len(DataFrame.columns).
            #
            # This check allows us to see whether we are
            # handling a name / array in the index or column.
            if index < index_len:
                dtype_mapping = index_dtypes
                name = index_names[index]
            else:
                index -= index_len
                dtype_mapping = column_dtypes
                name = self.columns[index]

            # We have a dictionary, so we get the data type
            # associated with the index or column (which can
            # be denoted by its name in the DataFrame or its
            # position in DataFrame's array of indices or
            # columns, whichever is applicable.
            if is_dict_like(dtype_mapping):
                if name in dtype_mapping:
                    dtype_mapping = dtype_mapping[name]
                elif index in dtype_mapping:
                    dtype_mapping = dtype_mapping[index]
                else:
                    dtype_mapping = None

            # If no mapping can be found, use the array's
            # dtype attribute for formatting.
            #
            # A valid dtype must either be a type or
            # string naming a type.
            if dtype_mapping is None:
                formats.append(v.dtype)
            elif isinstance(dtype_mapping, (type, np.dtype, str)):
                formats.append(dtype_mapping)
            else:
                element = "row" if i < index_len else "column"
                msg = f"Invalid dtype {dtype_mapping} specified for {element} {name}"
                raise ValueError(msg)

        return np.rec.fromarrays(arrays, dtype={"names": names, "formats": formats})

    @classmethod
    def _from_arrays(
        cls,
        arrays,
        columns,
        index,
        dtype: Optional[Dtype] = None,
        verify_integrity: bool = True,
    ) -> DataFrame:
        """
        Create DataFrame from a list of arrays corresponding to the columns.

        Parameters
        ----------
        arrays : list-like of arrays
            Each array in the list corresponds to one column, in order.
        columns : list-like, Index
            The column names for the resulting DataFrame.
        index : list-like, Index
            The rows labels for the resulting DataFrame.
        dtype : dtype, optional
            Optional dtype to enforce for all arrays.
        verify_integrity : bool, default True
            Validate and homogenize all input. If set to False, it is assumed
            that all elements of `arrays` are actual arrays how they will be
            stored in a block (numpy ndarray or ExtensionArray), have the same
            length as and are aligned with the index, and that `columns` and
            `index` are ensured to be an Index object.

        Returns
        -------
        DataFrame
        """
        if dtype is not None:
            dtype = pandas_dtype(dtype)

        mgr = arrays_to_mgr(
            arrays,
            columns,
            index,
            columns,
            dtype=dtype,
            verify_integrity=verify_integrity,
        )
        return cls(mgr)

    @doc(storage_options=generic._shared_docs["storage_options"])
    @deprecate_kwarg(old_arg_name="fname", new_arg_name="path")
    def to_stata(
        self,
        path: FilePathOrBuffer,
        convert_dates: Optional[Dict[Label, str]] = None,
        write_index: bool = True,
        byteorder: Optional[str] = None,
        time_stamp: Optional[datetime.datetime] = None,
        data_label: Optional[str] = None,
        variable_labels: Optional[Dict[Label, str]] = None,
        version: Optional[int] = 114,
        convert_strl: Optional[Sequence[Label]] = None,
        compression: CompressionOptions = "infer",
        storage_options: StorageOptions = None,
    ) -> None:
        """
        Export DataFrame object to Stata dta format.

        Writes the DataFrame to a Stata dataset file.
        "dta" files contain a Stata dataset.

        Parameters
        ----------
        path : str, buffer or path object
            String, path object (pathlib.Path or py._path.local.LocalPath) or
            object implementing a binary write() function. If using a buffer
            then the buffer will not be automatically closed after the file
            data has been written.

            .. versionchanged:: 1.0.0

            Previously this was "fname"

        convert_dates : dict
            Dictionary mapping columns containing datetime types to stata
            internal format to use when writing the dates. Options are 'tc',
            'td', 'tm', 'tw', 'th', 'tq', 'ty'. Column can be either an integer
            or a name. Datetime columns that do not have a conversion type
            specified will be converted to 'tc'. Raises NotImplementedError if
            a datetime column has timezone information.
        write_index : bool
            Write the index to Stata dataset.
        byteorder : str
            Can be ">", "<", "little", or "big". default is `sys.byteorder`.
        time_stamp : datetime
            A datetime to use as file creation date.  Default is the current
            time.
        data_label : str, optional
            A label for the data set.  Must be 80 characters or smaller.
        variable_labels : dict
            Dictionary containing columns as keys and variable labels as
            values. Each label must be 80 characters or smaller.
        version : {{114, 117, 118, 119, None}}, default 114
            Version to use in the output dta file. Set to None to let pandas
            decide between 118 or 119 formats depending on the number of
            columns in the frame. Version 114 can be read by Stata 10 and
            later. Version 117 can be read by Stata 13 or later. Version 118
            is supported in Stata 14 and later. Version 119 is supported in
            Stata 15 and later. Version 114 limits string variables to 244
            characters or fewer while versions 117 and later allow strings
            with lengths up to 2,000,000 characters. Versions 118 and 119
            support Unicode characters, and version 119 supports more than
            32,767 variables.

            Version 119 should usually only be used when the number of
            variables exceeds the capacity of dta format 118. Exporting
            smaller datasets in format 119 may have unintended consequences,
            and, as of November 2020, Stata SE cannot read version 119 files.

            .. versionchanged:: 1.0.0

                Added support for formats 118 and 119.

        convert_strl : list, optional
            List of column names to convert to string columns to Stata StrL
            format. Only available if version is 117.  Storing strings in the
            StrL format can produce smaller dta files if strings have more than
            8 characters and values are repeated.
        compression : str or dict, default 'infer'
            For on-the-fly compression of the output dta. If string, specifies
            compression mode. If dict, value at key 'method' specifies
            compression mode. Compression mode must be one of {{'infer', 'gzip',
            'bz2', 'zip', 'xz', None}}. If compression mode is 'infer' and
            `fname` is path-like, then detect compression from the following
            extensions: '.gz', '.bz2', '.zip', or '.xz' (otherwise no
            compression). If dict and compression mode is one of {{'zip',
            'gzip', 'bz2'}}, or inferred as one of the above, other entries
            passed as additional compression options.

            .. versionadded:: 1.1.0

        {storage_options}

            .. versionadded:: 1.2.0

        Raises
        ------
        NotImplementedError
            * If datetimes contain timezone information
            * Column dtype is not representable in Stata
        ValueError
            * Columns listed in convert_dates are neither datetime64[ns]
              or datetime.datetime
            * Column listed in convert_dates is not in DataFrame
            * Categorical label contains more than 32,000 characters

        See Also
        --------
        read_stata : Import Stata data files.
        io.stata.StataWriter : Low-level writer for Stata data files.
        io.stata.StataWriter117 : Low-level writer for version 117 files.

        Examples
        --------
        >>> df = pd.DataFrame({{'animal': ['falcon', 'parrot', 'falcon',
        ...                               'parrot'],
        ...                    'speed': [350, 18, 361, 15]}})
        >>> df.to_stata('animals.dta')  # doctest: +SKIP
        """
        if version not in (114, 117, 118, 119, None):
            raise ValueError("Only formats 114, 117, 118 and 119 are supported.")
        if version == 114:
            if convert_strl is not None:
                raise ValueError("strl is not supported in format 114")
            from pandas.io.stata import StataWriter as statawriter
        elif version == 117:
            # mypy: Name 'statawriter' already defined (possibly by an import)
            from pandas.io.stata import (  # type: ignore[no-redef]
                StataWriter117 as statawriter,
            )
        else:  # versions 118 and 119
            # mypy: Name 'statawriter' already defined (possibly by an import)
            from pandas.io.stata import (  # type: ignore[no-redef]
                StataWriterUTF8 as statawriter,
            )

        kwargs: Dict[str, Any] = {}
        if version is None or version >= 117:
            # strl conversion is only supported >= 117
            kwargs["convert_strl"] = convert_strl
        if version is None or version >= 118:
            # Specifying the version is only supported for UTF8 (118 or 119)
            kwargs["version"] = version

        # mypy: Too many arguments for "StataWriter"
        writer = statawriter(  # type: ignore[call-arg]
            path,
            self,
            convert_dates=convert_dates,
            byteorder=byteorder,
            time_stamp=time_stamp,
            data_label=data_label,
            write_index=write_index,
            variable_labels=variable_labels,
            compression=compression,
            storage_options=storage_options,
            **kwargs,
        )
        writer.write_file()

    @deprecate_kwarg(old_arg_name="fname", new_arg_name="path")
    def to_feather(self, path: FilePathOrBuffer[AnyStr], **kwargs) -> None:
        """
        Write a DataFrame to the binary Feather format.

        Parameters
        ----------
        path : str or file-like object
            If a string, it will be used as Root Directory path.
        **kwargs :
            Additional keywords passed to :func:`pyarrow.feather.write_feather`.
            Starting with pyarrow 0.17, this includes the `compression`,
            `compression_level`, `chunksize` and `version` keywords.

            .. versionadded:: 1.1.0
        """
        from pandas.io.feather_format import to_feather

        to_feather(self, path, **kwargs)

    @doc(
        Series.to_markdown,
        klass=_shared_doc_kwargs["klass"],
        storage_options=_shared_docs["storage_options"],
        examples="""Examples
        --------
        >>> df = pd.DataFrame(
        ...     data={"animal_1": ["elk", "pig"], "animal_2": ["dog", "quetzal"]}
        ... )
        >>> print(df.to_markdown())
        |    | animal_1   | animal_2   |
        |---:|:-----------|:-----------|
        |  0 | elk        | dog        |
        |  1 | pig        | quetzal    |

        Output markdown with a tabulate option.

        >>> print(df.to_markdown(tablefmt="grid"))
        +----+------------+------------+
        |    | animal_1   | animal_2   |
        +====+============+============+
        |  0 | elk        | dog        |
        +----+------------+------------+
        |  1 | pig        | quetzal    |
        +----+------------+------------+
        """,
    )
    def to_markdown(
        self,
        buf: Optional[Union[IO[str], str]] = None,
        mode: str = "wt",
        index: bool = True,
        storage_options: StorageOptions = None,
        **kwargs,
    ) -> Optional[str]:
        if "showindex" in kwargs:
            warnings.warn(
                "'showindex' is deprecated. Only 'index' will be used "
                "in a future version. Use 'index' to silence this warning.",
                FutureWarning,
                stacklevel=2,
            )

        kwargs.setdefault("headers", "keys")
        kwargs.setdefault("tablefmt", "pipe")
        kwargs.setdefault("showindex", index)
        tabulate = import_optional_dependency("tabulate")
        result = tabulate.tabulate(self, **kwargs)
        if buf is None:
            return result

        with get_handle(buf, mode, storage_options=storage_options) as handles:
            assert not isinstance(handles.handle, (str, mmap.mmap))
            handles.handle.writelines(result)
        return None

    @doc(storage_options=generic._shared_docs["storage_options"])
    @deprecate_kwarg(old_arg_name="fname", new_arg_name="path")
    def to_parquet(
        self,
        path: Optional[FilePathOrBuffer] = None,
        engine: str = "auto",
        compression: Optional[str] = "snappy",
        index: Optional[bool] = None,
        partition_cols: Optional[List[str]] = None,
        storage_options: StorageOptions = None,
        **kwargs,
    ) -> Optional[bytes]:
        """
        Write a DataFrame to the binary parquet format.

        This function writes the dataframe as a `parquet file
        <https://parquet.apache.org/>`_. You can choose different parquet
        backends, and have the option of compression. See
        :ref:`the user guide <io.parquet>` for more details.

        Parameters
        ----------
        path : str or file-like object, default None
            If a string, it will be used as Root Directory path
            when writing a partitioned dataset. By file-like object,
            we refer to objects with a write() method, such as a file handle
            (e.g. via builtin open function) or io.BytesIO. The engine
            fastparquet does not accept file-like objects. If path is None,
            a bytes object is returned.

            .. versionchanged:: 1.2.0

            Previously this was "fname"

        engine : {{'auto', 'pyarrow', 'fastparquet'}}, default 'auto'
            Parquet library to use. If 'auto', then the option
            ``io.parquet.engine`` is used. The default ``io.parquet.engine``
            behavior is to try 'pyarrow', falling back to 'fastparquet' if
            'pyarrow' is unavailable.
        compression : {{'snappy', 'gzip', 'brotli', None}}, default 'snappy'
            Name of the compression to use. Use ``None`` for no compression.
        index : bool, default None
            If ``True``, include the dataframe's index(es) in the file output.
            If ``False``, they will not be written to the file.
            If ``None``, similar to ``True`` the dataframe's index(es)
            will be saved. However, instead of being saved as values,
            the RangeIndex will be stored as a range in the metadata so it
            doesn't require much space and is faster. Other indexes will
            be included as columns in the file output.

            .. versionadded:: 0.24.0

        partition_cols : list, optional, default None
            Column names by which to partition the dataset.
            Columns are partitioned in the order they are given.
            Must be None if path is not a string.

            .. versionadded:: 0.24.0

        {storage_options}

            .. versionadded:: 1.2.0

        **kwargs
            Additional arguments passed to the parquet library. See
            :ref:`pandas io <io.parquet>` for more details.

        Returns
        -------
        bytes if no path argument is provided else None

        See Also
        --------
        read_parquet : Read a parquet file.
        DataFrame.to_csv : Write a csv file.
        DataFrame.to_sql : Write to a sql table.
        DataFrame.to_hdf : Write to hdf.

        Notes
        -----
        This function requires either the `fastparquet
        <https://pypi.org/project/fastparquet>`_ or `pyarrow
        <https://arrow.apache.org/docs/python/>`_ library.

        Examples
        --------
        >>> df = pd.DataFrame(data={{'col1': [1, 2], 'col2': [3, 4]}})
        >>> df.to_parquet('df.parquet.gzip',
        ...               compression='gzip')  # doctest: +SKIP
        >>> pd.read_parquet('df.parquet.gzip')  # doctest: +SKIP
           col1  col2
        0     1     3
        1     2     4

        If you want to get a buffer to the parquet content you can use a io.BytesIO
        object, as long as you don't use partition_cols, which creates multiple files.

        >>> import io
        >>> f = io.BytesIO()
        >>> df.to_parquet(f)
        >>> f.seek(0)
        0
        >>> content = f.read()
        """
        from pandas.io.parquet import to_parquet

        return to_parquet(
            self,
            path,
            engine,
            compression=compression,
            index=index,
            partition_cols=partition_cols,
            storage_options=storage_options,
            **kwargs,
        )

    @Substitution(
        header_type="bool",
        header="Whether to print column labels, default True",
        col_space_type="str or int, list or dict of int or str",
        col_space="The minimum width of each column in CSS length "
        "units.  An int is assumed to be px units.\n\n"
        "            .. versionadded:: 0.25.0\n"
        "                Ability to use str",
    )
    @Substitution(shared_params=fmt.common_docstring, returns=fmt.return_docstring)
    def to_html(
        self,
        buf: Optional[FilePathOrBuffer[str]] = None,
        columns: Optional[Sequence[str]] = None,
        col_space: Optional[ColspaceArgType] = None,
        header: Union[bool, Sequence[str]] = True,
        index: bool = True,
        na_rep: str = "NaN",
        formatters: Optional[FormattersType] = None,
        float_format: Optional[FloatFormatType] = None,
        sparsify: Optional[bool] = None,
        index_names: bool = True,
        justify: Optional[str] = None,
        max_rows: Optional[int] = None,
        max_cols: Optional[int] = None,
        show_dimensions: Union[bool, str] = False,
        decimal: str = ".",
        bold_rows: bool = True,
        classes: Optional[Union[str, List, Tuple]] = None,
        escape: bool = True,
        notebook: bool = False,
        border: Optional[int] = None,
        table_id: Optional[str] = None,
        render_links: bool = False,
        encoding: Optional[str] = None,
    ):
        """
        Render a DataFrame as an HTML table.
        %(shared_params)s
        bold_rows : bool, default True
            Make the row labels bold in the output.
        classes : str or list or tuple, default None
            CSS class(es) to apply to the resulting html table.
        escape : bool, default True
            Convert the characters <, >, and & to HTML-safe sequences.
        notebook : {True, False}, default False
            Whether the generated HTML is for IPython Notebook.
        border : int
            A ``border=border`` attribute is included in the opening
            `<table>` tag. Default ``pd.options.display.html.border``.
        encoding : str, default "utf-8"
            Set character encoding.

            .. versionadded:: 1.0

        table_id : str, optional
            A css id is included in the opening `<table>` tag if specified.
        render_links : bool, default False
            Convert URLs to HTML links.

            .. versionadded:: 0.24.0
        %(returns)s
        See Also
        --------
        to_string : Convert DataFrame to a string.
        """
        if justify is not None and justify not in fmt._VALID_JUSTIFY_PARAMETERS:
            raise ValueError("Invalid value for justify parameter")

        formatter = fmt.DataFrameFormatter(
            self,
            columns=columns,
            col_space=col_space,
            na_rep=na_rep,
            header=header,
            index=index,
            formatters=formatters,
            float_format=float_format,
            bold_rows=bold_rows,
            sparsify=sparsify,
            justify=justify,
            index_names=index_names,
            escape=escape,
            decimal=decimal,
            max_rows=max_rows,
            max_cols=max_cols,
            show_dimensions=show_dimensions,
        )
        # TODO: a generic formatter wld b in DataFrameFormatter
        return fmt.DataFrameRenderer(formatter).to_html(
            buf=buf,
            classes=classes,
            notebook=notebook,
            border=border,
            encoding=encoding,
            table_id=table_id,
            render_links=render_links,
        )

    # ----------------------------------------------------------------------
    @Substitution(
        klass="DataFrame",
        type_sub=" and columns",
        max_cols_sub=dedent(
            """\
            max_cols : int, optional
                When to switch from the verbose to the truncated output. If the
                DataFrame has more than `max_cols` columns, the truncated output
                is used. By default, the setting in
                ``pandas.options.display.max_info_columns`` is used."""
        ),
        show_counts_sub=dedent(
            """\
            show_counts : bool, optional
                Whether to show the non-null counts. By default, this is shown
                only if the DataFrame is smaller than
                ``pandas.options.display.max_info_rows`` and
                ``pandas.options.display.max_info_columns``. A value of True always
                shows the counts, and False never shows the counts.
            null_counts : bool, optional
                .. deprecated:: 1.2.0
                    Use show_counts instead."""
        ),
        examples_sub=dedent(
            """\
            >>> int_values = [1, 2, 3, 4, 5]
            >>> text_values = ['alpha', 'beta', 'gamma', 'delta', 'epsilon']
            >>> float_values = [0.0, 0.25, 0.5, 0.75, 1.0]
            >>> df = pd.DataFrame({"int_col": int_values, "text_col": text_values,
            ...                   "float_col": float_values})
            >>> df
                int_col text_col  float_col
            0        1    alpha       0.00
            1        2     beta       0.25
            2        3    gamma       0.50
            3        4    delta       0.75
            4        5  epsilon       1.00

            Prints information of all columns:

            >>> df.info(verbose=True)
            <class 'pandas.core.frame.DataFrame'>
            RangeIndex: 5 entries, 0 to 4
            Data columns (total 3 columns):
             #   Column     Non-Null Count  Dtype
            ---  ------     --------------  -----
             0   int_col    5 non-null      int64
             1   text_col   5 non-null      object
             2   float_col  5 non-null      float64
            dtypes: float64(1), int64(1), object(1)
            memory usage: 248.0+ bytes

            Prints a summary of columns count and its dtypes but not per column
            information:

            >>> df.info(verbose=False)
            <class 'pandas.core.frame.DataFrame'>
            RangeIndex: 5 entries, 0 to 4
            Columns: 3 entries, int_col to float_col
            dtypes: float64(1), int64(1), object(1)
            memory usage: 248.0+ bytes

            Pipe output of DataFrame.info to buffer instead of sys.stdout, get
            buffer content and writes to a text file:

            >>> import io
            >>> buffer = io.StringIO()
            >>> df.info(buf=buffer)
            >>> s = buffer.getvalue()
            >>> with open("df_info.txt", "w",
            ...           encoding="utf-8") as f:  # doctest: +SKIP
            ...     f.write(s)
            260

            The `memory_usage` parameter allows deep introspection mode, specially
            useful for big DataFrames and fine-tune memory optimization:

            >>> random_strings_array = np.random.choice(['a', 'b', 'c'], 10 ** 6)
            >>> df = pd.DataFrame({
            ...     'column_1': np.random.choice(['a', 'b', 'c'], 10 ** 6),
            ...     'column_2': np.random.choice(['a', 'b', 'c'], 10 ** 6),
            ...     'column_3': np.random.choice(['a', 'b', 'c'], 10 ** 6)
            ... })
            >>> df.info()
            <class 'pandas.core.frame.DataFrame'>
            RangeIndex: 1000000 entries, 0 to 999999
            Data columns (total 3 columns):
             #   Column    Non-Null Count    Dtype
            ---  ------    --------------    -----
             0   column_1  1000000 non-null  object
             1   column_2  1000000 non-null  object
             2   column_3  1000000 non-null  object
            dtypes: object(3)
            memory usage: 22.9+ MB

            >>> df.info(memory_usage='deep')
            <class 'pandas.core.frame.DataFrame'>
            RangeIndex: 1000000 entries, 0 to 999999
            Data columns (total 3 columns):
             #   Column    Non-Null Count    Dtype
            ---  ------    --------------    -----
             0   column_1  1000000 non-null  object
             1   column_2  1000000 non-null  object
             2   column_3  1000000 non-null  object
            dtypes: object(3)
            memory usage: 165.9 MB"""
        ),
        see_also_sub=dedent(
            """\
            DataFrame.describe: Generate descriptive statistics of DataFrame
                columns.
            DataFrame.memory_usage: Memory usage of DataFrame columns."""
        ),
        version_added_sub="",
    )
    @doc(BaseInfo.render)
    def info(
        self,
        verbose: Optional[bool] = None,
        buf: Optional[IO[str]] = None,
        max_cols: Optional[int] = None,
        memory_usage: Optional[Union[bool, str]] = None,
        show_counts: Optional[bool] = None,
        null_counts: Optional[bool] = None,
    ) -> None:
        if null_counts is not None:
            if show_counts is not None:
                raise ValueError("null_counts used with show_counts. Use show_counts.")
            warnings.warn(
                "null_counts is deprecated. Use show_counts instead",
                FutureWarning,
                stacklevel=2,
            )
            show_counts = null_counts
        info = DataFrameInfo(
            data=self,
            memory_usage=memory_usage,
        )
        info.render(
            buf=buf,
            max_cols=max_cols,
            verbose=verbose,
            show_counts=show_counts,
        )

    def memory_usage(self, index=True, deep=False) -> Series:
        """
        Return the memory usage of each column in bytes.

        The memory usage can optionally include the contribution of
        the index and elements of `object` dtype.

        This value is displayed in `DataFrame.info` by default. This can be
        suppressed by setting ``pandas.options.display.memory_usage`` to False.

        Parameters
        ----------
        index : bool, default True
            Specifies whether to include the memory usage of the DataFrame's
            index in returned Series. If ``index=True``, the memory usage of
            the index is the first item in the output.
        deep : bool, default False
            If True, introspect the data deeply by interrogating
            `object` dtypes for system-level memory consumption, and include
            it in the returned values.

        Returns
        -------
        Series
            A Series whose index is the original column names and whose values
            is the memory usage of each column in bytes.

        See Also
        --------
        numpy.ndarray.nbytes : Total bytes consumed by the elements of an
            ndarray.
        Series.memory_usage : Bytes consumed by a Series.
        Categorical : Memory-efficient array for string values with
            many repeated values.
        DataFrame.info : Concise summary of a DataFrame.

        Examples
        --------
        >>> dtypes = ['int64', 'float64', 'complex128', 'object', 'bool']
        >>> data = dict([(t, np.ones(shape=5000, dtype=int).astype(t))
        ...              for t in dtypes])
        >>> df = pd.DataFrame(data)
        >>> df.head()
           int64  float64            complex128  object  bool
        0      1      1.0              1.0+0.0j       1  True
        1      1      1.0              1.0+0.0j       1  True
        2      1      1.0              1.0+0.0j       1  True
        3      1      1.0              1.0+0.0j       1  True
        4      1      1.0              1.0+0.0j       1  True

        >>> df.memory_usage()
        Index           128
        int64         40000
        float64       40000
        complex128    80000
        object        40000
        bool           5000
        dtype: int64

        >>> df.memory_usage(index=False)
        int64         40000
        float64       40000
        complex128    80000
        object        40000
        bool           5000
        dtype: int64

        The memory footprint of `object` dtype columns is ignored by default:

        >>> df.memory_usage(deep=True)
        Index            128
        int64          40000
        float64        40000
        complex128     80000
        object        180000
        bool            5000
        dtype: int64

        Use a Categorical for efficient storage of an object-dtype column with
        many repeated values.

        >>> df['object'].astype('category').memory_usage(deep=True)
        5244
        """
        result = self._constructor_sliced(
            [c.memory_usage(index=False, deep=deep) for col, c in self.items()],
            index=self.columns,
        )
        if index:
            result = self._constructor_sliced(
                self.index.memory_usage(deep=deep), index=["Index"]
            ).append(result)
        return result

    def transpose(self, *args, copy: bool = False) -> DataFrame:
        """
        Transpose index and columns.

        Reflect the DataFrame over its main diagonal by writing rows as columns
        and vice-versa. The property :attr:`.T` is an accessor to the method
        :meth:`transpose`.

        Parameters
        ----------
        *args : tuple, optional
            Accepted for compatibility with NumPy.
        copy : bool, default False
            Whether to copy the data after transposing, even for DataFrames
            with a single dtype.

            Note that a copy is always required for mixed dtype DataFrames,
            or for DataFrames with any extension types.

        Returns
        -------
        DataFrame
            The transposed DataFrame.

        See Also
        --------
        numpy.transpose : Permute the dimensions of a given array.

        Notes
        -----
        Transposing a DataFrame with mixed dtypes will result in a homogeneous
        DataFrame with the `object` dtype. In such a case, a copy of the data
        is always made.

        Examples
        --------
        **Square DataFrame with homogeneous dtype**

        >>> d1 = {'col1': [1, 2], 'col2': [3, 4]}
        >>> df1 = pd.DataFrame(data=d1)
        >>> df1
           col1  col2
        0     1     3
        1     2     4

        >>> df1_transposed = df1.T # or df1.transpose()
        >>> df1_transposed
              0  1
        col1  1  2
        col2  3  4

        When the dtype is homogeneous in the original DataFrame, we get a
        transposed DataFrame with the same dtype:

        >>> df1.dtypes
        col1    int64
        col2    int64
        dtype: object
        >>> df1_transposed.dtypes
        0    int64
        1    int64
        dtype: object

        **Non-square DataFrame with mixed dtypes**

        >>> d2 = {'name': ['Alice', 'Bob'],
        ...       'score': [9.5, 8],
        ...       'employed': [False, True],
        ...       'kids': [0, 0]}
        >>> df2 = pd.DataFrame(data=d2)
        >>> df2
            name  score  employed  kids
        0  Alice    9.5     False     0
        1    Bob    8.0      True     0

        >>> df2_transposed = df2.T # or df2.transpose()
        >>> df2_transposed
                      0     1
        name      Alice   Bob
        score       9.5   8.0
        employed  False  True
        kids          0     0

        When the DataFrame has mixed dtypes, we get a transposed DataFrame with
        the `object` dtype:

        >>> df2.dtypes
        name         object
        score       float64
        employed       bool
        kids          int64
        dtype: object
        >>> df2_transposed.dtypes
        0    object
        1    object
        dtype: object
        """
        nv.validate_transpose(args, {})
        # construct the args

        dtypes = list(self.dtypes)
        if self._is_homogeneous_type and dtypes and is_extension_array_dtype(dtypes[0]):
            # We have EAs with the same dtype. We can preserve that dtype in transpose.
            dtype = dtypes[0]
            arr_type = dtype.construct_array_type()
            values = self.values

            new_values = [arr_type._from_sequence(row, dtype=dtype) for row in values]
            result = self._constructor(
                dict(zip(self.index, new_values)), index=self.columns
            )

        else:
            new_values = self.values.T
            if copy:
                new_values = new_values.copy()
            result = self._constructor(
                new_values, index=self.columns, columns=self.index
            )

        return result.__finalize__(self, method="transpose")

    @property
    def T(self) -> DataFrame:
        return self.transpose()

    # ----------------------------------------------------------------------
    # Indexing Methods

    def _ixs(self, i: int, axis: int = 0):
        """
        Parameters
        ----------
        i : int
        axis : int

        Notes
        -----
        If slice passed, the resulting data will be a view.
        """
        # irow
        if axis == 0:
            new_values = self._mgr.fast_xs(i)

            # if we are a copy, mark as such
            copy = isinstance(new_values, np.ndarray) and new_values.base is None
            result = self._constructor_sliced(
                new_values,
                index=self.columns,
                name=self.index[i],
                dtype=new_values.dtype,
            )
            result._set_is_copy(self, copy=copy)
            return result

        # icol
        else:
            label = self.columns[i]

            values = self._mgr.iget(i)
            result = self._box_col_values(values, i)

            # this is a cached value, mark it so
            result._set_as_cached(label, self)

            return result

    def _get_column_array(self, i: int) -> ArrayLike:
        """
        Get the values of the i'th column (ndarray or ExtensionArray, as stored
        in the Block)
        """
        return self._mgr.iget_values(i)

    def _iter_column_arrays(self) -> Iterator[ArrayLike]:
        """
        Iterate over the arrays of all columns in order.
        This returns the values as stored in the Block (ndarray or ExtensionArray).
        """
        for i in range(len(self.columns)):
            yield self._get_column_array(i)

    def __getitem__(self, key):
        key = lib.item_from_zerodim(key)
        key = com.apply_if_callable(key, self)

        if is_hashable(key):
            # shortcut if the key is in columns
            if self.columns.is_unique and key in self.columns:
                if isinstance(self.columns, MultiIndex):
                    return self._getitem_multilevel(key)
                return self._get_item_cache(key)

        # Do we have a slicer (on rows)?
        indexer = convert_to_index_sliceable(self, key)
        if indexer is not None:
            if isinstance(indexer, np.ndarray):
                indexer = lib.maybe_indices_to_slice(
                    indexer.astype(np.intp, copy=False), len(self)
                )
            # either we have a slice or we have a string that can be converted
            #  to a slice for partial-string date indexing
            return self._slice(indexer, axis=0)

        # Do we have a (boolean) DataFrame?
        if isinstance(key, DataFrame):
            return self.where(key)

        # Do we have a (boolean) 1d indexer?
        if com.is_bool_indexer(key):
            return self._getitem_bool_array(key)

        # We are left with two options: a single key, and a collection of keys,
        # We interpret tuples as collections only for non-MultiIndex
        is_single_key = isinstance(key, tuple) or not is_list_like(key)

        if is_single_key:
            if self.columns.nlevels > 1:
                return self._getitem_multilevel(key)
            indexer = self.columns.get_loc(key)
            if is_integer(indexer):
                indexer = [indexer]
        else:
            if is_iterator(key):
                key = list(key)
            indexer = self.loc._get_listlike_indexer(key, axis=1, raise_missing=True)[1]

        # take() does not accept boolean indexers
        if getattr(indexer, "dtype", None) == bool:
            indexer = np.where(indexer)[0]

        data = self._take_with_is_copy(indexer, axis=1)

        if is_single_key:
            # What does looking for a single key in a non-unique index return?
            # The behavior is inconsistent. It returns a Series, except when
            # - the key itself is repeated (test on data.shape, #9519), or
            # - we have a MultiIndex on columns (test on self.columns, #21309)
            if data.shape[1] == 1 and not isinstance(self.columns, MultiIndex):
                # GH#26490 using data[key] can cause RecursionError
                data = data._get_item_cache(key)

        return data

    def _getitem_bool_array(self, key):
        # also raises Exception if object array with NA values
        # warning here just in case -- previously __setitem__ was
        # reindexing but __getitem__ was not; it seems more reasonable to
        # go with the __setitem__ behavior since that is more consistent
        # with all other indexing behavior
        if isinstance(key, Series) and not key.index.equals(self.index):
            warnings.warn(
                "Boolean Series key will be reindexed to match DataFrame index.",
                UserWarning,
                stacklevel=3,
            )
        elif len(key) != len(self.index):
            raise ValueError(
                f"Item wrong length {len(key)} instead of {len(self.index)}."
            )

        # check_bool_indexer will throw exception if Series key cannot
        # be reindexed to match DataFrame rows
        key = check_bool_indexer(self.index, key)
        indexer = key.nonzero()[0]
        return self._take_with_is_copy(indexer, axis=0)

    def _getitem_multilevel(self, key):
        # self.columns is a MultiIndex
        loc = self.columns.get_loc(key)
        if isinstance(loc, (slice, np.ndarray)):
            new_columns = self.columns[loc]
            result_columns = maybe_droplevels(new_columns, key)
            if self._is_mixed_type:
                result = self.reindex(columns=new_columns)
                result.columns = result_columns
            else:
                new_values = self.values[:, loc]
                result = self._constructor(
                    new_values, index=self.index, columns=result_columns
                )
                result = result.__finalize__(self)

            # If there is only one column being returned, and its name is
            # either an empty string, or a tuple with an empty string as its
            # first element, then treat the empty string as a placeholder
            # and return the column as if the user had provided that empty
            # string in the key. If the result is a Series, exclude the
            # implied empty string from its name.
            if len(result.columns) == 1:
                top = result.columns[0]
                if isinstance(top, tuple):
                    top = top[0]
                if top == "":
                    result = result[""]
                    if isinstance(result, Series):
                        result = self._constructor_sliced(
                            result, index=self.index, name=key
                        )

            result._set_is_copy(self)
            return result
        else:
            # loc is neither a slice nor ndarray, so must be an int
            return self._ixs(loc, axis=1)

    def _get_value(self, index, col, takeable: bool = False):
        """
        Quickly retrieve single value at passed column and index.

        Parameters
        ----------
        index : row label
        col : column label
        takeable : interpret the index/col as indexers, default False

        Returns
        -------
        scalar
        """
        if takeable:
            series = self._ixs(col, axis=1)
            return series._values[index]

        series = self._get_item_cache(col)
        engine = self.index._engine

        try:
            loc = engine.get_loc(index)
            return series._values[loc]
        except KeyError:
            # GH 20629
            if self.index.nlevels > 1:
                # partial indexing forbidden
                raise

        # we cannot handle direct indexing
        # use positional
        col = self.columns.get_loc(col)
        index = self.index.get_loc(index)
        return self._get_value(index, col, takeable=True)

    def __setitem__(self, key, value):
        key = com.apply_if_callable(key, self)

        # see if we can slice the rows
        indexer = convert_to_index_sliceable(self, key)
        if indexer is not None:
            # either we have a slice or we have a string that can be converted
            #  to a slice for partial-string date indexing
            return self._setitem_slice(indexer, value)

        if isinstance(key, DataFrame) or getattr(key, "ndim", None) == 2:
            self._setitem_frame(key, value)
        elif isinstance(key, (Series, np.ndarray, list, Index)):
            self._setitem_array(key, value)
        elif isinstance(value, DataFrame):
            self._set_item_frame_value(key, value)
        else:
            # set column
            self._set_item(key, value)

    def _setitem_slice(self, key: slice, value):
        # NB: we can't just use self.loc[key] = value because that
        #  operates on labels and we need to operate positional for
        #  backwards-compat, xref GH#31469
        self._check_setitem_copy()
        self.iloc[key] = value

    def _setitem_array(self, key, value):
        # also raises Exception if object array with NA values
        if com.is_bool_indexer(key):
            if len(key) != len(self.index):
                raise ValueError(
                    f"Item wrong length {len(key)} instead of {len(self.index)}!"
                )
            key = check_bool_indexer(self.index, key)
            indexer = key.nonzero()[0]
            self._check_setitem_copy()
            self.iloc[indexer] = value
        else:
            if isinstance(value, DataFrame):
                if len(value.columns) != len(key):
                    raise ValueError("Columns must be same length as key")
                for k1, k2 in zip(key, value.columns):
                    self[k1] = value[k2]
            else:
                self.loc._ensure_listlike_indexer(key, axis=1, value=value)
                indexer = self.loc._get_listlike_indexer(
                    key, axis=1, raise_missing=False
                )[1]
                self._check_setitem_copy()
                self.iloc[:, indexer] = value

    def _setitem_frame(self, key, value):
        # support boolean setting with DataFrame input, e.g.
        # df[df > df2] = 0
        if isinstance(key, np.ndarray):
            if key.shape != self.shape:
                raise ValueError("Array conditional must be same shape as self")
            key = self._constructor(key, **self._construct_axes_dict())

        if key.size and not is_bool_dtype(key.values):
            raise TypeError(
                "Must pass DataFrame or 2-d ndarray with boolean values only"
            )

        self._check_inplace_setting(value)
        self._check_setitem_copy()
        self._where(-key, value, inplace=True)

<<<<<<< HEAD
    def _iset_item_mgr(self, loc: int, value, inplace: bool = False) -> None:
        self._mgr.iset(loc, value, inplace=inplace)
        self._clear_item_cache()

    def _iset_item(
        self, loc: int, value, *, broadcast: bool = False, inplace: bool = False
    ):
        # technically _sanitize_column expects a label, not a position,
        #  but the behavior is the same as long as we pass broadcast=False
        value = self._sanitize_column(loc, value, broadcast=broadcast)
        self._iset_item_mgr(loc, value, inplace=inplace)
=======
    def _set_item_frame_value(self, key, value: "DataFrame") -> None:
        self._ensure_valid_index(value)

        # align right-hand-side columns if self.columns
        # is multi-index and self[key] is a sub-frame
        if isinstance(self.columns, MultiIndex) and key in self.columns:
            loc = self.columns.get_loc(key)
            if isinstance(loc, (slice, Series, np.ndarray, Index)):
                cols = maybe_droplevels(self.columns[loc], key)
                if len(cols) and not cols.equals(value.columns):
                    value = value.reindex(cols, axis=1)

        # now align rows
        value = _reindex_for_setitem(value, self.index)
        value = value.T
        self._set_item_mgr(key, value)

    def _iset_item_mgr(self, loc: int, value) -> None:
        self._mgr.iset(loc, value)
        self._clear_item_cache()

    def _set_item_mgr(self, key, value):
        value = _maybe_atleast_2d(value)

        try:
            loc = self._info_axis.get_loc(key)
        except KeyError:
            # This item wasn't present, just insert at end
            self._mgr.insert(len(self._info_axis), key, value)
        else:
            self._iset_item_mgr(loc, value)

        # check if we are modifying a copy
        # try to set first as we want an invalid
        # value exception to occur first
        if len(self):
            self._check_setitem_copy()

    def _iset_item(self, loc: int, value):
        value = self._sanitize_column(value)
        value = _maybe_atleast_2d(value)
        self._iset_item_mgr(loc, value)
>>>>>>> 7dccda55

        # check if we are modifying a copy
        # try to set first as we want an invalid
        # value exception to occur first
        if len(self):  # FIXME: this should depend on inplace, right?
            self._check_setitem_copy()

    def _set_item(self, key, value):
        """
        Add series to DataFrame in specified column.

        If series is a numpy-array (not a Series/TimeSeries), it must be the
        same length as the DataFrames index or an error will be thrown.

        Series/TimeSeries will be conformed to the DataFrames index to
        ensure homogeneity.
        """
        value = self._sanitize_column(value)

        if (
            key in self.columns
            and value.ndim == 1
            and not is_extension_array_dtype(value)
        ):
            # broadcast across multiple columns if necessary
            if not self.columns.is_unique or isinstance(self.columns, MultiIndex):
                existing_piece = self[key]
                if isinstance(existing_piece, DataFrame):
                    value = np.tile(value, (len(existing_piece.columns), 1))

        self._set_item_mgr(key, value)

    def _set_value(self, index, col, value, takeable: bool = False):
        """
        Put single value at passed column and index.

        Parameters
        ----------
        index : row label
        col : column label
        value : scalar
        takeable : interpret the index/col as indexers, default False
        """
        try:
            if takeable is True:
                series = self._ixs(col, axis=1)
                series._set_value(index, value, takeable=True)
                return

            series = self._get_item_cache(col)
            engine = self.index._engine
            loc = engine.get_loc(index)
            validate_numeric_casting(series.dtype, value)

            series._values[loc] = value
            # Note: trying to use series._set_value breaks tests in
            #  tests.frame.indexing.test_indexing and tests.indexing.test_partial
        except (KeyError, TypeError):
            # set using a non-recursive method & reset the cache
            if takeable:
                self.iloc[index, col] = value
            else:
                self.loc[index, col] = value
            self._item_cache.pop(col, None)

    def _ensure_valid_index(self, value):
        """
        Ensure that if we don't have an index, that we can create one from the
        passed value.
        """
        # GH5632, make sure that we are a Series convertible
        if not len(self.index) and is_list_like(value) and len(value):
            try:
                value = Series(value)
            except (ValueError, NotImplementedError, TypeError) as err:
                raise ValueError(
                    "Cannot set a frame with no defined index "
                    "and a value that cannot be converted to a Series"
                ) from err

            # GH31368 preserve name of index
            index_copy = value.index.copy()
            if self.index.name is not None:
                index_copy.name = self.index.name

            self._mgr = self._mgr.reindex_axis(index_copy, axis=1, fill_value=np.nan)

    def _box_col_values(self, values, loc: int) -> Series:
        """
        Provide boxed values for a column.
        """
        # Lookup in columns so that if e.g. a str datetime was passed
        #  we attach the Timestamp object as the name.
        name = self.columns[loc]
        klass = self._constructor_sliced
        return klass(values, index=self.index, name=name, fastpath=True)

    # ----------------------------------------------------------------------
    # Unsorted

    def query(self, expr: str, inplace: bool = False, **kwargs):
        """
        Query the columns of a DataFrame with a boolean expression.

        Parameters
        ----------
        expr : str
            The query string to evaluate.

            You can refer to variables
            in the environment by prefixing them with an '@' character like
            ``@a + b``.

            You can refer to column names that are not valid Python variable names
            by surrounding them in backticks. Thus, column names containing spaces
            or punctuations (besides underscores) or starting with digits must be
            surrounded by backticks. (For example, a column named "Area (cm^2) would
            be referenced as `Area (cm^2)`). Column names which are Python keywords
            (like "list", "for", "import", etc) cannot be used.

            For example, if one of your columns is called ``a a`` and you want
            to sum it with ``b``, your query should be ```a a` + b``.

            .. versionadded:: 0.25.0
                Backtick quoting introduced.

            .. versionadded:: 1.0.0
                Expanding functionality of backtick quoting for more than only spaces.

        inplace : bool
            Whether the query should modify the data in place or return
            a modified copy.
        **kwargs
            See the documentation for :func:`eval` for complete details
            on the keyword arguments accepted by :meth:`DataFrame.query`.

        Returns
        -------
        DataFrame or None
            DataFrame resulting from the provided query expression or
            None if ``inplace=True``.

        See Also
        --------
        eval : Evaluate a string describing operations on
            DataFrame columns.
        DataFrame.eval : Evaluate a string describing operations on
            DataFrame columns.

        Notes
        -----
        The result of the evaluation of this expression is first passed to
        :attr:`DataFrame.loc` and if that fails because of a
        multidimensional key (e.g., a DataFrame) then the result will be passed
        to :meth:`DataFrame.__getitem__`.

        This method uses the top-level :func:`eval` function to
        evaluate the passed query.

        The :meth:`~pandas.DataFrame.query` method uses a slightly
        modified Python syntax by default. For example, the ``&`` and ``|``
        (bitwise) operators have the precedence of their boolean cousins,
        :keyword:`and` and :keyword:`or`. This *is* syntactically valid Python,
        however the semantics are different.

        You can change the semantics of the expression by passing the keyword
        argument ``parser='python'``. This enforces the same semantics as
        evaluation in Python space. Likewise, you can pass ``engine='python'``
        to evaluate an expression using Python itself as a backend. This is not
        recommended as it is inefficient compared to using ``numexpr`` as the
        engine.

        The :attr:`DataFrame.index` and
        :attr:`DataFrame.columns` attributes of the
        :class:`~pandas.DataFrame` instance are placed in the query namespace
        by default, which allows you to treat both the index and columns of the
        frame as a column in the frame.
        The identifier ``index`` is used for the frame index; you can also
        use the name of the index to identify it in a query. Please note that
        Python keywords may not be used as identifiers.

        For further details and examples see the ``query`` documentation in
        :ref:`indexing <indexing.query>`.

        *Backtick quoted variables*

        Backtick quoted variables are parsed as literal Python code and
        are converted internally to a Python valid identifier.
        This can lead to the following problems.

        During parsing a number of disallowed characters inside the backtick
        quoted string are replaced by strings that are allowed as a Python identifier.
        These characters include all operators in Python, the space character, the
        question mark, the exclamation mark, the dollar sign, and the euro sign.
        For other characters that fall outside the ASCII range (U+0001..U+007F)
        and those that are not further specified in PEP 3131,
        the query parser will raise an error.
        This excludes whitespace different than the space character,
        but also the hashtag (as it is used for comments) and the backtick
        itself (backtick can also not be escaped).

        In a special case, quotes that make a pair around a backtick can
        confuse the parser.
        For example, ```it's` > `that's``` will raise an error,
        as it forms a quoted string (``'s > `that'``) with a backtick inside.

        See also the Python documentation about lexical analysis
        (https://docs.python.org/3/reference/lexical_analysis.html)
        in combination with the source code in :mod:`pandas.core.computation.parsing`.

        Examples
        --------
        >>> df = pd.DataFrame({'A': range(1, 6),
        ...                    'B': range(10, 0, -2),
        ...                    'C C': range(10, 5, -1)})
        >>> df
           A   B  C C
        0  1  10   10
        1  2   8    9
        2  3   6    8
        3  4   4    7
        4  5   2    6
        >>> df.query('A > B')
           A  B  C C
        4  5  2    6

        The previous expression is equivalent to

        >>> df[df.A > df.B]
           A  B  C C
        4  5  2    6

        For columns with spaces in their name, you can use backtick quoting.

        >>> df.query('B == `C C`')
           A   B  C C
        0  1  10   10

        The previous expression is equivalent to

        >>> df[df.B == df['C C']]
           A   B  C C
        0  1  10   10
        """
        inplace = validate_bool_kwarg(inplace, "inplace")
        if not isinstance(expr, str):
            msg = f"expr must be a string to be evaluated, {type(expr)} given"
            raise ValueError(msg)
        kwargs["level"] = kwargs.pop("level", 0) + 1
        kwargs["target"] = None
        res = self.eval(expr, **kwargs)

        try:
            result = self.loc[res]
        except ValueError:
            # when res is multi-dimensional loc raises, but this is sometimes a
            # valid query
            result = self[res]

        if inplace:
            self._update_inplace(result)
        else:
            return result

    def eval(self, expr: str, inplace: bool = False, **kwargs):
        """
        Evaluate a string describing operations on DataFrame columns.

        Operates on columns only, not specific rows or elements.  This allows
        `eval` to run arbitrary code, which can make you vulnerable to code
        injection if you pass user input to this function.

        Parameters
        ----------
        expr : str
            The expression string to evaluate.
        inplace : bool, default False
            If the expression contains an assignment, whether to perform the
            operation inplace and mutate the existing DataFrame. Otherwise,
            a new DataFrame is returned.
        **kwargs
            See the documentation for :func:`eval` for complete details
            on the keyword arguments accepted by
            :meth:`~pandas.DataFrame.query`.

        Returns
        -------
        ndarray, scalar, pandas object, or None
            The result of the evaluation or None if ``inplace=True``.

        See Also
        --------
        DataFrame.query : Evaluates a boolean expression to query the columns
            of a frame.
        DataFrame.assign : Can evaluate an expression or function to create new
            values for a column.
        eval : Evaluate a Python expression as a string using various
            backends.

        Notes
        -----
        For more details see the API documentation for :func:`~eval`.
        For detailed examples see :ref:`enhancing performance with eval
        <enhancingperf.eval>`.

        Examples
        --------
        >>> df = pd.DataFrame({'A': range(1, 6), 'B': range(10, 0, -2)})
        >>> df
           A   B
        0  1  10
        1  2   8
        2  3   6
        3  4   4
        4  5   2
        >>> df.eval('A + B')
        0    11
        1    10
        2     9
        3     8
        4     7
        dtype: int64

        Assignment is allowed though by default the original DataFrame is not
        modified.

        >>> df.eval('C = A + B')
           A   B   C
        0  1  10  11
        1  2   8  10
        2  3   6   9
        3  4   4   8
        4  5   2   7
        >>> df
           A   B
        0  1  10
        1  2   8
        2  3   6
        3  4   4
        4  5   2

        Use ``inplace=True`` to modify the original DataFrame.

        >>> df.eval('C = A + B', inplace=True)
        >>> df
           A   B   C
        0  1  10  11
        1  2   8  10
        2  3   6   9
        3  4   4   8
        4  5   2   7

        Multiple columns can be assigned to using multi-line expressions:

        >>> df.eval(
        ...     '''
        ... C = A + B
        ... D = A - B
        ... '''
        ... )
           A   B   C  D
        0  1  10  11 -9
        1  2   8  10 -6
        2  3   6   9 -3
        3  4   4   8  0
        4  5   2   7  3
        """
        from pandas.core.computation.eval import eval as _eval

        inplace = validate_bool_kwarg(inplace, "inplace")
        resolvers = kwargs.pop("resolvers", None)
        kwargs["level"] = kwargs.pop("level", 0) + 1
        if resolvers is None:
            index_resolvers = self._get_index_resolvers()
            column_resolvers = self._get_cleaned_column_resolvers()
            resolvers = column_resolvers, index_resolvers
        if "target" not in kwargs:
            kwargs["target"] = self
        kwargs["resolvers"] = kwargs.get("resolvers", ()) + tuple(resolvers)

        return _eval(expr, inplace=inplace, **kwargs)

    def select_dtypes(self, include=None, exclude=None) -> DataFrame:
        """
        Return a subset of the DataFrame's columns based on the column dtypes.

        Parameters
        ----------
        include, exclude : scalar or list-like
            A selection of dtypes or strings to be included/excluded. At least
            one of these parameters must be supplied.

        Returns
        -------
        DataFrame
            The subset of the frame including the dtypes in ``include`` and
            excluding the dtypes in ``exclude``.

        Raises
        ------
        ValueError
            * If both of ``include`` and ``exclude`` are empty
            * If ``include`` and ``exclude`` have overlapping elements
            * If any kind of string dtype is passed in.

        See Also
        --------
        DataFrame.dtypes: Return Series with the data type of each column.

        Notes
        -----
        * To select all *numeric* types, use ``np.number`` or ``'number'``
        * To select strings you must use the ``object`` dtype, but note that
          this will return *all* object dtype columns
        * See the `numpy dtype hierarchy
          <https://numpy.org/doc/stable/reference/arrays.scalars.html>`__
        * To select datetimes, use ``np.datetime64``, ``'datetime'`` or
          ``'datetime64'``
        * To select timedeltas, use ``np.timedelta64``, ``'timedelta'`` or
          ``'timedelta64'``
        * To select Pandas categorical dtypes, use ``'category'``
        * To select Pandas datetimetz dtypes, use ``'datetimetz'`` (new in
          0.20.0) or ``'datetime64[ns, tz]'``

        Examples
        --------
        >>> df = pd.DataFrame({'a': [1, 2] * 3,
        ...                    'b': [True, False] * 3,
        ...                    'c': [1.0, 2.0] * 3})
        >>> df
                a      b  c
        0       1   True  1.0
        1       2  False  2.0
        2       1   True  1.0
        3       2  False  2.0
        4       1   True  1.0
        5       2  False  2.0

        >>> df.select_dtypes(include='bool')
           b
        0  True
        1  False
        2  True
        3  False
        4  True
        5  False

        >>> df.select_dtypes(include=['float64'])
           c
        0  1.0
        1  2.0
        2  1.0
        3  2.0
        4  1.0
        5  2.0

        >>> df.select_dtypes(exclude=['int64'])
               b    c
        0   True  1.0
        1  False  2.0
        2   True  1.0
        3  False  2.0
        4   True  1.0
        5  False  2.0
        """
        if not is_list_like(include):
            include = (include,) if include is not None else ()
        if not is_list_like(exclude):
            exclude = (exclude,) if exclude is not None else ()

        selection = (frozenset(include), frozenset(exclude))

        if not any(selection):
            raise ValueError("at least one of include or exclude must be nonempty")

        # convert the myriad valid dtypes object to a single representation
        include = frozenset(infer_dtype_from_object(x) for x in include)
        exclude = frozenset(infer_dtype_from_object(x) for x in exclude)
        for dtypes in (include, exclude):
            invalidate_string_dtypes(dtypes)

        # can't both include AND exclude!
        if not include.isdisjoint(exclude):
            raise ValueError(f"include and exclude overlap on {(include & exclude)}")

        # We raise when both include and exclude are empty
        # Hence, we can just shrink the columns we want to keep
        keep_these = np.full(self.shape[1], True)

        def extract_unique_dtypes_from_dtypes_set(
            dtypes_set: FrozenSet[Dtype], unique_dtypes: np.ndarray
        ) -> List[Dtype]:
            extracted_dtypes = [
                unique_dtype
                for unique_dtype in unique_dtypes
                if (
                    issubclass(
                        unique_dtype.type, tuple(dtypes_set)  # type: ignore[arg-type]
                    )
                    or (
                        np.number in dtypes_set
                        and getattr(unique_dtype, "_is_numeric", False)
                    )
                )
            ]
            return extracted_dtypes

        unique_dtypes = self.dtypes.unique()

        if include:
            included_dtypes = extract_unique_dtypes_from_dtypes_set(
                include, unique_dtypes
            )
            keep_these &= self.dtypes.isin(included_dtypes)

        if exclude:
            excluded_dtypes = extract_unique_dtypes_from_dtypes_set(
                exclude, unique_dtypes
            )
            keep_these &= ~self.dtypes.isin(excluded_dtypes)

        return self.iloc[:, keep_these.values]

    def insert(self, loc, column, value, allow_duplicates: bool = False) -> None:
        """
        Insert column into DataFrame at specified location.

        Raises a ValueError if `column` is already contained in the DataFrame,
        unless `allow_duplicates` is set to True.

        Parameters
        ----------
        loc : int
            Insertion index. Must verify 0 <= loc <= len(columns).
        column : str, number, or hashable object
            Label of the inserted column.
        value : int, Series, or array-like
        allow_duplicates : bool, optional

        See Also
        --------
        Index.insert : Insert new item by index.

        Examples
        --------
        >>> df = pd.DataFrame({'col1': [1, 2], 'col2': [3, 4]})
        >>> df
           col1  col2
        0     1     3
        1     2     4
        >>> df.insert(1, "newcol", [99, 99])
        >>> df
           col1  newcol  col2
        0     1      99     3
        1     2      99     4
        >>> df.insert(0, "col1", [100, 100], allow_duplicates=True)
        >>> df
           col1  col1  newcol  col2
        0   100     1      99     3
        1   100     2      99     4
        """
        if allow_duplicates and not self.flags.allows_duplicate_labels:
            raise ValueError(
                "Cannot specify 'allow_duplicates=True' when "
                "'self.flags.allows_duplicate_labels' is False."
            )
        value = self._sanitize_column(value)
        value = _maybe_atleast_2d(value)
        self._mgr.insert(loc, column, value, allow_duplicates=allow_duplicates)

    def assign(self, **kwargs) -> DataFrame:
        r"""
        Assign new columns to a DataFrame.

        Returns a new object with all original columns in addition to new ones.
        Existing columns that are re-assigned will be overwritten.

        Parameters
        ----------
        **kwargs : dict of {str: callable or Series}
            The column names are keywords. If the values are
            callable, they are computed on the DataFrame and
            assigned to the new columns. The callable must not
            change input DataFrame (though pandas doesn't check it).
            If the values are not callable, (e.g. a Series, scalar, or array),
            they are simply assigned.

        Returns
        -------
        DataFrame
            A new DataFrame with the new columns in addition to
            all the existing columns.

        Notes
        -----
        Assigning multiple columns within the same ``assign`` is possible.
        Later items in '\*\*kwargs' may refer to newly created or modified
        columns in 'df'; items are computed and assigned into 'df' in order.

        Examples
        --------
        >>> df = pd.DataFrame({'temp_c': [17.0, 25.0]},
        ...                   index=['Portland', 'Berkeley'])
        >>> df
                  temp_c
        Portland    17.0
        Berkeley    25.0

        Where the value is a callable, evaluated on `df`:

        >>> df.assign(temp_f=lambda x: x.temp_c * 9 / 5 + 32)
                  temp_c  temp_f
        Portland    17.0    62.6
        Berkeley    25.0    77.0

        Alternatively, the same behavior can be achieved by directly
        referencing an existing Series or sequence:

        >>> df.assign(temp_f=df['temp_c'] * 9 / 5 + 32)
                  temp_c  temp_f
        Portland    17.0    62.6
        Berkeley    25.0    77.0

        You can create multiple columns within the same assign where one
        of the columns depends on another one defined within the same assign:

        >>> df.assign(temp_f=lambda x: x['temp_c'] * 9 / 5 + 32,
        ...           temp_k=lambda x: (x['temp_f'] +  459.67) * 5 / 9)
                  temp_c  temp_f  temp_k
        Portland    17.0    62.6  290.15
        Berkeley    25.0    77.0  298.15
        """
        data = self.copy()

        for k, v in kwargs.items():
            data[k] = com.apply_if_callable(v, data)
        return data

    def _sanitize_column(self, value):
        """
        Ensures new columns (which go into the BlockManager as new blocks) are
        always copied and converted into an array.

        Parameters
        ----------
        value : scalar, Series, or array-like

        Returns
        -------
        numpy.ndarray
        """
        self._ensure_valid_index(value)

        # We should never get here with DataFrame value
        if isinstance(value, Series):
            value = _reindex_for_setitem(value, self.index)

        elif isinstance(value, ExtensionArray):
            # Explicitly copy here, instead of in sanitize_index,
            # as sanitize_index won't copy an EA, even with copy=True
            value = value.copy()
            value = sanitize_index(value, self.index)

        elif isinstance(value, Index) or is_sequence(value):

            # turn me into an ndarray
            value = sanitize_index(value, self.index)
            if not isinstance(value, (np.ndarray, Index)):
                if isinstance(value, list) and len(value) > 0:
                    value = maybe_convert_platform(value)
                else:
                    value = com.asarray_tuplesafe(value)
            elif value.ndim == 2:
                value = value.copy().T
            elif isinstance(value, Index):
                value = value.copy(deep=True)
            else:
                value = value.copy()

            # possibly infer to datetimelike
            if is_object_dtype(value.dtype):
                value = maybe_infer_to_datetimelike(value)

        else:
            value = construct_1d_arraylike_from_scalar(value, len(self), dtype=None)

        return value

    @property
    def _series(self):
        return {
            item: Series(
                self._mgr.iget(idx), index=self.index, name=item, fastpath=True
            )
            for idx, item in enumerate(self.columns)
        }

    def lookup(self, row_labels, col_labels) -> np.ndarray:
        """
        Label-based "fancy indexing" function for DataFrame.
        Given equal-length arrays of row and column labels, return an
        array of the values corresponding to each (row, col) pair.

        .. deprecated:: 1.2.0
            DataFrame.lookup is deprecated,
            use DataFrame.melt and DataFrame.loc instead.
            For an example see :meth:`~pandas.DataFrame.lookup`
            in the user guide.

        Parameters
        ----------
        row_labels : sequence
            The row labels to use for lookup.
        col_labels : sequence
            The column labels to use for lookup.

        Returns
        -------
        numpy.ndarray
            The found values.
        """
        msg = (
            "The 'lookup' method is deprecated and will be"
            "removed in a future version."
            "You can use DataFrame.melt and DataFrame.loc"
            "as a substitute."
        )
        warnings.warn(msg, FutureWarning, stacklevel=2)

        n = len(row_labels)
        if n != len(col_labels):
            raise ValueError("Row labels must have same size as column labels")
        if not (self.index.is_unique and self.columns.is_unique):
            # GH#33041
            raise ValueError("DataFrame.lookup requires unique index and columns")

        thresh = 1000
        if not self._is_mixed_type or n > thresh:
            values = self.values
            ridx = self.index.get_indexer(row_labels)
            cidx = self.columns.get_indexer(col_labels)
            if (ridx == -1).any():
                raise KeyError("One or more row labels was not found")
            if (cidx == -1).any():
                raise KeyError("One or more column labels was not found")
            flat_index = ridx * len(self.columns) + cidx
            result = values.flat[flat_index]
        else:
            result = np.empty(n, dtype="O")
            for i, (r, c) in enumerate(zip(row_labels, col_labels)):
                result[i] = self._get_value(r, c)

        if is_object_dtype(result):
            result = lib.maybe_convert_objects(result)

        return result

    # ----------------------------------------------------------------------
    # Reindexing and alignment

    def _reindex_axes(self, axes, level, limit, tolerance, method, fill_value, copy):
        frame = self

        columns = axes["columns"]
        if columns is not None:
            frame = frame._reindex_columns(
                columns, method, copy, level, fill_value, limit, tolerance
            )

        index = axes["index"]
        if index is not None:
            frame = frame._reindex_index(
                index, method, copy, level, fill_value, limit, tolerance
            )

        return frame

    def _reindex_index(
        self,
        new_index,
        method,
        copy: bool,
        level: Level,
        fill_value=np.nan,
        limit=None,
        tolerance=None,
    ):
        new_index, indexer = self.index.reindex(
            new_index, method=method, level=level, limit=limit, tolerance=tolerance
        )
        return self._reindex_with_indexers(
            {0: [new_index, indexer]},
            copy=copy,
            fill_value=fill_value,
            allow_dups=False,
        )

    def _reindex_columns(
        self,
        new_columns,
        method,
        copy: bool,
        level: Level,
        fill_value=None,
        limit=None,
        tolerance=None,
    ):
        new_columns, indexer = self.columns.reindex(
            new_columns, method=method, level=level, limit=limit, tolerance=tolerance
        )
        return self._reindex_with_indexers(
            {1: [new_columns, indexer]},
            copy=copy,
            fill_value=fill_value,
            allow_dups=False,
        )

    def _reindex_multi(self, axes, copy: bool, fill_value) -> DataFrame:
        """
        We are guaranteed non-Nones in the axes.
        """
        new_index, row_indexer = self.index.reindex(axes["index"])
        new_columns, col_indexer = self.columns.reindex(axes["columns"])

        if row_indexer is not None and col_indexer is not None:
            indexer = row_indexer, col_indexer
            new_values = algorithms.take_2d_multi(
                self.values, indexer, fill_value=fill_value
            )
            return self._constructor(new_values, index=new_index, columns=new_columns)
        else:
            return self._reindex_with_indexers(
                {0: [new_index, row_indexer], 1: [new_columns, col_indexer]},
                copy=copy,
                fill_value=fill_value,
            )

    @doc(NDFrame.align, **_shared_doc_kwargs)
    def align(
        self,
        other,
        join: str = "outer",
        axis: Optional[Axis] = None,
        level: Optional[Level] = None,
        copy: bool = True,
        fill_value=None,
        method: Optional[str] = None,
        limit=None,
        fill_axis: Axis = 0,
        broadcast_axis: Optional[Axis] = None,
    ) -> DataFrame:
        return super().align(
            other,
            join=join,
            axis=axis,
            level=level,
            copy=copy,
            fill_value=fill_value,
            method=method,
            limit=limit,
            fill_axis=fill_axis,
            broadcast_axis=broadcast_axis,
        )

    @Appender(
        """
        Examples
        --------
        >>> df = pd.DataFrame({"A": [1, 2, 3], "B": [4, 5, 6]})

        Change the row labels.

        >>> df.set_axis(['a', 'b', 'c'], axis='index')
           A  B
        a  1  4
        b  2  5
        c  3  6

        Change the column labels.

        >>> df.set_axis(['I', 'II'], axis='columns')
           I  II
        0  1   4
        1  2   5
        2  3   6

        Now, update the labels inplace.

        >>> df.set_axis(['i', 'ii'], axis='columns', inplace=True)
        >>> df
           i  ii
        0  1   4
        1  2   5
        2  3   6
        """
    )
    @Substitution(
        **_shared_doc_kwargs,
        extended_summary_sub=" column or",
        axis_description_sub=", and 1 identifies the columns",
        see_also_sub=" or columns",
    )
    @Appender(NDFrame.set_axis.__doc__)
    def set_axis(self, labels, axis: Axis = 0, inplace: bool = False):
        return super().set_axis(labels, axis=axis, inplace=inplace)

    @Substitution(**_shared_doc_kwargs)
    @Appender(NDFrame.reindex.__doc__)
    @rewrite_axis_style_signature(
        "labels",
        [
            ("method", None),
            ("copy", True),
            ("level", None),
            ("fill_value", np.nan),
            ("limit", None),
            ("tolerance", None),
        ],
    )
    def reindex(self, *args, **kwargs) -> DataFrame:
        axes = validate_axis_style_args(self, args, kwargs, "labels", "reindex")
        kwargs.update(axes)
        # Pop these, since the values are in `kwargs` under different names
        kwargs.pop("axis", None)
        kwargs.pop("labels", None)
        return super().reindex(**kwargs)

    def drop(
        self,
        labels=None,
        axis: Axis = 0,
        index=None,
        columns=None,
        level: Optional[Level] = None,
        inplace: bool = False,
        errors: str = "raise",
    ):
        """
        Drop specified labels from rows or columns.

        Remove rows or columns by specifying label names and corresponding
        axis, or by specifying directly index or column names. When using a
        multi-index, labels on different levels can be removed by specifying
        the level.

        Parameters
        ----------
        labels : single label or list-like
            Index or column labels to drop.
        axis : {0 or 'index', 1 or 'columns'}, default 0
            Whether to drop labels from the index (0 or 'index') or
            columns (1 or 'columns').
        index : single label or list-like
            Alternative to specifying axis (``labels, axis=0``
            is equivalent to ``index=labels``).
        columns : single label or list-like
            Alternative to specifying axis (``labels, axis=1``
            is equivalent to ``columns=labels``).
        level : int or level name, optional
            For MultiIndex, level from which the labels will be removed.
        inplace : bool, default False
            If False, return a copy. Otherwise, do operation
            inplace and return None.
        errors : {'ignore', 'raise'}, default 'raise'
            If 'ignore', suppress error and only existing labels are
            dropped.

        Returns
        -------
        DataFrame or None
            DataFrame without the removed index or column labels or
            None if ``inplace=True``.

        Raises
        ------
        KeyError
            If any of the labels is not found in the selected axis.

        See Also
        --------
        DataFrame.loc : Label-location based indexer for selection by label.
        DataFrame.dropna : Return DataFrame with labels on given axis omitted
            where (all or any) data are missing.
        DataFrame.drop_duplicates : Return DataFrame with duplicate rows
            removed, optionally only considering certain columns.
        Series.drop : Return Series with specified index labels removed.

        Examples
        --------
        >>> df = pd.DataFrame(np.arange(12).reshape(3, 4),
        ...                   columns=['A', 'B', 'C', 'D'])
        >>> df
           A  B   C   D
        0  0  1   2   3
        1  4  5   6   7
        2  8  9  10  11

        Drop columns

        >>> df.drop(['B', 'C'], axis=1)
           A   D
        0  0   3
        1  4   7
        2  8  11

        >>> df.drop(columns=['B', 'C'])
           A   D
        0  0   3
        1  4   7
        2  8  11

        Drop a row by index

        >>> df.drop([0, 1])
           A  B   C   D
        2  8  9  10  11

        Drop columns and/or rows of MultiIndex DataFrame

        >>> midx = pd.MultiIndex(levels=[['lama', 'cow', 'falcon'],
        ...                              ['speed', 'weight', 'length']],
        ...                      codes=[[0, 0, 0, 1, 1, 1, 2, 2, 2],
        ...                             [0, 1, 2, 0, 1, 2, 0, 1, 2]])
        >>> df = pd.DataFrame(index=midx, columns=['big', 'small'],
        ...                   data=[[45, 30], [200, 100], [1.5, 1], [30, 20],
        ...                         [250, 150], [1.5, 0.8], [320, 250],
        ...                         [1, 0.8], [0.3, 0.2]])
        >>> df
                        big     small
        lama    speed   45.0    30.0
                weight  200.0   100.0
                length  1.5     1.0
        cow     speed   30.0    20.0
                weight  250.0   150.0
                length  1.5     0.8
        falcon  speed   320.0   250.0
                weight  1.0     0.8
                length  0.3     0.2

        >>> df.drop(index='cow', columns='small')
                        big
        lama    speed   45.0
                weight  200.0
                length  1.5
        falcon  speed   320.0
                weight  1.0
                length  0.3

        >>> df.drop(index='length', level=1)
                        big     small
        lama    speed   45.0    30.0
                weight  200.0   100.0
        cow     speed   30.0    20.0
                weight  250.0   150.0
        falcon  speed   320.0   250.0
                weight  1.0     0.8
        """
        return super().drop(
            labels=labels,
            axis=axis,
            index=index,
            columns=columns,
            level=level,
            inplace=inplace,
            errors=errors,
        )

    @rewrite_axis_style_signature(
        "mapper",
        [("copy", True), ("inplace", False), ("level", None), ("errors", "ignore")],
    )
    def rename(
        self,
        mapper: Optional[Renamer] = None,
        *,
        index: Optional[Renamer] = None,
        columns: Optional[Renamer] = None,
        axis: Optional[Axis] = None,
        copy: bool = True,
        inplace: bool = False,
        level: Optional[Level] = None,
        errors: str = "ignore",
    ) -> Optional[DataFrame]:
        """
        Alter axes labels.

        Function / dict values must be unique (1-to-1). Labels not contained in
        a dict / Series will be left as-is. Extra labels listed don't throw an
        error.

        See the :ref:`user guide <basics.rename>` for more.

        Parameters
        ----------
        mapper : dict-like or function
            Dict-like or function transformations to apply to
            that axis' values. Use either ``mapper`` and ``axis`` to
            specify the axis to target with ``mapper``, or ``index`` and
            ``columns``.
        index : dict-like or function
            Alternative to specifying axis (``mapper, axis=0``
            is equivalent to ``index=mapper``).
        columns : dict-like or function
            Alternative to specifying axis (``mapper, axis=1``
            is equivalent to ``columns=mapper``).
        axis : {0 or 'index', 1 or 'columns'}, default 0
            Axis to target with ``mapper``. Can be either the axis name
            ('index', 'columns') or number (0, 1). The default is 'index'.
        copy : bool, default True
            Also copy underlying data.
        inplace : bool, default False
            Whether to return a new DataFrame. If True then value of copy is
            ignored.
        level : int or level name, default None
            In case of a MultiIndex, only rename labels in the specified
            level.
        errors : {'ignore', 'raise'}, default 'ignore'
            If 'raise', raise a `KeyError` when a dict-like `mapper`, `index`,
            or `columns` contains labels that are not present in the Index
            being transformed.
            If 'ignore', existing keys will be renamed and extra keys will be
            ignored.

        Returns
        -------
        DataFrame or None
            DataFrame with the renamed axis labels or None if ``inplace=True``.

        Raises
        ------
        KeyError
            If any of the labels is not found in the selected axis and
            "errors='raise'".

        See Also
        --------
        DataFrame.rename_axis : Set the name of the axis.

        Examples
        --------
        ``DataFrame.rename`` supports two calling conventions

        * ``(index=index_mapper, columns=columns_mapper, ...)``
        * ``(mapper, axis={'index', 'columns'}, ...)``

        We *highly* recommend using keyword arguments to clarify your
        intent.

        Rename columns using a mapping:

        >>> df = pd.DataFrame({"A": [1, 2, 3], "B": [4, 5, 6]})
        >>> df.rename(columns={"A": "a", "B": "c"})
           a  c
        0  1  4
        1  2  5
        2  3  6

        Rename index using a mapping:

        >>> df.rename(index={0: "x", 1: "y", 2: "z"})
           A  B
        x  1  4
        y  2  5
        z  3  6

        Cast index labels to a different type:

        >>> df.index
        RangeIndex(start=0, stop=3, step=1)
        >>> df.rename(index=str).index
        Index(['0', '1', '2'], dtype='object')

        >>> df.rename(columns={"A": "a", "B": "b", "C": "c"}, errors="raise")
        Traceback (most recent call last):
        KeyError: ['C'] not found in axis

        Using axis-style parameters:

        >>> df.rename(str.lower, axis='columns')
           a  b
        0  1  4
        1  2  5
        2  3  6

        >>> df.rename({1: 2, 2: 4}, axis='index')
           A  B
        0  1  4
        2  2  5
        4  3  6
        """
        return super().rename(
            mapper=mapper,
            index=index,
            columns=columns,
            axis=axis,
            copy=copy,
            inplace=inplace,
            level=level,
            errors=errors,
        )

    @doc(NDFrame.fillna, **_shared_doc_kwargs)
    def fillna(
        self,
        value=None,
        method: Optional[str] = None,
        axis: Optional[Axis] = None,
        inplace: bool = False,
        limit=None,
        downcast=None,
    ) -> Optional[DataFrame]:
        return super().fillna(
            value=value,
            method=method,
            axis=axis,
            inplace=inplace,
            limit=limit,
            downcast=downcast,
        )

    def pop(self, item: Label) -> Series:
        """
        Return item and drop from frame. Raise KeyError if not found.

        Parameters
        ----------
        item : label
            Label of column to be popped.

        Returns
        -------
        Series

        Examples
        --------
        >>> df = pd.DataFrame([('falcon', 'bird', 389.0),
        ...                    ('parrot', 'bird', 24.0),
        ...                    ('lion', 'mammal', 80.5),
        ...                    ('monkey', 'mammal', np.nan)],
        ...                   columns=('name', 'class', 'max_speed'))
        >>> df
             name   class  max_speed
        0  falcon    bird      389.0
        1  parrot    bird       24.0
        2    lion  mammal       80.5
        3  monkey  mammal        NaN

        >>> df.pop('class')
        0      bird
        1      bird
        2    mammal
        3    mammal
        Name: class, dtype: object

        >>> df
             name  max_speed
        0  falcon      389.0
        1  parrot       24.0
        2    lion       80.5
        3  monkey        NaN
        """
        return super().pop(item=item)

    @doc(NDFrame.replace, **_shared_doc_kwargs)
    def replace(
        self,
        to_replace=None,
        value=None,
        inplace: bool = False,
        limit=None,
        regex: bool = False,
        method: str = "pad",
    ):
        return super().replace(
            to_replace=to_replace,
            value=value,
            inplace=inplace,
            limit=limit,
            regex=regex,
            method=method,
        )

    def _replace_columnwise(
        self, mapping: Dict[Label, Tuple[Any, Any]], inplace: bool, regex
    ):
        """
        Dispatch to Series.replace column-wise.


        Parameters
        ----------
        mapping : dict
            of the form {col: (target, value)}
        inplace : bool
        regex : bool or same types as `to_replace` in DataFrame.replace

        Returns
        -------
        DataFrame or None
        """
        # Operate column-wise
        res = self if inplace else self.copy()
        ax = self.columns

        for i in range(len(ax)):
            if ax[i] in mapping:
                ser = self.iloc[:, i]

                target, value = mapping[ax[i]]
                newobj = ser.replace(target, value, regex=regex)

                res.iloc[:, i] = newobj

        if inplace:
            return
        return res.__finalize__(self)

    @doc(NDFrame.shift, klass=_shared_doc_kwargs["klass"])
    def shift(
        self, periods=1, freq=None, axis: Axis = 0, fill_value=lib.no_default
    ) -> DataFrame:
        axis = self._get_axis_number(axis)

        ncols = len(self.columns)
        if axis == 1 and periods != 0 and fill_value is lib.no_default and ncols > 0:
            # We will infer fill_value to match the closest column

            if periods > 0:
                result = self.iloc[:, :-periods]
                for col in range(min(ncols, abs(periods))):
                    # TODO(EA2D): doing this in a loop unnecessary with 2D EAs
                    # Define filler inside loop so we get a copy
                    filler = self.iloc[:, 0].shift(len(self))
                    result.insert(0, col, filler, allow_duplicates=True)
            else:
                result = self.iloc[:, -periods:]
                for col in range(min(ncols, abs(periods))):
                    # Define filler inside loop so we get a copy
                    filler = self.iloc[:, -1].shift(len(self))
                    result.insert(
                        len(result.columns), col, filler, allow_duplicates=True
                    )

            result.columns = self.columns.copy()
            return result

        return super().shift(
            periods=periods, freq=freq, axis=axis, fill_value=fill_value
        )

    def set_index(
        self,
        keys,
        drop: bool = True,
        append: bool = False,
        inplace: bool = False,
        verify_integrity: bool = False,
    ):
        """
        Set the DataFrame index using existing columns.

        Set the DataFrame index (row labels) using one or more existing
        columns or arrays (of the correct length). The index can replace the
        existing index or expand on it.

        Parameters
        ----------
        keys : label or array-like or list of labels/arrays
            This parameter can be either a single column key, a single array of
            the same length as the calling DataFrame, or a list containing an
            arbitrary combination of column keys and arrays. Here, "array"
            encompasses :class:`Series`, :class:`Index`, ``np.ndarray``, and
            instances of :class:`~collections.abc.Iterator`.
        drop : bool, default True
            Delete columns to be used as the new index.
        append : bool, default False
            Whether to append columns to existing index.
        inplace : bool, default False
            If True, modifies the DataFrame in place (do not create a new object).
        verify_integrity : bool, default False
            Check the new index for duplicates. Otherwise defer the check until
            necessary. Setting to False will improve the performance of this
            method.

        Returns
        -------
        DataFrame or None
            Changed row labels or None if ``inplace=True``.

        See Also
        --------
        DataFrame.reset_index : Opposite of set_index.
        DataFrame.reindex : Change to new indices or expand indices.
        DataFrame.reindex_like : Change to same indices as other DataFrame.

        Examples
        --------
        >>> df = pd.DataFrame({'month': [1, 4, 7, 10],
        ...                    'year': [2012, 2014, 2013, 2014],
        ...                    'sale': [55, 40, 84, 31]})
        >>> df
           month  year  sale
        0      1  2012    55
        1      4  2014    40
        2      7  2013    84
        3     10  2014    31

        Set the index to become the 'month' column:

        >>> df.set_index('month')
               year  sale
        month
        1      2012    55
        4      2014    40
        7      2013    84
        10     2014    31

        Create a MultiIndex using columns 'year' and 'month':

        >>> df.set_index(['year', 'month'])
                    sale
        year  month
        2012  1     55
        2014  4     40
        2013  7     84
        2014  10    31

        Create a MultiIndex using an Index and a column:

        >>> df.set_index([pd.Index([1, 2, 3, 4]), 'year'])
                 month  sale
           year
        1  2012  1      55
        2  2014  4      40
        3  2013  7      84
        4  2014  10     31

        Create a MultiIndex using two Series:

        >>> s = pd.Series([1, 2, 3, 4])
        >>> df.set_index([s, s**2])
              month  year  sale
        1 1       1  2012    55
        2 4       4  2014    40
        3 9       7  2013    84
        4 16     10  2014    31
        """
        inplace = validate_bool_kwarg(inplace, "inplace")
        self._check_inplace_and_allows_duplicate_labels(inplace)
        if not isinstance(keys, list):
            keys = [keys]

        err_msg = (
            'The parameter "keys" may be a column key, one-dimensional '
            "array, or a list containing only valid column keys and "
            "one-dimensional arrays."
        )

        missing: List[Label] = []
        for col in keys:
            if isinstance(col, (Index, Series, np.ndarray, list, abc.Iterator)):
                # arrays are fine as long as they are one-dimensional
                # iterators get converted to list below
                if getattr(col, "ndim", 1) != 1:
                    raise ValueError(err_msg)
            else:
                # everything else gets tried as a key; see GH 24969
                try:
                    found = col in self.columns
                except TypeError as err:
                    raise TypeError(
                        f"{err_msg}. Received column of type {type(col)}"
                    ) from err
                else:
                    if not found:
                        missing.append(col)

        if missing:
            raise KeyError(f"None of {missing} are in the columns")

        if inplace:
            frame = self
        else:
            frame = self.copy()

        arrays = []
        names: List[Label] = []
        if append:
            names = list(self.index.names)
            if isinstance(self.index, MultiIndex):
                for i in range(self.index.nlevels):
                    arrays.append(self.index._get_level_values(i))
            else:
                arrays.append(self.index)

        to_remove: List[Label] = []
        for col in keys:
            if isinstance(col, MultiIndex):
                for n in range(col.nlevels):
                    arrays.append(col._get_level_values(n))
                names.extend(col.names)
            elif isinstance(col, (Index, Series)):
                # if Index then not MultiIndex (treated above)
                arrays.append(col)
                names.append(col.name)
            elif isinstance(col, (list, np.ndarray)):
                arrays.append(col)
                names.append(None)
            elif isinstance(col, abc.Iterator):
                arrays.append(list(col))
                names.append(None)
            # from here, col can only be a column label
            else:
                arrays.append(frame[col]._values)
                names.append(col)
                if drop:
                    to_remove.append(col)

            if len(arrays[-1]) != len(self):
                # check newest element against length of calling frame, since
                # ensure_index_from_sequences would not raise for append=False.
                raise ValueError(
                    f"Length mismatch: Expected {len(self)} rows, "
                    f"received array of length {len(arrays[-1])}"
                )

        index = ensure_index_from_sequences(arrays, names)

        if verify_integrity and not index.is_unique:
            duplicates = index[index.duplicated()].unique()
            raise ValueError(f"Index has duplicate keys: {duplicates}")

        # use set to handle duplicate column names gracefully in case of drop
        for c in set(to_remove):
            del frame[c]

        # clear up memory usage
        index._cleanup()

        frame.index = index

        if not inplace:
            return frame

    @overload
    # https://github.com/python/mypy/issues/6580
    # Overloaded function signatures 1 and 2 overlap with incompatible return types
    def reset_index(  # type: ignore[misc]
        self,
        level: Optional[Union[Hashable, Sequence[Hashable]]] = ...,
        drop: bool = ...,
        inplace: Literal[False] = ...,
        col_level: Hashable = ...,
        col_fill: Label = ...,
    ) -> DataFrame:
        ...

    @overload
    def reset_index(
        self,
        level: Optional[Union[Hashable, Sequence[Hashable]]] = ...,
        drop: bool = ...,
        inplace: Literal[True] = ...,
        col_level: Hashable = ...,
        col_fill: Label = ...,
    ) -> None:
        ...

    def reset_index(
        self,
        level: Optional[Union[Hashable, Sequence[Hashable]]] = None,
        drop: bool = False,
        inplace: bool = False,
        col_level: Hashable = 0,
        col_fill: Label = "",
    ) -> Optional[DataFrame]:
        """
        Reset the index, or a level of it.

        Reset the index of the DataFrame, and use the default one instead.
        If the DataFrame has a MultiIndex, this method can remove one or more
        levels.

        Parameters
        ----------
        level : int, str, tuple, or list, default None
            Only remove the given levels from the index. Removes all levels by
            default.
        drop : bool, default False
            Do not try to insert index into dataframe columns. This resets
            the index to the default integer index.
        inplace : bool, default False
            Modify the DataFrame in place (do not create a new object).
        col_level : int or str, default 0
            If the columns have multiple levels, determines which level the
            labels are inserted into. By default it is inserted into the first
            level.
        col_fill : object, default ''
            If the columns have multiple levels, determines how the other
            levels are named. If None then the index name is repeated.

        Returns
        -------
        DataFrame or None
            DataFrame with the new index or None if ``inplace=True``.

        See Also
        --------
        DataFrame.set_index : Opposite of reset_index.
        DataFrame.reindex : Change to new indices or expand indices.
        DataFrame.reindex_like : Change to same indices as other DataFrame.

        Examples
        --------
        >>> df = pd.DataFrame([('bird', 389.0),
        ...                    ('bird', 24.0),
        ...                    ('mammal', 80.5),
        ...                    ('mammal', np.nan)],
        ...                   index=['falcon', 'parrot', 'lion', 'monkey'],
        ...                   columns=('class', 'max_speed'))
        >>> df
                 class  max_speed
        falcon    bird      389.0
        parrot    bird       24.0
        lion    mammal       80.5
        monkey  mammal        NaN

        When we reset the index, the old index is added as a column, and a
        new sequential index is used:

        >>> df.reset_index()
            index   class  max_speed
        0  falcon    bird      389.0
        1  parrot    bird       24.0
        2    lion  mammal       80.5
        3  monkey  mammal        NaN

        We can use the `drop` parameter to avoid the old index being added as
        a column:

        >>> df.reset_index(drop=True)
            class  max_speed
        0    bird      389.0
        1    bird       24.0
        2  mammal       80.5
        3  mammal        NaN

        You can also use `reset_index` with `MultiIndex`.

        >>> index = pd.MultiIndex.from_tuples([('bird', 'falcon'),
        ...                                    ('bird', 'parrot'),
        ...                                    ('mammal', 'lion'),
        ...                                    ('mammal', 'monkey')],
        ...                                   names=['class', 'name'])
        >>> columns = pd.MultiIndex.from_tuples([('speed', 'max'),
        ...                                      ('species', 'type')])
        >>> df = pd.DataFrame([(389.0, 'fly'),
        ...                    ( 24.0, 'fly'),
        ...                    ( 80.5, 'run'),
        ...                    (np.nan, 'jump')],
        ...                   index=index,
        ...                   columns=columns)
        >>> df
                       speed species
                         max    type
        class  name
        bird   falcon  389.0     fly
               parrot   24.0     fly
        mammal lion     80.5     run
               monkey    NaN    jump

        If the index has multiple levels, we can reset a subset of them:

        >>> df.reset_index(level='class')
                 class  speed species
                          max    type
        name
        falcon    bird  389.0     fly
        parrot    bird   24.0     fly
        lion    mammal   80.5     run
        monkey  mammal    NaN    jump

        If we are not dropping the index, by default, it is placed in the top
        level. We can place it in another level:

        >>> df.reset_index(level='class', col_level=1)
                        speed species
                 class    max    type
        name
        falcon    bird  389.0     fly
        parrot    bird   24.0     fly
        lion    mammal   80.5     run
        monkey  mammal    NaN    jump

        When the index is inserted under another level, we can specify under
        which one with the parameter `col_fill`:

        >>> df.reset_index(level='class', col_level=1, col_fill='species')
                      species  speed species
                        class    max    type
        name
        falcon           bird  389.0     fly
        parrot           bird   24.0     fly
        lion           mammal   80.5     run
        monkey         mammal    NaN    jump

        If we specify a nonexistent level for `col_fill`, it is created:

        >>> df.reset_index(level='class', col_level=1, col_fill='genus')
                        genus  speed species
                        class    max    type
        name
        falcon           bird  389.0     fly
        parrot           bird   24.0     fly
        lion           mammal   80.5     run
        monkey         mammal    NaN    jump
        """
        inplace = validate_bool_kwarg(inplace, "inplace")
        self._check_inplace_and_allows_duplicate_labels(inplace)
        if inplace:
            new_obj = self
        else:
            new_obj = self.copy()

        new_index = ibase.default_index(len(new_obj))
        if level is not None:
            if not isinstance(level, (tuple, list)):
                level = [level]
            level = [self.index._get_level_number(lev) for lev in level]
            if len(level) < self.index.nlevels:
                new_index = self.index.droplevel(level)

        if not drop:
            to_insert: Iterable[Tuple[Any, Optional[Any]]]
            if isinstance(self.index, MultiIndex):
                names = [
                    (n if n is not None else f"level_{i}")
                    for i, n in enumerate(self.index.names)
                ]
                to_insert = zip(self.index.levels, self.index.codes)
            else:
                default = "index" if "index" not in self else "level_0"
                names = [default] if self.index.name is None else [self.index.name]
                to_insert = ((self.index, None),)

            multi_col = isinstance(self.columns, MultiIndex)
            for i, (lev, lab) in reversed(list(enumerate(to_insert))):
                if not (level is None or i in level):
                    continue
                name = names[i]
                if multi_col:
                    col_name = list(name) if isinstance(name, tuple) else [name]
                    if col_fill is None:
                        if len(col_name) not in (1, self.columns.nlevels):
                            raise ValueError(
                                "col_fill=None is incompatible "
                                f"with incomplete column name {name}"
                            )
                        col_fill = col_name[0]

                    lev_num = self.columns._get_level_number(col_level)
                    name_lst = [col_fill] * lev_num + col_name
                    missing = self.columns.nlevels - len(name_lst)
                    name_lst += [col_fill] * missing
                    name = tuple(name_lst)

                # to ndarray and maybe infer different dtype
                level_values = lev._values
                if level_values.dtype == np.object_:
                    level_values = lib.maybe_convert_objects(level_values)

                if lab is not None:
                    # if we have the codes, extract the values with a mask
                    level_values = algorithms.take(
                        level_values, lab, allow_fill=True, fill_value=lev._na_value
                    )

                new_obj.insert(0, name, level_values)

        new_obj.index = new_index
        if not inplace:
            return new_obj

        return None

    # ----------------------------------------------------------------------
    # Reindex-based selection methods

    @doc(NDFrame.isna, klass=_shared_doc_kwargs["klass"])
    def isna(self) -> DataFrame:
        result = self._constructor(self._mgr.isna(func=isna))
        return result.__finalize__(self, method="isna")

    @doc(NDFrame.isna, klass=_shared_doc_kwargs["klass"])
    def isnull(self) -> DataFrame:
        return self.isna()

    @doc(NDFrame.notna, klass=_shared_doc_kwargs["klass"])
    def notna(self) -> DataFrame:
        return ~self.isna()

    @doc(NDFrame.notna, klass=_shared_doc_kwargs["klass"])
    def notnull(self) -> DataFrame:
        return ~self.isna()

    def dropna(
        self,
        axis: Axis = 0,
        how: str = "any",
        thresh=None,
        subset=None,
        inplace: bool = False,
    ):
        """
        Remove missing values.

        See the :ref:`User Guide <missing_data>` for more on which values are
        considered missing, and how to work with missing data.

        Parameters
        ----------
        axis : {0 or 'index', 1 or 'columns'}, default 0
            Determine if rows or columns which contain missing values are
            removed.

            * 0, or 'index' : Drop rows which contain missing values.
            * 1, or 'columns' : Drop columns which contain missing value.

            .. versionchanged:: 1.0.0

               Pass tuple or list to drop on multiple axes.
               Only a single axis is allowed.

        how : {'any', 'all'}, default 'any'
            Determine if row or column is removed from DataFrame, when we have
            at least one NA or all NA.

            * 'any' : If any NA values are present, drop that row or column.
            * 'all' : If all values are NA, drop that row or column.

        thresh : int, optional
            Require that many non-NA values.
        subset : array-like, optional
            Labels along other axis to consider, e.g. if you are dropping rows
            these would be a list of columns to include.
        inplace : bool, default False
            If True, do operation inplace and return None.

        Returns
        -------
        DataFrame or None
            DataFrame with NA entries dropped from it or None if ``inplace=True``.

        See Also
        --------
        DataFrame.isna: Indicate missing values.
        DataFrame.notna : Indicate existing (non-missing) values.
        DataFrame.fillna : Replace missing values.
        Series.dropna : Drop missing values.
        Index.dropna : Drop missing indices.

        Examples
        --------
        >>> df = pd.DataFrame({"name": ['Alfred', 'Batman', 'Catwoman'],
        ...                    "toy": [np.nan, 'Batmobile', 'Bullwhip'],
        ...                    "born": [pd.NaT, pd.Timestamp("1940-04-25"),
        ...                             pd.NaT]})
        >>> df
               name        toy       born
        0    Alfred        NaN        NaT
        1    Batman  Batmobile 1940-04-25
        2  Catwoman   Bullwhip        NaT

        Drop the rows where at least one element is missing.

        >>> df.dropna()
             name        toy       born
        1  Batman  Batmobile 1940-04-25

        Drop the columns where at least one element is missing.

        >>> df.dropna(axis='columns')
               name
        0    Alfred
        1    Batman
        2  Catwoman

        Drop the rows where all elements are missing.

        >>> df.dropna(how='all')
               name        toy       born
        0    Alfred        NaN        NaT
        1    Batman  Batmobile 1940-04-25
        2  Catwoman   Bullwhip        NaT

        Keep only the rows with at least 2 non-NA values.

        >>> df.dropna(thresh=2)
               name        toy       born
        1    Batman  Batmobile 1940-04-25
        2  Catwoman   Bullwhip        NaT

        Define in which columns to look for missing values.

        >>> df.dropna(subset=['name', 'toy'])
               name        toy       born
        1    Batman  Batmobile 1940-04-25
        2  Catwoman   Bullwhip        NaT

        Keep the DataFrame with valid entries in the same variable.

        >>> df.dropna(inplace=True)
        >>> df
             name        toy       born
        1  Batman  Batmobile 1940-04-25
        """
        inplace = validate_bool_kwarg(inplace, "inplace")
        if isinstance(axis, (tuple, list)):
            # GH20987
            raise TypeError("supplying multiple axes to axis is no longer supported.")

        axis = self._get_axis_number(axis)
        agg_axis = 1 - axis

        agg_obj = self
        if subset is not None:
            ax = self._get_axis(agg_axis)
            indices = ax.get_indexer_for(subset)
            check = indices == -1
            if check.any():
                raise KeyError(list(np.compress(check, subset)))
            agg_obj = self.take(indices, axis=agg_axis)

        count = agg_obj.count(axis=agg_axis)

        if thresh is not None:
            mask = count >= thresh
        elif how == "any":
            mask = count == len(agg_obj._get_axis(agg_axis))
        elif how == "all":
            mask = count > 0
        else:
            if how is not None:
                raise ValueError(f"invalid how option: {how}")
            else:
                raise TypeError("must specify how or thresh")

        result = self.loc(axis=axis)[mask]

        if inplace:
            self._update_inplace(result)
        else:
            return result

    def drop_duplicates(
        self,
        subset: Optional[Union[Hashable, Sequence[Hashable]]] = None,
        keep: Union[str, bool] = "first",
        inplace: bool = False,
        ignore_index: bool = False,
    ) -> Optional[DataFrame]:
        """
        Return DataFrame with duplicate rows removed.

        Considering certain columns is optional. Indexes, including time indexes
        are ignored.

        Parameters
        ----------
        subset : column label or sequence of labels, optional
            Only consider certain columns for identifying duplicates, by
            default use all of the columns.
        keep : {'first', 'last', False}, default 'first'
            Determines which duplicates (if any) to keep.
            - ``first`` : Drop duplicates except for the first occurrence.
            - ``last`` : Drop duplicates except for the last occurrence.
            - False : Drop all duplicates.
        inplace : bool, default False
            Whether to drop duplicates in place or to return a copy.
        ignore_index : bool, default False
            If True, the resulting axis will be labeled 0, 1, …, n - 1.

            .. versionadded:: 1.0.0

        Returns
        -------
        DataFrame or None
            DataFrame with duplicates removed or None if ``inplace=True``.

        See Also
        --------
        DataFrame.value_counts: Count unique combinations of columns.

        Examples
        --------
        Consider dataset containing ramen rating.

        >>> df = pd.DataFrame({
        ...     'brand': ['Yum Yum', 'Yum Yum', 'Indomie', 'Indomie', 'Indomie'],
        ...     'style': ['cup', 'cup', 'cup', 'pack', 'pack'],
        ...     'rating': [4, 4, 3.5, 15, 5]
        ... })
        >>> df
            brand style  rating
        0  Yum Yum   cup     4.0
        1  Yum Yum   cup     4.0
        2  Indomie   cup     3.5
        3  Indomie  pack    15.0
        4  Indomie  pack     5.0

        By default, it removes duplicate rows based on all columns.

        >>> df.drop_duplicates()
            brand style  rating
        0  Yum Yum   cup     4.0
        2  Indomie   cup     3.5
        3  Indomie  pack    15.0
        4  Indomie  pack     5.0

        To remove duplicates on specific column(s), use ``subset``.

        >>> df.drop_duplicates(subset=['brand'])
            brand style  rating
        0  Yum Yum   cup     4.0
        2  Indomie   cup     3.5

        To remove duplicates and keep last occurrences, use ``keep``.

        >>> df.drop_duplicates(subset=['brand', 'style'], keep='last')
            brand style  rating
        1  Yum Yum   cup     4.0
        2  Indomie   cup     3.5
        4  Indomie  pack     5.0
        """
        if self.empty:
            return self.copy()

        inplace = validate_bool_kwarg(inplace, "inplace")
        ignore_index = validate_bool_kwarg(ignore_index, "ignore_index")
        duplicated = self.duplicated(subset, keep=keep)

        result = self[-duplicated]
        if ignore_index:
            result.index = ibase.default_index(len(result))

        if inplace:
            self._update_inplace(result)
            return None
        else:
            return result

    def duplicated(
        self,
        subset: Optional[Union[Hashable, Sequence[Hashable]]] = None,
        keep: Union[str, bool] = "first",
    ) -> Series:
        """
        Return boolean Series denoting duplicate rows.

        Considering certain columns is optional.

        Parameters
        ----------
        subset : column label or sequence of labels, optional
            Only consider certain columns for identifying duplicates, by
            default use all of the columns.
        keep : {'first', 'last', False}, default 'first'
            Determines which duplicates (if any) to mark.

            - ``first`` : Mark duplicates as ``True`` except for the first occurrence.
            - ``last`` : Mark duplicates as ``True`` except for the last occurrence.
            - False : Mark all duplicates as ``True``.

        Returns
        -------
        Series
            Boolean series for each duplicated rows.

        See Also
        --------
        Index.duplicated : Equivalent method on index.
        Series.duplicated : Equivalent method on Series.
        Series.drop_duplicates : Remove duplicate values from Series.
        DataFrame.drop_duplicates : Remove duplicate values from DataFrame.

        Examples
        --------
        Consider dataset containing ramen rating.

        >>> df = pd.DataFrame({
        ...     'brand': ['Yum Yum', 'Yum Yum', 'Indomie', 'Indomie', 'Indomie'],
        ...     'style': ['cup', 'cup', 'cup', 'pack', 'pack'],
        ...     'rating': [4, 4, 3.5, 15, 5]
        ... })
        >>> df
            brand style  rating
        0  Yum Yum   cup     4.0
        1  Yum Yum   cup     4.0
        2  Indomie   cup     3.5
        3  Indomie  pack    15.0
        4  Indomie  pack     5.0

        By default, for each set of duplicated values, the first occurrence
        is set on False and all others on True.

        >>> df.duplicated()
        0    False
        1     True
        2    False
        3    False
        4    False
        dtype: bool

        By using 'last', the last occurrence of each set of duplicated values
        is set on False and all others on True.

        >>> df.duplicated(keep='last')
        0     True
        1    False
        2    False
        3    False
        4    False
        dtype: bool

        By setting ``keep`` on False, all duplicates are True.

        >>> df.duplicated(keep=False)
        0     True
        1     True
        2    False
        3    False
        4    False
        dtype: bool

        To find duplicates on specific column(s), use ``subset``.

        >>> df.duplicated(subset=['brand'])
        0    False
        1     True
        2    False
        3     True
        4     True
        dtype: bool
        """
        from pandas._libs.hashtable import SIZE_HINT_LIMIT, duplicated_int64

        if self.empty:
            return self._constructor_sliced(dtype=bool)

        def f(vals):
            labels, shape = algorithms.factorize(
                vals, size_hint=min(len(self), SIZE_HINT_LIMIT)
            )
            return labels.astype("i8", copy=False), len(shape)

        if subset is None:
            subset = self.columns
        elif (
            not np.iterable(subset)
            or isinstance(subset, str)
            or isinstance(subset, tuple)
            and subset in self.columns
        ):
            subset = (subset,)

        #  needed for mypy since can't narrow types using np.iterable
        subset = cast(Iterable, subset)

        # Verify all columns in subset exist in the queried dataframe
        # Otherwise, raise a KeyError, same as if you try to __getitem__ with a
        # key that doesn't exist.
        diff = Index(subset).difference(self.columns)
        if not diff.empty:
            raise KeyError(diff)

        vals = (col.values for name, col in self.items() if name in subset)
        labels, shape = map(list, zip(*map(f, vals)))

        ids = get_group_index(labels, shape, sort=False, xnull=False)
        result = self._constructor_sliced(duplicated_int64(ids, keep), index=self.index)
        return result.__finalize__(self, method="duplicated")

    # ----------------------------------------------------------------------
    # Sorting
    # TODO: Just move the sort_values doc here.
    @Substitution(**_shared_doc_kwargs)
    @Appender(NDFrame.sort_values.__doc__)
    # error: Signature of "sort_values" incompatible with supertype "NDFrame"
    def sort_values(  # type: ignore[override]
        self,
        by,
        axis: Axis = 0,
        ascending=True,
        inplace: bool = False,
        kind: str = "quicksort",
        na_position: str = "last",
        ignore_index: bool = False,
        key: ValueKeyFunc = None,
    ):
        inplace = validate_bool_kwarg(inplace, "inplace")
        axis = self._get_axis_number(axis)

        if not isinstance(by, list):
            by = [by]
        if is_sequence(ascending) and len(by) != len(ascending):
            raise ValueError(
                f"Length of ascending ({len(ascending)}) != length of by ({len(by)})"
            )
        if len(by) > 1:

            keys = [self._get_label_or_level_values(x, axis=axis) for x in by]

            # need to rewrap columns in Series to apply key function
            if key is not None:
                keys = [Series(k, name=name) for (k, name) in zip(keys, by)]

            indexer = lexsort_indexer(
                keys, orders=ascending, na_position=na_position, key=key
            )
            indexer = ensure_platform_int(indexer)
        else:

            by = by[0]
            k = self._get_label_or_level_values(by, axis=axis)

            # need to rewrap column in Series to apply key function
            if key is not None:
                k = Series(k, name=by)

            if isinstance(ascending, (tuple, list)):
                ascending = ascending[0]

            indexer = nargsort(
                k, kind=kind, ascending=ascending, na_position=na_position, key=key
            )

        new_data = self._mgr.take(
            indexer, axis=self._get_block_manager_axis(axis), verify=False
        )

        if ignore_index:
            new_data.axes[1] = ibase.default_index(len(indexer))

        result = self._constructor(new_data)
        if inplace:
            return self._update_inplace(result)
        else:
            return result.__finalize__(self, method="sort_values")

    def sort_index(
        self,
        axis: Axis = 0,
        level: Optional[Level] = None,
        ascending: bool = True,
        inplace: bool = False,
        kind: str = "quicksort",
        na_position: str = "last",
        sort_remaining: bool = True,
        ignore_index: bool = False,
        key: IndexKeyFunc = None,
    ):
        """
        Sort object by labels (along an axis).

        Returns a new DataFrame sorted by label if `inplace` argument is
        ``False``, otherwise updates the original DataFrame and returns None.

        Parameters
        ----------
        axis : {0 or 'index', 1 or 'columns'}, default 0
            The axis along which to sort.  The value 0 identifies the rows,
            and 1 identifies the columns.
        level : int or level name or list of ints or list of level names
            If not None, sort on values in specified index level(s).
        ascending : bool or list of bools, default True
            Sort ascending vs. descending. When the index is a MultiIndex the
            sort direction can be controlled for each level individually.
        inplace : bool, default False
            If True, perform operation in-place.
        kind : {'quicksort', 'mergesort', 'heapsort'}, default 'quicksort'
            Choice of sorting algorithm. See also ndarray.np.sort for more
            information.  `mergesort` is the only stable algorithm. For
            DataFrames, this option is only applied when sorting on a single
            column or label.
        na_position : {'first', 'last'}, default 'last'
            Puts NaNs at the beginning if `first`; `last` puts NaNs at the end.
            Not implemented for MultiIndex.
        sort_remaining : bool, default True
            If True and sorting by level and index is multilevel, sort by other
            levels too (in order) after sorting by specified level.
        ignore_index : bool, default False
            If True, the resulting axis will be labeled 0, 1, …, n - 1.

            .. versionadded:: 1.0.0

        key : callable, optional
            If not None, apply the key function to the index values
            before sorting. This is similar to the `key` argument in the
            builtin :meth:`sorted` function, with the notable difference that
            this `key` function should be *vectorized*. It should expect an
            ``Index`` and return an ``Index`` of the same shape. For MultiIndex
            inputs, the key is applied *per level*.

            .. versionadded:: 1.1.0

        Returns
        -------
        DataFrame or None
            The original DataFrame sorted by the labels or None if ``inplace=True``.

        See Also
        --------
        Series.sort_index : Sort Series by the index.
        DataFrame.sort_values : Sort DataFrame by the value.
        Series.sort_values : Sort Series by the value.

        Examples
        --------
        >>> df = pd.DataFrame([1, 2, 3, 4, 5], index=[100, 29, 234, 1, 150],
        ...                   columns=['A'])
        >>> df.sort_index()
             A
        1    4
        29   2
        100  1
        150  5
        234  3

        By default, it sorts in ascending order, to sort in descending order,
        use ``ascending=False``

        >>> df.sort_index(ascending=False)
             A
        234  3
        150  5
        100  1
        29   2
        1    4

        A key function can be specified which is applied to the index before
        sorting. For a ``MultiIndex`` this is applied to each level separately.

        >>> df = pd.DataFrame({"a": [1, 2, 3, 4]}, index=['A', 'b', 'C', 'd'])
        >>> df.sort_index(key=lambda x: x.str.lower())
           a
        A  1
        b  2
        C  3
        d  4
        """
        return super().sort_index(
            axis,
            level,
            ascending,
            inplace,
            kind,
            na_position,
            sort_remaining,
            ignore_index,
            key,
        )

    def value_counts(
        self,
        subset: Optional[Sequence[Label]] = None,
        normalize: bool = False,
        sort: bool = True,
        ascending: bool = False,
    ):
        """
        Return a Series containing counts of unique rows in the DataFrame.

        .. versionadded:: 1.1.0

        Parameters
        ----------
        subset : list-like, optional
            Columns to use when counting unique combinations.
        normalize : bool, default False
            Return proportions rather than frequencies.
        sort : bool, default True
            Sort by frequencies.
        ascending : bool, default False
            Sort in ascending order.

        Returns
        -------
        Series

        See Also
        --------
        Series.value_counts: Equivalent method on Series.

        Notes
        -----
        The returned Series will have a MultiIndex with one level per input
        column. By default, rows that contain any NA values are omitted from
        the result. By default, the resulting Series will be in descending
        order so that the first element is the most frequently-occurring row.

        Examples
        --------
        >>> df = pd.DataFrame({'num_legs': [2, 4, 4, 6],
        ...                    'num_wings': [2, 0, 0, 0]},
        ...                   index=['falcon', 'dog', 'cat', 'ant'])
        >>> df
                num_legs  num_wings
        falcon         2          2
        dog            4          0
        cat            4          0
        ant            6          0

        >>> df.value_counts()
        num_legs  num_wings
        4         0            2
        2         2            1
        6         0            1
        dtype: int64

        >>> df.value_counts(sort=False)
        num_legs  num_wings
        2         2            1
        4         0            2
        6         0            1
        dtype: int64

        >>> df.value_counts(ascending=True)
        num_legs  num_wings
        2         2            1
        6         0            1
        4         0            2
        dtype: int64

        >>> df.value_counts(normalize=True)
        num_legs  num_wings
        4         0            0.50
        2         2            0.25
        6         0            0.25
        dtype: float64
        """
        if subset is None:
            subset = self.columns.tolist()

        counts = self.groupby(subset).grouper.size()

        if sort:
            counts = counts.sort_values(ascending=ascending)
        if normalize:
            counts /= counts.sum()

        # Force MultiIndex for single column
        if len(subset) == 1:
            counts.index = MultiIndex.from_arrays(
                [counts.index], names=[counts.index.name]
            )

        return counts

    def nlargest(self, n, columns, keep: str = "first") -> DataFrame:
        """
        Return the first `n` rows ordered by `columns` in descending order.

        Return the first `n` rows with the largest values in `columns`, in
        descending order. The columns that are not specified are returned as
        well, but not used for ordering.

        This method is equivalent to
        ``df.sort_values(columns, ascending=False).head(n)``, but more
        performant.

        Parameters
        ----------
        n : int
            Number of rows to return.
        columns : label or list of labels
            Column label(s) to order by.
        keep : {'first', 'last', 'all'}, default 'first'
            Where there are duplicate values:

            - `first` : prioritize the first occurrence(s)
            - `last` : prioritize the last occurrence(s)
            - ``all`` : do not drop any duplicates, even it means
                        selecting more than `n` items.

            .. versionadded:: 0.24.0

        Returns
        -------
        DataFrame
            The first `n` rows ordered by the given columns in descending
            order.

        See Also
        --------
        DataFrame.nsmallest : Return the first `n` rows ordered by `columns` in
            ascending order.
        DataFrame.sort_values : Sort DataFrame by the values.
        DataFrame.head : Return the first `n` rows without re-ordering.

        Notes
        -----
        This function cannot be used with all column types. For example, when
        specifying columns with `object` or `category` dtypes, ``TypeError`` is
        raised.

        Examples
        --------
        >>> df = pd.DataFrame({'population': [59000000, 65000000, 434000,
        ...                                   434000, 434000, 337000, 11300,
        ...                                   11300, 11300],
        ...                    'GDP': [1937894, 2583560 , 12011, 4520, 12128,
        ...                            17036, 182, 38, 311],
        ...                    'alpha-2': ["IT", "FR", "MT", "MV", "BN",
        ...                                "IS", "NR", "TV", "AI"]},
        ...                   index=["Italy", "France", "Malta",
        ...                          "Maldives", "Brunei", "Iceland",
        ...                          "Nauru", "Tuvalu", "Anguilla"])
        >>> df
                  population      GDP alpha-2
        Italy       59000000  1937894      IT
        France      65000000  2583560      FR
        Malta         434000    12011      MT
        Maldives      434000     4520      MV
        Brunei        434000    12128      BN
        Iceland       337000    17036      IS
        Nauru          11300      182      NR
        Tuvalu         11300       38      TV
        Anguilla       11300      311      AI

        In the following example, we will use ``nlargest`` to select the three
        rows having the largest values in column "population".

        >>> df.nlargest(3, 'population')
                population      GDP alpha-2
        France    65000000  2583560      FR
        Italy     59000000  1937894      IT
        Malta       434000    12011      MT

        When using ``keep='last'``, ties are resolved in reverse order:

        >>> df.nlargest(3, 'population', keep='last')
                population      GDP alpha-2
        France    65000000  2583560      FR
        Italy     59000000  1937894      IT
        Brunei      434000    12128      BN

        When using ``keep='all'``, all duplicate items are maintained:

        >>> df.nlargest(3, 'population', keep='all')
                  population      GDP alpha-2
        France      65000000  2583560      FR
        Italy       59000000  1937894      IT
        Malta         434000    12011      MT
        Maldives      434000     4520      MV
        Brunei        434000    12128      BN

        To order by the largest values in column "population" and then "GDP",
        we can specify multiple columns like in the next example.

        >>> df.nlargest(3, ['population', 'GDP'])
                population      GDP alpha-2
        France    65000000  2583560      FR
        Italy     59000000  1937894      IT
        Brunei      434000    12128      BN
        """
        return algorithms.SelectNFrame(self, n=n, keep=keep, columns=columns).nlargest()

    def nsmallest(self, n, columns, keep: str = "first") -> DataFrame:
        """
        Return the first `n` rows ordered by `columns` in ascending order.

        Return the first `n` rows with the smallest values in `columns`, in
        ascending order. The columns that are not specified are returned as
        well, but not used for ordering.

        This method is equivalent to
        ``df.sort_values(columns, ascending=True).head(n)``, but more
        performant.

        Parameters
        ----------
        n : int
            Number of items to retrieve.
        columns : list or str
            Column name or names to order by.
        keep : {'first', 'last', 'all'}, default 'first'
            Where there are duplicate values:

            - ``first`` : take the first occurrence.
            - ``last`` : take the last occurrence.
            - ``all`` : do not drop any duplicates, even it means
              selecting more than `n` items.

            .. versionadded:: 0.24.0

        Returns
        -------
        DataFrame

        See Also
        --------
        DataFrame.nlargest : Return the first `n` rows ordered by `columns` in
            descending order.
        DataFrame.sort_values : Sort DataFrame by the values.
        DataFrame.head : Return the first `n` rows without re-ordering.

        Examples
        --------
        >>> df = pd.DataFrame({'population': [59000000, 65000000, 434000,
        ...                                   434000, 434000, 337000, 337000,
        ...                                   11300, 11300],
        ...                    'GDP': [1937894, 2583560 , 12011, 4520, 12128,
        ...                            17036, 182, 38, 311],
        ...                    'alpha-2': ["IT", "FR", "MT", "MV", "BN",
        ...                                "IS", "NR", "TV", "AI"]},
        ...                   index=["Italy", "France", "Malta",
        ...                          "Maldives", "Brunei", "Iceland",
        ...                          "Nauru", "Tuvalu", "Anguilla"])
        >>> df
                  population      GDP alpha-2
        Italy       59000000  1937894      IT
        France      65000000  2583560      FR
        Malta         434000    12011      MT
        Maldives      434000     4520      MV
        Brunei        434000    12128      BN
        Iceland       337000    17036      IS
        Nauru         337000      182      NR
        Tuvalu         11300       38      TV
        Anguilla       11300      311      AI

        In the following example, we will use ``nsmallest`` to select the
        three rows having the smallest values in column "population".

        >>> df.nsmallest(3, 'population')
                  population    GDP alpha-2
        Tuvalu         11300     38      TV
        Anguilla       11300    311      AI
        Iceland       337000  17036      IS

        When using ``keep='last'``, ties are resolved in reverse order:

        >>> df.nsmallest(3, 'population', keep='last')
                  population  GDP alpha-2
        Anguilla       11300  311      AI
        Tuvalu         11300   38      TV
        Nauru         337000  182      NR

        When using ``keep='all'``, all duplicate items are maintained:

        >>> df.nsmallest(3, 'population', keep='all')
                  population    GDP alpha-2
        Tuvalu         11300     38      TV
        Anguilla       11300    311      AI
        Iceland       337000  17036      IS
        Nauru         337000    182      NR

        To order by the smallest values in column "population" and then "GDP", we can
        specify multiple columns like in the next example.

        >>> df.nsmallest(3, ['population', 'GDP'])
                  population  GDP alpha-2
        Tuvalu         11300   38      TV
        Anguilla       11300  311      AI
        Nauru         337000  182      NR
        """
        return algorithms.SelectNFrame(
            self, n=n, keep=keep, columns=columns
        ).nsmallest()

    def swaplevel(self, i: Axis = -2, j: Axis = -1, axis: Axis = 0) -> DataFrame:
        """
        Swap levels i and j in a MultiIndex on a particular axis.

        Parameters
        ----------
        i, j : int or str
            Levels of the indices to be swapped. Can pass level name as string.
        axis : {0 or 'index', 1 or 'columns'}, default 0
            The axis to swap levels on. 0 or 'index' for row-wise, 1 or
            'columns' for column-wise.

        Returns
        -------
        DataFrame
        """
        result = self.copy()

        axis = self._get_axis_number(axis)

        if not isinstance(result._get_axis(axis), MultiIndex):  # pragma: no cover
            raise TypeError("Can only swap levels on a hierarchical axis.")

        if axis == 0:
            assert isinstance(result.index, MultiIndex)
            result.index = result.index.swaplevel(i, j)
        else:
            assert isinstance(result.columns, MultiIndex)
            result.columns = result.columns.swaplevel(i, j)
        return result

    def reorder_levels(self, order: Sequence[Axis], axis: Axis = 0) -> DataFrame:
        """
        Rearrange index levels using input order. May not drop or duplicate levels.

        Parameters
        ----------
        order : list of int or list of str
            List representing new level order. Reference level by number
            (position) or by key (label).
        axis : {0 or 'index', 1 or 'columns'}, default 0
            Where to reorder levels.

        Returns
        -------
        DataFrame
        """
        axis = self._get_axis_number(axis)
        if not isinstance(self._get_axis(axis), MultiIndex):  # pragma: no cover
            raise TypeError("Can only reorder levels on a hierarchical axis.")

        result = self.copy()

        if axis == 0:
            assert isinstance(result.index, MultiIndex)
            result.index = result.index.reorder_levels(order)
        else:
            assert isinstance(result.columns, MultiIndex)
            result.columns = result.columns.reorder_levels(order)
        return result

    # ----------------------------------------------------------------------
    # Arithmetic Methods

    def _cmp_method(self, other, op):
        axis = 1  # only relevant for Series other case

        self, other = ops.align_method_FRAME(self, other, axis, flex=False, level=None)

        # See GH#4537 for discussion of scalar op behavior
        new_data = self._dispatch_frame_op(other, op, axis=axis)
        return self._construct_result(new_data)

    def _arith_method(self, other, op):
        if ops.should_reindex_frame_op(self, other, op, 1, 1, None, None):
            return ops.frame_arith_method_with_reindex(self, other, op)

        axis = 1  # only relevant for Series other case

        self, other = ops.align_method_FRAME(self, other, axis, flex=True, level=None)

        new_data = self._dispatch_frame_op(other, op, axis=axis)
        return self._construct_result(new_data)

    _logical_method = _arith_method

    def _dispatch_frame_op(self, right, func, axis: Optional[int] = None):
        """
        Evaluate the frame operation func(left, right) by evaluating
        column-by-column, dispatching to the Series implementation.

        Parameters
        ----------
        right : scalar, Series, or DataFrame
        func : arithmetic or comparison operator
        axis : {None, 0, 1}

        Returns
        -------
        DataFrame
        """
        # Get the appropriate array-op to apply to each column/block's values.
        array_op = ops.get_array_op(func)

        right = lib.item_from_zerodim(right)
        if not is_list_like(right):
            # i.e. scalar, faster than checking np.ndim(right) == 0
            bm = self._mgr.apply(array_op, right=right)
            return type(self)(bm)

        elif isinstance(right, DataFrame):
            assert self.index.equals(right.index)
            assert self.columns.equals(right.columns)
            # TODO: The previous assertion `assert right._indexed_same(self)`
            #  fails in cases with empty columns reached via
            #  _frame_arith_method_with_reindex

            bm = self._mgr.operate_blockwise(right._mgr, array_op)
            return type(self)(bm)

        elif isinstance(right, Series) and axis == 1:
            # axis=1 means we want to operate row-by-row
            assert right.index.equals(self.columns)

            right = right._values
            # maybe_align_as_frame ensures we do not have an ndarray here
            assert not isinstance(right, np.ndarray)

            arrays = [
                array_op(_left, _right)
                for _left, _right in zip(self._iter_column_arrays(), right)
            ]

        elif isinstance(right, Series):
            assert right.index.equals(self.index)  # Handle other cases later
            right = right._values

            arrays = [array_op(left, right) for left in self._iter_column_arrays()]

        else:
            # Remaining cases have less-obvious dispatch rules
            raise NotImplementedError(right)

        return type(self)._from_arrays(
            arrays, self.columns, self.index, verify_integrity=False
        )

    def _combine_frame(self, other: DataFrame, func, fill_value=None):
        # at this point we have `self._indexed_same(other)`

        if fill_value is None:
            # since _arith_op may be called in a loop, avoid function call
            #  overhead if possible by doing this check once
            _arith_op = func

        else:

            def _arith_op(left, right):
                # for the mixed_type case where we iterate over columns,
                # _arith_op(left, right) is equivalent to
                # left._binop(right, func, fill_value=fill_value)
                left, right = ops.fill_binop(left, right, fill_value)
                return func(left, right)

        new_data = self._dispatch_frame_op(other, _arith_op)
        return new_data

    def _construct_result(self, result) -> DataFrame:
        """
        Wrap the result of an arithmetic, comparison, or logical operation.

        Parameters
        ----------
        result : DataFrame

        Returns
        -------
        DataFrame
        """
        out = self._constructor(result, copy=False)
        # Pin columns instead of passing to constructor for compat with
        #  non-unique columns case
        out.columns = self.columns
        out.index = self.index
        return out

    def __divmod__(self, other) -> Tuple[DataFrame, DataFrame]:
        # Naive implementation, room for optimization
        div = self // other
        mod = self - div * other
        return div, mod

    def __rdivmod__(self, other) -> Tuple[DataFrame, DataFrame]:
        # Naive implementation, room for optimization
        div = other // self
        mod = other - div * self
        return div, mod

    # ----------------------------------------------------------------------
    # Combination-Related

    @doc(
        _shared_docs["compare"],
        """
Returns
-------
DataFrame
    DataFrame that shows the differences stacked side by side.

    The resulting index will be a MultiIndex with 'self' and 'other'
    stacked alternately at the inner level.

Raises
------
ValueError
    When the two DataFrames don't have identical labels or shape.

See Also
--------
Series.compare : Compare with another Series and show differences.
DataFrame.equals : Test whether two objects contain the same elements.

Notes
-----
Matching NaNs will not appear as a difference.

Can only compare identically-labeled
(i.e. same shape, identical row and column labels) DataFrames

Examples
--------
>>> df = pd.DataFrame(
...     {{
...         "col1": ["a", "a", "b", "b", "a"],
...         "col2": [1.0, 2.0, 3.0, np.nan, 5.0],
...         "col3": [1.0, 2.0, 3.0, 4.0, 5.0]
...     }},
...     columns=["col1", "col2", "col3"],
... )
>>> df
  col1  col2  col3
0    a   1.0   1.0
1    a   2.0   2.0
2    b   3.0   3.0
3    b   NaN   4.0
4    a   5.0   5.0

>>> df2 = df.copy()
>>> df2.loc[0, 'col1'] = 'c'
>>> df2.loc[2, 'col3'] = 4.0
>>> df2
  col1  col2  col3
0    c   1.0   1.0
1    a   2.0   2.0
2    b   3.0   4.0
3    b   NaN   4.0
4    a   5.0   5.0

Align the differences on columns

>>> df.compare(df2)
  col1       col3
  self other self other
0    a     c  NaN   NaN
2  NaN   NaN  3.0   4.0

Stack the differences on rows

>>> df.compare(df2, align_axis=0)
        col1  col3
0 self     a   NaN
  other    c   NaN
2 self   NaN   3.0
  other  NaN   4.0

Keep the equal values

>>> df.compare(df2, keep_equal=True)
  col1       col3
  self other self other
0    a     c  1.0   1.0
2    b     b  3.0   4.0

Keep all original rows and columns

>>> df.compare(df2, keep_shape=True)
  col1       col2       col3
  self other self other self other
0    a     c  NaN   NaN  NaN   NaN
1  NaN   NaN  NaN   NaN  NaN   NaN
2  NaN   NaN  NaN   NaN  3.0   4.0
3  NaN   NaN  NaN   NaN  NaN   NaN
4  NaN   NaN  NaN   NaN  NaN   NaN

Keep all original rows and columns and also all original values

>>> df.compare(df2, keep_shape=True, keep_equal=True)
  col1       col2       col3
  self other self other self other
0    a     c  1.0   1.0  1.0   1.0
1    a     a  2.0   2.0  2.0   2.0
2    b     b  3.0   3.0  3.0   4.0
3    b     b  NaN   NaN  4.0   4.0
4    a     a  5.0   5.0  5.0   5.0
""",
        klass=_shared_doc_kwargs["klass"],
    )
    def compare(
        self,
        other: DataFrame,
        align_axis: Axis = 1,
        keep_shape: bool = False,
        keep_equal: bool = False,
    ) -> DataFrame:
        return super().compare(
            other=other,
            align_axis=align_axis,
            keep_shape=keep_shape,
            keep_equal=keep_equal,
        )

    def combine(
        self, other: DataFrame, func, fill_value=None, overwrite: bool = True
    ) -> DataFrame:
        """
        Perform column-wise combine with another DataFrame.

        Combines a DataFrame with `other` DataFrame using `func`
        to element-wise combine columns. The row and column indexes of the
        resulting DataFrame will be the union of the two.

        Parameters
        ----------
        other : DataFrame
            The DataFrame to merge column-wise.
        func : function
            Function that takes two series as inputs and return a Series or a
            scalar. Used to merge the two dataframes column by columns.
        fill_value : scalar value, default None
            The value to fill NaNs with prior to passing any column to the
            merge func.
        overwrite : bool, default True
            If True, columns in `self` that do not exist in `other` will be
            overwritten with NaNs.

        Returns
        -------
        DataFrame
            Combination of the provided DataFrames.

        See Also
        --------
        DataFrame.combine_first : Combine two DataFrame objects and default to
            non-null values in frame calling the method.

        Examples
        --------
        Combine using a simple function that chooses the smaller column.

        >>> df1 = pd.DataFrame({'A': [0, 0], 'B': [4, 4]})
        >>> df2 = pd.DataFrame({'A': [1, 1], 'B': [3, 3]})
        >>> take_smaller = lambda s1, s2: s1 if s1.sum() < s2.sum() else s2
        >>> df1.combine(df2, take_smaller)
           A  B
        0  0  3
        1  0  3

        Example using a true element-wise combine function.

        >>> df1 = pd.DataFrame({'A': [5, 0], 'B': [2, 4]})
        >>> df2 = pd.DataFrame({'A': [1, 1], 'B': [3, 3]})
        >>> df1.combine(df2, np.minimum)
           A  B
        0  1  2
        1  0  3

        Using `fill_value` fills Nones prior to passing the column to the
        merge function.

        >>> df1 = pd.DataFrame({'A': [0, 0], 'B': [None, 4]})
        >>> df2 = pd.DataFrame({'A': [1, 1], 'B': [3, 3]})
        >>> df1.combine(df2, take_smaller, fill_value=-5)
           A    B
        0  0 -5.0
        1  0  4.0

        However, if the same element in both dataframes is None, that None
        is preserved

        >>> df1 = pd.DataFrame({'A': [0, 0], 'B': [None, 4]})
        >>> df2 = pd.DataFrame({'A': [1, 1], 'B': [None, 3]})
        >>> df1.combine(df2, take_smaller, fill_value=-5)
            A    B
        0  0 -5.0
        1  0  3.0

        Example that demonstrates the use of `overwrite` and behavior when
        the axis differ between the dataframes.

        >>> df1 = pd.DataFrame({'A': [0, 0], 'B': [4, 4]})
        >>> df2 = pd.DataFrame({'B': [3, 3], 'C': [-10, 1], }, index=[1, 2])
        >>> df1.combine(df2, take_smaller)
             A    B     C
        0  NaN  NaN   NaN
        1  NaN  3.0 -10.0
        2  NaN  3.0   1.0

        >>> df1.combine(df2, take_smaller, overwrite=False)
             A    B     C
        0  0.0  NaN   NaN
        1  0.0  3.0 -10.0
        2  NaN  3.0   1.0

        Demonstrating the preference of the passed in dataframe.

        >>> df2 = pd.DataFrame({'B': [3, 3], 'C': [1, 1], }, index=[1, 2])
        >>> df2.combine(df1, take_smaller)
           A    B   C
        0  0.0  NaN NaN
        1  0.0  3.0 NaN
        2  NaN  3.0 NaN

        >>> df2.combine(df1, take_smaller, overwrite=False)
             A    B   C
        0  0.0  NaN NaN
        1  0.0  3.0 1.0
        2  NaN  3.0 1.0
        """
        other_idxlen = len(other.index)  # save for compare

        this, other = self.align(other, copy=False)
        new_index = this.index

        if other.empty and len(new_index) == len(self.index):
            return self.copy()

        if self.empty and len(other) == other_idxlen:
            return other.copy()

        # sorts if possible
        new_columns = this.columns.union(other.columns)
        do_fill = fill_value is not None
        result = {}
        for col in new_columns:
            series = this[col]
            otherSeries = other[col]

            this_dtype = series.dtype
            other_dtype = otherSeries.dtype

            this_mask = isna(series)
            other_mask = isna(otherSeries)

            # don't overwrite columns unnecessarily
            # DO propagate if this column is not in the intersection
            if not overwrite and other_mask.all():
                result[col] = this[col].copy()
                continue

            if do_fill:
                series = series.copy()
                otherSeries = otherSeries.copy()
                series[this_mask] = fill_value
                otherSeries[other_mask] = fill_value

            if col not in self.columns:
                # If self DataFrame does not have col in other DataFrame,
                # try to promote series, which is all NaN, as other_dtype.
                new_dtype = other_dtype
                try:
                    series = series.astype(new_dtype, copy=False)
                except ValueError:
                    # e.g. new_dtype is integer types
                    pass
            else:
                # if we have different dtypes, possibly promote
                new_dtype = find_common_type([this_dtype, other_dtype])
                if not is_dtype_equal(this_dtype, new_dtype):
                    series = series.astype(new_dtype)
                if not is_dtype_equal(other_dtype, new_dtype):
                    otherSeries = otherSeries.astype(new_dtype)

            arr = func(series, otherSeries)
            arr = maybe_downcast_to_dtype(arr, new_dtype)

            result[col] = arr

        # convert_objects just in case
        return self._constructor(result, index=new_index, columns=new_columns)

    def combine_first(self, other: DataFrame) -> DataFrame:
        """
        Update null elements with value in the same location in `other`.

        Combine two DataFrame objects by filling null values in one DataFrame
        with non-null values from other DataFrame. The row and column indexes
        of the resulting DataFrame will be the union of the two.

        Parameters
        ----------
        other : DataFrame
            Provided DataFrame to use to fill null values.

        Returns
        -------
        DataFrame

        See Also
        --------
        DataFrame.combine : Perform series-wise operation on two DataFrames
            using a given function.

        Examples
        --------
        >>> df1 = pd.DataFrame({'A': [None, 0], 'B': [None, 4]})
        >>> df2 = pd.DataFrame({'A': [1, 1], 'B': [3, 3]})
        >>> df1.combine_first(df2)
             A    B
        0  1.0  3.0
        1  0.0  4.0

        Null values still persist if the location of that null value
        does not exist in `other`

        >>> df1 = pd.DataFrame({'A': [None, 0], 'B': [4, None]})
        >>> df2 = pd.DataFrame({'B': [3, 3], 'C': [1, 1]}, index=[1, 2])
        >>> df1.combine_first(df2)
             A    B    C
        0  NaN  4.0  NaN
        1  0.0  3.0  1.0
        2  NaN  3.0  1.0
        """
        import pandas.core.computation.expressions as expressions

        def combiner(x, y):
            mask = extract_array(isna(x))

            x_values = extract_array(x, extract_numpy=True)
            y_values = extract_array(y, extract_numpy=True)

            # If the column y in other DataFrame is not in first DataFrame,
            # just return y_values.
            if y.name not in self.columns:
                return y_values

            return expressions.where(mask, y_values, x_values)

        return self.combine(other, combiner, overwrite=False)

    def update(
        self,
        other,
        join: str = "left",
        overwrite: bool = True,
        filter_func=None,
        errors: str = "ignore",
    ) -> None:
        """
        Modify in place using non-NA values from another DataFrame.

        Aligns on indices. There is no return value.

        Parameters
        ----------
        other : DataFrame, or object coercible into a DataFrame
            Should have at least one matching index/column label
            with the original DataFrame. If a Series is passed,
            its name attribute must be set, and that will be
            used as the column name to align with the original DataFrame.
        join : {'left'}, default 'left'
            Only left join is implemented, keeping the index and columns of the
            original object.
        overwrite : bool, default True
            How to handle non-NA values for overlapping keys:

            * True: overwrite original DataFrame's values
              with values from `other`.
            * False: only update values that are NA in
              the original DataFrame.

        filter_func : callable(1d-array) -> bool 1d-array, optional
            Can choose to replace values other than NA. Return True for values
            that should be updated.
        errors : {'raise', 'ignore'}, default 'ignore'
            If 'raise', will raise a ValueError if the DataFrame and `other`
            both contain non-NA data in the same place.

            .. versionchanged:: 0.24.0
               Changed from `raise_conflict=False|True`
               to `errors='ignore'|'raise'`.

        Returns
        -------
        None : method directly changes calling object

        Raises
        ------
        ValueError
            * When `errors='raise'` and there's overlapping non-NA data.
            * When `errors` is not either `'ignore'` or `'raise'`
        NotImplementedError
            * If `join != 'left'`

        See Also
        --------
        dict.update : Similar method for dictionaries.
        DataFrame.merge : For column(s)-on-column(s) operations.

        Examples
        --------
        >>> df = pd.DataFrame({'A': [1, 2, 3],
        ...                    'B': [400, 500, 600]})
        >>> new_df = pd.DataFrame({'B': [4, 5, 6],
        ...                        'C': [7, 8, 9]})
        >>> df.update(new_df)
        >>> df
           A  B
        0  1  4
        1  2  5
        2  3  6

        The DataFrame's length does not increase as a result of the update,
        only values at matching index/column labels are updated.

        >>> df = pd.DataFrame({'A': ['a', 'b', 'c'],
        ...                    'B': ['x', 'y', 'z']})
        >>> new_df = pd.DataFrame({'B': ['d', 'e', 'f', 'g', 'h', 'i']})
        >>> df.update(new_df)
        >>> df
           A  B
        0  a  d
        1  b  e
        2  c  f

        For Series, its name attribute must be set.

        >>> df = pd.DataFrame({'A': ['a', 'b', 'c'],
        ...                    'B': ['x', 'y', 'z']})
        >>> new_column = pd.Series(['d', 'e'], name='B', index=[0, 2])
        >>> df.update(new_column)
        >>> df
           A  B
        0  a  d
        1  b  y
        2  c  e
        >>> df = pd.DataFrame({'A': ['a', 'b', 'c'],
        ...                    'B': ['x', 'y', 'z']})
        >>> new_df = pd.DataFrame({'B': ['d', 'e']}, index=[1, 2])
        >>> df.update(new_df)
        >>> df
           A  B
        0  a  x
        1  b  d
        2  c  e

        If `other` contains NaNs the corresponding values are not updated
        in the original dataframe.

        >>> df = pd.DataFrame({'A': [1, 2, 3],
        ...                    'B': [400, 500, 600]})
        >>> new_df = pd.DataFrame({'B': [4, np.nan, 6]})
        >>> df.update(new_df)
        >>> df
           A      B
        0  1    4.0
        1  2  500.0
        2  3    6.0
        """
        import pandas.core.computation.expressions as expressions

        # TODO: Support other joins
        if join != "left":  # pragma: no cover
            raise NotImplementedError("Only left join is supported")
        if errors not in ["ignore", "raise"]:
            raise ValueError("The parameter errors must be either 'ignore' or 'raise'")

        if not isinstance(other, DataFrame):
            other = DataFrame(other)

        other = other.reindex_like(self)

        for col in self.columns:
            this = self[col]._values
            that = other[col]._values
            if filter_func is not None:
                with np.errstate(all="ignore"):
                    mask = ~filter_func(this) | isna(that)
            else:
                if errors == "raise":
                    mask_this = notna(that)
                    mask_that = notna(this)
                    if any(mask_this & mask_that):
                        raise ValueError("Data overlaps.")

                if overwrite:
                    mask = isna(that)
                else:
                    mask = notna(this)

            # don't overwrite columns unnecessarily
            if mask.all():
                continue

            self[col] = expressions.where(mask, this, that)

    # ----------------------------------------------------------------------
    # Data reshaping
    @Appender(
        """
Examples
--------
>>> df = pd.DataFrame({'Animal': ['Falcon', 'Falcon',
...                               'Parrot', 'Parrot'],
...                    'Max Speed': [380., 370., 24., 26.]})
>>> df
   Animal  Max Speed
0  Falcon      380.0
1  Falcon      370.0
2  Parrot       24.0
3  Parrot       26.0
>>> df.groupby(['Animal']).mean()
        Max Speed
Animal
Falcon      375.0
Parrot       25.0

**Hierarchical Indexes**

We can groupby different levels of a hierarchical index
using the `level` parameter:

>>> arrays = [['Falcon', 'Falcon', 'Parrot', 'Parrot'],
...           ['Captive', 'Wild', 'Captive', 'Wild']]
>>> index = pd.MultiIndex.from_arrays(arrays, names=('Animal', 'Type'))
>>> df = pd.DataFrame({'Max Speed': [390., 350., 30., 20.]},
...                   index=index)
>>> df
                Max Speed
Animal Type
Falcon Captive      390.0
       Wild         350.0
Parrot Captive       30.0
       Wild          20.0
>>> df.groupby(level=0).mean()
        Max Speed
Animal
Falcon      370.0
Parrot       25.0
>>> df.groupby(level="Type").mean()
         Max Speed
Type
Captive      210.0
Wild         185.0

We can also choose to include NA in group keys or not by setting
`dropna` parameter, the default setting is `True`:

>>> l = [[1, 2, 3], [1, None, 4], [2, 1, 3], [1, 2, 2]]
>>> df = pd.DataFrame(l, columns=["a", "b", "c"])

>>> df.groupby(by=["b"]).sum()
    a   c
b
1.0 2   3
2.0 2   5

>>> df.groupby(by=["b"], dropna=False).sum()
    a   c
b
1.0 2   3
2.0 2   5
NaN 1   4

>>> l = [["a", 12, 12], [None, 12.3, 33.], ["b", 12.3, 123], ["a", 1, 1]]
>>> df = pd.DataFrame(l, columns=["a", "b", "c"])

>>> df.groupby(by="a").sum()
    b     c
a
a   13.0   13.0
b   12.3  123.0

>>> df.groupby(by="a", dropna=False).sum()
    b     c
a
a   13.0   13.0
b   12.3  123.0
NaN 12.3   33.0
"""
    )
    @Appender(_shared_docs["groupby"] % _shared_doc_kwargs)
    def groupby(
        self,
        by=None,
        axis: Axis = 0,
        level: Optional[Level] = None,
        as_index: bool = True,
        sort: bool = True,
        group_keys: bool = True,
        squeeze: bool = no_default,
        observed: bool = False,
        dropna: bool = True,
    ) -> DataFrameGroupBy:
        from pandas.core.groupby.generic import DataFrameGroupBy

        if squeeze is not no_default:
            warnings.warn(
                (
                    "The `squeeze` parameter is deprecated and "
                    "will be removed in a future version."
                ),
                FutureWarning,
                stacklevel=2,
            )
        else:
            squeeze = False

        if level is None and by is None:
            raise TypeError("You have to supply one of 'by' and 'level'")
        axis = self._get_axis_number(axis)

        return DataFrameGroupBy(
            obj=self,
            keys=by,
            axis=axis,
            level=level,
            as_index=as_index,
            sort=sort,
            group_keys=group_keys,
            squeeze=squeeze,
            observed=observed,
            dropna=dropna,
        )

    _shared_docs[
        "pivot"
    ] = """
        Return reshaped DataFrame organized by given index / column values.

        Reshape data (produce a "pivot" table) based on column values. Uses
        unique values from specified `index` / `columns` to form axes of the
        resulting DataFrame. This function does not support data
        aggregation, multiple values will result in a MultiIndex in the
        columns. See the :ref:`User Guide <reshaping>` for more on reshaping.

        Parameters
        ----------%s
        index : str or object or a list of str, optional
            Column to use to make new frame's index. If None, uses
            existing index.

            .. versionchanged:: 1.1.0
               Also accept list of index names.

        columns : str or object or a list of str
            Column to use to make new frame's columns.

            .. versionchanged:: 1.1.0
               Also accept list of columns names.

        values : str, object or a list of the previous, optional
            Column(s) to use for populating new frame's values. If not
            specified, all remaining columns will be used and the result will
            have hierarchically indexed columns.

        Returns
        -------
        DataFrame
            Returns reshaped DataFrame.

        Raises
        ------
        ValueError:
            When there are any `index`, `columns` combinations with multiple
            values. `DataFrame.pivot_table` when you need to aggregate.

        See Also
        --------
        DataFrame.pivot_table : Generalization of pivot that can handle
            duplicate values for one index/column pair.
        DataFrame.unstack : Pivot based on the index values instead of a
            column.
        wide_to_long : Wide panel to long format. Less flexible but more
            user-friendly than melt.

        Notes
        -----
        For finer-tuned control, see hierarchical indexing documentation along
        with the related stack/unstack methods.

        Examples
        --------
        >>> df = pd.DataFrame({'foo': ['one', 'one', 'one', 'two', 'two',
        ...                            'two'],
        ...                    'bar': ['A', 'B', 'C', 'A', 'B', 'C'],
        ...                    'baz': [1, 2, 3, 4, 5, 6],
        ...                    'zoo': ['x', 'y', 'z', 'q', 'w', 't']})
        >>> df
            foo   bar  baz  zoo
        0   one   A    1    x
        1   one   B    2    y
        2   one   C    3    z
        3   two   A    4    q
        4   two   B    5    w
        5   two   C    6    t

        >>> df.pivot(index='foo', columns='bar', values='baz')
        bar  A   B   C
        foo
        one  1   2   3
        two  4   5   6

        >>> df.pivot(index='foo', columns='bar')['baz']
        bar  A   B   C
        foo
        one  1   2   3
        two  4   5   6

        >>> df.pivot(index='foo', columns='bar', values=['baz', 'zoo'])
              baz       zoo
        bar   A  B  C   A  B  C
        foo
        one   1  2  3   x  y  z
        two   4  5  6   q  w  t

        You could also assign a list of column names or a list of index names.

        >>> df = pd.DataFrame({
        ...        "lev1": [1, 1, 1, 2, 2, 2],
        ...        "lev2": [1, 1, 2, 1, 1, 2],
        ...        "lev3": [1, 2, 1, 2, 1, 2],
        ...        "lev4": [1, 2, 3, 4, 5, 6],
        ...        "values": [0, 1, 2, 3, 4, 5]})
        >>> df
            lev1 lev2 lev3 lev4 values
        0   1    1    1    1    0
        1   1    1    2    2    1
        2   1    2    1    3    2
        3   2    1    2    4    3
        4   2    1    1    5    4
        5   2    2    2    6    5

        >>> df.pivot(index="lev1", columns=["lev2", "lev3"],values="values")
        lev2    1         2
        lev3    1    2    1    2
        lev1
        1     0.0  1.0  2.0  NaN
        2     4.0  3.0  NaN  5.0

        >>> df.pivot(index=["lev1", "lev2"], columns=["lev3"],values="values")
              lev3    1    2
        lev1  lev2
           1     1  0.0  1.0
                 2  2.0  NaN
           2     1  4.0  3.0
                 2  NaN  5.0

        A ValueError is raised if there are any duplicates.

        >>> df = pd.DataFrame({"foo": ['one', 'one', 'two', 'two'],
        ...                    "bar": ['A', 'A', 'B', 'C'],
        ...                    "baz": [1, 2, 3, 4]})
        >>> df
           foo bar  baz
        0  one   A    1
        1  one   A    2
        2  two   B    3
        3  two   C    4

        Notice that the first two rows are the same for our `index`
        and `columns` arguments.

        >>> df.pivot(index='foo', columns='bar', values='baz')
        Traceback (most recent call last):
           ...
        ValueError: Index contains duplicate entries, cannot reshape
        """

    @Substitution("")
    @Appender(_shared_docs["pivot"])
    def pivot(self, index=None, columns=None, values=None) -> DataFrame:
        from pandas.core.reshape.pivot import pivot

        return pivot(self, index=index, columns=columns, values=values)

    _shared_docs[
        "pivot_table"
    ] = """
        Create a spreadsheet-style pivot table as a DataFrame.

        The levels in the pivot table will be stored in MultiIndex objects
        (hierarchical indexes) on the index and columns of the result DataFrame.

        Parameters
        ----------%s
        values : column to aggregate, optional
        index : column, Grouper, array, or list of the previous
            If an array is passed, it must be the same length as the data. The
            list can contain any of the other types (except list).
            Keys to group by on the pivot table index.  If an array is passed,
            it is being used as the same manner as column values.
        columns : column, Grouper, array, or list of the previous
            If an array is passed, it must be the same length as the data. The
            list can contain any of the other types (except list).
            Keys to group by on the pivot table column.  If an array is passed,
            it is being used as the same manner as column values.
        aggfunc : function, list of functions, dict, default numpy.mean
            If list of functions passed, the resulting pivot table will have
            hierarchical columns whose top level are the function names
            (inferred from the function objects themselves)
            If dict is passed, the key is column to aggregate and value
            is function or list of functions.
        fill_value : scalar, default None
            Value to replace missing values with (in the resulting pivot table,
            after aggregation).
        margins : bool, default False
            Add all row / columns (e.g. for subtotal / grand totals).
        dropna : bool, default True
            Do not include columns whose entries are all NaN.
        margins_name : str, default 'All'
            Name of the row / column that will contain the totals
            when margins is True.
        observed : bool, default False
            This only applies if any of the groupers are Categoricals.
            If True: only show observed values for categorical groupers.
            If False: show all values for categorical groupers.

            .. versionchanged:: 0.25.0

        Returns
        -------
        DataFrame
            An Excel style pivot table.

        See Also
        --------
        DataFrame.pivot : Pivot without aggregation that can handle
            non-numeric data.
        DataFrame.melt: Unpivot a DataFrame from wide to long format,
            optionally leaving identifiers set.
        wide_to_long : Wide panel to long format. Less flexible but more
            user-friendly than melt.

        Examples
        --------
        >>> df = pd.DataFrame({"A": ["foo", "foo", "foo", "foo", "foo",
        ...                          "bar", "bar", "bar", "bar"],
        ...                    "B": ["one", "one", "one", "two", "two",
        ...                          "one", "one", "two", "two"],
        ...                    "C": ["small", "large", "large", "small",
        ...                          "small", "large", "small", "small",
        ...                          "large"],
        ...                    "D": [1, 2, 2, 3, 3, 4, 5, 6, 7],
        ...                    "E": [2, 4, 5, 5, 6, 6, 8, 9, 9]})
        >>> df
             A    B      C  D  E
        0  foo  one  small  1  2
        1  foo  one  large  2  4
        2  foo  one  large  2  5
        3  foo  two  small  3  5
        4  foo  two  small  3  6
        5  bar  one  large  4  6
        6  bar  one  small  5  8
        7  bar  two  small  6  9
        8  bar  two  large  7  9

        This first example aggregates values by taking the sum.

        >>> table = pd.pivot_table(df, values='D', index=['A', 'B'],
        ...                     columns=['C'], aggfunc=np.sum)
        >>> table
        C        large  small
        A   B
        bar one    4.0    5.0
            two    7.0    6.0
        foo one    4.0    1.0
            two    NaN    6.0

        We can also fill missing values using the `fill_value` parameter.

        >>> table = pd.pivot_table(df, values='D', index=['A', 'B'],
        ...                     columns=['C'], aggfunc=np.sum, fill_value=0)
        >>> table
        C        large  small
        A   B
        bar one      4      5
            two      7      6
        foo one      4      1
            two      0      6

        The next example aggregates by taking the mean across multiple columns.

        >>> table = pd.pivot_table(df, values=['D', 'E'], index=['A', 'C'],
        ...                     aggfunc={'D': np.mean,
        ...                              'E': np.mean})
        >>> table
                        D         E
        A   C
        bar large  5.500000  7.500000
            small  5.500000  8.500000
        foo large  2.000000  4.500000
            small  2.333333  4.333333

        We can also calculate multiple types of aggregations for any given
        value column.

        >>> table = pd.pivot_table(df, values=['D', 'E'], index=['A', 'C'],
        ...                     aggfunc={'D': np.mean,
        ...                              'E': [min, max, np.mean]})
        >>> table
                        D    E
                    mean  max      mean  min
        A   C
        bar large  5.500000  9.0  7.500000  6.0
            small  5.500000  9.0  8.500000  8.0
        foo large  2.000000  5.0  4.500000  4.0
            small  2.333333  6.0  4.333333  2.0
        """

    @Substitution("")
    @Appender(_shared_docs["pivot_table"])
    def pivot_table(
        self,
        values=None,
        index=None,
        columns=None,
        aggfunc="mean",
        fill_value=None,
        margins=False,
        dropna=True,
        margins_name="All",
        observed=False,
    ) -> DataFrame:
        from pandas.core.reshape.pivot import pivot_table

        return pivot_table(
            self,
            values=values,
            index=index,
            columns=columns,
            aggfunc=aggfunc,
            fill_value=fill_value,
            margins=margins,
            dropna=dropna,
            margins_name=margins_name,
            observed=observed,
        )

    def stack(self, level: Level = -1, dropna: bool = True):
        """
        Stack the prescribed level(s) from columns to index.

        Return a reshaped DataFrame or Series having a multi-level
        index with one or more new inner-most levels compared to the current
        DataFrame. The new inner-most levels are created by pivoting the
        columns of the current dataframe:

          - if the columns have a single level, the output is a Series;
          - if the columns have multiple levels, the new index
            level(s) is (are) taken from the prescribed level(s) and
            the output is a DataFrame.

        Parameters
        ----------
        level : int, str, list, default -1
            Level(s) to stack from the column axis onto the index
            axis, defined as one index or label, or a list of indices
            or labels.
        dropna : bool, default True
            Whether to drop rows in the resulting Frame/Series with
            missing values. Stacking a column level onto the index
            axis can create combinations of index and column values
            that are missing from the original dataframe. See Examples
            section.

        Returns
        -------
        DataFrame or Series
            Stacked dataframe or series.

        See Also
        --------
        DataFrame.unstack : Unstack prescribed level(s) from index axis
             onto column axis.
        DataFrame.pivot : Reshape dataframe from long format to wide
             format.
        DataFrame.pivot_table : Create a spreadsheet-style pivot table
             as a DataFrame.

        Notes
        -----
        The function is named by analogy with a collection of books
        being reorganized from being side by side on a horizontal
        position (the columns of the dataframe) to being stacked
        vertically on top of each other (in the index of the
        dataframe).

        Examples
        --------
        **Single level columns**

        >>> df_single_level_cols = pd.DataFrame([[0, 1], [2, 3]],
        ...                                     index=['cat', 'dog'],
        ...                                     columns=['weight', 'height'])

        Stacking a dataframe with a single level column axis returns a Series:

        >>> df_single_level_cols
             weight height
        cat       0      1
        dog       2      3
        >>> df_single_level_cols.stack()
        cat  weight    0
             height    1
        dog  weight    2
             height    3
        dtype: int64

        **Multi level columns: simple case**

        >>> multicol1 = pd.MultiIndex.from_tuples([('weight', 'kg'),
        ...                                        ('weight', 'pounds')])
        >>> df_multi_level_cols1 = pd.DataFrame([[1, 2], [2, 4]],
        ...                                     index=['cat', 'dog'],
        ...                                     columns=multicol1)

        Stacking a dataframe with a multi-level column axis:

        >>> df_multi_level_cols1
             weight
                 kg    pounds
        cat       1        2
        dog       2        4
        >>> df_multi_level_cols1.stack()
                    weight
        cat kg           1
            pounds       2
        dog kg           2
            pounds       4

        **Missing values**

        >>> multicol2 = pd.MultiIndex.from_tuples([('weight', 'kg'),
        ...                                        ('height', 'm')])
        >>> df_multi_level_cols2 = pd.DataFrame([[1.0, 2.0], [3.0, 4.0]],
        ...                                     index=['cat', 'dog'],
        ...                                     columns=multicol2)

        It is common to have missing values when stacking a dataframe
        with multi-level columns, as the stacked dataframe typically
        has more values than the original dataframe. Missing values
        are filled with NaNs:

        >>> df_multi_level_cols2
            weight height
                kg      m
        cat    1.0    2.0
        dog    3.0    4.0
        >>> df_multi_level_cols2.stack()
                height  weight
        cat kg     NaN     1.0
            m      2.0     NaN
        dog kg     NaN     3.0
            m      4.0     NaN

        **Prescribing the level(s) to be stacked**

        The first parameter controls which level or levels are stacked:

        >>> df_multi_level_cols2.stack(0)
                     kg    m
        cat height  NaN  2.0
            weight  1.0  NaN
        dog height  NaN  4.0
            weight  3.0  NaN
        >>> df_multi_level_cols2.stack([0, 1])
        cat  height  m     2.0
             weight  kg    1.0
        dog  height  m     4.0
             weight  kg    3.0
        dtype: float64

        **Dropping missing values**

        >>> df_multi_level_cols3 = pd.DataFrame([[None, 1.0], [2.0, 3.0]],
        ...                                     index=['cat', 'dog'],
        ...                                     columns=multicol2)

        Note that rows where all values are missing are dropped by
        default but this behaviour can be controlled via the dropna
        keyword parameter:

        >>> df_multi_level_cols3
            weight height
                kg      m
        cat    NaN    1.0
        dog    2.0    3.0
        >>> df_multi_level_cols3.stack(dropna=False)
                height  weight
        cat kg     NaN     NaN
            m      1.0     NaN
        dog kg     NaN     2.0
            m      3.0     NaN
        >>> df_multi_level_cols3.stack(dropna=True)
                height  weight
        cat m      1.0     NaN
        dog kg     NaN     2.0
            m      3.0     NaN
        """
        from pandas.core.reshape.reshape import stack, stack_multiple

        if isinstance(level, (tuple, list)):
            result = stack_multiple(self, level, dropna=dropna)
        else:
            result = stack(self, level, dropna=dropna)

        return result.__finalize__(self, method="stack")

    def explode(
        self, column: Union[str, Tuple], ignore_index: bool = False
    ) -> DataFrame:
        """
        Transform each element of a list-like to a row, replicating index values.

        .. versionadded:: 0.25.0

        Parameters
        ----------
        column : str or tuple
            Column to explode.
        ignore_index : bool, default False
            If True, the resulting index will be labeled 0, 1, …, n - 1.

            .. versionadded:: 1.1.0

        Returns
        -------
        DataFrame
            Exploded lists to rows of the subset columns;
            index will be duplicated for these rows.

        Raises
        ------
        ValueError :
            if columns of the frame are not unique.

        See Also
        --------
        DataFrame.unstack : Pivot a level of the (necessarily hierarchical)
            index labels.
        DataFrame.melt : Unpivot a DataFrame from wide format to long format.
        Series.explode : Explode a DataFrame from list-like columns to long format.

        Notes
        -----
        This routine will explode list-likes including lists, tuples, sets,
        Series, and np.ndarray. The result dtype of the subset rows will
        be object. Scalars will be returned unchanged, and empty list-likes will
        result in a np.nan for that row. In addition, the ordering of rows in the
        output will be non-deterministic when exploding sets.

        Examples
        --------
        >>> df = pd.DataFrame({'A': [[1, 2, 3], 'foo', [], [3, 4]], 'B': 1})
        >>> df
                   A  B
        0  [1, 2, 3]  1
        1        foo  1
        2         []  1
        3     [3, 4]  1

        >>> df.explode('A')
             A  B
        0    1  1
        0    2  1
        0    3  1
        1  foo  1
        2  NaN  1
        3    3  1
        3    4  1
        """
        if not (is_scalar(column) or isinstance(column, tuple)):
            raise ValueError("column must be a scalar")
        if not self.columns.is_unique:
            raise ValueError("columns must be unique")

        df = self.reset_index(drop=True)
        result = df[column].explode()
        result = df.drop([column], axis=1).join(result)
        if ignore_index:
            result.index = ibase.default_index(len(result))
        else:
            result.index = self.index.take(result.index)
        result = result.reindex(columns=self.columns, copy=False)

        return result

    def unstack(self, level=-1, fill_value=None):
        """
        Pivot a level of the (necessarily hierarchical) index labels.

        Returns a DataFrame having a new level of column labels whose inner-most level
        consists of the pivoted index labels.

        If the index is not a MultiIndex, the output will be a Series
        (the analogue of stack when the columns are not a MultiIndex).

        Parameters
        ----------
        level : int, str, or list of these, default -1 (last level)
            Level(s) of index to unstack, can pass level name.
        fill_value : int, str or dict
            Replace NaN with this value if the unstack produces missing values.

        Returns
        -------
        Series or DataFrame

        See Also
        --------
        DataFrame.pivot : Pivot a table based on column values.
        DataFrame.stack : Pivot a level of the column labels (inverse operation
            from `unstack`).

        Examples
        --------
        >>> index = pd.MultiIndex.from_tuples([('one', 'a'), ('one', 'b'),
        ...                                    ('two', 'a'), ('two', 'b')])
        >>> s = pd.Series(np.arange(1.0, 5.0), index=index)
        >>> s
        one  a   1.0
             b   2.0
        two  a   3.0
             b   4.0
        dtype: float64

        >>> s.unstack(level=-1)
             a   b
        one  1.0  2.0
        two  3.0  4.0

        >>> s.unstack(level=0)
           one  two
        a  1.0   3.0
        b  2.0   4.0

        >>> df = s.unstack(level=0)
        >>> df.unstack()
        one  a  1.0
             b  2.0
        two  a  3.0
             b  4.0
        dtype: float64
        """
        from pandas.core.reshape.reshape import unstack

        result = unstack(self, level, fill_value)

        return result.__finalize__(self, method="unstack")

    @Appender(_shared_docs["melt"] % {"caller": "df.melt(", "other": "melt"})
    def melt(
        self,
        id_vars=None,
        value_vars=None,
        var_name=None,
        value_name="value",
        col_level: Optional[Level] = None,
        ignore_index=True,
    ) -> DataFrame:

        return melt(
            self,
            id_vars=id_vars,
            value_vars=value_vars,
            var_name=var_name,
            value_name=value_name,
            col_level=col_level,
            ignore_index=ignore_index,
        )

    # ----------------------------------------------------------------------
    # Time series-related

    @doc(
        Series.diff,
        klass="Dataframe",
        extra_params="axis : {0 or 'index', 1 or 'columns'}, default 0\n    "
        "Take difference over rows (0) or columns (1).\n",
        other_klass="Series",
        examples=dedent(
            """
        Difference with previous row

        >>> df = pd.DataFrame({'a': [1, 2, 3, 4, 5, 6],
        ...                    'b': [1, 1, 2, 3, 5, 8],
        ...                    'c': [1, 4, 9, 16, 25, 36]})
        >>> df
           a  b   c
        0  1  1   1
        1  2  1   4
        2  3  2   9
        3  4  3  16
        4  5  5  25
        5  6  8  36

        >>> df.diff()
             a    b     c
        0  NaN  NaN   NaN
        1  1.0  0.0   3.0
        2  1.0  1.0   5.0
        3  1.0  1.0   7.0
        4  1.0  2.0   9.0
        5  1.0  3.0  11.0

        Difference with previous column

        >>> df.diff(axis=1)
            a  b   c
        0 NaN  0   0
        1 NaN -1   3
        2 NaN -1   7
        3 NaN -1  13
        4 NaN  0  20
        5 NaN  2  28

        Difference with 3rd previous row

        >>> df.diff(periods=3)
             a    b     c
        0  NaN  NaN   NaN
        1  NaN  NaN   NaN
        2  NaN  NaN   NaN
        3  3.0  2.0  15.0
        4  3.0  4.0  21.0
        5  3.0  6.0  27.0

        Difference with following row

        >>> df.diff(periods=-1)
             a    b     c
        0 -1.0  0.0  -3.0
        1 -1.0 -1.0  -5.0
        2 -1.0 -1.0  -7.0
        3 -1.0 -2.0  -9.0
        4 -1.0 -3.0 -11.0
        5  NaN  NaN   NaN

        Overflow in input dtype

        >>> df = pd.DataFrame({'a': [1, 0]}, dtype=np.uint8)
        >>> df.diff()
               a
        0    NaN
        1  255.0"""
        ),
    )
    def diff(self, periods: int = 1, axis: Axis = 0) -> DataFrame:
        if not isinstance(periods, int):
            if not (is_float(periods) and periods.is_integer()):
                raise ValueError("periods must be an integer")
            periods = int(periods)

        bm_axis = self._get_block_manager_axis(axis)

        if bm_axis == 0 and periods != 0:
            return self - self.shift(periods, axis=axis)

        new_data = self._mgr.diff(n=periods, axis=bm_axis)
        return self._constructor(new_data).__finalize__(self, "diff")

    # ----------------------------------------------------------------------
    # Function application

    def _gotitem(
        self,
        key: Union[Label, List[Label]],
        ndim: int,
        subset: Optional[FrameOrSeriesUnion] = None,
    ) -> FrameOrSeriesUnion:
        """
        Sub-classes to define. Return a sliced object.

        Parameters
        ----------
        key : string / list of selections
        ndim : 1,2
            requested ndim of result
        subset : object, default None
            subset to act on
        """
        if subset is None:
            subset = self
        elif subset.ndim == 1:  # is Series
            return subset

        # TODO: _shallow_copy(subset)?
        return subset[key]

    _agg_summary_and_see_also_doc = dedent(
        """
    The aggregation operations are always performed over an axis, either the
    index (default) or the column axis. This behavior is different from
    `numpy` aggregation functions (`mean`, `median`, `prod`, `sum`, `std`,
    `var`), where the default is to compute the aggregation of the flattened
    array, e.g., ``numpy.mean(arr_2d)`` as opposed to
    ``numpy.mean(arr_2d, axis=0)``.

    `agg` is an alias for `aggregate`. Use the alias.

    See Also
    --------
    DataFrame.apply : Perform any type of operations.
    DataFrame.transform : Perform transformation type operations.
    core.groupby.GroupBy : Perform operations over groups.
    core.resample.Resampler : Perform operations over resampled bins.
    core.window.Rolling : Perform operations over rolling window.
    core.window.Expanding : Perform operations over expanding window.
    core.window.ExponentialMovingWindow : Perform operation over exponential weighted
        window.
    """
    )

    _agg_examples_doc = dedent(
        """
    Examples
    --------
    >>> df = pd.DataFrame([[1, 2, 3],
    ...                    [4, 5, 6],
    ...                    [7, 8, 9],
    ...                    [np.nan, np.nan, np.nan]],
    ...                   columns=['A', 'B', 'C'])

    Aggregate these functions over the rows.

    >>> df.agg(['sum', 'min'])
            A     B     C
    sum  12.0  15.0  18.0
    min   1.0   2.0   3.0

    Different aggregations per column.

    >>> df.agg({'A' : ['sum', 'min'], 'B' : ['min', 'max']})
            A    B
    sum  12.0  NaN
    min   1.0  2.0
    max   NaN  8.0

    Aggregate different functions over the columns and rename the index of the resulting
    DataFrame.

    >>> df.agg(x=('A', max), y=('B', 'min'), z=('C', np.mean))
         A    B    C
    x  7.0  NaN  NaN
    y  NaN  2.0  NaN
    z  NaN  NaN  6.0

    Aggregate over the columns.

    >>> df.agg("mean", axis="columns")
    0    2.0
    1    5.0
    2    8.0
    3    NaN
    dtype: float64
    """
    )

    @doc(
        _shared_docs["aggregate"],
        klass=_shared_doc_kwargs["klass"],
        axis=_shared_doc_kwargs["axis"],
        see_also=_agg_summary_and_see_also_doc,
        examples=_agg_examples_doc,
    )
    def aggregate(self, func=None, axis: Axis = 0, *args, **kwargs):
        axis = self._get_axis_number(axis)

        relabeling, func, columns, order = reconstruct_func(func, **kwargs)

        result = None
        try:
            result, how = self._aggregate(func, axis, *args, **kwargs)
        except TypeError as err:
            exc = TypeError(
                "DataFrame constructor called with "
                f"incompatible data and dtype: {err}"
            )
            raise exc from err
        if result is None:
            return self.apply(func, axis=axis, args=args, **kwargs)

        if relabeling:
            # This is to keep the order to columns occurrence unchanged, and also
            # keep the order of new columns occurrence unchanged

            # For the return values of reconstruct_func, if relabeling is
            # False, columns and order will be None.
            assert columns is not None
            assert order is not None

            result_in_dict = relabel_result(result, func, columns, order)
            result = DataFrame(result_in_dict, index=columns)

        return result

    def _aggregate(self, arg, axis: Axis = 0, *args, **kwargs):
        if axis == 1:
            # NDFrame.aggregate returns a tuple, and we need to transpose
            # only result
            result, how = aggregate(self.T, arg, *args, **kwargs)
            result = result.T if result is not None else result
            return result, how
        return aggregate(self, arg, *args, **kwargs)

    agg = aggregate

    @doc(
        _shared_docs["transform"],
        klass=_shared_doc_kwargs["klass"],
        axis=_shared_doc_kwargs["axis"],
    )
    def transform(
        self, func: AggFuncType, axis: Axis = 0, *args, **kwargs
    ) -> DataFrame:
        result = transform(self, func, axis, *args, **kwargs)
        assert isinstance(result, DataFrame)
        return result

    def apply(
        self, func, axis: Axis = 0, raw: bool = False, result_type=None, args=(), **kwds
    ):
        """
        Apply a function along an axis of the DataFrame.

        Objects passed to the function are Series objects whose index is
        either the DataFrame's index (``axis=0``) or the DataFrame's columns
        (``axis=1``). By default (``result_type=None``), the final return type
        is inferred from the return type of the applied function. Otherwise,
        it depends on the `result_type` argument.

        Parameters
        ----------
        func : function
            Function to apply to each column or row.
        axis : {0 or 'index', 1 or 'columns'}, default 0
            Axis along which the function is applied:

            * 0 or 'index': apply function to each column.
            * 1 or 'columns': apply function to each row.

        raw : bool, default False
            Determines if row or column is passed as a Series or ndarray object:

            * ``False`` : passes each row or column as a Series to the
              function.
            * ``True`` : the passed function will receive ndarray objects
              instead.
              If you are just applying a NumPy reduction function this will
              achieve much better performance.

        result_type : {'expand', 'reduce', 'broadcast', None}, default None
            These only act when ``axis=1`` (columns):

            * 'expand' : list-like results will be turned into columns.
            * 'reduce' : returns a Series if possible rather than expanding
              list-like results. This is the opposite of 'expand'.
            * 'broadcast' : results will be broadcast to the original shape
              of the DataFrame, the original index and columns will be
              retained.

            The default behaviour (None) depends on the return value of the
            applied function: list-like results will be returned as a Series
            of those. However if the apply function returns a Series these
            are expanded to columns.
        args : tuple
            Positional arguments to pass to `func` in addition to the
            array/series.
        **kwds
            Additional keyword arguments to pass as keywords arguments to
            `func`.

        Returns
        -------
        Series or DataFrame
            Result of applying ``func`` along the given axis of the
            DataFrame.

        See Also
        --------
        DataFrame.applymap: For elementwise operations.
        DataFrame.aggregate: Only perform aggregating type operations.
        DataFrame.transform: Only perform transforming type operations.

        Examples
        --------
        >>> df = pd.DataFrame([[4, 9]] * 3, columns=['A', 'B'])
        >>> df
           A  B
        0  4  9
        1  4  9
        2  4  9

        Using a numpy universal function (in this case the same as
        ``np.sqrt(df)``):

        >>> df.apply(np.sqrt)
             A    B
        0  2.0  3.0
        1  2.0  3.0
        2  2.0  3.0

        Using a reducing function on either axis

        >>> df.apply(np.sum, axis=0)
        A    12
        B    27
        dtype: int64

        >>> df.apply(np.sum, axis=1)
        0    13
        1    13
        2    13
        dtype: int64

        Returning a list-like will result in a Series

        >>> df.apply(lambda x: [1, 2], axis=1)
        0    [1, 2]
        1    [1, 2]
        2    [1, 2]
        dtype: object

        Passing ``result_type='expand'`` will expand list-like results
        to columns of a Dataframe

        >>> df.apply(lambda x: [1, 2], axis=1, result_type='expand')
           0  1
        0  1  2
        1  1  2
        2  1  2

        Returning a Series inside the function is similar to passing
        ``result_type='expand'``. The resulting column names
        will be the Series index.

        >>> df.apply(lambda x: pd.Series([1, 2], index=['foo', 'bar']), axis=1)
           foo  bar
        0    1    2
        1    1    2
        2    1    2

        Passing ``result_type='broadcast'`` will ensure the same shape
        result, whether list-like or scalar is returned by the function,
        and broadcast it along the axis. The resulting column names will
        be the originals.

        >>> df.apply(lambda x: [1, 2], axis=1, result_type='broadcast')
           A  B
        0  1  2
        1  1  2
        2  1  2
        """
        from pandas.core.apply import frame_apply

        op = frame_apply(
            self,
            func=func,
            axis=axis,
            raw=raw,
            result_type=result_type,
            args=args,
            kwds=kwds,
        )
        return op.get_result()

    def applymap(self, func, na_action: Optional[str] = None) -> DataFrame:
        """
        Apply a function to a Dataframe elementwise.

        This method applies a function that accepts and returns a scalar
        to every element of a DataFrame.

        Parameters
        ----------
        func : callable
            Python function, returns a single value from a single value.
        na_action : {None, 'ignore'}, default None
            If ‘ignore’, propagate NaN values, without passing them to func.

            .. versionadded:: 1.2

        Returns
        -------
        DataFrame
            Transformed DataFrame.

        See Also
        --------
        DataFrame.apply : Apply a function along input axis of DataFrame.

        Examples
        --------
        >>> df = pd.DataFrame([[1, 2.12], [3.356, 4.567]])
        >>> df
               0      1
        0  1.000  2.120
        1  3.356  4.567

        >>> df.applymap(lambda x: len(str(x)))
           0  1
        0  3  4
        1  5  5

        Like Series.map, NA values can be ignored:

        >>> df_copy = df.copy()
        >>> df_copy.iloc[0, 0] = pd.NA
        >>> df_copy.applymap(lambda x: len(str(x)), na_action='ignore')
              0  1
        0  <NA>  4
        1     5  5

        Note that a vectorized version of `func` often exists, which will
        be much faster. You could square each number elementwise.

        >>> df.applymap(lambda x: x**2)
                   0          1
        0   1.000000   4.494400
        1  11.262736  20.857489

        But it's better to avoid applymap in that case.

        >>> df ** 2
                   0          1
        0   1.000000   4.494400
        1  11.262736  20.857489
        """
        if na_action not in {"ignore", None}:
            raise ValueError(
                f"na_action must be 'ignore' or None. Got {repr(na_action)}"
            )
        ignore_na = na_action == "ignore"

        # if we have a dtype == 'M8[ns]', provide boxed values
        def infer(x):
            if x.empty:
                return lib.map_infer(x, func, ignore_na=ignore_na)
            return lib.map_infer(x.astype(object)._values, func, ignore_na=ignore_na)

        return self.apply(infer).__finalize__(self, "applymap")

    # ----------------------------------------------------------------------
    # Merging / joining methods

    def append(
        self,
        other,
        ignore_index: bool = False,
        verify_integrity: bool = False,
        sort: bool = False,
    ) -> DataFrame:
        """
        Append rows of `other` to the end of caller, returning a new object.

        Columns in `other` that are not in the caller are added as new columns.

        Parameters
        ----------
        other : DataFrame or Series/dict-like object, or list of these
            The data to append.
        ignore_index : bool, default False
            If True, the resulting axis will be labeled 0, 1, …, n - 1.
        verify_integrity : bool, default False
            If True, raise ValueError on creating index with duplicates.
        sort : bool, default False
            Sort columns if the columns of `self` and `other` are not aligned.

            .. versionchanged:: 1.0.0

                Changed to not sort by default.

        Returns
        -------
        DataFrame

        See Also
        --------
        concat : General function to concatenate DataFrame or Series objects.

        Notes
        -----
        If a list of dict/series is passed and the keys are all contained in
        the DataFrame's index, the order of the columns in the resulting
        DataFrame will be unchanged.

        Iteratively appending rows to a DataFrame can be more computationally
        intensive than a single concatenate. A better solution is to append
        those rows to a list and then concatenate the list with the original
        DataFrame all at once.

        Examples
        --------
        >>> df = pd.DataFrame([[1, 2], [3, 4]], columns=list('AB'))
        >>> df
           A  B
        0  1  2
        1  3  4
        >>> df2 = pd.DataFrame([[5, 6], [7, 8]], columns=list('AB'))
        >>> df.append(df2)
           A  B
        0  1  2
        1  3  4
        0  5  6
        1  7  8

        With `ignore_index` set to True:

        >>> df.append(df2, ignore_index=True)
           A  B
        0  1  2
        1  3  4
        2  5  6
        3  7  8

        The following, while not recommended methods for generating DataFrames,
        show two ways to generate a DataFrame from multiple data sources.

        Less efficient:

        >>> df = pd.DataFrame(columns=['A'])
        >>> for i in range(5):
        ...     df = df.append({'A': i}, ignore_index=True)
        >>> df
           A
        0  0
        1  1
        2  2
        3  3
        4  4

        More efficient:

        >>> pd.concat([pd.DataFrame([i], columns=['A']) for i in range(5)],
        ...           ignore_index=True)
           A
        0  0
        1  1
        2  2
        3  3
        4  4
        """
        if isinstance(other, (Series, dict)):
            if isinstance(other, dict):
                if not ignore_index:
                    raise TypeError("Can only append a dict if ignore_index=True")
                other = Series(other)
            if other.name is None and not ignore_index:
                raise TypeError(
                    "Can only append a Series if ignore_index=True "
                    "or if the Series has a name"
                )

            index = Index([other.name], name=self.index.name)
            idx_diff = other.index.difference(self.columns)
            try:
                combined_columns = self.columns.append(idx_diff)
            except TypeError:
                combined_columns = self.columns.astype(object).append(idx_diff)
            other = (
                other.reindex(combined_columns, copy=False)
                .to_frame()
                .T.infer_objects()
                .rename_axis(index.names, copy=False)
            )
            if not self.columns.equals(combined_columns):
                self = self.reindex(columns=combined_columns)
        elif isinstance(other, list):
            if not other:
                pass
            elif not isinstance(other[0], DataFrame):
                other = DataFrame(other)
                if (self.columns.get_indexer(other.columns) >= 0).all():
                    other = other.reindex(columns=self.columns)

        from pandas.core.reshape.concat import concat

        if isinstance(other, (list, tuple)):
            to_concat = [self, *other]
        else:
            to_concat = [self, other]
        return (
            concat(
                to_concat,
                ignore_index=ignore_index,
                verify_integrity=verify_integrity,
                sort=sort,
            )
        ).__finalize__(self, method="append")

    def join(
        self,
        other,
        on=None,
        how: str = "left",
        lsuffix: str = "",
        rsuffix: str = "",
        sort: bool = False,
    ) -> DataFrame:
        """
        Join columns of another DataFrame.

        Join columns with `other` DataFrame either on index or on a key
        column. Efficiently join multiple DataFrame objects by index at once by
        passing a list.

        Parameters
        ----------
        other : DataFrame, Series, or list of DataFrame
            Index should be similar to one of the columns in this one. If a
            Series is passed, its name attribute must be set, and that will be
            used as the column name in the resulting joined DataFrame.
        on : str, list of str, or array-like, optional
            Column or index level name(s) in the caller to join on the index
            in `other`, otherwise joins index-on-index. If multiple
            values given, the `other` DataFrame must have a MultiIndex. Can
            pass an array as the join key if it is not already contained in
            the calling DataFrame. Like an Excel VLOOKUP operation.
        how : {'left', 'right', 'outer', 'inner'}, default 'left'
            How to handle the operation of the two objects.

            * left: use calling frame's index (or column if on is specified)
            * right: use `other`'s index.
            * outer: form union of calling frame's index (or column if on is
              specified) with `other`'s index, and sort it.
              lexicographically.
            * inner: form intersection of calling frame's index (or column if
              on is specified) with `other`'s index, preserving the order
              of the calling's one.
        lsuffix : str, default ''
            Suffix to use from left frame's overlapping columns.
        rsuffix : str, default ''
            Suffix to use from right frame's overlapping columns.
        sort : bool, default False
            Order result DataFrame lexicographically by the join key. If False,
            the order of the join key depends on the join type (how keyword).

        Returns
        -------
        DataFrame
            A dataframe containing columns from both the caller and `other`.

        See Also
        --------
        DataFrame.merge : For column(s)-on-column(s) operations.

        Notes
        -----
        Parameters `on`, `lsuffix`, and `rsuffix` are not supported when
        passing a list of `DataFrame` objects.

        Support for specifying index levels as the `on` parameter was added
        in version 0.23.0.

        Examples
        --------
        >>> df = pd.DataFrame({'key': ['K0', 'K1', 'K2', 'K3', 'K4', 'K5'],
        ...                    'A': ['A0', 'A1', 'A2', 'A3', 'A4', 'A5']})

        >>> df
          key   A
        0  K0  A0
        1  K1  A1
        2  K2  A2
        3  K3  A3
        4  K4  A4
        5  K5  A5

        >>> other = pd.DataFrame({'key': ['K0', 'K1', 'K2'],
        ...                       'B': ['B0', 'B1', 'B2']})

        >>> other
          key   B
        0  K0  B0
        1  K1  B1
        2  K2  B2

        Join DataFrames using their indexes.

        >>> df.join(other, lsuffix='_caller', rsuffix='_other')
          key_caller   A key_other    B
        0         K0  A0        K0   B0
        1         K1  A1        K1   B1
        2         K2  A2        K2   B2
        3         K3  A3       NaN  NaN
        4         K4  A4       NaN  NaN
        5         K5  A5       NaN  NaN

        If we want to join using the key columns, we need to set key to be
        the index in both `df` and `other`. The joined DataFrame will have
        key as its index.

        >>> df.set_index('key').join(other.set_index('key'))
              A    B
        key
        K0   A0   B0
        K1   A1   B1
        K2   A2   B2
        K3   A3  NaN
        K4   A4  NaN
        K5   A5  NaN

        Another option to join using the key columns is to use the `on`
        parameter. DataFrame.join always uses `other`'s index but we can use
        any column in `df`. This method preserves the original DataFrame's
        index in the result.

        >>> df.join(other.set_index('key'), on='key')
          key   A    B
        0  K0  A0   B0
        1  K1  A1   B1
        2  K2  A2   B2
        3  K3  A3  NaN
        4  K4  A4  NaN
        5  K5  A5  NaN
        """
        return self._join_compat(
            other, on=on, how=how, lsuffix=lsuffix, rsuffix=rsuffix, sort=sort
        )

    def _join_compat(
        self, other, on=None, how="left", lsuffix="", rsuffix="", sort=False
    ):
        from pandas.core.reshape.concat import concat
        from pandas.core.reshape.merge import merge

        if isinstance(other, Series):
            if other.name is None:
                raise ValueError("Other Series must have a name")
            other = DataFrame({other.name: other})

        if isinstance(other, DataFrame):
            if how == "cross":
                return merge(
                    self,
                    other,
                    how=how,
                    on=on,
                    suffixes=(lsuffix, rsuffix),
                    sort=sort,
                )
            return merge(
                self,
                other,
                left_on=on,
                how=how,
                left_index=on is None,
                right_index=True,
                suffixes=(lsuffix, rsuffix),
                sort=sort,
            )
        else:
            if on is not None:
                raise ValueError(
                    "Joining multiple DataFrames only supported for joining on index"
                )

            frames = [self] + list(other)

            can_concat = all(df.index.is_unique for df in frames)

            # join indexes only using concat
            if can_concat:
                if how == "left":
                    res = concat(
                        frames, axis=1, join="outer", verify_integrity=True, sort=sort
                    )
                    return res.reindex(self.index, copy=False)
                else:
                    return concat(
                        frames, axis=1, join=how, verify_integrity=True, sort=sort
                    )

            joined = frames[0]

            for frame in frames[1:]:
                joined = merge(
                    joined, frame, how=how, left_index=True, right_index=True
                )

            return joined

    @Substitution("")
    @Appender(_merge_doc, indents=2)
    def merge(
        self,
        right,
        how="inner",
        on=None,
        left_on=None,
        right_on=None,
        left_index=False,
        right_index=False,
        sort=False,
        suffixes=("_x", "_y"),
        copy=True,
        indicator=False,
        validate=None,
    ) -> DataFrame:
        from pandas.core.reshape.merge import merge

        return merge(
            self,
            right,
            how=how,
            on=on,
            left_on=left_on,
            right_on=right_on,
            left_index=left_index,
            right_index=right_index,
            sort=sort,
            suffixes=suffixes,
            copy=copy,
            indicator=indicator,
            validate=validate,
        )

    def round(self, decimals=0, *args, **kwargs) -> DataFrame:
        """
        Round a DataFrame to a variable number of decimal places.

        Parameters
        ----------
        decimals : int, dict, Series
            Number of decimal places to round each column to. If an int is
            given, round each column to the same number of places.
            Otherwise dict and Series round to variable numbers of places.
            Column names should be in the keys if `decimals` is a
            dict-like, or in the index if `decimals` is a Series. Any
            columns not included in `decimals` will be left as is. Elements
            of `decimals` which are not columns of the input will be
            ignored.
        *args
            Additional keywords have no effect but might be accepted for
            compatibility with numpy.
        **kwargs
            Additional keywords have no effect but might be accepted for
            compatibility with numpy.

        Returns
        -------
        DataFrame
            A DataFrame with the affected columns rounded to the specified
            number of decimal places.

        See Also
        --------
        numpy.around : Round a numpy array to the given number of decimals.
        Series.round : Round a Series to the given number of decimals.

        Examples
        --------
        >>> df = pd.DataFrame([(.21, .32), (.01, .67), (.66, .03), (.21, .18)],
        ...                   columns=['dogs', 'cats'])
        >>> df
            dogs  cats
        0  0.21  0.32
        1  0.01  0.67
        2  0.66  0.03
        3  0.21  0.18

        By providing an integer each column is rounded to the same number
        of decimal places

        >>> df.round(1)
            dogs  cats
        0   0.2   0.3
        1   0.0   0.7
        2   0.7   0.0
        3   0.2   0.2

        With a dict, the number of places for specific columns can be
        specified with the column names as key and the number of decimal
        places as value

        >>> df.round({'dogs': 1, 'cats': 0})
            dogs  cats
        0   0.2   0.0
        1   0.0   1.0
        2   0.7   0.0
        3   0.2   0.0

        Using a Series, the number of places for specific columns can be
        specified with the column names as index and the number of
        decimal places as value

        >>> decimals = pd.Series([0, 1], index=['cats', 'dogs'])
        >>> df.round(decimals)
            dogs  cats
        0   0.2   0.0
        1   0.0   1.0
        2   0.7   0.0
        3   0.2   0.0
        """
        from pandas.core.reshape.concat import concat

        def _dict_round(df, decimals):
            for col, vals in df.items():
                try:
                    yield _series_round(vals, decimals[col])
                except KeyError:
                    yield vals

        def _series_round(s, decimals):
            if is_integer_dtype(s) or is_float_dtype(s):
                return s.round(decimals)
            return s

        nv.validate_round(args, kwargs)

        if isinstance(decimals, (dict, Series)):
            if isinstance(decimals, Series):
                if not decimals.index.is_unique:
                    raise ValueError("Index of decimals must be unique")
            new_cols = list(_dict_round(self, decimals))
        elif is_integer(decimals):
            # Dispatch to Series.round
            new_cols = [_series_round(v, decimals) for _, v in self.items()]
        else:
            raise TypeError("decimals must be an integer, a dict-like or a Series")

        if len(new_cols) > 0:
            return self._constructor(
                concat(new_cols, axis=1), index=self.index, columns=self.columns
            )
        else:
            return self

    # ----------------------------------------------------------------------
    # Statistical methods, etc.

    def corr(self, method="pearson", min_periods=1) -> DataFrame:
        """
        Compute pairwise correlation of columns, excluding NA/null values.

        Parameters
        ----------
        method : {'pearson', 'kendall', 'spearman'} or callable
            Method of correlation:

            * pearson : standard correlation coefficient
            * kendall : Kendall Tau correlation coefficient
            * spearman : Spearman rank correlation
            * callable: callable with input two 1d ndarrays
                and returning a float. Note that the returned matrix from corr
                will have 1 along the diagonals and will be symmetric
                regardless of the callable's behavior.

                .. versionadded:: 0.24.0

        min_periods : int, optional
            Minimum number of observations required per pair of columns
            to have a valid result. Currently only available for Pearson
            and Spearman correlation.

        Returns
        -------
        DataFrame
            Correlation matrix.

        See Also
        --------
        DataFrame.corrwith : Compute pairwise correlation with another
            DataFrame or Series.
        Series.corr : Compute the correlation between two Series.

        Examples
        --------
        >>> def histogram_intersection(a, b):
        ...     v = np.minimum(a, b).sum().round(decimals=1)
        ...     return v
        >>> df = pd.DataFrame([(.2, .3), (.0, .6), (.6, .0), (.2, .1)],
        ...                   columns=['dogs', 'cats'])
        >>> df.corr(method=histogram_intersection)
              dogs  cats
        dogs   1.0   0.3
        cats   0.3   1.0
        """
        numeric_df = self._get_numeric_data()
        cols = numeric_df.columns
        idx = cols.copy()
        mat = numeric_df.to_numpy(dtype=float, na_value=np.nan, copy=False)

        if method == "pearson":
            correl = libalgos.nancorr(mat, minp=min_periods)
        elif method == "spearman":
            correl = libalgos.nancorr_spearman(mat, minp=min_periods)
        elif method == "kendall" or callable(method):
            if min_periods is None:
                min_periods = 1
            mat = mat.T
            corrf = nanops.get_corr_func(method)
            K = len(cols)
            correl = np.empty((K, K), dtype=float)
            mask = np.isfinite(mat)
            for i, ac in enumerate(mat):
                for j, bc in enumerate(mat):
                    if i > j:
                        continue

                    valid = mask[i] & mask[j]
                    if valid.sum() < min_periods:
                        c = np.nan
                    elif i == j:
                        c = 1.0
                    elif not valid.all():
                        c = corrf(ac[valid], bc[valid])
                    else:
                        c = corrf(ac, bc)
                    correl[i, j] = c
                    correl[j, i] = c
        else:
            raise ValueError(
                "method must be either 'pearson', "
                "'spearman', 'kendall', or a callable, "
                f"'{method}' was supplied"
            )

        return self._constructor(correl, index=idx, columns=cols)

    def cov(
        self, min_periods: Optional[int] = None, ddof: Optional[int] = 1
    ) -> DataFrame:
        """
        Compute pairwise covariance of columns, excluding NA/null values.

        Compute the pairwise covariance among the series of a DataFrame.
        The returned data frame is the `covariance matrix
        <https://en.wikipedia.org/wiki/Covariance_matrix>`__ of the columns
        of the DataFrame.

        Both NA and null values are automatically excluded from the
        calculation. (See the note below about bias from missing values.)
        A threshold can be set for the minimum number of
        observations for each value created. Comparisons with observations
        below this threshold will be returned as ``NaN``.

        This method is generally used for the analysis of time series data to
        understand the relationship between different measures
        across time.

        Parameters
        ----------
        min_periods : int, optional
            Minimum number of observations required per pair of columns
            to have a valid result.

        ddof : int, default 1
            Delta degrees of freedom.  The divisor used in calculations
            is ``N - ddof``, where ``N`` represents the number of elements.

            .. versionadded:: 1.1.0

        Returns
        -------
        DataFrame
            The covariance matrix of the series of the DataFrame.

        See Also
        --------
        Series.cov : Compute covariance with another Series.
        core.window.ExponentialMovingWindow.cov: Exponential weighted sample covariance.
        core.window.Expanding.cov : Expanding sample covariance.
        core.window.Rolling.cov : Rolling sample covariance.

        Notes
        -----
        Returns the covariance matrix of the DataFrame's time series.
        The covariance is normalized by N-ddof.

        For DataFrames that have Series that are missing data (assuming that
        data is `missing at random
        <https://en.wikipedia.org/wiki/Missing_data#Missing_at_random>`__)
        the returned covariance matrix will be an unbiased estimate
        of the variance and covariance between the member Series.

        However, for many applications this estimate may not be acceptable
        because the estimate covariance matrix is not guaranteed to be positive
        semi-definite. This could lead to estimate correlations having
        absolute values which are greater than one, and/or a non-invertible
        covariance matrix. See `Estimation of covariance matrices
        <https://en.wikipedia.org/w/index.php?title=Estimation_of_covariance_
        matrices>`__ for more details.

        Examples
        --------
        >>> df = pd.DataFrame([(1, 2), (0, 3), (2, 0), (1, 1)],
        ...                   columns=['dogs', 'cats'])
        >>> df.cov()
                  dogs      cats
        dogs  0.666667 -1.000000
        cats -1.000000  1.666667

        >>> np.random.seed(42)
        >>> df = pd.DataFrame(np.random.randn(1000, 5),
        ...                   columns=['a', 'b', 'c', 'd', 'e'])
        >>> df.cov()
                  a         b         c         d         e
        a  0.998438 -0.020161  0.059277 -0.008943  0.014144
        b -0.020161  1.059352 -0.008543 -0.024738  0.009826
        c  0.059277 -0.008543  1.010670 -0.001486 -0.000271
        d -0.008943 -0.024738 -0.001486  0.921297 -0.013692
        e  0.014144  0.009826 -0.000271 -0.013692  0.977795

        **Minimum number of periods**

        This method also supports an optional ``min_periods`` keyword
        that specifies the required minimum number of non-NA observations for
        each column pair in order to have a valid result:

        >>> np.random.seed(42)
        >>> df = pd.DataFrame(np.random.randn(20, 3),
        ...                   columns=['a', 'b', 'c'])
        >>> df.loc[df.index[:5], 'a'] = np.nan
        >>> df.loc[df.index[5:10], 'b'] = np.nan
        >>> df.cov(min_periods=12)
                  a         b         c
        a  0.316741       NaN -0.150812
        b       NaN  1.248003  0.191417
        c -0.150812  0.191417  0.895202
        """
        numeric_df = self._get_numeric_data()
        cols = numeric_df.columns
        idx = cols.copy()
        mat = numeric_df.to_numpy(dtype=float, na_value=np.nan, copy=False)

        if notna(mat).all():
            if min_periods is not None and min_periods > len(mat):
                base_cov = np.empty((mat.shape[1], mat.shape[1]))
                base_cov.fill(np.nan)
            else:
                base_cov = np.cov(mat.T, ddof=ddof)
            base_cov = base_cov.reshape((len(cols), len(cols)))
        else:
            base_cov = libalgos.nancorr(mat, cov=True, minp=min_periods)

        return self._constructor(base_cov, index=idx, columns=cols)

    def corrwith(self, other, axis: Axis = 0, drop=False, method="pearson") -> Series:
        """
        Compute pairwise correlation.

        Pairwise correlation is computed between rows or columns of
        DataFrame with rows or columns of Series or DataFrame. DataFrames
        are first aligned along both axes before computing the
        correlations.

        Parameters
        ----------
        other : DataFrame, Series
            Object with which to compute correlations.
        axis : {0 or 'index', 1 or 'columns'}, default 0
            The axis to use. 0 or 'index' to compute column-wise, 1 or 'columns' for
            row-wise.
        drop : bool, default False
            Drop missing indices from result.
        method : {'pearson', 'kendall', 'spearman'} or callable
            Method of correlation:

            * pearson : standard correlation coefficient
            * kendall : Kendall Tau correlation coefficient
            * spearman : Spearman rank correlation
            * callable: callable with input two 1d ndarrays
                and returning a float.

            .. versionadded:: 0.24.0

        Returns
        -------
        Series
            Pairwise correlations.

        See Also
        --------
        DataFrame.corr : Compute pairwise correlation of columns.
        """
        axis = self._get_axis_number(axis)
        this = self._get_numeric_data()

        if isinstance(other, Series):
            return this.apply(lambda x: other.corr(x, method=method), axis=axis)

        other = other._get_numeric_data()
        left, right = this.align(other, join="inner", copy=False)

        if axis == 1:
            left = left.T
            right = right.T

        if method == "pearson":
            # mask missing values
            left = left + right * 0
            right = right + left * 0

            # demeaned data
            ldem = left - left.mean()
            rdem = right - right.mean()

            num = (ldem * rdem).sum()
            dom = (left.count() - 1) * left.std() * right.std()

            correl = num / dom

        elif method in ["kendall", "spearman"] or callable(method):

            def c(x):
                return nanops.nancorr(x[0], x[1], method=method)

            correl = self._constructor_sliced(
                map(c, zip(left.values.T, right.values.T)), index=left.columns
            )

        else:
            raise ValueError(
                f"Invalid method {method} was passed, "
                "valid methods are: 'pearson', 'kendall', "
                "'spearman', or callable"
            )

        if not drop:
            # Find non-matching labels along the given axis
            # and append missing correlations (GH 22375)
            raxis = 1 if axis == 0 else 0
            result_index = this._get_axis(raxis).union(other._get_axis(raxis))
            idx_diff = result_index.difference(correl.index)

            if len(idx_diff) > 0:
                correl = correl.append(Series([np.nan] * len(idx_diff), index=idx_diff))

        return correl

    # ----------------------------------------------------------------------
    # ndarray-like stats methods

    def count(
        self, axis: Axis = 0, level: Optional[Level] = None, numeric_only: bool = False
    ):
        """
        Count non-NA cells for each column or row.

        The values `None`, `NaN`, `NaT`, and optionally `numpy.inf` (depending
        on `pandas.options.mode.use_inf_as_na`) are considered NA.

        Parameters
        ----------
        axis : {0 or 'index', 1 or 'columns'}, default 0
            If 0 or 'index' counts are generated for each column.
            If 1 or 'columns' counts are generated for each row.
        level : int or str, optional
            If the axis is a `MultiIndex` (hierarchical), count along a
            particular `level`, collapsing into a `DataFrame`.
            A `str` specifies the level name.
        numeric_only : bool, default False
            Include only `float`, `int` or `boolean` data.

        Returns
        -------
        Series or DataFrame
            For each column/row the number of non-NA/null entries.
            If `level` is specified returns a `DataFrame`.

        See Also
        --------
        Series.count: Number of non-NA elements in a Series.
        DataFrame.value_counts: Count unique combinations of columns.
        DataFrame.shape: Number of DataFrame rows and columns (including NA
            elements).
        DataFrame.isna: Boolean same-sized DataFrame showing places of NA
            elements.

        Examples
        --------
        Constructing DataFrame from a dictionary:

        >>> df = pd.DataFrame({"Person":
        ...                    ["John", "Myla", "Lewis", "John", "Myla"],
        ...                    "Age": [24., np.nan, 21., 33, 26],
        ...                    "Single": [False, True, True, True, False]})
        >>> df
           Person   Age  Single
        0    John  24.0   False
        1    Myla   NaN    True
        2   Lewis  21.0    True
        3    John  33.0    True
        4    Myla  26.0   False

        Notice the uncounted NA values:

        >>> df.count()
        Person    5
        Age       4
        Single    5
        dtype: int64

        Counts for each **row**:

        >>> df.count(axis='columns')
        0    3
        1    2
        2    3
        3    3
        4    3
        dtype: int64

        Counts for one level of a `MultiIndex`:

        >>> df.set_index(["Person", "Single"]).count(level="Person")
                Age
        Person
        John      2
        Lewis     1
        Myla      1
        """
        axis = self._get_axis_number(axis)
        if level is not None:
            return self._count_level(level, axis=axis, numeric_only=numeric_only)

        if numeric_only:
            frame = self._get_numeric_data()
        else:
            frame = self

        # GH #423
        if len(frame._get_axis(axis)) == 0:
            result = self._constructor_sliced(0, index=frame._get_agg_axis(axis))
        else:
            if frame._is_mixed_type or frame._mgr.any_extension_types:
                # the or any_extension_types is really only hit for single-
                # column frames with an extension array
                result = notna(frame).sum(axis=axis)
            else:
                # GH13407
                series_counts = notna(frame).sum(axis=axis)
                counts = series_counts.values
                result = self._constructor_sliced(
                    counts, index=frame._get_agg_axis(axis)
                )

        return result.astype("int64")

    def _count_level(self, level: Level, axis: Axis = 0, numeric_only=False):
        if numeric_only:
            frame = self._get_numeric_data()
        else:
            frame = self

        count_axis = frame._get_axis(axis)
        agg_axis = frame._get_agg_axis(axis)

        if not isinstance(count_axis, MultiIndex):
            raise TypeError(
                f"Can only count levels on hierarchical {self._get_axis_name(axis)}."
            )

        # Mask NaNs: Mask rows or columns where the index level is NaN, and all
        # values in the DataFrame that are NaN
        if frame._is_mixed_type:
            # Since we have mixed types, calling notna(frame.values) might
            # upcast everything to object
            values_mask = notna(frame).values
        else:
            # But use the speedup when we have homogeneous dtypes
            values_mask = notna(frame.values)

        index_mask = notna(count_axis.get_level_values(level=level))
        if axis == 1:
            mask = index_mask & values_mask
        else:
            mask = index_mask.reshape(-1, 1) & values_mask

        if isinstance(level, str):
            level = count_axis._get_level_number(level)

        level_name = count_axis._names[level]
        level_index = count_axis.levels[level]._shallow_copy(name=level_name)
        level_codes = ensure_int64(count_axis.codes[level])
        counts = lib.count_level_2d(mask, level_codes, len(level_index), axis=axis)

        if axis == 1:
            result = self._constructor(counts, index=agg_axis, columns=level_index)
        else:
            result = self._constructor(counts, index=level_index, columns=agg_axis)

        return result

    def _reduce(
        self,
        op,
        name: str,
        *,
        axis: Axis = 0,
        skipna: bool = True,
        numeric_only: Optional[bool] = None,
        filter_type=None,
        **kwds,
    ):

        assert filter_type is None or filter_type == "bool", filter_type
        out_dtype = "bool" if filter_type == "bool" else None

        own_dtypes = [arr.dtype for arr in self._iter_column_arrays()]

        dtype_is_dt = np.array(
            [is_datetime64_any_dtype(dtype) for dtype in own_dtypes],
            dtype=bool,
        )
        if numeric_only is None and name in ["mean", "median"] and dtype_is_dt.any():
            warnings.warn(
                "DataFrame.mean and DataFrame.median with numeric_only=None "
                "will include datetime64 and datetime64tz columns in a "
                "future version.",
                FutureWarning,
                stacklevel=5,
            )
            cols = self.columns[~dtype_is_dt]
            self = self[cols]

        # TODO: Make other agg func handle axis=None properly GH#21597
        axis = self._get_axis_number(axis)
        labels = self._get_agg_axis(axis)
        assert axis in [0, 1]

        def func(values: np.ndarray):
            # We only use this in the case that operates on self.values
            return op(values, axis=axis, skipna=skipna, **kwds)

        def blk_func(values):
            if isinstance(values, ExtensionArray):
                return values._reduce(name, skipna=skipna, **kwds)
            else:
                return op(values, axis=1, skipna=skipna, **kwds)

        def _get_data() -> DataFrame:
            if filter_type is None:
                data = self._get_numeric_data()
            else:
                # GH#25101, GH#24434
                assert filter_type == "bool"
                data = self._get_bool_data()
            return data

        if numeric_only is not None or axis == 0:
            # For numeric_only non-None and axis non-None, we know
            #  which blocks to use and no try/except is needed.
            #  For numeric_only=None only the case with axis==0 and no object
            #  dtypes are unambiguous can be handled with BlockManager.reduce
            # Case with EAs see GH#35881
            df = self
            if numeric_only is True:
                df = _get_data()
            if axis == 1:
                df = df.T
                axis = 0

            ignore_failures = numeric_only is None

            # After possibly _get_data and transposing, we are now in the
            #  simple case where we can use BlockManager.reduce
            res, indexer = df._mgr.reduce(blk_func, ignore_failures=ignore_failures)
            out = df._constructor(res).iloc[0]
            if out_dtype is not None:
                out = out.astype(out_dtype)
            if axis == 0 and len(self) == 0 and name in ["sum", "prod"]:
                # Even if we are object dtype, follow numpy and return
                #  float64, see test_apply_funcs_over_empty
                out = out.astype(np.float64)
            return out

        assert numeric_only is None

        data = self
        values = data.values

        try:
            result = func(values)

        except TypeError:
            # e.g. in nanops trying to convert strs to float

            data = _get_data()
            labels = data._get_agg_axis(axis)

            values = data.values
            with np.errstate(all="ignore"):
                result = func(values)

        if filter_type == "bool" and notna(result).all():
            result = result.astype(np.bool_)
        elif filter_type is None and is_object_dtype(result.dtype):
            try:
                result = result.astype(np.float64)
            except (ValueError, TypeError):
                # try to coerce to the original dtypes item by item if we can
                pass

        result = self._constructor_sliced(result, index=labels)
        return result

    def nunique(self, axis: Axis = 0, dropna: bool = True) -> Series:
        """
        Count distinct observations over requested axis.

        Return Series with number of distinct observations. Can ignore NaN
        values.

        Parameters
        ----------
        axis : {0 or 'index', 1 or 'columns'}, default 0
            The axis to use. 0 or 'index' for row-wise, 1 or 'columns' for
            column-wise.
        dropna : bool, default True
            Don't include NaN in the counts.

        Returns
        -------
        Series

        See Also
        --------
        Series.nunique: Method nunique for Series.
        DataFrame.count: Count non-NA cells for each column or row.

        Examples
        --------
        >>> df = pd.DataFrame({'A': [1, 2, 3], 'B': [1, 1, 1]})
        >>> df.nunique()
        A    3
        B    1
        dtype: int64

        >>> df.nunique(axis=1)
        0    1
        1    2
        2    2
        dtype: int64
        """
        return self.apply(Series.nunique, axis=axis, dropna=dropna)

    def idxmin(self, axis: Axis = 0, skipna: bool = True) -> Series:
        """
        Return index of first occurrence of minimum over requested axis.

        NA/null values are excluded.

        Parameters
        ----------
        axis : {0 or 'index', 1 or 'columns'}, default 0
            The axis to use. 0 or 'index' for row-wise, 1 or 'columns' for column-wise.
        skipna : bool, default True
            Exclude NA/null values. If an entire row/column is NA, the result
            will be NA.

        Returns
        -------
        Series
            Indexes of minima along the specified axis.

        Raises
        ------
        ValueError
            * If the row/column is empty

        See Also
        --------
        Series.idxmin : Return index of the minimum element.

        Notes
        -----
        This method is the DataFrame version of ``ndarray.argmin``.

        Examples
        --------
        Consider a dataset containing food consumption in Argentina.

        >>> df = pd.DataFrame({'consumption': [10.51, 103.11, 55.48],
        ...                    'co2_emissions': [37.2, 19.66, 1712]},
        ...                    index=['Pork', 'Wheat Products', 'Beef'])

        >>> df
                        consumption  co2_emissions
        Pork                  10.51         37.20
        Wheat Products       103.11         19.66
        Beef                  55.48       1712.00

        By default, it returns the index for the minimum value in each column.

        >>> df.idxmin()
        consumption                Pork
        co2_emissions    Wheat Products
        dtype: object

        To return the index for the minimum value in each row, use ``axis="columns"``.

        >>> df.idxmin(axis="columns")
        Pork                consumption
        Wheat Products    co2_emissions
        Beef                consumption
        dtype: object
        """
        axis = self._get_axis_number(axis)

        res = self._reduce(
            nanops.nanargmin, "argmin", axis=axis, skipna=skipna, numeric_only=False
        )
        indices = res._values

        # indices will always be np.ndarray since axis is not None and
        # values is a 2d array for DataFrame
        # error: Item "int" of "Union[int, Any]" has no attribute "__iter__"
        assert isinstance(indices, np.ndarray)  # for mypy

        index = self._get_axis(axis)
        result = [index[i] if i >= 0 else np.nan for i in indices]
        return self._constructor_sliced(result, index=self._get_agg_axis(axis))

    def idxmax(self, axis: Axis = 0, skipna: bool = True) -> Series:
        """
        Return index of first occurrence of maximum over requested axis.

        NA/null values are excluded.

        Parameters
        ----------
        axis : {0 or 'index', 1 or 'columns'}, default 0
            The axis to use. 0 or 'index' for row-wise, 1 or 'columns' for column-wise.
        skipna : bool, default True
            Exclude NA/null values. If an entire row/column is NA, the result
            will be NA.

        Returns
        -------
        Series
            Indexes of maxima along the specified axis.

        Raises
        ------
        ValueError
            * If the row/column is empty

        See Also
        --------
        Series.idxmax : Return index of the maximum element.

        Notes
        -----
        This method is the DataFrame version of ``ndarray.argmax``.

        Examples
        --------
        Consider a dataset containing food consumption in Argentina.

        >>> df = pd.DataFrame({'consumption': [10.51, 103.11, 55.48],
        ...                    'co2_emissions': [37.2, 19.66, 1712]},
        ...                    index=['Pork', 'Wheat Products', 'Beef'])

        >>> df
                        consumption  co2_emissions
        Pork                  10.51         37.20
        Wheat Products       103.11         19.66
        Beef                  55.48       1712.00

        By default, it returns the index for the maximum value in each column.

        >>> df.idxmax()
        consumption     Wheat Products
        co2_emissions             Beef
        dtype: object

        To return the index for the maximum value in each row, use ``axis="columns"``.

        >>> df.idxmax(axis="columns")
        Pork              co2_emissions
        Wheat Products     consumption
        Beef              co2_emissions
        dtype: object
        """
        axis = self._get_axis_number(axis)

        res = self._reduce(
            nanops.nanargmax, "argmax", axis=axis, skipna=skipna, numeric_only=False
        )
        indices = res._values

        # indices will always be np.ndarray since axis is not None and
        # values is a 2d array for DataFrame
        # error: Item "int" of "Union[int, Any]" has no attribute "__iter__"
        assert isinstance(indices, np.ndarray)  # for mypy

        index = self._get_axis(axis)
        result = [index[i] if i >= 0 else np.nan for i in indices]
        return self._constructor_sliced(result, index=self._get_agg_axis(axis))

    def _get_agg_axis(self, axis_num: int) -> Index:
        """
        Let's be explicit about this.
        """
        if axis_num == 0:
            return self.columns
        elif axis_num == 1:
            return self.index
        else:
            raise ValueError(f"Axis must be 0 or 1 (got {repr(axis_num)})")

    def mode(
        self, axis: Axis = 0, numeric_only: bool = False, dropna: bool = True
    ) -> DataFrame:
        """
        Get the mode(s) of each element along the selected axis.

        The mode of a set of values is the value that appears most often.
        It can be multiple values.

        Parameters
        ----------
        axis : {0 or 'index', 1 or 'columns'}, default 0
            The axis to iterate over while searching for the mode:

            * 0 or 'index' : get mode of each column
            * 1 or 'columns' : get mode of each row.

        numeric_only : bool, default False
            If True, only apply to numeric columns.
        dropna : bool, default True
            Don't consider counts of NaN/NaT.

            .. versionadded:: 0.24.0

        Returns
        -------
        DataFrame
            The modes of each column or row.

        See Also
        --------
        Series.mode : Return the highest frequency value in a Series.
        Series.value_counts : Return the counts of values in a Series.

        Examples
        --------
        >>> df = pd.DataFrame([('bird', 2, 2),
        ...                    ('mammal', 4, np.nan),
        ...                    ('arthropod', 8, 0),
        ...                    ('bird', 2, np.nan)],
        ...                   index=('falcon', 'horse', 'spider', 'ostrich'),
        ...                   columns=('species', 'legs', 'wings'))
        >>> df
                   species  legs  wings
        falcon        bird     2    2.0
        horse       mammal     4    NaN
        spider   arthropod     8    0.0
        ostrich       bird     2    NaN

        By default, missing values are not considered, and the mode of wings
        are both 0 and 2. Because the resulting DataFrame has two rows,
        the second row of ``species`` and ``legs`` contains ``NaN``.

        >>> df.mode()
          species  legs  wings
        0    bird   2.0    0.0
        1     NaN   NaN    2.0

        Setting ``dropna=False`` ``NaN`` values are considered and they can be
        the mode (like for wings).

        >>> df.mode(dropna=False)
          species  legs  wings
        0    bird     2    NaN

        Setting ``numeric_only=True``, only the mode of numeric columns is
        computed, and columns of other types are ignored.

        >>> df.mode(numeric_only=True)
           legs  wings
        0   2.0    0.0
        1   NaN    2.0

        To compute the mode over columns and not rows, use the axis parameter:

        >>> df.mode(axis='columns', numeric_only=True)
                   0    1
        falcon   2.0  NaN
        horse    4.0  NaN
        spider   0.0  8.0
        ostrich  2.0  NaN
        """
        data = self if not numeric_only else self._get_numeric_data()

        def f(s):
            return s.mode(dropna=dropna)

        return data.apply(f, axis=axis)

    def quantile(
        self,
        q=0.5,
        axis: Axis = 0,
        numeric_only: bool = True,
        interpolation: str = "linear",
    ):
        """
        Return values at the given quantile over requested axis.

        Parameters
        ----------
        q : float or array-like, default 0.5 (50% quantile)
            Value between 0 <= q <= 1, the quantile(s) to compute.
        axis : {0, 1, 'index', 'columns'}, default 0
            Equals 0 or 'index' for row-wise, 1 or 'columns' for column-wise.
        numeric_only : bool, default True
            If False, the quantile of datetime and timedelta data will be
            computed as well.
        interpolation : {'linear', 'lower', 'higher', 'midpoint', 'nearest'}
            This optional parameter specifies the interpolation method to use,
            when the desired quantile lies between two data points `i` and `j`:

            * linear: `i + (j - i) * fraction`, where `fraction` is the
              fractional part of the index surrounded by `i` and `j`.
            * lower: `i`.
            * higher: `j`.
            * nearest: `i` or `j` whichever is nearest.
            * midpoint: (`i` + `j`) / 2.

        Returns
        -------
        Series or DataFrame

            If ``q`` is an array, a DataFrame will be returned where the
              index is ``q``, the columns are the columns of self, and the
              values are the quantiles.
            If ``q`` is a float, a Series will be returned where the
              index is the columns of self and the values are the quantiles.

        See Also
        --------
        core.window.Rolling.quantile: Rolling quantile.
        numpy.percentile: Numpy function to compute the percentile.

        Examples
        --------
        >>> df = pd.DataFrame(np.array([[1, 1], [2, 10], [3, 100], [4, 100]]),
        ...                   columns=['a', 'b'])
        >>> df.quantile(.1)
        a    1.3
        b    3.7
        Name: 0.1, dtype: float64
        >>> df.quantile([.1, .5])
               a     b
        0.1  1.3   3.7
        0.5  2.5  55.0

        Specifying `numeric_only=False` will also compute the quantile of
        datetime and timedelta data.

        >>> df = pd.DataFrame({'A': [1, 2],
        ...                    'B': [pd.Timestamp('2010'),
        ...                          pd.Timestamp('2011')],
        ...                    'C': [pd.Timedelta('1 days'),
        ...                          pd.Timedelta('2 days')]})
        >>> df.quantile(0.5, numeric_only=False)
        A                    1.5
        B    2010-07-02 12:00:00
        C        1 days 12:00:00
        Name: 0.5, dtype: object
        """
        validate_percentile(q)

        data = self._get_numeric_data() if numeric_only else self
        axis = self._get_axis_number(axis)
        is_transposed = axis == 1

        if is_transposed:
            data = data.T

        if len(data.columns) == 0:
            # GH#23925 _get_numeric_data may have dropped all columns
            cols = Index([], name=self.columns.name)
            if is_list_like(q):
                return self._constructor([], index=q, columns=cols)
            return self._constructor_sliced([], index=cols, name=q, dtype=np.float64)

        result = data._mgr.quantile(
            qs=q, axis=1, interpolation=interpolation, transposed=is_transposed
        )

        if result.ndim == 2:
            result = self._constructor(result)
        else:
            result = self._constructor_sliced(result, name=q)

        if is_transposed:
            result = result.T

        return result

    def to_timestamp(
        self, freq=None, how: str = "start", axis: Axis = 0, copy: bool = True
    ) -> DataFrame:
        """
        Cast to DatetimeIndex of timestamps, at *beginning* of period.

        Parameters
        ----------
        freq : str, default frequency of PeriodIndex
            Desired frequency.
        how : {'s', 'e', 'start', 'end'}
            Convention for converting period to timestamp; start of period
            vs. end.
        axis : {0 or 'index', 1 or 'columns'}, default 0
            The axis to convert (the index by default).
        copy : bool, default True
            If False then underlying input data is not copied.

        Returns
        -------
        DataFrame with DatetimeIndex
        """
        new_obj = self.copy(deep=copy)

        axis_name = self._get_axis_name(axis)
        old_ax = getattr(self, axis_name)
        if not isinstance(old_ax, PeriodIndex):
            raise TypeError(f"unsupported Type {type(old_ax).__name__}")

        new_ax = old_ax.to_timestamp(freq=freq, how=how)

        setattr(new_obj, axis_name, new_ax)
        return new_obj

    def to_period(self, freq=None, axis: Axis = 0, copy: bool = True) -> DataFrame:
        """
        Convert DataFrame from DatetimeIndex to PeriodIndex.

        Convert DataFrame from DatetimeIndex to PeriodIndex with desired
        frequency (inferred from index if not passed).

        Parameters
        ----------
        freq : str, default
            Frequency of the PeriodIndex.
        axis : {0 or 'index', 1 or 'columns'}, default 0
            The axis to convert (the index by default).
        copy : bool, default True
            If False then underlying input data is not copied.

        Returns
        -------
        DataFrame with PeriodIndex
        """
        new_obj = self.copy(deep=copy)

        axis_name = self._get_axis_name(axis)
        old_ax = getattr(self, axis_name)
        if not isinstance(old_ax, DatetimeIndex):
            raise TypeError(f"unsupported Type {type(old_ax).__name__}")

        new_ax = old_ax.to_period(freq=freq)

        setattr(new_obj, axis_name, new_ax)
        return new_obj

    def isin(self, values) -> DataFrame:
        """
        Whether each element in the DataFrame is contained in values.

        Parameters
        ----------
        values : iterable, Series, DataFrame or dict
            The result will only be true at a location if all the
            labels match. If `values` is a Series, that's the index. If
            `values` is a dict, the keys must be the column names,
            which must match. If `values` is a DataFrame,
            then both the index and column labels must match.

        Returns
        -------
        DataFrame
            DataFrame of booleans showing whether each element in the DataFrame
            is contained in values.

        See Also
        --------
        DataFrame.eq: Equality test for DataFrame.
        Series.isin: Equivalent method on Series.
        Series.str.contains: Test if pattern or regex is contained within a
            string of a Series or Index.

        Examples
        --------
        >>> df = pd.DataFrame({'num_legs': [2, 4], 'num_wings': [2, 0]},
        ...                   index=['falcon', 'dog'])
        >>> df
                num_legs  num_wings
        falcon         2          2
        dog            4          0

        When ``values`` is a list check whether every value in the DataFrame
        is present in the list (which animals have 0 or 2 legs or wings)

        >>> df.isin([0, 2])
                num_legs  num_wings
        falcon      True       True
        dog        False       True

        When ``values`` is a dict, we can pass values to check for each
        column separately:

        >>> df.isin({'num_wings': [0, 3]})
                num_legs  num_wings
        falcon     False      False
        dog        False       True

        When ``values`` is a Series or DataFrame the index and column must
        match. Note that 'falcon' does not match based on the number of legs
        in df2.

        >>> other = pd.DataFrame({'num_legs': [8, 2], 'num_wings': [0, 2]},
        ...                      index=['spider', 'falcon'])
        >>> df.isin(other)
                num_legs  num_wings
        falcon      True       True
        dog        False      False
        """
        if isinstance(values, dict):
            from pandas.core.reshape.concat import concat

            values = collections.defaultdict(list, values)
            return concat(
                (
                    self.iloc[:, [i]].isin(values[col])
                    for i, col in enumerate(self.columns)
                ),
                axis=1,
            )
        elif isinstance(values, Series):
            if not values.index.is_unique:
                raise ValueError("cannot compute isin with a duplicate axis.")
            return self.eq(values.reindex_like(self), axis="index")
        elif isinstance(values, DataFrame):
            if not (values.columns.is_unique and values.index.is_unique):
                raise ValueError("cannot compute isin with a duplicate axis.")
            return self.eq(values.reindex_like(self))
        else:
            if not is_list_like(values):
                raise TypeError(
                    "only list-like or dict-like objects are allowed "
                    "to be passed to DataFrame.isin(), "
                    f"you passed a '{type(values).__name__}'"
                )
            return self._constructor(
                algorithms.isin(self.values.ravel(), values).reshape(self.shape),
                self.index,
                self.columns,
            )

    # ----------------------------------------------------------------------
    # Add index and columns
    _AXIS_ORDERS = ["index", "columns"]
    _AXIS_TO_AXIS_NUMBER: Dict[Axis, int] = {
        **NDFrame._AXIS_TO_AXIS_NUMBER,
        1: 1,
        "columns": 1,
    }
    _AXIS_REVERSED = True
    _AXIS_LEN = len(_AXIS_ORDERS)
    _info_axis_number = 1
    _info_axis_name = "columns"

    index: Index = properties.AxisProperty(
        axis=1, doc="The index (row labels) of the DataFrame."
    )
    columns: Index = properties.AxisProperty(
        axis=0, doc="The column labels of the DataFrame."
    )

    @property
    def _AXIS_NUMBERS(self) -> Dict[str, int]:
        """.. deprecated:: 1.1.0"""
        super()._AXIS_NUMBERS
        return {"index": 0, "columns": 1}

    @property
    def _AXIS_NAMES(self) -> Dict[int, str]:
        """.. deprecated:: 1.1.0"""
        super()._AXIS_NAMES
        return {0: "index", 1: "columns"}

    # ----------------------------------------------------------------------
    # Add plotting methods to DataFrame
    plot = CachedAccessor("plot", pandas.plotting.PlotAccessor)
    hist = pandas.plotting.hist_frame
    boxplot = pandas.plotting.boxplot_frame
    sparse = CachedAccessor("sparse", SparseFrameAccessor)


DataFrame._add_numeric_operations()

ops.add_flex_arithmetic_methods(DataFrame)


def _from_nested_dict(data) -> collections.defaultdict:
    new_data: collections.defaultdict = collections.defaultdict(dict)
    for index, s in data.items():
        for col, v in s.items():
            new_data[col][index] = v
    return new_data


def _reindex_for_setitem(value, index: Index):
    # reindex if necessary

    if value.index.equals(index) or not len(index):
        return value._values.copy()

    # GH#4107
    try:
        value = value.reindex(index)._values
    except ValueError as err:
        # raised in MultiIndex.from_tuples, see test_insert_error_msmgs
        if not value.index.is_unique:
            # duplicate axis
            raise err

        raise TypeError(
            "incompatible index of inserted column with frame index"
        ) from err
    return value


def _maybe_atleast_2d(value):
    # TODO(EA2D): not needed with 2D EAs

    if is_extension_array_dtype(value):
        return value

    return np.atleast_2d(np.asarray(value))<|MERGE_RESOLUTION|>--- conflicted
+++ resolved
@@ -3215,19 +3215,6 @@
         self._check_setitem_copy()
         self._where(-key, value, inplace=True)
 
-<<<<<<< HEAD
-    def _iset_item_mgr(self, loc: int, value, inplace: bool = False) -> None:
-        self._mgr.iset(loc, value, inplace=inplace)
-        self._clear_item_cache()
-
-    def _iset_item(
-        self, loc: int, value, *, broadcast: bool = False, inplace: bool = False
-    ):
-        # technically _sanitize_column expects a label, not a position,
-        #  but the behavior is the same as long as we pass broadcast=False
-        value = self._sanitize_column(loc, value, broadcast=broadcast)
-        self._iset_item_mgr(loc, value, inplace=inplace)
-=======
     def _set_item_frame_value(self, key, value: "DataFrame") -> None:
         self._ensure_valid_index(value)
 
@@ -3245,9 +3232,20 @@
         value = value.T
         self._set_item_mgr(key, value)
 
-    def _iset_item_mgr(self, loc: int, value) -> None:
-        self._mgr.iset(loc, value)
+    def _iset_item_mgr(self, loc: int, value, inplace: bool = False) -> None:
+        self._mgr.iset(loc, value, inplace=inplace)
         self._clear_item_cache()
+
+    def _iset_item(self, loc: int, value, *, inplace: bool = False):
+        value = self._sanitize_column(value)
+        value = _maybe_atleast_2d(value)
+        self._iset_item_mgr(loc, value, inplace=inplace)
+
+        # check if we are modifying a copy
+        # try to set first as we want an invalid
+        # value exception to occur first
+        if len(self):  # FIXME: this should depend on inplace, right?
+            self._check_setitem_copy()
 
     def _set_item_mgr(self, key, value):
         value = _maybe_atleast_2d(value)
@@ -3264,18 +3262,6 @@
         # try to set first as we want an invalid
         # value exception to occur first
         if len(self):
-            self._check_setitem_copy()
-
-    def _iset_item(self, loc: int, value):
-        value = self._sanitize_column(value)
-        value = _maybe_atleast_2d(value)
-        self._iset_item_mgr(loc, value)
->>>>>>> 7dccda55
-
-        # check if we are modifying a copy
-        # try to set first as we want an invalid
-        # value exception to occur first
-        if len(self):  # FIXME: this should depend on inplace, right?
             self._check_setitem_copy()
 
     def _set_item(self, key, value):
