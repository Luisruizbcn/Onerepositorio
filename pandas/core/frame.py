--- conflicted
+++ resolved
@@ -4496,56 +4496,9 @@
         obj._name = name
         return obj.__finalize__(self)
 
-<<<<<<< HEAD
     def _get_item(self, item: Hashable) -> Series:
         loc = self.columns.get_loc(item)
         return self._ixs(loc, axis=1)
-=======
-    # ----------------------------------------------------------------------
-    # Lookup Caching
-
-    def _clear_item_cache(self) -> None:
-        self._item_cache.clear()
-
-    def _get_item_cache(self, item: Hashable) -> Series:
-        """Return the cached item, item represents a label indexer."""
-        if using_copy_on_write():
-            loc = self.columns.get_loc(item)
-            return self._ixs(loc, axis=1)
-
-        cache = self._item_cache
-        res = cache.get(item)
-        if res is None:
-            # All places that call _get_item_cache have unique columns,
-            #  pending resolution of GH#33047
-
-            loc = self.columns.get_loc(item)
-            res = self._ixs(loc, axis=1)
-
-            cache[item] = res
-
-            # for a chain
-            res._is_copy = self._is_copy
-        return res
-
-    def _reset_cacher(self) -> None:
-        # no-op for DataFrame
-        pass
-
-    def _maybe_cache_changed(self, item, value: Series, inplace: bool) -> None:
-        """
-        The object has called back to us saying maybe it has changed.
-        """
-        loc = self._info_axis.get_loc(item)
-        arraylike = value._values
-
-        old = self._ixs(loc, axis=1)
-        if old._values is value._values and inplace:
-            # GH#46149 avoid making unnecessary copies/block-splitting
-            return
-
-        self._mgr.iset(loc, arraylike, inplace=inplace)
->>>>>>> 1bb48398
 
     # ----------------------------------------------------------------------
     # Unsorted
