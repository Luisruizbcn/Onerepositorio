"""
DataFrame
---------
An efficient 2D container for potentially mixed-type time series or other
labeled data series.

Similar to its R counterpart, data.frame, except providing automatic data
alignment and a host of useful data manipulation methods having to do with the
labeling information
"""
from __future__ import annotations

import collections
from collections import abc
import datetime
from io import StringIO
import itertools
from textwrap import dedent
from typing import (
    IO,
    TYPE_CHECKING,
    Any,
    AnyStr,
    Dict,
    FrozenSet,
    Hashable,
    Iterable,
    Iterator,
    List,
    Optional,
    Sequence,
    Set,
    Tuple,
    Type,
    Union,
    cast,
)
import warnings

import numpy as np
import numpy.ma as ma

from pandas._config import get_option

from pandas._libs import algos as libalgos, lib, properties
from pandas._libs.lib import no_default
from pandas._typing import (
    AggFuncType,
    ArrayLike,
    Axes,
    Axis,
    CompressionOptions,
    Dtype,
    FilePathOrBuffer,
    FrameOrSeriesUnion,
    IndexKeyFunc,
    Label,
    Level,
    Renamer,
    StorageOptions,
    ValueKeyFunc,
)
from pandas.compat._optional import import_optional_dependency
from pandas.compat.numpy import function as nv
from pandas.util._decorators import (
    Appender,
    Substitution,
    deprecate_kwarg,
    doc,
    rewrite_axis_style_signature,
)
from pandas.util._validators import (
    validate_axis_style_args,
    validate_bool_kwarg,
    validate_percentile,
)

from pandas.core.dtypes.cast import (
    cast_scalar_to_array,
    coerce_to_dtypes,
    construct_1d_arraylike_from_scalar,
    find_common_type,
    infer_dtype_from_scalar,
    invalidate_string_dtypes,
    maybe_cast_to_datetime,
    maybe_convert_platform,
    maybe_downcast_to_dtype,
    maybe_infer_to_datetimelike,
    maybe_upcast,
    maybe_upcast_putmask,
    validate_numeric_casting,
)
from pandas.core.dtypes.common import (
    ensure_int64,
    ensure_platform_int,
    infer_dtype_from_object,
    is_bool_dtype,
    is_dataclass,
    is_datetime64_any_dtype,
    is_dict_like,
    is_dtype_equal,
    is_extension_array_dtype,
    is_float_dtype,
    is_hashable,
    is_integer,
    is_integer_dtype,
    is_iterator,
    is_list_like,
    is_named_tuple,
    is_object_dtype,
    is_scalar,
    is_sequence,
    needs_i8_conversion,
    pandas_dtype,
)
from pandas.core.dtypes.missing import isna, na_value_for_dtype, notna

from pandas.core import algorithms, common as com, nanops, ops
from pandas.core.accessor import CachedAccessor
from pandas.core.aggregation import reconstruct_func, relabel_result, transform
from pandas.core.arrays import Categorical, ExtensionArray
from pandas.core.arrays.datetimelike import DatetimeLikeArrayMixin as DatetimeLikeArray
from pandas.core.arrays.sparse import SparseFrameAccessor
from pandas.core.construction import extract_array
from pandas.core.generic import NDFrame, _shared_docs
from pandas.core.indexes import base as ibase
from pandas.core.indexes.api import Index, ensure_index, ensure_index_from_sequences
from pandas.core.indexes.datetimes import DatetimeIndex
from pandas.core.indexes.multi import MultiIndex, maybe_droplevels
from pandas.core.indexes.period import PeriodIndex
from pandas.core.indexing import check_bool_indexer, convert_to_index_sliceable
from pandas.core.internals import BlockManager
from pandas.core.internals.construction import (
    arrays_to_mgr,
    dataclasses_to_dicts,
    get_names_from_index,
    init_dict,
    init_ndarray,
    masked_rec_array_to_mgr,
    reorder_arrays,
    sanitize_index,
    to_arrays,
)
from pandas.core.reshape.melt import melt
from pandas.core.series import Series
from pandas.core.sorting import ensure_key_mapped

from pandas.io.common import get_filepath_or_buffer
from pandas.io.formats import console, format as fmt
from pandas.io.formats.info import DataFrameInfo
import pandas.plotting

if TYPE_CHECKING:
    from pandas.core.groupby.generic import DataFrameGroupBy

    from pandas.io.formats.style import Styler

# ---------------------------------------------------------------------
# Docstring templates

_shared_doc_kwargs = dict(
    axes="index, columns",
    klass="DataFrame",
    axes_single_arg="{0 or 'index', 1 or 'columns'}",
    axis="""axis : {0 or 'index', 1 or 'columns'}, default 0
        If 0 or 'index': apply function to each column.
        If 1 or 'columns': apply function to each row.""",
    optional_by="""
        by : str or list of str
            Name or list of names to sort by.

            - if `axis` is 0 or `'index'` then `by` may contain index
              levels and/or column labels.
            - if `axis` is 1 or `'columns'` then `by` may contain column
              levels and/or index labels.""",
    optional_labels="""labels : array-like, optional
            New labels / index to conform the axis specified by 'axis' to.""",
    optional_axis="""axis : int or str, optional
            Axis to target. Can be either the axis name ('index', 'columns')
            or number (0, 1).""",
)

_numeric_only_doc = """numeric_only : boolean, default None
    Include only float, int, boolean data. If None, will attempt to use
    everything, then use only numeric data
"""

_merge_doc = """
Merge DataFrame or named Series objects with a database-style join.

The join is done on columns or indexes. If joining columns on
columns, the DataFrame indexes *will be ignored*. Otherwise if joining indexes
on indexes or indexes on a column or columns, the index will be passed on.

Parameters
----------%s
right : DataFrame or named Series
    Object to merge with.
how : {'left', 'right', 'outer', 'inner'}, default 'inner'
    Type of merge to be performed.

    * left: use only keys from left frame, similar to a SQL left outer join;
      preserve key order.
    * right: use only keys from right frame, similar to a SQL right outer join;
      preserve key order.
    * outer: use union of keys from both frames, similar to a SQL full outer
      join; sort keys lexicographically.
    * inner: use intersection of keys from both frames, similar to a SQL inner
      join; preserve the order of the left keys.
on : label or list
    Column or index level names to join on. These must be found in both
    DataFrames. If `on` is None and not merging on indexes then this defaults
    to the intersection of the columns in both DataFrames.
left_on : label or list, or array-like
    Column or index level names to join on in the left DataFrame. Can also
    be an array or list of arrays of the length of the left DataFrame.
    These arrays are treated as if they are columns.
right_on : label or list, or array-like
    Column or index level names to join on in the right DataFrame. Can also
    be an array or list of arrays of the length of the right DataFrame.
    These arrays are treated as if they are columns.
left_index : bool, default False
    Use the index from the left DataFrame as the join key(s). If it is a
    MultiIndex, the number of keys in the other DataFrame (either the index
    or a number of columns) must match the number of levels.
right_index : bool, default False
    Use the index from the right DataFrame as the join key. Same caveats as
    left_index.
sort : bool, default False
    Sort the join keys lexicographically in the result DataFrame. If False,
    the order of the join keys depends on the join type (how keyword).
suffixes : list-like, default is ("_x", "_y")
    A length-2 sequence where each element is optionally a string
    indicating the suffix to add to overlapping column names in
    `left` and `right` respectively. Pass a value of `None` instead
    of a string to indicate that the column name from `left` or
    `right` should be left as-is, with no suffix. At least one of the
    values must not be None.
copy : bool, default True
    If False, avoid copy if possible.
indicator : bool or str, default False
    If True, adds a column to the output DataFrame called "_merge" with
    information on the source of each row. The column can be given a different
    name by providing a string argument. The column will have a Categorical
    type with the value of "left_only" for observations whose merge key only
    appears in the left DataFrame, "right_only" for observations
    whose merge key only appears in the right DataFrame, and "both"
    if the observation's merge key is found in both DataFrames.

validate : str, optional
    If specified, checks if merge is of specified type.

    * "one_to_one" or "1:1": check if merge keys are unique in both
      left and right datasets.
    * "one_to_many" or "1:m": check if merge keys are unique in left
      dataset.
    * "many_to_one" or "m:1": check if merge keys are unique in right
      dataset.
    * "many_to_many" or "m:m": allowed, but does not result in checks.

Returns
-------
DataFrame
    A DataFrame of the two merged objects.

See Also
--------
merge_ordered : Merge with optional filling/interpolation.
merge_asof : Merge on nearest keys.
DataFrame.join : Similar method using indices.

Notes
-----
Support for specifying index levels as the `on`, `left_on`, and
`right_on` parameters was added in version 0.23.0
Support for merging named Series objects was added in version 0.24.0

Examples
--------
>>> df1 = pd.DataFrame({'lkey': ['foo', 'bar', 'baz', 'foo'],
...                     'value': [1, 2, 3, 5]})
>>> df2 = pd.DataFrame({'rkey': ['foo', 'bar', 'baz', 'foo'],
...                     'value': [5, 6, 7, 8]})
>>> df1
    lkey value
0   foo      1
1   bar      2
2   baz      3
3   foo      5
>>> df2
    rkey value
0   foo      5
1   bar      6
2   baz      7
3   foo      8

Merge df1 and df2 on the lkey and rkey columns. The value columns have
the default suffixes, _x and _y, appended.

>>> df1.merge(df2, left_on='lkey', right_on='rkey')
  lkey  value_x rkey  value_y
0  foo        1  foo        5
1  foo        1  foo        8
2  foo        5  foo        5
3  foo        5  foo        8
4  bar        2  bar        6
5  baz        3  baz        7

Merge DataFrames df1 and df2 with specified left and right suffixes
appended to any overlapping columns.

>>> df1.merge(df2, left_on='lkey', right_on='rkey',
...           suffixes=('_left', '_right'))
  lkey  value_left rkey  value_right
0  foo           1  foo            5
1  foo           1  foo            8
2  foo           5  foo            5
3  foo           5  foo            8
4  bar           2  bar            6
5  baz           3  baz            7

Merge DataFrames df1 and df2, but raise an exception if the DataFrames have
any overlapping columns.

>>> df1.merge(df2, left_on='lkey', right_on='rkey', suffixes=(False, False))
Traceback (most recent call last):
...
ValueError: columns overlap but no suffix specified:
    Index(['value'], dtype='object')
"""


# -----------------------------------------------------------------------
# DataFrame class


class DataFrame(NDFrame):
    """
    Two-dimensional, size-mutable, potentially heterogeneous tabular data.

    Data structure also contains labeled axes (rows and columns).
    Arithmetic operations align on both row and column labels. Can be
    thought of as a dict-like container for Series objects. The primary
    pandas data structure.

    Parameters
    ----------
    data : ndarray (structured or homogeneous), Iterable, dict, or DataFrame
        Dict can contain Series, arrays, constants, or list-like objects. If
        data is a dict, column order follows insertion-order.

        .. versionchanged:: 0.25.0
           If data is a list of dicts, column order follows insertion-order.

    index : Index or array-like
        Index to use for resulting frame. Will default to RangeIndex if
        no indexing information part of input data and no index provided.
    columns : Index or array-like
        Column labels to use for resulting frame. Will default to
        RangeIndex (0, 1, 2, ..., n) if no column labels are provided.
    dtype : dtype, default None
        Data type to force. Only a single dtype is allowed. If None, infer.
    copy : bool, default False
        Copy data from inputs. Only affects DataFrame / 2d ndarray input.

    See Also
    --------
    DataFrame.from_records : Constructor from tuples, also record arrays.
    DataFrame.from_dict : From dicts of Series, arrays, or dicts.
    read_csv : Read a comma-separated values (csv) file into DataFrame.
    read_table : Read general delimited file into DataFrame.
    read_clipboard : Read text from clipboard into DataFrame.

    Examples
    --------
    Constructing DataFrame from a dictionary.

    >>> d = {'col1': [1, 2], 'col2': [3, 4]}
    >>> df = pd.DataFrame(data=d)
    >>> df
       col1  col2
    0     1     3
    1     2     4

    Notice that the inferred dtype is int64.

    >>> df.dtypes
    col1    int64
    col2    int64
    dtype: object

    To enforce a single dtype:

    >>> df = pd.DataFrame(data=d, dtype=np.int8)
    >>> df.dtypes
    col1    int8
    col2    int8
    dtype: object

    Constructing DataFrame from numpy ndarray:

    >>> df2 = pd.DataFrame(np.array([[1, 2, 3], [4, 5, 6], [7, 8, 9]]),
    ...                    columns=['a', 'b', 'c'])
    >>> df2
       a  b  c
    0  1  2  3
    1  4  5  6
    2  7  8  9
    """

    _internal_names_set = {"columns", "index"} | NDFrame._internal_names_set
    _typ = "dataframe"

    @property
    def _constructor(self) -> Type[DataFrame]:
        return DataFrame

    _constructor_sliced: Type[Series] = Series
    _deprecations: FrozenSet[str] = NDFrame._deprecations | frozenset([])
    _accessors: Set[str] = {"sparse"}

    @property
    def _constructor_expanddim(self):
        # GH#31549 raising NotImplementedError on a property causes trouble
        #  for `inspect`
        def constructor(*args, **kwargs):
            raise NotImplementedError("Not supported for DataFrames!")

        return constructor

    # ----------------------------------------------------------------------
    # Constructors

    def __init__(
        self,
        data=None,
        index: Optional[Axes] = None,
        columns: Optional[Axes] = None,
        dtype: Optional[Dtype] = None,
        copy: bool = False,
    ):
        if data is None:
            data = {}
        if dtype is not None:
            dtype = self._validate_dtype(dtype)

        if isinstance(data, DataFrame):
            data = data._mgr

        if isinstance(data, BlockManager):
            if index is None and columns is None and dtype is None and copy is False:
                # GH#33357 fastpath
                NDFrame.__init__(
                    self, data,
                )
                return

            mgr = self._init_mgr(
                data, axes=dict(index=index, columns=columns), dtype=dtype, copy=copy
            )

        elif isinstance(data, dict):
            mgr = init_dict(data, index, columns, dtype=dtype)
        elif isinstance(data, ma.MaskedArray):
            import numpy.ma.mrecords as mrecords

            # masked recarray
            if isinstance(data, mrecords.MaskedRecords):
                mgr = masked_rec_array_to_mgr(data, index, columns, dtype, copy)

            # a masked array
            else:
                mask = ma.getmaskarray(data)
                if mask.any():
                    data, fill_value = maybe_upcast(data, copy=True)
                    data.soften_mask()  # set hardmask False if it was True
                    data[mask] = fill_value
                else:
                    data = data.copy()
                mgr = init_ndarray(data, index, columns, dtype=dtype, copy=copy)

        elif isinstance(data, (np.ndarray, Series, Index)):
            if data.dtype.names:
                data_columns = list(data.dtype.names)
                data = {k: data[k] for k in data_columns}
                if columns is None:
                    columns = data_columns
                mgr = init_dict(data, index, columns, dtype=dtype)
            elif getattr(data, "name", None) is not None:
                mgr = init_dict({data.name: data}, index, columns, dtype=dtype)
            else:
                mgr = init_ndarray(data, index, columns, dtype=dtype, copy=copy)

        # For data is list-like, or Iterable (will consume into list)
        elif isinstance(data, abc.Iterable) and not isinstance(data, (str, bytes)):
            if not isinstance(data, (abc.Sequence, ExtensionArray)):
                data = list(data)
            if len(data) > 0:
                if is_dataclass(data[0]):
                    data = dataclasses_to_dicts(data)
                if is_list_like(data[0]) and getattr(data[0], "ndim", 1) == 1:
                    if is_named_tuple(data[0]) and columns is None:
                        columns = data[0]._fields
                    arrays, columns = to_arrays(data, columns, dtype=dtype)
                    columns = ensure_index(columns)

                    # set the index
                    if index is None:
                        if isinstance(data[0], Series):
                            index = get_names_from_index(data)
                        elif isinstance(data[0], Categorical):
                            index = ibase.default_index(len(data[0]))
                        else:
                            index = ibase.default_index(len(data))

                    mgr = arrays_to_mgr(arrays, columns, index, columns, dtype=dtype)
                else:
                    mgr = init_ndarray(data, index, columns, dtype=dtype, copy=copy)
            else:
                mgr = init_dict({}, index, columns, dtype=dtype)
        # For data is scalar
        else:
            if index is None or columns is None:
                raise ValueError("DataFrame constructor not properly called!")

            if not dtype:
                dtype, _ = infer_dtype_from_scalar(data, pandas_dtype=True)

            # For data is a scalar extension dtype
            if is_extension_array_dtype(dtype):

                values = [
                    construct_1d_arraylike_from_scalar(data, len(index), dtype)
                    for _ in range(len(columns))
                ]
                mgr = arrays_to_mgr(values, columns, index, columns, dtype=None)
            else:
                # Attempt to coerce to a numpy array
                try:
                    arr = np.array(data, dtype=dtype, copy=copy)
                except (ValueError, TypeError) as err:
                    exc = TypeError(
                        "DataFrame constructor called with "
                        f"incompatible data and dtype: {err}"
                    )
                    raise exc from err

                if arr.ndim != 0:
                    raise ValueError("DataFrame constructor not properly called!")

                values = cast_scalar_to_array(
                    (len(index), len(columns)), data, dtype=dtype
                )

                mgr = init_ndarray(
                    values, index, columns, dtype=values.dtype, copy=False
                )

        NDFrame.__init__(self, mgr)

    # ----------------------------------------------------------------------

    @property
    def axes(self) -> List[Index]:
        """
        Return a list representing the axes of the DataFrame.

        It has the row axis labels and column axis labels as the only members.
        They are returned in that order.

        Examples
        --------
        >>> df = pd.DataFrame({'col1': [1, 2], 'col2': [3, 4]})
        >>> df.axes
        [RangeIndex(start=0, stop=2, step=1), Index(['col1', 'col2'],
        dtype='object')]
        """
        return [self.index, self.columns]

    @property
    def shape(self) -> Tuple[int, int]:
        """
        Return a tuple representing the dimensionality of the DataFrame.

        See Also
        --------
        ndarray.shape

        Examples
        --------
        >>> df = pd.DataFrame({'col1': [1, 2], 'col2': [3, 4]})
        >>> df.shape
        (2, 2)

        >>> df = pd.DataFrame({'col1': [1, 2], 'col2': [3, 4],
        ...                    'col3': [5, 6]})
        >>> df.shape
        (2, 3)
        """
        return len(self.index), len(self.columns)

    @property
    def _is_homogeneous_type(self) -> bool:
        """
        Whether all the columns in a DataFrame have the same type.

        Returns
        -------
        bool

        See Also
        --------
        Index._is_homogeneous_type : Whether the object has a single
            dtype.
        MultiIndex._is_homogeneous_type : Whether all the levels of a
            MultiIndex have the same dtype.

        Examples
        --------
        >>> DataFrame({"A": [1, 2], "B": [3, 4]})._is_homogeneous_type
        True
        >>> DataFrame({"A": [1, 2], "B": [3.0, 4.0]})._is_homogeneous_type
        False

        Items with the same type but different sizes are considered
        different types.

        >>> DataFrame({
        ...    "A": np.array([1, 2], dtype=np.int32),
        ...    "B": np.array([1, 2], dtype=np.int64)})._is_homogeneous_type
        False
        """
        if self._mgr.any_extension_types:
            return len({block.dtype for block in self._mgr.blocks}) == 1
        else:
            # Note: consolidates inplace
            return not self._is_mixed_type

    @property
    def _can_fast_transpose(self) -> bool:
        """
        Can we transpose this DataFrame without creating any new array objects.
        """
        if self._data.any_extension_types:
            # TODO(EA2D) special case would be unnecessary with 2D EAs
            return False
        return len(self._data.blocks) == 1

    # ----------------------------------------------------------------------
    # Rendering Methods

    def _repr_fits_vertical_(self) -> bool:
        """
        Check length against max_rows.
        """
        max_rows = get_option("display.max_rows")
        return len(self) <= max_rows

    def _repr_fits_horizontal_(self, ignore_width: bool = False) -> bool:
        """
        Check if full repr fits in horizontal boundaries imposed by the display
        options width and max_columns.

        In case of non-interactive session, no boundaries apply.

        `ignore_width` is here so ipynb+HTML output can behave the way
        users expect. display.max_columns remains in effect.
        GH3541, GH3573
        """
        width, height = console.get_console_size()
        max_columns = get_option("display.max_columns")
        nb_columns = len(self.columns)

        # exceed max columns
        if (max_columns and nb_columns > max_columns) or (
            (not ignore_width) and width and nb_columns > (width // 2)
        ):
            return False

        # used by repr_html under IPython notebook or scripts ignore terminal
        # dims
        if ignore_width or not console.in_interactive_session():
            return True

        if get_option("display.width") is not None or console.in_ipython_frontend():
            # check at least the column row for excessive width
            max_rows = 1
        else:
            max_rows = get_option("display.max_rows")

        # when auto-detecting, so width=None and not in ipython front end
        # check whether repr fits horizontal by actually checking
        # the width of the rendered repr
        buf = StringIO()

        # only care about the stuff we'll actually print out
        # and to_string on entire frame may be expensive
        d = self

        if not (max_rows is None):  # unlimited rows
            # min of two, where one may be None
            d = d.iloc[: min(max_rows, len(d))]
        else:
            return True

        d.to_string(buf=buf)
        value = buf.getvalue()
        repr_width = max(len(l) for l in value.split("\n"))

        return repr_width < width

    def _info_repr(self) -> bool:
        """
        True if the repr should show the info view.
        """
        info_repr_option = get_option("display.large_repr") == "info"
        return info_repr_option and not (
            self._repr_fits_horizontal_() and self._repr_fits_vertical_()
        )

    def __repr__(self) -> str:
        """
        Return a string representation for a particular DataFrame.
        """
        buf = StringIO("")
        if self._info_repr():
            self.info(buf=buf)
            return buf.getvalue()

        max_rows = get_option("display.max_rows")
        min_rows = get_option("display.min_rows")
        max_cols = get_option("display.max_columns")
        max_colwidth = get_option("display.max_colwidth")
        show_dimensions = get_option("display.show_dimensions")
        if get_option("display.expand_frame_repr"):
            width, _ = console.get_console_size()
        else:
            width = None
        self.to_string(
            buf=buf,
            max_rows=max_rows,
            min_rows=min_rows,
            max_cols=max_cols,
            line_width=width,
            max_colwidth=max_colwidth,
            show_dimensions=show_dimensions,
        )

        return buf.getvalue()

    def _repr_html_(self) -> Optional[str]:
        """
        Return a html representation for a particular DataFrame.

        Mainly for IPython notebook.
        """
        if self._info_repr():
            buf = StringIO("")
            self.info(buf=buf)
            # need to escape the <class>, should be the first line.
            val = buf.getvalue().replace("<", r"&lt;", 1)
            val = val.replace(">", r"&gt;", 1)
            return "<pre>" + val + "</pre>"

        if get_option("display.notebook_repr_html"):
            max_rows = get_option("display.max_rows")
            min_rows = get_option("display.min_rows")
            max_cols = get_option("display.max_columns")
            show_dimensions = get_option("display.show_dimensions")

            formatter = fmt.DataFrameFormatter(
                self,
                columns=None,
                col_space=None,
                na_rep="NaN",
                formatters=None,
                float_format=None,
                sparsify=None,
                justify=None,
                index_names=True,
                header=True,
                index=True,
                bold_rows=True,
                escape=True,
                max_rows=max_rows,
                min_rows=min_rows,
                max_cols=max_cols,
                show_dimensions=show_dimensions,
                decimal=".",
                table_id=None,
                render_links=False,
            )
            return formatter.to_html(notebook=True)
        else:
            return None

    @Substitution(
        header_type="bool or sequence",
        header="Write out the column names. If a list of strings "
        "is given, it is assumed to be aliases for the "
        "column names",
        col_space_type="int, list or dict of int",
        col_space="The minimum width of each column",
    )
    @Substitution(shared_params=fmt.common_docstring, returns=fmt.return_docstring)
    def to_string(
        self,
        buf: Optional[FilePathOrBuffer[str]] = None,
        columns: Optional[Sequence[str]] = None,
        col_space: Optional[int] = None,
        header: Union[bool, Sequence[str]] = True,
        index: bool = True,
        na_rep: str = "NaN",
        formatters: Optional[fmt.FormattersType] = None,
        float_format: Optional[fmt.FloatFormatType] = None,
        sparsify: Optional[bool] = None,
        index_names: bool = True,
        justify: Optional[str] = None,
        max_rows: Optional[int] = None,
        min_rows: Optional[int] = None,
        max_cols: Optional[int] = None,
        show_dimensions: bool = False,
        decimal: str = ".",
        line_width: Optional[int] = None,
        max_colwidth: Optional[int] = None,
        encoding: Optional[str] = None,
    ) -> Optional[str]:
        """
        Render a DataFrame to a console-friendly tabular output.
        %(shared_params)s
        line_width : int, optional
            Width to wrap a line in characters.
        max_colwidth : int, optional
            Max width to truncate each column in characters. By default, no limit.

            .. versionadded:: 1.0.0
        encoding : str, default "utf-8"
            Set character encoding.

            .. versionadded:: 1.0
        %(returns)s
        See Also
        --------
        to_html : Convert DataFrame to HTML.

        Examples
        --------
        >>> d = {'col1': [1, 2, 3], 'col2': [4, 5, 6]}
        >>> df = pd.DataFrame(d)
        >>> print(df.to_string())
           col1  col2
        0     1     4
        1     2     5
        2     3     6
        """
        from pandas import option_context

        with option_context("display.max_colwidth", max_colwidth):
            formatter = fmt.DataFrameFormatter(
                self,
                columns=columns,
                col_space=col_space,
                na_rep=na_rep,
                formatters=formatters,
                float_format=float_format,
                sparsify=sparsify,
                justify=justify,
                index_names=index_names,
                header=header,
                index=index,
                min_rows=min_rows,
                max_rows=max_rows,
                max_cols=max_cols,
                show_dimensions=show_dimensions,
                decimal=decimal,
                line_width=line_width,
            )
            return formatter.to_string(buf=buf, encoding=encoding)

    # ----------------------------------------------------------------------

    @property
    def style(self) -> Styler:
        """
        Returns a Styler object.

        Contains methods for building a styled HTML representation of the DataFrame.

        See Also
        --------
        io.formats.style.Styler : Helps style a DataFrame or Series according to the
            data with HTML and CSS.
        """
        from pandas.io.formats.style import Styler

        return Styler(self)

    _shared_docs[
        "items"
    ] = r"""
        Iterate over (column name, Series) pairs.

        Iterates over the DataFrame columns, returning a tuple with
        the column name and the content as a Series.

        Yields
        ------
        label : object
            The column names for the DataFrame being iterated over.
        content : Series
            The column entries belonging to each label, as a Series.

        See Also
        --------
        DataFrame.iterrows : Iterate over DataFrame rows as
            (index, Series) pairs.
        DataFrame.itertuples : Iterate over DataFrame rows as namedtuples
            of the values.

        Examples
        --------
        >>> df = pd.DataFrame({'species': ['bear', 'bear', 'marsupial'],
        ...                   'population': [1864, 22000, 80000]},
        ...                   index=['panda', 'polar', 'koala'])
        >>> df
                species   population
        panda   bear      1864
        polar   bear      22000
        koala   marsupial 80000
        >>> for label, content in df.items():
        ...     print(f'label: {label}')
        ...     print(f'content: {content}', sep='\n')
        ...
        label: species
        content:
        panda         bear
        polar         bear
        koala    marsupial
        Name: species, dtype: object
        label: population
        content:
        panda     1864
        polar    22000
        koala    80000
        Name: population, dtype: int64
        """

    @Appender(_shared_docs["items"])
    def items(self) -> Iterable[Tuple[Label, Series]]:
        if self.columns.is_unique and hasattr(self, "_item_cache"):
            for k in self.columns:
                yield k, self._get_item_cache(k)
        else:
            for i, k in enumerate(self.columns):
                yield k, self._ixs(i, axis=1)

    @Appender(_shared_docs["items"])
    def iteritems(self) -> Iterable[Tuple[Label, Series]]:
        yield from self.items()

    def iterrows(self) -> Iterable[Tuple[Label, Series]]:
        """
        Iterate over DataFrame rows as (index, Series) pairs.

        Yields
        ------
        index : label or tuple of label
            The index of the row. A tuple for a `MultiIndex`.
        data : Series
            The data of the row as a Series.

        it : generator
            A generator that iterates over the rows of the frame.

        See Also
        --------
        DataFrame.itertuples : Iterate over DataFrame rows as namedtuples of the values.
        DataFrame.items : Iterate over (column name, Series) pairs.

        Notes
        -----
        1. Because ``iterrows`` returns a Series for each row,
           it does **not** preserve dtypes across the rows (dtypes are
           preserved across columns for DataFrames). For example,

           >>> df = pd.DataFrame([[1, 1.5]], columns=['int', 'float'])
           >>> row = next(df.iterrows())[1]
           >>> row
           int      1.0
           float    1.5
           Name: 0, dtype: float64
           >>> print(row['int'].dtype)
           float64
           >>> print(df['int'].dtype)
           int64

           To preserve dtypes while iterating over the rows, it is better
           to use :meth:`itertuples` which returns namedtuples of the values
           and which is generally faster than ``iterrows``.

        2. You should **never modify** something you are iterating over.
           This is not guaranteed to work in all cases. Depending on the
           data types, the iterator returns a copy and not a view, and writing
           to it will have no effect.
        """
        columns = self.columns
        klass = self._constructor_sliced
        for k, v in zip(self.index, self.values):
            s = klass(v, index=columns, name=k)
            yield k, s

    def itertuples(self, index: bool = True, name: Optional[str] = "Pandas"):
        """
        Iterate over DataFrame rows as namedtuples.

        Parameters
        ----------
        index : bool, default True
            If True, return the index as the first element of the tuple.
        name : str or None, default "Pandas"
            The name of the returned namedtuples or None to return regular
            tuples.

        Returns
        -------
        iterator
            An object to iterate over namedtuples for each row in the
            DataFrame with the first field possibly being the index and
            following fields being the column values.

        See Also
        --------
        DataFrame.iterrows : Iterate over DataFrame rows as (index, Series)
            pairs.
        DataFrame.items : Iterate over (column name, Series) pairs.

        Notes
        -----
        The column names will be renamed to positional names if they are
        invalid Python identifiers, repeated, or start with an underscore.
        On python versions < 3.7 regular tuples are returned for DataFrames
        with a large number of columns (>254).

        Examples
        --------
        >>> df = pd.DataFrame({'num_legs': [4, 2], 'num_wings': [0, 2]},
        ...                   index=['dog', 'hawk'])
        >>> df
              num_legs  num_wings
        dog          4          0
        hawk         2          2
        >>> for row in df.itertuples():
        ...     print(row)
        ...
        Pandas(Index='dog', num_legs=4, num_wings=0)
        Pandas(Index='hawk', num_legs=2, num_wings=2)

        By setting the `index` parameter to False we can remove the index
        as the first element of the tuple:

        >>> for row in df.itertuples(index=False):
        ...     print(row)
        ...
        Pandas(num_legs=4, num_wings=0)
        Pandas(num_legs=2, num_wings=2)

        With the `name` parameter set we set a custom name for the yielded
        namedtuples:

        >>> for row in df.itertuples(name='Animal'):
        ...     print(row)
        ...
        Animal(Index='dog', num_legs=4, num_wings=0)
        Animal(Index='hawk', num_legs=2, num_wings=2)
        """
        arrays = []
        fields = list(self.columns)
        if index:
            arrays.append(self.index)
            fields.insert(0, "Index")

        # use integer indexing because of possible duplicate column names
        arrays.extend(self.iloc[:, k] for k in range(len(self.columns)))

        if name is not None:
            # https://github.com/python/mypy/issues/9046
            # error: namedtuple() expects a string literal as the first argument
            itertuple = collections.namedtuple(  # type: ignore[misc]
                name, fields, rename=True
            )
            return map(itertuple._make, zip(*arrays))

        # fallback to regular tuples
        return zip(*arrays)

    def __len__(self) -> int:
        """
        Returns length of info axis, but here we use the index.
        """
        return len(self.index)

    def dot(self, other):
        """
        Compute the matrix multiplication between the DataFrame and other.

        This method computes the matrix product between the DataFrame and the
        values of an other Series, DataFrame or a numpy array.

        It can also be called using ``self @ other`` in Python >= 3.5.

        Parameters
        ----------
        other : Series, DataFrame or array-like
            The other object to compute the matrix product with.

        Returns
        -------
        Series or DataFrame
            If other is a Series, return the matrix product between self and
            other as a Series. If other is a DataFrame or a numpy.array, return
            the matrix product of self and other in a DataFrame of a np.array.

        See Also
        --------
        Series.dot: Similar method for Series.

        Notes
        -----
        The dimensions of DataFrame and other must be compatible in order to
        compute the matrix multiplication. In addition, the column names of
        DataFrame and the index of other must contain the same values, as they
        will be aligned prior to the multiplication.

        The dot method for Series computes the inner product, instead of the
        matrix product here.

        Examples
        --------
        Here we multiply a DataFrame with a Series.

        >>> df = pd.DataFrame([[0, 1, -2, -1], [1, 1, 1, 1]])
        >>> s = pd.Series([1, 1, 2, 1])
        >>> df.dot(s)
        0    -4
        1     5
        dtype: int64

        Here we multiply a DataFrame with another DataFrame.

        >>> other = pd.DataFrame([[0, 1], [1, 2], [-1, -1], [2, 0]])
        >>> df.dot(other)
            0   1
        0   1   4
        1   2   2

        Note that the dot method give the same result as @

        >>> df @ other
            0   1
        0   1   4
        1   2   2

        The dot method works also if other is an np.array.

        >>> arr = np.array([[0, 1], [1, 2], [-1, -1], [2, 0]])
        >>> df.dot(arr)
            0   1
        0   1   4
        1   2   2

        Note how shuffling of the objects does not change the result.

        >>> s2 = s.reindex([1, 0, 2, 3])
        >>> df.dot(s2)
        0    -4
        1     5
        dtype: int64
        """
        if isinstance(other, (Series, DataFrame)):
            common = self.columns.union(other.index)
            if len(common) > len(self.columns) or len(common) > len(other.index):
                raise ValueError("matrices are not aligned")

            left = self.reindex(columns=common, copy=False)
            right = other.reindex(index=common, copy=False)
            lvals = left.values
            rvals = right._values
        else:
            left = self
            lvals = self.values
            rvals = np.asarray(other)
            if lvals.shape[1] != rvals.shape[0]:
                raise ValueError(
                    f"Dot product shape mismatch, {lvals.shape} vs {rvals.shape}"
                )

        if isinstance(other, DataFrame):
            return self._constructor(
                np.dot(lvals, rvals), index=left.index, columns=other.columns
            )
        elif isinstance(other, Series):
            return self._constructor_sliced(np.dot(lvals, rvals), index=left.index)
        elif isinstance(rvals, (np.ndarray, Index)):
            result = np.dot(lvals, rvals)
            if result.ndim == 2:
                return self._constructor(result, index=left.index)
            else:
                return self._constructor_sliced(result, index=left.index)
        else:  # pragma: no cover
            raise TypeError(f"unsupported type: {type(other)}")

    def __matmul__(self, other):
        """
        Matrix multiplication using binary `@` operator in Python>=3.5.
        """
        return self.dot(other)

    def __rmatmul__(self, other):
        """
        Matrix multiplication using binary `@` operator in Python>=3.5.
        """
        return self.T.dot(np.transpose(other)).T

    # ----------------------------------------------------------------------
    # IO methods (to / from other formats)

    @classmethod
    def from_dict(cls, data, orient="columns", dtype=None, columns=None) -> DataFrame:
        """
        Construct DataFrame from dict of array-like or dicts.

        Creates DataFrame object from dictionary by columns or by index
        allowing dtype specification.

        Parameters
        ----------
        data : dict
            Of the form {field : array-like} or {field : dict}.
        orient : {'columns', 'index'}, default 'columns'
            The "orientation" of the data. If the keys of the passed dict
            should be the columns of the resulting DataFrame, pass 'columns'
            (default). Otherwise if the keys should be rows, pass 'index'.
        dtype : dtype, default None
            Data type to force, otherwise infer.
        columns : list, default None
            Column labels to use when ``orient='index'``. Raises a ValueError
            if used with ``orient='columns'``.

        Returns
        -------
        DataFrame

        See Also
        --------
        DataFrame.from_records : DataFrame from structured ndarray, sequence
            of tuples or dicts, or DataFrame.
        DataFrame : DataFrame object creation using constructor.

        Examples
        --------
        By default the keys of the dict become the DataFrame columns:

        >>> data = {'col_1': [3, 2, 1, 0], 'col_2': ['a', 'b', 'c', 'd']}
        >>> pd.DataFrame.from_dict(data)
           col_1 col_2
        0      3     a
        1      2     b
        2      1     c
        3      0     d

        Specify ``orient='index'`` to create the DataFrame using dictionary
        keys as rows:

        >>> data = {'row_1': [3, 2, 1, 0], 'row_2': ['a', 'b', 'c', 'd']}
        >>> pd.DataFrame.from_dict(data, orient='index')
               0  1  2  3
        row_1  3  2  1  0
        row_2  a  b  c  d

        When using the 'index' orientation, the column names can be
        specified manually:

        >>> pd.DataFrame.from_dict(data, orient='index',
        ...                        columns=['A', 'B', 'C', 'D'])
               A  B  C  D
        row_1  3  2  1  0
        row_2  a  b  c  d
        """
        index = None
        orient = orient.lower()
        if orient == "index":
            if len(data) > 0:
                # TODO speed up Series case
                if isinstance(list(data.values())[0], (Series, dict)):
                    data = _from_nested_dict(data)
                else:
                    data, index = list(data.values()), list(data.keys())
        elif orient == "columns":
            if columns is not None:
                raise ValueError("cannot use columns parameter with orient='columns'")
        else:  # pragma: no cover
            raise ValueError("only recognize index or columns for orient")

        return cls(data, index=index, columns=columns, dtype=dtype)

    def to_numpy(
        self, dtype=None, copy: bool = False, na_value=lib.no_default
    ) -> np.ndarray:
        """
        Convert the DataFrame to a NumPy array.

        .. versionadded:: 0.24.0

        By default, the dtype of the returned array will be the common NumPy
        dtype of all types in the DataFrame. For example, if the dtypes are
        ``float16`` and ``float32``, the results dtype will be ``float32``.
        This may require copying data and coercing values, which may be
        expensive.

        Parameters
        ----------
        dtype : str or numpy.dtype, optional
            The dtype to pass to :meth:`numpy.asarray`.
        copy : bool, default False
            Whether to ensure that the returned value is not a view on
            another array. Note that ``copy=False`` does not *ensure* that
            ``to_numpy()`` is no-copy. Rather, ``copy=True`` ensure that
            a copy is made, even if not strictly necessary.
        na_value : Any, optional
            The value to use for missing values. The default value depends
            on `dtype` and the dtypes of the DataFrame columns.

            .. versionadded:: 1.1.0

        Returns
        -------
        numpy.ndarray

        See Also
        --------
        Series.to_numpy : Similar method for Series.

        Examples
        --------
        >>> pd.DataFrame({"A": [1, 2], "B": [3, 4]}).to_numpy()
        array([[1, 3],
               [2, 4]])

        With heterogeneous data, the lowest common type will have to
        be used.

        >>> df = pd.DataFrame({"A": [1, 2], "B": [3.0, 4.5]})
        >>> df.to_numpy()
        array([[1. , 3. ],
               [2. , 4.5]])

        For a mix of numeric and non-numeric types, the output array will
        have object dtype.

        >>> df['C'] = pd.date_range('2000', periods=2)
        >>> df.to_numpy()
        array([[1, 3.0, Timestamp('2000-01-01 00:00:00')],
               [2, 4.5, Timestamp('2000-01-02 00:00:00')]], dtype=object)
        """
        self._consolidate_inplace()
        result = self._mgr.as_array(
            transpose=self._AXIS_REVERSED, dtype=dtype, copy=copy, na_value=na_value
        )
        if result.dtype is not dtype:
            result = np.array(result, dtype=dtype, copy=False)

        return result

    def to_dict(self, orient="dict", into=dict):
        """
        Convert the DataFrame to a dictionary.

        The type of the key-value pairs can be customized with the parameters
        (see below).

        Parameters
        ----------
        orient : str {'dict', 'list', 'series', 'split', 'records', 'index'}
            Determines the type of the values of the dictionary.

            - 'dict' (default) : dict like {column -> {index -> value}}
            - 'list' : dict like {column -> [values]}
            - 'series' : dict like {column -> Series(values)}
            - 'split' : dict like
              {'index' -> [index], 'columns' -> [columns], 'data' -> [values]}
            - 'records' : list like
              [{column -> value}, ... , {column -> value}]
            - 'index' : dict like {index -> {column -> value}}

            Abbreviations are allowed. `s` indicates `series` and `sp`
            indicates `split`.

        into : class, default dict
            The collections.abc.Mapping subclass used for all Mappings
            in the return value.  Can be the actual class or an empty
            instance of the mapping type you want.  If you want a
            collections.defaultdict, you must pass it initialized.

        Returns
        -------
        dict, list or collections.abc.Mapping
            Return a collections.abc.Mapping object representing the DataFrame.
            The resulting transformation depends on the `orient` parameter.

        See Also
        --------
        DataFrame.from_dict: Create a DataFrame from a dictionary.
        DataFrame.to_json: Convert a DataFrame to JSON format.

        Examples
        --------
        >>> df = pd.DataFrame({'col1': [1, 2],
        ...                    'col2': [0.5, 0.75]},
        ...                   index=['row1', 'row2'])
        >>> df
              col1  col2
        row1     1  0.50
        row2     2  0.75
        >>> df.to_dict()
        {'col1': {'row1': 1, 'row2': 2}, 'col2': {'row1': 0.5, 'row2': 0.75}}

        You can specify the return orientation.

        >>> df.to_dict('series')
        {'col1': row1    1
                 row2    2
        Name: col1, dtype: int64,
        'col2': row1    0.50
                row2    0.75
        Name: col2, dtype: float64}

        >>> df.to_dict('split')
        {'index': ['row1', 'row2'], 'columns': ['col1', 'col2'],
         'data': [[1, 0.5], [2, 0.75]]}

        >>> df.to_dict('records')
        [{'col1': 1, 'col2': 0.5}, {'col1': 2, 'col2': 0.75}]

        >>> df.to_dict('index')
        {'row1': {'col1': 1, 'col2': 0.5}, 'row2': {'col1': 2, 'col2': 0.75}}

        You can also specify the mapping type.

        >>> from collections import OrderedDict, defaultdict
        >>> df.to_dict(into=OrderedDict)
        OrderedDict([('col1', OrderedDict([('row1', 1), ('row2', 2)])),
                     ('col2', OrderedDict([('row1', 0.5), ('row2', 0.75)]))])

        If you want a `defaultdict`, you need to initialize it:

        >>> dd = defaultdict(list)
        >>> df.to_dict('records', into=dd)
        [defaultdict(<class 'list'>, {'col1': 1, 'col2': 0.5}),
         defaultdict(<class 'list'>, {'col1': 2, 'col2': 0.75})]
        """
        if not self.columns.is_unique:
            warnings.warn(
                "DataFrame columns are not unique, some columns will be omitted.",
                UserWarning,
                stacklevel=2,
            )
        # GH16122
        into_c = com.standardize_mapping(into)

        orient = orient.lower()
        # GH32515
        if orient.startswith(("d", "l", "s", "r", "i")) and orient not in {
            "dict",
            "list",
            "series",
            "split",
            "records",
            "index",
        }:
            warnings.warn(
                "Using short name for 'orient' is deprecated. Only the "
                "options: ('dict', list, 'series', 'split', 'records', 'index') "
                "will be used in a future version. Use one of the above "
                "to silence this warning.",
                FutureWarning,
            )

            if orient.startswith("d"):
                orient = "dict"
            elif orient.startswith("l"):
                orient = "list"
            elif orient.startswith("sp"):
                orient = "split"
            elif orient.startswith("s"):
                orient = "series"
            elif orient.startswith("r"):
                orient = "records"
            elif orient.startswith("i"):
                orient = "index"

        if orient == "dict":
            return into_c((k, v.to_dict(into)) for k, v in self.items())

        elif orient == "list":
            return into_c((k, v.tolist()) for k, v in self.items())

        elif orient == "split":
            return into_c(
                (
                    ("index", self.index.tolist()),
                    ("columns", self.columns.tolist()),
                    (
                        "data",
                        [
                            list(map(com.maybe_box_datetimelike, t))
                            for t in self.itertuples(index=False, name=None)
                        ],
                    ),
                )
            )

        elif orient == "series":
            return into_c((k, com.maybe_box_datetimelike(v)) for k, v in self.items())

        elif orient == "records":
            columns = self.columns.tolist()
            rows = (
                dict(zip(columns, row))
                for row in self.itertuples(index=False, name=None)
            )
            return [
                into_c((k, com.maybe_box_datetimelike(v)) for k, v in row.items())
                for row in rows
            ]

        elif orient == "index":
            if not self.index.is_unique:
                raise ValueError("DataFrame index must be unique for orient='index'.")
            return into_c(
                (t[0], dict(zip(self.columns, t[1:])))
                for t in self.itertuples(name=None)
            )

        else:
            raise ValueError(f"orient '{orient}' not understood")

    def to_gbq(
        self,
        destination_table,
        project_id=None,
        chunksize=None,
        reauth=False,
        if_exists="fail",
        auth_local_webserver=False,
        table_schema=None,
        location=None,
        progress_bar=True,
        credentials=None,
    ) -> None:
        """
        Write a DataFrame to a Google BigQuery table.

        This function requires the `pandas-gbq package
        <https://pandas-gbq.readthedocs.io>`__.

        See the `How to authenticate with Google BigQuery
        <https://pandas-gbq.readthedocs.io/en/latest/howto/authentication.html>`__
        guide for authentication instructions.

        Parameters
        ----------
        destination_table : str
            Name of table to be written, in the form ``dataset.tablename``.
        project_id : str, optional
            Google BigQuery Account project ID. Optional when available from
            the environment.
        chunksize : int, optional
            Number of rows to be inserted in each chunk from the dataframe.
            Set to ``None`` to load the whole dataframe at once.
        reauth : bool, default False
            Force Google BigQuery to re-authenticate the user. This is useful
            if multiple accounts are used.
        if_exists : str, default 'fail'
            Behavior when the destination table exists. Value can be one of:

            ``'fail'``
                If table exists raise pandas_gbq.gbq.TableCreationError.
            ``'replace'``
                If table exists, drop it, recreate it, and insert data.
            ``'append'``
                If table exists, insert data. Create if does not exist.
        auth_local_webserver : bool, default False
            Use the `local webserver flow`_ instead of the `console flow`_
            when getting user credentials.

            .. _local webserver flow:
                https://google-auth-oauthlib.readthedocs.io/en/latest/reference/google_auth_oauthlib.flow.html#google_auth_oauthlib.flow.InstalledAppFlow.run_local_server
            .. _console flow:
                https://google-auth-oauthlib.readthedocs.io/en/latest/reference/google_auth_oauthlib.flow.html#google_auth_oauthlib.flow.InstalledAppFlow.run_console

            *New in version 0.2.0 of pandas-gbq*.
        table_schema : list of dicts, optional
            List of BigQuery table fields to which according DataFrame
            columns conform to, e.g. ``[{'name': 'col1', 'type':
            'STRING'},...]``. If schema is not provided, it will be
            generated according to dtypes of DataFrame columns. See
            BigQuery API documentation on available names of a field.

            *New in version 0.3.1 of pandas-gbq*.
        location : str, optional
            Location where the load job should run. See the `BigQuery locations
            documentation
            <https://cloud.google.com/bigquery/docs/dataset-locations>`__ for a
            list of available locations. The location must match that of the
            target dataset.

            *New in version 0.5.0 of pandas-gbq*.
        progress_bar : bool, default True
            Use the library `tqdm` to show the progress bar for the upload,
            chunk by chunk.

            *New in version 0.5.0 of pandas-gbq*.
        credentials : google.auth.credentials.Credentials, optional
            Credentials for accessing Google APIs. Use this parameter to
            override default credentials, such as to use Compute Engine
            :class:`google.auth.compute_engine.Credentials` or Service
            Account :class:`google.oauth2.service_account.Credentials`
            directly.

            *New in version 0.8.0 of pandas-gbq*.

            .. versionadded:: 0.24.0

        See Also
        --------
        pandas_gbq.to_gbq : This function in the pandas-gbq library.
        read_gbq : Read a DataFrame from Google BigQuery.
        """
        from pandas.io import gbq

        gbq.to_gbq(
            self,
            destination_table,
            project_id=project_id,
            chunksize=chunksize,
            reauth=reauth,
            if_exists=if_exists,
            auth_local_webserver=auth_local_webserver,
            table_schema=table_schema,
            location=location,
            progress_bar=progress_bar,
            credentials=credentials,
        )

    @classmethod
    def from_records(
        cls,
        data,
        index=None,
        exclude=None,
        columns=None,
        coerce_float=False,
        nrows=None,
    ) -> DataFrame:
        """
        Convert structured or record ndarray to DataFrame.

        Creates a DataFrame object from a structured ndarray, sequence of
        tuples or dicts, or DataFrame.

        Parameters
        ----------
        data : structured ndarray, sequence of tuples or dicts, or DataFrame
            Structured input data.
        index : str, list of fields, array-like
            Field of array to use as the index, alternately a specific set of
            input labels to use.
        exclude : sequence, default None
            Columns or fields to exclude.
        columns : sequence, default None
            Column names to use. If the passed data do not have names
            associated with them, this argument provides names for the
            columns. Otherwise this argument indicates the order of the columns
            in the result (any names not found in the data will become all-NA
            columns).
        coerce_float : bool, default False
            Attempt to convert values of non-string, non-numeric objects (like
            decimal.Decimal) to floating point, useful for SQL result sets.
        nrows : int, default None
            Number of rows to read if data is an iterator.

        Returns
        -------
        DataFrame

        See Also
        --------
        DataFrame.from_dict : DataFrame from dict of array-like or dicts.
        DataFrame : DataFrame object creation using constructor.

        Examples
        --------
        Data can be provided as a structured ndarray:

        >>> data = np.array([(3, 'a'), (2, 'b'), (1, 'c'), (0, 'd')],
        ...                 dtype=[('col_1', 'i4'), ('col_2', 'U1')])
        >>> pd.DataFrame.from_records(data)
           col_1 col_2
        0      3     a
        1      2     b
        2      1     c
        3      0     d

        Data can be provided as a list of dicts:

        >>> data = [{'col_1': 3, 'col_2': 'a'},
        ...         {'col_1': 2, 'col_2': 'b'},
        ...         {'col_1': 1, 'col_2': 'c'},
        ...         {'col_1': 0, 'col_2': 'd'}]
        >>> pd.DataFrame.from_records(data)
           col_1 col_2
        0      3     a
        1      2     b
        2      1     c
        3      0     d

        Data can be provided as a list of tuples with corresponding columns:

        >>> data = [(3, 'a'), (2, 'b'), (1, 'c'), (0, 'd')]
        >>> pd.DataFrame.from_records(data, columns=['col_1', 'col_2'])
           col_1 col_2
        0      3     a
        1      2     b
        2      1     c
        3      0     d
        """
        # Make a copy of the input columns so we can modify it
        if columns is not None:
            columns = ensure_index(columns)

        if is_iterator(data):
            if nrows == 0:
                return cls()

            try:
                first_row = next(data)
            except StopIteration:
                return cls(index=index, columns=columns)

            dtype = None
            if hasattr(first_row, "dtype") and first_row.dtype.names:
                dtype = first_row.dtype

            values = [first_row]

            if nrows is None:
                values += data
            else:
                values.extend(itertools.islice(data, nrows - 1))

            if dtype is not None:
                data = np.array(values, dtype=dtype)
            else:
                data = values

        if isinstance(data, dict):
            if columns is None:
                columns = arr_columns = ensure_index(sorted(data))
                arrays = [data[k] for k in columns]
            else:
                arrays = []
                arr_columns_list = []
                for k, v in data.items():
                    if k in columns:
                        arr_columns_list.append(k)
                        arrays.append(v)

                arrays, arr_columns = reorder_arrays(arrays, arr_columns_list, columns)

        elif isinstance(data, (np.ndarray, DataFrame)):
            arrays, columns = to_arrays(data, columns)
            if columns is not None:
                columns = ensure_index(columns)
            arr_columns = columns
        else:
            arrays, arr_columns = to_arrays(data, columns, coerce_float=coerce_float)

            arr_columns = ensure_index(arr_columns)
            if columns is not None:
                columns = ensure_index(columns)
            else:
                columns = arr_columns

        if exclude is None:
            exclude = set()
        else:
            exclude = set(exclude)

        result_index = None
        if index is not None:
            if isinstance(index, str) or not hasattr(index, "__iter__"):
                i = columns.get_loc(index)
                exclude.add(index)
                if len(arrays) > 0:
                    result_index = Index(arrays[i], name=index)
                else:
                    result_index = Index([], name=index)
            else:
                try:
                    index_data = [arrays[arr_columns.get_loc(field)] for field in index]
                except (KeyError, TypeError):
                    # raised by get_loc, see GH#29258
                    result_index = index
                else:
                    result_index = ensure_index_from_sequences(index_data, names=index)
                    exclude.update(index)

        if any(exclude):
            arr_exclude = [x for x in exclude if x in arr_columns]
            to_remove = [arr_columns.get_loc(col) for col in arr_exclude]
            arrays = [v for i, v in enumerate(arrays) if i not in to_remove]

            arr_columns = arr_columns.drop(arr_exclude)
            columns = columns.drop(exclude)

        mgr = arrays_to_mgr(arrays, arr_columns, result_index, columns)

        return cls(mgr)

    def to_records(
        self, index=True, column_dtypes=None, index_dtypes=None
    ) -> np.recarray:
        """
        Convert DataFrame to a NumPy record array.

        Index will be included as the first field of the record array if
        requested.

        Parameters
        ----------
        index : bool, default True
            Include index in resulting record array, stored in 'index'
            field or using the index label, if set.
        column_dtypes : str, type, dict, default None
            .. versionadded:: 0.24.0

            If a string or type, the data type to store all columns. If
            a dictionary, a mapping of column names and indices (zero-indexed)
            to specific data types.
        index_dtypes : str, type, dict, default None
            .. versionadded:: 0.24.0

            If a string or type, the data type to store all index levels. If
            a dictionary, a mapping of index level names and indices
            (zero-indexed) to specific data types.

            This mapping is applied only if `index=True`.

        Returns
        -------
        numpy.recarray
            NumPy ndarray with the DataFrame labels as fields and each row
            of the DataFrame as entries.

        See Also
        --------
        DataFrame.from_records: Convert structured or record ndarray
            to DataFrame.
        numpy.recarray: An ndarray that allows field access using
            attributes, analogous to typed columns in a
            spreadsheet.

        Examples
        --------
        >>> df = pd.DataFrame({'A': [1, 2], 'B': [0.5, 0.75]},
        ...                   index=['a', 'b'])
        >>> df
           A     B
        a  1  0.50
        b  2  0.75
        >>> df.to_records()
        rec.array([('a', 1, 0.5 ), ('b', 2, 0.75)],
                  dtype=[('index', 'O'), ('A', '<i8'), ('B', '<f8')])

        If the DataFrame index has no label then the recarray field name
        is set to 'index'. If the index has a label then this is used as the
        field name:

        >>> df.index = df.index.rename("I")
        >>> df.to_records()
        rec.array([('a', 1, 0.5 ), ('b', 2, 0.75)],
                  dtype=[('I', 'O'), ('A', '<i8'), ('B', '<f8')])

        The index can be excluded from the record array:

        >>> df.to_records(index=False)
        rec.array([(1, 0.5 ), (2, 0.75)],
                  dtype=[('A', '<i8'), ('B', '<f8')])

        Data types can be specified for the columns:

        >>> df.to_records(column_dtypes={"A": "int32"})
        rec.array([('a', 1, 0.5 ), ('b', 2, 0.75)],
                  dtype=[('I', 'O'), ('A', '<i4'), ('B', '<f8')])

        As well as for the index:

        >>> df.to_records(index_dtypes="<S2")
        rec.array([(b'a', 1, 0.5 ), (b'b', 2, 0.75)],
                  dtype=[('I', 'S2'), ('A', '<i8'), ('B', '<f8')])

        >>> index_dtypes = f"<S{df.index.str.len().max()}"
        >>> df.to_records(index_dtypes=index_dtypes)
        rec.array([(b'a', 1, 0.5 ), (b'b', 2, 0.75)],
                  dtype=[('I', 'S1'), ('A', '<i8'), ('B', '<f8')])
        """
        if index:
            if isinstance(self.index, MultiIndex):
                # array of tuples to numpy cols. copy copy copy
                ix_vals = list(map(np.array, zip(*self.index._values)))
            else:
                ix_vals = [self.index.values]

            arrays = ix_vals + [
                np.asarray(self.iloc[:, i]) for i in range(len(self.columns))
            ]

            count = 0
            index_names = list(self.index.names)

            if isinstance(self.index, MultiIndex):
                for i, n in enumerate(index_names):
                    if n is None:
                        index_names[i] = f"level_{count}"
                        count += 1
            elif index_names[0] is None:
                index_names = ["index"]

            names = [str(name) for name in itertools.chain(index_names, self.columns)]
        else:
            arrays = [np.asarray(self.iloc[:, i]) for i in range(len(self.columns))]
            names = [str(c) for c in self.columns]
            index_names = []

        index_len = len(index_names)
        formats = []

        for i, v in enumerate(arrays):
            index = i

            # When the names and arrays are collected, we
            # first collect those in the DataFrame's index,
            # followed by those in its columns.
            #
            # Thus, the total length of the array is:
            # len(index_names) + len(DataFrame.columns).
            #
            # This check allows us to see whether we are
            # handling a name / array in the index or column.
            if index < index_len:
                dtype_mapping = index_dtypes
                name = index_names[index]
            else:
                index -= index_len
                dtype_mapping = column_dtypes
                name = self.columns[index]

            # We have a dictionary, so we get the data type
            # associated with the index or column (which can
            # be denoted by its name in the DataFrame or its
            # position in DataFrame's array of indices or
            # columns, whichever is applicable.
            if is_dict_like(dtype_mapping):
                if name in dtype_mapping:
                    dtype_mapping = dtype_mapping[name]
                elif index in dtype_mapping:
                    dtype_mapping = dtype_mapping[index]
                else:
                    dtype_mapping = None

            # If no mapping can be found, use the array's
            # dtype attribute for formatting.
            #
            # A valid dtype must either be a type or
            # string naming a type.
            if dtype_mapping is None:
                formats.append(v.dtype)
            elif isinstance(dtype_mapping, (type, np.dtype, str)):
                formats.append(dtype_mapping)
            else:
                element = "row" if i < index_len else "column"
                msg = f"Invalid dtype {dtype_mapping} specified for {element} {name}"
                raise ValueError(msg)

        return np.rec.fromarrays(arrays, dtype={"names": names, "formats": formats})

    @classmethod
    def _from_arrays(
        cls,
        arrays,
        columns,
        index,
        dtype: Optional[Dtype] = None,
        verify_integrity: bool = True,
    ) -> DataFrame:
        """
        Create DataFrame from a list of arrays corresponding to the columns.

        Parameters
        ----------
        arrays : list-like of arrays
            Each array in the list corresponds to one column, in order.
        columns : list-like, Index
            The column names for the resulting DataFrame.
        index : list-like, Index
            The rows labels for the resulting DataFrame.
        dtype : dtype, optional
            Optional dtype to enforce for all arrays.
        verify_integrity : bool, default True
            Validate and homogenize all input. If set to False, it is assumed
            that all elements of `arrays` are actual arrays how they will be
            stored in a block (numpy ndarray or ExtensionArray), have the same
            length as and are aligned with the index, and that `columns` and
            `index` are ensured to be an Index object.

        Returns
        -------
        DataFrame
        """
        if dtype is not None:
            dtype = pandas_dtype(dtype)

        mgr = arrays_to_mgr(
            arrays,
            columns,
            index,
            columns,
            dtype=dtype,
            verify_integrity=verify_integrity,
        )
        return cls(mgr)

    @deprecate_kwarg(old_arg_name="fname", new_arg_name="path")
    def to_stata(
        self,
        path: FilePathOrBuffer,
        convert_dates: Optional[Dict[Label, str]] = None,
        write_index: bool = True,
        byteorder: Optional[str] = None,
        time_stamp: Optional[datetime.datetime] = None,
        data_label: Optional[str] = None,
        variable_labels: Optional[Dict[Label, str]] = None,
        version: Optional[int] = 114,
        convert_strl: Optional[Sequence[Label]] = None,
        compression: CompressionOptions = "infer",
        storage_options: StorageOptions = None,
    ) -> None:
        """
        Export DataFrame object to Stata dta format.

        Writes the DataFrame to a Stata dataset file.
        "dta" files contain a Stata dataset.

        Parameters
        ----------
        path : str, buffer or path object
            String, path object (pathlib.Path or py._path.local.LocalPath) or
            object implementing a binary write() function. If using a buffer
            then the buffer will not be automatically closed after the file
            data has been written.

            .. versionchanged:: 1.0.0

            Previously this was "fname"

        convert_dates : dict
            Dictionary mapping columns containing datetime types to stata
            internal format to use when writing the dates. Options are 'tc',
            'td', 'tm', 'tw', 'th', 'tq', 'ty'. Column can be either an integer
            or a name. Datetime columns that do not have a conversion type
            specified will be converted to 'tc'. Raises NotImplementedError if
            a datetime column has timezone information.
        write_index : bool
            Write the index to Stata dataset.
        byteorder : str
            Can be ">", "<", "little", or "big". default is `sys.byteorder`.
        time_stamp : datetime
            A datetime to use as file creation date.  Default is the current
            time.
        data_label : str, optional
            A label for the data set.  Must be 80 characters or smaller.
        variable_labels : dict
            Dictionary containing columns as keys and variable labels as
            values. Each label must be 80 characters or smaller.
        version : {114, 117, 118, 119, None}, default 114
            Version to use in the output dta file. Set to None to let pandas
            decide between 118 or 119 formats depending on the number of
            columns in the frame. Version 114 can be read by Stata 10 and
            later. Version 117 can be read by Stata 13 or later. Version 118
            is supported in Stata 14 and later. Version 119 is supported in
            Stata 15 and later. Version 114 limits string variables to 244
            characters or fewer while versions 117 and later allow strings
            with lengths up to 2,000,000 characters. Versions 118 and 119
            support Unicode characters, and version 119 supports more than
            32,767 variables.

            .. versionchanged:: 1.0.0

                Added support for formats 118 and 119.

        convert_strl : list, optional
            List of column names to convert to string columns to Stata StrL
            format. Only available if version is 117.  Storing strings in the
            StrL format can produce smaller dta files if strings have more than
            8 characters and values are repeated.
        compression : str or dict, default 'infer'
            For on-the-fly compression of the output dta. If string, specifies
            compression mode. If dict, value at key 'method' specifies
            compression mode. Compression mode must be one of {'infer', 'gzip',
            'bz2', 'zip', 'xz', None}. If compression mode is 'infer' and
            `fname` is path-like, then detect compression from the following
            extensions: '.gz', '.bz2', '.zip', or '.xz' (otherwise no
            compression). If dict and compression mode is one of {'zip',
            'gzip', 'bz2'}, or inferred as one of the above, other entries
            passed as additional compression options.

            .. versionadded:: 1.1.0

        storage_options : dict, optional
            Extra options that make sense for a particular storage connection, e.g.
            host, port, username, password, etc., if using a URL that will
            be parsed by ``fsspec``, e.g., starting "s3://", "gcs://". An error
            will be raised if providing this argument with a local path or
            a file-like buffer. See the fsspec and backend storage implementation
            docs for the set of allowed keys and values.

            .. versionadded:: 1.2.0

        Raises
        ------
        NotImplementedError
            * If datetimes contain timezone information
            * Column dtype is not representable in Stata
        ValueError
            * Columns listed in convert_dates are neither datetime64[ns]
              or datetime.datetime
            * Column listed in convert_dates is not in DataFrame
            * Categorical label contains more than 32,000 characters

        See Also
        --------
        read_stata : Import Stata data files.
        io.stata.StataWriter : Low-level writer for Stata data files.
        io.stata.StataWriter117 : Low-level writer for version 117 files.

        Examples
        --------
        >>> df = pd.DataFrame({'animal': ['falcon', 'parrot', 'falcon',
        ...                               'parrot'],
        ...                    'speed': [350, 18, 361, 15]})
        >>> df.to_stata('animals.dta')  # doctest: +SKIP
        """
        if version not in (114, 117, 118, 119, None):
            raise ValueError("Only formats 114, 117, 118 and 119 are supported.")
        if version == 114:
            if convert_strl is not None:
                raise ValueError("strl is not supported in format 114")
            from pandas.io.stata import StataWriter as statawriter
        elif version == 117:
            # mypy: Name 'statawriter' already defined (possibly by an import)
            from pandas.io.stata import (  # type: ignore[no-redef]
                StataWriter117 as statawriter,
            )
        else:  # versions 118 and 119
            # mypy: Name 'statawriter' already defined (possibly by an import)
            from pandas.io.stata import (  # type: ignore[no-redef]
                StataWriterUTF8 as statawriter,
            )

        kwargs: Dict[str, Any] = {}
        if version is None or version >= 117:
            # strl conversion is only supported >= 117
            kwargs["convert_strl"] = convert_strl
        if version is None or version >= 118:
            # Specifying the version is only supported for UTF8 (118 or 119)
            kwargs["version"] = version

        # mypy: Too many arguments for "StataWriter"
        writer = statawriter(  # type: ignore[call-arg]
            path,
            self,
            convert_dates=convert_dates,
            byteorder=byteorder,
            time_stamp=time_stamp,
            data_label=data_label,
            write_index=write_index,
            variable_labels=variable_labels,
            compression=compression,
            storage_options=storage_options,
            **kwargs,
        )
        writer.write_file()

    @deprecate_kwarg(old_arg_name="fname", new_arg_name="path")
    def to_feather(self, path: FilePathOrBuffer[AnyStr], **kwargs) -> None:
        """
        Write a DataFrame to the binary Feather format.

        Parameters
        ----------
        path : str or file-like object
            If a string, it will be used as Root Directory path.
        **kwargs :
            Additional keywords passed to :func:`pyarrow.feather.write_feather`.
            Starting with pyarrow 0.17, this includes the `compression`,
            `compression_level`, `chunksize` and `version` keywords.

            .. versionadded:: 1.1.0
        """
        from pandas.io.feather_format import to_feather

        to_feather(self, path, **kwargs)

    @doc(
        Series.to_markdown,
        klass=_shared_doc_kwargs["klass"],
        examples="""Examples
        --------
        >>> df = pd.DataFrame(
        ...     data={"animal_1": ["elk", "pig"], "animal_2": ["dog", "quetzal"]}
        ... )
        >>> print(df.to_markdown())
        |    | animal_1   | animal_2   |
        |---:|:-----------|:-----------|
        |  0 | elk        | dog        |
        |  1 | pig        | quetzal    |

        Output markdown with a tabulate option.

        >>> print(df.to_markdown(tablefmt="grid"))
        +----+------------+------------+
        |    | animal_1   | animal_2   |
        +====+============+============+
        |  0 | elk        | dog        |
        +----+------------+------------+
        |  1 | pig        | quetzal    |
        +----+------------+------------+
        """,
    )
    def to_markdown(
        self,
        buf: Optional[Union[IO[str], str]] = None,
        mode: str = "wt",
        index: bool = True,
        storage_options: StorageOptions = None,
        **kwargs,
    ) -> Optional[str]:
        if "showindex" in kwargs:
            warnings.warn(
                "'showindex' is deprecated. Only 'index' will be used "
                "in a future version. Use 'index' to silence this warning.",
                FutureWarning,
                stacklevel=2,
            )

        kwargs.setdefault("headers", "keys")
        kwargs.setdefault("tablefmt", "pipe")
        kwargs.setdefault("showindex", index)
        tabulate = import_optional_dependency("tabulate")
        result = tabulate.tabulate(self, **kwargs)
        if buf is None:
            return result
        ioargs = get_filepath_or_buffer(buf, mode=mode, storage_options=storage_options)
        assert not isinstance(ioargs.filepath_or_buffer, str)
        ioargs.filepath_or_buffer.writelines(result)
        if ioargs.should_close:
            ioargs.filepath_or_buffer.close()
        return None

    @deprecate_kwarg(old_arg_name="fname", new_arg_name="path")
    def to_parquet(
        self,
        path: FilePathOrBuffer[AnyStr],
        engine: str = "auto",
        compression: Optional[str] = "snappy",
        index: Optional[bool] = None,
        partition_cols: Optional[List[str]] = None,
        storage_options: StorageOptions = None,
        **kwargs,
    ) -> None:
        """
        Write a DataFrame to the binary parquet format.

        This function writes the dataframe as a `parquet file
        <https://parquet.apache.org/>`_. You can choose different parquet
        backends, and have the option of compression. See
        :ref:`the user guide <io.parquet>` for more details.

        Parameters
        ----------
        path : str or file-like object
            If a string, it will be used as Root Directory path
            when writing a partitioned dataset. By file-like object,
            we refer to objects with a write() method, such as a file handler
            (e.g. via builtin open function) or io.BytesIO. The engine
            fastparquet does not accept file-like objects.

            .. versionchanged:: 1.0.0

            Previously this was "fname"

        engine : {'auto', 'pyarrow', 'fastparquet'}, default 'auto'
            Parquet library to use. If 'auto', then the option
            ``io.parquet.engine`` is used. The default ``io.parquet.engine``
            behavior is to try 'pyarrow', falling back to 'fastparquet' if
            'pyarrow' is unavailable.
        compression : {'snappy', 'gzip', 'brotli', None}, default 'snappy'
            Name of the compression to use. Use ``None`` for no compression.
        index : bool, default None
            If ``True``, include the dataframe's index(es) in the file output.
            If ``False``, they will not be written to the file.
            If ``None``, similar to ``True`` the dataframe's index(es)
            will be saved. However, instead of being saved as values,
            the RangeIndex will be stored as a range in the metadata so it
            doesn't require much space and is faster. Other indexes will
            be included as columns in the file output.

            .. versionadded:: 0.24.0

        partition_cols : list, optional, default None
            Column names by which to partition the dataset.
            Columns are partitioned in the order they are given.
            Must be None if path is not a string.

            .. versionadded:: 0.24.0

        storage_options : dict, optional
            Extra options that make sense for a particular storage connection, e.g.
            host, port, username, password, etc., if using a URL that will
            be parsed by ``fsspec``, e.g., starting "s3://", "gcs://". An error
            will be raised if providing this argument with a local path or
            a file-like buffer. See the fsspec and backend storage implementation
            docs for the set of allowed keys and values

            .. versionadded:: 1.2.0

        **kwargs
            Additional arguments passed to the parquet library. See
            :ref:`pandas io <io.parquet>` for more details.

        See Also
        --------
        read_parquet : Read a parquet file.
        DataFrame.to_csv : Write a csv file.
        DataFrame.to_sql : Write to a sql table.
        DataFrame.to_hdf : Write to hdf.

        Notes
        -----
        This function requires either the `fastparquet
        <https://pypi.org/project/fastparquet>`_ or `pyarrow
        <https://arrow.apache.org/docs/python/>`_ library.

        Examples
        --------
        >>> df = pd.DataFrame(data={'col1': [1, 2], 'col2': [3, 4]})
        >>> df.to_parquet('df.parquet.gzip',
        ...               compression='gzip')  # doctest: +SKIP
        >>> pd.read_parquet('df.parquet.gzip')  # doctest: +SKIP
           col1  col2
        0     1     3
        1     2     4

        If you want to get a buffer to the parquet content you can use a io.BytesIO
        object, as long as you don't use partition_cols, which creates multiple files.

        >>> import io
        >>> f = io.BytesIO()
        >>> df.to_parquet(f)
        >>> f.seek(0)
        0
        >>> content = f.read()
        """
        from pandas.io.parquet import to_parquet

        to_parquet(
            self,
            path,
            engine,
            compression=compression,
            index=index,
            partition_cols=partition_cols,
            storage_options=storage_options,
            **kwargs,
        )

    @Substitution(
        header_type="bool",
        header="Whether to print column labels, default True",
        col_space_type="str or int, list or dict of int or str",
        col_space="The minimum width of each column in CSS length "
        "units.  An int is assumed to be px units.\n\n"
        "            .. versionadded:: 0.25.0\n"
        "                Ability to use str",
    )
    @Substitution(shared_params=fmt.common_docstring, returns=fmt.return_docstring)
    def to_html(
        self,
        buf=None,
        columns=None,
        col_space=None,
        header=True,
        index=True,
        na_rep="NaN",
        formatters=None,
        float_format=None,
        sparsify=None,
        index_names=True,
        justify=None,
        max_rows=None,
        max_cols=None,
        show_dimensions=False,
        decimal=".",
        bold_rows=True,
        classes=None,
        escape=True,
        notebook=False,
        border=None,
        table_id=None,
        render_links=False,
        encoding=None,
    ):
        """
        Render a DataFrame as an HTML table.
        %(shared_params)s
        bold_rows : bool, default True
            Make the row labels bold in the output.
        classes : str or list or tuple, default None
            CSS class(es) to apply to the resulting html table.
        escape : bool, default True
            Convert the characters <, >, and & to HTML-safe sequences.
        notebook : {True, False}, default False
            Whether the generated HTML is for IPython Notebook.
        border : int
            A ``border=border`` attribute is included in the opening
            `<table>` tag. Default ``pd.options.display.html.border``.
        encoding : str, default "utf-8"
            Set character encoding.

            .. versionadded:: 1.0

        table_id : str, optional
            A css id is included in the opening `<table>` tag if specified.
        render_links : bool, default False
            Convert URLs to HTML links.

            .. versionadded:: 0.24.0
        %(returns)s
        See Also
        --------
        to_string : Convert DataFrame to a string.
        """
        if justify is not None and justify not in fmt._VALID_JUSTIFY_PARAMETERS:
            raise ValueError("Invalid value for justify parameter")

        formatter = fmt.DataFrameFormatter(
            self,
            columns=columns,
            col_space=col_space,
            na_rep=na_rep,
            formatters=formatters,
            float_format=float_format,
            sparsify=sparsify,
            justify=justify,
            index_names=index_names,
            header=header,
            index=index,
            bold_rows=bold_rows,
            escape=escape,
            max_rows=max_rows,
            max_cols=max_cols,
            show_dimensions=show_dimensions,
            decimal=decimal,
            table_id=table_id,
            render_links=render_links,
        )
        # TODO: a generic formatter wld b in DataFrameFormatter
        return formatter.to_html(
            buf=buf,
            classes=classes,
            notebook=notebook,
            border=border,
            encoding=encoding,
        )

    # ----------------------------------------------------------------------
    @Substitution(
        klass="DataFrame",
        type_sub=" and columns",
        max_cols_sub=(
            """max_cols : int, optional
                When to switch from the verbose to the truncated output. If the
                DataFrame has more than `max_cols` columns, the truncated output
                is used. By default, the setting in
                ``pandas.options.display.max_info_columns`` is used.
            """
        ),
        examples_sub=(
            """
            >>> int_values = [1, 2, 3, 4, 5]
            >>> text_values = ['alpha', 'beta', 'gamma', 'delta', 'epsilon']
            >>> float_values = [0.0, 0.25, 0.5, 0.75, 1.0]
            >>> df = pd.DataFrame({"int_col": int_values, "text_col": text_values,
            ...                   "float_col": float_values})
            >>> df
                int_col text_col  float_col
            0        1    alpha       0.00
            1        2     beta       0.25
            2        3    gamma       0.50
            3        4    delta       0.75
            4        5  epsilon       1.00

            Prints information of all columns:

            >>> df.info(verbose=True)
            <class 'pandas.core.frame.DataFrame'>
            RangeIndex: 5 entries, 0 to 4
            Data columns (total 3 columns):
             #   Column     Non-Null Count  Dtype
            ---  ------     --------------  -----
             0   int_col    5 non-null      int64
             1   text_col   5 non-null      object
             2   float_col  5 non-null      float64
            dtypes: float64(1), int64(1), object(1)
            memory usage: 248.0+ bytes

            Prints a summary of columns count and its dtypes but not per column
            information:

            >>> df.info(verbose=False)
            <class 'pandas.core.frame.DataFrame'>
            RangeIndex: 5 entries, 0 to 4
            Columns: 3 entries, int_col to float_col
            dtypes: float64(1), int64(1), object(1)
            memory usage: 248.0+ bytes

            Pipe output of DataFrame.info to buffer instead of sys.stdout, get
            buffer content and writes to a text file:

            >>> import io
            >>> buffer = io.StringIO()
            >>> df.info(buf=buffer)
            >>> s = buffer.getvalue()
            >>> with open("df_info.txt", "w",
            ...           encoding="utf-8") as f:  # doctest: +SKIP
            ...     f.write(s)
            260

            The `memory_usage` parameter allows deep introspection mode, specially
            useful for big DataFrames and fine-tune memory optimization:

            >>> random_strings_array = np.random.choice(['a', 'b', 'c'], 10 ** 6)
            >>> df = pd.DataFrame({
            ...     'column_1': np.random.choice(['a', 'b', 'c'], 10 ** 6),
            ...     'column_2': np.random.choice(['a', 'b', 'c'], 10 ** 6),
            ...     'column_3': np.random.choice(['a', 'b', 'c'], 10 ** 6)
            ... })
            >>> df.info()
            <class 'pandas.core.frame.DataFrame'>
            RangeIndex: 1000000 entries, 0 to 999999
            Data columns (total 3 columns):
             #   Column    Non-Null Count    Dtype
            ---  ------    --------------    -----
             0   column_1  1000000 non-null  object
             1   column_2  1000000 non-null  object
             2   column_3  1000000 non-null  object
            dtypes: object(3)
            memory usage: 22.9+ MB

            >>> df.info(memory_usage='deep')
            <class 'pandas.core.frame.DataFrame'>
            RangeIndex: 1000000 entries, 0 to 999999
            Data columns (total 3 columns):
             #   Column    Non-Null Count    Dtype
            ---  ------    --------------    -----
             0   column_1  1000000 non-null  object
             1   column_2  1000000 non-null  object
             2   column_3  1000000 non-null  object
            dtypes: object(3)
            memory usage: 165.9 MB"""
        ),
        see_also_sub=(
            """
            DataFrame.describe: Generate descriptive statistics of DataFrame
                columns.
            DataFrame.memory_usage: Memory usage of DataFrame columns."""
        ),
    )
    @doc(DataFrameInfo.info)
    def info(
        self,
        verbose: Optional[bool] = None,
        buf: Optional[IO[str]] = None,
        max_cols: Optional[int] = None,
        memory_usage: Optional[Union[bool, str]] = None,
        null_counts: Optional[bool] = None,
    ) -> None:
        return DataFrameInfo(
            self, verbose, buf, max_cols, memory_usage, null_counts
        ).info()

    def memory_usage(self, index=True, deep=False) -> Series:
        """
        Return the memory usage of each column in bytes.

        The memory usage can optionally include the contribution of
        the index and elements of `object` dtype.

        This value is displayed in `DataFrame.info` by default. This can be
        suppressed by setting ``pandas.options.display.memory_usage`` to False.

        Parameters
        ----------
        index : bool, default True
            Specifies whether to include the memory usage of the DataFrame's
            index in returned Series. If ``index=True``, the memory usage of
            the index is the first item in the output.
        deep : bool, default False
            If True, introspect the data deeply by interrogating
            `object` dtypes for system-level memory consumption, and include
            it in the returned values.

        Returns
        -------
        Series
            A Series whose index is the original column names and whose values
            is the memory usage of each column in bytes.

        See Also
        --------
        numpy.ndarray.nbytes : Total bytes consumed by the elements of an
            ndarray.
        Series.memory_usage : Bytes consumed by a Series.
        Categorical : Memory-efficient array for string values with
            many repeated values.
        DataFrame.info : Concise summary of a DataFrame.

        Examples
        --------
        >>> dtypes = ['int64', 'float64', 'complex128', 'object', 'bool']
        >>> data = dict([(t, np.ones(shape=5000).astype(t))
        ...              for t in dtypes])
        >>> df = pd.DataFrame(data)
        >>> df.head()
           int64  float64            complex128  object  bool
        0      1      1.0    1.000000+0.000000j       1  True
        1      1      1.0    1.000000+0.000000j       1  True
        2      1      1.0    1.000000+0.000000j       1  True
        3      1      1.0    1.000000+0.000000j       1  True
        4      1      1.0    1.000000+0.000000j       1  True

        >>> df.memory_usage()
        Index           128
        int64         40000
        float64       40000
        complex128    80000
        object        40000
        bool           5000
        dtype: int64

        >>> df.memory_usage(index=False)
        int64         40000
        float64       40000
        complex128    80000
        object        40000
        bool           5000
        dtype: int64

        The memory footprint of `object` dtype columns is ignored by default:

        >>> df.memory_usage(deep=True)
        Index            128
        int64          40000
        float64        40000
        complex128     80000
        object        160000
        bool            5000
        dtype: int64

        Use a Categorical for efficient storage of an object-dtype column with
        many repeated values.

        >>> df['object'].astype('category').memory_usage(deep=True)
        5216
        """
        result = self._constructor_sliced(
            [c.memory_usage(index=False, deep=deep) for col, c in self.items()],
            index=self.columns,
        )
        if index:
            result = self._constructor_sliced(
                self.index.memory_usage(deep=deep), index=["Index"]
            ).append(result)
        return result

    def transpose(self, *args, copy: bool = False) -> DataFrame:
        """
        Transpose index and columns.

        Reflect the DataFrame over its main diagonal by writing rows as columns
        and vice-versa. The property :attr:`.T` is an accessor to the method
        :meth:`transpose`.

        Parameters
        ----------
        *args : tuple, optional
            Accepted for compatibility with NumPy.
        copy : bool, default False
            Whether to copy the data after transposing, even for DataFrames
            with a single dtype.

            Note that a copy is always required for mixed dtype DataFrames,
            or for DataFrames with any extension types.

        Returns
        -------
        DataFrame
            The transposed DataFrame.

        See Also
        --------
        numpy.transpose : Permute the dimensions of a given array.

        Notes
        -----
        Transposing a DataFrame with mixed dtypes will result in a homogeneous
        DataFrame with the `object` dtype. In such a case, a copy of the data
        is always made.

        Examples
        --------
        **Square DataFrame with homogeneous dtype**

        >>> d1 = {'col1': [1, 2], 'col2': [3, 4]}
        >>> df1 = pd.DataFrame(data=d1)
        >>> df1
           col1  col2
        0     1     3
        1     2     4

        >>> df1_transposed = df1.T # or df1.transpose()
        >>> df1_transposed
              0  1
        col1  1  2
        col2  3  4

        When the dtype is homogeneous in the original DataFrame, we get a
        transposed DataFrame with the same dtype:

        >>> df1.dtypes
        col1    int64
        col2    int64
        dtype: object
        >>> df1_transposed.dtypes
        0    int64
        1    int64
        dtype: object

        **Non-square DataFrame with mixed dtypes**

        >>> d2 = {'name': ['Alice', 'Bob'],
        ...       'score': [9.5, 8],
        ...       'employed': [False, True],
        ...       'kids': [0, 0]}
        >>> df2 = pd.DataFrame(data=d2)
        >>> df2
            name  score  employed  kids
        0  Alice    9.5     False     0
        1    Bob    8.0      True     0

        >>> df2_transposed = df2.T # or df2.transpose()
        >>> df2_transposed
                      0     1
        name      Alice   Bob
        score       9.5     8
        employed  False  True
        kids          0     0

        When the DataFrame has mixed dtypes, we get a transposed DataFrame with
        the `object` dtype:

        >>> df2.dtypes
        name         object
        score       float64
        employed       bool
        kids          int64
        dtype: object
        >>> df2_transposed.dtypes
        0    object
        1    object
        dtype: object
        """
        nv.validate_transpose(args, dict())
        # construct the args

        dtypes = list(self.dtypes)
        if self._is_homogeneous_type and dtypes and is_extension_array_dtype(dtypes[0]):
            # We have EAs with the same dtype. We can preserve that dtype in transpose.
            dtype = dtypes[0]
            arr_type = dtype.construct_array_type()
            values = self.values

            new_values = [arr_type._from_sequence(row, dtype=dtype) for row in values]
            result = self._constructor(
                dict(zip(self.index, new_values)), index=self.columns
            )

        else:
            new_values = self.values.T
            if copy:
                new_values = new_values.copy()
            result = self._constructor(
                new_values, index=self.columns, columns=self.index
            )

        return result.__finalize__(self, method="transpose")

    @property
    def T(self) -> DataFrame:
        return self.transpose()

    # ----------------------------------------------------------------------
    # Indexing Methods

    def _ixs(self, i: int, axis: int = 0):
        """
        Parameters
        ----------
        i : int
        axis : int

        Notes
        -----
        If slice passed, the resulting data will be a view.
        """
        # irow
        if axis == 0:
            new_values = self._mgr.fast_xs(i)

            # if we are a copy, mark as such
            copy = isinstance(new_values, np.ndarray) and new_values.base is None
            result = self._constructor_sliced(
                new_values,
                index=self.columns,
                name=self.index[i],
                dtype=new_values.dtype,
            )
            result._set_is_copy(self, copy=copy)
            return result

        # icol
        else:
            label = self.columns[i]

            values = self._mgr.iget(i)
            result = self._box_col_values(values, i)

            # this is a cached value, mark it so
            result._set_as_cached(label, self)

            return result

    def _get_column_array(self, i: int) -> ArrayLike:
        """
        Get the values of the i'th column (ndarray or ExtensionArray, as stored
        in the Block)
        """
        return self._data.iget_values(i)

    def _iter_column_arrays(self) -> Iterator[ArrayLike]:
        """
        Iterate over the arrays of all columns in order.
        This returns the values as stored in the Block (ndarray or ExtensionArray).
        """
        for i in range(len(self.columns)):
            yield self._get_column_array(i)

    def __getitem__(self, key):
        key = lib.item_from_zerodim(key)
        key = com.apply_if_callable(key, self)

        if is_hashable(key):
            # shortcut if the key is in columns
            if self.columns.is_unique and key in self.columns:
                if self.columns.nlevels > 1:
                    return self._getitem_multilevel(key)
                return self._get_item_cache(key)

        # Do we have a slicer (on rows)?
        indexer = convert_to_index_sliceable(self, key)
        if indexer is not None:
            # either we have a slice or we have a string that can be converted
            #  to a slice for partial-string date indexing
            return self._slice(indexer, axis=0)

        # Do we have a (boolean) DataFrame?
        if isinstance(key, DataFrame):
            return self.where(key)

        # Do we have a (boolean) 1d indexer?
        if com.is_bool_indexer(key):
            return self._getitem_bool_array(key)

        # We are left with two options: a single key, and a collection of keys,
        # We interpret tuples as collections only for non-MultiIndex
        is_single_key = isinstance(key, tuple) or not is_list_like(key)

        if is_single_key:
            if self.columns.nlevels > 1:
                return self._getitem_multilevel(key)
            indexer = self.columns.get_loc(key)
            if is_integer(indexer):
                indexer = [indexer]
        else:
            if is_iterator(key):
                key = list(key)
            indexer = self.loc._get_listlike_indexer(key, axis=1, raise_missing=True)[1]

        # take() does not accept boolean indexers
        if getattr(indexer, "dtype", None) == bool:
            indexer = np.where(indexer)[0]

        data = self._take_with_is_copy(indexer, axis=1)

        if is_single_key:
            # What does looking for a single key in a non-unique index return?
            # The behavior is inconsistent. It returns a Series, except when
            # - the key itself is repeated (test on data.shape, #9519), or
            # - we have a MultiIndex on columns (test on self.columns, #21309)
            if data.shape[1] == 1 and not isinstance(self.columns, MultiIndex):
                data = data[key]

        return data

    def _getitem_bool_array(self, key):
        # also raises Exception if object array with NA values
        # warning here just in case -- previously __setitem__ was
        # reindexing but __getitem__ was not; it seems more reasonable to
        # go with the __setitem__ behavior since that is more consistent
        # with all other indexing behavior
        if isinstance(key, Series) and not key.index.equals(self.index):
            warnings.warn(
                "Boolean Series key will be reindexed to match DataFrame index.",
                UserWarning,
                stacklevel=3,
            )
        elif len(key) != len(self.index):
            raise ValueError(
                f"Item wrong length {len(key)} instead of {len(self.index)}."
            )

        # check_bool_indexer will throw exception if Series key cannot
        # be reindexed to match DataFrame rows
        key = check_bool_indexer(self.index, key)
        indexer = key.nonzero()[0]
        return self._take_with_is_copy(indexer, axis=0)

    def _getitem_multilevel(self, key):
        # self.columns is a MultiIndex
        loc = self.columns.get_loc(key)
        if isinstance(loc, (slice, np.ndarray)):
            new_columns = self.columns[loc]
            result_columns = maybe_droplevels(new_columns, key)
            if self._is_mixed_type:
                result = self.reindex(columns=new_columns)
                result.columns = result_columns
            else:
                new_values = self.values[:, loc]
                result = self._constructor(
                    new_values, index=self.index, columns=result_columns
                )
                result = result.__finalize__(self)

            # If there is only one column being returned, and its name is
            # either an empty string, or a tuple with an empty string as its
            # first element, then treat the empty string as a placeholder
            # and return the column as if the user had provided that empty
            # string in the key. If the result is a Series, exclude the
            # implied empty string from its name.
            if len(result.columns) == 1:
                top = result.columns[0]
                if isinstance(top, tuple):
                    top = top[0]
                if top == "":
                    result = result[""]
                    if isinstance(result, Series):
                        result = self._constructor_sliced(
                            result, index=self.index, name=key
                        )

            result._set_is_copy(self)
            return result
        else:
            # loc is neither a slice nor ndarray, so must be an int
            return self._ixs(loc, axis=1)

    def _get_value(self, index, col, takeable: bool = False):
        """
        Quickly retrieve single value at passed column and index.

        Parameters
        ----------
        index : row label
        col : column label
        takeable : interpret the index/col as indexers, default False

        Returns
        -------
        scalar
        """
        if takeable:
            series = self._ixs(col, axis=1)
            return series._values[index]

        series = self._get_item_cache(col)
        engine = self.index._engine

        try:
            loc = engine.get_loc(index)
            return series._values[loc]
        except KeyError:
            # GH 20629
            if self.index.nlevels > 1:
                # partial indexing forbidden
                raise

        # we cannot handle direct indexing
        # use positional
        col = self.columns.get_loc(col)
        index = self.index.get_loc(index)
        return self._get_value(index, col, takeable=True)

    def __setitem__(self, key, value):
        key = com.apply_if_callable(key, self)

        # see if we can slice the rows
        indexer = convert_to_index_sliceable(self, key)
        if indexer is not None:
            # either we have a slice or we have a string that can be converted
            #  to a slice for partial-string date indexing
            return self._setitem_slice(indexer, value)

        if isinstance(key, DataFrame) or getattr(key, "ndim", None) == 2:
            self._setitem_frame(key, value)
        elif isinstance(key, (Series, np.ndarray, list, Index)):
            self._setitem_array(key, value)
        else:
            # set column
            self._set_item(key, value)

    def _setitem_slice(self, key: slice, value):
        # NB: we can't just use self.loc[key] = value because that
        #  operates on labels and we need to operate positional for
        #  backwards-compat, xref GH#31469
        self._check_setitem_copy()
        self.iloc._setitem_with_indexer(key, value)

    def _setitem_array(self, key, value):
        # also raises Exception if object array with NA values
        if com.is_bool_indexer(key):
            if len(key) != len(self.index):
                raise ValueError(
                    f"Item wrong length {len(key)} instead of {len(self.index)}!"
                )
            key = check_bool_indexer(self.index, key)
            indexer = key.nonzero()[0]
            self._check_setitem_copy()
            self.iloc._setitem_with_indexer(indexer, value)
        else:
            if isinstance(value, DataFrame):
                if len(value.columns) != len(key):
                    raise ValueError("Columns must be same length as key")
                for k1, k2 in zip(key, value.columns):
                    self[k1] = value[k2]
            else:
                self.loc._ensure_listlike_indexer(key, axis=1)
                indexer = self.loc._get_listlike_indexer(
                    key, axis=1, raise_missing=False
                )[1]
                self._check_setitem_copy()
                self.iloc._setitem_with_indexer((slice(None), indexer), value)

    def _setitem_frame(self, key, value):
        # support boolean setting with DataFrame input, e.g.
        # df[df > df2] = 0
        if isinstance(key, np.ndarray):
            if key.shape != self.shape:
                raise ValueError("Array conditional must be same shape as self")
            key = self._constructor(key, **self._construct_axes_dict())

        if key.size and not is_bool_dtype(key.values):
            raise TypeError(
                "Must pass DataFrame or 2-d ndarray with boolean values only"
            )

        self._check_inplace_setting(value)
        self._check_setitem_copy()
        self._where(-key, value, inplace=True)

    def _iset_item(self, loc: int, value):
        self._ensure_valid_index(value)

        # technically _sanitize_column expects a label, not a position,
        #  but the behavior is the same as long as we pass broadcast=False
        value = self._sanitize_column(loc, value, broadcast=False)
        NDFrame._iset_item(self, loc, value)

        # check if we are modifying a copy
        # try to set first as we want an invalid
        # value exception to occur first
        if len(self):
            self._check_setitem_copy()

    def _set_item(self, key, value):
        """
        Add series to DataFrame in specified column.

        If series is a numpy-array (not a Series/TimeSeries), it must be the
        same length as the DataFrames index or an error will be thrown.

        Series/TimeSeries will be conformed to the DataFrames index to
        ensure homogeneity.
        """
        self._ensure_valid_index(value)
        value = self._sanitize_column(key, value)
        NDFrame._set_item(self, key, value)

        # check if we are modifying a copy
        # try to set first as we want an invalid
        # value exception to occur first
        if len(self):
            self._check_setitem_copy()

    def _set_value(self, index, col, value, takeable: bool = False):
        """
        Put single value at passed column and index.

        Parameters
        ----------
        index : row label
        col : column label
        value : scalar
        takeable : interpret the index/col as indexers, default False
        """
        try:
            if takeable is True:
                series = self._ixs(col, axis=1)
                series._set_value(index, value, takeable=True)
                return

            series = self._get_item_cache(col)
            engine = self.index._engine
            loc = engine.get_loc(index)
            validate_numeric_casting(series.dtype, value)

            series._values[loc] = value
            # Note: trying to use series._set_value breaks tests in
            #  tests.frame.indexing.test_indexing and tests.indexing.test_partial
        except (KeyError, TypeError):
            # set using a non-recursive method & reset the cache
            if takeable:
                self.iloc[index, col] = value
            else:
                self.loc[index, col] = value
            self._item_cache.pop(col, None)

    def _ensure_valid_index(self, value):
        """
        Ensure that if we don't have an index, that we can create one from the
        passed value.
        """
        # GH5632, make sure that we are a Series convertible
        if not len(self.index) and is_list_like(value) and len(value):
            try:
                value = Series(value)
            except (ValueError, NotImplementedError, TypeError) as err:
                raise ValueError(
                    "Cannot set a frame with no defined index "
                    "and a value that cannot be converted to a Series"
                ) from err

            # GH31368 preserve name of index
            index_copy = value.index.copy()
            index_copy.name = self.index.name

            self._mgr = self._mgr.reindex_axis(index_copy, axis=1, fill_value=np.nan)

    def _box_col_values(self, values, loc: int) -> Series:
        """
        Provide boxed values for a column.
        """
        # Lookup in columns so that if e.g. a str datetime was passed
        #  we attach the Timestamp object as the name.
        name = self.columns[loc]
        klass = self._constructor_sliced
        return klass(values, index=self.index, name=name, fastpath=True)

    # ----------------------------------------------------------------------
    # Unsorted

    def query(self, expr, inplace=False, **kwargs):
        """
        Query the columns of a DataFrame with a boolean expression.

        Parameters
        ----------
        expr : str
            The query string to evaluate.

            You can refer to variables
            in the environment by prefixing them with an '@' character like
            ``@a + b``.

            You can refer to column names that are not valid Python variable names
            by surrounding them in backticks. Thus, column names containing spaces
            or punctuations (besides underscores) or starting with digits must be
            surrounded by backticks. (For example, a column named "Area (cm^2) would
            be referenced as `Area (cm^2)`). Column names which are Python keywords
            (like "list", "for", "import", etc) cannot be used.

            For example, if one of your columns is called ``a a`` and you want
            to sum it with ``b``, your query should be ```a a` + b``.

            .. versionadded:: 0.25.0
                Backtick quoting introduced.

            .. versionadded:: 1.0.0
                Expanding functionality of backtick quoting for more than only spaces.

        inplace : bool
            Whether the query should modify the data in place or return
            a modified copy.
        **kwargs
            See the documentation for :func:`eval` for complete details
            on the keyword arguments accepted by :meth:`DataFrame.query`.

        Returns
        -------
        DataFrame
            DataFrame resulting from the provided query expression.

        See Also
        --------
        eval : Evaluate a string describing operations on
            DataFrame columns.
        DataFrame.eval : Evaluate a string describing operations on
            DataFrame columns.

        Notes
        -----
        The result of the evaluation of this expression is first passed to
        :attr:`DataFrame.loc` and if that fails because of a
        multidimensional key (e.g., a DataFrame) then the result will be passed
        to :meth:`DataFrame.__getitem__`.

        This method uses the top-level :func:`eval` function to
        evaluate the passed query.

        The :meth:`~pandas.DataFrame.query` method uses a slightly
        modified Python syntax by default. For example, the ``&`` and ``|``
        (bitwise) operators have the precedence of their boolean cousins,
        :keyword:`and` and :keyword:`or`. This *is* syntactically valid Python,
        however the semantics are different.

        You can change the semantics of the expression by passing the keyword
        argument ``parser='python'``. This enforces the same semantics as
        evaluation in Python space. Likewise, you can pass ``engine='python'``
        to evaluate an expression using Python itself as a backend. This is not
        recommended as it is inefficient compared to using ``numexpr`` as the
        engine.

        The :attr:`DataFrame.index` and
        :attr:`DataFrame.columns` attributes of the
        :class:`~pandas.DataFrame` instance are placed in the query namespace
        by default, which allows you to treat both the index and columns of the
        frame as a column in the frame.
        The identifier ``index`` is used for the frame index; you can also
        use the name of the index to identify it in a query. Please note that
        Python keywords may not be used as identifiers.

        For further details and examples see the ``query`` documentation in
        :ref:`indexing <indexing.query>`.

        *Backtick quoted variables*

        Backtick quoted variables are parsed as literal Python code and
        are converted internally to a Python valid identifier.
        This can lead to the following problems.

        During parsing a number of disallowed characters inside the backtick
        quoted string are replaced by strings that are allowed as a Python identifier.
        These characters include all operators in Python, the space character, the
        question mark, the exclamation mark, the dollar sign, and the euro sign.
        For other characters that fall outside the ASCII range (U+0001..U+007F)
        and those that are not further specified in PEP 3131,
        the query parser will raise an error.
        This excludes whitespace different than the space character,
        but also the hashtag (as it is used for comments) and the backtick
        itself (backtick can also not be escaped).

        In a special case, quotes that make a pair around a backtick can
        confuse the parser.
        For example, ```it's` > `that's``` will raise an error,
        as it forms a quoted string (``'s > `that'``) with a backtick inside.

        See also the Python documentation about lexical analysis
        (https://docs.python.org/3/reference/lexical_analysis.html)
        in combination with the source code in :mod:`pandas.core.computation.parsing`.

        Examples
        --------
        >>> df = pd.DataFrame({'A': range(1, 6),
        ...                    'B': range(10, 0, -2),
        ...                    'C C': range(10, 5, -1)})
        >>> df
           A   B  C C
        0  1  10   10
        1  2   8    9
        2  3   6    8
        3  4   4    7
        4  5   2    6
        >>> df.query('A > B')
           A  B  C C
        4  5  2    6

        The previous expression is equivalent to

        >>> df[df.A > df.B]
           A  B  C C
        4  5  2    6

        For columns with spaces in their name, you can use backtick quoting.

        >>> df.query('B == `C C`')
           A   B  C C
        0  1  10   10

        The previous expression is equivalent to

        >>> df[df.B == df['C C']]
           A   B  C C
        0  1  10   10
        """
        inplace = validate_bool_kwarg(inplace, "inplace")
        if not isinstance(expr, str):
            msg = f"expr must be a string to be evaluated, {type(expr)} given"
            raise ValueError(msg)
        kwargs["level"] = kwargs.pop("level", 0) + 1
        kwargs["target"] = None
        res = self.eval(expr, **kwargs)

        try:
            result = self.loc[res]
        except ValueError:
            # when res is multi-dimensional loc raises, but this is sometimes a
            # valid query
            result = self[res]

        if inplace:
            self._update_inplace(result)
        else:
            return result

    def eval(self, expr, inplace=False, **kwargs):
        """
        Evaluate a string describing operations on DataFrame columns.

        Operates on columns only, not specific rows or elements.  This allows
        `eval` to run arbitrary code, which can make you vulnerable to code
        injection if you pass user input to this function.

        Parameters
        ----------
        expr : str
            The expression string to evaluate.
        inplace : bool, default False
            If the expression contains an assignment, whether to perform the
            operation inplace and mutate the existing DataFrame. Otherwise,
            a new DataFrame is returned.
        **kwargs
            See the documentation for :func:`eval` for complete details
            on the keyword arguments accepted by
            :meth:`~pandas.DataFrame.query`.

        Returns
        -------
        ndarray, scalar, or pandas object
            The result of the evaluation.

        See Also
        --------
        DataFrame.query : Evaluates a boolean expression to query the columns
            of a frame.
        DataFrame.assign : Can evaluate an expression or function to create new
            values for a column.
        eval : Evaluate a Python expression as a string using various
            backends.

        Notes
        -----
        For more details see the API documentation for :func:`~eval`.
        For detailed examples see :ref:`enhancing performance with eval
        <enhancingperf.eval>`.

        Examples
        --------
        >>> df = pd.DataFrame({'A': range(1, 6), 'B': range(10, 0, -2)})
        >>> df
           A   B
        0  1  10
        1  2   8
        2  3   6
        3  4   4
        4  5   2
        >>> df.eval('A + B')
        0    11
        1    10
        2     9
        3     8
        4     7
        dtype: int64

        Assignment is allowed though by default the original DataFrame is not
        modified.

        >>> df.eval('C = A + B')
           A   B   C
        0  1  10  11
        1  2   8  10
        2  3   6   9
        3  4   4   8
        4  5   2   7
        >>> df
           A   B
        0  1  10
        1  2   8
        2  3   6
        3  4   4
        4  5   2

        Use ``inplace=True`` to modify the original DataFrame.

        >>> df.eval('C = A + B', inplace=True)
        >>> df
           A   B   C
        0  1  10  11
        1  2   8  10
        2  3   6   9
        3  4   4   8
        4  5   2   7

        Multiple columns can be assigned to using multi-line expressions:

        >>> df.eval(
        ...     '''
        ... C = A + B
        ... D = A - B
        ... '''
        ... )
           A   B   C  D
        0  1  10  11 -9
        1  2   8  10 -6
        2  3   6   9 -3
        3  4   4   8  0
        4  5   2   7  3
        """
        from pandas.core.computation.eval import eval as _eval

        inplace = validate_bool_kwarg(inplace, "inplace")
        resolvers = kwargs.pop("resolvers", None)
        kwargs["level"] = kwargs.pop("level", 0) + 1
        if resolvers is None:
            index_resolvers = self._get_index_resolvers()
            column_resolvers = self._get_cleaned_column_resolvers()
            resolvers = column_resolvers, index_resolvers
        if "target" not in kwargs:
            kwargs["target"] = self
        kwargs["resolvers"] = kwargs.get("resolvers", ()) + tuple(resolvers)

        return _eval(expr, inplace=inplace, **kwargs)

    def select_dtypes(self, include=None, exclude=None) -> DataFrame:
        """
        Return a subset of the DataFrame's columns based on the column dtypes.

        Parameters
        ----------
        include, exclude : scalar or list-like
            A selection of dtypes or strings to be included/excluded. At least
            one of these parameters must be supplied.

        Returns
        -------
        DataFrame
            The subset of the frame including the dtypes in ``include`` and
            excluding the dtypes in ``exclude``.

        Raises
        ------
        ValueError
            * If both of ``include`` and ``exclude`` are empty
            * If ``include`` and ``exclude`` have overlapping elements
            * If any kind of string dtype is passed in.

        See Also
        --------
        DataFrame.dtypes: Return Series with the data type of each column.

        Notes
        -----
        * To select all *numeric* types, use ``np.number`` or ``'number'``
        * To select strings you must use the ``object`` dtype, but note that
          this will return *all* object dtype columns
        * See the `numpy dtype hierarchy
          <https://numpy.org/doc/stable/reference/arrays.scalars.html>`__
        * To select datetimes, use ``np.datetime64``, ``'datetime'`` or
          ``'datetime64'``
        * To select timedeltas, use ``np.timedelta64``, ``'timedelta'`` or
          ``'timedelta64'``
        * To select Pandas categorical dtypes, use ``'category'``
        * To select Pandas datetimetz dtypes, use ``'datetimetz'`` (new in
          0.20.0) or ``'datetime64[ns, tz]'``

        Examples
        --------
        >>> df = pd.DataFrame({'a': [1, 2] * 3,
        ...                    'b': [True, False] * 3,
        ...                    'c': [1.0, 2.0] * 3})
        >>> df
                a      b  c
        0       1   True  1.0
        1       2  False  2.0
        2       1   True  1.0
        3       2  False  2.0
        4       1   True  1.0
        5       2  False  2.0

        >>> df.select_dtypes(include='bool')
           b
        0  True
        1  False
        2  True
        3  False
        4  True
        5  False

        >>> df.select_dtypes(include=['float64'])
           c
        0  1.0
        1  2.0
        2  1.0
        3  2.0
        4  1.0
        5  2.0

        >>> df.select_dtypes(exclude=['int64'])
               b    c
        0   True  1.0
        1  False  2.0
        2   True  1.0
        3  False  2.0
        4   True  1.0
        5  False  2.0
        """
        if not is_list_like(include):
            include = (include,) if include is not None else ()
        if not is_list_like(exclude):
            exclude = (exclude,) if exclude is not None else ()

        selection = (frozenset(include), frozenset(exclude))

        if not any(selection):
            raise ValueError("at least one of include or exclude must be nonempty")

        # convert the myriad valid dtypes object to a single representation
        include = frozenset(infer_dtype_from_object(x) for x in include)
        exclude = frozenset(infer_dtype_from_object(x) for x in exclude)
        for dtypes in (include, exclude):
            invalidate_string_dtypes(dtypes)

        # can't both include AND exclude!
        if not include.isdisjoint(exclude):
            raise ValueError(f"include and exclude overlap on {(include & exclude)}")

        # We raise when both include and exclude are empty
        # Hence, we can just shrink the columns we want to keep
        keep_these = np.full(self.shape[1], True)

        def extract_unique_dtypes_from_dtypes_set(
            dtypes_set: FrozenSet[Dtype], unique_dtypes: np.ndarray
        ) -> List[Dtype]:
            extracted_dtypes = [
                unique_dtype
                for unique_dtype in unique_dtypes
                # error: Argument 1 to "tuple" has incompatible type
                # "FrozenSet[Union[ExtensionDtype, str, Any, Type[str],
                # Type[float], Type[int], Type[complex], Type[bool]]]";
                # expected "Iterable[Union[type, Tuple[Any, ...]]]"
                if issubclass(
                    unique_dtype.type, tuple(dtypes_set)  # type: ignore[arg-type]
                )
            ]
            return extracted_dtypes

        unique_dtypes = self.dtypes.unique()

        if include:
            included_dtypes = extract_unique_dtypes_from_dtypes_set(
                include, unique_dtypes
            )
            keep_these &= self.dtypes.isin(included_dtypes)

        if exclude:
            excluded_dtypes = extract_unique_dtypes_from_dtypes_set(
                exclude, unique_dtypes
            )
            keep_these &= ~self.dtypes.isin(excluded_dtypes)

        return self.iloc[:, keep_these.values]

    def insert(self, loc, column, value, allow_duplicates=False) -> None:
        """
        Insert column into DataFrame at specified location.

        Raises a ValueError if `column` is already contained in the DataFrame,
        unless `allow_duplicates` is set to True.

        Parameters
        ----------
        loc : int
            Insertion index. Must verify 0 <= loc <= len(columns).
        column : str, number, or hashable object
            Label of the inserted column.
        value : int, Series, or array-like
        allow_duplicates : bool, optional
        """
        if allow_duplicates and not self.flags.allows_duplicate_labels:
            raise ValueError(
                "Cannot specify 'allow_duplicates=True' when "
                "'self.flags.allows_duplicate_labels' is False."
            )
        self._ensure_valid_index(value)
        value = self._sanitize_column(column, value, broadcast=False)
        self._mgr.insert(loc, column, value, allow_duplicates=allow_duplicates)

    def assign(self, **kwargs) -> DataFrame:
        r"""
        Assign new columns to a DataFrame.

        Returns a new object with all original columns in addition to new ones.
        Existing columns that are re-assigned will be overwritten.

        Parameters
        ----------
        **kwargs : dict of {str: callable or Series}
            The column names are keywords. If the values are
            callable, they are computed on the DataFrame and
            assigned to the new columns. The callable must not
            change input DataFrame (though pandas doesn't check it).
            If the values are not callable, (e.g. a Series, scalar, or array),
            they are simply assigned.

        Returns
        -------
        DataFrame
            A new DataFrame with the new columns in addition to
            all the existing columns.

        Notes
        -----
        Assigning multiple columns within the same ``assign`` is possible.
        Later items in '\*\*kwargs' may refer to newly created or modified
        columns in 'df'; items are computed and assigned into 'df' in order.

        Examples
        --------
        >>> df = pd.DataFrame({'temp_c': [17.0, 25.0]},
        ...                   index=['Portland', 'Berkeley'])
        >>> df
                  temp_c
        Portland    17.0
        Berkeley    25.0

        Where the value is a callable, evaluated on `df`:

        >>> df.assign(temp_f=lambda x: x.temp_c * 9 / 5 + 32)
                  temp_c  temp_f
        Portland    17.0    62.6
        Berkeley    25.0    77.0

        Alternatively, the same behavior can be achieved by directly
        referencing an existing Series or sequence:

        >>> df.assign(temp_f=df['temp_c'] * 9 / 5 + 32)
                  temp_c  temp_f
        Portland    17.0    62.6
        Berkeley    25.0    77.0

        You can create multiple columns within the same assign where one
        of the columns depends on another one defined within the same assign:

        >>> df.assign(temp_f=lambda x: x['temp_c'] * 9 / 5 + 32,
        ...           temp_k=lambda x: (x['temp_f'] +  459.67) * 5 / 9)
                  temp_c  temp_f  temp_k
        Portland    17.0    62.6  290.15
        Berkeley    25.0    77.0  298.15
        """
        data = self.copy()

        for k, v in kwargs.items():
            data[k] = com.apply_if_callable(v, data)
        return data

    def _sanitize_column(self, key, value, broadcast=True):
        """
        Ensures new columns (which go into the BlockManager as new blocks) are
        always copied and converted into an array.

        Parameters
        ----------
        key : object
        value : scalar, Series, or array-like
        broadcast : bool, default True
            If ``key`` matches multiple duplicate column names in the
            DataFrame, this parameter indicates whether ``value`` should be
            tiled so that the returned array contains a (duplicated) column for
            each occurrence of the key. If False, ``value`` will not be tiled.

        Returns
        -------
        numpy.ndarray
        """

        def reindexer(value):
            # reindex if necessary

            if value.index.equals(self.index) or not len(self.index):
                value = value._values.copy()
            else:

                # GH 4107
                try:
                    value = value.reindex(self.index)._values
                except ValueError as err:
                    # raised in MultiIndex.from_tuples, see test_insert_error_msmgs
                    if not value.index.is_unique:
                        # duplicate axis
                        raise err

                    # other
                    raise TypeError(
                        "incompatible index of inserted column with frame index"
                    ) from err
            return value

        if isinstance(value, Series):
            value = reindexer(value)

        elif isinstance(value, DataFrame):
            # align right-hand-side columns if self.columns
            # is multi-index and self[key] is a sub-frame
            if isinstance(self.columns, MultiIndex) and key in self.columns:
                loc = self.columns.get_loc(key)
                if isinstance(loc, (slice, Series, np.ndarray, Index)):
                    cols = maybe_droplevels(self.columns[loc], key)
                    if len(cols) and not cols.equals(value.columns):
                        value = value.reindex(cols, axis=1)
            # now align rows
            value = reindexer(value).T

        elif isinstance(value, ExtensionArray):
            # Explicitly copy here, instead of in sanitize_index,
            # as sanitize_index won't copy an EA, even with copy=True
            value = value.copy()
            value = sanitize_index(value, self.index)

        elif isinstance(value, Index) or is_sequence(value):

            # turn me into an ndarray
            value = sanitize_index(value, self.index)
            if not isinstance(value, (np.ndarray, Index)):
                if isinstance(value, list) and len(value) > 0:
                    value = maybe_convert_platform(value)
                else:
                    value = com.asarray_tuplesafe(value)
            elif value.ndim == 2:
                value = value.copy().T
            elif isinstance(value, Index):
                value = value.copy(deep=True)
            else:
                value = value.copy()

            # possibly infer to datetimelike
            if is_object_dtype(value.dtype):
                value = maybe_infer_to_datetimelike(value)

        else:
            # cast ignores pandas dtypes. so save the dtype first
            infer_dtype, _ = infer_dtype_from_scalar(value, pandas_dtype=True)

            # upcast
            if is_extension_array_dtype(infer_dtype):
                value = construct_1d_arraylike_from_scalar(
                    value, len(self.index), infer_dtype
                )
            else:
                value = cast_scalar_to_array(len(self.index), value)

            value = maybe_cast_to_datetime(value, infer_dtype)

        # return internal types directly
        if is_extension_array_dtype(value):
            return value

        # broadcast across multiple columns if necessary
        if broadcast and key in self.columns and value.ndim == 1:
            if not self.columns.is_unique or isinstance(self.columns, MultiIndex):
                existing_piece = self[key]
                if isinstance(existing_piece, DataFrame):
                    value = np.tile(value, (len(existing_piece.columns), 1))

        return np.atleast_2d(np.asarray(value))

    @property
    def _series(self):
        return {
            item: Series(
                self._mgr.iget(idx), index=self.index, name=item, fastpath=True
            )
            for idx, item in enumerate(self.columns)
        }

    def lookup(self, row_labels, col_labels) -> np.ndarray:
        """
        Label-based "fancy indexing" function for DataFrame.

        Given equal-length arrays of row and column labels, return an
        array of the values corresponding to each (row, col) pair.

        Parameters
        ----------
        row_labels : sequence
            The row labels to use for lookup.
        col_labels : sequence
            The column labels to use for lookup.

        Returns
        -------
        numpy.ndarray
            The found values.
        """
        n = len(row_labels)
        if n != len(col_labels):
            raise ValueError("Row labels must have same size as column labels")
        if not (self.index.is_unique and self.columns.is_unique):
            # GH#33041
            raise ValueError("DataFrame.lookup requires unique index and columns")

        thresh = 1000
        if not self._is_mixed_type or n > thresh:
            values = self.values
            ridx = self.index.get_indexer(row_labels)
            cidx = self.columns.get_indexer(col_labels)
            if (ridx == -1).any():
                raise KeyError("One or more row labels was not found")
            if (cidx == -1).any():
                raise KeyError("One or more column labels was not found")
            flat_index = ridx * len(self.columns) + cidx
            result = values.flat[flat_index]
        else:
            result = np.empty(n, dtype="O")
            for i, (r, c) in enumerate(zip(row_labels, col_labels)):
                result[i] = self._get_value(r, c)

        if is_object_dtype(result):
            result = lib.maybe_convert_objects(result)

        return result

    # ----------------------------------------------------------------------
    # Reindexing and alignment

    def _reindex_axes(self, axes, level, limit, tolerance, method, fill_value, copy):
        frame = self

        columns = axes["columns"]
        if columns is not None:
            frame = frame._reindex_columns(
                columns, method, copy, level, fill_value, limit, tolerance
            )

        index = axes["index"]
        if index is not None:
            frame = frame._reindex_index(
                index, method, copy, level, fill_value, limit, tolerance
            )

        return frame

    def _reindex_index(
        self,
        new_index,
        method,
        copy,
        level,
        fill_value=np.nan,
        limit=None,
        tolerance=None,
    ):
        new_index, indexer = self.index.reindex(
            new_index, method=method, level=level, limit=limit, tolerance=tolerance
        )
        return self._reindex_with_indexers(
            {0: [new_index, indexer]},
            copy=copy,
            fill_value=fill_value,
            allow_dups=False,
        )

    def _reindex_columns(
        self,
        new_columns,
        method,
        copy,
        level,
        fill_value=None,
        limit=None,
        tolerance=None,
    ):
        new_columns, indexer = self.columns.reindex(
            new_columns, method=method, level=level, limit=limit, tolerance=tolerance
        )
        return self._reindex_with_indexers(
            {1: [new_columns, indexer]},
            copy=copy,
            fill_value=fill_value,
            allow_dups=False,
        )

    def _reindex_multi(self, axes, copy, fill_value) -> DataFrame:
        """
        We are guaranteed non-Nones in the axes.
        """
        new_index, row_indexer = self.index.reindex(axes["index"])
        new_columns, col_indexer = self.columns.reindex(axes["columns"])

        if row_indexer is not None and col_indexer is not None:
            indexer = row_indexer, col_indexer
            new_values = algorithms.take_2d_multi(
                self.values, indexer, fill_value=fill_value
            )
            return self._constructor(new_values, index=new_index, columns=new_columns)
        else:
            return self._reindex_with_indexers(
                {0: [new_index, row_indexer], 1: [new_columns, col_indexer]},
                copy=copy,
                fill_value=fill_value,
            )

    @doc(NDFrame.align, **_shared_doc_kwargs)
    def align(
        self,
        other,
        join="outer",
        axis=None,
        level=None,
        copy=True,
        fill_value=None,
        method=None,
        limit=None,
        fill_axis=0,
        broadcast_axis=None,
    ) -> DataFrame:
        return super().align(
            other,
            join=join,
            axis=axis,
            level=level,
            copy=copy,
            fill_value=fill_value,
            method=method,
            limit=limit,
            fill_axis=fill_axis,
            broadcast_axis=broadcast_axis,
        )

    @Appender(
        """
        Examples
        --------
        >>> df = pd.DataFrame({"A": [1, 2, 3], "B": [4, 5, 6]})

        Change the row labels.

        >>> df.set_axis(['a', 'b', 'c'], axis='index')
           A  B
        a  1  4
        b  2  5
        c  3  6

        Change the column labels.

        >>> df.set_axis(['I', 'II'], axis='columns')
           I  II
        0  1   4
        1  2   5
        2  3   6

        Now, update the labels inplace.

        >>> df.set_axis(['i', 'ii'], axis='columns', inplace=True)
        >>> df
           i  ii
        0  1   4
        1  2   5
        2  3   6
        """
    )
    @Substitution(
        **_shared_doc_kwargs,
        extended_summary_sub=" column or",
        axis_description_sub=", and 1 identifies the columns",
        see_also_sub=" or columns",
    )
    @Appender(NDFrame.set_axis.__doc__)
    def set_axis(self, labels, axis: Axis = 0, inplace: bool = False):
        return super().set_axis(labels, axis=axis, inplace=inplace)

    @Substitution(**_shared_doc_kwargs)
    @Appender(NDFrame.reindex.__doc__)
    @rewrite_axis_style_signature(
        "labels",
        [
            ("method", None),
            ("copy", True),
            ("level", None),
            ("fill_value", np.nan),
            ("limit", None),
            ("tolerance", None),
        ],
    )
    def reindex(self, *args, **kwargs) -> DataFrame:
        axes = validate_axis_style_args(self, args, kwargs, "labels", "reindex")
        kwargs.update(axes)
        # Pop these, since the values are in `kwargs` under different names
        kwargs.pop("axis", None)
        kwargs.pop("labels", None)
        return super().reindex(**kwargs)

    def drop(
        self,
        labels=None,
        axis=0,
        index=None,
        columns=None,
        level=None,
        inplace=False,
        errors="raise",
    ):
        """
        Drop specified labels from rows or columns.

        Remove rows or columns by specifying label names and corresponding
        axis, or by specifying directly index or column names. When using a
        multi-index, labels on different levels can be removed by specifying
        the level.

        Parameters
        ----------
        labels : single label or list-like
            Index or column labels to drop.
        axis : {0 or 'index', 1 or 'columns'}, default 0
            Whether to drop labels from the index (0 or 'index') or
            columns (1 or 'columns').
        index : single label or list-like
            Alternative to specifying axis (``labels, axis=0``
            is equivalent to ``index=labels``).
        columns : single label or list-like
            Alternative to specifying axis (``labels, axis=1``
            is equivalent to ``columns=labels``).
        level : int or level name, optional
            For MultiIndex, level from which the labels will be removed.
        inplace : bool, default False
            If False, return a copy. Otherwise, do operation
            inplace and return None.
        errors : {'ignore', 'raise'}, default 'raise'
            If 'ignore', suppress error and only existing labels are
            dropped.

        Returns
        -------
        DataFrame
            DataFrame without the removed index or column labels.

        Raises
        ------
        KeyError
            If any of the labels is not found in the selected axis.

        See Also
        --------
        DataFrame.loc : Label-location based indexer for selection by label.
        DataFrame.dropna : Return DataFrame with labels on given axis omitted
            where (all or any) data are missing.
        DataFrame.drop_duplicates : Return DataFrame with duplicate rows
            removed, optionally only considering certain columns.
        Series.drop : Return Series with specified index labels removed.

        Examples
        --------
        >>> df = pd.DataFrame(np.arange(12).reshape(3, 4),
        ...                   columns=['A', 'B', 'C', 'D'])
        >>> df
           A  B   C   D
        0  0  1   2   3
        1  4  5   6   7
        2  8  9  10  11

        Drop columns

        >>> df.drop(['B', 'C'], axis=1)
           A   D
        0  0   3
        1  4   7
        2  8  11

        >>> df.drop(columns=['B', 'C'])
           A   D
        0  0   3
        1  4   7
        2  8  11

        Drop a row by index

        >>> df.drop([0, 1])
           A  B   C   D
        2  8  9  10  11

        Drop columns and/or rows of MultiIndex DataFrame

        >>> midx = pd.MultiIndex(levels=[['lama', 'cow', 'falcon'],
        ...                              ['speed', 'weight', 'length']],
        ...                      codes=[[0, 0, 0, 1, 1, 1, 2, 2, 2],
        ...                             [0, 1, 2, 0, 1, 2, 0, 1, 2]])
        >>> df = pd.DataFrame(index=midx, columns=['big', 'small'],
        ...                   data=[[45, 30], [200, 100], [1.5, 1], [30, 20],
        ...                         [250, 150], [1.5, 0.8], [320, 250],
        ...                         [1, 0.8], [0.3, 0.2]])
        >>> df
                        big     small
        lama    speed   45.0    30.0
                weight  200.0   100.0
                length  1.5     1.0
        cow     speed   30.0    20.0
                weight  250.0   150.0
                length  1.5     0.8
        falcon  speed   320.0   250.0
                weight  1.0     0.8
                length  0.3     0.2

        >>> df.drop(index='cow', columns='small')
                        big
        lama    speed   45.0
                weight  200.0
                length  1.5
        falcon  speed   320.0
                weight  1.0
                length  0.3

        >>> df.drop(index='length', level=1)
                        big     small
        lama    speed   45.0    30.0
                weight  200.0   100.0
        cow     speed   30.0    20.0
                weight  250.0   150.0
        falcon  speed   320.0   250.0
                weight  1.0     0.8
        """
        return super().drop(
            labels=labels,
            axis=axis,
            index=index,
            columns=columns,
            level=level,
            inplace=inplace,
            errors=errors,
        )

    @rewrite_axis_style_signature(
        "mapper",
        [("copy", True), ("inplace", False), ("level", None), ("errors", "ignore")],
    )
    def rename(
        self,
        mapper: Optional[Renamer] = None,
        *,
        index: Optional[Renamer] = None,
        columns: Optional[Renamer] = None,
        axis: Optional[Axis] = None,
        copy: bool = True,
        inplace: bool = False,
        level: Optional[Level] = None,
        errors: str = "ignore",
    ) -> Optional[DataFrame]:
        """
        Alter axes labels.

        Function / dict values must be unique (1-to-1). Labels not contained in
        a dict / Series will be left as-is. Extra labels listed don't throw an
        error.

        See the :ref:`user guide <basics.rename>` for more.

        Parameters
        ----------
        mapper : dict-like or function
            Dict-like or function transformations to apply to
            that axis' values. Use either ``mapper`` and ``axis`` to
            specify the axis to target with ``mapper``, or ``index`` and
            ``columns``.
        index : dict-like or function
            Alternative to specifying axis (``mapper, axis=0``
            is equivalent to ``index=mapper``).
        columns : dict-like or function
            Alternative to specifying axis (``mapper, axis=1``
            is equivalent to ``columns=mapper``).
        axis : {0 or 'index', 1 or 'columns'}, default 0
            Axis to target with ``mapper``. Can be either the axis name
            ('index', 'columns') or number (0, 1). The default is 'index'.
        copy : bool, default True
            Also copy underlying data.
        inplace : bool, default False
            Whether to return a new DataFrame. If True then value of copy is
            ignored.
        level : int or level name, default None
            In case of a MultiIndex, only rename labels in the specified
            level.
        errors : {'ignore', 'raise'}, default 'ignore'
            If 'raise', raise a `KeyError` when a dict-like `mapper`, `index`,
            or `columns` contains labels that are not present in the Index
            being transformed.
            If 'ignore', existing keys will be renamed and extra keys will be
            ignored.

        Returns
        -------
        DataFrame
            DataFrame with the renamed axis labels.

        Raises
        ------
        KeyError
            If any of the labels is not found in the selected axis and
            "errors='raise'".

        See Also
        --------
        DataFrame.rename_axis : Set the name of the axis.

        Examples
        --------
        ``DataFrame.rename`` supports two calling conventions

        * ``(index=index_mapper, columns=columns_mapper, ...)``
        * ``(mapper, axis={'index', 'columns'}, ...)``

        We *highly* recommend using keyword arguments to clarify your
        intent.

        Rename columns using a mapping:

        >>> df = pd.DataFrame({"A": [1, 2, 3], "B": [4, 5, 6]})
        >>> df.rename(columns={"A": "a", "B": "c"})
           a  c
        0  1  4
        1  2  5
        2  3  6

        Rename index using a mapping:

        >>> df.rename(index={0: "x", 1: "y", 2: "z"})
           A  B
        x  1  4
        y  2  5
        z  3  6

        Cast index labels to a different type:

        >>> df.index
        RangeIndex(start=0, stop=3, step=1)
        >>> df.rename(index=str).index
        Index(['0', '1', '2'], dtype='object')

        >>> df.rename(columns={"A": "a", "B": "b", "C": "c"}, errors="raise")
        Traceback (most recent call last):
        KeyError: ['C'] not found in axis

        Using axis-style parameters

        >>> df.rename(str.lower, axis='columns')
           a  b
        0  1  4
        1  2  5
        2  3  6

        >>> df.rename({1: 2, 2: 4}, axis='index')
           A  B
        0  1  4
        2  2  5
        4  3  6
        """
        return super().rename(
            mapper=mapper,
            index=index,
            columns=columns,
            axis=axis,
            copy=copy,
            inplace=inplace,
            level=level,
            errors=errors,
        )

    @doc(NDFrame.fillna, **_shared_doc_kwargs)
    def fillna(
        self,
        value=None,
        method=None,
        axis=None,
        inplace=False,
        limit=None,
        downcast=None,
    ) -> Optional[DataFrame]:
        return super().fillna(
            value=value,
            method=method,
            axis=axis,
            inplace=inplace,
            limit=limit,
            downcast=downcast,
        )

    def pop(self, item: Label) -> Series:
        """
        Return item and drop from frame. Raise KeyError if not found.

        Parameters
        ----------
        item : label
            Label of column to be popped.

        Returns
        -------
        Series

        Examples
        --------
        >>> df = pd.DataFrame([('falcon', 'bird', 389.0),
        ...                    ('parrot', 'bird', 24.0),
        ...                    ('lion', 'mammal', 80.5),
        ...                    ('monkey', 'mammal', np.nan)],
        ...                   columns=('name', 'class', 'max_speed'))
        >>> df
             name   class  max_speed
        0  falcon    bird      389.0
        1  parrot    bird       24.0
        2    lion  mammal       80.5
        3  monkey  mammal        NaN

        >>> df.pop('class')
        0      bird
        1      bird
        2    mammal
        3    mammal
        Name: class, dtype: object

        >>> df
             name  max_speed
        0  falcon      389.0
        1  parrot       24.0
        2    lion       80.5
        3  monkey        NaN
        """
        return super().pop(item=item)

    @doc(NDFrame.replace, **_shared_doc_kwargs)
    def replace(
        self,
        to_replace=None,
        value=None,
        inplace=False,
        limit=None,
        regex=False,
        method="pad",
    ):
        return super().replace(
            to_replace=to_replace,
            value=value,
            inplace=inplace,
            limit=limit,
            regex=regex,
            method=method,
        )

    def _replace_columnwise(
        self, mapping: Dict[Label, Tuple[Any, Any]], inplace: bool, regex
    ):
        """
        Dispatch to Series.replace column-wise.


        Parameters
        ----------
        mapping : dict
            of the form {col: (target, value)}
        inplace : bool
        regex : bool or same types as `to_replace` in DataFrame.replace

        Returns
        -------
        DataFrame or None
        """
        # Operate column-wise
        res = self if inplace else self.copy()
        ax = self.columns

        for i in range(len(ax)):
            if ax[i] in mapping:
                ser = self.iloc[:, i]

                target, value = mapping[ax[i]]
                newobj = ser.replace(target, value, regex=regex)

                res.iloc[:, i] = newobj

        if inplace:
            return
        return res.__finalize__(self)

    @doc(NDFrame.shift, klass=_shared_doc_kwargs["klass"])
    def shift(self, periods=1, freq=None, axis=0, fill_value=None) -> DataFrame:
        return super().shift(
            periods=periods, freq=freq, axis=axis, fill_value=fill_value
        )

    def set_index(
        self, keys, drop=True, append=False, inplace=False, verify_integrity=False
    ):
        """
        Set the DataFrame index using existing columns.

        Set the DataFrame index (row labels) using one or more existing
        columns or arrays (of the correct length). The index can replace the
        existing index or expand on it.

        Parameters
        ----------
        keys : label or array-like or list of labels/arrays
            This parameter can be either a single column key, a single array of
            the same length as the calling DataFrame, or a list containing an
            arbitrary combination of column keys and arrays. Here, "array"
            encompasses :class:`Series`, :class:`Index`, ``np.ndarray``, and
            instances of :class:`~collections.abc.Iterator`.
        drop : bool, default True
            Delete columns to be used as the new index.
        append : bool, default False
            Whether to append columns to existing index.
        inplace : bool, default False
            Modify the DataFrame in place (do not create a new object).
        verify_integrity : bool, default False
            Check the new index for duplicates. Otherwise defer the check until
            necessary. Setting to False will improve the performance of this
            method.

        Returns
        -------
        DataFrame
            Changed row labels.

        See Also
        --------
        DataFrame.reset_index : Opposite of set_index.
        DataFrame.reindex : Change to new indices or expand indices.
        DataFrame.reindex_like : Change to same indices as other DataFrame.

        Examples
        --------
        >>> df = pd.DataFrame({'month': [1, 4, 7, 10],
        ...                    'year': [2012, 2014, 2013, 2014],
        ...                    'sale': [55, 40, 84, 31]})
        >>> df
           month  year  sale
        0      1  2012    55
        1      4  2014    40
        2      7  2013    84
        3     10  2014    31

        Set the index to become the 'month' column:

        >>> df.set_index('month')
               year  sale
        month
        1      2012    55
        4      2014    40
        7      2013    84
        10     2014    31

        Create a MultiIndex using columns 'year' and 'month':

        >>> df.set_index(['year', 'month'])
                    sale
        year  month
        2012  1     55
        2014  4     40
        2013  7     84
        2014  10    31

        Create a MultiIndex using an Index and a column:

        >>> df.set_index([pd.Index([1, 2, 3, 4]), 'year'])
                 month  sale
           year
        1  2012  1      55
        2  2014  4      40
        3  2013  7      84
        4  2014  10     31

        Create a MultiIndex using two Series:

        >>> s = pd.Series([1, 2, 3, 4])
        >>> df.set_index([s, s**2])
              month  year  sale
        1 1       1  2012    55
        2 4       4  2014    40
        3 9       7  2013    84
        4 16     10  2014    31
        """
        inplace = validate_bool_kwarg(inplace, "inplace")
        self._check_inplace_and_allows_duplicate_labels(inplace)
        if not isinstance(keys, list):
            keys = [keys]

        err_msg = (
            'The parameter "keys" may be a column key, one-dimensional '
            "array, or a list containing only valid column keys and "
            "one-dimensional arrays."
        )

        missing: List[Label] = []
        for col in keys:
            if isinstance(col, (Index, Series, np.ndarray, list, abc.Iterator)):
                # arrays are fine as long as they are one-dimensional
                # iterators get converted to list below
                if getattr(col, "ndim", 1) != 1:
                    raise ValueError(err_msg)
            else:
                # everything else gets tried as a key; see GH 24969
                try:
                    found = col in self.columns
                except TypeError as err:
                    raise TypeError(
                        f"{err_msg}. Received column of type {type(col)}"
                    ) from err
                else:
                    if not found:
                        missing.append(col)

        if missing:
            raise KeyError(f"None of {missing} are in the columns")

        if inplace:
            frame = self
        else:
            frame = self.copy()

        arrays = []
        names: List[Label] = []
        if append:
            names = list(self.index.names)
            if isinstance(self.index, MultiIndex):
                for i in range(self.index.nlevels):
                    arrays.append(self.index._get_level_values(i))
            else:
                arrays.append(self.index)

        to_remove: List[Label] = []
        for col in keys:
            if isinstance(col, MultiIndex):
                for n in range(col.nlevels):
                    arrays.append(col._get_level_values(n))
                names.extend(col.names)
            elif isinstance(col, (Index, Series)):
                # if Index then not MultiIndex (treated above)
                arrays.append(col)
                names.append(col.name)
            elif isinstance(col, (list, np.ndarray)):
                arrays.append(col)
                names.append(None)
            elif isinstance(col, abc.Iterator):
                arrays.append(list(col))
                names.append(None)
            # from here, col can only be a column label
            else:
                arrays.append(frame[col]._values)
                names.append(col)
                if drop:
                    to_remove.append(col)

            if len(arrays[-1]) != len(self):
                # check newest element against length of calling frame, since
                # ensure_index_from_sequences would not raise for append=False.
                raise ValueError(
                    f"Length mismatch: Expected {len(self)} rows, "
                    f"received array of length {len(arrays[-1])}"
                )

        index = ensure_index_from_sequences(arrays, names)

        if verify_integrity and not index.is_unique:
            duplicates = index[index.duplicated()].unique()
            raise ValueError(f"Index has duplicate keys: {duplicates}")

        # use set to handle duplicate column names gracefully in case of drop
        for c in set(to_remove):
            del frame[c]

        # clear up memory usage
        index._cleanup()

        frame.index = index

        if not inplace:
            return frame

    def reset_index(
        self,
        level: Optional[Union[Hashable, Sequence[Hashable]]] = None,
        drop: bool = False,
        inplace: bool = False,
        col_level: Hashable = 0,
        col_fill: Label = "",
    ) -> Optional[DataFrame]:
        """
        Reset the index, or a level of it.

        Reset the index of the DataFrame, and use the default one instead.
        If the DataFrame has a MultiIndex, this method can remove one or more
        levels.

        Parameters
        ----------
        level : int, str, tuple, or list, default None
            Only remove the given levels from the index. Removes all levels by
            default.
        drop : bool, default False
            Do not try to insert index into dataframe columns. This resets
            the index to the default integer index.
        inplace : bool, default False
            Modify the DataFrame in place (do not create a new object).
        col_level : int or str, default 0
            If the columns have multiple levels, determines which level the
            labels are inserted into. By default it is inserted into the first
            level.
        col_fill : object, default ''
            If the columns have multiple levels, determines how the other
            levels are named. If None then the index name is repeated.

        Returns
        -------
        DataFrame or None
            DataFrame with the new index or None if ``inplace=True``.

        See Also
        --------
        DataFrame.set_index : Opposite of reset_index.
        DataFrame.reindex : Change to new indices or expand indices.
        DataFrame.reindex_like : Change to same indices as other DataFrame.

        Examples
        --------
        >>> df = pd.DataFrame([('bird', 389.0),
        ...                    ('bird', 24.0),
        ...                    ('mammal', 80.5),
        ...                    ('mammal', np.nan)],
        ...                   index=['falcon', 'parrot', 'lion', 'monkey'],
        ...                   columns=('class', 'max_speed'))
        >>> df
                 class  max_speed
        falcon    bird      389.0
        parrot    bird       24.0
        lion    mammal       80.5
        monkey  mammal        NaN

        When we reset the index, the old index is added as a column, and a
        new sequential index is used:

        >>> df.reset_index()
            index   class  max_speed
        0  falcon    bird      389.0
        1  parrot    bird       24.0
        2    lion  mammal       80.5
        3  monkey  mammal        NaN

        We can use the `drop` parameter to avoid the old index being added as
        a column:

        >>> df.reset_index(drop=True)
            class  max_speed
        0    bird      389.0
        1    bird       24.0
        2  mammal       80.5
        3  mammal        NaN

        You can also use `reset_index` with `MultiIndex`.

        >>> index = pd.MultiIndex.from_tuples([('bird', 'falcon'),
        ...                                    ('bird', 'parrot'),
        ...                                    ('mammal', 'lion'),
        ...                                    ('mammal', 'monkey')],
        ...                                   names=['class', 'name'])
        >>> columns = pd.MultiIndex.from_tuples([('speed', 'max'),
        ...                                      ('species', 'type')])
        >>> df = pd.DataFrame([(389.0, 'fly'),
        ...                    ( 24.0, 'fly'),
        ...                    ( 80.5, 'run'),
        ...                    (np.nan, 'jump')],
        ...                   index=index,
        ...                   columns=columns)
        >>> df
                       speed species
                         max    type
        class  name
        bird   falcon  389.0     fly
               parrot   24.0     fly
        mammal lion     80.5     run
               monkey    NaN    jump

        If the index has multiple levels, we can reset a subset of them:

        >>> df.reset_index(level='class')
                 class  speed species
                          max    type
        name
        falcon    bird  389.0     fly
        parrot    bird   24.0     fly
        lion    mammal   80.5     run
        monkey  mammal    NaN    jump

        If we are not dropping the index, by default, it is placed in the top
        level. We can place it in another level:

        >>> df.reset_index(level='class', col_level=1)
                        speed species
                 class    max    type
        name
        falcon    bird  389.0     fly
        parrot    bird   24.0     fly
        lion    mammal   80.5     run
        monkey  mammal    NaN    jump

        When the index is inserted under another level, we can specify under
        which one with the parameter `col_fill`:

        >>> df.reset_index(level='class', col_level=1, col_fill='species')
                      species  speed species
                        class    max    type
        name
        falcon           bird  389.0     fly
        parrot           bird   24.0     fly
        lion           mammal   80.5     run
        monkey         mammal    NaN    jump

        If we specify a nonexistent level for `col_fill`, it is created:

        >>> df.reset_index(level='class', col_level=1, col_fill='genus')
                        genus  speed species
                        class    max    type
        name
        falcon           bird  389.0     fly
        parrot           bird   24.0     fly
        lion           mammal   80.5     run
        monkey         mammal    NaN    jump
        """
        inplace = validate_bool_kwarg(inplace, "inplace")
        self._check_inplace_and_allows_duplicate_labels(inplace)
        if inplace:
            new_obj = self
        else:
            new_obj = self.copy()

        def _maybe_casted_values(index, labels=None):
            values = index._values
            if not isinstance(index, (PeriodIndex, DatetimeIndex)):
                if values.dtype == np.object_:
                    values = lib.maybe_convert_objects(values)

            # if we have the labels, extract the values with a mask
            if labels is not None:
                mask = labels == -1

                # we can have situations where the whole mask is -1,
                # meaning there is nothing found in labels, so make all nan's
                if mask.size > 0 and mask.all():
                    dtype = index.dtype
                    fill_value = na_value_for_dtype(dtype)
                    values = construct_1d_arraylike_from_scalar(
                        fill_value, len(mask), dtype
                    )
                else:
                    values = values.take(labels)

                    # TODO(https://github.com/pandas-dev/pandas/issues/24206)
                    # Push this into maybe_upcast_putmask?
                    # We can't pass EAs there right now. Looks a bit
                    # complicated.
                    # So we unbox the ndarray_values, op, re-box.
                    values_type = type(values)
                    values_dtype = values.dtype

                    if issubclass(values_type, DatetimeLikeArray):
                        values = values._data  # TODO: can we de-kludge yet?

                    if mask.any():
                        values, _ = maybe_upcast_putmask(values, mask, np.nan)

                    if issubclass(values_type, DatetimeLikeArray):
                        values = values_type(values, dtype=values_dtype)

            return values

        new_index = ibase.default_index(len(new_obj))
        if level is not None:
            if not isinstance(level, (tuple, list)):
                level = [level]
            level = [self.index._get_level_number(lev) for lev in level]
            if len(level) < self.index.nlevels:
                new_index = self.index.droplevel(level)

        if not drop:
            to_insert: Iterable[Tuple[Any, Optional[Any]]]
            if isinstance(self.index, MultiIndex):
                names = [
                    (n if n is not None else f"level_{i}")
                    for i, n in enumerate(self.index.names)
                ]
                to_insert = zip(self.index.levels, self.index.codes)
            else:
                default = "index" if "index" not in self else "level_0"
                names = [default] if self.index.name is None else [self.index.name]
                to_insert = ((self.index, None),)

            multi_col = isinstance(self.columns, MultiIndex)
            for i, (lev, lab) in reversed(list(enumerate(to_insert))):
                if not (level is None or i in level):
                    continue
                name = names[i]
                if multi_col:
                    col_name = list(name) if isinstance(name, tuple) else [name]
                    if col_fill is None:
                        if len(col_name) not in (1, self.columns.nlevels):
                            raise ValueError(
                                "col_fill=None is incompatible "
                                f"with incomplete column name {name}"
                            )
                        col_fill = col_name[0]

                    lev_num = self.columns._get_level_number(col_level)
                    name_lst = [col_fill] * lev_num + col_name
                    missing = self.columns.nlevels - len(name_lst)
                    name_lst += [col_fill] * missing
                    name = tuple(name_lst)
                # to ndarray and maybe infer different dtype
                level_values = _maybe_casted_values(lev, lab)
                new_obj.insert(0, name, level_values)

        new_obj.index = new_index
        if not inplace:
            return new_obj

        return None

    # ----------------------------------------------------------------------
    # Reindex-based selection methods

    @doc(NDFrame.isna, klass=_shared_doc_kwargs["klass"])
    def isna(self) -> DataFrame:
        result = self._constructor(self._data.isna(func=isna))
        return result.__finalize__(self, method="isna")

    @doc(NDFrame.isna, klass=_shared_doc_kwargs["klass"])
    def isnull(self) -> DataFrame:
        return self.isna()

    @doc(NDFrame.notna, klass=_shared_doc_kwargs["klass"])
    def notna(self) -> DataFrame:
        return ~self.isna()

    @doc(NDFrame.notna, klass=_shared_doc_kwargs["klass"])
    def notnull(self) -> DataFrame:
        return ~self.isna()

    def dropna(self, axis=0, how="any", thresh=None, subset=None, inplace=False):
        """
        Remove missing values.

        See the :ref:`User Guide <missing_data>` for more on which values are
        considered missing, and how to work with missing data.

        Parameters
        ----------
        axis : {0 or 'index', 1 or 'columns'}, default 0
            Determine if rows or columns which contain missing values are
            removed.

            * 0, or 'index' : Drop rows which contain missing values.
            * 1, or 'columns' : Drop columns which contain missing value.

            .. versionchanged:: 1.0.0

               Pass tuple or list to drop on multiple axes.
               Only a single axis is allowed.

        how : {'any', 'all'}, default 'any'
            Determine if row or column is removed from DataFrame, when we have
            at least one NA or all NA.

            * 'any' : If any NA values are present, drop that row or column.
            * 'all' : If all values are NA, drop that row or column.

        thresh : int, optional
            Require that many non-NA values.
        subset : array-like, optional
            Labels along other axis to consider, e.g. if you are dropping rows
            these would be a list of columns to include.
        inplace : bool, default False
            If True, do operation inplace and return None.

        Returns
        -------
        DataFrame
            DataFrame with NA entries dropped from it.

        See Also
        --------
        DataFrame.isna: Indicate missing values.
        DataFrame.notna : Indicate existing (non-missing) values.
        DataFrame.fillna : Replace missing values.
        Series.dropna : Drop missing values.
        Index.dropna : Drop missing indices.

        Examples
        --------
        >>> df = pd.DataFrame({"name": ['Alfred', 'Batman', 'Catwoman'],
        ...                    "toy": [np.nan, 'Batmobile', 'Bullwhip'],
        ...                    "born": [pd.NaT, pd.Timestamp("1940-04-25"),
        ...                             pd.NaT]})
        >>> df
               name        toy       born
        0    Alfred        NaN        NaT
        1    Batman  Batmobile 1940-04-25
        2  Catwoman   Bullwhip        NaT

        Drop the rows where at least one element is missing.

        >>> df.dropna()
             name        toy       born
        1  Batman  Batmobile 1940-04-25

        Drop the columns where at least one element is missing.

        >>> df.dropna(axis='columns')
               name
        0    Alfred
        1    Batman
        2  Catwoman

        Drop the rows where all elements are missing.

        >>> df.dropna(how='all')
               name        toy       born
        0    Alfred        NaN        NaT
        1    Batman  Batmobile 1940-04-25
        2  Catwoman   Bullwhip        NaT

        Keep only the rows with at least 2 non-NA values.

        >>> df.dropna(thresh=2)
               name        toy       born
        1    Batman  Batmobile 1940-04-25
        2  Catwoman   Bullwhip        NaT

        Define in which columns to look for missing values.

        >>> df.dropna(subset=['name', 'toy'])
               name        toy       born
        1    Batman  Batmobile 1940-04-25
        2  Catwoman   Bullwhip        NaT

        Keep the DataFrame with valid entries in the same variable.

        >>> df.dropna(inplace=True)
        >>> df
             name        toy       born
        1  Batman  Batmobile 1940-04-25
        """
        inplace = validate_bool_kwarg(inplace, "inplace")
        if isinstance(axis, (tuple, list)):
            # GH20987
            raise TypeError("supplying multiple axes to axis is no longer supported.")

        axis = self._get_axis_number(axis)
        agg_axis = 1 - axis

        agg_obj = self
        if subset is not None:
            ax = self._get_axis(agg_axis)
            indices = ax.get_indexer_for(subset)
            check = indices == -1
            if check.any():
                raise KeyError(list(np.compress(check, subset)))
            agg_obj = self.take(indices, axis=agg_axis)

        count = agg_obj.count(axis=agg_axis)

        if thresh is not None:
            mask = count >= thresh
        elif how == "any":
            mask = count == len(agg_obj._get_axis(agg_axis))
        elif how == "all":
            mask = count > 0
        else:
            if how is not None:
                raise ValueError(f"invalid how option: {how}")
            else:
                raise TypeError("must specify how or thresh")

        result = self.loc(axis=axis)[mask]

        if inplace:
            self._update_inplace(result)
        else:
            return result

    def drop_duplicates(
        self,
        subset: Optional[Union[Hashable, Sequence[Hashable]]] = None,
        keep: Union[str, bool] = "first",
        inplace: bool = False,
        ignore_index: bool = False,
    ) -> Optional[DataFrame]:
        """
        Return DataFrame with duplicate rows removed.

        Considering certain columns is optional. Indexes, including time indexes
        are ignored.

        Parameters
        ----------
        subset : column label or sequence of labels, optional
            Only consider certain columns for identifying duplicates, by
            default use all of the columns.
        keep : {'first', 'last', False}, default 'first'
            Determines which duplicates (if any) to keep.
            - ``first`` : Drop duplicates except for the first occurrence.
            - ``last`` : Drop duplicates except for the last occurrence.
            - False : Drop all duplicates.
        inplace : bool, default False
            Whether to drop duplicates in place or to return a copy.
        ignore_index : bool, default False
            If True, the resulting axis will be labeled 0, 1, …, n - 1.

            .. versionadded:: 1.0.0

        Returns
        -------
        DataFrame
            DataFrame with duplicates removed or None if ``inplace=True``.

        See Also
        --------
        DataFrame.value_counts: Count unique combinations of columns.

        Examples
        --------
        Consider dataset containing ramen rating.

        >>> df = pd.DataFrame({
        ...     'brand': ['Yum Yum', 'Yum Yum', 'Indomie', 'Indomie', 'Indomie'],
        ...     'style': ['cup', 'cup', 'cup', 'pack', 'pack'],
        ...     'rating': [4, 4, 3.5, 15, 5]
        ... })
        >>> df
            brand style  rating
        0  Yum Yum   cup     4.0
        1  Yum Yum   cup     4.0
        2  Indomie   cup     3.5
        3  Indomie  pack    15.0
        4  Indomie  pack     5.0

        By default, it removes duplicate rows based on all columns.

        >>> df.drop_duplicates()
            brand style  rating
        0  Yum Yum   cup     4.0
        2  Indomie   cup     3.5
        3  Indomie  pack    15.0
        4  Indomie  pack     5.0

        To remove duplicates on specific column(s), use ``subset``.

        >>> df.drop_duplicates(subset=['brand'])
            brand style  rating
        0  Yum Yum   cup     4.0
        2  Indomie   cup     3.5

        To remove duplicates and keep last occurences, use ``keep``.

        >>> df.drop_duplicates(subset=['brand', 'style'], keep='last')
            brand style  rating
        1  Yum Yum   cup     4.0
        2  Indomie   cup     3.5
        4  Indomie  pack     5.0
        """
        if self.empty:
            return self.copy()

        inplace = validate_bool_kwarg(inplace, "inplace")
        duplicated = self.duplicated(subset, keep=keep)

        result = self[-duplicated]
        if ignore_index:
            result.index = ibase.default_index(len(result))

        if inplace:
            self._update_inplace(result)
            return None
        else:
            return result

    def duplicated(
        self,
        subset: Optional[Union[Hashable, Sequence[Hashable]]] = None,
        keep: Union[str, bool] = "first",
    ) -> Series:
        """
        Return boolean Series denoting duplicate rows.

        Considering certain columns is optional.

        Parameters
        ----------
        subset : column label or sequence of labels, optional
            Only consider certain columns for identifying duplicates, by
            default use all of the columns.
        keep : {'first', 'last', False}, default 'first'
            Determines which duplicates (if any) to mark.

            - ``first`` : Mark duplicates as ``True`` except for the first occurrence.
            - ``last`` : Mark duplicates as ``True`` except for the last occurrence.
            - False : Mark all duplicates as ``True``.

        Returns
        -------
        Series
            Boolean series for each duplicated rows.

        See Also
        --------
        Index.duplicated : Equivalent method on index.
        Series.duplicated : Equivalent method on Series.
        Series.drop_duplicates : Remove duplicate values from Series.
        DataFrame.drop_duplicates : Remove duplicate values from DataFrame.

        Examples
        --------
        Consider dataset containing ramen rating.

        >>> df = pd.DataFrame({
        ...     'brand': ['Yum Yum', 'Yum Yum', 'Indomie', 'Indomie', 'Indomie'],
        ...     'style': ['cup', 'cup', 'cup', 'pack', 'pack'],
        ...     'rating': [4, 4, 3.5, 15, 5]
        ... })
        >>> df
            brand style  rating
        0  Yum Yum   cup     4.0
        1  Yum Yum   cup     4.0
        2  Indomie   cup     3.5
        3  Indomie  pack    15.0
        4  Indomie  pack     5.0

        By default, for each set of duplicated values, the first occurrence
        is set on False and all others on True.

        >>> df.duplicated()
        0    False
        1     True
        2    False
        3    False
        4    False
        dtype: bool

        By using 'last', the last occurrence of each set of duplicated values
        is set on False and all others on True.

        >>> df.duplicated(keep='last')
        0     True
        1    False
        2    False
        3    False
        4    False
        dtype: bool

        By setting ``keep`` on False, all duplicates are True.

        >>> df.duplicated(keep=False)
        0     True
        1     True
        2    False
        3    False
        4    False
        dtype: bool

        To find duplicates on specific column(s), use ``subset``.

        >>> df.duplicated(subset=['brand'])
        0    False
        1     True
        2    False
        3     True
        4     True
        dtype: bool
        """
        from pandas._libs.hashtable import SIZE_HINT_LIMIT, duplicated_int64

        from pandas.core.sorting import get_group_index

        if self.empty:
            return self._constructor_sliced(dtype=bool)

        def f(vals):
            labels, shape = algorithms.factorize(
                vals, size_hint=min(len(self), SIZE_HINT_LIMIT)
            )
            return labels.astype("i8", copy=False), len(shape)

        if subset is None:
            subset = self.columns
        elif (
            not np.iterable(subset)
            or isinstance(subset, str)
            or isinstance(subset, tuple)
            and subset in self.columns
        ):
            subset = (subset,)

        #  needed for mypy since can't narrow types using np.iterable
        subset = cast(Iterable, subset)

        # Verify all columns in subset exist in the queried dataframe
        # Otherwise, raise a KeyError, same as if you try to __getitem__ with a
        # key that doesn't exist.
        diff = Index(subset).difference(self.columns)
        if not diff.empty:
            raise KeyError(diff)

        vals = (col.values for name, col in self.items() if name in subset)
        labels, shape = map(list, zip(*map(f, vals)))

        ids = get_group_index(labels, shape, sort=False, xnull=False)
        return self._constructor_sliced(duplicated_int64(ids, keep), index=self.index)

    # ----------------------------------------------------------------------
    # Sorting
    # TODO: Just move the sort_values doc here.
    @Substitution(**_shared_doc_kwargs)
    @Appender(NDFrame.sort_values.__doc__)
    # error: Signature of "sort_values" incompatible with supertype "NDFrame"
    def sort_values(  # type: ignore[override]
        self,
        by,
        axis=0,
        ascending=True,
        inplace=False,
        kind="quicksort",
        na_position="last",
        ignore_index=False,
        key: ValueKeyFunc = None,
    ):
        inplace = validate_bool_kwarg(inplace, "inplace")
        axis = self._get_axis_number(axis)

        if not isinstance(by, list):
            by = [by]
        if is_sequence(ascending) and len(by) != len(ascending):
            raise ValueError(
                f"Length of ascending ({len(ascending)}) != length of by ({len(by)})"
            )
        if len(by) > 1:
            from pandas.core.sorting import lexsort_indexer

            keys = [self._get_label_or_level_values(x, axis=axis) for x in by]

            # need to rewrap columns in Series to apply key function
            if key is not None:
                keys = [Series(k, name=name) for (k, name) in zip(keys, by)]

            indexer = lexsort_indexer(
                keys, orders=ascending, na_position=na_position, key=key
            )
            indexer = ensure_platform_int(indexer)
        else:
            from pandas.core.sorting import nargsort

            by = by[0]
            k = self._get_label_or_level_values(by, axis=axis)

            # need to rewrap column in Series to apply key function
            if key is not None:
                k = Series(k, name=by)

            if isinstance(ascending, (tuple, list)):
                ascending = ascending[0]

            indexer = nargsort(
                k, kind=kind, ascending=ascending, na_position=na_position, key=key
            )

        new_data = self._mgr.take(
            indexer, axis=self._get_block_manager_axis(axis), verify=False
        )

        if ignore_index:
            new_data.axes[1] = ibase.default_index(len(indexer))

        result = self._constructor(new_data)
        if inplace:
            return self._update_inplace(result)
        else:
            return result.__finalize__(self, method="sort_values")

    def sort_index(
        self,
        axis=0,
        level=None,
        ascending: bool = True,
        inplace: bool = False,
        kind: str = "quicksort",
        na_position: str = "last",
        sort_remaining: bool = True,
        ignore_index: bool = False,
        key: IndexKeyFunc = None,
    ):
        """
        Sort object by labels (along an axis).

        Returns a new DataFrame sorted by label if `inplace` argument is
        ``False``, otherwise updates the original DataFrame and returns None.

        Parameters
        ----------
        axis : {0 or 'index', 1 or 'columns'}, default 0
            The axis along which to sort.  The value 0 identifies the rows,
            and 1 identifies the columns.
        level : int or level name or list of ints or list of level names
            If not None, sort on values in specified index level(s).
        ascending : bool or list of bools, default True
            Sort ascending vs. descending. When the index is a MultiIndex the
            sort direction can be controlled for each level individually.
        inplace : bool, default False
            If True, perform operation in-place.
        kind : {'quicksort', 'mergesort', 'heapsort'}, default 'quicksort'
            Choice of sorting algorithm. See also ndarray.np.sort for more
            information.  `mergesort` is the only stable algorithm. For
            DataFrames, this option is only applied when sorting on a single
            column or label.
        na_position : {'first', 'last'}, default 'last'
            Puts NaNs at the beginning if `first`; `last` puts NaNs at the end.
            Not implemented for MultiIndex.
        sort_remaining : bool, default True
            If True and sorting by level and index is multilevel, sort by other
            levels too (in order) after sorting by specified level.
        ignore_index : bool, default False
            If True, the resulting axis will be labeled 0, 1, …, n - 1.

            .. versionadded:: 1.0.0

        key : callable, optional
            If not None, apply the key function to the index values
            before sorting. This is similar to the `key` argument in the
            builtin :meth:`sorted` function, with the notable difference that
            this `key` function should be *vectorized*. It should expect an
            ``Index`` and return an ``Index`` of the same shape. For MultiIndex
            inputs, the key is applied *per level*.

            .. versionadded:: 1.1.0

        Returns
        -------
        DataFrame
            The original DataFrame sorted by the labels.

        See Also
        --------
        Series.sort_index : Sort Series by the index.
        DataFrame.sort_values : Sort DataFrame by the value.
        Series.sort_values : Sort Series by the value.

        Examples
        --------
        >>> df = pd.DataFrame([1, 2, 3, 4, 5], index=[100, 29, 234, 1, 150],
        ...                   columns=['A'])
        >>> df.sort_index()
             A
        1    4
        29   2
        100  1
        150  5
        234  3

        By default, it sorts in ascending order, to sort in descending order,
        use ``ascending=False``

        >>> df.sort_index(ascending=False)
             A
        234  3
        150  5
        100  1
        29   2
        1    4

        A key function can be specified which is applied to the index before
        sorting. For a ``MultiIndex`` this is applied to each level separately.

        >>> df = pd.DataFrame({"a": [1, 2, 3, 4]}, index=['A', 'b', 'C', 'd'])
        >>> df.sort_index(key=lambda x: x.str.lower())
           a
        A  1
        b  2
        C  3
        d  4
        """
        # TODO: this can be combined with Series.sort_index impl as
        # almost identical

        inplace = validate_bool_kwarg(inplace, "inplace")

        axis = self._get_axis_number(axis)
        labels = self._get_axis(axis)
        labels = ensure_key_mapped(labels, key, levels=level)

        # make sure that the axis is lexsorted to start
        # if not we need to reconstruct to get the correct indexer
        labels = labels._sort_levels_monotonic()
        if level is not None:
            new_axis, indexer = labels.sortlevel(
                level, ascending=ascending, sort_remaining=sort_remaining
            )

        elif isinstance(labels, MultiIndex):
            from pandas.core.sorting import lexsort_indexer

            indexer = lexsort_indexer(
                labels._get_codes_for_sorting(),
                orders=ascending,
                na_position=na_position,
            )
        else:
            from pandas.core.sorting import nargsort

            # Check monotonic-ness before sort an index
            # GH11080
            if (ascending and labels.is_monotonic_increasing) or (
                not ascending and labels.is_monotonic_decreasing
            ):
                if inplace:
                    return
                else:
                    return self.copy()

            indexer = nargsort(
                labels, kind=kind, ascending=ascending, na_position=na_position
            )

        baxis = self._get_block_manager_axis(axis)
        new_data = self._mgr.take(indexer, axis=baxis, verify=False)

        # reconstruct axis if needed
        new_data.axes[baxis] = new_data.axes[baxis]._sort_levels_monotonic()

        if ignore_index:
            new_data.axes[1] = ibase.default_index(len(indexer))

        result = self._constructor(new_data)
        if inplace:
            return self._update_inplace(result)
        else:
            return result.__finalize__(self, method="sort_index")

    def value_counts(
        self,
        subset: Optional[Sequence[Label]] = None,
        normalize: bool = False,
        sort: bool = True,
        ascending: bool = False,
    ):
        """
        Return a Series containing counts of unique rows in the DataFrame.

        .. versionadded:: 1.1.0

        Parameters
        ----------
        subset : list-like, optional
            Columns to use when counting unique combinations.
        normalize : bool, default False
            Return proportions rather than frequencies.
        sort : bool, default True
            Sort by frequencies.
        ascending : bool, default False
            Sort in ascending order.

        Returns
        -------
        Series

        See Also
        --------
        Series.value_counts: Equivalent method on Series.

        Notes
        -----
        The returned Series will have a MultiIndex with one level per input
        column. By default, rows that contain any NA values are omitted from
        the result. By default, the resulting Series will be in descending
        order so that the first element is the most frequently-occurring row.

        Examples
        --------
        >>> df = pd.DataFrame({'num_legs': [2, 4, 4, 6],
        ...                    'num_wings': [2, 0, 0, 0]},
        ...                   index=['falcon', 'dog', 'cat', 'ant'])
        >>> df
                num_legs  num_wings
        falcon         2          2
        dog            4          0
        cat            4          0
        ant            6          0

        >>> df.value_counts()
        num_legs  num_wings
        4         0            2
        6         0            1
        2         2            1
        dtype: int64

        >>> df.value_counts(sort=False)
        num_legs  num_wings
        2         2            1
        4         0            2
        6         0            1
        dtype: int64

        >>> df.value_counts(ascending=True)
        num_legs  num_wings
        2         2            1
        6         0            1
        4         0            2
        dtype: int64

        >>> df.value_counts(normalize=True)
        num_legs  num_wings
        4         0            0.50
        6         0            0.25
        2         2            0.25
        dtype: float64
        """
        if subset is None:
            subset = self.columns.tolist()

        counts = self.groupby(subset).grouper.size()

        if sort:
            counts = counts.sort_values(ascending=ascending)
        if normalize:
            counts /= counts.sum()

        # Force MultiIndex for single column
        if len(subset) == 1:
            counts.index = MultiIndex.from_arrays(
                [counts.index], names=[counts.index.name]
            )

        return counts

    def nlargest(self, n, columns, keep="first") -> DataFrame:
        """
        Return the first `n` rows ordered by `columns` in descending order.

        Return the first `n` rows with the largest values in `columns`, in
        descending order. The columns that are not specified are returned as
        well, but not used for ordering.

        This method is equivalent to
        ``df.sort_values(columns, ascending=False).head(n)``, but more
        performant.

        Parameters
        ----------
        n : int
            Number of rows to return.
        columns : label or list of labels
            Column label(s) to order by.
        keep : {'first', 'last', 'all'}, default 'first'
            Where there are duplicate values:

            - `first` : prioritize the first occurrence(s)
            - `last` : prioritize the last occurrence(s)
            - ``all`` : do not drop any duplicates, even it means
                        selecting more than `n` items.

            .. versionadded:: 0.24.0

        Returns
        -------
        DataFrame
            The first `n` rows ordered by the given columns in descending
            order.

        See Also
        --------
        DataFrame.nsmallest : Return the first `n` rows ordered by `columns` in
            ascending order.
        DataFrame.sort_values : Sort DataFrame by the values.
        DataFrame.head : Return the first `n` rows without re-ordering.

        Notes
        -----
        This function cannot be used with all column types. For example, when
        specifying columns with `object` or `category` dtypes, ``TypeError`` is
        raised.

        Examples
        --------
        >>> df = pd.DataFrame({'population': [59000000, 65000000, 434000,
        ...                                   434000, 434000, 337000, 11300,
        ...                                   11300, 11300],
        ...                    'GDP': [1937894, 2583560 , 12011, 4520, 12128,
        ...                            17036, 182, 38, 311],
        ...                    'alpha-2': ["IT", "FR", "MT", "MV", "BN",
        ...                                "IS", "NR", "TV", "AI"]},
        ...                   index=["Italy", "France", "Malta",
        ...                          "Maldives", "Brunei", "Iceland",
        ...                          "Nauru", "Tuvalu", "Anguilla"])
        >>> df
                  population      GDP alpha-2
        Italy       59000000  1937894      IT
        France      65000000  2583560      FR
        Malta         434000    12011      MT
        Maldives      434000     4520      MV
        Brunei        434000    12128      BN
        Iceland       337000    17036      IS
        Nauru          11300      182      NR
        Tuvalu         11300       38      TV
        Anguilla       11300      311      AI

        In the following example, we will use ``nlargest`` to select the three
        rows having the largest values in column "population".

        >>> df.nlargest(3, 'population')
                population      GDP alpha-2
        France    65000000  2583560      FR
        Italy     59000000  1937894      IT
        Malta       434000    12011      MT

        When using ``keep='last'``, ties are resolved in reverse order:

        >>> df.nlargest(3, 'population', keep='last')
                population      GDP alpha-2
        France    65000000  2583560      FR
        Italy     59000000  1937894      IT
        Brunei      434000    12128      BN

        When using ``keep='all'``, all duplicate items are maintained:

        >>> df.nlargest(3, 'population', keep='all')
                  population      GDP alpha-2
        France      65000000  2583560      FR
        Italy       59000000  1937894      IT
        Malta         434000    12011      MT
        Maldives      434000     4520      MV
        Brunei        434000    12128      BN

        To order by the largest values in column "population" and then "GDP",
        we can specify multiple columns like in the next example.

        >>> df.nlargest(3, ['population', 'GDP'])
                population      GDP alpha-2
        France    65000000  2583560      FR
        Italy     59000000  1937894      IT
        Brunei      434000    12128      BN
        """
        return algorithms.SelectNFrame(self, n=n, keep=keep, columns=columns).nlargest()

    def nsmallest(self, n, columns, keep="first") -> DataFrame:
        """
        Return the first `n` rows ordered by `columns` in ascending order.

        Return the first `n` rows with the smallest values in `columns`, in
        ascending order. The columns that are not specified are returned as
        well, but not used for ordering.

        This method is equivalent to
        ``df.sort_values(columns, ascending=True).head(n)``, but more
        performant.

        Parameters
        ----------
        n : int
            Number of items to retrieve.
        columns : list or str
            Column name or names to order by.
        keep : {'first', 'last', 'all'}, default 'first'
            Where there are duplicate values:

            - ``first`` : take the first occurrence.
            - ``last`` : take the last occurrence.
            - ``all`` : do not drop any duplicates, even it means
              selecting more than `n` items.

            .. versionadded:: 0.24.0

        Returns
        -------
        DataFrame

        See Also
        --------
        DataFrame.nlargest : Return the first `n` rows ordered by `columns` in
            descending order.
        DataFrame.sort_values : Sort DataFrame by the values.
        DataFrame.head : Return the first `n` rows without re-ordering.

        Examples
        --------
        >>> df = pd.DataFrame({'population': [59000000, 65000000, 434000,
        ...                                   434000, 434000, 337000, 337000,
        ...                                   11300, 11300],
        ...                    'GDP': [1937894, 2583560 , 12011, 4520, 12128,
        ...                            17036, 182, 38, 311],
        ...                    'alpha-2': ["IT", "FR", "MT", "MV", "BN",
        ...                                "IS", "NR", "TV", "AI"]},
        ...                   index=["Italy", "France", "Malta",
        ...                          "Maldives", "Brunei", "Iceland",
        ...                          "Nauru", "Tuvalu", "Anguilla"])
        >>> df
                  population      GDP alpha-2
        Italy       59000000  1937894      IT
        France      65000000  2583560      FR
        Malta         434000    12011      MT
        Maldives      434000     4520      MV
        Brunei        434000    12128      BN
        Iceland       337000    17036      IS
        Nauru         337000      182      NR
        Tuvalu         11300       38      TV
        Anguilla       11300      311      AI

        In the following example, we will use ``nsmallest`` to select the
        three rows having the smallest values in column "population".

        >>> df.nsmallest(3, 'population')
                  population    GDP alpha-2
        Tuvalu         11300     38      TV
        Anguilla       11300    311      AI
        Iceland       337000  17036	     IS

        When using ``keep='last'``, ties are resolved in reverse order:

        >>> df.nsmallest(3, 'population', keep='last')
                  population  GDP alpha-2
        Anguilla       11300  311      AI
        Tuvalu         11300   38      TV
        Nauru         337000  182      NR

        When using ``keep='all'``, all duplicate items are maintained:

        >>> df.nsmallest(3, 'population', keep='all')
                  population    GDP alpha-2
        Tuvalu         11300     38      TV
        Anguilla       11300    311      AI
        Iceland       337000  17036      IS
        Nauru         337000    182      NR

        To order by the smallest values in column "population" and then "GDP", we can
        specify multiple columns like in the next example.

        >>> df.nsmallest(3, ['population', 'GDP'])
                  population  GDP alpha-2
        Tuvalu         11300   38      TV
        Anguilla       11300  311      AI
        Nauru         337000  182      NR
        """
        return algorithms.SelectNFrame(
            self, n=n, keep=keep, columns=columns
        ).nsmallest()

    def swaplevel(self, i=-2, j=-1, axis=0) -> DataFrame:
        """
        Swap levels i and j in a MultiIndex on a particular axis.

        Parameters
        ----------
        i, j : int or str
            Levels of the indices to be swapped. Can pass level name as string.
        axis : {0 or 'index', 1 or 'columns'}, default 0
            The axis to swap levels on. 0 or 'index' for row-wise, 1 or
            'columns' for column-wise.

        Returns
        -------
        DataFrame
        """
        result = self.copy()

        axis = self._get_axis_number(axis)

        if not isinstance(result._get_axis(axis), MultiIndex):  # pragma: no cover
            raise TypeError("Can only swap levels on a hierarchical axis.")

        if axis == 0:
            assert isinstance(result.index, MultiIndex)
            result.index = result.index.swaplevel(i, j)
        else:
            assert isinstance(result.columns, MultiIndex)
            result.columns = result.columns.swaplevel(i, j)
        return result

    def reorder_levels(self, order, axis=0) -> DataFrame:
        """
        Rearrange index levels using input order. May not drop or duplicate levels.

        Parameters
        ----------
        order : list of int or list of str
            List representing new level order. Reference level by number
            (position) or by key (label).
        axis : {0 or 'index', 1 or 'columns'}, default 0
            Where to reorder levels.

        Returns
        -------
        DataFrame
        """
        axis = self._get_axis_number(axis)
        if not isinstance(self._get_axis(axis), MultiIndex):  # pragma: no cover
            raise TypeError("Can only reorder levels on a hierarchical axis.")

        result = self.copy()

        if axis == 0:
            assert isinstance(result.index, MultiIndex)
            result.index = result.index.reorder_levels(order)
        else:
            assert isinstance(result.columns, MultiIndex)
            result.columns = result.columns.reorder_levels(order)
        return result

    # ----------------------------------------------------------------------
    # Arithmetic / combination related

    def _combine_frame(self, other: DataFrame, func, fill_value=None):
        # at this point we have `self._indexed_same(other)`

        if fill_value is None:
            # since _arith_op may be called in a loop, avoid function call
            #  overhead if possible by doing this check once
            _arith_op = func

        else:

            def _arith_op(left, right):
                # for the mixed_type case where we iterate over columns,
                # _arith_op(left, right) is equivalent to
                # left._binop(right, func, fill_value=fill_value)
                left, right = ops.fill_binop(left, right, fill_value)
                return func(left, right)

        new_data = ops.dispatch_to_series(self, other, _arith_op)
        return new_data

    def _construct_result(self, result) -> DataFrame:
        """
        Wrap the result of an arithmetic, comparison, or logical operation.

        Parameters
        ----------
        result : DataFrame

        Returns
        -------
        DataFrame
        """
        out = self._constructor(result, copy=False)
        # Pin columns instead of passing to constructor for compat with
        #  non-unique columns case
        out.columns = self.columns
        out.index = self.index
        return out

    @Appender(
        """
Returns
-------
DataFrame
    DataFrame that shows the differences stacked side by side.

    The resulting index will be a MultiIndex with 'self' and 'other'
    stacked alternately at the inner level.

See Also
--------
Series.compare : Compare with another Series and show differences.

Notes
-----
Matching NaNs will not appear as a difference.

Examples
--------
>>> df = pd.DataFrame(
...     {
...         "col1": ["a", "a", "b", "b", "a"],
...         "col2": [1.0, 2.0, 3.0, np.nan, 5.0],
...         "col3": [1.0, 2.0, 3.0, 4.0, 5.0]
...     },
...     columns=["col1", "col2", "col3"],
... )
>>> df
  col1  col2  col3
0    a   1.0   1.0
1    a   2.0   2.0
2    b   3.0   3.0
3    b   NaN   4.0
4    a   5.0   5.0

>>> df2 = df.copy()
>>> df2.loc[0, 'col1'] = 'c'
>>> df2.loc[2, 'col3'] = 4.0
>>> df2
  col1  col2  col3
0    c   1.0   1.0
1    a   2.0   2.0
2    b   3.0   4.0
3    b   NaN   4.0
4    a   5.0   5.0

Align the differences on columns

>>> df.compare(df2)
  col1       col3
  self other self other
0    a     c  NaN   NaN
2  NaN   NaN  3.0   4.0

Stack the differences on rows

>>> df.compare(df2, align_axis=0)
        col1  col3
0 self     a   NaN
  other    c   NaN
2 self   NaN   3.0
  other  NaN   4.0

Keep the equal values

>>> df.compare(df2, keep_equal=True)
  col1       col3
  self other self other
0    a     c  1.0   1.0
2    b     b  3.0   4.0

Keep all original rows and columns

>>> df.compare(df2, keep_shape=True)
  col1       col2       col3
  self other self other self other
0    a     c  NaN   NaN  NaN   NaN
1  NaN   NaN  NaN   NaN  NaN   NaN
2  NaN   NaN  NaN   NaN  3.0   4.0
3  NaN   NaN  NaN   NaN  NaN   NaN
4  NaN   NaN  NaN   NaN  NaN   NaN

Keep all original rows and columns and also all original values

>>> df.compare(df2, keep_shape=True, keep_equal=True)
  col1       col2       col3
  self other self other self other
0    a     c  1.0   1.0  1.0   1.0
1    a     a  2.0   2.0  2.0   2.0
2    b     b  3.0   3.0  3.0   4.0
3    b     b  NaN   NaN  4.0   4.0
4    a     a  5.0   5.0  5.0   5.0
"""
    )
    @Appender(_shared_docs["compare"] % _shared_doc_kwargs)
    def compare(
        self,
        other: DataFrame,
        align_axis: Axis = 1,
        keep_shape: bool = False,
        keep_equal: bool = False,
    ) -> DataFrame:
        return super().compare(
            other=other,
            align_axis=align_axis,
            keep_shape=keep_shape,
            keep_equal=keep_equal,
        )

    def combine(
        self, other: DataFrame, func, fill_value=None, overwrite=True
    ) -> DataFrame:
        """
        Perform column-wise combine with another DataFrame.

        Combines a DataFrame with `other` DataFrame using `func`
        to element-wise combine columns. The row and column indexes of the
        resulting DataFrame will be the union of the two.

        Parameters
        ----------
        other : DataFrame
            The DataFrame to merge column-wise.
        func : function
            Function that takes two series as inputs and return a Series or a
            scalar. Used to merge the two dataframes column by columns.
        fill_value : scalar value, default None
            The value to fill NaNs with prior to passing any column to the
            merge func.
        overwrite : bool, default True
            If True, columns in `self` that do not exist in `other` will be
            overwritten with NaNs.

        Returns
        -------
        DataFrame
            Combination of the provided DataFrames.

        See Also
        --------
        DataFrame.combine_first : Combine two DataFrame objects and default to
            non-null values in frame calling the method.

        Examples
        --------
        Combine using a simple function that chooses the smaller column.

        >>> df1 = pd.DataFrame({'A': [0, 0], 'B': [4, 4]})
        >>> df2 = pd.DataFrame({'A': [1, 1], 'B': [3, 3]})
        >>> take_smaller = lambda s1, s2: s1 if s1.sum() < s2.sum() else s2
        >>> df1.combine(df2, take_smaller)
           A  B
        0  0  3
        1  0  3

        Example using a true element-wise combine function.

        >>> df1 = pd.DataFrame({'A': [5, 0], 'B': [2, 4]})
        >>> df2 = pd.DataFrame({'A': [1, 1], 'B': [3, 3]})
        >>> df1.combine(df2, np.minimum)
           A  B
        0  1  2
        1  0  3

        Using `fill_value` fills Nones prior to passing the column to the
        merge function.

        >>> df1 = pd.DataFrame({'A': [0, 0], 'B': [None, 4]})
        >>> df2 = pd.DataFrame({'A': [1, 1], 'B': [3, 3]})
        >>> df1.combine(df2, take_smaller, fill_value=-5)
           A    B
        0  0 -5.0
        1  0  4.0

        However, if the same element in both dataframes is None, that None
        is preserved

        >>> df1 = pd.DataFrame({'A': [0, 0], 'B': [None, 4]})
        >>> df2 = pd.DataFrame({'A': [1, 1], 'B': [None, 3]})
        >>> df1.combine(df2, take_smaller, fill_value=-5)
            A    B
        0  0 -5.0
        1  0  3.0

        Example that demonstrates the use of `overwrite` and behavior when
        the axis differ between the dataframes.

        >>> df1 = pd.DataFrame({'A': [0, 0], 'B': [4, 4]})
        >>> df2 = pd.DataFrame({'B': [3, 3], 'C': [-10, 1], }, index=[1, 2])
        >>> df1.combine(df2, take_smaller)
             A    B     C
        0  NaN  NaN   NaN
        1  NaN  3.0 -10.0
        2  NaN  3.0   1.0

        >>> df1.combine(df2, take_smaller, overwrite=False)
             A    B     C
        0  0.0  NaN   NaN
        1  0.0  3.0 -10.0
        2  NaN  3.0   1.0

        Demonstrating the preference of the passed in dataframe.

        >>> df2 = pd.DataFrame({'B': [3, 3], 'C': [1, 1], }, index=[1, 2])
        >>> df2.combine(df1, take_smaller)
           A    B   C
        0  0.0  NaN NaN
        1  0.0  3.0 NaN
        2  NaN  3.0 NaN

        >>> df2.combine(df1, take_smaller, overwrite=False)
             A    B   C
        0  0.0  NaN NaN
        1  0.0  3.0 1.0
        2  NaN  3.0 1.0
        """
        other_idxlen = len(other.index)  # save for compare

        this, other = self.align(other, copy=False)
        new_index = this.index

        if other.empty and len(new_index) == len(self.index):
            return self.copy()

        if self.empty and len(other) == other_idxlen:
            return other.copy()

        # sorts if possible
        new_columns = this.columns.union(other.columns)
        do_fill = fill_value is not None
        result = {}
        for col in new_columns:
            series = this[col]
            otherSeries = other[col]

            this_dtype = series.dtype
            other_dtype = otherSeries.dtype

            this_mask = isna(series)
            other_mask = isna(otherSeries)

            # don't overwrite columns unnecessarily
            # DO propagate if this column is not in the intersection
            if not overwrite and other_mask.all():
                result[col] = this[col].copy()
                continue

            if do_fill:
                series = series.copy()
                otherSeries = otherSeries.copy()
                series[this_mask] = fill_value
                otherSeries[other_mask] = fill_value

            if col not in self.columns:
                # If self DataFrame does not have col in other DataFrame,
                # try to promote series, which is all NaN, as other_dtype.
                new_dtype = other_dtype
                try:
                    series = series.astype(new_dtype, copy=False)
                except ValueError:
                    # e.g. new_dtype is integer types
                    pass
            else:
                # if we have different dtypes, possibly promote
                new_dtype = find_common_type([this_dtype, other_dtype])
                if not is_dtype_equal(this_dtype, new_dtype):
                    series = series.astype(new_dtype)
                if not is_dtype_equal(other_dtype, new_dtype):
                    otherSeries = otherSeries.astype(new_dtype)

            arr = func(series, otherSeries)
            arr = maybe_downcast_to_dtype(arr, this_dtype)

            result[col] = arr

        # convert_objects just in case
        return self._constructor(result, index=new_index, columns=new_columns)

    def combine_first(self, other: DataFrame) -> DataFrame:
        """
        Update null elements with value in the same location in `other`.

        Combine two DataFrame objects by filling null values in one DataFrame
        with non-null values from other DataFrame. The row and column indexes
        of the resulting DataFrame will be the union of the two.

        Parameters
        ----------
        other : DataFrame
            Provided DataFrame to use to fill null values.

        Returns
        -------
        DataFrame

        See Also
        --------
        DataFrame.combine : Perform series-wise operation on two DataFrames
            using a given function.

        Examples
        --------
        >>> df1 = pd.DataFrame({'A': [None, 0], 'B': [None, 4]})
        >>> df2 = pd.DataFrame({'A': [1, 1], 'B': [3, 3]})
        >>> df1.combine_first(df2)
             A    B
        0  1.0  3.0
        1  0.0  4.0

        Null values still persist if the location of that null value
        does not exist in `other`

        >>> df1 = pd.DataFrame({'A': [None, 0], 'B': [4, None]})
        >>> df2 = pd.DataFrame({'B': [3, 3], 'C': [1, 1]}, index=[1, 2])
        >>> df1.combine_first(df2)
             A    B    C
        0  NaN  4.0  NaN
        1  0.0  3.0  1.0
        2  NaN  3.0  1.0
        """
        import pandas.core.computation.expressions as expressions

        def extract_values(arr):
            # Does two things:
            # 1. maybe gets the values from the Series / Index
            # 2. convert datelike to i8
            # TODO: extract_array?
            if isinstance(arr, (Index, Series)):
                arr = arr._values

            if needs_i8_conversion(arr.dtype):
                if is_extension_array_dtype(arr.dtype):
                    arr = arr.asi8
                else:
                    arr = arr.view("i8")
            return arr

        def combiner(x, y):
            mask = isna(x)
            # TODO: extract_array?
            if isinstance(mask, (Index, Series)):
                mask = mask._values

            x_values = extract_values(x)
            y_values = extract_values(y)

            # If the column y in other DataFrame is not in first DataFrame,
            # just return y_values.
            if y.name not in self.columns:
                return y_values

            return expressions.where(mask, y_values, x_values)

        return self.combine(other, combiner, overwrite=False)

    def update(
        self, other, join="left", overwrite=True, filter_func=None, errors="ignore"
    ) -> None:
        """
        Modify in place using non-NA values from another DataFrame.

        Aligns on indices. There is no return value.

        Parameters
        ----------
        other : DataFrame, or object coercible into a DataFrame
            Should have at least one matching index/column label
            with the original DataFrame. If a Series is passed,
            its name attribute must be set, and that will be
            used as the column name to align with the original DataFrame.
        join : {'left'}, default 'left'
            Only left join is implemented, keeping the index and columns of the
            original object.
        overwrite : bool, default True
            How to handle non-NA values for overlapping keys:

            * True: overwrite original DataFrame's values
              with values from `other`.
            * False: only update values that are NA in
              the original DataFrame.

        filter_func : callable(1d-array) -> bool 1d-array, optional
            Can choose to replace values other than NA. Return True for values
            that should be updated.
        errors : {'raise', 'ignore'}, default 'ignore'
            If 'raise', will raise a ValueError if the DataFrame and `other`
            both contain non-NA data in the same place.

            .. versionchanged:: 0.24.0
               Changed from `raise_conflict=False|True`
               to `errors='ignore'|'raise'`.

        Returns
        -------
        None : method directly changes calling object

        Raises
        ------
        ValueError
            * When `errors='raise'` and there's overlapping non-NA data.
            * When `errors` is not either `'ignore'` or `'raise'`
        NotImplementedError
            * If `join != 'left'`

        See Also
        --------
        dict.update : Similar method for dictionaries.
        DataFrame.merge : For column(s)-on-columns(s) operations.

        Examples
        --------
        >>> df = pd.DataFrame({'A': [1, 2, 3],
        ...                    'B': [400, 500, 600]})
        >>> new_df = pd.DataFrame({'B': [4, 5, 6],
        ...                        'C': [7, 8, 9]})
        >>> df.update(new_df)
        >>> df
           A  B
        0  1  4
        1  2  5
        2  3  6

        The DataFrame's length does not increase as a result of the update,
        only values at matching index/column labels are updated.

        >>> df = pd.DataFrame({'A': ['a', 'b', 'c'],
        ...                    'B': ['x', 'y', 'z']})
        >>> new_df = pd.DataFrame({'B': ['d', 'e', 'f', 'g', 'h', 'i']})
        >>> df.update(new_df)
        >>> df
           A  B
        0  a  d
        1  b  e
        2  c  f

        For Series, it's name attribute must be set.

        >>> df = pd.DataFrame({'A': ['a', 'b', 'c'],
        ...                    'B': ['x', 'y', 'z']})
        >>> new_column = pd.Series(['d', 'e'], name='B', index=[0, 2])
        >>> df.update(new_column)
        >>> df
           A  B
        0  a  d
        1  b  y
        2  c  e
        >>> df = pd.DataFrame({'A': ['a', 'b', 'c'],
        ...                    'B': ['x', 'y', 'z']})
        >>> new_df = pd.DataFrame({'B': ['d', 'e']}, index=[1, 2])
        >>> df.update(new_df)
        >>> df
           A  B
        0  a  x
        1  b  d
        2  c  e

        If `other` contains NaNs the corresponding values are not updated
        in the original dataframe.

        >>> df = pd.DataFrame({'A': [1, 2, 3],
        ...                    'B': [400, 500, 600]})
        >>> new_df = pd.DataFrame({'B': [4, np.nan, 6]})
        >>> df.update(new_df)
        >>> df
           A      B
        0  1    4.0
        1  2  500.0
        2  3    6.0
        """
        import pandas.core.computation.expressions as expressions

        # TODO: Support other joins
        if join != "left":  # pragma: no cover
            raise NotImplementedError("Only left join is supported")
        if errors not in ["ignore", "raise"]:
            raise ValueError("The parameter errors must be either 'ignore' or 'raise'")

        if not isinstance(other, DataFrame):
            other = DataFrame(other)

        other = other.reindex_like(self)

        for col in self.columns:
            this = self[col]._values
            that = other[col]._values
            if filter_func is not None:
                with np.errstate(all="ignore"):
                    mask = ~filter_func(this) | isna(that)
            else:
                if errors == "raise":
                    mask_this = notna(that)
                    mask_that = notna(this)
                    if any(mask_this & mask_that):
                        raise ValueError("Data overlaps.")

                if overwrite:
                    mask = isna(that)
                else:
                    mask = notna(this)

            # don't overwrite columns unnecessarily
            if mask.all():
                continue

            self[col] = expressions.where(mask, this, that)

    # ----------------------------------------------------------------------
    # Data reshaping
    @Appender(
        """
Examples
--------
>>> df = pd.DataFrame({'Animal': ['Falcon', 'Falcon',
...                               'Parrot', 'Parrot'],
...                    'Max Speed': [380., 370., 24., 26.]})
>>> df
   Animal  Max Speed
0  Falcon      380.0
1  Falcon      370.0
2  Parrot       24.0
3  Parrot       26.0
>>> df.groupby(['Animal']).mean()
        Max Speed
Animal
Falcon      375.0
Parrot       25.0

**Hierarchical Indexes**

We can groupby different levels of a hierarchical index
using the `level` parameter:

>>> arrays = [['Falcon', 'Falcon', 'Parrot', 'Parrot'],
...           ['Captive', 'Wild', 'Captive', 'Wild']]
>>> index = pd.MultiIndex.from_arrays(arrays, names=('Animal', 'Type'))
>>> df = pd.DataFrame({'Max Speed': [390., 350., 30., 20.]},
...                   index=index)
>>> df
                Max Speed
Animal Type
Falcon Captive      390.0
       Wild         350.0
Parrot Captive       30.0
       Wild          20.0
>>> df.groupby(level=0).mean()
        Max Speed
Animal
Falcon      370.0
Parrot       25.0
>>> df.groupby(level="Type").mean()
         Max Speed
Type
Captive      210.0
Wild         185.0

We can also choose to include NA in group keys or not by setting
`dropna` parameter, the default setting is `True`:

>>> l = [[1, 2, 3], [1, None, 4], [2, 1, 3], [1, 2, 2]]
>>> df = pd.DataFrame(l, columns=["a", "b", "c"])

>>> df.groupby(by=["b"]).sum()
    a   c
b
1.0 2   3
2.0 2   5

>>> df.groupby(by=["b"], dropna=False).sum()
    a   c
b
1.0 2   3
2.0 2   5
NaN 1   4

>>> l = [["a", 12, 12], [None, 12.3, 33.], ["b", 12.3, 123], ["a", 1, 1]]
>>> df = pd.DataFrame(l, columns=["a", "b", "c"])

>>> df.groupby(by="a").sum()
    b     c
a
a   13.0   13.0
b   12.3  123.0

>>> df.groupby(by="a", dropna=False).sum()
    b     c
a
a   13.0   13.0
b   12.3  123.0
NaN 12.3   33.0
"""
    )
    @Appender(_shared_docs["groupby"] % _shared_doc_kwargs)
    def groupby(
        self,
        by=None,
        axis=0,
        level=None,
        as_index: bool = True,
        sort: bool = True,
        group_keys: bool = True,
        squeeze: bool = no_default,
        observed: bool = False,
        dropna: bool = True,
    ) -> DataFrameGroupBy:
        from pandas.core.groupby.generic import DataFrameGroupBy

        if squeeze is not no_default:
            warnings.warn(
                (
                    "The `squeeze` parameter is deprecated and "
                    "will be removed in a future version."
                ),
                FutureWarning,
                stacklevel=2,
            )
        else:
            squeeze = False

        if level is None and by is None:
            raise TypeError("You have to supply one of 'by' and 'level'")
        axis = self._get_axis_number(axis)

        return DataFrameGroupBy(
            obj=self,
            keys=by,
            axis=axis,
            level=level,
            as_index=as_index,
            sort=sort,
            group_keys=group_keys,
            squeeze=squeeze,
            observed=observed,
            dropna=dropna,
        )

    _shared_docs[
        "pivot"
    ] = """
        Return reshaped DataFrame organized by given index / column values.

        Reshape data (produce a "pivot" table) based on column values. Uses
        unique values from specified `index` / `columns` to form axes of the
        resulting DataFrame. This function does not support data
        aggregation, multiple values will result in a MultiIndex in the
        columns. See the :ref:`User Guide <reshaping>` for more on reshaping.

        Parameters
        ----------%s
        index : str or object or a list of str, optional
            Column to use to make new frame's index. If None, uses
            existing index.

            .. versionchanged:: 1.1.0
               Also accept list of index names.

        columns : str or object or a list of str
            Column to use to make new frame's columns.

            .. versionchanged:: 1.1.0
               Also accept list of columns names.

        values : str, object or a list of the previous, optional
            Column(s) to use for populating new frame's values. If not
            specified, all remaining columns will be used and the result will
            have hierarchically indexed columns.

        Returns
        -------
        DataFrame
            Returns reshaped DataFrame.

        Raises
        ------
        ValueError:
            When there are any `index`, `columns` combinations with multiple
            values. `DataFrame.pivot_table` when you need to aggregate.

        See Also
        --------
        DataFrame.pivot_table : Generalization of pivot that can handle
            duplicate values for one index/column pair.
        DataFrame.unstack : Pivot based on the index values instead of a
            column.
        wide_to_long : Wide panel to long format. Less flexible but more
            user-friendly than melt.

        Notes
        -----
        For finer-tuned control, see hierarchical indexing documentation along
        with the related stack/unstack methods.

        Examples
        --------
        >>> df = pd.DataFrame({'foo': ['one', 'one', 'one', 'two', 'two',
        ...                            'two'],
        ...                    'bar': ['A', 'B', 'C', 'A', 'B', 'C'],
        ...                    'baz': [1, 2, 3, 4, 5, 6],
        ...                    'zoo': ['x', 'y', 'z', 'q', 'w', 't']})
        >>> df
            foo   bar  baz  zoo
        0   one   A    1    x
        1   one   B    2    y
        2   one   C    3    z
        3   two   A    4    q
        4   two   B    5    w
        5   two   C    6    t

        >>> df.pivot(index='foo', columns='bar', values='baz')
        bar  A   B   C
        foo
        one  1   2   3
        two  4   5   6

        >>> df.pivot(index='foo', columns='bar')['baz']
        bar  A   B   C
        foo
        one  1   2   3
        two  4   5   6

        >>> df.pivot(index='foo', columns='bar', values=['baz', 'zoo'])
              baz       zoo
        bar   A  B  C   A  B  C
        foo
        one   1  2  3   x  y  z
        two   4  5  6   q  w  t

        You could also assign a list of column names or a list of index names.

        >>> df = pd.DataFrame({
        ...        "lev1": [1, 1, 1, 2, 2, 2],
        ...        "lev2": [1, 1, 2, 1, 1, 2],
        ...        "lev3": [1, 2, 1, 2, 1, 2],
        ...        "lev4": [1, 2, 3, 4, 5, 6],
        ...        "values": [0, 1, 2, 3, 4, 5]})
        >>> df
            lev1 lev2 lev3 lev4 values
        0   1    1    1    1    0
        1   1    1    2    2    1
        2   1    2    1    3    2
        3   2    1    2    4    3
        4   2    1    1    5    4
        5   2    2    2    6    5

        >>> df.pivot(index="lev1", columns=["lev2", "lev3"],values="values")
        lev2    1         2
        lev3    1    2    1    2
        lev1
        1     0.0  1.0  2.0  NaN
        2     4.0  3.0  NaN  5.0

        >>> df.pivot(index=["lev1", "lev2"], columns=["lev3"],values="values")
              lev3    1    2
        lev1  lev2
           1     1  0.0  1.0
                 2  2.0  NaN
           2     1  4.0  3.0
                 2  NaN  5.0

        A ValueError is raised if there are any duplicates.

        >>> df = pd.DataFrame({"foo": ['one', 'one', 'two', 'two'],
        ...                    "bar": ['A', 'A', 'B', 'C'],
        ...                    "baz": [1, 2, 3, 4]})
        >>> df
           foo bar  baz
        0  one   A    1
        1  one   A    2
        2  two   B    3
        3  two   C    4

        Notice that the first two rows are the same for our `index`
        and `columns` arguments.

        >>> df.pivot(index='foo', columns='bar', values='baz')
        Traceback (most recent call last):
           ...
        ValueError: Index contains duplicate entries, cannot reshape
        """

    @Substitution("")
    @Appender(_shared_docs["pivot"])
    def pivot(self, index=None, columns=None, values=None) -> DataFrame:
        from pandas.core.reshape.pivot import pivot

        return pivot(self, index=index, columns=columns, values=values)

    _shared_docs[
        "pivot_table"
    ] = """
        Create a spreadsheet-style pivot table as a DataFrame.

        The levels in the pivot table will be stored in MultiIndex objects
        (hierarchical indexes) on the index and columns of the result DataFrame.

        Parameters
        ----------%s
        values : column to aggregate, optional
        index : column, Grouper, array, or list of the previous
            If an array is passed, it must be the same length as the data. The
            list can contain any of the other types (except list).
            Keys to group by on the pivot table index.  If an array is passed,
            it is being used as the same manner as column values.
        columns : column, Grouper, array, or list of the previous
            If an array is passed, it must be the same length as the data. The
            list can contain any of the other types (except list).
            Keys to group by on the pivot table column.  If an array is passed,
            it is being used as the same manner as column values.
        aggfunc : function, list of functions, dict, default numpy.mean
            If list of functions passed, the resulting pivot table will have
            hierarchical columns whose top level are the function names
            (inferred from the function objects themselves)
            If dict is passed, the key is column to aggregate and value
            is function or list of functions.
        fill_value : scalar, default None
            Value to replace missing values with (in the resulting pivot table,
            after aggregation).
        margins : bool, default False
            Add all row / columns (e.g. for subtotal / grand totals).
        dropna : bool, default True
            Do not include columns whose entries are all NaN.
        margins_name : str, default 'All'
            Name of the row / column that will contain the totals
            when margins is True.
        observed : bool, default False
            This only applies if any of the groupers are Categoricals.
            If True: only show observed values for categorical groupers.
            If False: show all values for categorical groupers.

            .. versionchanged:: 0.25.0

        Returns
        -------
        DataFrame
            An Excel style pivot table.

        See Also
        --------
        DataFrame.pivot : Pivot without aggregation that can handle
            non-numeric data.
        DataFrame.melt: Unpivot a DataFrame from wide to long format,
            optionally leaving identifiers set.
        wide_to_long : Wide panel to long format. Less flexible but more
            user-friendly than melt.

        Examples
        --------
        >>> df = pd.DataFrame({"A": ["foo", "foo", "foo", "foo", "foo",
        ...                          "bar", "bar", "bar", "bar"],
        ...                    "B": ["one", "one", "one", "two", "two",
        ...                          "one", "one", "two", "two"],
        ...                    "C": ["small", "large", "large", "small",
        ...                          "small", "large", "small", "small",
        ...                          "large"],
        ...                    "D": [1, 2, 2, 3, 3, 4, 5, 6, 7],
        ...                    "E": [2, 4, 5, 5, 6, 6, 8, 9, 9]})
        >>> df
             A    B      C  D  E
        0  foo  one  small  1  2
        1  foo  one  large  2  4
        2  foo  one  large  2  5
        3  foo  two  small  3  5
        4  foo  two  small  3  6
        5  bar  one  large  4  6
        6  bar  one  small  5  8
        7  bar  two  small  6  9
        8  bar  two  large  7  9

        This first example aggregates values by taking the sum.

        >>> table = pd.pivot_table(df, values='D', index=['A', 'B'],
        ...                     columns=['C'], aggfunc=np.sum)
        >>> table
        C        large  small
        A   B
        bar one    4.0    5.0
            two    7.0    6.0
        foo one    4.0    1.0
            two    NaN    6.0

        We can also fill missing values using the `fill_value` parameter.

        >>> table = pd.pivot_table(df, values='D', index=['A', 'B'],
        ...                     columns=['C'], aggfunc=np.sum, fill_value=0)
        >>> table
        C        large  small
        A   B
        bar one      4      5
            two      7      6
        foo one      4      1
            two      0      6

        The next example aggregates by taking the mean across multiple columns.

        >>> table = pd.pivot_table(df, values=['D', 'E'], index=['A', 'C'],
        ...                     aggfunc={'D': np.mean,
        ...                              'E': np.mean})
        >>> table
                        D         E
        A   C
        bar large  5.500000  7.500000
            small  5.500000  8.500000
        foo large  2.000000  4.500000
            small  2.333333  4.333333

        We can also calculate multiple types of aggregations for any given
        value column.

        >>> table = pd.pivot_table(df, values=['D', 'E'], index=['A', 'C'],
        ...                     aggfunc={'D': np.mean,
        ...                              'E': [min, max, np.mean]})
        >>> table
                        D    E
                    mean  max      mean  min
        A   C
        bar large  5.500000  9.0  7.500000  6.0
            small  5.500000  9.0  8.500000  8.0
        foo large  2.000000  5.0  4.500000  4.0
            small  2.333333  6.0  4.333333  2.0
        """

    @Substitution("")
    @Appender(_shared_docs["pivot_table"])
    def pivot_table(
        self,
        values=None,
        index=None,
        columns=None,
        aggfunc="mean",
        fill_value=None,
        margins=False,
        dropna=True,
        margins_name="All",
        observed=False,
    ) -> DataFrame:
        from pandas.core.reshape.pivot import pivot_table

        return pivot_table(
            self,
            values=values,
            index=index,
            columns=columns,
            aggfunc=aggfunc,
            fill_value=fill_value,
            margins=margins,
            dropna=dropna,
            margins_name=margins_name,
            observed=observed,
        )

    def stack(self, level=-1, dropna=True):
        """
        Stack the prescribed level(s) from columns to index.

        Return a reshaped DataFrame or Series having a multi-level
        index with one or more new inner-most levels compared to the current
        DataFrame. The new inner-most levels are created by pivoting the
        columns of the current dataframe:

          - if the columns have a single level, the output is a Series;
          - if the columns have multiple levels, the new index
            level(s) is (are) taken from the prescribed level(s) and
            the output is a DataFrame.

        Parameters
        ----------
        level : int, str, list, default -1
            Level(s) to stack from the column axis onto the index
            axis, defined as one index or label, or a list of indices
            or labels.
        dropna : bool, default True
            Whether to drop rows in the resulting Frame/Series with
            missing values. Stacking a column level onto the index
            axis can create combinations of index and column values
            that are missing from the original dataframe. See Examples
            section.

        Returns
        -------
        DataFrame or Series
            Stacked dataframe or series.

        See Also
        --------
        DataFrame.unstack : Unstack prescribed level(s) from index axis
             onto column axis.
        DataFrame.pivot : Reshape dataframe from long format to wide
             format.
        DataFrame.pivot_table : Create a spreadsheet-style pivot table
             as a DataFrame.

        Notes
        -----
        The function is named by analogy with a collection of books
        being reorganized from being side by side on a horizontal
        position (the columns of the dataframe) to being stacked
        vertically on top of each other (in the index of the
        dataframe).

        Examples
        --------
        **Single level columns**

        >>> df_single_level_cols = pd.DataFrame([[0, 1], [2, 3]],
        ...                                     index=['cat', 'dog'],
        ...                                     columns=['weight', 'height'])

        Stacking a dataframe with a single level column axis returns a Series:

        >>> df_single_level_cols
             weight height
        cat       0      1
        dog       2      3
        >>> df_single_level_cols.stack()
        cat  weight    0
             height    1
        dog  weight    2
             height    3
        dtype: int64

        **Multi level columns: simple case**

        >>> multicol1 = pd.MultiIndex.from_tuples([('weight', 'kg'),
        ...                                        ('weight', 'pounds')])
        >>> df_multi_level_cols1 = pd.DataFrame([[1, 2], [2, 4]],
        ...                                     index=['cat', 'dog'],
        ...                                     columns=multicol1)

        Stacking a dataframe with a multi-level column axis:

        >>> df_multi_level_cols1
             weight
                 kg    pounds
        cat       1        2
        dog       2        4
        >>> df_multi_level_cols1.stack()
                    weight
        cat kg           1
            pounds       2
        dog kg           2
            pounds       4

        **Missing values**

        >>> multicol2 = pd.MultiIndex.from_tuples([('weight', 'kg'),
        ...                                        ('height', 'm')])
        >>> df_multi_level_cols2 = pd.DataFrame([[1.0, 2.0], [3.0, 4.0]],
        ...                                     index=['cat', 'dog'],
        ...                                     columns=multicol2)

        It is common to have missing values when stacking a dataframe
        with multi-level columns, as the stacked dataframe typically
        has more values than the original dataframe. Missing values
        are filled with NaNs:

        >>> df_multi_level_cols2
            weight height
                kg      m
        cat    1.0    2.0
        dog    3.0    4.0
        >>> df_multi_level_cols2.stack()
                height  weight
        cat kg     NaN     1.0
            m      2.0     NaN
        dog kg     NaN     3.0
            m      4.0     NaN

        **Prescribing the level(s) to be stacked**

        The first parameter controls which level or levels are stacked:

        >>> df_multi_level_cols2.stack(0)
                     kg    m
        cat height  NaN  2.0
            weight  1.0  NaN
        dog height  NaN  4.0
            weight  3.0  NaN
        >>> df_multi_level_cols2.stack([0, 1])
        cat  height  m     2.0
             weight  kg    1.0
        dog  height  m     4.0
             weight  kg    3.0
        dtype: float64

        **Dropping missing values**

        >>> df_multi_level_cols3 = pd.DataFrame([[None, 1.0], [2.0, 3.0]],
        ...                                     index=['cat', 'dog'],
        ...                                     columns=multicol2)

        Note that rows where all values are missing are dropped by
        default but this behaviour can be controlled via the dropna
        keyword parameter:

        >>> df_multi_level_cols3
            weight height
                kg      m
        cat    NaN    1.0
        dog    2.0    3.0
        >>> df_multi_level_cols3.stack(dropna=False)
                height  weight
        cat kg     NaN     NaN
            m      1.0     NaN
        dog kg     NaN     2.0
            m      3.0     NaN
        >>> df_multi_level_cols3.stack(dropna=True)
                height  weight
        cat m      1.0     NaN
        dog kg     NaN     2.0
            m      3.0     NaN
        """
        from pandas.core.reshape.reshape import stack, stack_multiple

        if isinstance(level, (tuple, list)):
            return stack_multiple(self, level, dropna=dropna)
        else:
            return stack(self, level, dropna=dropna)

    def explode(
        self, column: Union[str, Tuple], ignore_index: bool = False
    ) -> DataFrame:
        """
        Transform each element of a list-like to a row, replicating index values.

        .. versionadded:: 0.25.0

        Parameters
        ----------
        column : str or tuple
            Column to explode.
        ignore_index : bool, default False
            If True, the resulting index will be labeled 0, 1, …, n - 1.

            .. versionadded:: 1.1.0

        Returns
        -------
        DataFrame
            Exploded lists to rows of the subset columns;
            index will be duplicated for these rows.

        Raises
        ------
        ValueError :
            if columns of the frame are not unique.

        See Also
        --------
        DataFrame.unstack : Pivot a level of the (necessarily hierarchical)
            index labels.
        DataFrame.melt : Unpivot a DataFrame from wide format to long format.
        Series.explode : Explode a DataFrame from list-like columns to long format.

        Notes
        -----
        This routine will explode list-likes including lists, tuples, sets,
        Series, and np.ndarray. The result dtype of the subset rows will
        be object. Scalars will be returned unchanged, and empty list-likes will
        result in a np.nan for that row. In addition, the ordering of rows in the
        output will be non-deterministic when exploding sets.

        Examples
        --------
        >>> df = pd.DataFrame({'A': [[1, 2, 3], 'foo', [], [3, 4]], 'B': 1})
        >>> df
                   A  B
        0  [1, 2, 3]  1
        1        foo  1
        2         []  1
        3     [3, 4]  1

        >>> df.explode('A')
             A  B
        0    1  1
        0    2  1
        0    3  1
        1  foo  1
        2  NaN  1
        3    3  1
        3    4  1
        """
        if not (is_scalar(column) or isinstance(column, tuple)):
            raise ValueError("column must be a scalar")
        if not self.columns.is_unique:
            raise ValueError("columns must be unique")

        df = self.reset_index(drop=True)
        # TODO: use overload to refine return type of reset_index
        assert df is not None  # needed for mypy
        result = df[column].explode()
        result = df.drop([column], axis=1).join(result)
        if ignore_index:
            result.index = ibase.default_index(len(result))
        else:
            result.index = self.index.take(result.index)
        result = result.reindex(columns=self.columns, copy=False)

        return result

    def unstack(self, level=-1, fill_value=None):
        """
        Pivot a level of the (necessarily hierarchical) index labels.

        Returns a DataFrame having a new level of column labels whose inner-most level
        consists of the pivoted index labels.

        If the index is not a MultiIndex, the output will be a Series
        (the analogue of stack when the columns are not a MultiIndex).

        Parameters
        ----------
        level : int, str, or list of these, default -1 (last level)
            Level(s) of index to unstack, can pass level name.
        fill_value : int, str or dict
            Replace NaN with this value if the unstack produces missing values.

        Returns
        -------
        Series or DataFrame

        See Also
        --------
        DataFrame.pivot : Pivot a table based on column values.
        DataFrame.stack : Pivot a level of the column labels (inverse operation
            from `unstack`).

        Examples
        --------
        >>> index = pd.MultiIndex.from_tuples([('one', 'a'), ('one', 'b'),
        ...                                    ('two', 'a'), ('two', 'b')])
        >>> s = pd.Series(np.arange(1.0, 5.0), index=index)
        >>> s
        one  a   1.0
             b   2.0
        two  a   3.0
             b   4.0
        dtype: float64

        >>> s.unstack(level=-1)
             a   b
        one  1.0  2.0
        two  3.0  4.0

        >>> s.unstack(level=0)
           one  two
        a  1.0   3.0
        b  2.0   4.0

        >>> df = s.unstack(level=0)
        >>> df.unstack()
        one  a  1.0
             b  2.0
        two  a  3.0
             b  4.0
        dtype: float64
        """
        from pandas.core.reshape.reshape import unstack

        return unstack(self, level, fill_value)

    @Appender(_shared_docs["melt"] % dict(caller="df.melt(", other="melt",))
    def melt(
        self,
        id_vars=None,
        value_vars=None,
        var_name=None,
        value_name="value",
        col_level=None,
        ignore_index=True,
    ) -> DataFrame:

        return melt(
            self,
            id_vars=id_vars,
            value_vars=value_vars,
            var_name=var_name,
            value_name=value_name,
            col_level=col_level,
            ignore_index=ignore_index,
        )

    # ----------------------------------------------------------------------
    # Time series-related

    @doc(
        Series.diff,
        klass="Dataframe",
        extra_params="axis : {0 or 'index', 1 or 'columns'}, default 0\n    "
        "Take difference over rows (0) or columns (1).\n",
        other_klass="Series",
        examples=dedent(
            """
        Difference with previous row

        >>> df = pd.DataFrame({'a': [1, 2, 3, 4, 5, 6],
        ...                    'b': [1, 1, 2, 3, 5, 8],
        ...                    'c': [1, 4, 9, 16, 25, 36]})
        >>> df
           a  b   c
        0  1  1   1
        1  2  1   4
        2  3  2   9
        3  4  3  16
        4  5  5  25
        5  6  8  36

        >>> df.diff()
             a    b     c
        0  NaN  NaN   NaN
        1  1.0  0.0   3.0
        2  1.0  1.0   5.0
        3  1.0  1.0   7.0
        4  1.0  2.0   9.0
        5  1.0  3.0  11.0

        Difference with previous column

        >>> df.diff(axis=1)
            a    b     c
        0 NaN  0.0   0.0
        1 NaN -1.0   3.0
        2 NaN -1.0   7.0
        3 NaN -1.0  13.0
        4 NaN  0.0  20.0
        5 NaN  2.0  28.0

        Difference with 3rd previous row

        >>> df.diff(periods=3)
             a    b     c
        0  NaN  NaN   NaN
        1  NaN  NaN   NaN
        2  NaN  NaN   NaN
        3  3.0  2.0  15.0
        4  3.0  4.0  21.0
        5  3.0  6.0  27.0

        Difference with following row

        >>> df.diff(periods=-1)
             a    b     c
        0 -1.0  0.0  -3.0
        1 -1.0 -1.0  -5.0
        2 -1.0 -1.0  -7.0
        3 -1.0 -2.0  -9.0
        4 -1.0 -3.0 -11.0
        5  NaN  NaN   NaN

        Overflow in input dtype

        >>> df = pd.DataFrame({'a': [1, 0]}, dtype=np.uint8)
        >>> df.diff()
               a
        0    NaN
        1  255.0"""
        ),
    )
    def diff(self, periods: int = 1, axis: Axis = 0) -> DataFrame:

        bm_axis = self._get_block_manager_axis(axis)
        self._consolidate_inplace()

        if bm_axis == 0 and periods != 0:
            return self.T.diff(periods, axis=0).T

        new_data = self._mgr.diff(n=periods, axis=bm_axis)
        return self._constructor(new_data)

    # ----------------------------------------------------------------------
    # Function application

    def _gotitem(
        self,
        key: Union[str, List[str]],
        ndim: int,
        subset: Optional[FrameOrSeriesUnion] = None,
    ) -> FrameOrSeriesUnion:
        """
        Sub-classes to define. Return a sliced object.

        Parameters
        ----------
        key : string / list of selections
        ndim : 1,2
            requested ndim of result
        subset : object, default None
            subset to act on
        """
        if subset is None:
            subset = self
        elif subset.ndim == 1:  # is Series
            return subset

        # TODO: _shallow_copy(subset)?
        return subset[key]

    _agg_summary_and_see_also_doc = dedent(
        """
    The aggregation operations are always performed over an axis, either the
    index (default) or the column axis. This behavior is different from
    `numpy` aggregation functions (`mean`, `median`, `prod`, `sum`, `std`,
    `var`), where the default is to compute the aggregation of the flattened
    array, e.g., ``numpy.mean(arr_2d)`` as opposed to
    ``numpy.mean(arr_2d, axis=0)``.

    `agg` is an alias for `aggregate`. Use the alias.

    See Also
    --------
    DataFrame.apply : Perform any type of operations.
    DataFrame.transform : Perform transformation type operations.
    core.groupby.GroupBy : Perform operations over groups.
    core.resample.Resampler : Perform operations over resampled bins.
    core.window.Rolling : Perform operations over rolling window.
    core.window.Expanding : Perform operations over expanding window.
    core.window.ExponentialMovingWindow : Perform operation over exponential weighted
        window.
    """
    )

    _agg_examples_doc = dedent(
        """
    Examples
    --------
    >>> df = pd.DataFrame([[1, 2, 3],
    ...                    [4, 5, 6],
    ...                    [7, 8, 9],
    ...                    [np.nan, np.nan, np.nan]],
    ...                   columns=['A', 'B', 'C'])

    Aggregate these functions over the rows.

    >>> df.agg(['sum', 'min'])
            A     B     C
    sum  12.0  15.0  18.0
    min   1.0   2.0   3.0

    Different aggregations per column.

    >>> df.agg({'A' : ['sum', 'min'], 'B' : ['min', 'max']})
            A    B
    max   NaN  8.0
    min   1.0  2.0
    sum  12.0  NaN

    Aggregate different functions over the columns and rename the index of the resulting
    DataFrame.

    >>> df.agg(x=('A', max), y=('B', 'min'), z=('C', np.mean))
         A    B    C
    x  7.0  NaN  NaN
    y  NaN  2.0  NaN
    z  NaN  NaN  6.0

    Aggregate over the columns.

    >>> df.agg("mean", axis="columns")
    0    2.0
    1    5.0
    2    8.0
    3    NaN
    dtype: float64
    """
    )

    @doc(
        _shared_docs["aggregate"],
        klass=_shared_doc_kwargs["klass"],
        axis=_shared_doc_kwargs["axis"],
        see_also=_agg_summary_and_see_also_doc,
        examples=_agg_examples_doc,
    )
    def aggregate(self, func=None, axis=0, *args, **kwargs):
        axis = self._get_axis_number(axis)

        relabeling, func, columns, order = reconstruct_func(func, **kwargs)

        result = None
        try:
            result, how = self._aggregate(func, axis=axis, *args, **kwargs)
        except TypeError as err:
            exc = TypeError(
                "DataFrame constructor called with "
                f"incompatible data and dtype: {err}"
            )
            raise exc from err
        if result is None:
            return self.apply(func, axis=axis, args=args, **kwargs)

        if relabeling:
            # This is to keep the order to columns occurrence unchanged, and also
            # keep the order of new columns occurrence unchanged

            # For the return values of reconstruct_func, if relabeling is
            # False, columns and order will be None.
            assert columns is not None
            assert order is not None

            result_in_dict = relabel_result(result, func, columns, order)
            result = DataFrame(result_in_dict, index=columns)

        return result

    def _aggregate(self, arg, axis=0, *args, **kwargs):
        if axis == 1:
            # NDFrame.aggregate returns a tuple, and we need to transpose
            # only result
            result, how = self.T._aggregate(arg, *args, **kwargs)
            result = result.T if result is not None else result
            return result, how
        return super()._aggregate(arg, *args, **kwargs)

    agg = aggregate

    @doc(
        _shared_docs["transform"],
        klass=_shared_doc_kwargs["klass"],
        axis=_shared_doc_kwargs["axis"],
    )
<<<<<<< HEAD
    def transform(self, func, axis=0, *args, **kwargs) -> DataFrame:
        axis = self._get_axis_number(axis)
        if axis == 1:
            return self.T.transform(func, *args, **kwargs).T
        return super().transform(func, *args, **kwargs)
=======
    def transform(
        self, func: AggFuncType, axis: Axis = 0, *args, **kwargs
    ) -> DataFrame:
        result = transform(self, func, axis, *args, **kwargs)
        assert isinstance(result, DataFrame)
        return result
>>>>>>> 1b2f1f47

    def apply(self, func, axis=0, raw=False, result_type=None, args=(), **kwds):
        """
        Apply a function along an axis of the DataFrame.

        Objects passed to the function are Series objects whose index is
        either the DataFrame's index (``axis=0``) or the DataFrame's columns
        (``axis=1``). By default (``result_type=None``), the final return type
        is inferred from the return type of the applied function. Otherwise,
        it depends on the `result_type` argument.

        Parameters
        ----------
        func : function
            Function to apply to each column or row.
        axis : {0 or 'index', 1 or 'columns'}, default 0
            Axis along which the function is applied:

            * 0 or 'index': apply function to each column.
            * 1 or 'columns': apply function to each row.

        raw : bool, default False
            Determines if row or column is passed as a Series or ndarray object:

            * ``False`` : passes each row or column as a Series to the
              function.
            * ``True`` : the passed function will receive ndarray objects
              instead.
              If you are just applying a NumPy reduction function this will
              achieve much better performance.

        result_type : {'expand', 'reduce', 'broadcast', None}, default None
            These only act when ``axis=1`` (columns):

            * 'expand' : list-like results will be turned into columns.
            * 'reduce' : returns a Series if possible rather than expanding
              list-like results. This is the opposite of 'expand'.
            * 'broadcast' : results will be broadcast to the original shape
              of the DataFrame, the original index and columns will be
              retained.

            The default behaviour (None) depends on the return value of the
            applied function: list-like results will be returned as a Series
            of those. However if the apply function returns a Series these
            are expanded to columns.
        args : tuple
            Positional arguments to pass to `func` in addition to the
            array/series.
        **kwds
            Additional keyword arguments to pass as keywords arguments to
            `func`.

        Returns
        -------
        Series or DataFrame
            Result of applying ``func`` along the given axis of the
            DataFrame.

        See Also
        --------
        DataFrame.applymap: For elementwise operations.
        DataFrame.aggregate: Only perform aggregating type operations.
        DataFrame.transform: Only perform transforming type operations.

        Examples
        --------
        >>> df = pd.DataFrame([[4, 9]] * 3, columns=['A', 'B'])
        >>> df
           A  B
        0  4  9
        1  4  9
        2  4  9

        Using a numpy universal function (in this case the same as
        ``np.sqrt(df)``):

        >>> df.apply(np.sqrt)
             A    B
        0  2.0  3.0
        1  2.0  3.0
        2  2.0  3.0

        Using a reducing function on either axis

        >>> df.apply(np.sum, axis=0)
        A    12
        B    27
        dtype: int64

        >>> df.apply(np.sum, axis=1)
        0    13
        1    13
        2    13
        dtype: int64

        Returning a list-like will result in a Series

        >>> df.apply(lambda x: [1, 2], axis=1)
        0    [1, 2]
        1    [1, 2]
        2    [1, 2]
        dtype: object

        Passing ``result_type='expand'`` will expand list-like results
        to columns of a Dataframe

        >>> df.apply(lambda x: [1, 2], axis=1, result_type='expand')
           0  1
        0  1  2
        1  1  2
        2  1  2

        Returning a Series inside the function is similar to passing
        ``result_type='expand'``. The resulting column names
        will be the Series index.

        >>> df.apply(lambda x: pd.Series([1, 2], index=['foo', 'bar']), axis=1)
           foo  bar
        0    1    2
        1    1    2
        2    1    2

        Passing ``result_type='broadcast'`` will ensure the same shape
        result, whether list-like or scalar is returned by the function,
        and broadcast it along the axis. The resulting column names will
        be the originals.

        >>> df.apply(lambda x: [1, 2], axis=1, result_type='broadcast')
           A  B
        0  1  2
        1  1  2
        2  1  2
        """
        from pandas.core.apply import frame_apply

        op = frame_apply(
            self,
            func=func,
            axis=axis,
            raw=raw,
            result_type=result_type,
            args=args,
            kwds=kwds,
        )
        return op.get_result()

<<<<<<< HEAD
    def applymap(self, func) -> DataFrame:
=======
    def applymap(self, func, na_action: Optional[str] = None) -> DataFrame:
>>>>>>> 1b2f1f47
        """
        Apply a function to a Dataframe elementwise.

        This method applies a function that accepts and returns a scalar
        to every element of a DataFrame.

        Parameters
        ----------
        func : callable
            Python function, returns a single value from a single value.
        na_action : {None, 'ignore'}, default None
            If ‘ignore’, propagate NaN values, without passing them to func.

            .. versionadded:: 1.2

        Returns
        -------
        DataFrame
            Transformed DataFrame.

        See Also
        --------
        DataFrame.apply : Apply a function along input axis of DataFrame.

        Examples
        --------
        >>> df = pd.DataFrame([[1, 2.12], [3.356, 4.567]])
        >>> df
               0      1
        0  1.000  2.120
        1  3.356  4.567

        >>> df.applymap(lambda x: len(str(x)))
           0  1
        0  3  4
        1  5  5

        Like Series.map, NA values can be ignored:

        >>> df_copy = df.copy()
        >>> df_copy.iloc[0, 0] = pd.NA
        >>> df_copy.applymap(lambda x: len(str(x)), na_action='ignore')
              0  1
        0  <NA>  4
        1     5  5

        Note that a vectorized version of `func` often exists, which will
        be much faster. You could square each number elementwise.

        >>> df.applymap(lambda x: x**2)
                   0          1
        0   1.000000   4.494400
        1  11.262736  20.857489

        But it's better to avoid applymap in that case.

        >>> df ** 2
                   0          1
        0   1.000000   4.494400
        1  11.262736  20.857489
        """
        if na_action not in {"ignore", None}:
            raise ValueError(
                f"na_action must be 'ignore' or None. Got {repr(na_action)}"
            )
        ignore_na = na_action == "ignore"

        # if we have a dtype == 'M8[ns]', provide boxed values
        def infer(x):
            if x.empty:
                return lib.map_infer(x, func, ignore_na=ignore_na)
            return lib.map_infer(x.astype(object)._values, func, ignore_na=ignore_na)

        return self.apply(infer)

    # ----------------------------------------------------------------------
    # Merging / joining methods

    def append(
        self, other, ignore_index=False, verify_integrity=False, sort=False
    ) -> DataFrame:
        """
        Append rows of `other` to the end of caller, returning a new object.

        Columns in `other` that are not in the caller are added as new columns.

        Parameters
        ----------
        other : DataFrame or Series/dict-like object, or list of these
            The data to append.
        ignore_index : bool, default False
            If True, the resulting axis will be labeled 0, 1, …, n - 1.
        verify_integrity : bool, default False
            If True, raise ValueError on creating index with duplicates.
        sort : bool, default False
            Sort columns if the columns of `self` and `other` are not aligned.

            .. versionchanged:: 1.0.0

                Changed to not sort by default.

        Returns
        -------
        DataFrame

        See Also
        --------
        concat : General function to concatenate DataFrame or Series objects.

        Notes
        -----
        If a list of dict/series is passed and the keys are all contained in
        the DataFrame's index, the order of the columns in the resulting
        DataFrame will be unchanged.

        Iteratively appending rows to a DataFrame can be more computationally
        intensive than a single concatenate. A better solution is to append
        those rows to a list and then concatenate the list with the original
        DataFrame all at once.

        Examples
        --------
        >>> df = pd.DataFrame([[1, 2], [3, 4]], columns=list('AB'))
        >>> df
           A  B
        0  1  2
        1  3  4
        >>> df2 = pd.DataFrame([[5, 6], [7, 8]], columns=list('AB'))
        >>> df.append(df2)
           A  B
        0  1  2
        1  3  4
        0  5  6
        1  7  8

        With `ignore_index` set to True:

        >>> df.append(df2, ignore_index=True)
           A  B
        0  1  2
        1  3  4
        2  5  6
        3  7  8

        The following, while not recommended methods for generating DataFrames,
        show two ways to generate a DataFrame from multiple data sources.

        Less efficient:

        >>> df = pd.DataFrame(columns=['A'])
        >>> for i in range(5):
        ...     df = df.append({'A': i}, ignore_index=True)
        >>> df
           A
        0  0
        1  1
        2  2
        3  3
        4  4

        More efficient:

        >>> pd.concat([pd.DataFrame([i], columns=['A']) for i in range(5)],
        ...           ignore_index=True)
           A
        0  0
        1  1
        2  2
        3  3
        4  4
        """
        if isinstance(other, (Series, dict)):
            if isinstance(other, dict):
                if not ignore_index:
                    raise TypeError("Can only append a dict if ignore_index=True")
                other = Series(other)
            if other.name is None and not ignore_index:
                raise TypeError(
                    "Can only append a Series if ignore_index=True "
                    "or if the Series has a name"
                )

            index = Index([other.name], name=self.index.name)
            idx_diff = other.index.difference(self.columns)
            try:
                combined_columns = self.columns.append(idx_diff)
            except TypeError:
                combined_columns = self.columns.astype(object).append(idx_diff)
            other = (
                other.reindex(combined_columns, copy=False)
                .to_frame()
                .T.infer_objects()
                .rename_axis(index.names, copy=False)
            )
            if not self.columns.equals(combined_columns):
                self = self.reindex(columns=combined_columns)
        elif isinstance(other, list):
            if not other:
                pass
            elif not isinstance(other[0], DataFrame):
                other = DataFrame(other)
                if (self.columns.get_indexer(other.columns) >= 0).all():
                    other = other.reindex(columns=self.columns)

        from pandas.core.reshape.concat import concat

        if isinstance(other, (list, tuple)):
            to_concat = [self, *other]
        else:
            to_concat = [self, other]
        return concat(
            to_concat,
            ignore_index=ignore_index,
            verify_integrity=verify_integrity,
            sort=sort,
        )

    def join(
        self, other, on=None, how="left", lsuffix="", rsuffix="", sort=False
    ) -> DataFrame:
        """
        Join columns of another DataFrame.

        Join columns with `other` DataFrame either on index or on a key
        column. Efficiently join multiple DataFrame objects by index at once by
        passing a list.

        Parameters
        ----------
        other : DataFrame, Series, or list of DataFrame
            Index should be similar to one of the columns in this one. If a
            Series is passed, its name attribute must be set, and that will be
            used as the column name in the resulting joined DataFrame.
        on : str, list of str, or array-like, optional
            Column or index level name(s) in the caller to join on the index
            in `other`, otherwise joins index-on-index. If multiple
            values given, the `other` DataFrame must have a MultiIndex. Can
            pass an array as the join key if it is not already contained in
            the calling DataFrame. Like an Excel VLOOKUP operation.
        how : {'left', 'right', 'outer', 'inner'}, default 'left'
            How to handle the operation of the two objects.

            * left: use calling frame's index (or column if on is specified)
            * right: use `other`'s index.
            * outer: form union of calling frame's index (or column if on is
              specified) with `other`'s index, and sort it.
              lexicographically.
            * inner: form intersection of calling frame's index (or column if
              on is specified) with `other`'s index, preserving the order
              of the calling's one.
        lsuffix : str, default ''
            Suffix to use from left frame's overlapping columns.
        rsuffix : str, default ''
            Suffix to use from right frame's overlapping columns.
        sort : bool, default False
            Order result DataFrame lexicographically by the join key. If False,
            the order of the join key depends on the join type (how keyword).

        Returns
        -------
        DataFrame
            A dataframe containing columns from both the caller and `other`.

        See Also
        --------
        DataFrame.merge : For column(s)-on-columns(s) operations.

        Notes
        -----
        Parameters `on`, `lsuffix`, and `rsuffix` are not supported when
        passing a list of `DataFrame` objects.

        Support for specifying index levels as the `on` parameter was added
        in version 0.23.0.

        Examples
        --------
        >>> df = pd.DataFrame({'key': ['K0', 'K1', 'K2', 'K3', 'K4', 'K5'],
        ...                    'A': ['A0', 'A1', 'A2', 'A3', 'A4', 'A5']})

        >>> df
          key   A
        0  K0  A0
        1  K1  A1
        2  K2  A2
        3  K3  A3
        4  K4  A4
        5  K5  A5

        >>> other = pd.DataFrame({'key': ['K0', 'K1', 'K2'],
        ...                       'B': ['B0', 'B1', 'B2']})

        >>> other
          key   B
        0  K0  B0
        1  K1  B1
        2  K2  B2

        Join DataFrames using their indexes.

        >>> df.join(other, lsuffix='_caller', rsuffix='_other')
          key_caller   A key_other    B
        0         K0  A0        K0   B0
        1         K1  A1        K1   B1
        2         K2  A2        K2   B2
        3         K3  A3       NaN  NaN
        4         K4  A4       NaN  NaN
        5         K5  A5       NaN  NaN

        If we want to join using the key columns, we need to set key to be
        the index in both `df` and `other`. The joined DataFrame will have
        key as its index.

        >>> df.set_index('key').join(other.set_index('key'))
              A    B
        key
        K0   A0   B0
        K1   A1   B1
        K2   A2   B2
        K3   A3  NaN
        K4   A4  NaN
        K5   A5  NaN

        Another option to join using the key columns is to use the `on`
        parameter. DataFrame.join always uses `other`'s index but we can use
        any column in `df`. This method preserves the original DataFrame's
        index in the result.

        >>> df.join(other.set_index('key'), on='key')
          key   A    B
        0  K0  A0   B0
        1  K1  A1   B1
        2  K2  A2   B2
        3  K3  A3  NaN
        4  K4  A4  NaN
        5  K5  A5  NaN
        """
        return self._join_compat(
            other, on=on, how=how, lsuffix=lsuffix, rsuffix=rsuffix, sort=sort
        )

    def _join_compat(
        self, other, on=None, how="left", lsuffix="", rsuffix="", sort=False
    ):
        from pandas.core.reshape.concat import concat
        from pandas.core.reshape.merge import merge

        if isinstance(other, Series):
            if other.name is None:
                raise ValueError("Other Series must have a name")
            other = DataFrame({other.name: other})

        if isinstance(other, DataFrame):
            return merge(
                self,
                other,
                left_on=on,
                how=how,
                left_index=on is None,
                right_index=True,
                suffixes=(lsuffix, rsuffix),
                sort=sort,
            )
        else:
            if on is not None:
                raise ValueError(
                    "Joining multiple DataFrames only supported for joining on index"
                )

            frames = [self] + list(other)

            can_concat = all(df.index.is_unique for df in frames)

            # join indexes only using concat
            if can_concat:
                if how == "left":
                    res = concat(
                        frames, axis=1, join="outer", verify_integrity=True, sort=sort
                    )
                    return res.reindex(self.index, copy=False)
                else:
                    return concat(
                        frames, axis=1, join=how, verify_integrity=True, sort=sort
                    )

            joined = frames[0]

            for frame in frames[1:]:
                joined = merge(
                    joined, frame, how=how, left_index=True, right_index=True
                )

            return joined

    @Substitution("")
    @Appender(_merge_doc, indents=2)
    def merge(
        self,
        right,
        how="inner",
        on=None,
        left_on=None,
        right_on=None,
        left_index=False,
        right_index=False,
        sort=False,
        suffixes=("_x", "_y"),
        copy=True,
        indicator=False,
        validate=None,
    ) -> DataFrame:
        from pandas.core.reshape.merge import merge

        return merge(
            self,
            right,
            how=how,
            on=on,
            left_on=left_on,
            right_on=right_on,
            left_index=left_index,
            right_index=right_index,
            sort=sort,
            suffixes=suffixes,
            copy=copy,
            indicator=indicator,
            validate=validate,
        )

    def round(self, decimals=0, *args, **kwargs) -> DataFrame:
        """
        Round a DataFrame to a variable number of decimal places.

        Parameters
        ----------
        decimals : int, dict, Series
            Number of decimal places to round each column to. If an int is
            given, round each column to the same number of places.
            Otherwise dict and Series round to variable numbers of places.
            Column names should be in the keys if `decimals` is a
            dict-like, or in the index if `decimals` is a Series. Any
            columns not included in `decimals` will be left as is. Elements
            of `decimals` which are not columns of the input will be
            ignored.
        *args
            Additional keywords have no effect but might be accepted for
            compatibility with numpy.
        **kwargs
            Additional keywords have no effect but might be accepted for
            compatibility with numpy.

        Returns
        -------
        DataFrame
            A DataFrame with the affected columns rounded to the specified
            number of decimal places.

        See Also
        --------
        numpy.around : Round a numpy array to the given number of decimals.
        Series.round : Round a Series to the given number of decimals.

        Examples
        --------
        >>> df = pd.DataFrame([(.21, .32), (.01, .67), (.66, .03), (.21, .18)],
        ...                   columns=['dogs', 'cats'])
        >>> df
            dogs  cats
        0  0.21  0.32
        1  0.01  0.67
        2  0.66  0.03
        3  0.21  0.18

        By providing an integer each column is rounded to the same number
        of decimal places

        >>> df.round(1)
            dogs  cats
        0   0.2   0.3
        1   0.0   0.7
        2   0.7   0.0
        3   0.2   0.2

        With a dict, the number of places for specific columns can be
        specified with the column names as key and the number of decimal
        places as value

        >>> df.round({'dogs': 1, 'cats': 0})
            dogs  cats
        0   0.2   0.0
        1   0.0   1.0
        2   0.7   0.0
        3   0.2   0.0

        Using a Series, the number of places for specific columns can be
        specified with the column names as index and the number of
        decimal places as value

        >>> decimals = pd.Series([0, 1], index=['cats', 'dogs'])
        >>> df.round(decimals)
            dogs  cats
        0   0.2   0.0
        1   0.0   1.0
        2   0.7   0.0
        3   0.2   0.0
        """
        from pandas.core.reshape.concat import concat

        def _dict_round(df, decimals):
            for col, vals in df.items():
                try:
                    yield _series_round(vals, decimals[col])
                except KeyError:
                    yield vals

        def _series_round(s, decimals):
            if is_integer_dtype(s) or is_float_dtype(s):
                return s.round(decimals)
            return s

        nv.validate_round(args, kwargs)

        if isinstance(decimals, (dict, Series)):
            if isinstance(decimals, Series):
                if not decimals.index.is_unique:
                    raise ValueError("Index of decimals must be unique")
            new_cols = list(_dict_round(self, decimals))
        elif is_integer(decimals):
            # Dispatch to Series.round
            new_cols = [_series_round(v, decimals) for _, v in self.items()]
        else:
            raise TypeError("decimals must be an integer, a dict-like or a Series")

        if len(new_cols) > 0:
            return self._constructor(
                concat(new_cols, axis=1), index=self.index, columns=self.columns
            )
        else:
            return self

    # ----------------------------------------------------------------------
    # Statistical methods, etc.

    def corr(self, method="pearson", min_periods=1) -> DataFrame:
        """
        Compute pairwise correlation of columns, excluding NA/null values.

        Parameters
        ----------
        method : {'pearson', 'kendall', 'spearman'} or callable
            Method of correlation:

            * pearson : standard correlation coefficient
            * kendall : Kendall Tau correlation coefficient
            * spearman : Spearman rank correlation
            * callable: callable with input two 1d ndarrays
                and returning a float. Note that the returned matrix from corr
                will have 1 along the diagonals and will be symmetric
                regardless of the callable's behavior.

                .. versionadded:: 0.24.0

        min_periods : int, optional
            Minimum number of observations required per pair of columns
            to have a valid result. Currently only available for Pearson
            and Spearman correlation.

        Returns
        -------
        DataFrame
            Correlation matrix.

        See Also
        --------
        DataFrame.corrwith : Compute pairwise correlation with another
            DataFrame or Series.
        Series.corr : Compute the correlation between two Series.

        Examples
        --------
        >>> def histogram_intersection(a, b):
        ...     v = np.minimum(a, b).sum().round(decimals=1)
        ...     return v
        >>> df = pd.DataFrame([(.2, .3), (.0, .6), (.6, .0), (.2, .1)],
        ...                   columns=['dogs', 'cats'])
        >>> df.corr(method=histogram_intersection)
              dogs  cats
        dogs   1.0   0.3
        cats   0.3   1.0
        """
        numeric_df = self._get_numeric_data()
        cols = numeric_df.columns
        idx = cols.copy()
        mat = numeric_df.to_numpy(dtype=float, na_value=np.nan, copy=False)

        if method == "pearson":
            correl = libalgos.nancorr(mat, minp=min_periods)
        elif method == "spearman":
            correl = libalgos.nancorr_spearman(mat, minp=min_periods)
        elif method == "kendall" or callable(method):
            if min_periods is None:
                min_periods = 1
            mat = mat.T
            corrf = nanops.get_corr_func(method)
            K = len(cols)
            correl = np.empty((K, K), dtype=float)
            mask = np.isfinite(mat)
            for i, ac in enumerate(mat):
                for j, bc in enumerate(mat):
                    if i > j:
                        continue

                    valid = mask[i] & mask[j]
                    if valid.sum() < min_periods:
                        c = np.nan
                    elif i == j:
                        c = 1.0
                    elif not valid.all():
                        c = corrf(ac[valid], bc[valid])
                    else:
                        c = corrf(ac, bc)
                    correl[i, j] = c
                    correl[j, i] = c
        else:
            raise ValueError(
                "method must be either 'pearson', "
                "'spearman', 'kendall', or a callable, "
                f"'{method}' was supplied"
            )

        return self._constructor(correl, index=idx, columns=cols)

    def cov(
        self, min_periods: Optional[int] = None, ddof: Optional[int] = 1
    ) -> DataFrame:
        """
        Compute pairwise covariance of columns, excluding NA/null values.

        Compute the pairwise covariance among the series of a DataFrame.
        The returned data frame is the `covariance matrix
        <https://en.wikipedia.org/wiki/Covariance_matrix>`__ of the columns
        of the DataFrame.

        Both NA and null values are automatically excluded from the
        calculation. (See the note below about bias from missing values.)
        A threshold can be set for the minimum number of
        observations for each value created. Comparisons with observations
        below this threshold will be returned as ``NaN``.

        This method is generally used for the analysis of time series data to
        understand the relationship between different measures
        across time.

        Parameters
        ----------
        min_periods : int, optional
            Minimum number of observations required per pair of columns
            to have a valid result.

        ddof : int, default 1
            Delta degrees of freedom.  The divisor used in calculations
            is ``N - ddof``, where ``N`` represents the number of elements.

            .. versionadded:: 1.1.0

        Returns
        -------
        DataFrame
            The covariance matrix of the series of the DataFrame.

        See Also
        --------
        Series.cov : Compute covariance with another Series.
        core.window.ExponentialMovingWindow.cov: Exponential weighted sample covariance.
        core.window.Expanding.cov : Expanding sample covariance.
        core.window.Rolling.cov : Rolling sample covariance.

        Notes
        -----
        Returns the covariance matrix of the DataFrame's time series.
        The covariance is normalized by N-ddof.

        For DataFrames that have Series that are missing data (assuming that
        data is `missing at random
        <https://en.wikipedia.org/wiki/Missing_data#Missing_at_random>`__)
        the returned covariance matrix will be an unbiased estimate
        of the variance and covariance between the member Series.

        However, for many applications this estimate may not be acceptable
        because the estimate covariance matrix is not guaranteed to be positive
        semi-definite. This could lead to estimate correlations having
        absolute values which are greater than one, and/or a non-invertible
        covariance matrix. See `Estimation of covariance matrices
        <https://en.wikipedia.org/w/index.php?title=Estimation_of_covariance_
        matrices>`__ for more details.

        Examples
        --------
        >>> df = pd.DataFrame([(1, 2), (0, 3), (2, 0), (1, 1)],
        ...                   columns=['dogs', 'cats'])
        >>> df.cov()
                  dogs      cats
        dogs  0.666667 -1.000000
        cats -1.000000  1.666667

        >>> np.random.seed(42)
        >>> df = pd.DataFrame(np.random.randn(1000, 5),
        ...                   columns=['a', 'b', 'c', 'd', 'e'])
        >>> df.cov()
                  a         b         c         d         e
        a  0.998438 -0.020161  0.059277 -0.008943  0.014144
        b -0.020161  1.059352 -0.008543 -0.024738  0.009826
        c  0.059277 -0.008543  1.010670 -0.001486 -0.000271
        d -0.008943 -0.024738 -0.001486  0.921297 -0.013692
        e  0.014144  0.009826 -0.000271 -0.013692  0.977795

        **Minimum number of periods**

        This method also supports an optional ``min_periods`` keyword
        that specifies the required minimum number of non-NA observations for
        each column pair in order to have a valid result:

        >>> np.random.seed(42)
        >>> df = pd.DataFrame(np.random.randn(20, 3),
        ...                   columns=['a', 'b', 'c'])
        >>> df.loc[df.index[:5], 'a'] = np.nan
        >>> df.loc[df.index[5:10], 'b'] = np.nan
        >>> df.cov(min_periods=12)
                  a         b         c
        a  0.316741       NaN -0.150812
        b       NaN  1.248003  0.191417
        c -0.150812  0.191417  0.895202
        """
        numeric_df = self._get_numeric_data()
        cols = numeric_df.columns
        idx = cols.copy()
        mat = numeric_df.to_numpy(dtype=float, na_value=np.nan, copy=False)

        if notna(mat).all():
            if min_periods is not None and min_periods > len(mat):
                base_cov = np.empty((mat.shape[1], mat.shape[1]))
                base_cov.fill(np.nan)
            else:
                base_cov = np.cov(mat.T, ddof=ddof)
            base_cov = base_cov.reshape((len(cols), len(cols)))
        else:
            base_cov = libalgos.nancorr(mat, cov=True, minp=min_periods)

        return self._constructor(base_cov, index=idx, columns=cols)

    def corrwith(self, other, axis=0, drop=False, method="pearson") -> Series:
        """
        Compute pairwise correlation.

        Pairwise correlation is computed between rows or columns of
        DataFrame with rows or columns of Series or DataFrame. DataFrames
        are first aligned along both axes before computing the
        correlations.

        Parameters
        ----------
        other : DataFrame, Series
            Object with which to compute correlations.
        axis : {0 or 'index', 1 or 'columns'}, default 0
            The axis to use. 0 or 'index' to compute column-wise, 1 or 'columns' for
            row-wise.
        drop : bool, default False
            Drop missing indices from result.
        method : {'pearson', 'kendall', 'spearman'} or callable
            Method of correlation:

            * pearson : standard correlation coefficient
            * kendall : Kendall Tau correlation coefficient
            * spearman : Spearman rank correlation
            * callable: callable with input two 1d ndarrays
                and returning a float.

            .. versionadded:: 0.24.0

        Returns
        -------
        Series
            Pairwise correlations.

        See Also
        --------
        DataFrame.corr : Compute pairwise correlation of columns.
        """
        axis = self._get_axis_number(axis)
        this = self._get_numeric_data()

        if isinstance(other, Series):
            return this.apply(lambda x: other.corr(x, method=method), axis=axis)

        other = other._get_numeric_data()
        left, right = this.align(other, join="inner", copy=False)

        if axis == 1:
            left = left.T
            right = right.T

        if method == "pearson":
            # mask missing values
            left = left + right * 0
            right = right + left * 0

            # demeaned data
            ldem = left - left.mean()
            rdem = right - right.mean()

            num = (ldem * rdem).sum()
            dom = (left.count() - 1) * left.std() * right.std()

            correl = num / dom

        elif method in ["kendall", "spearman"] or callable(method):

            def c(x):
                return nanops.nancorr(x[0], x[1], method=method)

            correl = self._constructor_sliced(
                map(c, zip(left.values.T, right.values.T)), index=left.columns
            )

        else:
            raise ValueError(
                f"Invalid method {method} was passed, "
                "valid methods are: 'pearson', 'kendall', "
                "'spearman', or callable"
            )

        if not drop:
            # Find non-matching labels along the given axis
            # and append missing correlations (GH 22375)
            raxis = 1 if axis == 0 else 0
            result_index = this._get_axis(raxis).union(other._get_axis(raxis))
            idx_diff = result_index.difference(correl.index)

            if len(idx_diff) > 0:
                correl = correl.append(Series([np.nan] * len(idx_diff), index=idx_diff))

        return correl

    # ----------------------------------------------------------------------
    # ndarray-like stats methods

    def count(self, axis=0, level=None, numeric_only=False):
        """
        Count non-NA cells for each column or row.

        The values `None`, `NaN`, `NaT`, and optionally `numpy.inf` (depending
        on `pandas.options.mode.use_inf_as_na`) are considered NA.

        Parameters
        ----------
        axis : {0 or 'index', 1 or 'columns'}, default 0
            If 0 or 'index' counts are generated for each column.
            If 1 or 'columns' counts are generated for each row.
        level : int or str, optional
            If the axis is a `MultiIndex` (hierarchical), count along a
            particular `level`, collapsing into a `DataFrame`.
            A `str` specifies the level name.
        numeric_only : bool, default False
            Include only `float`, `int` or `boolean` data.

        Returns
        -------
        Series or DataFrame
            For each column/row the number of non-NA/null entries.
            If `level` is specified returns a `DataFrame`.

        See Also
        --------
        Series.count: Number of non-NA elements in a Series.
        DataFrame.shape: Number of DataFrame rows and columns (including NA
            elements).
        DataFrame.isna: Boolean same-sized DataFrame showing places of NA
            elements.

        Examples
        --------
        Constructing DataFrame from a dictionary:

        >>> df = pd.DataFrame({"Person":
        ...                    ["John", "Myla", "Lewis", "John", "Myla"],
        ...                    "Age": [24., np.nan, 21., 33, 26],
        ...                    "Single": [False, True, True, True, False]})
        >>> df
           Person   Age  Single
        0    John  24.0   False
        1    Myla   NaN    True
        2   Lewis  21.0    True
        3    John  33.0    True
        4    Myla  26.0   False

        Notice the uncounted NA values:

        >>> df.count()
        Person    5
        Age       4
        Single    5
        dtype: int64

        Counts for each **row**:

        >>> df.count(axis='columns')
        0    3
        1    2
        2    3
        3    3
        4    3
        dtype: int64

        Counts for one level of a `MultiIndex`:

        >>> df.set_index(["Person", "Single"]).count(level="Person")
                Age
        Person
        John      2
        Lewis     1
        Myla      1
        """
        axis = self._get_axis_number(axis)
        if level is not None:
            return self._count_level(level, axis=axis, numeric_only=numeric_only)

        if numeric_only:
            frame = self._get_numeric_data()
        else:
            frame = self

        # GH #423
        if len(frame._get_axis(axis)) == 0:
            result = self._constructor_sliced(0, index=frame._get_agg_axis(axis))
        else:
            if frame._is_mixed_type or frame._mgr.any_extension_types:
                # the or any_extension_types is really only hit for single-
                # column frames with an extension array
                result = notna(frame).sum(axis=axis)
            else:
                # GH13407
                series_counts = notna(frame).sum(axis=axis)
                counts = series_counts.values
                result = self._constructor_sliced(
                    counts, index=frame._get_agg_axis(axis)
                )

        return result.astype("int64")

    def _count_level(self, level, axis=0, numeric_only=False):
        if numeric_only:
            frame = self._get_numeric_data()
        else:
            frame = self

        count_axis = frame._get_axis(axis)
        agg_axis = frame._get_agg_axis(axis)

        if not isinstance(count_axis, MultiIndex):
            raise TypeError(
                f"Can only count levels on hierarchical {self._get_axis_name(axis)}."
            )

        # Mask NaNs: Mask rows or columns where the index level is NaN, and all
        # values in the DataFrame that are NaN
        if frame._is_mixed_type:
            # Since we have mixed types, calling notna(frame.values) might
            # upcast everything to object
            values_mask = notna(frame).values
        else:
            # But use the speedup when we have homogeneous dtypes
            values_mask = notna(frame.values)

        index_mask = notna(count_axis.get_level_values(level=level))
        if axis == 1:
            mask = index_mask & values_mask
        else:
            mask = index_mask.reshape(-1, 1) & values_mask

        if isinstance(level, str):
            level = count_axis._get_level_number(level)

        level_name = count_axis._names[level]
        level_index = count_axis.levels[level]._shallow_copy(name=level_name)
        level_codes = ensure_int64(count_axis.codes[level])
        counts = lib.count_level_2d(mask, level_codes, len(level_index), axis=axis)

        if axis == 1:
            result = self._constructor(counts, index=agg_axis, columns=level_index)
        else:
            result = self._constructor(counts, index=level_index, columns=agg_axis)

        return result

    def _reduce(
        self,
        op,
        name: str,
        axis=0,
        skipna=True,
        numeric_only=None,
        filter_type=None,
        **kwds,
    ):

        assert filter_type is None or filter_type == "bool", filter_type

        dtype_is_dt = np.array(
            [
                is_datetime64_any_dtype(values.dtype)
                for values in self._iter_column_arrays()
            ],
            dtype=bool,
        )
        if numeric_only is None and name in ["mean", "median"] and dtype_is_dt.any():
            warnings.warn(
                "DataFrame.mean and DataFrame.median with numeric_only=None "
                "will include datetime64 and datetime64tz columns in a "
                "future version.",
                FutureWarning,
                stacklevel=3,
            )
            cols = self.columns[~dtype_is_dt]
            self = self[cols]

        # TODO: Make other agg func handle axis=None properly
        axis = self._get_axis_number(axis)
        labels = self._get_agg_axis(axis)
        constructor = self._constructor
        assert axis in [0, 1]

        def func(values):
            if is_extension_array_dtype(values.dtype):
                return extract_array(values)._reduce(name, skipna=skipna, **kwds)
            else:
                return op(values, axis=axis, skipna=skipna, **kwds)

<<<<<<< HEAD
        def _get_data(axis_matters: bool) -> DataFrame:
=======
        def _get_data() -> DataFrame:
>>>>>>> 1b2f1f47
            if filter_type is None:
                data = self._get_numeric_data()
            elif filter_type == "bool":
                # GH#25101, GH#24434
                data = self._get_bool_data()
            else:  # pragma: no cover
                msg = (
                    f"Generating numeric_only data with filter_type {filter_type} "
                    "not supported."
                )
                raise NotImplementedError(msg)
            return data

        if numeric_only is not None:
            df = self
            if numeric_only is True:
                df = _get_data()
            if axis == 1:
                df = df.T
                axis = 0

            out_dtype = "bool" if filter_type == "bool" else None

            def blk_func(values):
                if isinstance(values, ExtensionArray):
                    return values._reduce(name, skipna=skipna, **kwds)
                else:
                    return op(values, axis=1, skipna=skipna, **kwds)

            # After possibly _get_data and transposing, we are now in the
            #  simple case where we can use BlockManager.reduce
            res = df._mgr.reduce(blk_func)
            out = df._constructor(res,).iloc[0].rename(None)
            if out_dtype is not None:
                out = out.astype(out_dtype)
            if axis == 0 and is_object_dtype(out.dtype):
                out[:] = coerce_to_dtypes(out.values, df.dtypes)
            return out

        assert numeric_only is None

        if not self._is_homogeneous_type or self._mgr.any_extension_types:
            # try to avoid self.values call

            if filter_type is None and axis == 0 and len(self) > 0:
                # operate column-wise

                # numeric_only must be None here, as other cases caught above
                # require len(self) > 0 bc frame_apply messes up empty prod/sum

                # this can end up with a non-reduction
                # but not always. if the types are mixed
                # with datelike then need to make sure a series

                # we only end up here if we have not specified
                # numeric_only and yet we have tried a
                # column-by-column reduction, where we have mixed type.
                # So let's just do what we can
                from pandas.core.apply import frame_apply

                opa = frame_apply(
                    self, func=func, result_type="expand", ignore_failures=True
                )
                result = opa.get_result()
                if result.ndim == self.ndim:
                    result = result.iloc[0].rename(None)
                return result

        data = self
        values = data.values

        try:
            result = func(values)

        except TypeError:
            # e.g. in nanops trying to convert strs to float

            data = _get_data()
            labels = data._get_agg_axis(axis)

            values = data.values
            with np.errstate(all="ignore"):
                result = func(values)

        if is_object_dtype(result.dtype):
            try:
                if filter_type is None:
                    result = result.astype(np.float64)
                elif filter_type == "bool" and notna(result).all():
                    result = result.astype(np.bool_)
            except (ValueError, TypeError):
                # try to coerce to the original dtypes item by item if we can
                if axis == 0:
                    result = coerce_to_dtypes(result, data.dtypes)

        if constructor is not None:
            result = self._constructor_sliced(result, index=labels)
        return result

    def nunique(self, axis=0, dropna=True) -> Series:
        """
        Count distinct observations over requested axis.

        Return Series with number of distinct observations. Can ignore NaN
        values.

        Parameters
        ----------
        axis : {0 or 'index', 1 or 'columns'}, default 0
            The axis to use. 0 or 'index' for row-wise, 1 or 'columns' for
            column-wise.
        dropna : bool, default True
            Don't include NaN in the counts.

        Returns
        -------
        Series

        See Also
        --------
        Series.nunique: Method nunique for Series.
        DataFrame.count: Count non-NA cells for each column or row.

        Examples
        --------
        >>> df = pd.DataFrame({'A': [1, 2, 3], 'B': [1, 1, 1]})
        >>> df.nunique()
        A    3
        B    1
        dtype: int64

        >>> df.nunique(axis=1)
        0    1
        1    2
        2    2
        dtype: int64
        """
        return self.apply(Series.nunique, axis=axis, dropna=dropna)

    def idxmin(self, axis=0, skipna=True) -> Series:
        """
        Return index of first occurrence of minimum over requested axis.

        NA/null values are excluded.

        Parameters
        ----------
        axis : {0 or 'index', 1 or 'columns'}, default 0
            The axis to use. 0 or 'index' for row-wise, 1 or 'columns' for column-wise.
        skipna : bool, default True
            Exclude NA/null values. If an entire row/column is NA, the result
            will be NA.

        Returns
        -------
        Series
            Indexes of minima along the specified axis.

        Raises
        ------
        ValueError
            * If the row/column is empty

        See Also
        --------
        Series.idxmin : Return index of the minimum element.

        Notes
        -----
        This method is the DataFrame version of ``ndarray.argmin``.

        Examples
        --------
        Consider a dataset containing food consumption in Argentina.

        >>> df = pd.DataFrame({'consumption': [10.51, 103.11, 55.48],
        ...                    'co2_emissions': [37.2, 19.66, 1712]},
        ...                    index=['Pork', 'Wheat Products', 'Beef'])

        >>> df
                        consumption  co2_emissions
        Pork                  10.51         37.20
        Wheat Products       103.11         19.66
        Beef                  55.48       1712.00

        By default, it returns the index for the minimum value in each column.

        >>> df.idxmin()
        consumption                Pork
        co2_emissions    Wheat Products
        dtype: object

        To return the index for the minimum value in each row, use ``axis="columns"``.

        >>> df.idxmin(axis="columns")
        Pork                consumption
        Wheat Products    co2_emissions
        Beef                consumption
        dtype: object
        """
        axis = self._get_axis_number(axis)
        indices = nanops.nanargmin(self.values, axis=axis, skipna=skipna)

        # indices will always be np.ndarray since axis is not None and
        # values is a 2d array for DataFrame
        # error: Item "int" of "Union[int, Any]" has no attribute "__iter__"
        assert isinstance(indices, np.ndarray)  # for mypy

        index = self._get_axis(axis)
        result = [index[i] if i >= 0 else np.nan for i in indices]
        return self._constructor_sliced(result, index=self._get_agg_axis(axis))

    def idxmax(self, axis=0, skipna=True) -> Series:
        """
        Return index of first occurrence of maximum over requested axis.

        NA/null values are excluded.

        Parameters
        ----------
        axis : {0 or 'index', 1 or 'columns'}, default 0
            The axis to use. 0 or 'index' for row-wise, 1 or 'columns' for column-wise.
        skipna : bool, default True
            Exclude NA/null values. If an entire row/column is NA, the result
            will be NA.

        Returns
        -------
        Series
            Indexes of maxima along the specified axis.

        Raises
        ------
        ValueError
            * If the row/column is empty

        See Also
        --------
        Series.idxmax : Return index of the maximum element.

        Notes
        -----
        This method is the DataFrame version of ``ndarray.argmax``.

        Examples
        --------
        Consider a dataset containing food consumption in Argentina.

        >>> df = pd.DataFrame({'consumption': [10.51, 103.11, 55.48],
        ...                    'co2_emissions': [37.2, 19.66, 1712]},
        ...                    index=['Pork', 'Wheat Products', 'Beef'])

        >>> df
                        consumption  co2_emissions
        Pork                  10.51         37.20
        Wheat Products       103.11         19.66
        Beef                  55.48       1712.00

        By default, it returns the index for the maximum value in each column.

        >>> df.idxmax()
        consumption     Wheat Products
        co2_emissions             Beef
        dtype: object

        To return the index for the maximum value in each row, use ``axis="columns"``.

        >>> df.idxmax(axis="columns")
        Pork              co2_emissions
        Wheat Products     consumption
        Beef              co2_emissions
        dtype: object
        """
        axis = self._get_axis_number(axis)
        indices = nanops.nanargmax(self.values, axis=axis, skipna=skipna)

        # indices will always be np.ndarray since axis is not None and
        # values is a 2d array for DataFrame
        # error: Item "int" of "Union[int, Any]" has no attribute "__iter__"
        assert isinstance(indices, np.ndarray)  # for mypy

        index = self._get_axis(axis)
        result = [index[i] if i >= 0 else np.nan for i in indices]
        return self._constructor_sliced(result, index=self._get_agg_axis(axis))

    def _get_agg_axis(self, axis_num: int) -> Index:
        """
        Let's be explicit about this.
        """
        if axis_num == 0:
            return self.columns
        elif axis_num == 1:
            return self.index
        else:
            raise ValueError(f"Axis must be 0 or 1 (got {repr(axis_num)})")

    def mode(self, axis=0, numeric_only=False, dropna=True) -> DataFrame:
        """
        Get the mode(s) of each element along the selected axis.

        The mode of a set of values is the value that appears most often.
        It can be multiple values.

        Parameters
        ----------
        axis : {0 or 'index', 1 or 'columns'}, default 0
            The axis to iterate over while searching for the mode:

            * 0 or 'index' : get mode of each column
            * 1 or 'columns' : get mode of each row.

        numeric_only : bool, default False
            If True, only apply to numeric columns.
        dropna : bool, default True
            Don't consider counts of NaN/NaT.

            .. versionadded:: 0.24.0

        Returns
        -------
        DataFrame
            The modes of each column or row.

        See Also
        --------
        Series.mode : Return the highest frequency value in a Series.
        Series.value_counts : Return the counts of values in a Series.

        Examples
        --------
        >>> df = pd.DataFrame([('bird', 2, 2),
        ...                    ('mammal', 4, np.nan),
        ...                    ('arthropod', 8, 0),
        ...                    ('bird', 2, np.nan)],
        ...                   index=('falcon', 'horse', 'spider', 'ostrich'),
        ...                   columns=('species', 'legs', 'wings'))
        >>> df
                   species  legs  wings
        falcon        bird     2    2.0
        horse       mammal     4    NaN
        spider   arthropod     8    0.0
        ostrich       bird     2    NaN

        By default, missing values are not considered, and the mode of wings
        are both 0 and 2. The second row of species and legs contains ``NaN``,
        because they have only one mode, but the DataFrame has two rows.

        >>> df.mode()
          species  legs  wings
        0    bird   2.0    0.0
        1     NaN   NaN    2.0

        Setting ``dropna=False`` ``NaN`` values are considered and they can be
        the mode (like for wings).

        >>> df.mode(dropna=False)
          species  legs  wings
        0    bird     2    NaN

        Setting ``numeric_only=True``, only the mode of numeric columns is
        computed, and columns of other types are ignored.

        >>> df.mode(numeric_only=True)
           legs  wings
        0   2.0    0.0
        1   NaN    2.0

        To compute the mode over columns and not rows, use the axis parameter:

        >>> df.mode(axis='columns', numeric_only=True)
                   0    1
        falcon   2.0  NaN
        horse    4.0  NaN
        spider   0.0  8.0
        ostrich  2.0  NaN
        """
        data = self if not numeric_only else self._get_numeric_data()

        def f(s):
            return s.mode(dropna=dropna)

        return data.apply(f, axis=axis)

    def quantile(self, q=0.5, axis=0, numeric_only=True, interpolation="linear"):
        """
        Return values at the given quantile over requested axis.

        Parameters
        ----------
        q : float or array-like, default 0.5 (50% quantile)
            Value between 0 <= q <= 1, the quantile(s) to compute.
        axis : {0, 1, 'index', 'columns'}, default 0
            Equals 0 or 'index' for row-wise, 1 or 'columns' for column-wise.
        numeric_only : bool, default True
            If False, the quantile of datetime and timedelta data will be
            computed as well.
        interpolation : {'linear', 'lower', 'higher', 'midpoint', 'nearest'}
            This optional parameter specifies the interpolation method to use,
            when the desired quantile lies between two data points `i` and `j`:

            * linear: `i + (j - i) * fraction`, where `fraction` is the
              fractional part of the index surrounded by `i` and `j`.
            * lower: `i`.
            * higher: `j`.
            * nearest: `i` or `j` whichever is nearest.
            * midpoint: (`i` + `j`) / 2.

        Returns
        -------
        Series or DataFrame

            If ``q`` is an array, a DataFrame will be returned where the
              index is ``q``, the columns are the columns of self, and the
              values are the quantiles.
            If ``q`` is a float, a Series will be returned where the
              index is the columns of self and the values are the quantiles.

        See Also
        --------
        core.window.Rolling.quantile: Rolling quantile.
        numpy.percentile: Numpy function to compute the percentile.

        Examples
        --------
        >>> df = pd.DataFrame(np.array([[1, 1], [2, 10], [3, 100], [4, 100]]),
        ...                   columns=['a', 'b'])
        >>> df.quantile(.1)
        a    1.3
        b    3.7
        Name: 0.1, dtype: float64
        >>> df.quantile([.1, .5])
               a     b
        0.1  1.3   3.7
        0.5  2.5  55.0

        Specifying `numeric_only=False` will also compute the quantile of
        datetime and timedelta data.

        >>> df = pd.DataFrame({'A': [1, 2],
        ...                    'B': [pd.Timestamp('2010'),
        ...                          pd.Timestamp('2011')],
        ...                    'C': [pd.Timedelta('1 days'),
        ...                          pd.Timedelta('2 days')]})
        >>> df.quantile(0.5, numeric_only=False)
        A                    1.5
        B    2010-07-02 12:00:00
        C        1 days 12:00:00
        Name: 0.5, dtype: object
        """
        validate_percentile(q)

        data = self._get_numeric_data() if numeric_only else self
        axis = self._get_axis_number(axis)
        is_transposed = axis == 1

        if is_transposed:
            data = data.T

        if len(data.columns) == 0:
            # GH#23925 _get_numeric_data may have dropped all columns
            cols = Index([], name=self.columns.name)
            if is_list_like(q):
                return self._constructor([], index=q, columns=cols)
            return self._constructor_sliced([], index=cols, name=q, dtype=np.float64)

        result = data._mgr.quantile(
            qs=q, axis=1, interpolation=interpolation, transposed=is_transposed
        )

        if result.ndim == 2:
            result = self._constructor(result)
        else:
            result = self._constructor_sliced(result, name=q)

        if is_transposed:
            result = result.T

        return result

    def to_timestamp(
        self, freq=None, how: str = "start", axis: Axis = 0, copy: bool = True
    ) -> DataFrame:
        """
        Cast to DatetimeIndex of timestamps, at *beginning* of period.

        Parameters
        ----------
        freq : str, default frequency of PeriodIndex
            Desired frequency.
        how : {'s', 'e', 'start', 'end'}
            Convention for converting period to timestamp; start of period
            vs. end.
        axis : {0 or 'index', 1 or 'columns'}, default 0
            The axis to convert (the index by default).
        copy : bool, default True
            If False then underlying input data is not copied.

        Returns
        -------
        DataFrame with DatetimeIndex
        """
        new_obj = self.copy(deep=copy)

        axis_name = self._get_axis_name(axis)
        old_ax = getattr(self, axis_name)
        new_ax = old_ax.to_timestamp(freq=freq, how=how)

        setattr(new_obj, axis_name, new_ax)
        return new_obj

    def to_period(self, freq=None, axis: Axis = 0, copy: bool = True) -> DataFrame:
        """
        Convert DataFrame from DatetimeIndex to PeriodIndex.

        Convert DataFrame from DatetimeIndex to PeriodIndex with desired
        frequency (inferred from index if not passed).

        Parameters
        ----------
        freq : str, default
            Frequency of the PeriodIndex.
        axis : {0 or 'index', 1 or 'columns'}, default 0
            The axis to convert (the index by default).
        copy : bool, default True
            If False then underlying input data is not copied.

        Returns
        -------
        DataFrame with PeriodIndex
        """
        new_obj = self.copy(deep=copy)

        axis_name = self._get_axis_name(axis)
        old_ax = getattr(self, axis_name)
        new_ax = old_ax.to_period(freq=freq)

        setattr(new_obj, axis_name, new_ax)
        return new_obj

    def isin(self, values) -> DataFrame:
        """
        Whether each element in the DataFrame is contained in values.

        Parameters
        ----------
        values : iterable, Series, DataFrame or dict
            The result will only be true at a location if all the
            labels match. If `values` is a Series, that's the index. If
            `values` is a dict, the keys must be the column names,
            which must match. If `values` is a DataFrame,
            then both the index and column labels must match.

        Returns
        -------
        DataFrame
            DataFrame of booleans showing whether each element in the DataFrame
            is contained in values.

        See Also
        --------
        DataFrame.eq: Equality test for DataFrame.
        Series.isin: Equivalent method on Series.
        Series.str.contains: Test if pattern or regex is contained within a
            string of a Series or Index.

        Examples
        --------
        >>> df = pd.DataFrame({'num_legs': [2, 4], 'num_wings': [2, 0]},
        ...                   index=['falcon', 'dog'])
        >>> df
                num_legs  num_wings
        falcon         2          2
        dog            4          0

        When ``values`` is a list check whether every value in the DataFrame
        is present in the list (which animals have 0 or 2 legs or wings)

        >>> df.isin([0, 2])
                num_legs  num_wings
        falcon      True       True
        dog        False       True

        When ``values`` is a dict, we can pass values to check for each
        column separately:

        >>> df.isin({'num_wings': [0, 3]})
                num_legs  num_wings
        falcon     False      False
        dog        False       True

        When ``values`` is a Series or DataFrame the index and column must
        match. Note that 'falcon' does not match based on the number of legs
        in df2.

        >>> other = pd.DataFrame({'num_legs': [8, 2], 'num_wings': [0, 2]},
        ...                      index=['spider', 'falcon'])
        >>> df.isin(other)
                num_legs  num_wings
        falcon      True       True
        dog        False      False
        """
        if isinstance(values, dict):
            from pandas.core.reshape.concat import concat

            values = collections.defaultdict(list, values)
            return concat(
                (
                    self.iloc[:, [i]].isin(values[col])
                    for i, col in enumerate(self.columns)
                ),
                axis=1,
            )
        elif isinstance(values, Series):
            if not values.index.is_unique:
                raise ValueError("cannot compute isin with a duplicate axis.")
            return self.eq(values.reindex_like(self), axis="index")
        elif isinstance(values, DataFrame):
            if not (values.columns.is_unique and values.index.is_unique):
                raise ValueError("cannot compute isin with a duplicate axis.")
            return self.eq(values.reindex_like(self))
        else:
            if not is_list_like(values):
                raise TypeError(
                    "only list-like or dict-like objects are allowed "
                    "to be passed to DataFrame.isin(), "
                    f"you passed a '{type(values).__name__}'"
                )
            return self._constructor(
                algorithms.isin(self.values.ravel(), values).reshape(self.shape),
                self.index,
                self.columns,
            )

    # ----------------------------------------------------------------------
    # Add index and columns
    _AXIS_ORDERS = ["index", "columns"]
    _AXIS_TO_AXIS_NUMBER: Dict[Axis, int] = {
        **NDFrame._AXIS_TO_AXIS_NUMBER,
        1: 1,
        "columns": 1,
    }
    _AXIS_REVERSED = True
    _AXIS_LEN = len(_AXIS_ORDERS)
    _info_axis_number = 1
    _info_axis_name = "columns"

    index: Index = properties.AxisProperty(
        axis=1, doc="The index (row labels) of the DataFrame."
    )
    columns: Index = properties.AxisProperty(
        axis=0, doc="The column labels of the DataFrame."
    )

    @property
    def _AXIS_NUMBERS(self) -> Dict[str, int]:
        """.. deprecated:: 1.1.0"""
        super()._AXIS_NUMBERS
        return {"index": 0, "columns": 1}

    @property
    def _AXIS_NAMES(self) -> Dict[int, str]:
        """.. deprecated:: 1.1.0"""
        super()._AXIS_NAMES
        return {0: "index", 1: "columns"}

    # ----------------------------------------------------------------------
    # Add plotting methods to DataFrame
    plot = CachedAccessor("plot", pandas.plotting.PlotAccessor)
    hist = pandas.plotting.hist_frame
    boxplot = pandas.plotting.boxplot_frame
    sparse = CachedAccessor("sparse", SparseFrameAccessor)


DataFrame._add_numeric_operations()

ops.add_flex_arithmetic_methods(DataFrame)
ops.add_special_arithmetic_methods(DataFrame)


def _from_nested_dict(data):
    new_data = collections.defaultdict(dict)
    for index, s in data.items():
        for col, v in s.items():
            new_data[col][index] = v
    return new_data<|MERGE_RESOLUTION|>--- conflicted
+++ resolved
@@ -7434,20 +7434,12 @@
         klass=_shared_doc_kwargs["klass"],
         axis=_shared_doc_kwargs["axis"],
     )
-<<<<<<< HEAD
-    def transform(self, func, axis=0, *args, **kwargs) -> DataFrame:
-        axis = self._get_axis_number(axis)
-        if axis == 1:
-            return self.T.transform(func, *args, **kwargs).T
-        return super().transform(func, *args, **kwargs)
-=======
     def transform(
         self, func: AggFuncType, axis: Axis = 0, *args, **kwargs
     ) -> DataFrame:
         result = transform(self, func, axis, *args, **kwargs)
         assert isinstance(result, DataFrame)
         return result
->>>>>>> 1b2f1f47
 
     def apply(self, func, axis=0, raw=False, result_type=None, args=(), **kwds):
         """
@@ -7594,11 +7586,7 @@
         )
         return op.get_result()
 
-<<<<<<< HEAD
-    def applymap(self, func) -> DataFrame:
-=======
     def applymap(self, func, na_action: Optional[str] = None) -> DataFrame:
->>>>>>> 1b2f1f47
         """
         Apply a function to a Dataframe elementwise.
 
@@ -8636,11 +8624,7 @@
             else:
                 return op(values, axis=axis, skipna=skipna, **kwds)
 
-<<<<<<< HEAD
-        def _get_data(axis_matters: bool) -> DataFrame:
-=======
         def _get_data() -> DataFrame:
->>>>>>> 1b2f1f47
             if filter_type is None:
                 data = self._get_numeric_data()
             elif filter_type == "bool":
