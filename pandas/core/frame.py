--- conflicted
+++ resolved
@@ -15,14 +15,10 @@
 import sys
 from textwrap import dedent
 from typing import (
-<<<<<<< HEAD
     Any,
     Dict,
     FrozenSet,
-=======
-    FrozenSet,
     Hashable,
->>>>>>> 6d35836e
     Iterable,
     List,
     Optional,
@@ -30,10 +26,7 @@
     Set,
     Tuple,
     Type,
-<<<<<<< HEAD
     TypeVar,
-=======
->>>>>>> 6d35836e
     Union,
 )
 import warnings
