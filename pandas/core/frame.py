"""
DataFrame
---------
An efficient 2D container for potentially mixed-type time series or other
labeled data series.

Similar to its R counterpart, data.frame, except providing automatic data
alignment and a host of useful data manipulation methods having to do with the
labeling information
"""

import collections
from collections import abc
import datetime
from io import StringIO
import itertools
from textwrap import dedent
from typing import (
    IO,
    TYPE_CHECKING,
    Any,
    Dict,
    FrozenSet,
    Hashable,
    Iterable,
    List,
    Optional,
    Sequence,
    Set,
    Tuple,
    Type,
    Union,
    cast,
)
import warnings

import numpy as np
import numpy.ma as ma

from pandas._config import get_option

from pandas._libs import algos as libalgos, lib, properties
from pandas._typing import Axes, Axis, Dtype, FilePathOrBuffer, Label, Level, Renamer
from pandas.compat import PY37
from pandas.compat._optional import import_optional_dependency
from pandas.compat.numpy import function as nv
from pandas.util._decorators import (
    Appender,
    Substitution,
    deprecate_kwarg,
    doc,
    rewrite_axis_style_signature,
)
from pandas.util._validators import (
    validate_axis_style_args,
    validate_bool_kwarg,
    validate_percentile,
)

from pandas.core.dtypes.cast import (
    cast_scalar_to_array,
    coerce_to_dtypes,
    find_common_type,
    infer_dtype_from_scalar,
    invalidate_string_dtypes,
    maybe_cast_to_datetime,
    maybe_convert_platform,
    maybe_downcast_to_dtype,
    maybe_infer_to_datetimelike,
    maybe_upcast,
    maybe_upcast_putmask,
    validate_numeric_casting,
)
from pandas.core.dtypes.common import (
    ensure_float64,
    ensure_int64,
    ensure_platform_int,
    infer_dtype_from_object,
    is_bool_dtype,
    is_dataclass,
    is_datetime64_any_dtype,
    is_dict_like,
    is_dtype_equal,
    is_extension_array_dtype,
    is_float_dtype,
    is_hashable,
    is_integer,
    is_integer_dtype,
    is_iterator,
    is_list_like,
    is_named_tuple,
    is_object_dtype,
    is_period_dtype,
    is_scalar,
    is_sequence,
    needs_i8_conversion,
)
from pandas.core.dtypes.generic import (
    ABCDataFrame,
    ABCIndexClass,
    ABCMultiIndex,
    ABCSeries,
)
from pandas.core.dtypes.missing import isna, notna

from pandas.core import algorithms, common as com, nanops, ops
from pandas.core.accessor import CachedAccessor
from pandas.core.arrays import Categorical, ExtensionArray
from pandas.core.arrays.datetimelike import DatetimeLikeArrayMixin as DatetimeLikeArray
from pandas.core.arrays.sparse import SparseFrameAccessor
from pandas.core.generic import NDFrame, _shared_docs
from pandas.core.indexes import base as ibase
from pandas.core.indexes.api import Index, ensure_index, ensure_index_from_sequences
from pandas.core.indexes.datetimes import DatetimeIndex
from pandas.core.indexes.multi import MultiIndex, maybe_droplevels
from pandas.core.indexes.period import PeriodIndex
from pandas.core.indexing import check_bool_indexer, convert_to_index_sliceable
from pandas.core.internals import BlockManager
from pandas.core.internals.construction import (
    arrays_to_mgr,
    dataclasses_to_dicts,
    get_names_from_index,
    init_dict,
    init_ndarray,
    masked_rec_array_to_mgr,
    reorder_arrays,
    sanitize_index,
    to_arrays,
)
from pandas.core.ops.missing import dispatch_fill_zeros
from pandas.core.series import Series

from pandas.io.common import get_filepath_or_buffer
from pandas.io.formats import console, format as fmt
from pandas.io.formats.info import info
import pandas.plotting

if TYPE_CHECKING:
    from pandas.core.groupby.generic import DataFrameGroupBy
    from pandas.io.formats.style import Styler

# ---------------------------------------------------------------------
# Docstring templates

_shared_doc_kwargs = dict(
    axes="index, columns",
    klass="DataFrame",
    axes_single_arg="{0 or 'index', 1 or 'columns'}",
    axis="""axis : {0 or 'index', 1 or 'columns'}, default 0
        If 0 or 'index': apply function to each column.
        If 1 or 'columns': apply function to each row.""",
    optional_by="""
        by : str or list of str
            Name or list of names to sort by.

            - if `axis` is 0 or `'index'` then `by` may contain index
              levels and/or column labels.
            - if `axis` is 1 or `'columns'` then `by` may contain column
              levels and/or index labels.

            .. versionchanged:: 0.23.0

               Allow specifying index or column level names.""",
    versionadded_to_excel="",
    optional_labels="""labels : array-like, optional
            New labels / index to conform the axis specified by 'axis' to.""",
    optional_axis="""axis : int or str, optional
            Axis to target. Can be either the axis name ('index', 'columns')
            or number (0, 1).""",
)

_numeric_only_doc = """numeric_only : boolean, default None
    Include only float, int, boolean data. If None, will attempt to use
    everything, then use only numeric data
"""

_merge_doc = """
Merge DataFrame or named Series objects with a database-style join.

The join is done on columns or indexes. If joining columns on
columns, the DataFrame indexes *will be ignored*. Otherwise if joining indexes
on indexes or indexes on a column or columns, the index will be passed on.

Parameters
----------%s
right : DataFrame or named Series
    Object to merge with.
how : {'left', 'right', 'outer', 'inner'}, default 'inner'
    Type of merge to be performed.

    * left: use only keys from left frame, similar to a SQL left outer join;
      preserve key order.
    * right: use only keys from right frame, similar to a SQL right outer join;
      preserve key order.
    * outer: use union of keys from both frames, similar to a SQL full outer
      join; sort keys lexicographically.
    * inner: use intersection of keys from both frames, similar to a SQL inner
      join; preserve the order of the left keys.
on : label or list
    Column or index level names to join on. These must be found in both
    DataFrames. If `on` is None and not merging on indexes then this defaults
    to the intersection of the columns in both DataFrames.
left_on : label or list, or array-like
    Column or index level names to join on in the left DataFrame. Can also
    be an array or list of arrays of the length of the left DataFrame.
    These arrays are treated as if they are columns.
right_on : label or list, or array-like
    Column or index level names to join on in the right DataFrame. Can also
    be an array or list of arrays of the length of the right DataFrame.
    These arrays are treated as if they are columns.
left_index : bool, default False
    Use the index from the left DataFrame as the join key(s). If it is a
    MultiIndex, the number of keys in the other DataFrame (either the index
    or a number of columns) must match the number of levels.
right_index : bool, default False
    Use the index from the right DataFrame as the join key. Same caveats as
    left_index.
sort : bool, default False
    Sort the join keys lexicographically in the result DataFrame. If False,
    the order of the join keys depends on the join type (how keyword).
suffixes : tuple of (str, str), default ('_x', '_y')
    Suffix to apply to overlapping column names in the left and right
    side, respectively. To raise an exception on overlapping columns use
    (False, False).
copy : bool, default True
    If False, avoid copy if possible.
indicator : bool or str, default False
    If True, adds a column to output DataFrame called "_merge" with
    information on the source of each row.
    If string, column with information on source of each row will be added to
    output DataFrame, and column will be named value of string.
    Information column is Categorical-type and takes on a value of "left_only"
    for observations whose merge key only appears in 'left' DataFrame,
    "right_only" for observations whose merge key only appears in 'right'
    DataFrame, and "both" if the observation's merge key is found in both.

validate : str, optional
    If specified, checks if merge is of specified type.

    * "one_to_one" or "1:1": check if merge keys are unique in both
      left and right datasets.
    * "one_to_many" or "1:m": check if merge keys are unique in left
      dataset.
    * "many_to_one" or "m:1": check if merge keys are unique in right
      dataset.
    * "many_to_many" or "m:m": allowed, but does not result in checks.

    .. versionadded:: 0.21.0

Returns
-------
DataFrame
    A DataFrame of the two merged objects.

See Also
--------
merge_ordered : Merge with optional filling/interpolation.
merge_asof : Merge on nearest keys.
DataFrame.join : Similar method using indices.

Notes
-----
Support for specifying index levels as the `on`, `left_on`, and
`right_on` parameters was added in version 0.23.0
Support for merging named Series objects was added in version 0.24.0

Examples
--------
>>> df1 = pd.DataFrame({'lkey': ['foo', 'bar', 'baz', 'foo'],
...                     'value': [1, 2, 3, 5]})
>>> df2 = pd.DataFrame({'rkey': ['foo', 'bar', 'baz', 'foo'],
...                     'value': [5, 6, 7, 8]})
>>> df1
    lkey value
0   foo      1
1   bar      2
2   baz      3
3   foo      5
>>> df2
    rkey value
0   foo      5
1   bar      6
2   baz      7
3   foo      8

Merge df1 and df2 on the lkey and rkey columns. The value columns have
the default suffixes, _x and _y, appended.

>>> df1.merge(df2, left_on='lkey', right_on='rkey')
  lkey  value_x rkey  value_y
0  foo        1  foo        5
1  foo        1  foo        8
2  foo        5  foo        5
3  foo        5  foo        8
4  bar        2  bar        6
5  baz        3  baz        7

Merge DataFrames df1 and df2 with specified left and right suffixes
appended to any overlapping columns.

>>> df1.merge(df2, left_on='lkey', right_on='rkey',
...           suffixes=('_left', '_right'))
  lkey  value_left rkey  value_right
0  foo           1  foo            5
1  foo           1  foo            8
2  foo           5  foo            5
3  foo           5  foo            8
4  bar           2  bar            6
5  baz           3  baz            7

Merge DataFrames df1 and df2, but raise an exception if the DataFrames have
any overlapping columns.

>>> df1.merge(df2, left_on='lkey', right_on='rkey', suffixes=(False, False))
Traceback (most recent call last):
...
ValueError: columns overlap but no suffix specified:
    Index(['value'], dtype='object')
"""


# -----------------------------------------------------------------------
# DataFrame class


class DataFrame(NDFrame):
    """
    Two-dimensional, size-mutable, potentially heterogeneous tabular data.

    Data structure also contains labeled axes (rows and columns).
    Arithmetic operations align on both row and column labels. Can be
    thought of as a dict-like container for Series objects. The primary
    pandas data structure.

    Parameters
    ----------
    data : ndarray (structured or homogeneous), Iterable, dict, or DataFrame
        Dict can contain Series, arrays, constants, or list-like objects.

        .. versionchanged:: 0.23.0
           If data is a dict, column order follows insertion-order for
           Python 3.6 and later.

        .. versionchanged:: 0.25.0
           If data is a list of dicts, column order follows insertion-order
           for Python 3.6 and later.

    index : Index or array-like
        Index to use for resulting frame. Will default to RangeIndex if
        no indexing information part of input data and no index provided.
    columns : Index or array-like
        Column labels to use for resulting frame. Will default to
        RangeIndex (0, 1, 2, ..., n) if no column labels are provided.
    dtype : dtype, default None
        Data type to force. Only a single dtype is allowed. If None, infer.
    copy : bool, default False
        Copy data from inputs. Only affects DataFrame / 2d ndarray input.

    See Also
    --------
    DataFrame.from_records : Constructor from tuples, also record arrays.
    DataFrame.from_dict : From dicts of Series, arrays, or dicts.
    read_csv : Read a comma-separated values (csv) file into DataFrame.
    read_table : Read general delimited file into DataFrame.
    read_clipboard : Read text from clipboard into DataFrame.

    Examples
    --------
    Constructing DataFrame from a dictionary.

    >>> d = {'col1': [1, 2], 'col2': [3, 4]}
    >>> df = pd.DataFrame(data=d)
    >>> df
       col1  col2
    0     1     3
    1     2     4

    Notice that the inferred dtype is int64.

    >>> df.dtypes
    col1    int64
    col2    int64
    dtype: object

    To enforce a single dtype:

    >>> df = pd.DataFrame(data=d, dtype=np.int8)
    >>> df.dtypes
    col1    int8
    col2    int8
    dtype: object

    Constructing DataFrame from numpy ndarray:

    >>> df2 = pd.DataFrame(np.array([[1, 2, 3], [4, 5, 6], [7, 8, 9]]),
    ...                    columns=['a', 'b', 'c'])
    >>> df2
       a  b  c
    0  1  2  3
    1  4  5  6
    2  7  8  9
    """

    _internal_names_set = {"columns", "index"} | NDFrame._internal_names_set
    _typ = "dataframe"

    @property
    def _constructor(self) -> Type["DataFrame"]:
        return DataFrame

    _constructor_sliced: Type[Series] = Series
    _deprecations: FrozenSet[str] = NDFrame._deprecations | frozenset([])
    _accessors: Set[str] = {"sparse"}

    @property
    def _constructor_expanddim(self):
        raise NotImplementedError("Not supported for DataFrames!")

    # ----------------------------------------------------------------------
    # Constructors

    def __init__(
        self,
        data=None,
        index: Optional[Axes] = None,
        columns: Optional[Axes] = None,
        dtype: Optional[Dtype] = None,
        copy: bool = False,
    ):
        if data is None:
            data = {}
        if dtype is not None:
            dtype = self._validate_dtype(dtype)

        if isinstance(data, DataFrame):
            data = data._mgr

        if isinstance(data, BlockManager):
            mgr = self._init_mgr(
                data, axes=dict(index=index, columns=columns), dtype=dtype, copy=copy
            )
        elif isinstance(data, dict):
            mgr = init_dict(data, index, columns, dtype=dtype)
        elif isinstance(data, ma.MaskedArray):
            import numpy.ma.mrecords as mrecords

            # masked recarray
            if isinstance(data, mrecords.MaskedRecords):
                mgr = masked_rec_array_to_mgr(data, index, columns, dtype, copy)

            # a masked array
            else:
                mask = ma.getmaskarray(data)
                if mask.any():
                    data, fill_value = maybe_upcast(data, copy=True)
                    data.soften_mask()  # set hardmask False if it was True
                    data[mask] = fill_value
                else:
                    data = data.copy()
                mgr = init_ndarray(data, index, columns, dtype=dtype, copy=copy)

        elif isinstance(data, (np.ndarray, Series, Index)):
            if data.dtype.names:
                data_columns = list(data.dtype.names)
                data = {k: data[k] for k in data_columns}
                if columns is None:
                    columns = data_columns
                mgr = init_dict(data, index, columns, dtype=dtype)
            elif getattr(data, "name", None) is not None:
                mgr = init_dict({data.name: data}, index, columns, dtype=dtype)
            else:
                mgr = init_ndarray(data, index, columns, dtype=dtype, copy=copy)

        # For data is list-like, or Iterable (will consume into list)
        elif isinstance(data, abc.Iterable) and not isinstance(data, (str, bytes)):
            if not isinstance(data, (abc.Sequence, ExtensionArray)):
                data = list(data)
            if len(data) > 0:
                if is_dataclass(data[0]):
                    data = dataclasses_to_dicts(data)
                if is_list_like(data[0]) and getattr(data[0], "ndim", 1) == 1:
                    if is_named_tuple(data[0]) and columns is None:
                        columns = data[0]._fields
                    arrays, columns = to_arrays(data, columns, dtype=dtype)
                    columns = ensure_index(columns)

                    # set the index
                    if index is None:
                        if isinstance(data[0], Series):
                            index = get_names_from_index(data)
                        elif isinstance(data[0], Categorical):
                            index = ibase.default_index(len(data[0]))
                        else:
                            index = ibase.default_index(len(data))

                    mgr = arrays_to_mgr(arrays, columns, index, columns, dtype=dtype)
                else:
                    mgr = init_ndarray(data, index, columns, dtype=dtype, copy=copy)
            else:
                mgr = init_dict({}, index, columns, dtype=dtype)
        else:
            try:
                arr = np.array(data, dtype=dtype, copy=copy)
            except (ValueError, TypeError) as err:
                exc = TypeError(
                    "DataFrame constructor called with "
                    f"incompatible data and dtype: {err}"
                )
                raise exc from err

            if arr.ndim == 0 and index is not None and columns is not None:
                values = cast_scalar_to_array(
                    (len(index), len(columns)), data, dtype=dtype
                )
                mgr = init_ndarray(
                    values, index, columns, dtype=values.dtype, copy=False
                )
            else:
                raise ValueError("DataFrame constructor not properly called!")

        NDFrame.__init__(self, mgr)

    # ----------------------------------------------------------------------

    @property
    def axes(self) -> List[Index]:
        """
        Return a list representing the axes of the DataFrame.

        It has the row axis labels and column axis labels as the only members.
        They are returned in that order.

        Examples
        --------
        >>> df = pd.DataFrame({'col1': [1, 2], 'col2': [3, 4]})
        >>> df.axes
        [RangeIndex(start=0, stop=2, step=1), Index(['col1', 'col2'],
        dtype='object')]
        """
        return [self.index, self.columns]

    @property
    def shape(self) -> Tuple[int, int]:
        """
        Return a tuple representing the dimensionality of the DataFrame.

        See Also
        --------
        ndarray.shape

        Examples
        --------
        >>> df = pd.DataFrame({'col1': [1, 2], 'col2': [3, 4]})
        >>> df.shape
        (2, 2)

        >>> df = pd.DataFrame({'col1': [1, 2], 'col2': [3, 4],
        ...                    'col3': [5, 6]})
        >>> df.shape
        (2, 3)
        """
        return len(self.index), len(self.columns)

    @property
    def _is_homogeneous_type(self) -> bool:
        """
        Whether all the columns in a DataFrame have the same type.

        Returns
        -------
        bool

        See Also
        --------
        Index._is_homogeneous_type : Whether the object has a single
            dtype.
        MultiIndex._is_homogeneous_type : Whether all the levels of a
            MultiIndex have the same dtype.

        Examples
        --------
        >>> DataFrame({"A": [1, 2], "B": [3, 4]})._is_homogeneous_type
        True
        >>> DataFrame({"A": [1, 2], "B": [3.0, 4.0]})._is_homogeneous_type
        False

        Items with the same type but different sizes are considered
        different types.

        >>> DataFrame({
        ...    "A": np.array([1, 2], dtype=np.int32),
        ...    "B": np.array([1, 2], dtype=np.int64)})._is_homogeneous_type
        False
        """
        if self._mgr.any_extension_types:
            return len({block.dtype for block in self._mgr.blocks}) == 1
        else:
            return not self._mgr.is_mixed_type

    # ----------------------------------------------------------------------
    # Rendering Methods

    def _repr_fits_vertical_(self) -> bool:
        """
        Check length against max_rows.
        """
        max_rows = get_option("display.max_rows")
        return len(self) <= max_rows

    def _repr_fits_horizontal_(self, ignore_width: bool = False) -> bool:
        """
        Check if full repr fits in horizontal boundaries imposed by the display
        options width and max_columns.

        In case of non-interactive session, no boundaries apply.

        `ignore_width` is here so ipnb+HTML output can behave the way
        users expect. display.max_columns remains in effect.
        GH3541, GH3573
        """
        width, height = console.get_console_size()
        max_columns = get_option("display.max_columns")
        nb_columns = len(self.columns)

        # exceed max columns
        if (max_columns and nb_columns > max_columns) or (
            (not ignore_width) and width and nb_columns > (width // 2)
        ):
            return False

        # used by repr_html under IPython notebook or scripts ignore terminal
        # dims
        if ignore_width or not console.in_interactive_session():
            return True

        if get_option("display.width") is not None or console.in_ipython_frontend():
            # check at least the column row for excessive width
            max_rows = 1
        else:
            max_rows = get_option("display.max_rows")

        # when auto-detecting, so width=None and not in ipython front end
        # check whether repr fits horizontal by actually checking
        # the width of the rendered repr
        buf = StringIO()

        # only care about the stuff we'll actually print out
        # and to_string on entire frame may be expensive
        d = self

        if not (max_rows is None):  # unlimited rows
            # min of two, where one may be None
            d = d.iloc[: min(max_rows, len(d))]
        else:
            return True

        d.to_string(buf=buf)
        value = buf.getvalue()
        repr_width = max(len(l) for l in value.split("\n"))

        return repr_width < width

    def _info_repr(self) -> bool:
        """
        True if the repr should show the info view.
        """
        info_repr_option = get_option("display.large_repr") == "info"
        return info_repr_option and not (
            self._repr_fits_horizontal_() and self._repr_fits_vertical_()
        )

    def __repr__(self) -> str:
        """
        Return a string representation for a particular DataFrame.
        """
        buf = StringIO("")
        if self._info_repr():
            self.info(buf=buf)
            return buf.getvalue()

        max_rows = get_option("display.max_rows")
        min_rows = get_option("display.min_rows")
        max_cols = get_option("display.max_columns")
        max_colwidth = get_option("display.max_colwidth")
        show_dimensions = get_option("display.show_dimensions")
        if get_option("display.expand_frame_repr"):
            width, _ = console.get_console_size()
        else:
            width = None
        self.to_string(
            buf=buf,
            max_rows=max_rows,
            min_rows=min_rows,
            max_cols=max_cols,
            line_width=width,
            max_colwidth=max_colwidth,
            show_dimensions=show_dimensions,
        )

        return buf.getvalue()

    def _repr_html_(self) -> Optional[str]:
        """
        Return a html representation for a particular DataFrame.

        Mainly for IPython notebook.
        """
        if self._info_repr():
            buf = StringIO("")
            self.info(buf=buf)
            # need to escape the <class>, should be the first line.
            val = buf.getvalue().replace("<", r"&lt;", 1)
            val = val.replace(">", r"&gt;", 1)
            return "<pre>" + val + "</pre>"

        if get_option("display.notebook_repr_html"):
            max_rows = get_option("display.max_rows")
            min_rows = get_option("display.min_rows")
            max_cols = get_option("display.max_columns")
            show_dimensions = get_option("display.show_dimensions")

            formatter = fmt.DataFrameFormatter(
                self,
                columns=None,
                col_space=None,
                na_rep="NaN",
                formatters=None,
                float_format=None,
                sparsify=None,
                justify=None,
                index_names=True,
                header=True,
                index=True,
                bold_rows=True,
                escape=True,
                max_rows=max_rows,
                min_rows=min_rows,
                max_cols=max_cols,
                show_dimensions=show_dimensions,
                decimal=".",
                table_id=None,
                render_links=False,
            )
            return formatter.to_html(notebook=True)
        else:
            return None

    @Substitution(
        header_type="bool or sequence",
        header="Write out the column names. If a list of strings "
        "is given, it is assumed to be aliases for the "
        "column names",
        col_space_type="int",
        col_space="The minimum width of each column",
    )
    @Substitution(shared_params=fmt.common_docstring, returns=fmt.return_docstring)
    def to_string(
        self,
        buf: Optional[FilePathOrBuffer[str]] = None,
        columns: Optional[Sequence[str]] = None,
        col_space: Optional[int] = None,
        header: Union[bool, Sequence[str]] = True,
        index: bool = True,
        na_rep: str = "NaN",
        formatters: Optional[fmt.FormattersType] = None,
        float_format: Optional[fmt.FloatFormatType] = None,
        sparsify: Optional[bool] = None,
        index_names: bool = True,
        justify: Optional[str] = None,
        max_rows: Optional[int] = None,
        min_rows: Optional[int] = None,
        max_cols: Optional[int] = None,
        show_dimensions: bool = False,
        decimal: str = ".",
        line_width: Optional[int] = None,
        max_colwidth: Optional[int] = None,
        encoding: Optional[str] = None,
    ) -> Optional[str]:
        """
        Render a DataFrame to a console-friendly tabular output.
        %(shared_params)s
        line_width : int, optional
            Width to wrap a line in characters.
        max_colwidth : int, optional
            Max width to truncate each column in characters. By default, no limit.

            .. versionadded:: 1.0.0
        encoding : str, default "utf-8"
            Set character encoding.

            .. versionadded:: 1.0
        %(returns)s
        See Also
        --------
        to_html : Convert DataFrame to HTML.

        Examples
        --------
        >>> d = {'col1': [1, 2, 3], 'col2': [4, 5, 6]}
        >>> df = pd.DataFrame(d)
        >>> print(df.to_string())
           col1  col2
        0     1     4
        1     2     5
        2     3     6
        """
        from pandas import option_context

        with option_context("display.max_colwidth", max_colwidth):
            formatter = fmt.DataFrameFormatter(
                self,
                columns=columns,
                col_space=col_space,
                na_rep=na_rep,
                formatters=formatters,
                float_format=float_format,
                sparsify=sparsify,
                justify=justify,
                index_names=index_names,
                header=header,
                index=index,
                min_rows=min_rows,
                max_rows=max_rows,
                max_cols=max_cols,
                show_dimensions=show_dimensions,
                decimal=decimal,
                line_width=line_width,
            )
            return formatter.to_string(buf=buf, encoding=encoding)

    # ----------------------------------------------------------------------

    @property
    def style(self) -> "Styler":
        """
        Returns a Styler object.

        Contains methods for building a styled HTML representation of the DataFrame.

        See Also
        --------
        io.formats.style.Styler
        """
        from pandas.io.formats.style import Styler

        return Styler(self)

    _shared_docs[
        "items"
    ] = r"""
        Iterate over (column name, Series) pairs.

        Iterates over the DataFrame columns, returning a tuple with
        the column name and the content as a Series.

        Yields
        ------
        label : object
            The column names for the DataFrame being iterated over.
        content : Series
            The column entries belonging to each label, as a Series.

        See Also
        --------
        DataFrame.iterrows : Iterate over DataFrame rows as
            (index, Series) pairs.
        DataFrame.itertuples : Iterate over DataFrame rows as namedtuples
            of the values.

        Examples
        --------
        >>> df = pd.DataFrame({'species': ['bear', 'bear', 'marsupial'],
        ...                   'population': [1864, 22000, 80000]},
        ...                   index=['panda', 'polar', 'koala'])
        >>> df
                species   population
        panda   bear      1864
        polar   bear      22000
        koala   marsupial 80000
        >>> for label, content in df.items():
        ...     print(f'label: {label}')
        ...     print(f'content: {content}', sep='\n')
        ...
        label: species
        content:
        panda         bear
        polar         bear
        koala    marsupial
        Name: species, dtype: object
        label: population
        content:
        panda     1864
        polar    22000
        koala    80000
        Name: population, dtype: int64
        """

    @Appender(_shared_docs["items"])
    def items(self) -> Iterable[Tuple[Label, Series]]:
        if self.columns.is_unique and hasattr(self, "_item_cache"):
            for k in self.columns:
                yield k, self._get_item_cache(k)
        else:
            for i, k in enumerate(self.columns):
                yield k, self._ixs(i, axis=1)

    @Appender(_shared_docs["items"])
    def iteritems(self) -> Iterable[Tuple[Label, Series]]:
        yield from self.items()

    def iterrows(self) -> Iterable[Tuple[Label, Series]]:
        """
        Iterate over DataFrame rows as (index, Series) pairs.

        Yields
        ------
        index : label or tuple of label
            The index of the row. A tuple for a `MultiIndex`.
        data : Series
            The data of the row as a Series.

        it : generator
            A generator that iterates over the rows of the frame.

        See Also
        --------
        DataFrame.itertuples : Iterate over DataFrame rows as namedtuples of the values.
        DataFrame.items : Iterate over (column name, Series) pairs.

        Notes
        -----
        1. Because ``iterrows`` returns a Series for each row,
           it does **not** preserve dtypes across the rows (dtypes are
           preserved across columns for DataFrames). For example,

           >>> df = pd.DataFrame([[1, 1.5]], columns=['int', 'float'])
           >>> row = next(df.iterrows())[1]
           >>> row
           int      1.0
           float    1.5
           Name: 0, dtype: float64
           >>> print(row['int'].dtype)
           float64
           >>> print(df['int'].dtype)
           int64

           To preserve dtypes while iterating over the rows, it is better
           to use :meth:`itertuples` which returns namedtuples of the values
           and which is generally faster than ``iterrows``.

        2. You should **never modify** something you are iterating over.
           This is not guaranteed to work in all cases. Depending on the
           data types, the iterator returns a copy and not a view, and writing
           to it will have no effect.
        """
        columns = self.columns
        klass = self._constructor_sliced
        for k, v in zip(self.index, self.values):
            s = klass(v, index=columns, name=k)
            yield k, s

    def itertuples(self, index=True, name="Pandas"):
        """
        Iterate over DataFrame rows as namedtuples.

        Parameters
        ----------
        index : bool, default True
            If True, return the index as the first element of the tuple.
        name : str or None, default "Pandas"
            The name of the returned namedtuples or None to return regular
            tuples.

        Returns
        -------
        iterator
            An object to iterate over namedtuples for each row in the
            DataFrame with the first field possibly being the index and
            following fields being the column values.

        See Also
        --------
        DataFrame.iterrows : Iterate over DataFrame rows as (index, Series)
            pairs.
        DataFrame.items : Iterate over (column name, Series) pairs.

        Notes
        -----
        The column names will be renamed to positional names if they are
        invalid Python identifiers, repeated, or start with an underscore.
        On python versions < 3.7 regular tuples are returned for DataFrames
        with a large number of columns (>254).

        Examples
        --------
        >>> df = pd.DataFrame({'num_legs': [4, 2], 'num_wings': [0, 2]},
        ...                   index=['dog', 'hawk'])
        >>> df
              num_legs  num_wings
        dog          4          0
        hawk         2          2
        >>> for row in df.itertuples():
        ...     print(row)
        ...
        Pandas(Index='dog', num_legs=4, num_wings=0)
        Pandas(Index='hawk', num_legs=2, num_wings=2)

        By setting the `index` parameter to False we can remove the index
        as the first element of the tuple:

        >>> for row in df.itertuples(index=False):
        ...     print(row)
        ...
        Pandas(num_legs=4, num_wings=0)
        Pandas(num_legs=2, num_wings=2)

        With the `name` parameter set we set a custom name for the yielded
        namedtuples:

        >>> for row in df.itertuples(name='Animal'):
        ...     print(row)
        ...
        Animal(Index='dog', num_legs=4, num_wings=0)
        Animal(Index='hawk', num_legs=2, num_wings=2)
        """
        arrays = []
        fields = list(self.columns)
        if index:
            arrays.append(self.index)
            fields.insert(0, "Index")

        # use integer indexing because of possible duplicate column names
        arrays.extend(self.iloc[:, k] for k in range(len(self.columns)))

        # Python versions before 3.7 support at most 255 arguments to constructors
        can_return_named_tuples = PY37 or len(self.columns) + index < 255
        if name is not None and can_return_named_tuples:
            itertuple = collections.namedtuple(name, fields, rename=True)
            return map(itertuple._make, zip(*arrays))

        # fallback to regular tuples
        return zip(*arrays)

    def __len__(self) -> int:
        """
        Returns length of info axis, but here we use the index.
        """
        return len(self.index)

    def dot(self, other):
        """
        Compute the matrix multiplication between the DataFrame and other.

        This method computes the matrix product between the DataFrame and the
        values of an other Series, DataFrame or a numpy array.

        It can also be called using ``self @ other`` in Python >= 3.5.

        Parameters
        ----------
        other : Series, DataFrame or array-like
            The other object to compute the matrix product with.

        Returns
        -------
        Series or DataFrame
            If other is a Series, return the matrix product between self and
            other as a Series. If other is a DataFrame or a numpy.array, return
            the matrix product of self and other in a DataFrame of a np.array.

        See Also
        --------
        Series.dot: Similar method for Series.

        Notes
        -----
        The dimensions of DataFrame and other must be compatible in order to
        compute the matrix multiplication. In addition, the column names of
        DataFrame and the index of other must contain the same values, as they
        will be aligned prior to the multiplication.

        The dot method for Series computes the inner product, instead of the
        matrix product here.

        Examples
        --------
        Here we multiply a DataFrame with a Series.

        >>> df = pd.DataFrame([[0, 1, -2, -1], [1, 1, 1, 1]])
        >>> s = pd.Series([1, 1, 2, 1])
        >>> df.dot(s)
        0    -4
        1     5
        dtype: int64

        Here we multiply a DataFrame with another DataFrame.

        >>> other = pd.DataFrame([[0, 1], [1, 2], [-1, -1], [2, 0]])
        >>> df.dot(other)
            0   1
        0   1   4
        1   2   2

        Note that the dot method give the same result as @

        >>> df @ other
            0   1
        0   1   4
        1   2   2

        The dot method works also if other is an np.array.

        >>> arr = np.array([[0, 1], [1, 2], [-1, -1], [2, 0]])
        >>> df.dot(arr)
            0   1
        0   1   4
        1   2   2

        Note how shuffling of the objects does not change the result.

        >>> s2 = s.reindex([1, 0, 2, 3])
        >>> df.dot(s2)
        0    -4
        1     5
        dtype: int64
        """
        if isinstance(other, (Series, DataFrame)):
            common = self.columns.union(other.index)
            if len(common) > len(self.columns) or len(common) > len(other.index):
                raise ValueError("matrices are not aligned")

            left = self.reindex(columns=common, copy=False)
            right = other.reindex(index=common, copy=False)
            lvals = left.values
            rvals = right.values
        else:
            left = self
            lvals = self.values
            rvals = np.asarray(other)
            if lvals.shape[1] != rvals.shape[0]:
                raise ValueError(
                    f"Dot product shape mismatch, {lvals.shape} vs {rvals.shape}"
                )

        if isinstance(other, DataFrame):
            return self._constructor(
                np.dot(lvals, rvals), index=left.index, columns=other.columns
            )
        elif isinstance(other, Series):
            return Series(np.dot(lvals, rvals), index=left.index)
        elif isinstance(rvals, (np.ndarray, Index)):
            result = np.dot(lvals, rvals)
            if result.ndim == 2:
                return self._constructor(result, index=left.index)
            else:
                return Series(result, index=left.index)
        else:  # pragma: no cover
            raise TypeError(f"unsupported type: {type(other)}")

    def __matmul__(self, other):
        """
        Matrix multiplication using binary `@` operator in Python>=3.5.
        """
        return self.dot(other)

    def __rmatmul__(self, other):
        """
        Matrix multiplication using binary `@` operator in Python>=3.5.
        """
        return self.T.dot(np.transpose(other)).T

    # ----------------------------------------------------------------------
    # IO methods (to / from other formats)

    @classmethod
    def from_dict(cls, data, orient="columns", dtype=None, columns=None) -> "DataFrame":
        """
        Construct DataFrame from dict of array-like or dicts.

        Creates DataFrame object from dictionary by columns or by index
        allowing dtype specification.

        Parameters
        ----------
        data : dict
            Of the form {field : array-like} or {field : dict}.
        orient : {'columns', 'index'}, default 'columns'
            The "orientation" of the data. If the keys of the passed dict
            should be the columns of the resulting DataFrame, pass 'columns'
            (default). Otherwise if the keys should be rows, pass 'index'.
        dtype : dtype, default None
            Data type to force, otherwise infer.
        columns : list, default None
            Column labels to use when ``orient='index'``. Raises a ValueError
            if used with ``orient='columns'``.

            .. versionadded:: 0.23.0

        Returns
        -------
        DataFrame

        See Also
        --------
        DataFrame.from_records : DataFrame from ndarray (structured
            dtype), list of tuples, dict, or DataFrame.
        DataFrame : DataFrame object creation using constructor.

        Examples
        --------
        By default the keys of the dict become the DataFrame columns:

        >>> data = {'col_1': [3, 2, 1, 0], 'col_2': ['a', 'b', 'c', 'd']}
        >>> pd.DataFrame.from_dict(data)
           col_1 col_2
        0      3     a
        1      2     b
        2      1     c
        3      0     d

        Specify ``orient='index'`` to create the DataFrame using dictionary
        keys as rows:

        >>> data = {'row_1': [3, 2, 1, 0], 'row_2': ['a', 'b', 'c', 'd']}
        >>> pd.DataFrame.from_dict(data, orient='index')
               0  1  2  3
        row_1  3  2  1  0
        row_2  a  b  c  d

        When using the 'index' orientation, the column names can be
        specified manually:

        >>> pd.DataFrame.from_dict(data, orient='index',
        ...                        columns=['A', 'B', 'C', 'D'])
               A  B  C  D
        row_1  3  2  1  0
        row_2  a  b  c  d
        """
        index = None
        orient = orient.lower()
        if orient == "index":
            if len(data) > 0:
                # TODO speed up Series case
                if isinstance(list(data.values())[0], (Series, dict)):
                    data = _from_nested_dict(data)
                else:
                    data, index = list(data.values()), list(data.keys())
        elif orient == "columns":
            if columns is not None:
                raise ValueError("cannot use columns parameter with orient='columns'")
        else:  # pragma: no cover
            raise ValueError("only recognize index or columns for orient")

        return cls(data, index=index, columns=columns, dtype=dtype)

    def to_numpy(self, dtype=None, copy: bool = False) -> np.ndarray:
        """
        Convert the DataFrame to a NumPy array.

        .. versionadded:: 0.24.0

        By default, the dtype of the returned array will be the common NumPy
        dtype of all types in the DataFrame. For example, if the dtypes are
        ``float16`` and ``float32``, the results dtype will be ``float32``.
        This may require copying data and coercing values, which may be
        expensive.

        Parameters
        ----------
        dtype : str or numpy.dtype, optional
            The dtype to pass to :meth:`numpy.asarray`.
        copy : bool, default False
            Whether to ensure that the returned value is a not a view on
            another array. Note that ``copy=False`` does not *ensure* that
            ``to_numpy()`` is no-copy. Rather, ``copy=True`` ensure that
            a copy is made, even if not strictly necessary.

        Returns
        -------
        numpy.ndarray

        See Also
        --------
        Series.to_numpy : Similar method for Series.

        Examples
        --------
        >>> pd.DataFrame({"A": [1, 2], "B": [3, 4]}).to_numpy()
        array([[1, 3],
               [2, 4]])

        With heterogeneous data, the lowest common type will have to
        be used.

        >>> df = pd.DataFrame({"A": [1, 2], "B": [3.0, 4.5]})
        >>> df.to_numpy()
        array([[1. , 3. ],
               [2. , 4.5]])

        For a mix of numeric and non-numeric types, the output array will
        have object dtype.

        >>> df['C'] = pd.date_range('2000', periods=2)
        >>> df.to_numpy()
        array([[1, 3.0, Timestamp('2000-01-01 00:00:00')],
               [2, 4.5, Timestamp('2000-01-02 00:00:00')]], dtype=object)
        """
        result = np.array(self.values, dtype=dtype, copy=copy)
        return result

    def to_dict(self, orient="dict", into=dict):
        """
        Convert the DataFrame to a dictionary.

        The type of the key-value pairs can be customized with the parameters
        (see below).

        Parameters
        ----------
        orient : str {'dict', 'list', 'series', 'split', 'records', 'index'}
            Determines the type of the values of the dictionary.

            - 'dict' (default) : dict like {column -> {index -> value}}
            - 'list' : dict like {column -> [values]}
            - 'series' : dict like {column -> Series(values)}
            - 'split' : dict like
              {'index' -> [index], 'columns' -> [columns], 'data' -> [values]}
            - 'records' : list like
              [{column -> value}, ... , {column -> value}]
            - 'index' : dict like {index -> {column -> value}}

            Abbreviations are allowed. `s` indicates `series` and `sp`
            indicates `split`.

        into : class, default dict
            The collections.abc.Mapping subclass used for all Mappings
            in the return value.  Can be the actual class or an empty
            instance of the mapping type you want.  If you want a
            collections.defaultdict, you must pass it initialized.

            .. versionadded:: 0.21.0

        Returns
        -------
        dict, list or collections.abc.Mapping
            Return a collections.abc.Mapping object representing the DataFrame.
            The resulting transformation depends on the `orient` parameter.

        See Also
        --------
        DataFrame.from_dict: Create a DataFrame from a dictionary.
        DataFrame.to_json: Convert a DataFrame to JSON format.

        Examples
        --------
        >>> df = pd.DataFrame({'col1': [1, 2],
        ...                    'col2': [0.5, 0.75]},
        ...                   index=['row1', 'row2'])
        >>> df
              col1  col2
        row1     1  0.50
        row2     2  0.75
        >>> df.to_dict()
        {'col1': {'row1': 1, 'row2': 2}, 'col2': {'row1': 0.5, 'row2': 0.75}}

        You can specify the return orientation.

        >>> df.to_dict('series')
        {'col1': row1    1
                 row2    2
        Name: col1, dtype: int64,
        'col2': row1    0.50
                row2    0.75
        Name: col2, dtype: float64}

        >>> df.to_dict('split')
        {'index': ['row1', 'row2'], 'columns': ['col1', 'col2'],
         'data': [[1, 0.5], [2, 0.75]]}

        >>> df.to_dict('records')
        [{'col1': 1, 'col2': 0.5}, {'col1': 2, 'col2': 0.75}]

        >>> df.to_dict('index')
        {'row1': {'col1': 1, 'col2': 0.5}, 'row2': {'col1': 2, 'col2': 0.75}}

        You can also specify the mapping type.

        >>> from collections import OrderedDict, defaultdict
        >>> df.to_dict(into=OrderedDict)
        OrderedDict([('col1', OrderedDict([('row1', 1), ('row2', 2)])),
                     ('col2', OrderedDict([('row1', 0.5), ('row2', 0.75)]))])

        If you want a `defaultdict`, you need to initialize it:

        >>> dd = defaultdict(list)
        >>> df.to_dict('records', into=dd)
        [defaultdict(<class 'list'>, {'col1': 1, 'col2': 0.5}),
         defaultdict(<class 'list'>, {'col1': 2, 'col2': 0.75})]
        """
        if not self.columns.is_unique:
            warnings.warn(
                "DataFrame columns are not unique, some columns will be omitted.",
                UserWarning,
                stacklevel=2,
            )
        # GH16122
        into_c = com.standardize_mapping(into)

        orient = orient.lower()
        # GH32515
        if orient.startswith(("d", "l", "s", "r", "i")) and orient not in {
            "dict",
            "list",
            "series",
            "split",
            "records",
            "index",
        }:
            warnings.warn(
                "Using short name for 'orient' is deprecated. Only the "
                "options: ('dict', list, 'series', 'split', 'records', 'index') "
                "will be used in a future version. Use one of the above "
                "to silence this warning.",
                FutureWarning,
            )

            if orient.startswith("d"):
                orient = "dict"
            elif orient.startswith("l"):
                orient = "list"
            elif orient.startswith("sp"):
                orient = "split"
            elif orient.startswith("s"):
                orient = "series"
            elif orient.startswith("r"):
                orient = "records"
            elif orient.startswith("i"):
                orient = "index"

        if orient == "dict":
            return into_c((k, v.to_dict(into)) for k, v in self.items())

        elif orient == "list":
            return into_c((k, v.tolist()) for k, v in self.items())

        elif orient == "split":
            return into_c(
                (
                    ("index", self.index.tolist()),
                    ("columns", self.columns.tolist()),
                    (
                        "data",
                        [
                            list(map(com.maybe_box_datetimelike, t))
                            for t in self.itertuples(index=False, name=None)
                        ],
                    ),
                )
            )

        elif orient == "series":
            return into_c((k, com.maybe_box_datetimelike(v)) for k, v in self.items())

        elif orient == "records":
            columns = self.columns.tolist()
            rows = (
                dict(zip(columns, row))
                for row in self.itertuples(index=False, name=None)
            )
            return [
                into_c((k, com.maybe_box_datetimelike(v)) for k, v in row.items())
                for row in rows
            ]

        elif orient == "index":
            if not self.index.is_unique:
                raise ValueError("DataFrame index must be unique for orient='index'.")
            return into_c(
                (t[0], dict(zip(self.columns, t[1:])))
                for t in self.itertuples(name=None)
            )

        else:
            raise ValueError(f"orient '{orient}' not understood")

    def to_gbq(
        self,
        destination_table,
        project_id=None,
        chunksize=None,
        reauth=False,
        if_exists="fail",
        auth_local_webserver=False,
        table_schema=None,
        location=None,
        progress_bar=True,
        credentials=None,
    ) -> None:
        """
        Write a DataFrame to a Google BigQuery table.

        This function requires the `pandas-gbq package
        <https://pandas-gbq.readthedocs.io>`__.

        See the `How to authenticate with Google BigQuery
        <https://pandas-gbq.readthedocs.io/en/latest/howto/authentication.html>`__
        guide for authentication instructions.

        Parameters
        ----------
        destination_table : str
            Name of table to be written, in the form ``dataset.tablename``.
        project_id : str, optional
            Google BigQuery Account project ID. Optional when available from
            the environment.
        chunksize : int, optional
            Number of rows to be inserted in each chunk from the dataframe.
            Set to ``None`` to load the whole dataframe at once.
        reauth : bool, default False
            Force Google BigQuery to re-authenticate the user. This is useful
            if multiple accounts are used.
        if_exists : str, default 'fail'
            Behavior when the destination table exists. Value can be one of:

            ``'fail'``
                If table exists raise pandas_gbq.gbq.TableCreationError.
            ``'replace'``
                If table exists, drop it, recreate it, and insert data.
            ``'append'``
                If table exists, insert data. Create if does not exist.
        auth_local_webserver : bool, default False
            Use the `local webserver flow`_ instead of the `console flow`_
            when getting user credentials.

            .. _local webserver flow:
                https://google-auth-oauthlib.readthedocs.io/en/latest/reference/google_auth_oauthlib.flow.html#google_auth_oauthlib.flow.InstalledAppFlow.run_local_server
            .. _console flow:
                https://google-auth-oauthlib.readthedocs.io/en/latest/reference/google_auth_oauthlib.flow.html#google_auth_oauthlib.flow.InstalledAppFlow.run_console

            *New in version 0.2.0 of pandas-gbq*.
        table_schema : list of dicts, optional
            List of BigQuery table fields to which according DataFrame
            columns conform to, e.g. ``[{'name': 'col1', 'type':
            'STRING'},...]``. If schema is not provided, it will be
            generated according to dtypes of DataFrame columns. See
            BigQuery API documentation on available names of a field.

            *New in version 0.3.1 of pandas-gbq*.
        location : str, optional
            Location where the load job should run. See the `BigQuery locations
            documentation
            <https://cloud.google.com/bigquery/docs/dataset-locations>`__ for a
            list of available locations. The location must match that of the
            target dataset.

            *New in version 0.5.0 of pandas-gbq*.
        progress_bar : bool, default True
            Use the library `tqdm` to show the progress bar for the upload,
            chunk by chunk.

            *New in version 0.5.0 of pandas-gbq*.
        credentials : google.auth.credentials.Credentials, optional
            Credentials for accessing Google APIs. Use this parameter to
            override default credentials, such as to use Compute Engine
            :class:`google.auth.compute_engine.Credentials` or Service
            Account :class:`google.oauth2.service_account.Credentials`
            directly.

            *New in version 0.8.0 of pandas-gbq*.

            .. versionadded:: 0.24.0

        See Also
        --------
        pandas_gbq.to_gbq : This function in the pandas-gbq library.
        read_gbq : Read a DataFrame from Google BigQuery.
        """
        from pandas.io import gbq

        gbq.to_gbq(
            self,
            destination_table,
            project_id=project_id,
            chunksize=chunksize,
            reauth=reauth,
            if_exists=if_exists,
            auth_local_webserver=auth_local_webserver,
            table_schema=table_schema,
            location=location,
            progress_bar=progress_bar,
            credentials=credentials,
        )

    @classmethod
    def from_records(
        cls,
        data,
        index=None,
        exclude=None,
        columns=None,
        coerce_float=False,
        nrows=None,
    ) -> "DataFrame":
        """
        Convert structured or record ndarray to DataFrame.

        Parameters
        ----------
        data : ndarray (structured dtype), list of tuples, dict, or DataFrame
        index : str, list of fields, array-like
            Field of array to use as the index, alternately a specific set of
            input labels to use.
        exclude : sequence, default None
            Columns or fields to exclude.
        columns : sequence, default None
            Column names to use. If the passed data do not have names
            associated with them, this argument provides names for the
            columns. Otherwise this argument indicates the order of the columns
            in the result (any names not found in the data will become all-NA
            columns).
        coerce_float : bool, default False
            Attempt to convert values of non-string, non-numeric objects (like
            decimal.Decimal) to floating point, useful for SQL result sets.
        nrows : int, default None
            Number of rows to read if data is an iterator.

        Returns
        -------
        DataFrame
        """
        # Make a copy of the input columns so we can modify it
        if columns is not None:
            columns = ensure_index(columns)

        if is_iterator(data):
            if nrows == 0:
                return cls()

            try:
                first_row = next(data)
            except StopIteration:
                return cls(index=index, columns=columns)

            dtype = None
            if hasattr(first_row, "dtype") and first_row.dtype.names:
                dtype = first_row.dtype

            values = [first_row]

            if nrows is None:
                values += data
            else:
                values.extend(itertools.islice(data, nrows - 1))

            if dtype is not None:
                data = np.array(values, dtype=dtype)
            else:
                data = values

        if isinstance(data, dict):
            if columns is None:
                columns = arr_columns = ensure_index(sorted(data))
                arrays = [data[k] for k in columns]
            else:
                arrays = []
                arr_columns = []
                for k, v in data.items():
                    if k in columns:
                        arr_columns.append(k)
                        arrays.append(v)

                arrays, arr_columns = reorder_arrays(arrays, arr_columns, columns)

        elif isinstance(data, (np.ndarray, DataFrame)):
            arrays, columns = to_arrays(data, columns)
            if columns is not None:
                columns = ensure_index(columns)
            arr_columns = columns
        else:
            arrays, arr_columns = to_arrays(data, columns, coerce_float=coerce_float)

            arr_columns = ensure_index(arr_columns)
            if columns is not None:
                columns = ensure_index(columns)
            else:
                columns = arr_columns

        if exclude is None:
            exclude = set()
        else:
            exclude = set(exclude)

        result_index = None
        if index is not None:
            if isinstance(index, str) or not hasattr(index, "__iter__"):
                i = columns.get_loc(index)
                exclude.add(index)
                if len(arrays) > 0:
                    result_index = Index(arrays[i], name=index)
                else:
                    result_index = Index([], name=index)
            else:
                try:
                    index_data = [arrays[arr_columns.get_loc(field)] for field in index]
                except (KeyError, TypeError):
                    # raised by get_loc, see GH#29258
                    result_index = index
                else:
                    result_index = ensure_index_from_sequences(index_data, names=index)
                    exclude.update(index)

        if any(exclude):
            arr_exclude = [x for x in exclude if x in arr_columns]
            to_remove = [arr_columns.get_loc(col) for col in arr_exclude]
            arrays = [v for i, v in enumerate(arrays) if i not in to_remove]

            arr_columns = arr_columns.drop(arr_exclude)
            columns = columns.drop(exclude)

        mgr = arrays_to_mgr(arrays, arr_columns, result_index, columns)

        return cls(mgr)

    def to_records(
        self, index=True, column_dtypes=None, index_dtypes=None
    ) -> np.recarray:
        """
        Convert DataFrame to a NumPy record array.

        Index will be included as the first field of the record array if
        requested.

        Parameters
        ----------
        index : bool, default True
            Include index in resulting record array, stored in 'index'
            field or using the index label, if set.
        column_dtypes : str, type, dict, default None
            .. versionadded:: 0.24.0

            If a string or type, the data type to store all columns. If
            a dictionary, a mapping of column names and indices (zero-indexed)
            to specific data types.
        index_dtypes : str, type, dict, default None
            .. versionadded:: 0.24.0

            If a string or type, the data type to store all index levels. If
            a dictionary, a mapping of index level names and indices
            (zero-indexed) to specific data types.

            This mapping is applied only if `index=True`.

        Returns
        -------
        numpy.recarray
            NumPy ndarray with the DataFrame labels as fields and each row
            of the DataFrame as entries.

        See Also
        --------
        DataFrame.from_records: Convert structured or record ndarray
            to DataFrame.
        numpy.recarray: An ndarray that allows field access using
            attributes, analogous to typed columns in a
            spreadsheet.

        Examples
        --------
        >>> df = pd.DataFrame({'A': [1, 2], 'B': [0.5, 0.75]},
        ...                   index=['a', 'b'])
        >>> df
           A     B
        a  1  0.50
        b  2  0.75
        >>> df.to_records()
        rec.array([('a', 1, 0.5 ), ('b', 2, 0.75)],
                  dtype=[('index', 'O'), ('A', '<i8'), ('B', '<f8')])

        If the DataFrame index has no label then the recarray field name
        is set to 'index'. If the index has a label then this is used as the
        field name:

        >>> df.index = df.index.rename("I")
        >>> df.to_records()
        rec.array([('a', 1, 0.5 ), ('b', 2, 0.75)],
                  dtype=[('I', 'O'), ('A', '<i8'), ('B', '<f8')])

        The index can be excluded from the record array:

        >>> df.to_records(index=False)
        rec.array([(1, 0.5 ), (2, 0.75)],
                  dtype=[('A', '<i8'), ('B', '<f8')])

        Data types can be specified for the columns:

        >>> df.to_records(column_dtypes={"A": "int32"})
        rec.array([('a', 1, 0.5 ), ('b', 2, 0.75)],
                  dtype=[('I', 'O'), ('A', '<i4'), ('B', '<f8')])

        As well as for the index:

        >>> df.to_records(index_dtypes="<S2")
        rec.array([(b'a', 1, 0.5 ), (b'b', 2, 0.75)],
                  dtype=[('I', 'S2'), ('A', '<i8'), ('B', '<f8')])

        >>> index_dtypes = f"<S{df.index.str.len().max()}"
        >>> df.to_records(index_dtypes=index_dtypes)
        rec.array([(b'a', 1, 0.5 ), (b'b', 2, 0.75)],
                  dtype=[('I', 'S1'), ('A', '<i8'), ('B', '<f8')])
        """
        if index:
            if isinstance(self.index, ABCMultiIndex):
                # array of tuples to numpy cols. copy copy copy
                ix_vals = list(map(np.array, zip(*self.index.values)))
            else:
                ix_vals = [self.index.values]

            arrays = ix_vals + [
                np.asarray(self.iloc[:, i]) for i in range(len(self.columns))
            ]

            count = 0
            index_names = list(self.index.names)

            if isinstance(self.index, ABCMultiIndex):
                for i, n in enumerate(index_names):
                    if n is None:
                        index_names[i] = f"level_{count}"
                        count += 1
            elif index_names[0] is None:
                index_names = ["index"]

            names = [str(name) for name in itertools.chain(index_names, self.columns)]
        else:
            arrays = [np.asarray(self.iloc[:, i]) for i in range(len(self.columns))]
            names = [str(c) for c in self.columns]
            index_names = []

        index_len = len(index_names)
        formats = []

        for i, v in enumerate(arrays):
            index = i

            # When the names and arrays are collected, we
            # first collect those in the DataFrame's index,
            # followed by those in its columns.
            #
            # Thus, the total length of the array is:
            # len(index_names) + len(DataFrame.columns).
            #
            # This check allows us to see whether we are
            # handling a name / array in the index or column.
            if index < index_len:
                dtype_mapping = index_dtypes
                name = index_names[index]
            else:
                index -= index_len
                dtype_mapping = column_dtypes
                name = self.columns[index]

            # We have a dictionary, so we get the data type
            # associated with the index or column (which can
            # be denoted by its name in the DataFrame or its
            # position in DataFrame's array of indices or
            # columns, whichever is applicable.
            if is_dict_like(dtype_mapping):
                if name in dtype_mapping:
                    dtype_mapping = dtype_mapping[name]
                elif index in dtype_mapping:
                    dtype_mapping = dtype_mapping[index]
                else:
                    dtype_mapping = None

            # If no mapping can be found, use the array's
            # dtype attribute for formatting.
            #
            # A valid dtype must either be a type or
            # string naming a type.
            if dtype_mapping is None:
                formats.append(v.dtype)
            elif isinstance(dtype_mapping, (type, np.dtype, str)):
                formats.append(dtype_mapping)
            else:
                element = "row" if i < index_len else "column"
                msg = f"Invalid dtype {dtype_mapping} specified for {element} {name}"
                raise ValueError(msg)

        return np.rec.fromarrays(arrays, dtype={"names": names, "formats": formats})

    @classmethod
    def _from_arrays(
        cls, arrays, columns, index, dtype=None, verify_integrity=True
    ) -> "DataFrame":
        """
        Create DataFrame from a list of arrays corresponding to the columns.

        Parameters
        ----------
        arrays : list-like of arrays
            Each array in the list corresponds to one column, in order.
        columns : list-like, Index
            The column names for the resulting DataFrame.
        index : list-like, Index
            The rows labels for the resulting DataFrame.
        dtype : dtype, optional
            Optional dtype to enforce for all arrays.
        verify_integrity : bool, default True
            Validate and homogenize all input. If set to False, it is assumed
            that all elements of `arrays` are actual arrays how they will be
            stored in a block (numpy ndarray or ExtensionArray), have the same
            length as and are aligned with the index, and that `columns` and
            `index` are ensured to be an Index object.

        Returns
        -------
        DataFrame
        """
        mgr = arrays_to_mgr(
            arrays,
            columns,
            index,
            columns,
            dtype=dtype,
            verify_integrity=verify_integrity,
        )
        return cls(mgr)

    @deprecate_kwarg(old_arg_name="fname", new_arg_name="path")
    def to_stata(
        self,
        path: FilePathOrBuffer,
        convert_dates: Optional[Dict[Label, str]] = None,
        write_index: bool = True,
        byteorder: Optional[str] = None,
        time_stamp: Optional[datetime.datetime] = None,
        data_label: Optional[str] = None,
        variable_labels: Optional[Dict[Label, str]] = None,
        version: Optional[int] = 114,
        convert_strl: Optional[Sequence[Label]] = None,
    ) -> None:
        """
        Export DataFrame object to Stata dta format.

        Writes the DataFrame to a Stata dataset file.
        "dta" files contain a Stata dataset.

        Parameters
        ----------
        path : str, buffer or path object
            String, path object (pathlib.Path or py._path.local.LocalPath) or
            object implementing a binary write() function. If using a buffer
            then the buffer will not be automatically closed after the file
            data has been written.

            .. versionchanged:: 1.0.0

            Previously this was "fname"

        convert_dates : dict
            Dictionary mapping columns containing datetime types to stata
            internal format to use when writing the dates. Options are 'tc',
            'td', 'tm', 'tw', 'th', 'tq', 'ty'. Column can be either an integer
            or a name. Datetime columns that do not have a conversion type
            specified will be converted to 'tc'. Raises NotImplementedError if
            a datetime column has timezone information.
        write_index : bool
            Write the index to Stata dataset.
        byteorder : str
            Can be ">", "<", "little", or "big". default is `sys.byteorder`.
        time_stamp : datetime
            A datetime to use as file creation date.  Default is the current
            time.
        data_label : str, optional
            A label for the data set.  Must be 80 characters or smaller.
        variable_labels : dict
            Dictionary containing columns as keys and variable labels as
            values. Each label must be 80 characters or smaller.
        version : {114, 117, 118, 119, None}, default 114
            Version to use in the output dta file. Set to None to let pandas
            decide between 118 or 119 formats depending on the number of
            columns in the frame. Version 114 can be read by Stata 10 and
            later. Version 117 can be read by Stata 13 or later. Version 118
            is supported in Stata 14 and later. Version 119 is supported in
            Stata 15 and later. Version 114 limits string variables to 244
            characters or fewer while versions 117 and later allow strings
            with lengths up to 2,000,000 characters. Versions 118 and 119
            support Unicode characters, and version 119 supports more than
            32,767 variables.

            .. versionadded:: 0.23.0
            .. versionchanged:: 1.0.0

                Added support for formats 118 and 119.

        convert_strl : list, optional
            List of column names to convert to string columns to Stata StrL
            format. Only available if version is 117.  Storing strings in the
            StrL format can produce smaller dta files if strings have more than
            8 characters and values are repeated.

            .. versionadded:: 0.23.0

        Raises
        ------
        NotImplementedError
            * If datetimes contain timezone information
            * Column dtype is not representable in Stata
        ValueError
            * Columns listed in convert_dates are neither datetime64[ns]
              or datetime.datetime
            * Column listed in convert_dates is not in DataFrame
            * Categorical label contains more than 32,000 characters

        See Also
        --------
        read_stata : Import Stata data files.
        io.stata.StataWriter : Low-level writer for Stata data files.
        io.stata.StataWriter117 : Low-level writer for version 117 files.

        Examples
        --------
        >>> df = pd.DataFrame({'animal': ['falcon', 'parrot', 'falcon',
        ...                               'parrot'],
        ...                    'speed': [350, 18, 361, 15]})
        >>> df.to_stata('animals.dta')  # doctest: +SKIP
        """
        if version not in (114, 117, 118, 119, None):
            raise ValueError("Only formats 114, 117, 118 and 119 are supported.")
        if version == 114:
            if convert_strl is not None:
                raise ValueError("strl is not supported in format 114")
            from pandas.io.stata import StataWriter as statawriter
        elif version == 117:
            # mypy: Name 'statawriter' already defined (possibly by an import)
            from pandas.io.stata import StataWriter117 as statawriter  # type: ignore
        else:  # versions 118 and 119
            # mypy: Name 'statawriter' already defined (possibly by an import)
            from pandas.io.stata import StataWriterUTF8 as statawriter  # type:ignore

        kwargs: Dict[str, Any] = {}
        if version is None or version >= 117:
            # strl conversion is only supported >= 117
            kwargs["convert_strl"] = convert_strl
        if version is None or version >= 118:
            # Specifying the version is only supported for UTF8 (118 or 119)
            kwargs["version"] = version

        # mypy: Too many arguments for "StataWriter"
        writer = statawriter(  # type: ignore
            path,
            self,
            convert_dates=convert_dates,
            byteorder=byteorder,
            time_stamp=time_stamp,
            data_label=data_label,
            write_index=write_index,
            variable_labels=variable_labels,
            **kwargs,
        )
        writer.write_file()

    @deprecate_kwarg(old_arg_name="fname", new_arg_name="path")
    def to_feather(self, path) -> None:
        """
        Write out the binary feather-format for DataFrames.

        Parameters
        ----------
        path : str
            String file path.
        """
        from pandas.io.feather_format import to_feather

        to_feather(self, path)

    @Appender(
        """
        Examples
        --------
        >>> df = pd.DataFrame(
        ...     data={"animal_1": ["elk", "pig"], "animal_2": ["dog", "quetzal"]}
        ... )
        >>> print(df.to_markdown())
        |    | animal_1   | animal_2   |
        |---:|:-----------|:-----------|
        |  0 | elk        | dog        |
        |  1 | pig        | quetzal    |
        """
    )
    @Substitution(klass="DataFrame")
    @Appender(_shared_docs["to_markdown"])
    def to_markdown(
        self, buf: Optional[IO[str]] = None, mode: Optional[str] = None, **kwargs
    ) -> Optional[str]:
        kwargs.setdefault("headers", "keys")
        kwargs.setdefault("tablefmt", "pipe")
        tabulate = import_optional_dependency("tabulate")
        result = tabulate.tabulate(self, **kwargs)
        if buf is None:
            return result
        buf, _, _, _ = get_filepath_or_buffer(buf, mode=mode)
        assert buf is not None  # Help mypy.
        buf.writelines(result)
        return None

    @deprecate_kwarg(old_arg_name="fname", new_arg_name="path")
    def to_parquet(
        self,
        path,
        engine="auto",
        compression="snappy",
        index=None,
        partition_cols=None,
        **kwargs,
    ) -> None:
        """
        Write a DataFrame to the binary parquet format.

        .. versionadded:: 0.21.0

        This function writes the dataframe as a `parquet file
        <https://parquet.apache.org/>`_. You can choose different parquet
        backends, and have the option of compression. See
        :ref:`the user guide <io.parquet>` for more details.

        Parameters
        ----------
        path : str
            File path or Root Directory path. Will be used as Root Directory
            path while writing a partitioned dataset.

            .. versionchanged:: 1.0.0

            Previously this was "fname"

        engine : {'auto', 'pyarrow', 'fastparquet'}, default 'auto'
            Parquet library to use. If 'auto', then the option
            ``io.parquet.engine`` is used. The default ``io.parquet.engine``
            behavior is to try 'pyarrow', falling back to 'fastparquet' if
            'pyarrow' is unavailable.
        compression : {'snappy', 'gzip', 'brotli', None}, default 'snappy'
            Name of the compression to use. Use ``None`` for no compression.
        index : bool, default None
            If ``True``, include the dataframe's index(es) in the file output.
            If ``False``, they will not be written to the file.
            If ``None``, similar to ``True`` the dataframe's index(es)
            will be saved. However, instead of being saved as values,
            the RangeIndex will be stored as a range in the metadata so it
            doesn't require much space and is faster. Other indexes will
            be included as columns in the file output.

            .. versionadded:: 0.24.0

        partition_cols : list, optional, default None
            Column names by which to partition the dataset.
            Columns are partitioned in the order they are given.

            .. versionadded:: 0.24.0

        **kwargs
            Additional arguments passed to the parquet library. See
            :ref:`pandas io <io.parquet>` for more details.

        See Also
        --------
        read_parquet : Read a parquet file.
        DataFrame.to_csv : Write a csv file.
        DataFrame.to_sql : Write to a sql table.
        DataFrame.to_hdf : Write to hdf.

        Notes
        -----
        This function requires either the `fastparquet
        <https://pypi.org/project/fastparquet>`_ or `pyarrow
        <https://arrow.apache.org/docs/python/>`_ library.

        Examples
        --------
        >>> df = pd.DataFrame(data={'col1': [1, 2], 'col2': [3, 4]})
        >>> df.to_parquet('df.parquet.gzip',
        ...               compression='gzip')  # doctest: +SKIP
        >>> pd.read_parquet('df.parquet.gzip')  # doctest: +SKIP
           col1  col2
        0     1     3
        1     2     4
        """
        from pandas.io.parquet import to_parquet

        to_parquet(
            self,
            path,
            engine,
            compression=compression,
            index=index,
            partition_cols=partition_cols,
            **kwargs,
        )

    @Substitution(
        header_type="bool",
        header="Whether to print column labels, default True",
        col_space_type="str or int",
        col_space="The minimum width of each column in CSS length "
        "units.  An int is assumed to be px units.\n\n"
        "            .. versionadded:: 0.25.0\n"
        "                Ability to use str",
    )
    @Substitution(shared_params=fmt.common_docstring, returns=fmt.return_docstring)
    def to_html(
        self,
        buf=None,
        columns=None,
        col_space=None,
        header=True,
        index=True,
        na_rep="NaN",
        formatters=None,
        float_format=None,
        sparsify=None,
        index_names=True,
        justify=None,
        max_rows=None,
        max_cols=None,
        show_dimensions=False,
        decimal=".",
        bold_rows=True,
        classes=None,
        escape=True,
        notebook=False,
        border=None,
        table_id=None,
        render_links=False,
        encoding=None,
    ):
        """
        Render a DataFrame as an HTML table.
        %(shared_params)s
        bold_rows : bool, default True
            Make the row labels bold in the output.
        classes : str or list or tuple, default None
            CSS class(es) to apply to the resulting html table.
        escape : bool, default True
            Convert the characters <, >, and & to HTML-safe sequences.
        notebook : {True, False}, default False
            Whether the generated HTML is for IPython Notebook.
        border : int
            A ``border=border`` attribute is included in the opening
            `<table>` tag. Default ``pd.options.display.html.border``.
        encoding : str, default "utf-8"
            Set character encoding.

            .. versionadded:: 1.0

        table_id : str, optional
            A css id is included in the opening `<table>` tag if specified.

            .. versionadded:: 0.23.0

        render_links : bool, default False
            Convert URLs to HTML links.

            .. versionadded:: 0.24.0
        %(returns)s
        See Also
        --------
        to_string : Convert DataFrame to a string.
        """
        if justify is not None and justify not in fmt._VALID_JUSTIFY_PARAMETERS:
            raise ValueError("Invalid value for justify parameter")

        formatter = fmt.DataFrameFormatter(
            self,
            columns=columns,
            col_space=col_space,
            na_rep=na_rep,
            formatters=formatters,
            float_format=float_format,
            sparsify=sparsify,
            justify=justify,
            index_names=index_names,
            header=header,
            index=index,
            bold_rows=bold_rows,
            escape=escape,
            max_rows=max_rows,
            max_cols=max_cols,
            show_dimensions=show_dimensions,
            decimal=decimal,
            table_id=table_id,
            render_links=render_links,
        )
        # TODO: a generic formatter wld b in DataFrameFormatter
        return formatter.to_html(
            buf=buf,
            classes=classes,
            notebook=notebook,
            border=border,
            encoding=encoding,
        )

    # ----------------------------------------------------------------------
    @doc(info)
    def info(
        self, verbose=None, buf=None, max_cols=None, memory_usage=None, null_counts=None
    ) -> None:
        return info(self, verbose, buf, max_cols, memory_usage, null_counts)

    def memory_usage(self, index=True, deep=False) -> Series:
        """
        Return the memory usage of each column in bytes.

        The memory usage can optionally include the contribution of
        the index and elements of `object` dtype.

        This value is displayed in `DataFrame.info` by default. This can be
        suppressed by setting ``pandas.options.display.memory_usage`` to False.

        Parameters
        ----------
        index : bool, default True
            Specifies whether to include the memory usage of the DataFrame's
            index in returned Series. If ``index=True``, the memory usage of
            the index is the first item in the output.
        deep : bool, default False
            If True, introspect the data deeply by interrogating
            `object` dtypes for system-level memory consumption, and include
            it in the returned values.

        Returns
        -------
        Series
            A Series whose index is the original column names and whose values
            is the memory usage of each column in bytes.

        See Also
        --------
        numpy.ndarray.nbytes : Total bytes consumed by the elements of an
            ndarray.
        Series.memory_usage : Bytes consumed by a Series.
        Categorical : Memory-efficient array for string values with
            many repeated values.
        DataFrame.info : Concise summary of a DataFrame.

        Examples
        --------
        >>> dtypes = ['int64', 'float64', 'complex128', 'object', 'bool']
        >>> data = dict([(t, np.ones(shape=5000).astype(t))
        ...              for t in dtypes])
        >>> df = pd.DataFrame(data)
        >>> df.head()
           int64  float64            complex128  object  bool
        0      1      1.0    1.000000+0.000000j       1  True
        1      1      1.0    1.000000+0.000000j       1  True
        2      1      1.0    1.000000+0.000000j       1  True
        3      1      1.0    1.000000+0.000000j       1  True
        4      1      1.0    1.000000+0.000000j       1  True

        >>> df.memory_usage()
        Index           128
        int64         40000
        float64       40000
        complex128    80000
        object        40000
        bool           5000
        dtype: int64

        >>> df.memory_usage(index=False)
        int64         40000
        float64       40000
        complex128    80000
        object        40000
        bool           5000
        dtype: int64

        The memory footprint of `object` dtype columns is ignored by default:

        >>> df.memory_usage(deep=True)
        Index            128
        int64          40000
        float64        40000
        complex128     80000
        object        160000
        bool            5000
        dtype: int64

        Use a Categorical for efficient storage of an object-dtype column with
        many repeated values.

        >>> df['object'].astype('category').memory_usage(deep=True)
        5216
        """
        result = Series(
            [c.memory_usage(index=False, deep=deep) for col, c in self.items()],
            index=self.columns,
        )
        if index:
            result = Series(self.index.memory_usage(deep=deep), index=["Index"]).append(
                result
            )
        return result

    def transpose(self, *args, copy: bool = False) -> "DataFrame":
        """
        Transpose index and columns.

        Reflect the DataFrame over its main diagonal by writing rows as columns
        and vice-versa. The property :attr:`.T` is an accessor to the method
        :meth:`transpose`.

        Parameters
        ----------
        *args : tuple, optional
            Accepted for compatibility with NumPy.
        copy : bool, default False
            Whether to copy the data after transposing, even for DataFrames
            with a single dtype.

            Note that a copy is always required for mixed dtype DataFrames,
            or for DataFrames with any extension types.

        Returns
        -------
        DataFrame
            The transposed DataFrame.

        See Also
        --------
        numpy.transpose : Permute the dimensions of a given array.

        Notes
        -----
        Transposing a DataFrame with mixed dtypes will result in a homogeneous
        DataFrame with the `object` dtype. In such a case, a copy of the data
        is always made.

        Examples
        --------
        **Square DataFrame with homogeneous dtype**

        >>> d1 = {'col1': [1, 2], 'col2': [3, 4]}
        >>> df1 = pd.DataFrame(data=d1)
        >>> df1
           col1  col2
        0     1     3
        1     2     4

        >>> df1_transposed = df1.T # or df1.transpose()
        >>> df1_transposed
              0  1
        col1  1  2
        col2  3  4

        When the dtype is homogeneous in the original DataFrame, we get a
        transposed DataFrame with the same dtype:

        >>> df1.dtypes
        col1    int64
        col2    int64
        dtype: object
        >>> df1_transposed.dtypes
        0    int64
        1    int64
        dtype: object

        **Non-square DataFrame with mixed dtypes**

        >>> d2 = {'name': ['Alice', 'Bob'],
        ...       'score': [9.5, 8],
        ...       'employed': [False, True],
        ...       'kids': [0, 0]}
        >>> df2 = pd.DataFrame(data=d2)
        >>> df2
            name  score  employed  kids
        0  Alice    9.5     False     0
        1    Bob    8.0      True     0

        >>> df2_transposed = df2.T # or df2.transpose()
        >>> df2_transposed
                      0     1
        name      Alice   Bob
        score       9.5     8
        employed  False  True
        kids          0     0

        When the DataFrame has mixed dtypes, we get a transposed DataFrame with
        the `object` dtype:

        >>> df2.dtypes
        name         object
        score       float64
        employed       bool
        kids          int64
        dtype: object
        >>> df2_transposed.dtypes
        0    object
        1    object
        dtype: object
        """
        nv.validate_transpose(args, dict())
        # construct the args

        dtypes = list(self.dtypes)
        if self._is_homogeneous_type and dtypes and is_extension_array_dtype(dtypes[0]):
            # We have EAs with the same dtype. We can preserve that dtype in transpose.
            dtype = dtypes[0]
            arr_type = dtype.construct_array_type()
            values = self.values

            new_values = [arr_type._from_sequence(row, dtype=dtype) for row in values]
            result = self._constructor(
                dict(zip(self.index, new_values)), index=self.columns
            )

        else:
            new_values = self.values.T
            if copy:
                new_values = new_values.copy()
            result = self._constructor(
                new_values, index=self.columns, columns=self.index
            )

        return result.__finalize__(self)

    @property
    def T(self) -> "DataFrame":
        return self.transpose()

    # ----------------------------------------------------------------------
    # Indexing Methods

    def _ixs(self, i: int, axis: int = 0):
        """
        Parameters
        ----------
        i : int
        axis : int

        Notes
        -----
        If slice passed, the resulting data will be a view.
        """
        # irow
        if axis == 0:
            new_values = self._mgr.fast_xs(i)

            # if we are a copy, mark as such
            copy = isinstance(new_values, np.ndarray) and new_values.base is None
            result = self._constructor_sliced(
                new_values,
                index=self.columns,
                name=self.index[i],
                dtype=new_values.dtype,
            )
            result._set_is_copy(self, copy=copy)
            return result

        # icol
        else:
            label = self.columns[i]

            values = self._mgr.iget(i)
            result = self._box_col_values(values, label)

            # this is a cached value, mark it so
            result._set_as_cached(label, self)

            return result

    def __getitem__(self, key):
        key = lib.item_from_zerodim(key)
        key = com.apply_if_callable(key, self)

        if is_hashable(key):
            # shortcut if the key is in columns
            if self.columns.is_unique and key in self.columns:
                if self.columns.nlevels > 1:
                    return self._getitem_multilevel(key)
                return self._get_item_cache(key)

        # Do we have a slicer (on rows)?
        indexer = convert_to_index_sliceable(self, key)
        if indexer is not None:
            # either we have a slice or we have a string that can be converted
            #  to a slice for partial-string date indexing
            return self._slice(indexer, axis=0)

        # Do we have a (boolean) DataFrame?
        if isinstance(key, DataFrame):
            return self.where(key)

        # Do we have a (boolean) 1d indexer?
        if com.is_bool_indexer(key):
            return self._getitem_bool_array(key)

        # We are left with two options: a single key, and a collection of keys,
        # We interpret tuples as collections only for non-MultiIndex
        is_single_key = isinstance(key, tuple) or not is_list_like(key)

        if is_single_key:
            if self.columns.nlevels > 1:
                return self._getitem_multilevel(key)
            indexer = self.columns.get_loc(key)
            if is_integer(indexer):
                indexer = [indexer]
        else:
            if is_iterator(key):
                key = list(key)
            indexer = self.loc._get_listlike_indexer(key, axis=1, raise_missing=True)[1]

        # take() does not accept boolean indexers
        if getattr(indexer, "dtype", None) == bool:
            indexer = np.where(indexer)[0]

        data = self._take_with_is_copy(indexer, axis=1)

        if is_single_key:
            # What does looking for a single key in a non-unique index return?
            # The behavior is inconsistent. It returns a Series, except when
            # - the key itself is repeated (test on data.shape, #9519), or
            # - we have a MultiIndex on columns (test on self.columns, #21309)
            if data.shape[1] == 1 and not isinstance(self.columns, ABCMultiIndex):
                data = data[key]

        return data

    def _getitem_bool_array(self, key):
        # also raises Exception if object array with NA values
        # warning here just in case -- previously __setitem__ was
        # reindexing but __getitem__ was not; it seems more reasonable to
        # go with the __setitem__ behavior since that is more consistent
        # with all other indexing behavior
        if isinstance(key, Series) and not key.index.equals(self.index):
            warnings.warn(
                "Boolean Series key will be reindexed to match DataFrame index.",
                UserWarning,
                stacklevel=3,
            )
        elif len(key) != len(self.index):
            raise ValueError(
                f"Item wrong length {len(key)} instead of {len(self.index)}."
            )

        # check_bool_indexer will throw exception if Series key cannot
        # be reindexed to match DataFrame rows
        key = check_bool_indexer(self.index, key)
        indexer = key.nonzero()[0]
        return self._take_with_is_copy(indexer, axis=0)

    def _getitem_multilevel(self, key):
        # self.columns is a MultiIndex
        loc = self.columns.get_loc(key)
        if isinstance(loc, (slice, Series, np.ndarray, Index)):
            new_columns = self.columns[loc]
            result_columns = maybe_droplevels(new_columns, key)
            if self._is_mixed_type:
                result = self.reindex(columns=new_columns)
                result.columns = result_columns
            else:
                new_values = self.values[:, loc]
                result = self._constructor(
                    new_values, index=self.index, columns=result_columns
                )
                result = result.__finalize__(self)

            # If there is only one column being returned, and its name is
            # either an empty string, or a tuple with an empty string as its
            # first element, then treat the empty string as a placeholder
            # and return the column as if the user had provided that empty
            # string in the key. If the result is a Series, exclude the
            # implied empty string from its name.
            if len(result.columns) == 1:
                top = result.columns[0]
                if isinstance(top, tuple):
                    top = top[0]
                if top == "":
                    result = result[""]
                    if isinstance(result, Series):
                        result = self._constructor_sliced(
                            result, index=self.index, name=key
                        )

            result._set_is_copy(self)
            return result
        else:
            return self._get_item_cache(key)

    def _get_value(self, index, col, takeable: bool = False):
        """
        Quickly retrieve single value at passed column and index.

        Parameters
        ----------
        index : row label
        col : column label
        takeable : interpret the index/col as indexers, default False

        Returns
        -------
        scalar
        """
        if takeable:
            series = self._ixs(col, axis=1)
            return series._values[index]

        series = self._get_item_cache(col)
        engine = self.index._engine

        try:
            loc = engine.get_loc(index)
            return series._values[loc]
        except KeyError:
            # GH 20629
            if self.index.nlevels > 1:
                # partial indexing forbidden
                raise

        # we cannot handle direct indexing
        # use positional
        col = self.columns.get_loc(col)
        index = self.index.get_loc(index)
        return self._get_value(index, col, takeable=True)

    def __setitem__(self, key, value):
        key = com.apply_if_callable(key, self)

        # see if we can slice the rows
        indexer = convert_to_index_sliceable(self, key)
        if indexer is not None:
            # either we have a slice or we have a string that can be converted
            #  to a slice for partial-string date indexing
            return self._setitem_slice(indexer, value)

        if isinstance(key, DataFrame) or getattr(key, "ndim", None) == 2:
            self._setitem_frame(key, value)
        elif isinstance(key, (Series, np.ndarray, list, Index)):
            self._setitem_array(key, value)
        else:
            # set column
            self._set_item(key, value)

    def _setitem_slice(self, key: slice, value):
        # NB: we can't just use self.loc[key] = value because that
        #  operates on labels and we need to operate positional for
        #  backwards-compat, xref GH#31469
        self._check_setitem_copy()
        self.iloc._setitem_with_indexer(key, value)

    def _setitem_array(self, key, value):
        # also raises Exception if object array with NA values
        if com.is_bool_indexer(key):
            if len(key) != len(self.index):
                raise ValueError(
                    f"Item wrong length {len(key)} instead of {len(self.index)}!"
                )
            key = check_bool_indexer(self.index, key)
            indexer = key.nonzero()[0]
            self._check_setitem_copy()
            self.iloc._setitem_with_indexer(indexer, value)
        else:
            if isinstance(value, DataFrame):
                if len(value.columns) != len(key):
                    raise ValueError("Columns must be same length as key")
                for k1, k2 in zip(key, value.columns):
                    self[k1] = value[k2]
            else:
                self.loc._ensure_listlike_indexer(key, axis=1)
                indexer = self.loc._get_listlike_indexer(
                    key, axis=1, raise_missing=False
                )[1]
                self._check_setitem_copy()
                self.iloc._setitem_with_indexer((slice(None), indexer), value)

    def _setitem_frame(self, key, value):
        # support boolean setting with DataFrame input, e.g.
        # df[df > df2] = 0
        if isinstance(key, np.ndarray):
            if key.shape != self.shape:
                raise ValueError("Array conditional must be same shape as self")
            key = self._constructor(key, **self._construct_axes_dict())

        if key.values.size and not is_bool_dtype(key.values):
            raise TypeError(
                "Must pass DataFrame or 2-d ndarray with boolean values only"
            )

        self._check_inplace_setting(value)
        self._check_setitem_copy()
        self._where(-key, value, inplace=True)

    def _iset_item(self, loc: int, value):
        self._ensure_valid_index(value)

        # technically _sanitize_column expects a label, not a position,
        #  but the behavior is the same as long as we pass broadcast=False
        value = self._sanitize_column(loc, value, broadcast=False)
        NDFrame._iset_item(self, loc, value)

        # check if we are modifying a copy
        # try to set first as we want an invalid
        # value exception to occur first
        if len(self):
            self._check_setitem_copy()

    def _set_item(self, key, value):
        """
        Add series to DataFrame in specified column.

        If series is a numpy-array (not a Series/TimeSeries), it must be the
        same length as the DataFrames index or an error will be thrown.

        Series/TimeSeries will be conformed to the DataFrames index to
        ensure homogeneity.
        """
        self._ensure_valid_index(value)
        value = self._sanitize_column(key, value)
        NDFrame._set_item(self, key, value)

        # check if we are modifying a copy
        # try to set first as we want an invalid
        # value exception to occur first
        if len(self):
            self._check_setitem_copy()

    def _set_value(self, index, col, value, takeable: bool = False):
        """
        Put single value at passed column and index.

        Parameters
        ----------
        index : row label
        col : column label
        value : scalar
        takeable : interpret the index/col as indexers, default False
        """
        try:
            if takeable is True:
                series = self._ixs(col, axis=1)
                series._set_value(index, value, takeable=True)
                return

            series = self._get_item_cache(col)
            engine = self.index._engine
            loc = engine.get_loc(index)
            validate_numeric_casting(series.dtype, value)

            series._values[loc] = value
            # Note: trying to use series._set_value breaks tests in
            #  tests.frame.indexing.test_indexing and tests.indexing.test_partial
        except (KeyError, TypeError):
            # set using a non-recursive method & reset the cache
            if takeable:
                self.iloc[index, col] = value
            else:
                self.loc[index, col] = value
            self._item_cache.pop(col, None)

    def _ensure_valid_index(self, value):
        """
        Ensure that if we don't have an index, that we can create one from the
        passed value.
        """
        # GH5632, make sure that we are a Series convertible
        if not len(self.index) and is_list_like(value) and len(value):
            try:
                value = Series(value)
            except (ValueError, NotImplementedError, TypeError) as err:
                raise ValueError(
                    "Cannot set a frame with no defined index "
                    "and a value that cannot be converted to a Series"
                ) from err

            self._mgr = self._mgr.reindex_axis(
                value.index.copy(), axis=1, fill_value=np.nan
            )

    def _box_item_values(self, key, values):
        items = self.columns[self.columns.get_loc(key)]
        if values.ndim == 2:
            return self._constructor(values.T, columns=items, index=self.index)
        else:
            return self._box_col_values(values, items)

    def _box_col_values(self, values, items):
        """
        Provide boxed values for a column.
        """
        klass = self._constructor_sliced
        return klass(values, index=self.index, name=items, fastpath=True)

    # ----------------------------------------------------------------------
    # Unsorted

    def query(self, expr, inplace=False, **kwargs):
        """
        Query the columns of a DataFrame with a boolean expression.

        Parameters
        ----------
        expr : str
            The query string to evaluate.

            You can refer to variables
            in the environment by prefixing them with an '@' character like
            ``@a + b``.

            You can refer to column names that contain spaces or operators by
            surrounding them in backticks. This way you can also escape
            names that start with a digit, or those that  are a Python keyword.
            Basically when it is not valid Python identifier. See notes down
            for more details.

            For example, if one of your columns is called ``a a`` and you want
            to sum it with ``b``, your query should be ```a a` + b``.

            .. versionadded:: 0.25.0
                Backtick quoting introduced.

            .. versionadded:: 1.0.0
                Expanding functionality of backtick quoting for more than only spaces.

        inplace : bool
            Whether the query should modify the data in place or return
            a modified copy.
        **kwargs
            See the documentation for :func:`eval` for complete details
            on the keyword arguments accepted by :meth:`DataFrame.query`.

        Returns
        -------
        DataFrame
            DataFrame resulting from the provided query expression.

        See Also
        --------
        eval : Evaluate a string describing operations on
            DataFrame columns.
        DataFrame.eval : Evaluate a string describing operations on
            DataFrame columns.

        Notes
        -----
        The result of the evaluation of this expression is first passed to
        :attr:`DataFrame.loc` and if that fails because of a
        multidimensional key (e.g., a DataFrame) then the result will be passed
        to :meth:`DataFrame.__getitem__`.

        This method uses the top-level :func:`eval` function to
        evaluate the passed query.

        The :meth:`~pandas.DataFrame.query` method uses a slightly
        modified Python syntax by default. For example, the ``&`` and ``|``
        (bitwise) operators have the precedence of their boolean cousins,
        :keyword:`and` and :keyword:`or`. This *is* syntactically valid Python,
        however the semantics are different.

        You can change the semantics of the expression by passing the keyword
        argument ``parser='python'``. This enforces the same semantics as
        evaluation in Python space. Likewise, you can pass ``engine='python'``
        to evaluate an expression using Python itself as a backend. This is not
        recommended as it is inefficient compared to using ``numexpr`` as the
        engine.

        The :attr:`DataFrame.index` and
        :attr:`DataFrame.columns` attributes of the
        :class:`~pandas.DataFrame` instance are placed in the query namespace
        by default, which allows you to treat both the index and columns of the
        frame as a column in the frame.
        The identifier ``index`` is used for the frame index; you can also
        use the name of the index to identify it in a query. Please note that
        Python keywords may not be used as identifiers.

        For further details and examples see the ``query`` documentation in
        :ref:`indexing <indexing.query>`.

        *Backtick quoted variables*

        Backtick quoted variables are parsed as literal Python code and
        are converted internally to a Python valid identifier.
        This can lead to the following problems.

        During parsing a number of disallowed characters inside the backtick
        quoted string are replaced by strings that are allowed as a Python identifier.
        These characters include all operators in Python, the space character, the
        question mark, the exclamation mark, the dollar sign, and the euro sign.
        For other characters that fall outside the ASCII range (U+0001..U+007F)
        and those that are not further specified in PEP 3131,
        the query parser will raise an error.
        This excludes whitespace different than the space character,
        but also the hashtag (as it is used for comments) and the backtick
        itself (backtick can also not be escaped).

        In a special case, quotes that make a pair around a backtick can
        confuse the parser.
        For example, ```it's` > `that's``` will raise an error,
        as it forms a quoted string (``'s > `that'``) with a backtick inside.

        See also the Python documentation about lexical analysis
        (https://docs.python.org/3/reference/lexical_analysis.html)
        in combination with the source code in :mod:`pandas.core.computation.parsing`.

        Examples
        --------
        >>> df = pd.DataFrame({'A': range(1, 6),
        ...                    'B': range(10, 0, -2),
        ...                    'C C': range(10, 5, -1)})
        >>> df
           A   B  C C
        0  1  10   10
        1  2   8    9
        2  3   6    8
        3  4   4    7
        4  5   2    6
        >>> df.query('A > B')
           A  B  C C
        4  5  2    6

        The previous expression is equivalent to

        >>> df[df.A > df.B]
           A  B  C C
        4  5  2    6

        For columns with spaces in their name, you can use backtick quoting.

        >>> df.query('B == `C C`')
           A   B  C C
        0  1  10   10

        The previous expression is equivalent to

        >>> df[df.B == df['C C']]
           A   B  C C
        0  1  10   10
        """
        inplace = validate_bool_kwarg(inplace, "inplace")
        if not isinstance(expr, str):
            msg = f"expr must be a string to be evaluated, {type(expr)} given"
            raise ValueError(msg)
        kwargs["level"] = kwargs.pop("level", 0) + 1
        kwargs["target"] = None
        res = self.eval(expr, **kwargs)

        try:
            new_data = self.loc[res]
        except ValueError:
            # when res is multi-dimensional loc raises, but this is sometimes a
            # valid query
            new_data = self[res]

        if inplace:
            self._update_inplace(new_data)
        else:
            return new_data

    def eval(self, expr, inplace=False, **kwargs):
        """
        Evaluate a string describing operations on DataFrame columns.

        Operates on columns only, not specific rows or elements.  This allows
        `eval` to run arbitrary code, which can make you vulnerable to code
        injection if you pass user input to this function.

        Parameters
        ----------
        expr : str
            The expression string to evaluate.
        inplace : bool, default False
            If the expression contains an assignment, whether to perform the
            operation inplace and mutate the existing DataFrame. Otherwise,
            a new DataFrame is returned.
        **kwargs
            See the documentation for :func:`eval` for complete details
            on the keyword arguments accepted by
            :meth:`~pandas.DataFrame.query`.

        Returns
        -------
        ndarray, scalar, or pandas object
            The result of the evaluation.

        See Also
        --------
        DataFrame.query : Evaluates a boolean expression to query the columns
            of a frame.
        DataFrame.assign : Can evaluate an expression or function to create new
            values for a column.
        eval : Evaluate a Python expression as a string using various
            backends.

        Notes
        -----
        For more details see the API documentation for :func:`~eval`.
        For detailed examples see :ref:`enhancing performance with eval
        <enhancingperf.eval>`.

        Examples
        --------
        >>> df = pd.DataFrame({'A': range(1, 6), 'B': range(10, 0, -2)})
        >>> df
           A   B
        0  1  10
        1  2   8
        2  3   6
        3  4   4
        4  5   2
        >>> df.eval('A + B')
        0    11
        1    10
        2     9
        3     8
        4     7
        dtype: int64

        Assignment is allowed though by default the original DataFrame is not
        modified.

        >>> df.eval('C = A + B')
           A   B   C
        0  1  10  11
        1  2   8  10
        2  3   6   9
        3  4   4   8
        4  5   2   7
        >>> df
           A   B
        0  1  10
        1  2   8
        2  3   6
        3  4   4
        4  5   2

        Use ``inplace=True`` to modify the original DataFrame.

        >>> df.eval('C = A + B', inplace=True)
        >>> df
           A   B   C
        0  1  10  11
        1  2   8  10
        2  3   6   9
        3  4   4   8
        4  5   2   7

        Multiple columns can be assigned to using multi-line expressions:

        >>> df.eval(
        ...     '''
        ... C = A + B
        ... D = A - B
        ... '''
        ... )
           A   B   C  D
        0  1  10  11 -9
        1  2   8  10 -6
        2  3   6   9 -3
        3  4   4   8  0
        4  5   2   7  3
        """
        from pandas.core.computation.eval import eval as _eval

        inplace = validate_bool_kwarg(inplace, "inplace")
        resolvers = kwargs.pop("resolvers", None)
        kwargs["level"] = kwargs.pop("level", 0) + 1
        if resolvers is None:
            index_resolvers = self._get_index_resolvers()
            column_resolvers = self._get_cleaned_column_resolvers()
            resolvers = column_resolvers, index_resolvers
        if "target" not in kwargs:
            kwargs["target"] = self
        kwargs["resolvers"] = kwargs.get("resolvers", ()) + tuple(resolvers)

        return _eval(expr, inplace=inplace, **kwargs)

    def select_dtypes(self, include=None, exclude=None) -> "DataFrame":
        """
        Return a subset of the DataFrame's columns based on the column dtypes.

        Parameters
        ----------
        include, exclude : scalar or list-like
            A selection of dtypes or strings to be included/excluded. At least
            one of these parameters must be supplied.

        Returns
        -------
        DataFrame
            The subset of the frame including the dtypes in ``include`` and
            excluding the dtypes in ``exclude``.

        Raises
        ------
        ValueError
            * If both of ``include`` and ``exclude`` are empty
            * If ``include`` and ``exclude`` have overlapping elements
            * If any kind of string dtype is passed in.

        Notes
        -----
        * To select all *numeric* types, use ``np.number`` or ``'number'``
        * To select strings you must use the ``object`` dtype, but note that
          this will return *all* object dtype columns
        * See the `numpy dtype hierarchy
          <https://docs.scipy.org/doc/numpy/reference/arrays.scalars.html>`__
        * To select datetimes, use ``np.datetime64``, ``'datetime'`` or
          ``'datetime64'``
        * To select timedeltas, use ``np.timedelta64``, ``'timedelta'`` or
          ``'timedelta64'``
        * To select Pandas categorical dtypes, use ``'category'``
        * To select Pandas datetimetz dtypes, use ``'datetimetz'`` (new in
          0.20.0) or ``'datetime64[ns, tz]'``

        Examples
        --------
        >>> df = pd.DataFrame({'a': [1, 2] * 3,
        ...                    'b': [True, False] * 3,
        ...                    'c': [1.0, 2.0] * 3})
        >>> df
                a      b  c
        0       1   True  1.0
        1       2  False  2.0
        2       1   True  1.0
        3       2  False  2.0
        4       1   True  1.0
        5       2  False  2.0

        >>> df.select_dtypes(include='bool')
           b
        0  True
        1  False
        2  True
        3  False
        4  True
        5  False

        >>> df.select_dtypes(include=['float64'])
           c
        0  1.0
        1  2.0
        2  1.0
        3  2.0
        4  1.0
        5  2.0

        >>> df.select_dtypes(exclude=['int'])
               b    c
        0   True  1.0
        1  False  2.0
        2   True  1.0
        3  False  2.0
        4   True  1.0
        5  False  2.0
        """
        if not is_list_like(include):
            include = (include,) if include is not None else ()
        if not is_list_like(exclude):
            exclude = (exclude,) if exclude is not None else ()

        selection = (frozenset(include), frozenset(exclude))

        if not any(selection):
            raise ValueError("at least one of include or exclude must be nonempty")

        # convert the myriad valid dtypes object to a single representation
        include = frozenset(infer_dtype_from_object(x) for x in include)
        exclude = frozenset(infer_dtype_from_object(x) for x in exclude)
        for dtypes in (include, exclude):
            invalidate_string_dtypes(dtypes)

        # can't both include AND exclude!
        if not include.isdisjoint(exclude):
            raise ValueError(f"include and exclude overlap on {(include & exclude)}")

        # We raise when both include and exclude are empty
        # Hence, we can just shrink the columns we want to keep
        keep_these = np.full(self.shape[1], True)

        def extract_unique_dtypes_from_dtypes_set(
            dtypes_set: FrozenSet[Dtype], unique_dtypes: np.ndarray
        ) -> List[Dtype]:
            extracted_dtypes = [
                unique_dtype
                for unique_dtype in unique_dtypes
                if issubclass(unique_dtype.type, tuple(dtypes_set))  # type: ignore
            ]
            return extracted_dtypes

        unique_dtypes = self.dtypes.unique()

        if include:
            included_dtypes = extract_unique_dtypes_from_dtypes_set(
                include, unique_dtypes
            )
            keep_these &= self.dtypes.isin(included_dtypes)

        if exclude:
            excluded_dtypes = extract_unique_dtypes_from_dtypes_set(
                exclude, unique_dtypes
            )
            keep_these &= ~self.dtypes.isin(excluded_dtypes)

        return self.iloc[:, keep_these.values]

    def insert(self, loc, column, value, allow_duplicates=False) -> None:
        """
        Insert column into DataFrame at specified location.

        Raises a ValueError if `column` is already contained in the DataFrame,
        unless `allow_duplicates` is set to True.

        Parameters
        ----------
        loc : int
            Insertion index. Must verify 0 <= loc <= len(columns).
        column : str, number, or hashable object
            Label of the inserted column.
        value : int, Series, or array-like
        allow_duplicates : bool, optional
        """
        self._ensure_valid_index(value)
        value = self._sanitize_column(column, value, broadcast=False)
        self._mgr.insert(loc, column, value, allow_duplicates=allow_duplicates)

    def assign(self, **kwargs) -> "DataFrame":
        r"""
        Assign new columns to a DataFrame.

        Returns a new object with all original columns in addition to new ones.
        Existing columns that are re-assigned will be overwritten.

        Parameters
        ----------
        **kwargs : dict of {str: callable or Series}
            The column names are keywords. If the values are
            callable, they are computed on the DataFrame and
            assigned to the new columns. The callable must not
            change input DataFrame (though pandas doesn't check it).
            If the values are not callable, (e.g. a Series, scalar, or array),
            they are simply assigned.

        Returns
        -------
        DataFrame
            A new DataFrame with the new columns in addition to
            all the existing columns.

        Notes
        -----
        Assigning multiple columns within the same ``assign`` is possible.
        Later items in '\*\*kwargs' may refer to newly created or modified
        columns in 'df'; items are computed and assigned into 'df' in order.

        .. versionchanged:: 0.23.0

           Keyword argument order is maintained.

        Examples
        --------
        >>> df = pd.DataFrame({'temp_c': [17.0, 25.0]},
        ...                   index=['Portland', 'Berkeley'])
        >>> df
                  temp_c
        Portland    17.0
        Berkeley    25.0

        Where the value is a callable, evaluated on `df`:

        >>> df.assign(temp_f=lambda x: x.temp_c * 9 / 5 + 32)
                  temp_c  temp_f
        Portland    17.0    62.6
        Berkeley    25.0    77.0

        Alternatively, the same behavior can be achieved by directly
        referencing an existing Series or sequence:

        >>> df.assign(temp_f=df['temp_c'] * 9 / 5 + 32)
                  temp_c  temp_f
        Portland    17.0    62.6
        Berkeley    25.0    77.0

        You can create multiple columns within the same assign where one
        of the columns depends on another one defined within the same assign:

        >>> df.assign(temp_f=lambda x: x['temp_c'] * 9 / 5 + 32,
        ...           temp_k=lambda x: (x['temp_f'] +  459.67) * 5 / 9)
                  temp_c  temp_f  temp_k
        Portland    17.0    62.6  290.15
        Berkeley    25.0    77.0  298.15
        """
        data = self.copy()

        for k, v in kwargs.items():
            data[k] = com.apply_if_callable(v, data)
        return data

    def _sanitize_column(self, key, value, broadcast=True):
        """
        Ensures new columns (which go into the BlockManager as new blocks) are
        always copied and converted into an array.

        Parameters
        ----------
        key : object
        value : scalar, Series, or array-like
        broadcast : bool, default True
            If ``key`` matches multiple duplicate column names in the
            DataFrame, this parameter indicates whether ``value`` should be
            tiled so that the returned array contains a (duplicated) column for
            each occurrence of the key. If False, ``value`` will not be tiled.

        Returns
        -------
        numpy.ndarray
        """

        def reindexer(value):
            # reindex if necessary

            if value.index.equals(self.index) or not len(self.index):
                value = value._values.copy()
            else:

                # GH 4107
                try:
                    value = value.reindex(self.index)._values
                except ValueError as err:
                    # raised in MultiIndex.from_tuples, see test_insert_error_msmgs
                    if not value.index.is_unique:
                        # duplicate axis
                        raise err

                    # other
                    raise TypeError(
                        "incompatible index of inserted column with frame index"
                    ) from err
            return value

        if isinstance(value, Series):
            value = reindexer(value)

        elif isinstance(value, DataFrame):
            # align right-hand-side columns if self.columns
            # is multi-index and self[key] is a sub-frame
            if isinstance(self.columns, ABCMultiIndex) and key in self.columns:
                loc = self.columns.get_loc(key)
                if isinstance(loc, (slice, Series, np.ndarray, Index)):
                    cols = maybe_droplevels(self.columns[loc], key)
                    if len(cols) and not cols.equals(value.columns):
                        value = value.reindex(cols, axis=1)
            # now align rows
            value = reindexer(value).T

        elif isinstance(value, ExtensionArray):
            # Explicitly copy here, instead of in sanitize_index,
            # as sanitize_index won't copy an EA, even with copy=True
            value = value.copy()
            value = sanitize_index(value, self.index)

        elif isinstance(value, Index) or is_sequence(value):

            # turn me into an ndarray
            value = sanitize_index(value, self.index)
            if not isinstance(value, (np.ndarray, Index)):
                if isinstance(value, list) and len(value) > 0:
                    value = maybe_convert_platform(value)
                else:
                    value = com.asarray_tuplesafe(value)
            elif value.ndim == 2:
                value = value.copy().T
            elif isinstance(value, Index):
                value = value.copy(deep=True)
            else:
                value = value.copy()

            # possibly infer to datetimelike
            if is_object_dtype(value.dtype):
                value = maybe_infer_to_datetimelike(value)

        else:
            # cast ignores pandas dtypes. so save the dtype first
            infer_dtype, _ = infer_dtype_from_scalar(value, pandas_dtype=True)

            # upcast
            value = cast_scalar_to_array(len(self.index), value)
            value = maybe_cast_to_datetime(value, infer_dtype)

        # return internal types directly
        if is_extension_array_dtype(value):
            return value

        # broadcast across multiple columns if necessary
        if broadcast and key in self.columns and value.ndim == 1:
            if not self.columns.is_unique or isinstance(self.columns, ABCMultiIndex):
                existing_piece = self[key]
                if isinstance(existing_piece, DataFrame):
                    value = np.tile(value, (len(existing_piece.columns), 1))

        return np.atleast_2d(np.asarray(value))

    @property
    def _series(self):
        return {
            item: Series(self._mgr.iget(idx), index=self.index, name=item)
            for idx, item in enumerate(self.columns)
        }

    def lookup(self, row_labels, col_labels) -> np.ndarray:
        """
        Label-based "fancy indexing" function for DataFrame.

        Given equal-length arrays of row and column labels, return an
        array of the values corresponding to each (row, col) pair.

        Parameters
        ----------
        row_labels : sequence
            The row labels to use for lookup.
        col_labels : sequence
            The column labels to use for lookup.

        Returns
        -------
        numpy.ndarray
            The found values.
        """
        n = len(row_labels)
        if n != len(col_labels):
            raise ValueError("Row labels must have same size as column labels")
        if not (self.index.is_unique and self.columns.is_unique):
            # GH#33041
            raise ValueError("DataFrame.lookup requires unique index and columns")

        thresh = 1000
        if not self._is_mixed_type or n > thresh:
            values = self.values
            ridx = self.index.get_indexer(row_labels)
            cidx = self.columns.get_indexer(col_labels)
            if (ridx == -1).any():
                raise KeyError("One or more row labels was not found")
            if (cidx == -1).any():
                raise KeyError("One or more column labels was not found")
            flat_index = ridx * len(self.columns) + cidx
            result = values.flat[flat_index]
        else:
            result = np.empty(n, dtype="O")
            for i, (r, c) in enumerate(zip(row_labels, col_labels)):
                result[i] = self._get_value(r, c)

        if is_object_dtype(result):
            result = lib.maybe_convert_objects(result)

        return result

    # ----------------------------------------------------------------------
    # Reindexing and alignment

    def _reindex_axes(self, axes, level, limit, tolerance, method, fill_value, copy):
        frame = self

        columns = axes["columns"]
        if columns is not None:
            frame = frame._reindex_columns(
                columns, method, copy, level, fill_value, limit, tolerance
            )

        index = axes["index"]
        if index is not None:
            frame = frame._reindex_index(
                index, method, copy, level, fill_value, limit, tolerance
            )

        return frame

    def _reindex_index(
        self,
        new_index,
        method,
        copy,
        level,
        fill_value=np.nan,
        limit=None,
        tolerance=None,
    ):
        new_index, indexer = self.index.reindex(
            new_index, method=method, level=level, limit=limit, tolerance=tolerance
        )
        return self._reindex_with_indexers(
            {0: [new_index, indexer]},
            copy=copy,
            fill_value=fill_value,
            allow_dups=False,
        )

    def _reindex_columns(
        self,
        new_columns,
        method,
        copy,
        level,
        fill_value=None,
        limit=None,
        tolerance=None,
    ):
        new_columns, indexer = self.columns.reindex(
            new_columns, method=method, level=level, limit=limit, tolerance=tolerance
        )
        return self._reindex_with_indexers(
            {1: [new_columns, indexer]},
            copy=copy,
            fill_value=fill_value,
            allow_dups=False,
        )

    def _reindex_multi(self, axes, copy, fill_value) -> "DataFrame":
        """
        We are guaranteed non-Nones in the axes.
        """
        new_index, row_indexer = self.index.reindex(axes["index"])
        new_columns, col_indexer = self.columns.reindex(axes["columns"])

        if row_indexer is not None and col_indexer is not None:
            indexer = row_indexer, col_indexer
            new_values = algorithms.take_2d_multi(
                self.values, indexer, fill_value=fill_value
            )
            return self._constructor(new_values, index=new_index, columns=new_columns)
        else:
            return self._reindex_with_indexers(
                {0: [new_index, row_indexer], 1: [new_columns, col_indexer]},
                copy=copy,
                fill_value=fill_value,
            )

    @Appender(_shared_docs["align"] % _shared_doc_kwargs)
    def align(
        self,
        other,
        join="outer",
        axis=None,
        level=None,
        copy=True,
        fill_value=None,
        method=None,
        limit=None,
        fill_axis=0,
        broadcast_axis=None,
    ) -> "DataFrame":
        return super().align(
            other,
            join=join,
            axis=axis,
            level=level,
            copy=copy,
            fill_value=fill_value,
            method=method,
            limit=limit,
            fill_axis=fill_axis,
            broadcast_axis=broadcast_axis,
        )

    @Appender(
        """
        Examples
        --------
        >>> df = pd.DataFrame({"A": [1, 2, 3], "B": [4, 5, 6]})

        Change the row labels.

        >>> df.set_axis(['a', 'b', 'c'], axis='index')
           A  B
        a  1  4
        b  2  5
        c  3  6

        Change the column labels.

        >>> df.set_axis(['I', 'II'], axis='columns')
           I  II
        0  1   4
        1  2   5
        2  3   6

        Now, update the labels inplace.

        >>> df.set_axis(['i', 'ii'], axis='columns', inplace=True)
        >>> df
           i  ii
        0  1   4
        1  2   5
        2  3   6
        """
    )
    @Substitution(
        **_shared_doc_kwargs,
        extended_summary_sub=" column or",
        axis_description_sub=", and 1 identifies the columns",
        see_also_sub=" or columns",
    )
    @Appender(NDFrame.set_axis.__doc__)
    def set_axis(self, labels, axis: Axis = 0, inplace: bool = False):
        return super().set_axis(labels, axis=axis, inplace=inplace)

    @Substitution(**_shared_doc_kwargs)
    @Appender(NDFrame.reindex.__doc__)
    @rewrite_axis_style_signature(
        "labels",
        [
            ("method", None),
            ("copy", True),
            ("level", None),
            ("fill_value", np.nan),
            ("limit", None),
            ("tolerance", None),
        ],
    )
    def reindex(self, *args, **kwargs) -> "DataFrame":
        axes = validate_axis_style_args(self, args, kwargs, "labels", "reindex")
        kwargs.update(axes)
        # Pop these, since the values are in `kwargs` under different names
        kwargs.pop("axis", None)
        kwargs.pop("labels", None)
        return super().reindex(**kwargs)

    def drop(
        self,
        labels=None,
        axis=0,
        index=None,
        columns=None,
        level=None,
        inplace=False,
        errors="raise",
    ):
        """
        Drop specified labels from rows or columns.

        Remove rows or columns by specifying label names and corresponding
        axis, or by specifying directly index or column names. When using a
        multi-index, labels on different levels can be removed by specifying
        the level.

        Parameters
        ----------
        labels : single label or list-like
            Index or column labels to drop.
        axis : {0 or 'index', 1 or 'columns'}, default 0
            Whether to drop labels from the index (0 or 'index') or
            columns (1 or 'columns').
        index : single label or list-like
            Alternative to specifying axis (``labels, axis=0``
            is equivalent to ``index=labels``).

            .. versionadded:: 0.21.0
        columns : single label or list-like
            Alternative to specifying axis (``labels, axis=1``
            is equivalent to ``columns=labels``).

            .. versionadded:: 0.21.0
        level : int or level name, optional
            For MultiIndex, level from which the labels will be removed.
        inplace : bool, default False
            If True, do operation inplace and return None.
        errors : {'ignore', 'raise'}, default 'raise'
            If 'ignore', suppress error and only existing labels are
            dropped.

        Returns
        -------
        DataFrame
            DataFrame without the removed index or column labels.

        Raises
        ------
        KeyError
            If any of the labels is not found in the selected axis.

        See Also
        --------
        DataFrame.loc : Label-location based indexer for selection by label.
        DataFrame.dropna : Return DataFrame with labels on given axis omitted
            where (all or any) data are missing.
        DataFrame.drop_duplicates : Return DataFrame with duplicate rows
            removed, optionally only considering certain columns.
        Series.drop : Return Series with specified index labels removed.

        Examples
        --------
        >>> df = pd.DataFrame(np.arange(12).reshape(3, 4),
        ...                   columns=['A', 'B', 'C', 'D'])
        >>> df
           A  B   C   D
        0  0  1   2   3
        1  4  5   6   7
        2  8  9  10  11

        Drop columns

        >>> df.drop(['B', 'C'], axis=1)
           A   D
        0  0   3
        1  4   7
        2  8  11

        >>> df.drop(columns=['B', 'C'])
           A   D
        0  0   3
        1  4   7
        2  8  11

        Drop a row by index

        >>> df.drop([0, 1])
           A  B   C   D
        2  8  9  10  11

        Drop columns and/or rows of MultiIndex DataFrame

        >>> midx = pd.MultiIndex(levels=[['lama', 'cow', 'falcon'],
        ...                              ['speed', 'weight', 'length']],
        ...                      codes=[[0, 0, 0, 1, 1, 1, 2, 2, 2],
        ...                             [0, 1, 2, 0, 1, 2, 0, 1, 2]])
        >>> df = pd.DataFrame(index=midx, columns=['big', 'small'],
        ...                   data=[[45, 30], [200, 100], [1.5, 1], [30, 20],
        ...                         [250, 150], [1.5, 0.8], [320, 250],
        ...                         [1, 0.8], [0.3, 0.2]])
        >>> df
                        big     small
        lama    speed   45.0    30.0
                weight  200.0   100.0
                length  1.5     1.0
        cow     speed   30.0    20.0
                weight  250.0   150.0
                length  1.5     0.8
        falcon  speed   320.0   250.0
                weight  1.0     0.8
                length  0.3     0.2

        >>> df.drop(index='cow', columns='small')
                        big
        lama    speed   45.0
                weight  200.0
                length  1.5
        falcon  speed   320.0
                weight  1.0
                length  0.3

        >>> df.drop(index='length', level=1)
                        big     small
        lama    speed   45.0    30.0
                weight  200.0   100.0
        cow     speed   30.0    20.0
                weight  250.0   150.0
        falcon  speed   320.0   250.0
                weight  1.0     0.8
        """
        return super().drop(
            labels=labels,
            axis=axis,
            index=index,
            columns=columns,
            level=level,
            inplace=inplace,
            errors=errors,
        )

    @rewrite_axis_style_signature(
        "mapper",
        [("copy", True), ("inplace", False), ("level", None), ("errors", "ignore")],
    )
    def rename(
        self,
        mapper: Optional[Renamer] = None,
        *,
        index: Optional[Renamer] = None,
        columns: Optional[Renamer] = None,
        axis: Optional[Axis] = None,
        copy: bool = True,
        inplace: bool = False,
        level: Optional[Level] = None,
        errors: str = "ignore",
    ) -> Optional["DataFrame"]:
        """
        Alter axes labels.

        Function / dict values must be unique (1-to-1). Labels not contained in
        a dict / Series will be left as-is. Extra labels listed don't throw an
        error.

        See the :ref:`user guide <basics.rename>` for more.

        Parameters
        ----------
        mapper : dict-like or function
            Dict-like or functions transformations to apply to
            that axis' values. Use either ``mapper`` and ``axis`` to
            specify the axis to target with ``mapper``, or ``index`` and
            ``columns``.
        index : dict-like or function
            Alternative to specifying axis (``mapper, axis=0``
            is equivalent to ``index=mapper``).
        columns : dict-like or function
            Alternative to specifying axis (``mapper, axis=1``
            is equivalent to ``columns=mapper``).
        axis : {0 or 'index', 1 or 'columns'}, default 0
            Axis to target with ``mapper``. Can be either the axis name
            ('index', 'columns') or number (0, 1). The default is 'index'.
        copy : bool, default True
            Also copy underlying data.
        inplace : bool, default False
            Whether to return a new DataFrame. If True then value of copy is
            ignored.
        level : int or level name, default None
            In case of a MultiIndex, only rename labels in the specified
            level.
        errors : {'ignore', 'raise'}, default 'ignore'
            If 'raise', raise a `KeyError` when a dict-like `mapper`, `index`,
            or `columns` contains labels that are not present in the Index
            being transformed.
            If 'ignore', existing keys will be renamed and extra keys will be
            ignored.

        Returns
        -------
        DataFrame
            DataFrame with the renamed axis labels.

        Raises
        ------
        KeyError
            If any of the labels is not found in the selected axis and
            "errors='raise'".

        See Also
        --------
        DataFrame.rename_axis : Set the name of the axis.

        Examples
        --------
        ``DataFrame.rename`` supports two calling conventions

        * ``(index=index_mapper, columns=columns_mapper, ...)``
        * ``(mapper, axis={'index', 'columns'}, ...)``

        We *highly* recommend using keyword arguments to clarify your
        intent.

        Rename columns using a mapping:

        >>> df = pd.DataFrame({"A": [1, 2, 3], "B": [4, 5, 6]})
        >>> df.rename(columns={"A": "a", "B": "c"})
           a  c
        0  1  4
        1  2  5
        2  3  6

        Rename index using a mapping:

        >>> df.rename(index={0: "x", 1: "y", 2: "z"})
           A  B
        x  1  4
        y  2  5
        z  3  6

        Cast index labels to a different type:

        >>> df.index
        RangeIndex(start=0, stop=3, step=1)
        >>> df.rename(index=str).index
        Index(['0', '1', '2'], dtype='object')

        >>> df.rename(columns={"A": "a", "B": "b", "C": "c"}, errors="raise")
        Traceback (most recent call last):
        KeyError: ['C'] not found in axis

        Using axis-style parameters

        >>> df.rename(str.lower, axis='columns')
           a  b
        0  1  4
        1  2  5
        2  3  6

        >>> df.rename({1: 2, 2: 4}, axis='index')
           A  B
        0  1  4
        2  2  5
        4  3  6
        """
        return super().rename(
            mapper=mapper,
            index=index,
            columns=columns,
            axis=axis,
            copy=copy,
            inplace=inplace,
            level=level,
            errors=errors,
        )

    @doc(NDFrame.fillna, **_shared_doc_kwargs)
    def fillna(
        self,
        value=None,
        method=None,
        axis=None,
        inplace=False,
        limit=None,
        downcast=None,
    ) -> Optional["DataFrame"]:
        return super().fillna(
            value=value,
            method=method,
            axis=axis,
            inplace=inplace,
            limit=limit,
            downcast=downcast,
        )

    @Appender(_shared_docs["replace"] % _shared_doc_kwargs)
    def replace(
        self,
        to_replace=None,
        value=None,
        inplace=False,
        limit=None,
        regex=False,
        method="pad",
    ):
        return super().replace(
            to_replace=to_replace,
            value=value,
            inplace=inplace,
            limit=limit,
            regex=regex,
            method=method,
        )

    @Appender(_shared_docs["shift"] % _shared_doc_kwargs)
    def shift(self, periods=1, freq=None, axis=0, fill_value=None) -> "DataFrame":
        return super().shift(
            periods=periods, freq=freq, axis=axis, fill_value=fill_value
        )

    def set_index(
        self, keys, drop=True, append=False, inplace=False, verify_integrity=False
    ):
        """
        Set the DataFrame index using existing columns.

        Set the DataFrame index (row labels) using one or more existing
        columns or arrays (of the correct length). The index can replace the
        existing index or expand on it.

        Parameters
        ----------
        keys : label or array-like or list of labels/arrays
            This parameter can be either a single column key, a single array of
            the same length as the calling DataFrame, or a list containing an
            arbitrary combination of column keys and arrays. Here, "array"
            encompasses :class:`Series`, :class:`Index`, ``np.ndarray``, and
            instances of :class:`~collections.abc.Iterator`.
        drop : bool, default True
            Delete columns to be used as the new index.
        append : bool, default False
            Whether to append columns to existing index.
        inplace : bool, default False
            Modify the DataFrame in place (do not create a new object).
        verify_integrity : bool, default False
            Check the new index for duplicates. Otherwise defer the check until
            necessary. Setting to False will improve the performance of this
            method.

        Returns
        -------
        DataFrame
            Changed row labels.

        See Also
        --------
        DataFrame.reset_index : Opposite of set_index.
        DataFrame.reindex : Change to new indices or expand indices.
        DataFrame.reindex_like : Change to same indices as other DataFrame.

        Examples
        --------
        >>> df = pd.DataFrame({'month': [1, 4, 7, 10],
        ...                    'year': [2012, 2014, 2013, 2014],
        ...                    'sale': [55, 40, 84, 31]})
        >>> df
           month  year  sale
        0      1  2012    55
        1      4  2014    40
        2      7  2013    84
        3     10  2014    31

        Set the index to become the 'month' column:

        >>> df.set_index('month')
               year  sale
        month
        1      2012    55
        4      2014    40
        7      2013    84
        10     2014    31

        Create a MultiIndex using columns 'year' and 'month':

        >>> df.set_index(['year', 'month'])
                    sale
        year  month
        2012  1     55
        2014  4     40
        2013  7     84
        2014  10    31

        Create a MultiIndex using an Index and a column:

        >>> df.set_index([pd.Index([1, 2, 3, 4]), 'year'])
                 month  sale
           year
        1  2012  1      55
        2  2014  4      40
        3  2013  7      84
        4  2014  10     31

        Create a MultiIndex using two Series:

        >>> s = pd.Series([1, 2, 3, 4])
        >>> df.set_index([s, s**2])
              month  year  sale
        1 1       1  2012    55
        2 4       4  2014    40
        3 9       7  2013    84
        4 16     10  2014    31
        """
        inplace = validate_bool_kwarg(inplace, "inplace")
        if not isinstance(keys, list):
            keys = [keys]

        err_msg = (
            'The parameter "keys" may be a column key, one-dimensional '
            "array, or a list containing only valid column keys and "
            "one-dimensional arrays."
        )

        missing: List[Label] = []
        for col in keys:
            if isinstance(
                col, (ABCIndexClass, ABCSeries, np.ndarray, list, abc.Iterator)
            ):
                # arrays are fine as long as they are one-dimensional
                # iterators get converted to list below
                if getattr(col, "ndim", 1) != 1:
                    raise ValueError(err_msg)
            else:
                # everything else gets tried as a key; see GH 24969
                try:
                    found = col in self.columns
                except TypeError as err:
                    raise TypeError(
                        f"{err_msg}. Received column of type {type(col)}"
                    ) from err
                else:
                    if not found:
                        missing.append(col)

        if missing:
            raise KeyError(f"None of {missing} are in the columns")

        if inplace:
            frame = self
        else:
            frame = self.copy()

        arrays = []
        names = []
        if append:
            names = list(self.index.names)
            if isinstance(self.index, ABCMultiIndex):
                for i in range(self.index.nlevels):
                    arrays.append(self.index._get_level_values(i))
            else:
                arrays.append(self.index)

        to_remove: List[Label] = []
        for col in keys:
            if isinstance(col, ABCMultiIndex):
                for n in range(col.nlevels):
                    arrays.append(col._get_level_values(n))
                names.extend(col.names)
            elif isinstance(col, (ABCIndexClass, ABCSeries)):
                # if Index then not MultiIndex (treated above)
                arrays.append(col)
                names.append(col.name)
            elif isinstance(col, (list, np.ndarray)):
                arrays.append(col)
                names.append(None)
            elif isinstance(col, abc.Iterator):
                arrays.append(list(col))
                names.append(None)
            # from here, col can only be a column label
            else:
                arrays.append(frame[col]._values)
                names.append(col)
                if drop:
                    to_remove.append(col)

            if len(arrays[-1]) != len(self):
                # check newest element against length of calling frame, since
                # ensure_index_from_sequences would not raise for append=False.
                raise ValueError(
                    f"Length mismatch: Expected {len(self)} rows, "
                    f"received array of length {len(arrays[-1])}"
                )

        index = ensure_index_from_sequences(arrays, names)

        if verify_integrity and not index.is_unique:
            duplicates = index[index.duplicated()].unique()
            raise ValueError(f"Index has duplicate keys: {duplicates}")

        # use set to handle duplicate column names gracefully in case of drop
        for c in set(to_remove):
            del frame[c]

        # clear up memory usage
        index._cleanup()

        frame.index = index

        if not inplace:
            return frame

    def reset_index(
        self,
        level: Optional[Union[Hashable, Sequence[Hashable]]] = None,
        drop: bool = False,
        inplace: bool = False,
        col_level: Hashable = 0,
        col_fill: Label = "",
    ) -> Optional["DataFrame"]:
        """
        Reset the index, or a level of it.

        Reset the index of the DataFrame, and use the default one instead.
        If the DataFrame has a MultiIndex, this method can remove one or more
        levels.

        Parameters
        ----------
        level : int, str, tuple, or list, default None
            Only remove the given levels from the index. Removes all levels by
            default.
        drop : bool, default False
            Do not try to insert index into dataframe columns. This resets
            the index to the default integer index.
        inplace : bool, default False
            Modify the DataFrame in place (do not create a new object).
        col_level : int or str, default 0
            If the columns have multiple levels, determines which level the
            labels are inserted into. By default it is inserted into the first
            level.
        col_fill : object, default ''
            If the columns have multiple levels, determines how the other
            levels are named. If None then the index name is repeated.

        Returns
        -------
        DataFrame or None
            DataFrame with the new index or None if ``inplace=True``.

        See Also
        --------
        DataFrame.set_index : Opposite of reset_index.
        DataFrame.reindex : Change to new indices or expand indices.
        DataFrame.reindex_like : Change to same indices as other DataFrame.

        Examples
        --------
        >>> df = pd.DataFrame([('bird', 389.0),
        ...                    ('bird', 24.0),
        ...                    ('mammal', 80.5),
        ...                    ('mammal', np.nan)],
        ...                   index=['falcon', 'parrot', 'lion', 'monkey'],
        ...                   columns=('class', 'max_speed'))
        >>> df
                 class  max_speed
        falcon    bird      389.0
        parrot    bird       24.0
        lion    mammal       80.5
        monkey  mammal        NaN

        When we reset the index, the old index is added as a column, and a
        new sequential index is used:

        >>> df.reset_index()
            index   class  max_speed
        0  falcon    bird      389.0
        1  parrot    bird       24.0
        2    lion  mammal       80.5
        3  monkey  mammal        NaN

        We can use the `drop` parameter to avoid the old index being added as
        a column:

        >>> df.reset_index(drop=True)
            class  max_speed
        0    bird      389.0
        1    bird       24.0
        2  mammal       80.5
        3  mammal        NaN

        You can also use `reset_index` with `MultiIndex`.

        >>> index = pd.MultiIndex.from_tuples([('bird', 'falcon'),
        ...                                    ('bird', 'parrot'),
        ...                                    ('mammal', 'lion'),
        ...                                    ('mammal', 'monkey')],
        ...                                   names=['class', 'name'])
        >>> columns = pd.MultiIndex.from_tuples([('speed', 'max'),
        ...                                      ('species', 'type')])
        >>> df = pd.DataFrame([(389.0, 'fly'),
        ...                    ( 24.0, 'fly'),
        ...                    ( 80.5, 'run'),
        ...                    (np.nan, 'jump')],
        ...                   index=index,
        ...                   columns=columns)
        >>> df
                       speed species
                         max    type
        class  name
        bird   falcon  389.0     fly
               parrot   24.0     fly
        mammal lion     80.5     run
               monkey    NaN    jump

        If the index has multiple levels, we can reset a subset of them:

        >>> df.reset_index(level='class')
                 class  speed species
                          max    type
        name
        falcon    bird  389.0     fly
        parrot    bird   24.0     fly
        lion    mammal   80.5     run
        monkey  mammal    NaN    jump

        If we are not dropping the index, by default, it is placed in the top
        level. We can place it in another level:

        >>> df.reset_index(level='class', col_level=1)
                        speed species
                 class    max    type
        name
        falcon    bird  389.0     fly
        parrot    bird   24.0     fly
        lion    mammal   80.5     run
        monkey  mammal    NaN    jump

        When the index is inserted under another level, we can specify under
        which one with the parameter `col_fill`:

        >>> df.reset_index(level='class', col_level=1, col_fill='species')
                      species  speed species
                        class    max    type
        name
        falcon           bird  389.0     fly
        parrot           bird   24.0     fly
        lion           mammal   80.5     run
        monkey         mammal    NaN    jump

        If we specify a nonexistent level for `col_fill`, it is created:

        >>> df.reset_index(level='class', col_level=1, col_fill='genus')
                        genus  speed species
                        class    max    type
        name
        falcon           bird  389.0     fly
        parrot           bird   24.0     fly
        lion           mammal   80.5     run
        monkey         mammal    NaN    jump
        """
        inplace = validate_bool_kwarg(inplace, "inplace")
        if inplace:
            new_obj = self
        else:
            new_obj = self.copy()

        def _maybe_casted_values(index, labels=None):
            values = index._values
            if not isinstance(index, (PeriodIndex, DatetimeIndex)):
                if values.dtype == np.object_:
                    values = lib.maybe_convert_objects(values)

            # if we have the labels, extract the values with a mask
            if labels is not None:
                mask = labels == -1

                # we can have situations where the whole mask is -1,
                # meaning there is nothing found in labels, so make all nan's
                if mask.all():
                    values = np.empty(len(mask))
                    values.fill(np.nan)
                else:
                    values = values.take(labels)

                    # TODO(https://github.com/pandas-dev/pandas/issues/24206)
                    # Push this into maybe_upcast_putmask?
                    # We can't pass EAs there right now. Looks a bit
                    # complicated.
                    # So we unbox the ndarray_values, op, re-box.
                    values_type = type(values)
                    values_dtype = values.dtype

                    if issubclass(values_type, DatetimeLikeArray):
                        values = values._data  # TODO: can we de-kludge yet?

                    if mask.any():
                        values, _ = maybe_upcast_putmask(values, mask, np.nan)

                    if issubclass(values_type, DatetimeLikeArray):
                        values = values_type(values, dtype=values_dtype)

            return values

        new_index = ibase.default_index(len(new_obj))
        if level is not None:
            if not isinstance(level, (tuple, list)):
                level = [level]
            level = [self.index._get_level_number(lev) for lev in level]
            if len(level) < self.index.nlevels:
                new_index = self.index.droplevel(level)

        if not drop:
            to_insert: Iterable[Tuple[Any, Optional[Any]]]
            if isinstance(self.index, ABCMultiIndex):
                names = [
                    (n if n is not None else f"level_{i}")
                    for i, n in enumerate(self.index.names)
                ]
                to_insert = zip(self.index.levels, self.index.codes)
            else:
                default = "index" if "index" not in self else "level_0"
                names = [default] if self.index.name is None else [self.index.name]
                to_insert = ((self.index, None),)

            multi_col = isinstance(self.columns, ABCMultiIndex)
            for i, (lev, lab) in reversed(list(enumerate(to_insert))):
                if not (level is None or i in level):
                    continue
                name = names[i]
                if multi_col:
                    col_name = list(name) if isinstance(name, tuple) else [name]
                    if col_fill is None:
                        if len(col_name) not in (1, self.columns.nlevels):
                            raise ValueError(
                                "col_fill=None is incompatible "
                                f"with incomplete column name {name}"
                            )
                        col_fill = col_name[0]

                    lev_num = self.columns._get_level_number(col_level)
                    name_lst = [col_fill] * lev_num + col_name
                    missing = self.columns.nlevels - len(name_lst)
                    name_lst += [col_fill] * missing
                    name = tuple(name_lst)
                # to ndarray and maybe infer different dtype
                level_values = _maybe_casted_values(lev, lab)
                new_obj.insert(0, name, level_values)

        new_obj.index = new_index
        if not inplace:
            return new_obj

        return None

    # ----------------------------------------------------------------------
    # Reindex-based selection methods

    @Appender(_shared_docs["isna"] % _shared_doc_kwargs)
    def isna(self) -> "DataFrame":
        return super().isna()

    @Appender(_shared_docs["isna"] % _shared_doc_kwargs)
    def isnull(self) -> "DataFrame":
        return super().isnull()

    @Appender(_shared_docs["notna"] % _shared_doc_kwargs)
    def notna(self) -> "DataFrame":
        return super().notna()

    @Appender(_shared_docs["notna"] % _shared_doc_kwargs)
    def notnull(self) -> "DataFrame":
        return super().notnull()

    def dropna(self, axis=0, how="any", thresh=None, subset=None, inplace=False):
        """
        Remove missing values.

        See the :ref:`User Guide <missing_data>` for more on which values are
        considered missing, and how to work with missing data.

        Parameters
        ----------
        axis : {0 or 'index', 1 or 'columns'}, default 0
            Determine if rows or columns which contain missing values are
            removed.

            * 0, or 'index' : Drop rows which contain missing values.
            * 1, or 'columns' : Drop columns which contain missing value.

            .. versionchanged:: 1.0.0

               Pass tuple or list to drop on multiple axes.
               Only a single axis is allowed.

        how : {'any', 'all'}, default 'any'
            Determine if row or column is removed from DataFrame, when we have
            at least one NA or all NA.

            * 'any' : If any NA values are present, drop that row or column.
            * 'all' : If all values are NA, drop that row or column.

        thresh : int, optional
            Require that many non-NA values.
        subset : array-like, optional
            Labels along other axis to consider, e.g. if you are dropping rows
            these would be a list of columns to include.
        inplace : bool, default False
            If True, do operation inplace and return None.

        Returns
        -------
        DataFrame
            DataFrame with NA entries dropped from it.

        See Also
        --------
        DataFrame.isna: Indicate missing values.
        DataFrame.notna : Indicate existing (non-missing) values.
        DataFrame.fillna : Replace missing values.
        Series.dropna : Drop missing values.
        Index.dropna : Drop missing indices.

        Examples
        --------
        >>> df = pd.DataFrame({"name": ['Alfred', 'Batman', 'Catwoman'],
        ...                    "toy": [np.nan, 'Batmobile', 'Bullwhip'],
        ...                    "born": [pd.NaT, pd.Timestamp("1940-04-25"),
        ...                             pd.NaT]})
        >>> df
               name        toy       born
        0    Alfred        NaN        NaT
        1    Batman  Batmobile 1940-04-25
        2  Catwoman   Bullwhip        NaT

        Drop the rows where at least one element is missing.

        >>> df.dropna()
             name        toy       born
        1  Batman  Batmobile 1940-04-25

        Drop the columns where at least one element is missing.

        >>> df.dropna(axis='columns')
               name
        0    Alfred
        1    Batman
        2  Catwoman

        Drop the rows where all elements are missing.

        >>> df.dropna(how='all')
               name        toy       born
        0    Alfred        NaN        NaT
        1    Batman  Batmobile 1940-04-25
        2  Catwoman   Bullwhip        NaT

        Keep only the rows with at least 2 non-NA values.

        >>> df.dropna(thresh=2)
               name        toy       born
        1    Batman  Batmobile 1940-04-25
        2  Catwoman   Bullwhip        NaT

        Define in which columns to look for missing values.

        >>> df.dropna(subset=['name', 'born'])
               name        toy       born
        1    Batman  Batmobile 1940-04-25

        Keep the DataFrame with valid entries in the same variable.

        >>> df.dropna(inplace=True)
        >>> df
             name        toy       born
        1  Batman  Batmobile 1940-04-25
        """
        inplace = validate_bool_kwarg(inplace, "inplace")
        if isinstance(axis, (tuple, list)):
            # GH20987
            raise TypeError("supplying multiple axes to axis is no longer supported.")

        axis = self._get_axis_number(axis)
        agg_axis = 1 - axis

        agg_obj = self
        if subset is not None:
            ax = self._get_axis(agg_axis)
            indices = ax.get_indexer_for(subset)
            check = indices == -1
            if check.any():
                raise KeyError(list(np.compress(check, subset)))
            agg_obj = self.take(indices, axis=agg_axis)

        count = agg_obj.count(axis=agg_axis)

        if thresh is not None:
            mask = count >= thresh
        elif how == "any":
            mask = count == len(agg_obj._get_axis(agg_axis))
        elif how == "all":
            mask = count > 0
        else:
            if how is not None:
                raise ValueError(f"invalid how option: {how}")
            else:
                raise TypeError("must specify how or thresh")

        result = self.loc(axis=axis)[mask]

        if inplace:
            self._update_inplace(result)
        else:
            return result

    def drop_duplicates(
        self,
        subset: Optional[Union[Hashable, Sequence[Hashable]]] = None,
        keep: Union[str, bool] = "first",
        inplace: bool = False,
        ignore_index: bool = False,
    ) -> Optional["DataFrame"]:
        """
        Return DataFrame with duplicate rows removed.

        Considering certain columns is optional. Indexes, including time indexes
        are ignored.

        Parameters
        ----------
        subset : column label or sequence of labels, optional
            Only consider certain columns for identifying duplicates, by
            default use all of the columns.
        keep : {'first', 'last', False}, default 'first'
            Determines which duplicates (if any) to keep.
            - ``first`` : Drop duplicates except for the first occurrence.
            - ``last`` : Drop duplicates except for the last occurrence.
            - False : Drop all duplicates.
        inplace : bool, default False
            Whether to drop duplicates in place or to return a copy.
        ignore_index : bool, default False
            If True, the resulting axis will be labeled 0, 1, …, n - 1.

            .. versionadded:: 1.0.0

        Returns
        -------
        DataFrame
            DataFrame with duplicates removed or None if ``inplace=True``.

        See Also
        --------
        DataFrame.value_counts: Count unique combinations of columns.
        """
        if self.empty:
            return self.copy()

        inplace = validate_bool_kwarg(inplace, "inplace")
        duplicated = self.duplicated(subset, keep=keep)

<<<<<<< HEAD
        if inplace:
            (inds,) = np.asarray(-duplicated).nonzero()
            new_data = self._mgr.take(inds)
=======
        result = self[-duplicated]
        if ignore_index:
            result.index = ibase.default_index(len(result))
>>>>>>> 39e34127

        if inplace:
            self._update_inplace(result._data)
            return None
        else:
            return result

    def duplicated(
        self,
        subset: Optional[Union[Hashable, Sequence[Hashable]]] = None,
        keep: Union[str, bool] = "first",
    ) -> "Series":
        """
        Return boolean Series denoting duplicate rows.

        Considering certain columns is optional.

        Parameters
        ----------
        subset : column label or sequence of labels, optional
            Only consider certain columns for identifying duplicates, by
            default use all of the columns.
        keep : {'first', 'last', False}, default 'first'
            Determines which duplicates (if any) to mark.

            - ``first`` : Mark duplicates as ``True`` except for the first occurrence.
            - ``last`` : Mark duplicates as ``True`` except for the last occurrence.
            - False : Mark all duplicates as ``True``.

        Returns
        -------
        Series
        """
        from pandas.core.sorting import get_group_index
        from pandas._libs.hashtable import duplicated_int64, _SIZE_HINT_LIMIT

        if self.empty:
            return Series(dtype=bool)

        def f(vals):
            labels, shape = algorithms.factorize(
                vals, size_hint=min(len(self), _SIZE_HINT_LIMIT)
            )
            return labels.astype("i8", copy=False), len(shape)

        if subset is None:
            subset = self.columns
        elif (
            not np.iterable(subset)
            or isinstance(subset, str)
            or isinstance(subset, tuple)
            and subset in self.columns
        ):
            subset = (subset,)

        #  needed for mypy since can't narrow types using np.iterable
        subset = cast(Iterable, subset)

        # Verify all columns in subset exist in the queried dataframe
        # Otherwise, raise a KeyError, same as if you try to __getitem__ with a
        # key that doesn't exist.
        diff = Index(subset).difference(self.columns)
        if not diff.empty:
            raise KeyError(diff)

        vals = (col.values for name, col in self.items() if name in subset)
        labels, shape = map(list, zip(*map(f, vals)))

        ids = get_group_index(labels, shape, sort=False, xnull=False)
        return Series(duplicated_int64(ids, keep), index=self.index)

    # ----------------------------------------------------------------------
    # Sorting

    @Substitution(**_shared_doc_kwargs)
    @Appender(NDFrame.sort_values.__doc__)
    def sort_values(
        self,
        by,
        axis=0,
        ascending=True,
        inplace=False,
        kind="quicksort",
        na_position="last",
        ignore_index=False,
    ):
        inplace = validate_bool_kwarg(inplace, "inplace")
        axis = self._get_axis_number(axis)

        if not isinstance(by, list):
            by = [by]
        if is_sequence(ascending) and len(by) != len(ascending):
            raise ValueError(
                f"Length of ascending ({len(ascending)}) != length of by ({len(by)})"
            )
        if len(by) > 1:
            from pandas.core.sorting import lexsort_indexer

            keys = [self._get_label_or_level_values(x, axis=axis) for x in by]
            indexer = lexsort_indexer(keys, orders=ascending, na_position=na_position)
            indexer = ensure_platform_int(indexer)
        else:
            from pandas.core.sorting import nargsort

            by = by[0]
            k = self._get_label_or_level_values(by, axis=axis)

            if isinstance(ascending, (tuple, list)):
                ascending = ascending[0]

            indexer = nargsort(
                k, kind=kind, ascending=ascending, na_position=na_position
            )

        new_data = self._mgr.take(
            indexer, axis=self._get_block_manager_axis(axis), verify=False
        )

        if ignore_index:
            new_data.axes[1] = ibase.default_index(len(indexer))

        if inplace:
            return self._update_inplace(new_data)
        else:
            return self._constructor(new_data).__finalize__(self)

    def sort_index(
        self,
        axis=0,
        level=None,
        ascending: bool = True,
        inplace: bool = False,
        kind: str = "quicksort",
        na_position: str = "last",
        sort_remaining: bool = True,
        ignore_index: bool = False,
    ):
        """
        Sort object by labels (along an axis).

        Returns a new DataFrame sorted by label if `inplace` argument is
        ``False``, otherwise updates the original DataFrame and returns None.

        Parameters
        ----------
        axis : {0 or 'index', 1 or 'columns'}, default 0
            The axis along which to sort.  The value 0 identifies the rows,
            and 1 identifies the columns.
        level : int or level name or list of ints or list of level names
            If not None, sort on values in specified index level(s).
        ascending : bool or list of bools, default True
            Sort ascending vs. descending. When the index is a MultiIndex the
            sort direction can be controlled for each level individually.
        inplace : bool, default False
            If True, perform operation in-place.
        kind : {'quicksort', 'mergesort', 'heapsort'}, default 'quicksort'
            Choice of sorting algorithm. See also ndarray.np.sort for more
            information.  `mergesort` is the only stable algorithm. For
            DataFrames, this option is only applied when sorting on a single
            column or label.
        na_position : {'first', 'last'}, default 'last'
            Puts NaNs at the beginning if `first`; `last` puts NaNs at the end.
            Not implemented for MultiIndex.
        sort_remaining : bool, default True
            If True and sorting by level and index is multilevel, sort by other
            levels too (in order) after sorting by specified level.
        ignore_index : bool, default False
            If True, the resulting axis will be labeled 0, 1, …, n - 1.

            .. versionadded:: 1.0.0

        Returns
        -------
        DataFrame
            The original DataFrame sorted by the labels.

        See Also
        --------
        Series.sort_index : Sort Series by the index.
        DataFrame.sort_values : Sort DataFrame by the value.
        Series.sort_values : Sort Series by the value.

        Examples
        --------
        >>> df = pd.DataFrame([1, 2, 3, 4, 5], index=[100, 29, 234, 1, 150],
        ...                   columns=['A'])
        >>> df.sort_index()
             A
        1    4
        29   2
        100  1
        150  5
        234  3

        By default, it sorts in ascending order, to sort in descending order,
        use ``ascending=False``

        >>> df.sort_index(ascending=False)
             A
        234  3
        150  5
        100  1
        29   2
        1    4
        """
        # TODO: this can be combined with Series.sort_index impl as
        # almost identical

        inplace = validate_bool_kwarg(inplace, "inplace")

        axis = self._get_axis_number(axis)
        labels = self._get_axis(axis)

        # make sure that the axis is lexsorted to start
        # if not we need to reconstruct to get the correct indexer
        labels = labels._sort_levels_monotonic()
        if level is not None:

            new_axis, indexer = labels.sortlevel(
                level, ascending=ascending, sort_remaining=sort_remaining
            )

        elif isinstance(labels, ABCMultiIndex):
            from pandas.core.sorting import lexsort_indexer

            indexer = lexsort_indexer(
                labels._get_codes_for_sorting(),
                orders=ascending,
                na_position=na_position,
            )
        else:
            from pandas.core.sorting import nargsort

            # Check monotonic-ness before sort an index
            # GH11080
            if (ascending and labels.is_monotonic_increasing) or (
                not ascending and labels.is_monotonic_decreasing
            ):
                if inplace:
                    return
                else:
                    return self.copy()

            indexer = nargsort(
                labels, kind=kind, ascending=ascending, na_position=na_position
            )

        baxis = self._get_block_manager_axis(axis)
        new_data = self._mgr.take(indexer, axis=baxis, verify=False)

        # reconstruct axis if needed
        new_data.axes[baxis] = new_data.axes[baxis]._sort_levels_monotonic()

        if ignore_index:
            new_data.axes[1] = ibase.default_index(len(indexer))

        if inplace:
            return self._update_inplace(new_data)
        else:
            return self._constructor(new_data).__finalize__(self)

    def value_counts(
        self,
        subset: Optional[Sequence[Label]] = None,
        normalize: bool = False,
        sort: bool = True,
        ascending: bool = False,
    ):
        """
        Return a Series containing counts of unique rows in the DataFrame.

        .. versionadded:: 1.1.0

        Parameters
        ----------
        subset : list-like, optional
            Columns to use when counting unique combinations.
        normalize : bool, default False
            Return proportions rather than frequencies.
        sort : bool, default True
            Sort by frequencies.
        ascending : bool, default False
            Sort in ascending order.

        Returns
        -------
        Series

        See Also
        --------
        Series.value_counts: Equivalent method on Series.

        Notes
        -----
        The returned Series will have a MultiIndex with one level per input
        column. By default, rows that contain any NA values are omitted from
        the result. By default, the resulting Series will be in descending
        order so that the first element is the most frequently-occurring row.

        Examples
        --------
        >>> df = pd.DataFrame({'num_legs': [2, 4, 4, 6],
        ...                    'num_wings': [2, 0, 0, 0]},
        ...                   index=['falcon', 'dog', 'cat', 'ant'])
        >>> df
                num_legs  num_wings
        falcon         2          2
        dog            4          0
        cat            4          0
        ant            6          0

        >>> df.value_counts()
        num_legs  num_wings
        4         0            2
        6         0            1
        2         2            1
        dtype: int64

        >>> df.value_counts(sort=False)
        num_legs  num_wings
        2         2            1
        4         0            2
        6         0            1
        dtype: int64

        >>> df.value_counts(ascending=True)
        num_legs  num_wings
        2         2            1
        6         0            1
        4         0            2
        dtype: int64

        >>> df.value_counts(normalize=True)
        num_legs  num_wings
        4         0            0.50
        6         0            0.25
        2         2            0.25
        dtype: float64
        """
        if subset is None:
            subset = self.columns.tolist()

        counts = self.groupby(subset).size()

        if sort:
            counts = counts.sort_values(ascending=ascending)
        if normalize:
            counts /= counts.sum()

        # Force MultiIndex for single column
        if len(subset) == 1:
            counts.index = MultiIndex.from_arrays(
                [counts.index], names=[counts.index.name]
            )

        return counts

    def nlargest(self, n, columns, keep="first") -> "DataFrame":
        """
        Return the first `n` rows ordered by `columns` in descending order.

        Return the first `n` rows with the largest values in `columns`, in
        descending order. The columns that are not specified are returned as
        well, but not used for ordering.

        This method is equivalent to
        ``df.sort_values(columns, ascending=False).head(n)``, but more
        performant.

        Parameters
        ----------
        n : int
            Number of rows to return.
        columns : label or list of labels
            Column label(s) to order by.
        keep : {'first', 'last', 'all'}, default 'first'
            Where there are duplicate values:

            - `first` : prioritize the first occurrence(s)
            - `last` : prioritize the last occurrence(s)
            - ``all`` : do not drop any duplicates, even it means
                        selecting more than `n` items.

            .. versionadded:: 0.24.0

        Returns
        -------
        DataFrame
            The first `n` rows ordered by the given columns in descending
            order.

        See Also
        --------
        DataFrame.nsmallest : Return the first `n` rows ordered by `columns` in
            ascending order.
        DataFrame.sort_values : Sort DataFrame by the values.
        DataFrame.head : Return the first `n` rows without re-ordering.

        Notes
        -----
        This function cannot be used with all column types. For example, when
        specifying columns with `object` or `category` dtypes, ``TypeError`` is
        raised.

        Examples
        --------
        >>> df = pd.DataFrame({'population': [59000000, 65000000, 434000,
        ...                                   434000, 434000, 337000, 11300,
        ...                                   11300, 11300],
        ...                    'GDP': [1937894, 2583560 , 12011, 4520, 12128,
        ...                            17036, 182, 38, 311],
        ...                    'alpha-2': ["IT", "FR", "MT", "MV", "BN",
        ...                                "IS", "NR", "TV", "AI"]},
        ...                   index=["Italy", "France", "Malta",
        ...                          "Maldives", "Brunei", "Iceland",
        ...                          "Nauru", "Tuvalu", "Anguilla"])
        >>> df
                  population      GDP alpha-2
        Italy       59000000  1937894      IT
        France      65000000  2583560      FR
        Malta         434000    12011      MT
        Maldives      434000     4520      MV
        Brunei        434000    12128      BN
        Iceland       337000    17036      IS
        Nauru          11300      182      NR
        Tuvalu         11300       38      TV
        Anguilla       11300      311      AI

        In the following example, we will use ``nlargest`` to select the three
        rows having the largest values in column "population".

        >>> df.nlargest(3, 'population')
                population      GDP alpha-2
        France    65000000  2583560      FR
        Italy     59000000  1937894      IT
        Malta       434000    12011      MT

        When using ``keep='last'``, ties are resolved in reverse order:

        >>> df.nlargest(3, 'population', keep='last')
                population      GDP alpha-2
        France    65000000  2583560      FR
        Italy     59000000  1937894      IT
        Brunei      434000    12128      BN

        When using ``keep='all'``, all duplicate items are maintained:

        >>> df.nlargest(3, 'population', keep='all')
                  population      GDP alpha-2
        France      65000000  2583560      FR
        Italy       59000000  1937894      IT
        Malta         434000    12011      MT
        Maldives      434000     4520      MV
        Brunei        434000    12128      BN

        To order by the largest values in column "population" and then "GDP",
        we can specify multiple columns like in the next example.

        >>> df.nlargest(3, ['population', 'GDP'])
                population      GDP alpha-2
        France    65000000  2583560      FR
        Italy     59000000  1937894      IT
        Brunei      434000    12128      BN
        """
        return algorithms.SelectNFrame(self, n=n, keep=keep, columns=columns).nlargest()

    def nsmallest(self, n, columns, keep="first") -> "DataFrame":
        """
        Return the first `n` rows ordered by `columns` in ascending order.

        Return the first `n` rows with the smallest values in `columns`, in
        ascending order. The columns that are not specified are returned as
        well, but not used for ordering.

        This method is equivalent to
        ``df.sort_values(columns, ascending=True).head(n)``, but more
        performant.

        Parameters
        ----------
        n : int
            Number of items to retrieve.
        columns : list or str
            Column name or names to order by.
        keep : {'first', 'last', 'all'}, default 'first'
            Where there are duplicate values:

            - ``first`` : take the first occurrence.
            - ``last`` : take the last occurrence.
            - ``all`` : do not drop any duplicates, even it means
              selecting more than `n` items.

            .. versionadded:: 0.24.0

        Returns
        -------
        DataFrame

        See Also
        --------
        DataFrame.nlargest : Return the first `n` rows ordered by `columns` in
            descending order.
        DataFrame.sort_values : Sort DataFrame by the values.
        DataFrame.head : Return the first `n` rows without re-ordering.

        Examples
        --------
        >>> df = pd.DataFrame({'population': [59000000, 65000000, 434000,
        ...                                   434000, 434000, 337000, 337000,
        ...                                   11300, 11300],
        ...                    'GDP': [1937894, 2583560 , 12011, 4520, 12128,
        ...                            17036, 182, 38, 311],
        ...                    'alpha-2': ["IT", "FR", "MT", "MV", "BN",
        ...                                "IS", "NR", "TV", "AI"]},
        ...                   index=["Italy", "France", "Malta",
        ...                          "Maldives", "Brunei", "Iceland",
        ...                          "Nauru", "Tuvalu", "Anguilla"])
        >>> df
                  population      GDP alpha-2
        Italy       59000000  1937894      IT
        France      65000000  2583560      FR
        Malta         434000    12011      MT
        Maldives      434000     4520      MV
        Brunei        434000    12128      BN
        Iceland       337000    17036      IS
        Nauru         337000      182      NR
        Tuvalu         11300       38      TV
        Anguilla       11300      311      AI

        In the following example, we will use ``nsmallest`` to select the
        three rows having the smallest values in column "population".

        >>> df.nsmallest(3, 'population')
                  population    GDP alpha-2
        Tuvalu         11300     38      TV
        Anguilla       11300    311      AI
        Iceland       337000  17036	     IS

        When using ``keep='last'``, ties are resolved in reverse order:

        >>> df.nsmallest(3, 'population', keep='last')
                  population  GDP alpha-2
        Anguilla       11300  311      AI
        Tuvalu         11300   38      TV
        Nauru         337000  182      NR

        When using ``keep='all'``, all duplicate items are maintained:

        >>> df.nsmallest(3, 'population', keep='all')
                  population    GDP alpha-2
        Tuvalu         11300     38      TV
        Anguilla       11300    311      AI
        Iceland       337000  17036      IS
        Nauru         337000    182      NR

        To order by the smallest values in column "population" and then "GDP", we can
        specify multiple columns like in the next example.

        >>> df.nsmallest(3, ['population', 'GDP'])
                  population  GDP alpha-2
        Tuvalu         11300   38      TV
        Anguilla       11300  311      AI
        Nauru         337000  182      NR
        """
        return algorithms.SelectNFrame(
            self, n=n, keep=keep, columns=columns
        ).nsmallest()

    def swaplevel(self, i=-2, j=-1, axis=0) -> "DataFrame":
        """
        Swap levels i and j in a MultiIndex on a particular axis.

        Parameters
        ----------
        i, j : int or str
            Levels of the indices to be swapped. Can pass level name as string.
        axis : {0 or 'index', 1 or 'columns'}, default 0
            The axis to swap levels on. 0 or 'index' for row-wise, 1 or
            'columns' for column-wise.

        Returns
        -------
        DataFrame
        """
        result = self.copy()

        axis = self._get_axis_number(axis)

        if not isinstance(result._get_axis(axis), ABCMultiIndex):  # pragma: no cover
            raise TypeError("Can only swap levels on a hierarchical axis.")

        if axis == 0:
            assert isinstance(result.index, ABCMultiIndex)
            result.index = result.index.swaplevel(i, j)
        else:
            assert isinstance(result.columns, ABCMultiIndex)
            result.columns = result.columns.swaplevel(i, j)
        return result

    def reorder_levels(self, order, axis=0) -> "DataFrame":
        """
        Rearrange index levels using input order. May not drop or duplicate levels.

        Parameters
        ----------
        order : list of int or list of str
            List representing new level order. Reference level by number
            (position) or by key (label).
        axis : {0 or 'index', 1 or 'columns'}, default 0
            Where to reorder levels.

        Returns
        -------
        DataFrame
        """
        axis = self._get_axis_number(axis)
        if not isinstance(self._get_axis(axis), ABCMultiIndex):  # pragma: no cover
            raise TypeError("Can only reorder levels on a hierarchical axis.")

        result = self.copy()

        if axis == 0:
            assert isinstance(result.index, ABCMultiIndex)
            result.index = result.index.reorder_levels(order)
        else:
            assert isinstance(result.columns, ABCMultiIndex)
            result.columns = result.columns.reorder_levels(order)
        return result

    # ----------------------------------------------------------------------
    # Arithmetic / combination related

    def _combine_frame(self, other: "DataFrame", func, fill_value=None):
        # at this point we have `self._indexed_same(other)`

        if fill_value is None:
            # since _arith_op may be called in a loop, avoid function call
            #  overhead if possible by doing this check once
            _arith_op = func

        else:

            def _arith_op(left, right):
                # for the mixed_type case where we iterate over columns,
                # _arith_op(left, right) is equivalent to
                # left._binop(right, func, fill_value=fill_value)
                left, right = ops.fill_binop(left, right, fill_value)
                return func(left, right)

        if ops.should_series_dispatch(self, other, func):
            # iterate over columns
            new_data = ops.dispatch_to_series(self, other, _arith_op)
        else:
            with np.errstate(all="ignore"):
                res_values = _arith_op(self.values, other.values)
            new_data = dispatch_fill_zeros(func, self.values, other.values, res_values)

        return new_data

    def _construct_result(self, result) -> "DataFrame":
        """
        Wrap the result of an arithmetic, comparison, or logical operation.

        Parameters
        ----------
        result : DataFrame

        Returns
        -------
        DataFrame
        """
        out = self._constructor(result, index=self.index, copy=False)
        # Pin columns instead of passing to constructor for compat with
        #  non-unique columns case
        out.columns = self.columns
        return out

    def combine(
        self, other: "DataFrame", func, fill_value=None, overwrite=True
    ) -> "DataFrame":
        """
        Perform column-wise combine with another DataFrame.

        Combines a DataFrame with `other` DataFrame using `func`
        to element-wise combine columns. The row and column indexes of the
        resulting DataFrame will be the union of the two.

        Parameters
        ----------
        other : DataFrame
            The DataFrame to merge column-wise.
        func : function
            Function that takes two series as inputs and return a Series or a
            scalar. Used to merge the two dataframes column by columns.
        fill_value : scalar value, default None
            The value to fill NaNs with prior to passing any column to the
            merge func.
        overwrite : bool, default True
            If True, columns in `self` that do not exist in `other` will be
            overwritten with NaNs.

        Returns
        -------
        DataFrame
            Combination of the provided DataFrames.

        See Also
        --------
        DataFrame.combine_first : Combine two DataFrame objects and default to
            non-null values in frame calling the method.

        Examples
        --------
        Combine using a simple function that chooses the smaller column.

        >>> df1 = pd.DataFrame({'A': [0, 0], 'B': [4, 4]})
        >>> df2 = pd.DataFrame({'A': [1, 1], 'B': [3, 3]})
        >>> take_smaller = lambda s1, s2: s1 if s1.sum() < s2.sum() else s2
        >>> df1.combine(df2, take_smaller)
           A  B
        0  0  3
        1  0  3

        Example using a true element-wise combine function.

        >>> df1 = pd.DataFrame({'A': [5, 0], 'B': [2, 4]})
        >>> df2 = pd.DataFrame({'A': [1, 1], 'B': [3, 3]})
        >>> df1.combine(df2, np.minimum)
           A  B
        0  1  2
        1  0  3

        Using `fill_value` fills Nones prior to passing the column to the
        merge function.

        >>> df1 = pd.DataFrame({'A': [0, 0], 'B': [None, 4]})
        >>> df2 = pd.DataFrame({'A': [1, 1], 'B': [3, 3]})
        >>> df1.combine(df2, take_smaller, fill_value=-5)
           A    B
        0  0 -5.0
        1  0  4.0

        However, if the same element in both dataframes is None, that None
        is preserved

        >>> df1 = pd.DataFrame({'A': [0, 0], 'B': [None, 4]})
        >>> df2 = pd.DataFrame({'A': [1, 1], 'B': [None, 3]})
        >>> df1.combine(df2, take_smaller, fill_value=-5)
            A    B
        0  0 -5.0
        1  0  3.0

        Example that demonstrates the use of `overwrite` and behavior when
        the axis differ between the dataframes.

        >>> df1 = pd.DataFrame({'A': [0, 0], 'B': [4, 4]})
        >>> df2 = pd.DataFrame({'B': [3, 3], 'C': [-10, 1], }, index=[1, 2])
        >>> df1.combine(df2, take_smaller)
             A    B     C
        0  NaN  NaN   NaN
        1  NaN  3.0 -10.0
        2  NaN  3.0   1.0

        >>> df1.combine(df2, take_smaller, overwrite=False)
             A    B     C
        0  0.0  NaN   NaN
        1  0.0  3.0 -10.0
        2  NaN  3.0   1.0

        Demonstrating the preference of the passed in dataframe.

        >>> df2 = pd.DataFrame({'B': [3, 3], 'C': [1, 1], }, index=[1, 2])
        >>> df2.combine(df1, take_smaller)
           A    B   C
        0  0.0  NaN NaN
        1  0.0  3.0 NaN
        2  NaN  3.0 NaN

        >>> df2.combine(df1, take_smaller, overwrite=False)
             A    B   C
        0  0.0  NaN NaN
        1  0.0  3.0 1.0
        2  NaN  3.0 1.0
        """
        other_idxlen = len(other.index)  # save for compare

        this, other = self.align(other, copy=False)
        new_index = this.index

        if other.empty and len(new_index) == len(self.index):
            return self.copy()

        if self.empty and len(other) == other_idxlen:
            return other.copy()

        # sorts if possible
        new_columns = this.columns.union(other.columns)
        do_fill = fill_value is not None
        result = {}
        for col in new_columns:
            series = this[col]
            otherSeries = other[col]

            this_dtype = series.dtype
            other_dtype = otherSeries.dtype

            this_mask = isna(series)
            other_mask = isna(otherSeries)

            # don't overwrite columns unnecessarily
            # DO propagate if this column is not in the intersection
            if not overwrite and other_mask.all():
                result[col] = this[col].copy()
                continue

            if do_fill:
                series = series.copy()
                otherSeries = otherSeries.copy()
                series[this_mask] = fill_value
                otherSeries[other_mask] = fill_value

            if col not in self.columns:
                # If self DataFrame does not have col in other DataFrame,
                # try to promote series, which is all NaN, as other_dtype.
                new_dtype = other_dtype
                try:
                    series = series.astype(new_dtype, copy=False)
                except ValueError:
                    # e.g. new_dtype is integer types
                    pass
            else:
                # if we have different dtypes, possibly promote
                new_dtype = find_common_type([this_dtype, other_dtype])
                if not is_dtype_equal(this_dtype, new_dtype):
                    series = series.astype(new_dtype)
                if not is_dtype_equal(other_dtype, new_dtype):
                    otherSeries = otherSeries.astype(new_dtype)

            arr = func(series, otherSeries)
            arr = maybe_downcast_to_dtype(arr, this_dtype)

            result[col] = arr

        # convert_objects just in case
        return self._constructor(result, index=new_index, columns=new_columns)

    def combine_first(self, other: "DataFrame") -> "DataFrame":
        """
        Update null elements with value in the same location in `other`.

        Combine two DataFrame objects by filling null values in one DataFrame
        with non-null values from other DataFrame. The row and column indexes
        of the resulting DataFrame will be the union of the two.

        Parameters
        ----------
        other : DataFrame
            Provided DataFrame to use to fill null values.

        Returns
        -------
        DataFrame

        See Also
        --------
        DataFrame.combine : Perform series-wise operation on two DataFrames
            using a given function.

        Examples
        --------
        >>> df1 = pd.DataFrame({'A': [None, 0], 'B': [None, 4]})
        >>> df2 = pd.DataFrame({'A': [1, 1], 'B': [3, 3]})
        >>> df1.combine_first(df2)
             A    B
        0  1.0  3.0
        1  0.0  4.0

        Null values still persist if the location of that null value
        does not exist in `other`

        >>> df1 = pd.DataFrame({'A': [None, 0], 'B': [4, None]})
        >>> df2 = pd.DataFrame({'B': [3, 3], 'C': [1, 1]}, index=[1, 2])
        >>> df1.combine_first(df2)
             A    B    C
        0  NaN  4.0  NaN
        1  0.0  3.0  1.0
        2  NaN  3.0  1.0
        """
        import pandas.core.computation.expressions as expressions

        def extract_values(arr):
            # Does two things:
            # 1. maybe gets the values from the Series / Index
            # 2. convert datelike to i8
            if isinstance(arr, (ABCIndexClass, ABCSeries)):
                arr = arr._values

            if needs_i8_conversion(arr):
                if is_extension_array_dtype(arr.dtype):
                    arr = arr.asi8
                else:
                    arr = arr.view("i8")
            return arr

        def combiner(x, y):
            mask = isna(x)
            if isinstance(mask, (ABCIndexClass, ABCSeries)):
                mask = mask._values

            x_values = extract_values(x)
            y_values = extract_values(y)

            # If the column y in other DataFrame is not in first DataFrame,
            # just return y_values.
            if y.name not in self.columns:
                return y_values

            return expressions.where(mask, y_values, x_values)

        return self.combine(other, combiner, overwrite=False)

    def update(
        self, other, join="left", overwrite=True, filter_func=None, errors="ignore"
    ) -> None:
        """
        Modify in place using non-NA values from another DataFrame.

        Aligns on indices. There is no return value.

        Parameters
        ----------
        other : DataFrame, or object coercible into a DataFrame
            Should have at least one matching index/column label
            with the original DataFrame. If a Series is passed,
            its name attribute must be set, and that will be
            used as the column name to align with the original DataFrame.
        join : {'left'}, default 'left'
            Only left join is implemented, keeping the index and columns of the
            original object.
        overwrite : bool, default True
            How to handle non-NA values for overlapping keys:

            * True: overwrite original DataFrame's values
              with values from `other`.
            * False: only update values that are NA in
              the original DataFrame.

        filter_func : callable(1d-array) -> bool 1d-array, optional
            Can choose to replace values other than NA. Return True for values
            that should be updated.
        errors : {'raise', 'ignore'}, default 'ignore'
            If 'raise', will raise a ValueError if the DataFrame and `other`
            both contain non-NA data in the same place.

            .. versionchanged:: 0.24.0
               Changed from `raise_conflict=False|True`
               to `errors='ignore'|'raise'`.

        Returns
        -------
        None : method directly changes calling object

        Raises
        ------
        ValueError
            * When `errors='raise'` and there's overlapping non-NA data.
            * When `errors` is not either `'ignore'` or `'raise'`
        NotImplementedError
            * If `join != 'left'`

        See Also
        --------
        dict.update : Similar method for dictionaries.
        DataFrame.merge : For column(s)-on-columns(s) operations.

        Examples
        --------
        >>> df = pd.DataFrame({'A': [1, 2, 3],
        ...                    'B': [400, 500, 600]})
        >>> new_df = pd.DataFrame({'B': [4, 5, 6],
        ...                        'C': [7, 8, 9]})
        >>> df.update(new_df)
        >>> df
           A  B
        0  1  4
        1  2  5
        2  3  6

        The DataFrame's length does not increase as a result of the update,
        only values at matching index/column labels are updated.

        >>> df = pd.DataFrame({'A': ['a', 'b', 'c'],
        ...                    'B': ['x', 'y', 'z']})
        >>> new_df = pd.DataFrame({'B': ['d', 'e', 'f', 'g', 'h', 'i']})
        >>> df.update(new_df)
        >>> df
           A  B
        0  a  d
        1  b  e
        2  c  f

        For Series, it's name attribute must be set.

        >>> df = pd.DataFrame({'A': ['a', 'b', 'c'],
        ...                    'B': ['x', 'y', 'z']})
        >>> new_column = pd.Series(['d', 'e'], name='B', index=[0, 2])
        >>> df.update(new_column)
        >>> df
           A  B
        0  a  d
        1  b  y
        2  c  e
        >>> df = pd.DataFrame({'A': ['a', 'b', 'c'],
        ...                    'B': ['x', 'y', 'z']})
        >>> new_df = pd.DataFrame({'B': ['d', 'e']}, index=[1, 2])
        >>> df.update(new_df)
        >>> df
           A  B
        0  a  x
        1  b  d
        2  c  e

        If `other` contains NaNs the corresponding values are not updated
        in the original dataframe.

        >>> df = pd.DataFrame({'A': [1, 2, 3],
        ...                    'B': [400, 500, 600]})
        >>> new_df = pd.DataFrame({'B': [4, np.nan, 6]})
        >>> df.update(new_df)
        >>> df
           A      B
        0  1    4.0
        1  2  500.0
        2  3    6.0
        """
        import pandas.core.computation.expressions as expressions

        # TODO: Support other joins
        if join != "left":  # pragma: no cover
            raise NotImplementedError("Only left join is supported")
        if errors not in ["ignore", "raise"]:
            raise ValueError("The parameter errors must be either 'ignore' or 'raise'")

        if not isinstance(other, DataFrame):
            other = DataFrame(other)

        other = other.reindex_like(self)

        for col in self.columns:
            this = self[col]._values
            that = other[col]._values
            if filter_func is not None:
                with np.errstate(all="ignore"):
                    mask = ~filter_func(this) | isna(that)
            else:
                if errors == "raise":
                    mask_this = notna(that)
                    mask_that = notna(this)
                    if any(mask_this & mask_that):
                        raise ValueError("Data overlaps.")

                if overwrite:
                    mask = isna(that)
                else:
                    mask = notna(this)

            # don't overwrite columns unnecessarily
            if mask.all():
                continue

            self[col] = expressions.where(mask, this, that)

    # ----------------------------------------------------------------------
    # Data reshaping
    @Appender(
        """
Examples
--------
>>> df = pd.DataFrame({'Animal': ['Falcon', 'Falcon',
...                               'Parrot', 'Parrot'],
...                    'Max Speed': [380., 370., 24., 26.]})
>>> df
   Animal  Max Speed
0  Falcon      380.0
1  Falcon      370.0
2  Parrot       24.0
3  Parrot       26.0
>>> df.groupby(['Animal']).mean()
        Max Speed
Animal
Falcon      375.0
Parrot       25.0

**Hierarchical Indexes**

We can groupby different levels of a hierarchical index
using the `level` parameter:

>>> arrays = [['Falcon', 'Falcon', 'Parrot', 'Parrot'],
...           ['Captive', 'Wild', 'Captive', 'Wild']]
>>> index = pd.MultiIndex.from_arrays(arrays, names=('Animal', 'Type'))
>>> df = pd.DataFrame({'Max Speed': [390., 350., 30., 20.]},
...                   index=index)
>>> df
                Max Speed
Animal Type
Falcon Captive      390.0
       Wild         350.0
Parrot Captive       30.0
       Wild          20.0
>>> df.groupby(level=0).mean()
        Max Speed
Animal
Falcon      370.0
Parrot       25.0
>>> df.groupby(level="Type").mean()
         Max Speed
Type
Captive      210.0
Wild         185.0
"""
    )
    @Appender(_shared_docs["groupby"] % _shared_doc_kwargs)
    def groupby(
        self,
        by=None,
        axis=0,
        level=None,
        as_index: bool = True,
        sort: bool = True,
        group_keys: bool = True,
        squeeze: bool = False,
        observed: bool = False,
    ) -> "DataFrameGroupBy":
        from pandas.core.groupby.generic import DataFrameGroupBy

        if level is None and by is None:
            raise TypeError("You have to supply one of 'by' and 'level'")
        axis = self._get_axis_number(axis)

        return DataFrameGroupBy(
            obj=self,
            keys=by,
            axis=axis,
            level=level,
            as_index=as_index,
            sort=sort,
            group_keys=group_keys,
            squeeze=squeeze,
            observed=observed,
        )

    _shared_docs[
        "pivot"
    ] = """
        Return reshaped DataFrame organized by given index / column values.

        Reshape data (produce a "pivot" table) based on column values. Uses
        unique values from specified `index` / `columns` to form axes of the
        resulting DataFrame. This function does not support data
        aggregation, multiple values will result in a MultiIndex in the
        columns. See the :ref:`User Guide <reshaping>` for more on reshaping.

        Parameters
        ----------%s
        index : str or object or a list of str, optional
            Column to use to make new frame's index. If None, uses
            existing index.

            .. versionchanged:: 1.1.0
               Also accept list of index names.

        columns : str or object or a list of str
            Column to use to make new frame's columns.

            .. versionchanged:: 1.1.0
               Also accept list of columns names.

        values : str, object or a list of the previous, optional
            Column(s) to use for populating new frame's values. If not
            specified, all remaining columns will be used and the result will
            have hierarchically indexed columns.

            .. versionchanged:: 0.23.0
               Also accept list of column names.

        Returns
        -------
        DataFrame
            Returns reshaped DataFrame.

        Raises
        ------
        ValueError:
            When there are any `index`, `columns` combinations with multiple
            values. `DataFrame.pivot_table` when you need to aggregate.

        See Also
        --------
        DataFrame.pivot_table : Generalization of pivot that can handle
            duplicate values for one index/column pair.
        DataFrame.unstack : Pivot based on the index values instead of a
            column.

        Notes
        -----
        For finer-tuned control, see hierarchical indexing documentation along
        with the related stack/unstack methods.

        Examples
        --------
        >>> df = pd.DataFrame({'foo': ['one', 'one', 'one', 'two', 'two',
        ...                            'two'],
        ...                    'bar': ['A', 'B', 'C', 'A', 'B', 'C'],
        ...                    'baz': [1, 2, 3, 4, 5, 6],
        ...                    'zoo': ['x', 'y', 'z', 'q', 'w', 't']})
        >>> df
            foo   bar  baz  zoo
        0   one   A    1    x
        1   one   B    2    y
        2   one   C    3    z
        3   two   A    4    q
        4   two   B    5    w
        5   two   C    6    t

        >>> df.pivot(index='foo', columns='bar', values='baz')
        bar  A   B   C
        foo
        one  1   2   3
        two  4   5   6

        >>> df.pivot(index='foo', columns='bar')['baz']
        bar  A   B   C
        foo
        one  1   2   3
        two  4   5   6

        >>> df.pivot(index='foo', columns='bar', values=['baz', 'zoo'])
              baz       zoo
        bar   A  B  C   A  B  C
        foo
        one   1  2  3   x  y  z
        two   4  5  6   q  w  t

        You could also assign a list of column names or a list of index names.

        >>> df = pd.DataFrame({
        ...        "lev1": [1, 1, 1, 2, 2, 2],
        ...        "lev2": [1, 1, 2, 1, 1, 2],
        ...        "lev3": [1, 2, 1, 2, 1, 2],
        ...        "lev4": [1, 2, 3, 4, 5, 6],
        ...        "values": [0, 1, 2, 3, 4, 5]})
        >>> df
            lev1 lev2 lev3 lev4 values
        0   1    1    1    1    0
        1   1    1    2    2    1
        2   1    2    1    3    2
        3   2    1    2    4    3
        4   2    1    1    5    4
        5   2    2    2    6    5

        >>> df.pivot(index="lev1", columns=["lev2", "lev3"],values="values")
        lev2    1         2
        lev3    1    2    1    2
        lev1
        1     0.0  1.0  2.0  NaN
        2     4.0  3.0  NaN  5.0

        >>> df.pivot(index=["lev1", "lev2"], columns=["lev3"],values="values")
              lev3    1    2
        lev1  lev2
           1     1  0.0  1.0
                 2  2.0  NaN
           2     1  4.0  3.0
                 2  NaN  5.0

        A ValueError is raised if there are any duplicates.

        >>> df = pd.DataFrame({"foo": ['one', 'one', 'two', 'two'],
        ...                    "bar": ['A', 'A', 'B', 'C'],
        ...                    "baz": [1, 2, 3, 4]})
        >>> df
           foo bar  baz
        0  one   A    1
        1  one   A    2
        2  two   B    3
        3  two   C    4

        Notice that the first two rows are the same for our `index`
        and `columns` arguments.

        >>> df.pivot(index='foo', columns='bar', values='baz')
        Traceback (most recent call last):
           ...
        ValueError: Index contains duplicate entries, cannot reshape
        """

    @Substitution("")
    @Appender(_shared_docs["pivot"])
    def pivot(self, index=None, columns=None, values=None) -> "DataFrame":
        from pandas.core.reshape.pivot import pivot

        return pivot(self, index=index, columns=columns, values=values)

    _shared_docs[
        "pivot_table"
    ] = """
        Create a spreadsheet-style pivot table as a DataFrame.

        The levels in the pivot table will be stored in MultiIndex objects
        (hierarchical indexes) on the index and columns of the result DataFrame.

        Parameters
        ----------%s
        values : column to aggregate, optional
        index : column, Grouper, array, or list of the previous
            If an array is passed, it must be the same length as the data. The
            list can contain any of the other types (except list).
            Keys to group by on the pivot table index.  If an array is passed,
            it is being used as the same manner as column values.
        columns : column, Grouper, array, or list of the previous
            If an array is passed, it must be the same length as the data. The
            list can contain any of the other types (except list).
            Keys to group by on the pivot table column.  If an array is passed,
            it is being used as the same manner as column values.
        aggfunc : function, list of functions, dict, default numpy.mean
            If list of functions passed, the resulting pivot table will have
            hierarchical columns whose top level are the function names
            (inferred from the function objects themselves)
            If dict is passed, the key is column to aggregate and value
            is function or list of functions.
        fill_value : scalar, default None
            Value to replace missing values with (in the resulting pivot table,
            after aggregation).
        margins : bool, default False
            Add all row / columns (e.g. for subtotal / grand totals).
        dropna : bool, default True
            Do not include columns whose entries are all NaN.
        margins_name : str, default 'All'
            Name of the row / column that will contain the totals
            when margins is True.
        observed : bool, default False
            This only applies if any of the groupers are Categoricals.
            If True: only show observed values for categorical groupers.
            If False: show all values for categorical groupers.

            .. versionchanged:: 0.25.0

        Returns
        -------
        DataFrame
            An Excel style pivot table.

        See Also
        --------
        DataFrame.pivot : Pivot without aggregation that can handle
            non-numeric data.

        Examples
        --------
        >>> df = pd.DataFrame({"A": ["foo", "foo", "foo", "foo", "foo",
        ...                          "bar", "bar", "bar", "bar"],
        ...                    "B": ["one", "one", "one", "two", "two",
        ...                          "one", "one", "two", "two"],
        ...                    "C": ["small", "large", "large", "small",
        ...                          "small", "large", "small", "small",
        ...                          "large"],
        ...                    "D": [1, 2, 2, 3, 3, 4, 5, 6, 7],
        ...                    "E": [2, 4, 5, 5, 6, 6, 8, 9, 9]})
        >>> df
             A    B      C  D  E
        0  foo  one  small  1  2
        1  foo  one  large  2  4
        2  foo  one  large  2  5
        3  foo  two  small  3  5
        4  foo  two  small  3  6
        5  bar  one  large  4  6
        6  bar  one  small  5  8
        7  bar  two  small  6  9
        8  bar  two  large  7  9

        This first example aggregates values by taking the sum.

        >>> table = pd.pivot_table(df, values='D', index=['A', 'B'],
        ...                     columns=['C'], aggfunc=np.sum)
        >>> table
        C        large  small
        A   B
        bar one    4.0    5.0
            two    7.0    6.0
        foo one    4.0    1.0
            two    NaN    6.0

        We can also fill missing values using the `fill_value` parameter.

        >>> table = pd.pivot_table(df, values='D', index=['A', 'B'],
        ...                     columns=['C'], aggfunc=np.sum, fill_value=0)
        >>> table
        C        large  small
        A   B
        bar one      4      5
            two      7      6
        foo one      4      1
            two      0      6

        The next example aggregates by taking the mean across multiple columns.

        >>> table = pd.pivot_table(df, values=['D', 'E'], index=['A', 'C'],
        ...                     aggfunc={'D': np.mean,
        ...                              'E': np.mean})
        >>> table
                        D         E
        A   C
        bar large  5.500000  7.500000
            small  5.500000  8.500000
        foo large  2.000000  4.500000
            small  2.333333  4.333333

        We can also calculate multiple types of aggregations for any given
        value column.

        >>> table = pd.pivot_table(df, values=['D', 'E'], index=['A', 'C'],
        ...                     aggfunc={'D': np.mean,
        ...                              'E': [min, max, np.mean]})
        >>> table
                        D    E
                    mean  max      mean  min
        A   C
        bar large  5.500000  9.0  7.500000  6.0
            small  5.500000  9.0  8.500000  8.0
        foo large  2.000000  5.0  4.500000  4.0
            small  2.333333  6.0  4.333333  2.0
        """

    @Substitution("")
    @Appender(_shared_docs["pivot_table"])
    def pivot_table(
        self,
        values=None,
        index=None,
        columns=None,
        aggfunc="mean",
        fill_value=None,
        margins=False,
        dropna=True,
        margins_name="All",
        observed=False,
    ) -> "DataFrame":
        from pandas.core.reshape.pivot import pivot_table

        return pivot_table(
            self,
            values=values,
            index=index,
            columns=columns,
            aggfunc=aggfunc,
            fill_value=fill_value,
            margins=margins,
            dropna=dropna,
            margins_name=margins_name,
            observed=observed,
        )

    def stack(self, level=-1, dropna=True):
        """
        Stack the prescribed level(s) from columns to index.

        Return a reshaped DataFrame or Series having a multi-level
        index with one or more new inner-most levels compared to the current
        DataFrame. The new inner-most levels are created by pivoting the
        columns of the current dataframe:

          - if the columns have a single level, the output is a Series;
          - if the columns have multiple levels, the new index
            level(s) is (are) taken from the prescribed level(s) and
            the output is a DataFrame.

        The new index levels are sorted.

        Parameters
        ----------
        level : int, str, list, default -1
            Level(s) to stack from the column axis onto the index
            axis, defined as one index or label, or a list of indices
            or labels.
        dropna : bool, default True
            Whether to drop rows in the resulting Frame/Series with
            missing values. Stacking a column level onto the index
            axis can create combinations of index and column values
            that are missing from the original dataframe. See Examples
            section.

        Returns
        -------
        DataFrame or Series
            Stacked dataframe or series.

        See Also
        --------
        DataFrame.unstack : Unstack prescribed level(s) from index axis
             onto column axis.
        DataFrame.pivot : Reshape dataframe from long format to wide
             format.
        DataFrame.pivot_table : Create a spreadsheet-style pivot table
             as a DataFrame.

        Notes
        -----
        The function is named by analogy with a collection of books
        being reorganized from being side by side on a horizontal
        position (the columns of the dataframe) to being stacked
        vertically on top of each other (in the index of the
        dataframe).

        Examples
        --------
        **Single level columns**

        >>> df_single_level_cols = pd.DataFrame([[0, 1], [2, 3]],
        ...                                     index=['cat', 'dog'],
        ...                                     columns=['weight', 'height'])

        Stacking a dataframe with a single level column axis returns a Series:

        >>> df_single_level_cols
             weight height
        cat       0      1
        dog       2      3
        >>> df_single_level_cols.stack()
        cat  weight    0
             height    1
        dog  weight    2
             height    3
        dtype: int64

        **Multi level columns: simple case**

        >>> multicol1 = pd.MultiIndex.from_tuples([('weight', 'kg'),
        ...                                        ('weight', 'pounds')])
        >>> df_multi_level_cols1 = pd.DataFrame([[1, 2], [2, 4]],
        ...                                     index=['cat', 'dog'],
        ...                                     columns=multicol1)

        Stacking a dataframe with a multi-level column axis:

        >>> df_multi_level_cols1
             weight
                 kg    pounds
        cat       1        2
        dog       2        4
        >>> df_multi_level_cols1.stack()
                    weight
        cat kg           1
            pounds       2
        dog kg           2
            pounds       4

        **Missing values**

        >>> multicol2 = pd.MultiIndex.from_tuples([('weight', 'kg'),
        ...                                        ('height', 'm')])
        >>> df_multi_level_cols2 = pd.DataFrame([[1.0, 2.0], [3.0, 4.0]],
        ...                                     index=['cat', 'dog'],
        ...                                     columns=multicol2)

        It is common to have missing values when stacking a dataframe
        with multi-level columns, as the stacked dataframe typically
        has more values than the original dataframe. Missing values
        are filled with NaNs:

        >>> df_multi_level_cols2
            weight height
                kg      m
        cat    1.0    2.0
        dog    3.0    4.0
        >>> df_multi_level_cols2.stack()
                height  weight
        cat kg     NaN     1.0
            m      2.0     NaN
        dog kg     NaN     3.0
            m      4.0     NaN

        **Prescribing the level(s) to be stacked**

        The first parameter controls which level or levels are stacked:

        >>> df_multi_level_cols2.stack(0)
                     kg    m
        cat height  NaN  2.0
            weight  1.0  NaN
        dog height  NaN  4.0
            weight  3.0  NaN
        >>> df_multi_level_cols2.stack([0, 1])
        cat  height  m     2.0
             weight  kg    1.0
        dog  height  m     4.0
             weight  kg    3.0
        dtype: float64

        **Dropping missing values**

        >>> df_multi_level_cols3 = pd.DataFrame([[None, 1.0], [2.0, 3.0]],
        ...                                     index=['cat', 'dog'],
        ...                                     columns=multicol2)

        Note that rows where all values are missing are dropped by
        default but this behaviour can be controlled via the dropna
        keyword parameter:

        >>> df_multi_level_cols3
            weight height
                kg      m
        cat    NaN    1.0
        dog    2.0    3.0
        >>> df_multi_level_cols3.stack(dropna=False)
                height  weight
        cat kg     NaN     NaN
            m      1.0     NaN
        dog kg     NaN     2.0
            m      3.0     NaN
        >>> df_multi_level_cols3.stack(dropna=True)
                height  weight
        cat m      1.0     NaN
        dog kg     NaN     2.0
            m      3.0     NaN
        """
        from pandas.core.reshape.reshape import stack, stack_multiple

        if isinstance(level, (tuple, list)):
            return stack_multiple(self, level, dropna=dropna)
        else:
            return stack(self, level, dropna=dropna)

    def explode(self, column: Union[str, Tuple]) -> "DataFrame":
        """
        Transform each element of a list-like to a row, replicating index values.

        .. versionadded:: 0.25.0

        Parameters
        ----------
        column : str or tuple
            Column to explode.

        Returns
        -------
        DataFrame
            Exploded lists to rows of the subset columns;
            index will be duplicated for these rows.

        Raises
        ------
        ValueError :
            if columns of the frame are not unique.

        See Also
        --------
        DataFrame.unstack : Pivot a level of the (necessarily hierarchical)
            index labels.
        DataFrame.melt : Unpivot a DataFrame from wide format to long format.
        Series.explode : Explode a DataFrame from list-like columns to long format.

        Notes
        -----
        This routine will explode list-likes including lists, tuples,
        Series, and np.ndarray. The result dtype of the subset rows will
        be object. Scalars will be returned unchanged. Empty list-likes will
        result in a np.nan for that row.

        Examples
        --------
        >>> df = pd.DataFrame({'A': [[1, 2, 3], 'foo', [], [3, 4]], 'B': 1})
        >>> df
                   A  B
        0  [1, 2, 3]  1
        1        foo  1
        2         []  1
        3     [3, 4]  1

        >>> df.explode('A')
             A  B
        0    1  1
        0    2  1
        0    3  1
        1  foo  1
        2  NaN  1
        3    3  1
        3    4  1
        """
        if not (is_scalar(column) or isinstance(column, tuple)):
            raise ValueError("column must be a scalar")
        if not self.columns.is_unique:
            raise ValueError("columns must be unique")

        df = self.reset_index(drop=True)
        # TODO: use overload to refine return type of reset_index
        assert df is not None  # needed for mypy
        result = df[column].explode()
        result = df.drop([column], axis=1).join(result)
        result.index = self.index.take(result.index)
        result = result.reindex(columns=self.columns, copy=False)

        return result

    def unstack(self, level=-1, fill_value=None):
        """
        Pivot a level of the (necessarily hierarchical) index labels.

        Returns a DataFrame having a new level of column labels whose inner-most level
        consists of the pivoted index labels.

        If the index is not a MultiIndex, the output will be a Series
        (the analogue of stack when the columns are not a MultiIndex).

        The level involved will automatically get sorted.

        Parameters
        ----------
        level : int, str, or list of these, default -1 (last level)
            Level(s) of index to unstack, can pass level name.
        fill_value : int, str or dict
            Replace NaN with this value if the unstack produces missing values.

        Returns
        -------
        Series or DataFrame

        See Also
        --------
        DataFrame.pivot : Pivot a table based on column values.
        DataFrame.stack : Pivot a level of the column labels (inverse operation
            from `unstack`).

        Examples
        --------
        >>> index = pd.MultiIndex.from_tuples([('one', 'a'), ('one', 'b'),
        ...                                    ('two', 'a'), ('two', 'b')])
        >>> s = pd.Series(np.arange(1.0, 5.0), index=index)
        >>> s
        one  a   1.0
             b   2.0
        two  a   3.0
             b   4.0
        dtype: float64

        >>> s.unstack(level=-1)
             a   b
        one  1.0  2.0
        two  3.0  4.0

        >>> s.unstack(level=0)
           one  two
        a  1.0   3.0
        b  2.0   4.0

        >>> df = s.unstack(level=0)
        >>> df.unstack()
        one  a  1.0
             b  2.0
        two  a  3.0
             b  4.0
        dtype: float64
        """
        from pandas.core.reshape.reshape import unstack

        return unstack(self, level, fill_value)

    _shared_docs[
        "melt"
    ] = """
    Unpivot a DataFrame from wide to long format, optionally leaving identifiers set.

    This function is useful to massage a DataFrame into a format where one
    or more columns are identifier variables (`id_vars`), while all other
    columns, considered measured variables (`value_vars`), are "unpivoted" to
    the row axis, leaving just two non-identifier columns, 'variable' and
    'value'.
    %(versionadded)s
    Parameters
    ----------
    id_vars : tuple, list, or ndarray, optional
        Column(s) to use as identifier variables.
    value_vars : tuple, list, or ndarray, optional
        Column(s) to unpivot. If not specified, uses all columns that
        are not set as `id_vars`.
    var_name : scalar
        Name to use for the 'variable' column. If None it uses
        ``frame.columns.name`` or 'variable'.
    value_name : scalar, default 'value'
        Name to use for the 'value' column.
    col_level : int or str, optional
        If columns are a MultiIndex then use this level to melt.

    Returns
    -------
    DataFrame
        Unpivoted DataFrame.

    See Also
    --------
    %(other)s : Identical method.
    pivot_table : Create a spreadsheet-style pivot table as a DataFrame.
    DataFrame.pivot : Return reshaped DataFrame organized
        by given index / column values.
    DataFrame.explode : Explode a DataFrame from list-like
            columns to long format.

    Examples
    --------
    >>> df = pd.DataFrame({'A': {0: 'a', 1: 'b', 2: 'c'},
    ...                    'B': {0: 1, 1: 3, 2: 5},
    ...                    'C': {0: 2, 1: 4, 2: 6}})
    >>> df
       A  B  C
    0  a  1  2
    1  b  3  4
    2  c  5  6

    >>> %(caller)sid_vars=['A'], value_vars=['B'])
       A variable  value
    0  a        B      1
    1  b        B      3
    2  c        B      5

    >>> %(caller)sid_vars=['A'], value_vars=['B', 'C'])
       A variable  value
    0  a        B      1
    1  b        B      3
    2  c        B      5
    3  a        C      2
    4  b        C      4
    5  c        C      6

    The names of 'variable' and 'value' columns can be customized:

    >>> %(caller)sid_vars=['A'], value_vars=['B'],
    ...         var_name='myVarname', value_name='myValname')
       A myVarname  myValname
    0  a         B          1
    1  b         B          3
    2  c         B          5

    If you have multi-index columns:

    >>> df.columns = [list('ABC'), list('DEF')]
    >>> df
       A  B  C
       D  E  F
    0  a  1  2
    1  b  3  4
    2  c  5  6

    >>> %(caller)scol_level=0, id_vars=['A'], value_vars=['B'])
       A variable  value
    0  a        B      1
    1  b        B      3
    2  c        B      5

    >>> %(caller)sid_vars=[('A', 'D')], value_vars=[('B', 'E')])
      (A, D) variable_0 variable_1  value
    0      a          B          E      1
    1      b          B          E      3
    2      c          B          E      5
    """

    @Appender(
        _shared_docs["melt"]
        % dict(
            caller="df.melt(",
            versionadded="\n    .. versionadded:: 0.20.0\n",
            other="melt",
        )
    )
    def melt(
        self,
        id_vars=None,
        value_vars=None,
        var_name=None,
        value_name="value",
        col_level=None,
    ) -> "DataFrame":
        from pandas.core.reshape.melt import melt

        return melt(
            self,
            id_vars=id_vars,
            value_vars=value_vars,
            var_name=var_name,
            value_name=value_name,
            col_level=col_level,
        )

    # ----------------------------------------------------------------------
    # Time series-related

    def diff(self, periods: int = 1, axis: Axis = 0) -> "DataFrame":
        """
        First discrete difference of element.

        Calculates the difference of a DataFrame element compared with another
        element in the DataFrame (default is the element in the same column
        of the previous row).

        Parameters
        ----------
        periods : int, default 1
            Periods to shift for calculating difference, accepts negative
            values.
        axis : {0 or 'index', 1 or 'columns'}, default 0
            Take difference over rows (0) or columns (1).

        Returns
        -------
        DataFrame

        See Also
        --------
        Series.diff: First discrete difference for a Series.
        DataFrame.pct_change: Percent change over given number of periods.
        DataFrame.shift: Shift index by desired number of periods with an
            optional time freq.

        Notes
        -----
        For boolean dtypes, this uses :meth:`operator.xor` rather than
        :meth:`operator.sub`.

        Examples
        --------
        Difference with previous row

        >>> df = pd.DataFrame({'a': [1, 2, 3, 4, 5, 6],
        ...                    'b': [1, 1, 2, 3, 5, 8],
        ...                    'c': [1, 4, 9, 16, 25, 36]})
        >>> df
           a  b   c
        0  1  1   1
        1  2  1   4
        2  3  2   9
        3  4  3  16
        4  5  5  25
        5  6  8  36

        >>> df.diff()
             a    b     c
        0  NaN  NaN   NaN
        1  1.0  0.0   3.0
        2  1.0  1.0   5.0
        3  1.0  1.0   7.0
        4  1.0  2.0   9.0
        5  1.0  3.0  11.0

        Difference with previous column

        >>> df.diff(axis=1)
            a    b     c
        0 NaN  0.0   0.0
        1 NaN -1.0   3.0
        2 NaN -1.0   7.0
        3 NaN -1.0  13.0
        4 NaN  0.0  20.0
        5 NaN  2.0  28.0

        Difference with 3rd previous row

        >>> df.diff(periods=3)
             a    b     c
        0  NaN  NaN   NaN
        1  NaN  NaN   NaN
        2  NaN  NaN   NaN
        3  3.0  2.0  15.0
        4  3.0  4.0  21.0
        5  3.0  6.0  27.0

        Difference with following row

        >>> df.diff(periods=-1)
             a    b     c
        0 -1.0  0.0  -3.0
        1 -1.0 -1.0  -5.0
        2 -1.0 -1.0  -7.0
        3 -1.0 -2.0  -9.0
        4 -1.0 -3.0 -11.0
        5  NaN  NaN   NaN
        """
        bm_axis = self._get_block_manager_axis(axis)
        new_data = self._mgr.diff(n=periods, axis=bm_axis)
        return self._constructor(new_data)

    # ----------------------------------------------------------------------
    # Function application

    def _gotitem(
        self,
        key: Union[str, List[str]],
        ndim: int,
        subset: Optional[Union[Series, ABCDataFrame]] = None,
    ) -> Union[Series, ABCDataFrame]:
        """
        Sub-classes to define. Return a sliced object.

        Parameters
        ----------
        key : string / list of selections
        ndim : 1,2
            requested ndim of result
        subset : object, default None
            subset to act on
        """
        if subset is None:
            subset = self
        elif subset.ndim == 1:  # is Series
            return subset

        # TODO: _shallow_copy(subset)?
        return subset[key]

    _agg_summary_and_see_also_doc = dedent(
        """
    The aggregation operations are always performed over an axis, either the
    index (default) or the column axis. This behavior is different from
    `numpy` aggregation functions (`mean`, `median`, `prod`, `sum`, `std`,
    `var`), where the default is to compute the aggregation of the flattened
    array, e.g., ``numpy.mean(arr_2d)`` as opposed to
    ``numpy.mean(arr_2d, axis=0)``.

    `agg` is an alias for `aggregate`. Use the alias.

    See Also
    --------
    DataFrame.apply : Perform any type of operations.
    DataFrame.transform : Perform transformation type operations.
    core.groupby.GroupBy : Perform operations over groups.
    core.resample.Resampler : Perform operations over resampled bins.
    core.window.Rolling : Perform operations over rolling window.
    core.window.Expanding : Perform operations over expanding window.
    core.window.EWM : Perform operation over exponential weighted
        window.
    """
    )

    _agg_examples_doc = dedent(
        """
    Examples
    --------
    >>> df = pd.DataFrame([[1, 2, 3],
    ...                    [4, 5, 6],
    ...                    [7, 8, 9],
    ...                    [np.nan, np.nan, np.nan]],
    ...                   columns=['A', 'B', 'C'])

    Aggregate these functions over the rows.

    >>> df.agg(['sum', 'min'])
            A     B     C
    sum  12.0  15.0  18.0
    min   1.0   2.0   3.0

    Different aggregations per column.

    >>> df.agg({'A' : ['sum', 'min'], 'B' : ['min', 'max']})
            A    B
    max   NaN  8.0
    min   1.0  2.0
    sum  12.0  NaN

    Aggregate over the columns.

    >>> df.agg("mean", axis="columns")
    0    2.0
    1    5.0
    2    8.0
    3    NaN
    dtype: float64
    """
    )

    @Substitution(
        see_also=_agg_summary_and_see_also_doc,
        examples=_agg_examples_doc,
        versionadded="\n.. versionadded:: 0.20.0\n",
        **_shared_doc_kwargs,
    )
    @Appender(_shared_docs["aggregate"])
    def aggregate(self, func, axis=0, *args, **kwargs):
        axis = self._get_axis_number(axis)

        result = None
        try:
            result, how = self._aggregate(func, axis=axis, *args, **kwargs)
        except TypeError:
            pass
        if result is None:
            return self.apply(func, axis=axis, args=args, **kwargs)
        return result

    def _aggregate(self, arg, axis=0, *args, **kwargs):
        if axis == 1:
            # NDFrame.aggregate returns a tuple, and we need to transpose
            # only result
            result, how = self.T._aggregate(arg, *args, **kwargs)
            result = result.T if result is not None else result
            return result, how
        return super()._aggregate(arg, *args, **kwargs)

    agg = aggregate

    @Appender(_shared_docs["transform"] % _shared_doc_kwargs)
    def transform(self, func, axis=0, *args, **kwargs) -> "DataFrame":
        axis = self._get_axis_number(axis)
        if axis == 1:
            return self.T.transform(func, *args, **kwargs).T
        return super().transform(func, *args, **kwargs)

    def apply(self, func, axis=0, raw=False, result_type=None, args=(), **kwds):
        """
        Apply a function along an axis of the DataFrame.

        Objects passed to the function are Series objects whose index is
        either the DataFrame's index (``axis=0``) or the DataFrame's columns
        (``axis=1``). By default (``result_type=None``), the final return type
        is inferred from the return type of the applied function. Otherwise,
        it depends on the `result_type` argument.

        Parameters
        ----------
        func : function
            Function to apply to each column or row.
        axis : {0 or 'index', 1 or 'columns'}, default 0
            Axis along which the function is applied:

            * 0 or 'index': apply function to each column.
            * 1 or 'columns': apply function to each row.

        raw : bool, default False
            Determines if row or column is passed as a Series or ndarray object:

            * ``False`` : passes each row or column as a Series to the
              function.
            * ``True`` : the passed function will receive ndarray objects
              instead.
              If you are just applying a NumPy reduction function this will
              achieve much better performance.

        result_type : {'expand', 'reduce', 'broadcast', None}, default None
            These only act when ``axis=1`` (columns):

            * 'expand' : list-like results will be turned into columns.
            * 'reduce' : returns a Series if possible rather than expanding
              list-like results. This is the opposite of 'expand'.
            * 'broadcast' : results will be broadcast to the original shape
              of the DataFrame, the original index and columns will be
              retained.

            The default behaviour (None) depends on the return value of the
            applied function: list-like results will be returned as a Series
            of those. However if the apply function returns a Series these
            are expanded to columns.

            .. versionadded:: 0.23.0

        args : tuple
            Positional arguments to pass to `func` in addition to the
            array/series.
        **kwds
            Additional keyword arguments to pass as keywords arguments to
            `func`.

        Returns
        -------
        Series or DataFrame
            Result of applying ``func`` along the given axis of the
            DataFrame.

        See Also
        --------
        DataFrame.applymap: For elementwise operations.
        DataFrame.aggregate: Only perform aggregating type operations.
        DataFrame.transform: Only perform transforming type operations.

        Examples
        --------
        >>> df = pd.DataFrame([[4, 9]] * 3, columns=['A', 'B'])
        >>> df
           A  B
        0  4  9
        1  4  9
        2  4  9

        Using a numpy universal function (in this case the same as
        ``np.sqrt(df)``):

        >>> df.apply(np.sqrt)
             A    B
        0  2.0  3.0
        1  2.0  3.0
        2  2.0  3.0

        Using a reducing function on either axis

        >>> df.apply(np.sum, axis=0)
        A    12
        B    27
        dtype: int64

        >>> df.apply(np.sum, axis=1)
        0    13
        1    13
        2    13
        dtype: int64

        Returning a list-like will result in a Series

        >>> df.apply(lambda x: [1, 2], axis=1)
        0    [1, 2]
        1    [1, 2]
        2    [1, 2]
        dtype: object

        Passing ``result_type='expand'`` will expand list-like results
        to columns of a Dataframe

        >>> df.apply(lambda x: [1, 2], axis=1, result_type='expand')
           0  1
        0  1  2
        1  1  2
        2  1  2

        Returning a Series inside the function is similar to passing
        ``result_type='expand'``. The resulting column names
        will be the Series index.

        >>> df.apply(lambda x: pd.Series([1, 2], index=['foo', 'bar']), axis=1)
           foo  bar
        0    1    2
        1    1    2
        2    1    2

        Passing ``result_type='broadcast'`` will ensure the same shape
        result, whether list-like or scalar is returned by the function,
        and broadcast it along the axis. The resulting column names will
        be the originals.

        >>> df.apply(lambda x: [1, 2], axis=1, result_type='broadcast')
           A  B
        0  1  2
        1  1  2
        2  1  2
        """
        from pandas.core.apply import frame_apply

        op = frame_apply(
            self,
            func=func,
            axis=axis,
            raw=raw,
            result_type=result_type,
            args=args,
            kwds=kwds,
        )
        return op.get_result()

    def applymap(self, func) -> "DataFrame":
        """
        Apply a function to a Dataframe elementwise.

        This method applies a function that accepts and returns a scalar
        to every element of a DataFrame.

        Parameters
        ----------
        func : callable
            Python function, returns a single value from a single value.

        Returns
        -------
        DataFrame
            Transformed DataFrame.

        See Also
        --------
        DataFrame.apply : Apply a function along input axis of DataFrame.

        Notes
        -----
        In the current implementation applymap calls `func` twice on the
        first column/row to decide whether it can take a fast or slow
        code path. This can lead to unexpected behavior if `func` has
        side-effects, as they will take effect twice for the first
        column/row.

        Examples
        --------
        >>> df = pd.DataFrame([[1, 2.12], [3.356, 4.567]])
        >>> df
               0      1
        0  1.000  2.120
        1  3.356  4.567

        >>> df.applymap(lambda x: len(str(x)))
           0  1
        0  3  4
        1  5  5

        Note that a vectorized version of `func` often exists, which will
        be much faster. You could square each number elementwise.

        >>> df.applymap(lambda x: x**2)
                   0          1
        0   1.000000   4.494400
        1  11.262736  20.857489

        But it's better to avoid applymap in that case.

        >>> df ** 2
                   0          1
        0   1.000000   4.494400
        1  11.262736  20.857489
        """
        # if we have a dtype == 'M8[ns]', provide boxed values
        def infer(x):
            if x.empty:
                return lib.map_infer(x, func)
            return lib.map_infer(x.astype(object).values, func)

        return self.apply(infer)

    # ----------------------------------------------------------------------
    # Merging / joining methods

    def append(
        self, other, ignore_index=False, verify_integrity=False, sort=False
    ) -> "DataFrame":
        """
        Append rows of `other` to the end of caller, returning a new object.

        Columns in `other` that are not in the caller are added as new columns.

        Parameters
        ----------
        other : DataFrame or Series/dict-like object, or list of these
            The data to append.
        ignore_index : bool, default False
            If True, do not use the index labels.
        verify_integrity : bool, default False
            If True, raise ValueError on creating index with duplicates.
        sort : bool, default False
            Sort columns if the columns of `self` and `other` are not aligned.

            .. versionadded:: 0.23.0
            .. versionchanged:: 1.0.0

                Changed to not sort by default.

        Returns
        -------
        DataFrame

        See Also
        --------
        concat : General function to concatenate DataFrame or Series objects.

        Notes
        -----
        If a list of dict/series is passed and the keys are all contained in
        the DataFrame's index, the order of the columns in the resulting
        DataFrame will be unchanged.

        Iteratively appending rows to a DataFrame can be more computationally
        intensive than a single concatenate. A better solution is to append
        those rows to a list and then concatenate the list with the original
        DataFrame all at once.

        Examples
        --------
        >>> df = pd.DataFrame([[1, 2], [3, 4]], columns=list('AB'))
        >>> df
           A  B
        0  1  2
        1  3  4
        >>> df2 = pd.DataFrame([[5, 6], [7, 8]], columns=list('AB'))
        >>> df.append(df2)
           A  B
        0  1  2
        1  3  4
        0  5  6
        1  7  8

        With `ignore_index` set to True:

        >>> df.append(df2, ignore_index=True)
           A  B
        0  1  2
        1  3  4
        2  5  6
        3  7  8

        The following, while not recommended methods for generating DataFrames,
        show two ways to generate a DataFrame from multiple data sources.

        Less efficient:

        >>> df = pd.DataFrame(columns=['A'])
        >>> for i in range(5):
        ...     df = df.append({'A': i}, ignore_index=True)
        >>> df
           A
        0  0
        1  1
        2  2
        3  3
        4  4

        More efficient:

        >>> pd.concat([pd.DataFrame([i], columns=['A']) for i in range(5)],
        ...           ignore_index=True)
           A
        0  0
        1  1
        2  2
        3  3
        4  4
        """
        if isinstance(other, (Series, dict)):
            if isinstance(other, dict):
                if not ignore_index:
                    raise TypeError("Can only append a dict if ignore_index=True")
                other = Series(other)
            if other.name is None and not ignore_index:
                raise TypeError(
                    "Can only append a Series if ignore_index=True "
                    "or if the Series has a name"
                )

            index = Index([other.name], name=self.index.name)
            idx_diff = other.index.difference(self.columns)
            try:
                combined_columns = self.columns.append(idx_diff)
            except TypeError:
                combined_columns = self.columns.astype(object).append(idx_diff)
            other = (
                other.reindex(combined_columns, copy=False)
                .to_frame()
                .T.infer_objects()
                .rename_axis(index.names, copy=False)
            )
            if not self.columns.equals(combined_columns):
                self = self.reindex(columns=combined_columns)
        elif isinstance(other, list):
            if not other:
                pass
            elif not isinstance(other[0], DataFrame):
                other = DataFrame(other)
                if (self.columns.get_indexer(other.columns) >= 0).all():
                    other = other.reindex(columns=self.columns)

        from pandas.core.reshape.concat import concat

        if isinstance(other, (list, tuple)):
            to_concat = [self, *other]
        else:
            to_concat = [self, other]
        return concat(
            to_concat,
            ignore_index=ignore_index,
            verify_integrity=verify_integrity,
            sort=sort,
        )

    def join(
        self, other, on=None, how="left", lsuffix="", rsuffix="", sort=False
    ) -> "DataFrame":
        """
        Join columns of another DataFrame.

        Join columns with `other` DataFrame either on index or on a key
        column. Efficiently join multiple DataFrame objects by index at once by
        passing a list.

        Parameters
        ----------
        other : DataFrame, Series, or list of DataFrame
            Index should be similar to one of the columns in this one. If a
            Series is passed, its name attribute must be set, and that will be
            used as the column name in the resulting joined DataFrame.
        on : str, list of str, or array-like, optional
            Column or index level name(s) in the caller to join on the index
            in `other`, otherwise joins index-on-index. If multiple
            values given, the `other` DataFrame must have a MultiIndex. Can
            pass an array as the join key if it is not already contained in
            the calling DataFrame. Like an Excel VLOOKUP operation.
        how : {'left', 'right', 'outer', 'inner'}, default 'left'
            How to handle the operation of the two objects.

            * left: use calling frame's index (or column if on is specified)
            * right: use `other`'s index.
            * outer: form union of calling frame's index (or column if on is
              specified) with `other`'s index, and sort it.
              lexicographically.
            * inner: form intersection of calling frame's index (or column if
              on is specified) with `other`'s index, preserving the order
              of the calling's one.
        lsuffix : str, default ''
            Suffix to use from left frame's overlapping columns.
        rsuffix : str, default ''
            Suffix to use from right frame's overlapping columns.
        sort : bool, default False
            Order result DataFrame lexicographically by the join key. If False,
            the order of the join key depends on the join type (how keyword).

        Returns
        -------
        DataFrame
            A dataframe containing columns from both the caller and `other`.

        See Also
        --------
        DataFrame.merge : For column(s)-on-columns(s) operations.

        Notes
        -----
        Parameters `on`, `lsuffix`, and `rsuffix` are not supported when
        passing a list of `DataFrame` objects.

        Support for specifying index levels as the `on` parameter was added
        in version 0.23.0.

        Examples
        --------
        >>> df = pd.DataFrame({'key': ['K0', 'K1', 'K2', 'K3', 'K4', 'K5'],
        ...                    'A': ['A0', 'A1', 'A2', 'A3', 'A4', 'A5']})

        >>> df
          key   A
        0  K0  A0
        1  K1  A1
        2  K2  A2
        3  K3  A3
        4  K4  A4
        5  K5  A5

        >>> other = pd.DataFrame({'key': ['K0', 'K1', 'K2'],
        ...                       'B': ['B0', 'B1', 'B2']})

        >>> other
          key   B
        0  K0  B0
        1  K1  B1
        2  K2  B2

        Join DataFrames using their indexes.

        >>> df.join(other, lsuffix='_caller', rsuffix='_other')
          key_caller   A key_other    B
        0         K0  A0        K0   B0
        1         K1  A1        K1   B1
        2         K2  A2        K2   B2
        3         K3  A3       NaN  NaN
        4         K4  A4       NaN  NaN
        5         K5  A5       NaN  NaN

        If we want to join using the key columns, we need to set key to be
        the index in both `df` and `other`. The joined DataFrame will have
        key as its index.

        >>> df.set_index('key').join(other.set_index('key'))
              A    B
        key
        K0   A0   B0
        K1   A1   B1
        K2   A2   B2
        K3   A3  NaN
        K4   A4  NaN
        K5   A5  NaN

        Another option to join using the key columns is to use the `on`
        parameter. DataFrame.join always uses `other`'s index but we can use
        any column in `df`. This method preserves the original DataFrame's
        index in the result.

        >>> df.join(other.set_index('key'), on='key')
          key   A    B
        0  K0  A0   B0
        1  K1  A1   B1
        2  K2  A2   B2
        3  K3  A3  NaN
        4  K4  A4  NaN
        5  K5  A5  NaN
        """
        return self._join_compat(
            other, on=on, how=how, lsuffix=lsuffix, rsuffix=rsuffix, sort=sort
        )

    def _join_compat(
        self, other, on=None, how="left", lsuffix="", rsuffix="", sort=False
    ):
        from pandas.core.reshape.merge import merge
        from pandas.core.reshape.concat import concat

        if isinstance(other, Series):
            if other.name is None:
                raise ValueError("Other Series must have a name")
            other = DataFrame({other.name: other})

        if isinstance(other, DataFrame):
            return merge(
                self,
                other,
                left_on=on,
                how=how,
                left_index=on is None,
                right_index=True,
                suffixes=(lsuffix, rsuffix),
                sort=sort,
            )
        else:
            if on is not None:
                raise ValueError(
                    "Joining multiple DataFrames only supported for joining on index"
                )

            frames = [self] + list(other)

            can_concat = all(df.index.is_unique for df in frames)

            # join indexes only using concat
            if can_concat:
                if how == "left":
                    res = concat(
                        frames, axis=1, join="outer", verify_integrity=True, sort=sort
                    )
                    return res.reindex(self.index, copy=False)
                else:
                    return concat(
                        frames, axis=1, join=how, verify_integrity=True, sort=sort
                    )

            joined = frames[0]

            for frame in frames[1:]:
                joined = merge(
                    joined, frame, how=how, left_index=True, right_index=True
                )

            return joined

    @Substitution("")
    @Appender(_merge_doc, indents=2)
    def merge(
        self,
        right,
        how="inner",
        on=None,
        left_on=None,
        right_on=None,
        left_index=False,
        right_index=False,
        sort=False,
        suffixes=("_x", "_y"),
        copy=True,
        indicator=False,
        validate=None,
    ) -> "DataFrame":
        from pandas.core.reshape.merge import merge

        return merge(
            self,
            right,
            how=how,
            on=on,
            left_on=left_on,
            right_on=right_on,
            left_index=left_index,
            right_index=right_index,
            sort=sort,
            suffixes=suffixes,
            copy=copy,
            indicator=indicator,
            validate=validate,
        )

    def round(self, decimals=0, *args, **kwargs) -> "DataFrame":
        """
        Round a DataFrame to a variable number of decimal places.

        Parameters
        ----------
        decimals : int, dict, Series
            Number of decimal places to round each column to. If an int is
            given, round each column to the same number of places.
            Otherwise dict and Series round to variable numbers of places.
            Column names should be in the keys if `decimals` is a
            dict-like, or in the index if `decimals` is a Series. Any
            columns not included in `decimals` will be left as is. Elements
            of `decimals` which are not columns of the input will be
            ignored.
        *args
            Additional keywords have no effect but might be accepted for
            compatibility with numpy.
        **kwargs
            Additional keywords have no effect but might be accepted for
            compatibility with numpy.

        Returns
        -------
        DataFrame
            A DataFrame with the affected columns rounded to the specified
            number of decimal places.

        See Also
        --------
        numpy.around : Round a numpy array to the given number of decimals.
        Series.round : Round a Series to the given number of decimals.

        Examples
        --------
        >>> df = pd.DataFrame([(.21, .32), (.01, .67), (.66, .03), (.21, .18)],
        ...                   columns=['dogs', 'cats'])
        >>> df
            dogs  cats
        0  0.21  0.32
        1  0.01  0.67
        2  0.66  0.03
        3  0.21  0.18

        By providing an integer each column is rounded to the same number
        of decimal places

        >>> df.round(1)
            dogs  cats
        0   0.2   0.3
        1   0.0   0.7
        2   0.7   0.0
        3   0.2   0.2

        With a dict, the number of places for specific columns can be
        specified with the column names as key and the number of decimal
        places as value

        >>> df.round({'dogs': 1, 'cats': 0})
            dogs  cats
        0   0.2   0.0
        1   0.0   1.0
        2   0.7   0.0
        3   0.2   0.0

        Using a Series, the number of places for specific columns can be
        specified with the column names as index and the number of
        decimal places as value

        >>> decimals = pd.Series([0, 1], index=['cats', 'dogs'])
        >>> df.round(decimals)
            dogs  cats
        0   0.2   0.0
        1   0.0   1.0
        2   0.7   0.0
        3   0.2   0.0
        """
        from pandas.core.reshape.concat import concat

        def _dict_round(df, decimals):
            for col, vals in df.items():
                try:
                    yield _series_round(vals, decimals[col])
                except KeyError:
                    yield vals

        def _series_round(s, decimals):
            if is_integer_dtype(s) or is_float_dtype(s):
                return s.round(decimals)
            return s

        nv.validate_round(args, kwargs)

        if isinstance(decimals, (dict, Series)):
            if isinstance(decimals, Series):
                if not decimals.index.is_unique:
                    raise ValueError("Index of decimals must be unique")
            new_cols = list(_dict_round(self, decimals))
        elif is_integer(decimals):
            # Dispatch to Series.round
            new_cols = [_series_round(v, decimals) for _, v in self.items()]
        else:
            raise TypeError("decimals must be an integer, a dict-like or a Series")

        if len(new_cols) > 0:
            return self._constructor(
                concat(new_cols, axis=1), index=self.index, columns=self.columns
            )
        else:
            return self

    # ----------------------------------------------------------------------
    # Statistical methods, etc.

    def corr(self, method="pearson", min_periods=1) -> "DataFrame":
        """
        Compute pairwise correlation of columns, excluding NA/null values.

        Parameters
        ----------
        method : {'pearson', 'kendall', 'spearman'} or callable
            Method of correlation:

            * pearson : standard correlation coefficient
            * kendall : Kendall Tau correlation coefficient
            * spearman : Spearman rank correlation
            * callable: callable with input two 1d ndarrays
                and returning a float. Note that the returned matrix from corr
                will have 1 along the diagonals and will be symmetric
                regardless of the callable's behavior.

                .. versionadded:: 0.24.0

        min_periods : int, optional
            Minimum number of observations required per pair of columns
            to have a valid result. Currently only available for Pearson
            and Spearman correlation.

        Returns
        -------
        DataFrame
            Correlation matrix.

        See Also
        --------
        DataFrame.corrwith : Compute pairwise correlation with another
            DataFrame or Series.
        Series.corr : Compute the correlation between two Series.

        Examples
        --------
        >>> def histogram_intersection(a, b):
        ...     v = np.minimum(a, b).sum().round(decimals=1)
        ...     return v
        >>> df = pd.DataFrame([(.2, .3), (.0, .6), (.6, .0), (.2, .1)],
        ...                   columns=['dogs', 'cats'])
        >>> df.corr(method=histogram_intersection)
              dogs  cats
        dogs   1.0   0.3
        cats   0.3   1.0
        """
        numeric_df = self._get_numeric_data()
        cols = numeric_df.columns
        idx = cols.copy()
        mat = numeric_df.values

        if method == "pearson":
            correl = libalgos.nancorr(ensure_float64(mat), minp=min_periods)
        elif method == "spearman":
            correl = libalgos.nancorr_spearman(ensure_float64(mat), minp=min_periods)
        elif method == "kendall" or callable(method):
            if min_periods is None:
                min_periods = 1
            mat = ensure_float64(mat).T
            corrf = nanops.get_corr_func(method)
            K = len(cols)
            correl = np.empty((K, K), dtype=float)
            mask = np.isfinite(mat)
            for i, ac in enumerate(mat):
                for j, bc in enumerate(mat):
                    if i > j:
                        continue

                    valid = mask[i] & mask[j]
                    if valid.sum() < min_periods:
                        c = np.nan
                    elif i == j:
                        c = 1.0
                    elif not valid.all():
                        c = corrf(ac[valid], bc[valid])
                    else:
                        c = corrf(ac, bc)
                    correl[i, j] = c
                    correl[j, i] = c
        else:
            raise ValueError(
                "method must be either 'pearson', "
                "'spearman', 'kendall', or a callable, "
                f"'{method}' was supplied"
            )

        return self._constructor(correl, index=idx, columns=cols)

    def cov(self, min_periods=None) -> "DataFrame":
        """
        Compute pairwise covariance of columns, excluding NA/null values.

        Compute the pairwise covariance among the series of a DataFrame.
        The returned data frame is the `covariance matrix
        <https://en.wikipedia.org/wiki/Covariance_matrix>`__ of the columns
        of the DataFrame.

        Both NA and null values are automatically excluded from the
        calculation. (See the note below about bias from missing values.)
        A threshold can be set for the minimum number of
        observations for each value created. Comparisons with observations
        below this threshold will be returned as ``NaN``.

        This method is generally used for the analysis of time series data to
        understand the relationship between different measures
        across time.

        Parameters
        ----------
        min_periods : int, optional
            Minimum number of observations required per pair of columns
            to have a valid result.

        Returns
        -------
        DataFrame
            The covariance matrix of the series of the DataFrame.

        See Also
        --------
        Series.cov : Compute covariance with another Series.
        core.window.EWM.cov: Exponential weighted sample covariance.
        core.window.Expanding.cov : Expanding sample covariance.
        core.window.Rolling.cov : Rolling sample covariance.

        Notes
        -----
        Returns the covariance matrix of the DataFrame's time series.
        The covariance is normalized by N-1.

        For DataFrames that have Series that are missing data (assuming that
        data is `missing at random
        <https://en.wikipedia.org/wiki/Missing_data#Missing_at_random>`__)
        the returned covariance matrix will be an unbiased estimate
        of the variance and covariance between the member Series.

        However, for many applications this estimate may not be acceptable
        because the estimate covariance matrix is not guaranteed to be positive
        semi-definite. This could lead to estimate correlations having
        absolute values which are greater than one, and/or a non-invertible
        covariance matrix. See `Estimation of covariance matrices
        <https://en.wikipedia.org/w/index.php?title=Estimation_of_covariance_
        matrices>`__ for more details.

        Examples
        --------
        >>> df = pd.DataFrame([(1, 2), (0, 3), (2, 0), (1, 1)],
        ...                   columns=['dogs', 'cats'])
        >>> df.cov()
                  dogs      cats
        dogs  0.666667 -1.000000
        cats -1.000000  1.666667

        >>> np.random.seed(42)
        >>> df = pd.DataFrame(np.random.randn(1000, 5),
        ...                   columns=['a', 'b', 'c', 'd', 'e'])
        >>> df.cov()
                  a         b         c         d         e
        a  0.998438 -0.020161  0.059277 -0.008943  0.014144
        b -0.020161  1.059352 -0.008543 -0.024738  0.009826
        c  0.059277 -0.008543  1.010670 -0.001486 -0.000271
        d -0.008943 -0.024738 -0.001486  0.921297 -0.013692
        e  0.014144  0.009826 -0.000271 -0.013692  0.977795

        **Minimum number of periods**

        This method also supports an optional ``min_periods`` keyword
        that specifies the required minimum number of non-NA observations for
        each column pair in order to have a valid result:

        >>> np.random.seed(42)
        >>> df = pd.DataFrame(np.random.randn(20, 3),
        ...                   columns=['a', 'b', 'c'])
        >>> df.loc[df.index[:5], 'a'] = np.nan
        >>> df.loc[df.index[5:10], 'b'] = np.nan
        >>> df.cov(min_periods=12)
                  a         b         c
        a  0.316741       NaN -0.150812
        b       NaN  1.248003  0.191417
        c -0.150812  0.191417  0.895202
        """
        numeric_df = self._get_numeric_data()
        cols = numeric_df.columns
        idx = cols.copy()
        mat = numeric_df.values

        if notna(mat).all():
            if min_periods is not None and min_periods > len(mat):
                baseCov = np.empty((mat.shape[1], mat.shape[1]))
                baseCov.fill(np.nan)
            else:
                baseCov = np.cov(mat.T)
            baseCov = baseCov.reshape((len(cols), len(cols)))
        else:
            baseCov = libalgos.nancorr(ensure_float64(mat), cov=True, minp=min_periods)

        return self._constructor(baseCov, index=idx, columns=cols)

    def corrwith(self, other, axis=0, drop=False, method="pearson") -> Series:
        """
        Compute pairwise correlation.

        Pairwise correlation is computed between rows or columns of
        DataFrame with rows or columns of Series or DataFrame. DataFrames
        are first aligned along both axes before computing the
        correlations.

        Parameters
        ----------
        other : DataFrame, Series
            Object with which to compute correlations.
        axis : {0 or 'index', 1 or 'columns'}, default 0
            The axis to use. 0 or 'index' to compute column-wise, 1 or 'columns' for
            row-wise.
        drop : bool, default False
            Drop missing indices from result.
        method : {'pearson', 'kendall', 'spearman'} or callable
            Method of correlation:

            * pearson : standard correlation coefficient
            * kendall : Kendall Tau correlation coefficient
            * spearman : Spearman rank correlation
            * callable: callable with input two 1d ndarrays
                and returning a float.

            .. versionadded:: 0.24.0

        Returns
        -------
        Series
            Pairwise correlations.

        See Also
        --------
        DataFrame.corr : Compute pairwise correlation of columns.
        """
        axis = self._get_axis_number(axis)
        this = self._get_numeric_data()

        if isinstance(other, Series):
            return this.apply(lambda x: other.corr(x, method=method), axis=axis)

        other = other._get_numeric_data()
        left, right = this.align(other, join="inner", copy=False)

        if axis == 1:
            left = left.T
            right = right.T

        if method == "pearson":
            # mask missing values
            left = left + right * 0
            right = right + left * 0

            # demeaned data
            ldem = left - left.mean()
            rdem = right - right.mean()

            num = (ldem * rdem).sum()
            dom = (left.count() - 1) * left.std() * right.std()

            correl = num / dom

        elif method in ["kendall", "spearman"] or callable(method):

            def c(x):
                return nanops.nancorr(x[0], x[1], method=method)

            correl = Series(
                map(c, zip(left.values.T, right.values.T)), index=left.columns
            )

        else:
            raise ValueError(
                f"Invalid method {method} was passed, "
                "valid methods are: 'pearson', 'kendall', "
                "'spearman', or callable"
            )

        if not drop:
            # Find non-matching labels along the given axis
            # and append missing correlations (GH 22375)
            raxis = 1 if axis == 0 else 0
            result_index = this._get_axis(raxis).union(other._get_axis(raxis))
            idx_diff = result_index.difference(correl.index)

            if len(idx_diff) > 0:
                correl = correl.append(Series([np.nan] * len(idx_diff), index=idx_diff))

        return correl

    # ----------------------------------------------------------------------
    # ndarray-like stats methods

    def count(self, axis=0, level=None, numeric_only=False):
        """
        Count non-NA cells for each column or row.

        The values `None`, `NaN`, `NaT`, and optionally `numpy.inf` (depending
        on `pandas.options.mode.use_inf_as_na`) are considered NA.

        Parameters
        ----------
        axis : {0 or 'index', 1 or 'columns'}, default 0
            If 0 or 'index' counts are generated for each column.
            If 1 or 'columns' counts are generated for each row.
        level : int or str, optional
            If the axis is a `MultiIndex` (hierarchical), count along a
            particular `level`, collapsing into a `DataFrame`.
            A `str` specifies the level name.
        numeric_only : bool, default False
            Include only `float`, `int` or `boolean` data.

        Returns
        -------
        Series or DataFrame
            For each column/row the number of non-NA/null entries.
            If `level` is specified returns a `DataFrame`.

        See Also
        --------
        Series.count: Number of non-NA elements in a Series.
        DataFrame.shape: Number of DataFrame rows and columns (including NA
            elements).
        DataFrame.isna: Boolean same-sized DataFrame showing places of NA
            elements.

        Examples
        --------
        Constructing DataFrame from a dictionary:

        >>> df = pd.DataFrame({"Person":
        ...                    ["John", "Myla", "Lewis", "John", "Myla"],
        ...                    "Age": [24., np.nan, 21., 33, 26],
        ...                    "Single": [False, True, True, True, False]})
        >>> df
           Person   Age  Single
        0    John  24.0   False
        1    Myla   NaN    True
        2   Lewis  21.0    True
        3    John  33.0    True
        4    Myla  26.0   False

        Notice the uncounted NA values:

        >>> df.count()
        Person    5
        Age       4
        Single    5
        dtype: int64

        Counts for each **row**:

        >>> df.count(axis='columns')
        0    3
        1    2
        2    3
        3    3
        4    3
        dtype: int64

        Counts for one level of a `MultiIndex`:

        >>> df.set_index(["Person", "Single"]).count(level="Person")
                Age
        Person
        John      2
        Lewis     1
        Myla      1
        """
        axis = self._get_axis_number(axis)
        if level is not None:
            return self._count_level(level, axis=axis, numeric_only=numeric_only)

        if numeric_only:
            frame = self._get_numeric_data()
        else:
            frame = self

        # GH #423
        if len(frame._get_axis(axis)) == 0:
            result = Series(0, index=frame._get_agg_axis(axis))
        else:
            if frame._is_mixed_type or frame._mgr.any_extension_types:
                # the or any_extension_types is really only hit for single-
                # column frames with an extension array
                result = notna(frame).sum(axis=axis)
            else:
                # GH13407
                series_counts = notna(frame).sum(axis=axis)
                counts = series_counts.values
                result = Series(counts, index=frame._get_agg_axis(axis))

        return result.astype("int64")

    def _count_level(self, level, axis=0, numeric_only=False):
        if numeric_only:
            frame = self._get_numeric_data()
        else:
            frame = self

        count_axis = frame._get_axis(axis)
        agg_axis = frame._get_agg_axis(axis)

        if not isinstance(count_axis, ABCMultiIndex):
            raise TypeError(
                f"Can only count levels on hierarchical {self._get_axis_name(axis)}."
            )

        if frame._is_mixed_type:
            # Since we have mixed types, calling notna(frame.values) might
            # upcast everything to object
            mask = notna(frame).values
        else:
            # But use the speedup when we have homogeneous dtypes
            mask = notna(frame.values)

        if axis == 1:
            # We're transposing the mask rather than frame to avoid potential
            # upcasts to object, which induces a ~20x slowdown
            mask = mask.T

        if isinstance(level, str):
            level = count_axis._get_level_number(level)

        level_name = count_axis._names[level]
        level_index = count_axis.levels[level]._shallow_copy(name=level_name)
        level_codes = ensure_int64(count_axis.codes[level])
        counts = lib.count_level_2d(mask, level_codes, len(level_index), axis=0)

        result = DataFrame(counts, index=level_index, columns=agg_axis)

        if axis == 1:
            # Undo our earlier transpose
            return result.T
        else:
            return result

    def _reduce(
        self, op, name, axis=0, skipna=True, numeric_only=None, filter_type=None, **kwds
    ):

        assert filter_type is None or filter_type == "bool", filter_type

        dtype_is_dt = self.dtypes.apply(
            lambda x: is_datetime64_any_dtype(x) or is_period_dtype(x)
        )
        if numeric_only is None and name in ["mean", "median"] and dtype_is_dt.any():
            warnings.warn(
                "DataFrame.mean and DataFrame.median with numeric_only=None "
                "will include datetime64, datetime64tz, and PeriodDtype columns in a "
                "future version.",
                FutureWarning,
                stacklevel=3,
            )
            cols = self.columns[~dtype_is_dt]
            self = self[cols]

        if axis is None and filter_type == "bool":
            labels = None
            constructor = None
        else:
            # TODO: Make other agg func handle axis=None properly
            axis = self._get_axis_number(axis)
            labels = self._get_agg_axis(axis)
            constructor = self._constructor

        def f(x):
            return op(x, axis=axis, skipna=skipna, **kwds)

        def _get_data(axis_matters):
            if filter_type is None:
                data = self._get_numeric_data()
            elif filter_type == "bool":
                if axis_matters:
                    # GH#25101, GH#24434
                    data = self._get_bool_data() if axis == 0 else self
                else:
                    data = self._get_bool_data()
            else:  # pragma: no cover
                msg = (
                    f"Generating numeric_only data with filter_type {filter_type} "
                    "not supported."
                )
                raise NotImplementedError(msg)
            return data

        if numeric_only is not None and axis in [0, 1]:
            df = self
            if numeric_only is True:
                df = _get_data(axis_matters=True)
            if axis == 1:
                df = df.T
                axis = 0

            out_dtype = "bool" if filter_type == "bool" else None

            def blk_func(values):
                if values.ndim == 1 and not isinstance(values, np.ndarray):
                    # we can't pass axis=1
                    return op(values, axis=0, skipna=skipna, **kwds)
                return op(values, axis=1, skipna=skipna, **kwds)

            # After possibly _get_data and transposing, we are now in the
            #  simple case where we can use BlockManager._reduce
            res = df._mgr.reduce(blk_func)
            assert isinstance(res, dict)
            if len(res):
                assert len(res) == max(list(res.keys())) + 1, res.keys()
            out = df._constructor_sliced(res, index=range(len(res)), dtype=out_dtype)
            out.index = df.columns
            if axis == 0 and df.dtypes.apply(needs_i8_conversion).any():
                # FIXME: needs_i8_conversion check is kludge, not sure
                #  why it is necessary in this case and this case alone
                out[:] = coerce_to_dtypes(out.values, df.dtypes)
            return out

        if numeric_only is None:
            data = self
            values = data.values
            try:
                result = f(values)

            except TypeError:
                # e.g. in nanops trying to convert strs to float

                # try by-column first
                if filter_type is None and axis == 0:
                    # this can end up with a non-reduction
                    # but not always. if the types are mixed
                    # with datelike then need to make sure a series

                    # we only end up here if we have not specified
                    # numeric_only and yet we have tried a
                    # column-by-column reduction, where we have mixed type.
                    # So let's just do what we can
                    from pandas.core.apply import frame_apply

                    opa = frame_apply(
                        self, func=f, result_type="expand", ignore_failures=True
                    )
                    result = opa.get_result()
                    if result.ndim == self.ndim:
                        result = result.iloc[0]
                    return result

                # TODO: why doesnt axis matter here?
                data = _get_data(axis_matters=False)
                labels = data._get_agg_axis(axis)

                values = data.values
                with np.errstate(all="ignore"):
                    result = f(values)
        else:
            if numeric_only:
                data = _get_data(axis_matters=True)
                labels = data._get_agg_axis(axis)

                values = data.values
            else:
                data = self
                values = data.values
            result = f(values)

        if filter_type == "bool" and is_object_dtype(values) and axis is None:
            # work around https://github.com/numpy/numpy/issues/10489
            # TODO: can we de-duplicate parts of this with the next blocK?
            result = np.bool_(result)
        elif hasattr(result, "dtype") and is_object_dtype(result.dtype):
            try:
                if filter_type is None:
                    result = result.astype(np.float64)
                elif filter_type == "bool" and notna(result).all():
                    result = result.astype(np.bool_)
            except (ValueError, TypeError):
                # try to coerce to the original dtypes item by item if we can
                if axis == 0:
                    result = coerce_to_dtypes(result, data.dtypes)

        if constructor is not None:
            result = self._constructor_sliced(result, index=labels)
        return result

    def nunique(self, axis=0, dropna=True) -> Series:
        """
        Count distinct observations over requested axis.

        Return Series with number of distinct observations. Can ignore NaN
        values.

        Parameters
        ----------
        axis : {0 or 'index', 1 or 'columns'}, default 0
            The axis to use. 0 or 'index' for row-wise, 1 or 'columns' for
            column-wise.
        dropna : bool, default True
            Don't include NaN in the counts.

        Returns
        -------
        Series

        See Also
        --------
        Series.nunique: Method nunique for Series.
        DataFrame.count: Count non-NA cells for each column or row.

        Examples
        --------
        >>> df = pd.DataFrame({'A': [1, 2, 3], 'B': [1, 1, 1]})
        >>> df.nunique()
        A    3
        B    1
        dtype: int64

        >>> df.nunique(axis=1)
        0    1
        1    2
        2    2
        dtype: int64
        """
        return self.apply(Series.nunique, axis=axis, dropna=dropna)

    def idxmin(self, axis=0, skipna=True) -> Series:
        """
        Return index of first occurrence of minimum over requested axis.

        NA/null values are excluded.

        Parameters
        ----------
        axis : {0 or 'index', 1 or 'columns'}, default 0
            The axis to use. 0 or 'index' for row-wise, 1 or 'columns' for column-wise.
        skipna : bool, default True
            Exclude NA/null values. If an entire row/column is NA, the result
            will be NA.

        Returns
        -------
        Series
            Indexes of minima along the specified axis.

        Raises
        ------
        ValueError
            * If the row/column is empty

        See Also
        --------
        Series.idxmin : Return index of the minimum element.

        Notes
        -----
        This method is the DataFrame version of ``ndarray.argmin``.

        Examples
        --------
        Consider a dataset containing food consumption in Argentina.

        >>> df = pd.DataFrame({'consumption': [10.51, 103.11, 55.48],
        ...                    'co2_emissions': [37.2, 19.66, 1712]},
        ...                    index=['Pork', 'Wheat Products', 'Beef'])

        >>> df
                        consumption  co2_emissions
        Pork                  10.51         37.20
        Wheat Products       103.11         19.66
        Beef                  55.48       1712.00

        By default, it returns the index for the minimum value in each column.

        >>> df.idxmin()
        consumption                Pork
        co2_emissions    Wheat Products
        dtype: object

        To return the index for the minimum value in each row, use ``axis="columns"``.

        >>> df.idxmin(axis="columns")
        Pork                consumption
        Wheat Products    co2_emissions
        Beef                consumption
        dtype: object
        """
        axis = self._get_axis_number(axis)
        indices = nanops.nanargmin(self.values, axis=axis, skipna=skipna)
        index = self._get_axis(axis)
        result = [index[i] if i >= 0 else np.nan for i in indices]
        return Series(result, index=self._get_agg_axis(axis))

    def idxmax(self, axis=0, skipna=True) -> Series:
        """
        Return index of first occurrence of maximum over requested axis.

        NA/null values are excluded.

        Parameters
        ----------
        axis : {0 or 'index', 1 or 'columns'}, default 0
            The axis to use. 0 or 'index' for row-wise, 1 or 'columns' for column-wise.
        skipna : bool, default True
            Exclude NA/null values. If an entire row/column is NA, the result
            will be NA.

        Returns
        -------
        Series
            Indexes of maxima along the specified axis.

        Raises
        ------
        ValueError
            * If the row/column is empty

        See Also
        --------
        Series.idxmax : Return index of the maximum element.

        Notes
        -----
        This method is the DataFrame version of ``ndarray.argmax``.

        Examples
        --------
        Consider a dataset containing food consumption in Argentina.

        >>> df = pd.DataFrame({'consumption': [10.51, 103.11, 55.48],
        ...                    'co2_emissions': [37.2, 19.66, 1712]},
        ...                    index=['Pork', 'Wheat Products', 'Beef'])

        >>> df
                        consumption  co2_emissions
        Pork                  10.51         37.20
        Wheat Products       103.11         19.66
        Beef                  55.48       1712.00

        By default, it returns the index for the maximum value in each column.

        >>> df.idxmax()
        consumption     Wheat Products
        co2_emissions             Beef
        dtype: object

        To return the index for the maximum value in each row, use ``axis="columns"``.

        >>> df.idxmax(axis="columns")
        Pork              co2_emissions
        Wheat Products     consumption
        Beef              co2_emissions
        dtype: object
        """
        axis = self._get_axis_number(axis)
        indices = nanops.nanargmax(self.values, axis=axis, skipna=skipna)
        index = self._get_axis(axis)
        result = [index[i] if i >= 0 else np.nan for i in indices]
        return Series(result, index=self._get_agg_axis(axis))

    def _get_agg_axis(self, axis_num):
        """
        Let's be explicit about this.
        """
        if axis_num == 0:
            return self.columns
        elif axis_num == 1:
            return self.index
        else:
            raise ValueError(f"Axis must be 0 or 1 (got {repr(axis_num)})")

    def mode(self, axis=0, numeric_only=False, dropna=True) -> "DataFrame":
        """
        Get the mode(s) of each element along the selected axis.

        The mode of a set of values is the value that appears most often.
        It can be multiple values.

        Parameters
        ----------
        axis : {0 or 'index', 1 or 'columns'}, default 0
            The axis to iterate over while searching for the mode:

            * 0 or 'index' : get mode of each column
            * 1 or 'columns' : get mode of each row.

        numeric_only : bool, default False
            If True, only apply to numeric columns.
        dropna : bool, default True
            Don't consider counts of NaN/NaT.

            .. versionadded:: 0.24.0

        Returns
        -------
        DataFrame
            The modes of each column or row.

        See Also
        --------
        Series.mode : Return the highest frequency value in a Series.
        Series.value_counts : Return the counts of values in a Series.

        Examples
        --------
        >>> df = pd.DataFrame([('bird', 2, 2),
        ...                    ('mammal', 4, np.nan),
        ...                    ('arthropod', 8, 0),
        ...                    ('bird', 2, np.nan)],
        ...                   index=('falcon', 'horse', 'spider', 'ostrich'),
        ...                   columns=('species', 'legs', 'wings'))
        >>> df
                   species  legs  wings
        falcon        bird     2    2.0
        horse       mammal     4    NaN
        spider   arthropod     8    0.0
        ostrich       bird     2    NaN

        By default, missing values are not considered, and the mode of wings
        are both 0 and 2. The second row of species and legs contains ``NaN``,
        because they have only one mode, but the DataFrame has two rows.

        >>> df.mode()
          species  legs  wings
        0    bird   2.0    0.0
        1     NaN   NaN    2.0

        Setting ``dropna=False`` ``NaN`` values are considered and they can be
        the mode (like for wings).

        >>> df.mode(dropna=False)
          species  legs  wings
        0    bird     2    NaN

        Setting ``numeric_only=True``, only the mode of numeric columns is
        computed, and columns of other types are ignored.

        >>> df.mode(numeric_only=True)
           legs  wings
        0   2.0    0.0
        1   NaN    2.0

        To compute the mode over columns and not rows, use the axis parameter:

        >>> df.mode(axis='columns', numeric_only=True)
                   0    1
        falcon   2.0  NaN
        horse    4.0  NaN
        spider   0.0  8.0
        ostrich  2.0  NaN
        """
        data = self if not numeric_only else self._get_numeric_data()

        def f(s):
            return s.mode(dropna=dropna)

        return data.apply(f, axis=axis)

    def quantile(self, q=0.5, axis=0, numeric_only=True, interpolation="linear"):
        """
        Return values at the given quantile over requested axis.

        Parameters
        ----------
        q : float or array-like, default 0.5 (50% quantile)
            Value between 0 <= q <= 1, the quantile(s) to compute.
        axis : {0, 1, 'index', 'columns'}, default 0
            Equals 0 or 'index' for row-wise, 1 or 'columns' for column-wise.
        numeric_only : bool, default True
            If False, the quantile of datetime and timedelta data will be
            computed as well.
        interpolation : {'linear', 'lower', 'higher', 'midpoint', 'nearest'}
            This optional parameter specifies the interpolation method to use,
            when the desired quantile lies between two data points `i` and `j`:

            * linear: `i + (j - i) * fraction`, where `fraction` is the
              fractional part of the index surrounded by `i` and `j`.
            * lower: `i`.
            * higher: `j`.
            * nearest: `i` or `j` whichever is nearest.
            * midpoint: (`i` + `j`) / 2.

        Returns
        -------
        Series or DataFrame

            If ``q`` is an array, a DataFrame will be returned where the
              index is ``q``, the columns are the columns of self, and the
              values are the quantiles.
            If ``q`` is a float, a Series will be returned where the
              index is the columns of self and the values are the quantiles.

        See Also
        --------
        core.window.Rolling.quantile: Rolling quantile.
        numpy.percentile: Numpy function to compute the percentile.

        Examples
        --------
        >>> df = pd.DataFrame(np.array([[1, 1], [2, 10], [3, 100], [4, 100]]),
        ...                   columns=['a', 'b'])
        >>> df.quantile(.1)
        a    1.3
        b    3.7
        Name: 0.1, dtype: float64
        >>> df.quantile([.1, .5])
               a     b
        0.1  1.3   3.7
        0.5  2.5  55.0

        Specifying `numeric_only=False` will also compute the quantile of
        datetime and timedelta data.

        >>> df = pd.DataFrame({'A': [1, 2],
        ...                    'B': [pd.Timestamp('2010'),
        ...                          pd.Timestamp('2011')],
        ...                    'C': [pd.Timedelta('1 days'),
        ...                          pd.Timedelta('2 days')]})
        >>> df.quantile(0.5, numeric_only=False)
        A                    1.5
        B    2010-07-02 12:00:00
        C        1 days 12:00:00
        Name: 0.5, dtype: object
        """
        validate_percentile(q)

        data = self._get_numeric_data() if numeric_only else self
        axis = self._get_axis_number(axis)
        is_transposed = axis == 1

        if is_transposed:
            data = data.T

        if len(data.columns) == 0:
            # GH#23925 _get_numeric_data may have dropped all columns
            cols = Index([], name=self.columns.name)
            if is_list_like(q):
                return self._constructor([], index=q, columns=cols)
            return self._constructor_sliced([], index=cols, name=q, dtype=np.float64)

        result = data._mgr.quantile(
            qs=q, axis=1, interpolation=interpolation, transposed=is_transposed
        )

        if result.ndim == 2:
            result = self._constructor(result)
        else:
            result = self._constructor_sliced(result, name=q)

        if is_transposed:
            result = result.T

        return result

    def to_timestamp(
        self, freq=None, how: str = "start", axis: Axis = 0, copy: bool = True
    ) -> "DataFrame":
        """
        Cast to DatetimeIndex of timestamps, at *beginning* of period.

        Parameters
        ----------
        freq : str, default frequency of PeriodIndex
            Desired frequency.
        how : {'s', 'e', 'start', 'end'}
            Convention for converting period to timestamp; start of period
            vs. end.
        axis : {0 or 'index', 1 or 'columns'}, default 0
            The axis to convert (the index by default).
        copy : bool, default True
            If False then underlying input data is not copied.

        Returns
        -------
        DataFrame with DatetimeIndex
        """
        new_obj = self.copy(deep=copy)

        axis_name = self._get_axis_name(axis)
        old_ax = getattr(self, axis_name)
        new_ax = old_ax.to_timestamp(freq=freq, how=how)

        setattr(new_obj, axis_name, new_ax)
        return new_obj

    def to_period(self, freq=None, axis: Axis = 0, copy: bool = True) -> "DataFrame":
        """
        Convert DataFrame from DatetimeIndex to PeriodIndex.

        Convert DataFrame from DatetimeIndex to PeriodIndex with desired
        frequency (inferred from index if not passed).

        Parameters
        ----------
        freq : str, default
            Frequency of the PeriodIndex.
        axis : {0 or 'index', 1 or 'columns'}, default 0
            The axis to convert (the index by default).
        copy : bool, default True
            If False then underlying input data is not copied.

        Returns
        -------
        DataFrame with PeriodIndex
        """
        new_obj = self.copy(deep=copy)

        axis_name = self._get_axis_name(axis)
        old_ax = getattr(self, axis_name)
        new_ax = old_ax.to_period(freq=freq)

        setattr(new_obj, axis_name, new_ax)
        return new_obj

    def isin(self, values) -> "DataFrame":
        """
        Whether each element in the DataFrame is contained in values.

        Parameters
        ----------
        values : iterable, Series, DataFrame or dict
            The result will only be true at a location if all the
            labels match. If `values` is a Series, that's the index. If
            `values` is a dict, the keys must be the column names,
            which must match. If `values` is a DataFrame,
            then both the index and column labels must match.

        Returns
        -------
        DataFrame
            DataFrame of booleans showing whether each element in the DataFrame
            is contained in values.

        See Also
        --------
        DataFrame.eq: Equality test for DataFrame.
        Series.isin: Equivalent method on Series.
        Series.str.contains: Test if pattern or regex is contained within a
            string of a Series or Index.

        Examples
        --------
        >>> df = pd.DataFrame({'num_legs': [2, 4], 'num_wings': [2, 0]},
        ...                   index=['falcon', 'dog'])
        >>> df
                num_legs  num_wings
        falcon         2          2
        dog            4          0

        When ``values`` is a list check whether every value in the DataFrame
        is present in the list (which animals have 0 or 2 legs or wings)

        >>> df.isin([0, 2])
                num_legs  num_wings
        falcon      True       True
        dog        False       True

        When ``values`` is a dict, we can pass values to check for each
        column separately:

        >>> df.isin({'num_wings': [0, 3]})
                num_legs  num_wings
        falcon     False      False
        dog        False       True

        When ``values`` is a Series or DataFrame the index and column must
        match. Note that 'falcon' does not match based on the number of legs
        in df2.

        >>> other = pd.DataFrame({'num_legs': [8, 2], 'num_wings': [0, 2]},
        ...                      index=['spider', 'falcon'])
        >>> df.isin(other)
                num_legs  num_wings
        falcon      True       True
        dog        False      False
        """
        if isinstance(values, dict):
            from pandas.core.reshape.concat import concat

            values = collections.defaultdict(list, values)
            return concat(
                (
                    self.iloc[:, [i]].isin(values[col])
                    for i, col in enumerate(self.columns)
                ),
                axis=1,
            )
        elif isinstance(values, Series):
            if not values.index.is_unique:
                raise ValueError("cannot compute isin with a duplicate axis.")
            return self.eq(values.reindex_like(self), axis="index")
        elif isinstance(values, DataFrame):
            if not (values.columns.is_unique and values.index.is_unique):
                raise ValueError("cannot compute isin with a duplicate axis.")
            return self.eq(values.reindex_like(self))
        else:
            if not is_list_like(values):
                raise TypeError(
                    "only list-like or dict-like objects are allowed "
                    "to be passed to DataFrame.isin(), "
                    f"you passed a '{type(values).__name__}'"
                )
            return DataFrame(
                algorithms.isin(self.values.ravel(), values).reshape(self.shape),
                self.index,
                self.columns,
            )

    # ----------------------------------------------------------------------
    # Add index and columns
    _AXIS_ORDERS = ["index", "columns"]
    _AXIS_NUMBERS = {"index": 0, "columns": 1}
    _AXIS_NAMES = {0: "index", 1: "columns"}
    _AXIS_REVERSED = True
    _AXIS_LEN = len(_AXIS_ORDERS)
    _info_axis_number = 1
    _info_axis_name = "columns"

    index: "Index" = properties.AxisProperty(
        axis=1, doc="The index (row labels) of the DataFrame."
    )
    columns: "Index" = properties.AxisProperty(
        axis=0, doc="The column labels of the DataFrame."
    )

    # ----------------------------------------------------------------------
    # Add plotting methods to DataFrame
    plot = CachedAccessor("plot", pandas.plotting.PlotAccessor)
    hist = pandas.plotting.hist_frame
    boxplot = pandas.plotting.boxplot_frame
    sparse = CachedAccessor("sparse", SparseFrameAccessor)


DataFrame._add_numeric_operations()
DataFrame._add_series_or_dataframe_operations()

ops.add_flex_arithmetic_methods(DataFrame)
ops.add_special_arithmetic_methods(DataFrame)


def _from_nested_dict(data):
    # TODO: this should be seriously cythonized
    new_data = collections.defaultdict(dict)
    for index, s in data.items():
        for col, v in s.items():
            new_data[col][index] = v
    return new_data<|MERGE_RESOLUTION|>--- conflicted
+++ resolved
@@ -4678,15 +4678,9 @@
         inplace = validate_bool_kwarg(inplace, "inplace")
         duplicated = self.duplicated(subset, keep=keep)
 
-<<<<<<< HEAD
-        if inplace:
-            (inds,) = np.asarray(-duplicated).nonzero()
-            new_data = self._mgr.take(inds)
-=======
         result = self[-duplicated]
         if ignore_index:
             result.index = ibase.default_index(len(result))
->>>>>>> 39e34127
 
         if inplace:
             self._update_inplace(result._data)
