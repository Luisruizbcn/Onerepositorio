--- conflicted
+++ resolved
@@ -3863,11 +3863,7 @@
         if len(self):
             self._check_setitem_copy()
 
-<<<<<<< HEAD
     def _iset_item(self, loc: int, value, *, inplace: bool = False) -> None:
-=======
-    def _iset_item(self, loc: int, value, inplace: bool = False) -> None:
->>>>>>> d64f1177
         arraylike = self._sanitize_column(value)
         self._iset_item_mgr(loc, arraylike, inplace=inplace)
 
