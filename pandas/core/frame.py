"""
DataFrame
---------
An efficient 2D container for potentially mixed-type time series or other
labeled data series.

Similar to its R counterpart, data.frame, except providing automatic data
alignment and a host of useful data manipulation methods having to do with the
labeling information
"""
import collections
from collections import OrderedDict, abc
import functools
from io import StringIO
import itertools
import sys
from textwrap import dedent
<<<<<<< HEAD
from typing import Any, FrozenSet, Iterable, List, Optional, Set, Tuple, Type, Union
=======
from typing import FrozenSet, List, Optional, Set, Tuple, Type, Union
>>>>>>> d7eb306c
import warnings

import numpy as np
import numpy.ma as ma

from pandas._config import get_option

from pandas._libs import algos as libalgos, lib
from pandas.compat import PY36, raise_with_traceback
from pandas.compat.numpy import function as nv
from pandas.util._decorators import (
    Appender,
    Substitution,
    deprecate_kwarg,
    rewrite_axis_style_signature,
)
from pandas.util._validators import validate_axis_style_args, validate_bool_kwarg

from pandas.core.dtypes.cast import (
    cast_scalar_to_array,
    coerce_to_dtypes,
    find_common_type,
    infer_dtype_from_scalar,
    invalidate_string_dtypes,
    maybe_cast_to_datetime,
    maybe_convert_platform,
    maybe_downcast_to_dtype,
    maybe_infer_to_datetimelike,
    maybe_upcast,
    maybe_upcast_putmask,
)
from pandas.core.dtypes.common import (
    ensure_float64,
    ensure_int64,
    ensure_platform_int,
    infer_dtype_from_object,
    is_bool_dtype,
    is_datetime64_any_dtype,
    is_datetime64tz_dtype,
    is_dict_like,
    is_dtype_equal,
    is_extension_array_dtype,
    is_extension_type,
    is_float_dtype,
    is_hashable,
    is_integer,
    is_integer_dtype,
    is_iterator,
    is_list_like,
    is_named_tuple,
    is_nested_list_like,
    is_object_dtype,
    is_scalar,
    is_sequence,
    needs_i8_conversion,
)
from pandas.core.dtypes.generic import (
    ABCDataFrame,
    ABCIndexClass,
    ABCMultiIndex,
    ABCSeries,
)
from pandas.core.dtypes.missing import isna, notna

from pandas._typing import Axes, Dtype
from pandas.core import algorithms, common as com, nanops, ops
from pandas.core.accessor import CachedAccessor
from pandas.core.arrays import Categorical, ExtensionArray
from pandas.core.arrays.datetimelike import DatetimeLikeArrayMixin as DatetimeLikeArray
from pandas.core.arrays.sparse import SparseFrameAccessor
from pandas.core.generic import NDFrame, _shared_docs
from pandas.core.index import (
    Index,
    MultiIndex,
    ensure_index,
    ensure_index_from_sequences,
)
from pandas.core.indexes import base as ibase
from pandas.core.indexes.datetimes import DatetimeIndex
from pandas.core.indexes.period import PeriodIndex
from pandas.core.indexing import (
    check_bool_indexer,
    convert_to_index_sliceable,
    maybe_droplevels,
)
from pandas.core.internals import BlockManager
from pandas.core.internals.construction import (
    arrays_to_mgr,
    get_names_from_index,
    init_dict,
    init_ndarray,
    masked_rec_array_to_mgr,
    reorder_arrays,
    sanitize_index,
    to_arrays,
)
from pandas.core.series import Series

from pandas.io.formats import console, format as fmt
from pandas.io.formats.printing import pprint_thing
import pandas.plotting

# ---------------------------------------------------------------------
# Docstring templates

_shared_doc_kwargs = dict(
    axes="index, columns",
    klass="DataFrame",
    axes_single_arg="{0 or 'index', 1 or 'columns'}",
    axis="""axis : {0 or 'index', 1 or 'columns'}, default 0
        If 0 or 'index': apply function to each column.
        If 1 or 'columns': apply function to each row.""",
    optional_by="""
        by : str or list of str
            Name or list of names to sort by.

            - if `axis` is 0 or `'index'` then `by` may contain index
              levels and/or column labels
            - if `axis` is 1 or `'columns'` then `by` may contain column
              levels and/or index labels

            .. versionchanged:: 0.23.0
               Allow specifying index or column level names.""",
    versionadded_to_excel="",
    optional_labels="""labels : array-like, optional
            New labels / index to conform the axis specified by 'axis' to.""",
    optional_axis="""axis : int or str, optional
            Axis to target. Can be either the axis name ('index', 'columns')
            or number (0, 1).""",
)

_numeric_only_doc = """numeric_only : boolean, default None
    Include only float, int, boolean data. If None, will attempt to use
    everything, then use only numeric data
"""

_merge_doc = """
Merge DataFrame or named Series objects with a database-style join.

The join is done on columns or indexes. If joining columns on
columns, the DataFrame indexes *will be ignored*. Otherwise if joining indexes
on indexes or indexes on a column or columns, the index will be passed on.

Parameters
----------%s
right : DataFrame or named Series
    Object to merge with.
how : {'left', 'right', 'outer', 'inner'}, default 'inner'
    Type of merge to be performed.

    * left: use only keys from left frame, similar to a SQL left outer join;
      preserve key order.
    * right: use only keys from right frame, similar to a SQL right outer join;
      preserve key order.
    * outer: use union of keys from both frames, similar to a SQL full outer
      join; sort keys lexicographically.
    * inner: use intersection of keys from both frames, similar to a SQL inner
      join; preserve the order of the left keys.
on : label or list
    Column or index level names to join on. These must be found in both
    DataFrames. If `on` is None and not merging on indexes then this defaults
    to the intersection of the columns in both DataFrames.
left_on : label or list, or array-like
    Column or index level names to join on in the left DataFrame. Can also
    be an array or list of arrays of the length of the left DataFrame.
    These arrays are treated as if they are columns.
right_on : label or list, or array-like
    Column or index level names to join on in the right DataFrame. Can also
    be an array or list of arrays of the length of the right DataFrame.
    These arrays are treated as if they are columns.
left_index : bool, default False
    Use the index from the left DataFrame as the join key(s). If it is a
    MultiIndex, the number of keys in the other DataFrame (either the index
    or a number of columns) must match the number of levels.
right_index : bool, default False
    Use the index from the right DataFrame as the join key. Same caveats as
    left_index.
sort : bool, default False
    Sort the join keys lexicographically in the result DataFrame. If False,
    the order of the join keys depends on the join type (how keyword).
suffixes : tuple of (str, str), default ('_x', '_y')
    Suffix to apply to overlapping column names in the left and right
    side, respectively. To raise an exception on overlapping columns use
    (False, False).
copy : bool, default True
    If False, avoid copy if possible.
indicator : bool or str, default False
    If True, adds a column to output DataFrame called "_merge" with
    information on the source of each row.
    If string, column with information on source of each row will be added to
    output DataFrame, and column will be named value of string.
    Information column is Categorical-type and takes on a value of "left_only"
    for observations whose merge key only appears in 'left' DataFrame,
    "right_only" for observations whose merge key only appears in 'right'
    DataFrame, and "both" if the observation's merge key is found in both.

validate : str, optional
    If specified, checks if merge is of specified type.

    * "one_to_one" or "1:1": check if merge keys are unique in both
      left and right datasets.
    * "one_to_many" or "1:m": check if merge keys are unique in left
      dataset.
    * "many_to_one" or "m:1": check if merge keys are unique in right
      dataset.
    * "many_to_many" or "m:m": allowed, but does not result in checks.

    .. versionadded:: 0.21.0

Returns
-------
DataFrame
    A DataFrame of the two merged objects.

See Also
--------
merge_ordered : Merge with optional filling/interpolation.
merge_asof : Merge on nearest keys.
DataFrame.join : Similar method using indices.

Notes
-----
Support for specifying index levels as the `on`, `left_on`, and
`right_on` parameters was added in version 0.23.0
Support for merging named Series objects was added in version 0.24.0

Examples
--------

>>> df1 = pd.DataFrame({'lkey': ['foo', 'bar', 'baz', 'foo'],
...                     'value': [1, 2, 3, 5]})
>>> df2 = pd.DataFrame({'rkey': ['foo', 'bar', 'baz', 'foo'],
...                     'value': [5, 6, 7, 8]})
>>> df1
    lkey value
0   foo      1
1   bar      2
2   baz      3
3   foo      5
>>> df2
    rkey value
0   foo      5
1   bar      6
2   baz      7
3   foo      8

Merge df1 and df2 on the lkey and rkey columns. The value columns have
the default suffixes, _x and _y, appended.

>>> df1.merge(df2, left_on='lkey', right_on='rkey')
  lkey  value_x rkey  value_y
0  foo        1  foo        5
1  foo        1  foo        8
2  foo        5  foo        5
3  foo        5  foo        8
4  bar        2  bar        6
5  baz        3  baz        7

Merge DataFrames df1 and df2 with specified left and right suffixes
appended to any overlapping columns.

>>> df1.merge(df2, left_on='lkey', right_on='rkey',
...           suffixes=('_left', '_right'))
  lkey  value_left rkey  value_right
0  foo           1  foo            5
1  foo           1  foo            8
2  foo           5  foo            5
3  foo           5  foo            8
4  bar           2  bar            6
5  baz           3  baz            7

Merge DataFrames df1 and df2, but raise an exception if the DataFrames have
any overlapping columns.

>>> df1.merge(df2, left_on='lkey', right_on='rkey', suffixes=(False, False))
Traceback (most recent call last):
...
ValueError: columns overlap but no suffix specified:
    Index(['value'], dtype='object')
"""


# -----------------------------------------------------------------------
# DataFrame class


class DataFrame(NDFrame):
    """
    Two-dimensional size-mutable, potentially heterogeneous tabular data
    structure with labeled axes (rows and columns). Arithmetic operations
    align on both row and column labels. Can be thought of as a dict-like
    container for Series objects. The primary pandas data structure.

    Parameters
    ----------
    data : ndarray (structured or homogeneous), Iterable, dict, or DataFrame
        Dict can contain Series, arrays, constants, or list-like objects

        .. versionchanged :: 0.23.0
           If data is a dict, column order follows insertion-order for
           Python 3.6 and later.

        .. versionchanged :: 0.25.0
           If data is a list of dicts, column order follows insertion-order
           Python 3.6 and later.

    index : Index or array-like
        Index to use for resulting frame. Will default to RangeIndex if
        no indexing information part of input data and no index provided
    columns : Index or array-like
        Column labels to use for resulting frame. Will default to
        RangeIndex (0, 1, 2, ..., n) if no column labels are provided
    dtype : dtype, default None
        Data type to force. Only a single dtype is allowed. If None, infer
    copy : boolean, default False
        Copy data from inputs. Only affects DataFrame / 2d ndarray input

    See Also
    --------
    DataFrame.from_records : Constructor from tuples, also record arrays.
    DataFrame.from_dict : From dicts of Series, arrays, or dicts.
    DataFrame.from_items : From sequence of (key, value) pairs
        read_csv, pandas.read_table, pandas.read_clipboard.

    Examples
    --------
    Constructing DataFrame from a dictionary.

    >>> d = {'col1': [1, 2], 'col2': [3, 4]}
    >>> df = pd.DataFrame(data=d)
    >>> df
       col1  col2
    0     1     3
    1     2     4

    Notice that the inferred dtype is int64.

    >>> df.dtypes
    col1    int64
    col2    int64
    dtype: object

    To enforce a single dtype:

    >>> df = pd.DataFrame(data=d, dtype=np.int8)
    >>> df.dtypes
    col1    int8
    col2    int8
    dtype: object

    Constructing DataFrame from numpy ndarray:

    >>> df2 = pd.DataFrame(np.array([[1, 2, 3], [4, 5, 6], [7, 8, 9]]),
    ...                    columns=['a', 'b', 'c'])
    >>> df2
       a  b  c
    0  1  2  3
    1  4  5  6
    2  7  8  9
    """

    @property
    def _constructor(self) -> Type['DataFrame']:
        return DataFrame

    _constructor_sliced = Series  # type: Type[Series]
    _deprecations = NDFrame._deprecations | frozenset(
        ["from_items"]
    )  # type: FrozenSet[str]
    _accessors = set()  # type: Set[str]

    @property
    def _constructor_expanddim(self):
        raise NotImplementedError("Not supported for DataFrames!")

    # ----------------------------------------------------------------------
    # Constructors

    def __init__(self,
                 data: Optional[Union[np.ndarray, dict,
                                      'DataFrame']] = None,
                 index: Optional[Axes] = None,
                 columns: Optional[Axes] = None,
                 dtype: Optional[Dtype] = None,
                 copy: Optional[bool] = False) -> None:
        if data is None:
            data = {}
        if dtype is not None:
            dtype = self._validate_dtype(dtype)

        if isinstance(data, DataFrame):
            data = data._data

        if isinstance(data, BlockManager):
            mgr = self._init_mgr(
                data, axes=dict(index=index, columns=columns), dtype=dtype, copy=copy
            )
        elif isinstance(data, dict):
            mgr = init_dict(data, index, columns, dtype=dtype)
        elif isinstance(data, ma.MaskedArray):
            import numpy.ma.mrecords as mrecords

            # masked recarray
            if isinstance(data, mrecords.MaskedRecords):
                mgr = masked_rec_array_to_mgr(data, index, columns, dtype, copy)

            # a masked array
            else:
                mask = ma.getmaskarray(data)
                if mask.any():
                    data, fill_value = maybe_upcast(data, copy=True)
                    data.soften_mask()  # set hardmask False if it was True
                    data[mask] = fill_value
                else:
                    data = data.copy()
                mgr = init_ndarray(data, index, columns, dtype=dtype, copy=copy)

        elif isinstance(data, (np.ndarray, Series, Index)):
            if data.dtype.names:
                data_columns = list(data.dtype.names)
                data = {k: data[k] for k in data_columns}
                if columns is None:
                    columns = data_columns
                mgr = init_dict(data, index, columns, dtype=dtype)
            elif getattr(data, "name", None) is not None:
                mgr = init_dict({data.name: data}, index, columns, dtype=dtype)
            else:
                mgr = init_ndarray(data, index, columns, dtype=dtype, copy=copy)

        # For data is list-like, or Iterable (will consume into list)
        elif isinstance(data, abc.Iterable) and not isinstance(data, (str, bytes)):
            if not isinstance(data, abc.Sequence):
                data = list(data)
            if len(data) > 0:
                if is_list_like(data[0]) and getattr(data[0], "ndim", 1) == 1:
                    if is_named_tuple(data[0]) and columns is None:
                        columns = data[0]._fields
                    arrays, columns = to_arrays(data, columns, dtype=dtype)
                    columns = ensure_index(columns)

                    # set the index
                    if index is None:
                        if isinstance(data[0], Series):
                            index = get_names_from_index(data)
                        elif isinstance(data[0], Categorical):
                            index = ibase.default_index(len(data[0]))
                        else:
                            index = ibase.default_index(len(data))

                    mgr = arrays_to_mgr(arrays, columns, index, columns, dtype=dtype)
                else:
                    mgr = init_ndarray(data, index, columns, dtype=dtype, copy=copy)
            else:
                mgr = init_dict({}, index, columns, dtype=dtype)
        else:
            try:
                arr = np.array(data, dtype=dtype, copy=copy)
            except (ValueError, TypeError) as e:
                exc = TypeError(
                    "DataFrame constructor called with "
                    "incompatible data and dtype: {e}".format(e=e)
                )
                raise_with_traceback(exc)

            if arr.ndim == 0 and index is not None and columns is not None:
                values = cast_scalar_to_array(
                    (len(index), len(columns)), data, dtype=dtype
                )
                mgr = init_ndarray(
                    values, index, columns, dtype=values.dtype, copy=False
                )
            else:
                raise ValueError("DataFrame constructor not properly called!")

        NDFrame.__init__(self, mgr, fastpath=True)

    # ----------------------------------------------------------------------

    @property
    def axes(self) -> List[Index]:
        """
        Return a list representing the axes of the DataFrame.

        It has the row axis labels and column axis labels as the only members.
        They are returned in that order.

        Examples
        --------
        >>> df = pd.DataFrame({'col1': [1, 2], 'col2': [3, 4]})
        >>> df.axes
        [RangeIndex(start=0, stop=2, step=1), Index(['col1', 'col2'],
        dtype='object')]
        """
        return [self.index, self.columns]

    @property
    def shape(self) -> Tuple[int, int]:
        """
        Return a tuple representing the dimensionality of the DataFrame.

        See Also
        --------
        ndarray.shape

        Examples
        --------
        >>> df = pd.DataFrame({'col1': [1, 2], 'col2': [3, 4]})
        >>> df.shape
        (2, 2)

        >>> df = pd.DataFrame({'col1': [1, 2], 'col2': [3, 4],
        ...                    'col3': [5, 6]})
        >>> df.shape
        (2, 3)
        """
        return len(self.index), len(self.columns)

    @property
    def _is_homogeneous_type(self) -> bool:
        """
        Whether all the columns in a DataFrame have the same type.

        Returns
        -------
        bool

        Examples
        --------
        >>> DataFrame({"A": [1, 2], "B": [3, 4]})._is_homogeneous_type
        True
        >>> DataFrame({"A": [1, 2], "B": [3.0, 4.0]})._is_homogeneous_type
        False

        Items with the same type but different sizes are considered
        different types.

        >>> DataFrame({
        ...    "A": np.array([1, 2], dtype=np.int32),
        ...    "B": np.array([1, 2], dtype=np.int64)})._is_homogeneous_type
        False
        """
        if self._data.any_extension_types:
            return len({block.dtype for block in self._data.blocks}) == 1
        else:
            return not self._data.is_mixed_type

    # ----------------------------------------------------------------------
    # Rendering Methods

    def _repr_fits_vertical_(self):
        """
        Check length against max_rows.
        """
        max_rows = get_option("display.max_rows")
        return len(self) <= max_rows

    def _repr_fits_horizontal_(self, ignore_width=False):
        """
        Check if full repr fits in horizontal boundaries imposed by the display
        options width and max_columns.

        In case off non-interactive session, no boundaries apply.

        `ignore_width` is here so ipnb+HTML output can behave the way
        users expect. display.max_columns remains in effect.
        GH3541, GH3573
        """

        width, height = console.get_console_size()
        max_columns = get_option("display.max_columns")
        nb_columns = len(self.columns)

        # exceed max columns
        if (max_columns and nb_columns > max_columns) or (
            (not ignore_width) and width and nb_columns > (width // 2)
        ):
            return False

        # used by repr_html under IPython notebook or scripts ignore terminal
        # dims
        if ignore_width or not console.in_interactive_session():
            return True

        if get_option("display.width") is not None or console.in_ipython_frontend():
            # check at least the column row for excessive width
            max_rows = 1
        else:
            max_rows = get_option("display.max_rows")

        # when auto-detecting, so width=None and not in ipython front end
        # check whether repr fits horizontal by actually checking
        # the width of the rendered repr
        buf = StringIO()

        # only care about the stuff we'll actually print out
        # and to_string on entire frame may be expensive
        d = self

        if not (max_rows is None):  # unlimited rows
            # min of two, where one may be None
            d = d.iloc[: min(max_rows, len(d))]
        else:
            return True

        d.to_string(buf=buf)
        value = buf.getvalue()
        repr_width = max(len(l) for l in value.split("\n"))

        return repr_width < width

    def _info_repr(self):
        """
        True if the repr should show the info view.
        """
        info_repr_option = get_option("display.large_repr") == "info"
        return info_repr_option and not (
            self._repr_fits_horizontal_() and self._repr_fits_vertical_()
        )

    def __repr__(self):
        """
        Return a string representation for a particular DataFrame.
        """
        buf = StringIO("")
        if self._info_repr():
            self.info(buf=buf)
            return buf.getvalue()

        max_rows = get_option("display.max_rows")
        min_rows = get_option("display.min_rows")
        max_cols = get_option("display.max_columns")
        show_dimensions = get_option("display.show_dimensions")
        if get_option("display.expand_frame_repr"):
            width, _ = console.get_console_size()
        else:
            width = None
        self.to_string(
            buf=buf,
            max_rows=max_rows,
            min_rows=min_rows,
            max_cols=max_cols,
            line_width=width,
            show_dimensions=show_dimensions,
        )

        return buf.getvalue()

    def _repr_html_(self):
        """
        Return a html representation for a particular DataFrame.

        Mainly for IPython notebook.
        """
        if self._info_repr():
            buf = StringIO("")
            self.info(buf=buf)
            # need to escape the <class>, should be the first line.
            val = buf.getvalue().replace("<", r"&lt;", 1)
            val = val.replace(">", r"&gt;", 1)
            return "<pre>" + val + "</pre>"

        if get_option("display.notebook_repr_html"):
            max_rows = get_option("display.max_rows")
            max_cols = get_option("display.max_columns")
            show_dimensions = get_option("display.show_dimensions")

            return self.to_html(
                max_rows=max_rows,
                max_cols=max_cols,
                show_dimensions=show_dimensions,
                notebook=True,
            )
        else:
            return None

    @Substitution(
        header="Write out the column names. If a list of strings "
        "is given, it is assumed to be aliases for the "
        "column names",
        col_space_type="int",
        col_space="The minimum width of each column",
    )
    @Substitution(shared_params=fmt.common_docstring, returns=fmt.return_docstring)
    def to_string(
        self,
        buf=None,
        columns=None,
        col_space=None,
        header=True,
        index=True,
        na_rep="NaN",
        formatters=None,
        float_format=None,
        sparsify=None,
        index_names=True,
        justify=None,
        max_rows=None,
        min_rows=None,
        max_cols=None,
        show_dimensions=False,
        decimal=".",
        line_width=None,
    ):
        """
        Render a DataFrame to a console-friendly tabular output.
        %(shared_params)s
        line_width : int, optional
            Width to wrap a line in characters.
        %(returns)s
        See Also
        --------
        to_html : Convert DataFrame to HTML.

        Examples
        --------
        >>> d = {'col1': [1, 2, 3], 'col2': [4, 5, 6]}
        >>> df = pd.DataFrame(d)
        >>> print(df.to_string())
           col1  col2
        0     1     4
        1     2     5
        2     3     6
        """

        formatter = fmt.DataFrameFormatter(
            self,
            buf=buf,
            columns=columns,
            col_space=col_space,
            na_rep=na_rep,
            formatters=formatters,
            float_format=float_format,
            sparsify=sparsify,
            justify=justify,
            index_names=index_names,
            header=header,
            index=index,
            min_rows=min_rows,
            max_rows=max_rows,
            max_cols=max_cols,
            show_dimensions=show_dimensions,
            decimal=decimal,
            line_width=line_width,
        )
        formatter.to_string()

        if buf is None:
            result = formatter.buf.getvalue()
            return result

    # ----------------------------------------------------------------------

    @property
    def style(self):
        """
        Property returning a Styler object containing methods for
        building a styled HTML representation fo the DataFrame.

        See Also
        --------
        io.formats.style.Styler
        """
        from pandas.io.formats.style import Styler

        return Styler(self)

    _shared_docs[
        "items"
    ] = r"""
        Iterator over (column name, Series) pairs.

        Iterates over the DataFrame columns, returning a tuple with
        the column name and the content as a Series.

        %s
        label : object
            The column names for the DataFrame being iterated over.
        content : Series
            The column entries belonging to each label, as a Series.

        See Also
        --------
        DataFrame.iterrows : Iterate over DataFrame rows as
            (index, Series) pairs.
        DataFrame.itertuples : Iterate over DataFrame rows as namedtuples
            of the values.

        Examples
        --------
        >>> df = pd.DataFrame({'species': ['bear', 'bear', 'marsupial'],
        ...                   'population': [1864, 22000, 80000]},
        ...                   index=['panda', 'polar', 'koala'])
        >>> df
                species   population
        panda 	bear 	  1864
        polar 	bear 	  22000
        koala 	marsupial 80000
        >>> for label, content in df.items():
        ...     print('label:', label)
        ...     print('content:', content, sep='\n')
        ...
        label: species
        content:
        panda         bear
        polar         bear
        koala    marsupial
        Name: species, dtype: object
        label: population
        content:
        panda     1864
        polar    22000
        koala    80000
        Name: population, dtype: int64
        """

    @Appender(_shared_docs["items"] % "Yields\n        ------")
    def items(self):
        if self.columns.is_unique and hasattr(self, "_item_cache"):
            for k in self.columns:
                yield k, self._get_item_cache(k)
        else:
            for i, k in enumerate(self.columns):
                yield k, self._ixs(i, axis=1)

    @Appender(_shared_docs["items"] % "Returns\n        -------")
    def iteritems(self):
        return self.items()

    def iterrows(self):
        """
        Iterate over DataFrame rows as (index, Series) pairs.

        Yields
        ------
        index : label or tuple of label
            The index of the row. A tuple for a `MultiIndex`.
        data : Series
            The data of the row as a Series.

        it : generator
            A generator that iterates over the rows of the frame.

        See Also
        --------
        itertuples : Iterate over DataFrame rows as namedtuples of the values.
        items : Iterate over (column name, Series) pairs.

        Notes
        -----

        1. Because ``iterrows`` returns a Series for each row,
           it does **not** preserve dtypes across the rows (dtypes are
           preserved across columns for DataFrames). For example,

           >>> df = pd.DataFrame([[1, 1.5]], columns=['int', 'float'])
           >>> row = next(df.iterrows())[1]
           >>> row
           int      1.0
           float    1.5
           Name: 0, dtype: float64
           >>> print(row['int'].dtype)
           float64
           >>> print(df['int'].dtype)
           int64

           To preserve dtypes while iterating over the rows, it is better
           to use :meth:`itertuples` which returns namedtuples of the values
           and which is generally faster than ``iterrows``.

        2. You should **never modify** something you are iterating over.
           This is not guaranteed to work in all cases. Depending on the
           data types, the iterator returns a copy and not a view, and writing
           to it will have no effect.
        """
        columns = self.columns
        klass = self._constructor_sliced
        for k, v in zip(self.index, self.values):
            s = klass(v, index=columns, name=k)
            yield k, s

    def itertuples(self, index=True, name="Pandas"):
        """
        Iterate over DataFrame rows as namedtuples.

        Parameters
        ----------
        index : bool, default True
            If True, return the index as the first element of the tuple.
        name : str or None, default "Pandas"
            The name of the returned namedtuples or None to return regular
            tuples.

        Returns
        -------
        iterator
            An object to iterate over namedtuples for each row in the
            DataFrame with the first field possibly being the index and
            following fields being the column values.

        See Also
        --------
        DataFrame.iterrows : Iterate over DataFrame rows as (index, Series)
            pairs.
        DataFrame.items : Iterate over (column name, Series) pairs.

        Notes
        -----
        The column names will be renamed to positional names if they are
        invalid Python identifiers, repeated, or start with an underscore.
        With a large number of columns (>255), regular tuples are returned.

        Examples
        --------
        >>> df = pd.DataFrame({'num_legs': [4, 2], 'num_wings': [0, 2]},
        ...                   index=['dog', 'hawk'])
        >>> df
              num_legs  num_wings
        dog          4          0
        hawk         2          2
        >>> for row in df.itertuples():
        ...     print(row)
        ...
        Pandas(Index='dog', num_legs=4, num_wings=0)
        Pandas(Index='hawk', num_legs=2, num_wings=2)

        By setting the `index` parameter to False we can remove the index
        as the first element of the tuple:

        >>> for row in df.itertuples(index=False):
        ...     print(row)
        ...
        Pandas(num_legs=4, num_wings=0)
        Pandas(num_legs=2, num_wings=2)

        With the `name` parameter set we set a custom name for the yielded
        namedtuples:

        >>> for row in df.itertuples(name='Animal'):
        ...     print(row)
        ...
        Animal(Index='dog', num_legs=4, num_wings=0)
        Animal(Index='hawk', num_legs=2, num_wings=2)
        """
        arrays = []
        fields = list(self.columns)
        if index:
            arrays.append(self.index)
            fields.insert(0, "Index")

        # use integer indexing because of possible duplicate column names
        arrays.extend(self.iloc[:, k] for k in range(len(self.columns)))

        # Python 3 supports at most 255 arguments to constructor
        if name is not None and len(self.columns) + index < 256:
            itertuple = collections.namedtuple(name, fields, rename=True)
            return map(itertuple._make, zip(*arrays))

        # fallback to regular tuples
        return zip(*arrays)

    def __len__(self):
        """
        Returns length of info axis, but here we use the index.
        """
        return len(self.index)

    def dot(self, other):
        """
        Compute the matrix multiplication between the DataFrame and other.

        This method computes the matrix product between the DataFrame and the
        values of an other Series, DataFrame or a numpy array.

        It can also be called using ``self @ other`` in Python >= 3.5.

        Parameters
        ----------
        other : Series, DataFrame or array-like
            The other object to compute the matrix product with.

        Returns
        -------
        Series or DataFrame
            If other is a Series, return the matrix product between self and
            other as a Serie. If other is a DataFrame or a numpy.array, return
            the matrix product of self and other in a DataFrame of a np.array.

        See Also
        --------
        Series.dot: Similar method for Series.

        Notes
        -----
        The dimensions of DataFrame and other must be compatible in order to
        compute the matrix multiplication. In addition, the column names of
        DataFrame and the index of other must contain the same values, as they
        will be aligned prior to the multiplication.

        The dot method for Series computes the inner product, instead of the
        matrix product here.

        Examples
        --------
        Here we multiply a DataFrame with a Series.

        >>> df = pd.DataFrame([[0, 1, -2, -1], [1, 1, 1, 1]])
        >>> s = pd.Series([1, 1, 2, 1])
        >>> df.dot(s)
        0    -4
        1     5
        dtype: int64

        Here we multiply a DataFrame with another DataFrame.

        >>> other = pd.DataFrame([[0, 1], [1, 2], [-1, -1], [2, 0]])
        >>> df.dot(other)
            0   1
        0   1   4
        1   2   2

        Note that the dot method give the same result as @

        >>> df @ other
            0   1
        0   1   4
        1   2   2

        The dot method works also if other is an np.array.

        >>> arr = np.array([[0, 1], [1, 2], [-1, -1], [2, 0]])
        >>> df.dot(arr)
            0   1
        0   1   4
        1   2   2

        Note how shuffling of the objects does not change the result.

        >>> s2 = s.reindex([1, 0, 2, 3])
        >>> df.dot(s2)
        0    -4
        1     5
        dtype: int64
        """
        if isinstance(other, (Series, DataFrame)):
            common = self.columns.union(other.index)
            if len(common) > len(self.columns) or len(common) > len(other.index):
                raise ValueError("matrices are not aligned")

            left = self.reindex(columns=common, copy=False)
            right = other.reindex(index=common, copy=False)
            lvals = left.values
            rvals = right.values
        else:
            left = self
            lvals = self.values
            rvals = np.asarray(other)
            if lvals.shape[1] != rvals.shape[0]:
                raise ValueError(
                    "Dot product shape mismatch, "
                    "{s} vs {r}".format(s=lvals.shape, r=rvals.shape)
                )

        if isinstance(other, DataFrame):
            return self._constructor(
                np.dot(lvals, rvals), index=left.index, columns=other.columns
            )
        elif isinstance(other, Series):
            return Series(np.dot(lvals, rvals), index=left.index)
        elif isinstance(rvals, (np.ndarray, Index)):
            result = np.dot(lvals, rvals)
            if result.ndim == 2:
                return self._constructor(result, index=left.index)
            else:
                return Series(result, index=left.index)
        else:  # pragma: no cover
            raise TypeError("unsupported type: {oth}".format(oth=type(other)))

    def __matmul__(self, other):
        """
        Matrix multiplication using binary `@` operator in Python>=3.5.
        """
        return self.dot(other)

    def __rmatmul__(self, other):
        """
        Matrix multiplication using binary `@` operator in Python>=3.5.
        """
        return self.T.dot(np.transpose(other)).T

    # ----------------------------------------------------------------------
    # IO methods (to / from other formats)

    @classmethod
    def from_dict(cls, data, orient="columns", dtype=None, columns=None):
        """
        Construct DataFrame from dict of array-like or dicts.

        Creates DataFrame object from dictionary by columns or by index
        allowing dtype specification.

        Parameters
        ----------
        data : dict
            Of the form {field : array-like} or {field : dict}.
        orient : {'columns', 'index'}, default 'columns'
            The "orientation" of the data. If the keys of the passed dict
            should be the columns of the resulting DataFrame, pass 'columns'
            (default). Otherwise if the keys should be rows, pass 'index'.
        dtype : dtype, default None
            Data type to force, otherwise infer.
        columns : list, default None
            Column labels to use when ``orient='index'``. Raises a ValueError
            if used with ``orient='columns'``.

            .. versionadded:: 0.23.0

        Returns
        -------
        DataFrame

        See Also
        --------
        DataFrame.from_records : DataFrame from ndarray (structured
            dtype), list of tuples, dict, or DataFrame.
        DataFrame : DataFrame object creation using constructor.

        Examples
        --------
        By default the keys of the dict become the DataFrame columns:

        >>> data = {'col_1': [3, 2, 1, 0], 'col_2': ['a', 'b', 'c', 'd']}
        >>> pd.DataFrame.from_dict(data)
           col_1 col_2
        0      3     a
        1      2     b
        2      1     c
        3      0     d

        Specify ``orient='index'`` to create the DataFrame using dictionary
        keys as rows:

        >>> data = {'row_1': [3, 2, 1, 0], 'row_2': ['a', 'b', 'c', 'd']}
        >>> pd.DataFrame.from_dict(data, orient='index')
               0  1  2  3
        row_1  3  2  1  0
        row_2  a  b  c  d

        When using the 'index' orientation, the column names can be
        specified manually:

        >>> pd.DataFrame.from_dict(data, orient='index',
        ...                        columns=['A', 'B', 'C', 'D'])
               A  B  C  D
        row_1  3  2  1  0
        row_2  a  b  c  d
        """
        index = None
        orient = orient.lower()
        if orient == "index":
            if len(data) > 0:
                # TODO speed up Series case
                if isinstance(list(data.values())[0], (Series, dict)):
                    data = _from_nested_dict(data)
                else:
                    data, index = list(data.values()), list(data.keys())
        elif orient == "columns":
            if columns is not None:
                raise ValueError(
                    "cannot use columns parameter with " "orient='columns'"
                )
        else:  # pragma: no cover
            raise ValueError("only recognize index or columns for orient")

        return cls(data, index=index, columns=columns, dtype=dtype)

    def to_numpy(self, dtype=None, copy=False):
        """
        Convert the DataFrame to a NumPy array.

        .. versionadded:: 0.24.0

        By default, the dtype of the returned array will be the common NumPy
        dtype of all types in the DataFrame. For example, if the dtypes are
        ``float16`` and ``float32``, the results dtype will be ``float32``.
        This may require copying data and coercing values, which may be
        expensive.

        Parameters
        ----------
        dtype : str or numpy.dtype, optional
            The dtype to pass to :meth:`numpy.asarray`
        copy : bool, default False
            Whether to ensure that the returned value is a not a view on
            another array. Note that ``copy=False`` does not *ensure* that
            ``to_numpy()`` is no-copy. Rather, ``copy=True`` ensure that
            a copy is made, even if not strictly necessary.

        Returns
        -------
        numpy.ndarray

        See Also
        --------
        Series.to_numpy : Similar method for Series.

        Examples
        --------
        >>> pd.DataFrame({"A": [1, 2], "B": [3, 4]}).to_numpy()
        array([[1, 3],
               [2, 4]])

        With heterogenous data, the lowest common type will have to
        be used.

        >>> df = pd.DataFrame({"A": [1, 2], "B": [3.0, 4.5]})
        >>> df.to_numpy()
        array([[1. , 3. ],
               [2. , 4.5]])

        For a mix of numeric and non-numeric types, the output array will
        have object dtype.

        >>> df['C'] = pd.date_range('2000', periods=2)
        >>> df.to_numpy()
        array([[1, 3.0, Timestamp('2000-01-01 00:00:00')],
               [2, 4.5, Timestamp('2000-01-02 00:00:00')]], dtype=object)
        """
        result = np.array(self.values, dtype=dtype, copy=copy)
        return result

    def to_dict(self, orient="dict", into=dict):
        """
        Convert the DataFrame to a dictionary.

        The type of the key-value pairs can be customized with the parameters
        (see below).

        Parameters
        ----------
        orient : str {'dict', 'list', 'series', 'split', 'records', 'index'}
            Determines the type of the values of the dictionary.

            - 'dict' (default) : dict like {column -> {index -> value}}
            - 'list' : dict like {column -> [values]}
            - 'series' : dict like {column -> Series(values)}
            - 'split' : dict like
              {'index' -> [index], 'columns' -> [columns], 'data' -> [values]}
            - 'records' : list like
              [{column -> value}, ... , {column -> value}]
            - 'index' : dict like {index -> {column -> value}}

            Abbreviations are allowed. `s` indicates `series` and `sp`
            indicates `split`.

        into : class, default dict
            The collections.abc.Mapping subclass used for all Mappings
            in the return value.  Can be the actual class or an empty
            instance of the mapping type you want.  If you want a
            collections.defaultdict, you must pass it initialized.

            .. versionadded:: 0.21.0

        Returns
        -------
        dict, list or collections.abc.Mapping
            Return a collections.abc.Mapping object representing the DataFrame.
            The resulting transformation depends on the `orient` parameter.

        See Also
        --------
        DataFrame.from_dict: Create a DataFrame from a dictionary.
        DataFrame.to_json: Convert a DataFrame to JSON format.

        Examples
        --------
        >>> df = pd.DataFrame({'col1': [1, 2],
        ...                    'col2': [0.5, 0.75]},
        ...                   index=['row1', 'row2'])
        >>> df
              col1  col2
        row1     1  0.50
        row2     2  0.75
        >>> df.to_dict()
        {'col1': {'row1': 1, 'row2': 2}, 'col2': {'row1': 0.5, 'row2': 0.75}}

        You can specify the return orientation.

        >>> df.to_dict('series')
        {'col1': row1    1
                 row2    2
        Name: col1, dtype: int64,
        'col2': row1    0.50
                row2    0.75
        Name: col2, dtype: float64}

        >>> df.to_dict('split')
        {'index': ['row1', 'row2'], 'columns': ['col1', 'col2'],
         'data': [[1, 0.5], [2, 0.75]]}

        >>> df.to_dict('records')
        [{'col1': 1, 'col2': 0.5}, {'col1': 2, 'col2': 0.75}]

        >>> df.to_dict('index')
        {'row1': {'col1': 1, 'col2': 0.5}, 'row2': {'col1': 2, 'col2': 0.75}}

        You can also specify the mapping type.

        >>> from collections import OrderedDict, defaultdict
        >>> df.to_dict(into=OrderedDict)
        OrderedDict([('col1', OrderedDict([('row1', 1), ('row2', 2)])),
                     ('col2', OrderedDict([('row1', 0.5), ('row2', 0.75)]))])

        If you want a `defaultdict`, you need to initialize it:

        >>> dd = defaultdict(list)
        >>> df.to_dict('records', into=dd)
        [defaultdict(<class 'list'>, {'col1': 1, 'col2': 0.5}),
         defaultdict(<class 'list'>, {'col1': 2, 'col2': 0.75})]
        """
        if not self.columns.is_unique:
            warnings.warn(
                "DataFrame columns are not unique, some " "columns will be omitted.",
                UserWarning,
                stacklevel=2,
            )
        # GH16122
        into_c = com.standardize_mapping(into)
        if orient.lower().startswith("d"):
            return into_c((k, v.to_dict(into)) for k, v in self.items())
        elif orient.lower().startswith("l"):
            return into_c((k, v.tolist()) for k, v in self.items())
        elif orient.lower().startswith("sp"):
            return into_c(
                (
                    ("index", self.index.tolist()),
                    ("columns", self.columns.tolist()),
                    (
                        "data",
                        [
                            list(map(com.maybe_box_datetimelike, t))
                            for t in self.itertuples(index=False, name=None)
                        ],
                    ),
                )
            )
        elif orient.lower().startswith("s"):
            return into_c((k, com.maybe_box_datetimelike(v)) for k, v in self.items())
        elif orient.lower().startswith("r"):
            columns = self.columns.tolist()
            rows = (
                dict(zip(columns, row))
                for row in self.itertuples(index=False, name=None)
            )
            return [
                into_c((k, com.maybe_box_datetimelike(v)) for k, v in row.items())
                for row in rows
            ]
        elif orient.lower().startswith("i"):
            if not self.index.is_unique:
                raise ValueError("DataFrame index must be unique for orient='index'.")
            return into_c(
                (t[0], dict(zip(self.columns, t[1:])))
                for t in self.itertuples(name=None)
            )
        else:
            raise ValueError("orient '{o}' not understood".format(o=orient))

    def to_gbq(
        self,
        destination_table,
        project_id=None,
        chunksize=None,
        reauth=False,
        if_exists="fail",
        auth_local_webserver=False,
        table_schema=None,
        location=None,
        progress_bar=True,
        credentials=None,
        verbose=None,
        private_key=None,
    ):
        """
        Write a DataFrame to a Google BigQuery table.

        This function requires the `pandas-gbq package
        <https://pandas-gbq.readthedocs.io>`__.

        See the `How to authenticate with Google BigQuery
        <https://pandas-gbq.readthedocs.io/en/latest/howto/authentication.html>`__
        guide for authentication instructions.

        Parameters
        ----------
        destination_table : str
            Name of table to be written, in the form ``dataset.tablename``.
        project_id : str, optional
            Google BigQuery Account project ID. Optional when available from
            the environment.
        chunksize : int, optional
            Number of rows to be inserted in each chunk from the dataframe.
            Set to ``None`` to load the whole dataframe at once.
        reauth : bool, default False
            Force Google BigQuery to re-authenticate the user. This is useful
            if multiple accounts are used.
        if_exists : str, default 'fail'
            Behavior when the destination table exists. Value can be one of:

            ``'fail'``
                If table exists, do nothing.
            ``'replace'``
                If table exists, drop it, recreate it, and insert data.
            ``'append'``
                If table exists, insert data. Create if does not exist.
        auth_local_webserver : bool, default False
            Use the `local webserver flow`_ instead of the `console flow`_
            when getting user credentials.

            .. _local webserver flow:
                http://google-auth-oauthlib.readthedocs.io/en/latest/reference/google_auth_oauthlib.flow.html#google_auth_oauthlib.flow.InstalledAppFlow.run_local_server
            .. _console flow:
                http://google-auth-oauthlib.readthedocs.io/en/latest/reference/google_auth_oauthlib.flow.html#google_auth_oauthlib.flow.InstalledAppFlow.run_console

            *New in version 0.2.0 of pandas-gbq*.
        table_schema : list of dicts, optional
            List of BigQuery table fields to which according DataFrame
            columns conform to, e.g. ``[{'name': 'col1', 'type':
            'STRING'},...]``. If schema is not provided, it will be
            generated according to dtypes of DataFrame columns. See
            BigQuery API documentation on available names of a field.

            *New in version 0.3.1 of pandas-gbq*.
        location : str, optional
            Location where the load job should run. See the `BigQuery locations
            documentation
            <https://cloud.google.com/bigquery/docs/dataset-locations>`__ for a
            list of available locations. The location must match that of the
            target dataset.

            *New in version 0.5.0 of pandas-gbq*.
        progress_bar : bool, default True
            Use the library `tqdm` to show the progress bar for the upload,
            chunk by chunk.

            *New in version 0.5.0 of pandas-gbq*.
        credentials : google.auth.credentials.Credentials, optional
            Credentials for accessing Google APIs. Use this parameter to
            override default credentials, such as to use Compute Engine
            :class:`google.auth.compute_engine.Credentials` or Service
            Account :class:`google.oauth2.service_account.Credentials`
            directly.

            *New in version 0.8.0 of pandas-gbq*.

            .. versionadded:: 0.24.0
        verbose : bool, deprecated
            Deprecated in pandas-gbq version 0.4.0. Use the `logging module
            to adjust verbosity instead
            <https://pandas-gbq.readthedocs.io/en/latest/intro.html#logging>`__.
        private_key : str, deprecated
            Deprecated in pandas-gbq version 0.8.0. Use the ``credentials``
            parameter and
            :func:`google.oauth2.service_account.Credentials.from_service_account_info`
            or
            :func:`google.oauth2.service_account.Credentials.from_service_account_file`
            instead.

            Service account private key in JSON format. Can be file path
            or string contents. This is useful for remote server
            authentication (eg. Jupyter/IPython notebook on remote host).

        See Also
        --------
        pandas_gbq.to_gbq : This function in the pandas-gbq library.
        read_gbq : Read a DataFrame from Google BigQuery.
        """
        from pandas.io import gbq

        gbq.to_gbq(
            self,
            destination_table,
            project_id=project_id,
            chunksize=chunksize,
            reauth=reauth,
            if_exists=if_exists,
            auth_local_webserver=auth_local_webserver,
            table_schema=table_schema,
            location=location,
            progress_bar=progress_bar,
            credentials=credentials,
            verbose=verbose,
            private_key=private_key,
        )

    @classmethod
    def from_records(
        cls,
        data,
        index=None,
        exclude=None,
        columns=None,
        coerce_float=False,
        nrows=None,
    ):
        """
        Convert structured or record ndarray to DataFrame.

        Parameters
        ----------
        data : ndarray (structured dtype), list of tuples, dict, or DataFrame
        index : string, list of fields, array-like
            Field of array to use as the index, alternately a specific set of
            input labels to use
        exclude : sequence, default None
            Columns or fields to exclude
        columns : sequence, default None
            Column names to use. If the passed data do not have names
            associated with them, this argument provides names for the
            columns. Otherwise this argument indicates the order of the columns
            in the result (any names not found in the data will become all-NA
            columns)
        coerce_float : boolean, default False
            Attempt to convert values of non-string, non-numeric objects (like
            decimal.Decimal) to floating point, useful for SQL result sets
        nrows : int, default None
            Number of rows to read if data is an iterator

        Returns
        -------
        DataFrame
        """

        # Make a copy of the input columns so we can modify it
        if columns is not None:
            columns = ensure_index(columns)

        if is_iterator(data):
            if nrows == 0:
                return cls()

            try:
                first_row = next(data)
            except StopIteration:
                return cls(index=index, columns=columns)

            dtype = None
            if hasattr(first_row, "dtype") and first_row.dtype.names:
                dtype = first_row.dtype

            values = [first_row]

            if nrows is None:
                values += data
            else:
                values.extend(itertools.islice(data, nrows - 1))

            if dtype is not None:
                data = np.array(values, dtype=dtype)
            else:
                data = values

        if isinstance(data, dict):
            if columns is None:
                columns = arr_columns = ensure_index(sorted(data))
                arrays = [data[k] for k in columns]
            else:
                arrays = []
                arr_columns = []
                for k, v in data.items():
                    if k in columns:
                        arr_columns.append(k)
                        arrays.append(v)

                arrays, arr_columns = reorder_arrays(arrays, arr_columns, columns)

        elif isinstance(data, (np.ndarray, DataFrame)):
            arrays, columns = to_arrays(data, columns)
            if columns is not None:
                columns = ensure_index(columns)
            arr_columns = columns
        else:
            arrays, arr_columns = to_arrays(data, columns, coerce_float=coerce_float)

            arr_columns = ensure_index(arr_columns)
            if columns is not None:
                columns = ensure_index(columns)
            else:
                columns = arr_columns

        if exclude is None:
            exclude = set()
        else:
            exclude = set(exclude)

        result_index = None
        if index is not None:
            if isinstance(index, str) or not hasattr(index, "__iter__"):
                i = columns.get_loc(index)
                exclude.add(index)
                if len(arrays) > 0:
                    result_index = Index(arrays[i], name=index)
                else:
                    result_index = Index([], name=index)
            else:
                try:
                    index_data = [arrays[arr_columns.get_loc(field)] for field in index]
                    result_index = ensure_index_from_sequences(index_data, names=index)

                    exclude.update(index)
                except Exception:
                    result_index = index

        if any(exclude):
            arr_exclude = [x for x in exclude if x in arr_columns]
            to_remove = [arr_columns.get_loc(col) for col in arr_exclude]
            arrays = [v for i, v in enumerate(arrays) if i not in to_remove]

            arr_columns = arr_columns.drop(arr_exclude)
            columns = columns.drop(exclude)

        mgr = arrays_to_mgr(arrays, arr_columns, result_index, columns)

        return cls(mgr)

    def to_records(
        self, index=True, convert_datetime64=None, column_dtypes=None, index_dtypes=None
    ):
        """
        Convert DataFrame to a NumPy record array.

        Index will be included as the first field of the record array if
        requested.

        Parameters
        ----------
        index : bool, default True
            Include index in resulting record array, stored in 'index'
            field or using the index label, if set.
        convert_datetime64 : bool, default None
            .. deprecated:: 0.23.0

            Whether to convert the index to datetime.datetime if it is a
            DatetimeIndex.
        column_dtypes : str, type, dict, default None
            .. versionadded:: 0.24.0

            If a string or type, the data type to store all columns. If
            a dictionary, a mapping of column names and indices (zero-indexed)
            to specific data types.
        index_dtypes : str, type, dict, default None
            .. versionadded:: 0.24.0

            If a string or type, the data type to store all index levels. If
            a dictionary, a mapping of index level names and indices
            (zero-indexed) to specific data types.

            This mapping is applied only if `index=True`.

        Returns
        -------
        numpy.recarray
            NumPy ndarray with the DataFrame labels as fields and each row
            of the DataFrame as entries.

        See Also
        --------
        DataFrame.from_records: Convert structured or record ndarray
            to DataFrame.
        numpy.recarray: An ndarray that allows field access using
            attributes, analogous to typed columns in a
            spreadsheet.

        Examples
        --------
        >>> df = pd.DataFrame({'A': [1, 2], 'B': [0.5, 0.75]},
        ...                   index=['a', 'b'])
        >>> df
           A     B
        a  1  0.50
        b  2  0.75
        >>> df.to_records()
        rec.array([('a', 1, 0.5 ), ('b', 2, 0.75)],
                  dtype=[('index', 'O'), ('A', '<i8'), ('B', '<f8')])

        If the DataFrame index has no label then the recarray field name
        is set to 'index'. If the index has a label then this is used as the
        field name:

        >>> df.index = df.index.rename("I")
        >>> df.to_records()
        rec.array([('a', 1, 0.5 ), ('b', 2, 0.75)],
                  dtype=[('I', 'O'), ('A', '<i8'), ('B', '<f8')])

        The index can be excluded from the record array:

        >>> df.to_records(index=False)
        rec.array([(1, 0.5 ), (2, 0.75)],
                  dtype=[('A', '<i8'), ('B', '<f8')])

        Data types can be specified for the columns:

        >>> df.to_records(column_dtypes={"A": "int32"})
        rec.array([('a', 1, 0.5 ), ('b', 2, 0.75)],
                  dtype=[('I', 'O'), ('A', '<i4'), ('B', '<f8')])

        As well as for the index:

        >>> df.to_records(index_dtypes="<S2")
        rec.array([(b'a', 1, 0.5 ), (b'b', 2, 0.75)],
                  dtype=[('I', 'S2'), ('A', '<i8'), ('B', '<f8')])

        >>> index_dtypes = "<S{}".format(df.index.str.len().max())
        >>> df.to_records(index_dtypes=index_dtypes)
        rec.array([(b'a', 1, 0.5 ), (b'b', 2, 0.75)],
                  dtype=[('I', 'S1'), ('A', '<i8'), ('B', '<f8')])
        """

        if convert_datetime64 is not None:
            warnings.warn(
                "The 'convert_datetime64' parameter is "
                "deprecated and will be removed in a future "
                "version",
                FutureWarning,
                stacklevel=2,
            )

        if index:
            if is_datetime64_any_dtype(self.index) and convert_datetime64:
                ix_vals = [self.index.to_pydatetime()]
            else:
                if isinstance(self.index, MultiIndex):
                    # array of tuples to numpy cols. copy copy copy
                    ix_vals = list(map(np.array, zip(*self.index.values)))
                else:
                    ix_vals = [self.index.values]

            arrays = ix_vals + [self[c]._internal_get_values() for c in self.columns]

            count = 0
            index_names = list(self.index.names)

            if isinstance(self.index, MultiIndex):
                for i, n in enumerate(index_names):
                    if n is None:
                        index_names[i] = "level_%d" % count
                        count += 1
            elif index_names[0] is None:
                index_names = ["index"]

            names = [str(name) for name in itertools.chain(index_names, self.columns)]
        else:
            arrays = [self[c]._internal_get_values() for c in self.columns]
            names = [str(c) for c in self.columns]
            index_names = []

        index_len = len(index_names)
        formats = []

        for i, v in enumerate(arrays):
            index = i

            # When the names and arrays are collected, we
            # first collect those in the DataFrame's index,
            # followed by those in its columns.
            #
            # Thus, the total length of the array is:
            # len(index_names) + len(DataFrame.columns).
            #
            # This check allows us to see whether we are
            # handling a name / array in the index or column.
            if index < index_len:
                dtype_mapping = index_dtypes
                name = index_names[index]
            else:
                index -= index_len
                dtype_mapping = column_dtypes
                name = self.columns[index]

            # We have a dictionary, so we get the data type
            # associated with the index or column (which can
            # be denoted by its name in the DataFrame or its
            # position in DataFrame's array of indices or
            # columns, whichever is applicable.
            if is_dict_like(dtype_mapping):
                if name in dtype_mapping:
                    dtype_mapping = dtype_mapping[name]
                elif index in dtype_mapping:
                    dtype_mapping = dtype_mapping[index]
                else:
                    dtype_mapping = None

            # If no mapping can be found, use the array's
            # dtype attribute for formatting.
            #
            # A valid dtype must either be a type or
            # string naming a type.
            if dtype_mapping is None:
                formats.append(v.dtype)
            elif isinstance(dtype_mapping, (type, np.dtype, str)):
                formats.append(dtype_mapping)
            else:
                element = "row" if i < index_len else "column"
                msg = (
                    "Invalid dtype {dtype} specified for " "{element} {name}"
                ).format(dtype=dtype_mapping, element=element, name=name)
                raise ValueError(msg)

        return np.rec.fromarrays(arrays, dtype={"names": names, "formats": formats})

    @classmethod
    def from_items(cls, items, columns=None, orient="columns"):
        """
        Construct a DataFrame from a list of tuples.

        .. deprecated:: 0.23.0
          `from_items` is deprecated and will be removed in a future version.
          Use :meth:`DataFrame.from_dict(dict(items)) <DataFrame.from_dict>`
          instead.
          :meth:`DataFrame.from_dict(OrderedDict(items)) <DataFrame.from_dict>`
          may be used to preserve the key order.

        Convert (key, value) pairs to DataFrame. The keys will be the axis
        index (usually the columns, but depends on the specified
        orientation). The values should be arrays or Series.

        Parameters
        ----------
        items : sequence of (key, value) pairs
            Values should be arrays or Series.
        columns : sequence of column labels, optional
            Must be passed if orient='index'.
        orient : {'columns', 'index'}, default 'columns'
            The "orientation" of the data. If the keys of the
            input correspond to column labels, pass 'columns'
            (default). Otherwise if the keys correspond to the index,
            pass 'index'.

        Returns
        -------
        DataFrame
        """

        warnings.warn(
            "from_items is deprecated. Please use "
            "DataFrame.from_dict(dict(items), ...) instead. "
            "DataFrame.from_dict(OrderedDict(items)) may be used to "
            "preserve the key order.",
            FutureWarning,
            stacklevel=2,
        )

        keys, values = zip(*items)

        if orient == "columns":
            if columns is not None:
                columns = ensure_index(columns)

                idict = dict(items)
                if len(idict) < len(items):
                    if not columns.equals(ensure_index(keys)):
                        raise ValueError(
                            "With non-unique item names, passed "
                            "columns must be identical"
                        )
                    arrays = values
                else:
                    arrays = [idict[k] for k in columns if k in idict]
            else:
                columns = ensure_index(keys)
                arrays = values

            # GH 17312
            # Provide more informative error msg when scalar values passed
            try:
                return cls._from_arrays(arrays, columns, None)

            except ValueError:
                if not is_nested_list_like(values):
                    raise ValueError(
                        "The value in each (key, value) pair "
                        "must be an array, Series, or dict"
                    )

        elif orient == "index":
            if columns is None:
                raise TypeError("Must pass columns with orient='index'")

            keys = ensure_index(keys)

            # GH 17312
            # Provide more informative error msg when scalar values passed
            try:
                arr = np.array(values, dtype=object).T
                data = [lib.maybe_convert_objects(v) for v in arr]
                return cls._from_arrays(data, columns, keys)

            except TypeError:
                if not is_nested_list_like(values):
                    raise ValueError(
                        "The value in each (key, value) pair "
                        "must be an array, Series, or dict"
                    )

        else:  # pragma: no cover
            raise ValueError("'orient' must be either 'columns' or 'index'")

    @classmethod
    def _from_arrays(cls, arrays, columns, index, dtype=None):
        mgr = arrays_to_mgr(arrays, columns, index, columns, dtype=dtype)
        return cls(mgr)

    def to_sparse(self, fill_value=None, kind="block"):
        """
        Convert to SparseDataFrame.

        .. deprecated:: 0.25.0

        Implement the sparse version of the DataFrame meaning that any data
        matching a specific value it's omitted in the representation.
        The sparse DataFrame allows for a more efficient storage.

        Parameters
        ----------
        fill_value : float, default None
            The specific value that should be omitted in the representation.
        kind : {'block', 'integer'}, default 'block'
            The kind of the SparseIndex tracking where data is not equal to
            the fill value:

            - 'block' tracks only the locations and sizes of blocks of data.
            - 'integer' keeps an array with all the locations of the data.

            In most cases 'block' is recommended, since it's more memory
            efficient.

        Returns
        -------
        SparseDataFrame
            The sparse representation of the DataFrame.

        See Also
        --------
        DataFrame.to_dense :
            Converts the DataFrame back to the its dense form.

        Examples
        --------
        >>> df = pd.DataFrame([(np.nan, np.nan),
        ...                    (1., np.nan),
        ...                    (np.nan, 1.)])
        >>> df
             0    1
        0  NaN  NaN
        1  1.0  NaN
        2  NaN  1.0
        >>> type(df)
        <class 'pandas.core.frame.DataFrame'>

        >>> sdf = df.to_sparse()  # doctest: +SKIP
        >>> sdf  # doctest: +SKIP
             0    1
        0  NaN  NaN
        1  1.0  NaN
        2  NaN  1.0
        >>> type(sdf)  # doctest: +SKIP
        <class 'pandas.core.sparse.frame.SparseDataFrame'>
        """
        warnings.warn(
            "DataFrame.to_sparse is deprecated and will be removed "
            "in a future version",
            FutureWarning,
            stacklevel=2,
        )

        from pandas.core.sparse.api import SparseDataFrame

        with warnings.catch_warnings():
            warnings.filterwarnings("ignore", message="SparseDataFrame")
            return SparseDataFrame(
                self._series,
                index=self.index,
                columns=self.columns,
                default_kind=kind,
                default_fill_value=fill_value,
            )

    @deprecate_kwarg(old_arg_name="encoding", new_arg_name=None)
    def to_stata(
        self,
        fname,
        convert_dates=None,
        write_index=True,
        encoding="latin-1",
        byteorder=None,
        time_stamp=None,
        data_label=None,
        variable_labels=None,
        version=114,
        convert_strl=None,
    ):
        """
        Export DataFrame object to Stata dta format.

        Writes the DataFrame to a Stata dataset file.
        "dta" files contain a Stata dataset.

        Parameters
        ----------
        fname : str, buffer or path object
            String, path object (pathlib.Path or py._path.local.LocalPath) or
            object implementing a binary write() function. If using a buffer
            then the buffer will not be automatically closed after the file
            data has been written.
        convert_dates : dict
            Dictionary mapping columns containing datetime types to stata
            internal format to use when writing the dates. Options are 'tc',
            'td', 'tm', 'tw', 'th', 'tq', 'ty'. Column can be either an integer
            or a name. Datetime columns that do not have a conversion type
            specified will be converted to 'tc'. Raises NotImplementedError if
            a datetime column has timezone information.
        write_index : bool
            Write the index to Stata dataset.
        encoding : str
            Default is latin-1. Unicode is not supported.
        byteorder : str
            Can be ">", "<", "little", or "big". default is `sys.byteorder`.
        time_stamp : datetime
            A datetime to use as file creation date.  Default is the current
            time.
        data_label : str, optional
            A label for the data set.  Must be 80 characters or smaller.
        variable_labels : dict
            Dictionary containing columns as keys and variable labels as
            values. Each label must be 80 characters or smaller.
        version : {114, 117}, default 114
            Version to use in the output dta file.  Version 114 can be used
            read by Stata 10 and later.  Version 117 can be read by Stata 13
            or later. Version 114 limits string variables to 244 characters or
            fewer while 117 allows strings with lengths up to 2,000,000
            characters.

            .. versionadded:: 0.23.0

        convert_strl : list, optional
            List of column names to convert to string columns to Stata StrL
            format. Only available if version is 117.  Storing strings in the
            StrL format can produce smaller dta files if strings have more than
            8 characters and values are repeated.

            .. versionadded:: 0.23.0

        Raises
        ------
        NotImplementedError
            * If datetimes contain timezone information
            * Column dtype is not representable in Stata
        ValueError
            * Columns listed in convert_dates are neither datetime64[ns]
              or datetime.datetime
            * Column listed in convert_dates is not in DataFrame
            * Categorical label contains more than 32,000 characters

        See Also
        --------
        read_stata : Import Stata data files.
        io.stata.StataWriter : Low-level writer for Stata data files.
        io.stata.StataWriter117 : Low-level writer for version 117 files.

        Examples
        --------
        >>> df = pd.DataFrame({'animal': ['falcon', 'parrot', 'falcon',
        ...                               'parrot'],
        ...                    'speed': [350, 18, 361, 15]})
        >>> df.to_stata('animals.dta')  # doctest: +SKIP
        """
        kwargs = {}
        if version not in (114, 117):
            raise ValueError("Only formats 114 and 117 supported.")
        if version == 114:
            if convert_strl is not None:
                raise ValueError(
                    "strl support is only available when using " "format 117"
                )
            from pandas.io.stata import StataWriter as statawriter
        else:
            from pandas.io.stata import StataWriter117 as statawriter

            kwargs["convert_strl"] = convert_strl

        writer = statawriter(
            fname,
            self,
            convert_dates=convert_dates,
            byteorder=byteorder,
            time_stamp=time_stamp,
            data_label=data_label,
            write_index=write_index,
            variable_labels=variable_labels,
            **kwargs
        )
        writer.write_file()

    def to_feather(self, fname):
        """
        Write out the binary feather-format for DataFrames.

        .. versionadded:: 0.20.0

        Parameters
        ----------
        fname : str
            string file path
        """
        from pandas.io.feather_format import to_feather

        to_feather(self, fname)

    def to_parquet(
        self,
        fname,
        engine="auto",
        compression="snappy",
        index=None,
        partition_cols=None,
        **kwargs
    ):
        """
        Write a DataFrame to the binary parquet format.

        .. versionadded:: 0.21.0

        This function writes the dataframe as a `parquet file
        <https://parquet.apache.org/>`_. You can choose different parquet
        backends, and have the option of compression. See
        :ref:`the user guide <io.parquet>` for more details.

        Parameters
        ----------
        fname : str
            File path or Root Directory path. Will be used as Root Directory
            path while writing a partitioned dataset.

            .. versionchanged:: 0.24.0

        engine : {'auto', 'pyarrow', 'fastparquet'}, default 'auto'
            Parquet library to use. If 'auto', then the option
            ``io.parquet.engine`` is used. The default ``io.parquet.engine``
            behavior is to try 'pyarrow', falling back to 'fastparquet' if
            'pyarrow' is unavailable.
        compression : {'snappy', 'gzip', 'brotli', None}, default 'snappy'
            Name of the compression to use. Use ``None`` for no compression.
        index : bool, default None
            If ``True``, include the dataframe's index(es) in the file output.
            If ``False``, they will not be written to the file. If ``None``,
            the behavior depends on the chosen engine.

            .. versionadded:: 0.24.0

        partition_cols : list, optional, default None
            Column names by which to partition the dataset
            Columns are partitioned in the order they are given

            .. versionadded:: 0.24.0

        **kwargs
            Additional arguments passed to the parquet library. See
            :ref:`pandas io <io.parquet>` for more details.

        See Also
        --------
        read_parquet : Read a parquet file.
        DataFrame.to_csv : Write a csv file.
        DataFrame.to_sql : Write to a sql table.
        DataFrame.to_hdf : Write to hdf.

        Notes
        -----
        This function requires either the `fastparquet
        <https://pypi.org/project/fastparquet>`_ or `pyarrow
        <https://arrow.apache.org/docs/python/>`_ library.

        Examples
        --------
        >>> df = pd.DataFrame(data={'col1': [1, 2], 'col2': [3, 4]})
        >>> df.to_parquet('df.parquet.gzip',
        ...               compression='gzip')  # doctest: +SKIP
        >>> pd.read_parquet('df.parquet.gzip')  # doctest: +SKIP
           col1  col2
        0     1     3
        1     2     4
        """
        from pandas.io.parquet import to_parquet

        to_parquet(
            self,
            fname,
            engine,
            compression=compression,
            index=index,
            partition_cols=partition_cols,
            **kwargs
        )

    @Substitution(
        header="Whether to print column labels, default True",
        col_space_type="str or int",
        col_space="The minimum width of each column in CSS length "
        "units.  An int is assumed to be px units.\n\n"
        "            .. versionadded:: 0.25.0\n"
        "                Ability to use str",
    )
    @Substitution(shared_params=fmt.common_docstring, returns=fmt.return_docstring)
    def to_html(
        self,
        buf=None,
        columns=None,
        col_space=None,
        header=True,
        index=True,
        na_rep="NaN",
        formatters=None,
        float_format=None,
        sparsify=None,
        index_names=True,
        justify=None,
        max_rows=None,
        max_cols=None,
        show_dimensions=False,
        decimal=".",
        bold_rows=True,
        classes=None,
        escape=True,
        notebook=False,
        border=None,
        table_id=None,
        render_links=False,
    ):
        """
        Render a DataFrame as an HTML table.
        %(shared_params)s
        bold_rows : bool, default True
            Make the row labels bold in the output.
        classes : str or list or tuple, default None
            CSS class(es) to apply to the resulting html table.
        escape : bool, default True
            Convert the characters <, >, and & to HTML-safe sequences.
        notebook : {True, False}, default False
            Whether the generated HTML is for IPython Notebook.
        border : int
            A ``border=border`` attribute is included in the opening
            `<table>` tag. Default ``pd.options.display.html.border``.
        table_id : str, optional
            A css id is included in the opening `<table>` tag if specified.

            .. versionadded:: 0.23.0

        render_links : bool, default False
            Convert URLs to HTML links.

            .. versionadded:: 0.24.0
        %(returns)s
        See Also
        --------
        to_string : Convert DataFrame to a string.
        """

        if justify is not None and justify not in fmt._VALID_JUSTIFY_PARAMETERS:
            raise ValueError("Invalid value for justify parameter")

        formatter = fmt.DataFrameFormatter(
            self,
            buf=buf,
            columns=columns,
            col_space=col_space,
            na_rep=na_rep,
            formatters=formatters,
            float_format=float_format,
            sparsify=sparsify,
            justify=justify,
            index_names=index_names,
            header=header,
            index=index,
            bold_rows=bold_rows,
            escape=escape,
            max_rows=max_rows,
            max_cols=max_cols,
            show_dimensions=show_dimensions,
            decimal=decimal,
            table_id=table_id,
            render_links=render_links,
        )
        # TODO: a generic formatter wld b in DataFrameFormatter
        formatter.to_html(classes=classes, notebook=notebook, border=border)

        if buf is None:
            return formatter.buf.getvalue()

    # ----------------------------------------------------------------------

    def info(
        self, verbose=None, buf=None, max_cols=None, memory_usage=None, null_counts=None
    ):
        """
        Print a concise summary of a DataFrame.

        This method prints information about a DataFrame including
        the index dtype and column dtypes, non-null values and memory usage.

        Parameters
        ----------
        verbose : bool, optional
            Whether to print the full summary. By default, the setting in
            ``pandas.options.display.max_info_columns`` is followed.
        buf : writable buffer, defaults to sys.stdout
            Where to send the output. By default, the output is printed to
            sys.stdout. Pass a writable buffer if you need to further process
            the output.
        max_cols : int, optional
            When to switch from the verbose to the truncated output. If the
            DataFrame has more than `max_cols` columns, the truncated output
            is used. By default, the setting in
            ``pandas.options.display.max_info_columns`` is used.
        memory_usage : bool, str, optional
            Specifies whether total memory usage of the DataFrame
            elements (including the index) should be displayed. By default,
            this follows the ``pandas.options.display.memory_usage`` setting.

            True always show memory usage. False never shows memory usage.
            A value of 'deep' is equivalent to "True with deep introspection".
            Memory usage is shown in human-readable units (base-2
            representation). Without deep introspection a memory estimation is
            made based in column dtype and number of rows assuming values
            consume the same memory amount for corresponding dtypes. With deep
            memory introspection, a real memory usage calculation is performed
            at the cost of computational resources.
        null_counts : bool, optional
            Whether to show the non-null counts. By default, this is shown
            only if the frame is smaller than
            ``pandas.options.display.max_info_rows`` and
            ``pandas.options.display.max_info_columns``. A value of True always
            shows the counts, and False never shows the counts.

        Returns
        -------
        None
            This method prints a summary of a DataFrame and returns None.

        See Also
        --------
        DataFrame.describe: Generate descriptive statistics of DataFrame
            columns.
        DataFrame.memory_usage: Memory usage of DataFrame columns.

        Examples
        --------
        >>> int_values = [1, 2, 3, 4, 5]
        >>> text_values = ['alpha', 'beta', 'gamma', 'delta', 'epsilon']
        >>> float_values = [0.0, 0.25, 0.5, 0.75, 1.0]
        >>> df = pd.DataFrame({"int_col": int_values, "text_col": text_values,
        ...                   "float_col": float_values})
        >>> df
           int_col text_col  float_col
        0        1    alpha       0.00
        1        2     beta       0.25
        2        3    gamma       0.50
        3        4    delta       0.75
        4        5  epsilon       1.00

        Prints information of all columns:

        >>> df.info(verbose=True)
        <class 'pandas.core.frame.DataFrame'>
        RangeIndex: 5 entries, 0 to 4
        Data columns (total 3 columns):
        int_col      5 non-null int64
        text_col     5 non-null object
        float_col    5 non-null float64
        dtypes: float64(1), int64(1), object(1)
        memory usage: 248.0+ bytes

        Prints a summary of columns count and its dtypes but not per column
        information:

        >>> df.info(verbose=False)
        <class 'pandas.core.frame.DataFrame'>
        RangeIndex: 5 entries, 0 to 4
        Columns: 3 entries, int_col to float_col
        dtypes: float64(1), int64(1), object(1)
        memory usage: 248.0+ bytes

        Pipe output of DataFrame.info to buffer instead of sys.stdout, get
        buffer content and writes to a text file:

        >>> import io
        >>> buffer = io.StringIO()
        >>> df.info(buf=buffer)
        >>> s = buffer.getvalue()
        >>> with open("df_info.txt", "w",
        ...           encoding="utf-8") as f:  # doctest: +SKIP
        ...     f.write(s)
        260

        The `memory_usage` parameter allows deep introspection mode, specially
        useful for big DataFrames and fine-tune memory optimization:

        >>> random_strings_array = np.random.choice(['a', 'b', 'c'], 10 ** 6)
        >>> df = pd.DataFrame({
        ...     'column_1': np.random.choice(['a', 'b', 'c'], 10 ** 6),
        ...     'column_2': np.random.choice(['a', 'b', 'c'], 10 ** 6),
        ...     'column_3': np.random.choice(['a', 'b', 'c'], 10 ** 6)
        ... })
        >>> df.info()
        <class 'pandas.core.frame.DataFrame'>
        RangeIndex: 1000000 entries, 0 to 999999
        Data columns (total 3 columns):
        column_1    1000000 non-null object
        column_2    1000000 non-null object
        column_3    1000000 non-null object
        dtypes: object(3)
        memory usage: 22.9+ MB

        >>> df.info(memory_usage='deep')
        <class 'pandas.core.frame.DataFrame'>
        RangeIndex: 1000000 entries, 0 to 999999
        Data columns (total 3 columns):
        column_1    1000000 non-null object
        column_2    1000000 non-null object
        column_3    1000000 non-null object
        dtypes: object(3)
        memory usage: 188.8 MB
        """

        if buf is None:  # pragma: no cover
            buf = sys.stdout

        lines = []

        lines.append(str(type(self)))
        lines.append(self.index._summary())

        if len(self.columns) == 0:
            lines.append("Empty {name}".format(name=type(self).__name__))
            fmt.buffer_put_lines(buf, lines)
            return

        cols = self.columns

        # hack
        if max_cols is None:
            max_cols = get_option("display.max_info_columns", len(self.columns) + 1)

        max_rows = get_option("display.max_info_rows", len(self) + 1)

        if null_counts is None:
            show_counts = (len(self.columns) <= max_cols) and (len(self) < max_rows)
        else:
            show_counts = null_counts
        exceeds_info_cols = len(self.columns) > max_cols

        def _verbose_repr():
            lines.append("Data columns (total %d columns):" % len(self.columns))
            space = max(len(pprint_thing(k)) for k in self.columns) + 4
            counts = None

            tmpl = "{count}{dtype}"
            if show_counts:
                counts = self.count()
                if len(cols) != len(counts):  # pragma: no cover
                    raise AssertionError(
                        "Columns must equal counts "
                        "({cols:d} != {counts:d})".format(
                            cols=len(cols), counts=len(counts)
                        )
                    )
                tmpl = "{count} non-null {dtype}"

            dtypes = self.dtypes
            for i, col in enumerate(self.columns):
                dtype = dtypes.iloc[i]
                col = pprint_thing(col)

                count = ""
                if show_counts:
                    count = counts.iloc[i]

                lines.append(
                    _put_str(col, space) + tmpl.format(count=count, dtype=dtype)
                )

        def _non_verbose_repr():
            lines.append(self.columns._summary(name="Columns"))

        def _sizeof_fmt(num, size_qualifier):
            # returns size in human readable format
            for x in ["bytes", "KB", "MB", "GB", "TB"]:
                if num < 1024.0:
                    return "{num:3.1f}{size_q} " "{x}".format(
                        num=num, size_q=size_qualifier, x=x
                    )
                num /= 1024.0
            return "{num:3.1f}{size_q} {pb}".format(
                num=num, size_q=size_qualifier, pb="PB"
            )

        if verbose:
            _verbose_repr()
        elif verbose is False:  # specifically set to False, not nesc None
            _non_verbose_repr()
        else:
            if exceeds_info_cols:
                _non_verbose_repr()
            else:
                _verbose_repr()

        counts = self._data.get_dtype_counts()
        dtypes = ["{k}({kk:d})".format(k=k[0], kk=k[1]) for k in sorted(counts.items())]
        lines.append("dtypes: {types}".format(types=", ".join(dtypes)))

        if memory_usage is None:
            memory_usage = get_option("display.memory_usage")
        if memory_usage:
            # append memory usage of df to display
            size_qualifier = ""
            if memory_usage == "deep":
                deep = True
            else:
                # size_qualifier is just a best effort; not guaranteed to catch
                # all cases (e.g., it misses categorical data even with object
                # categories)
                deep = False
                if "object" in counts or self.index._is_memory_usage_qualified():
                    size_qualifier = "+"
            mem_usage = self.memory_usage(index=True, deep=deep).sum()
            lines.append(
                "memory usage: {mem}\n".format(
                    mem=_sizeof_fmt(mem_usage, size_qualifier)
                )
            )

        fmt.buffer_put_lines(buf, lines)

    def memory_usage(self, index=True, deep=False):
        """
        Return the memory usage of each column in bytes.

        The memory usage can optionally include the contribution of
        the index and elements of `object` dtype.

        This value is displayed in `DataFrame.info` by default. This can be
        suppressed by setting ``pandas.options.display.memory_usage`` to False.

        Parameters
        ----------
        index : bool, default True
            Specifies whether to include the memory usage of the DataFrame's
            index in returned Series. If ``index=True``, the memory usage of
            the index is the first item in the output.
        deep : bool, default False
            If True, introspect the data deeply by interrogating
            `object` dtypes for system-level memory consumption, and include
            it in the returned values.

        Returns
        -------
        Series
            A Series whose index is the original column names and whose values
            is the memory usage of each column in bytes.

        See Also
        --------
        numpy.ndarray.nbytes : Total bytes consumed by the elements of an
            ndarray.
        Series.memory_usage : Bytes consumed by a Series.
        Categorical : Memory-efficient array for string values with
            many repeated values.
        DataFrame.info : Concise summary of a DataFrame.

        Examples
        --------
        >>> dtypes = ['int64', 'float64', 'complex128', 'object', 'bool']
        >>> data = dict([(t, np.ones(shape=5000).astype(t))
        ...              for t in dtypes])
        >>> df = pd.DataFrame(data)
        >>> df.head()
           int64  float64  complex128  object  bool
        0      1      1.0    1.0+0.0j       1  True
        1      1      1.0    1.0+0.0j       1  True
        2      1      1.0    1.0+0.0j       1  True
        3      1      1.0    1.0+0.0j       1  True
        4      1      1.0    1.0+0.0j       1  True

        >>> df.memory_usage()
        Index           128
        int64         40000
        float64       40000
        complex128    80000
        object        40000
        bool           5000
        dtype: int64

        >>> df.memory_usage(index=False)
        int64         40000
        float64       40000
        complex128    80000
        object        40000
        bool           5000
        dtype: int64

        The memory footprint of `object` dtype columns is ignored by default:

        >>> df.memory_usage(deep=True)
        Index            128
        int64          40000
        float64        40000
        complex128     80000
        object        160000
        bool            5000
        dtype: int64

        Use a Categorical for efficient storage of an object-dtype column with
        many repeated values.

        >>> df['object'].astype('category').memory_usage(deep=True)
        5216
        """
        result = Series(
            [c.memory_usage(index=False, deep=deep) for col, c in self.items()],
            index=self.columns,
        )
        if index:
            result = Series(self.index.memory_usage(deep=deep), index=["Index"]).append(
                result
            )
        return result

    def transpose(self, *args, **kwargs):
        """
        Transpose index and columns.

        Reflect the DataFrame over its main diagonal by writing rows as columns
        and vice-versa. The property :attr:`.T` is an accessor to the method
        :meth:`transpose`.

        Parameters
        ----------
        copy : bool, default False
            If True, the underlying data is copied. Otherwise (default), no
            copy is made if possible.
        *args, **kwargs
            Additional keywords have no effect but might be accepted for
            compatibility with numpy.

        Returns
        -------
        DataFrame
            The transposed DataFrame.

        See Also
        --------
        numpy.transpose : Permute the dimensions of a given array.

        Notes
        -----
        Transposing a DataFrame with mixed dtypes will result in a homogeneous
        DataFrame with the `object` dtype. In such a case, a copy of the data
        is always made.

        Examples
        --------
        **Square DataFrame with homogeneous dtype**

        >>> d1 = {'col1': [1, 2], 'col2': [3, 4]}
        >>> df1 = pd.DataFrame(data=d1)
        >>> df1
           col1  col2
        0     1     3
        1     2     4

        >>> df1_transposed = df1.T # or df1.transpose()
        >>> df1_transposed
              0  1
        col1  1  2
        col2  3  4

        When the dtype is homogeneous in the original DataFrame, we get a
        transposed DataFrame with the same dtype:

        >>> df1.dtypes
        col1    int64
        col2    int64
        dtype: object
        >>> df1_transposed.dtypes
        0    int64
        1    int64
        dtype: object

        **Non-square DataFrame with mixed dtypes**

        >>> d2 = {'name': ['Alice', 'Bob'],
        ...       'score': [9.5, 8],
        ...       'employed': [False, True],
        ...       'kids': [0, 0]}
        >>> df2 = pd.DataFrame(data=d2)
        >>> df2
            name  score  employed  kids
        0  Alice    9.5     False     0
        1    Bob    8.0      True     0

        >>> df2_transposed = df2.T # or df2.transpose()
        >>> df2_transposed
                      0     1
        name      Alice   Bob
        score       9.5     8
        employed  False  True
        kids          0     0

        When the DataFrame has mixed dtypes, we get a transposed DataFrame with
        the `object` dtype:

        >>> df2.dtypes
        name         object
        score       float64
        employed       bool
        kids          int64
        dtype: object
        >>> df2_transposed.dtypes
        0    object
        1    object
        dtype: object
        """
        nv.validate_transpose(args, dict())
        return super().transpose(1, 0, **kwargs)

    T = property(transpose)

    # ----------------------------------------------------------------------
    # Picklability

    # legacy pickle formats
    def _unpickle_frame_compat(self, state):  # pragma: no cover
        if len(state) == 2:  # pragma: no cover
            series, idx = state
            columns = sorted(series)
        else:
            series, cols, idx = state
            columns = com._unpickle_array(cols)

        index = com._unpickle_array(idx)
        self._data = self._init_dict(series, index, columns, None)

    def _unpickle_matrix_compat(self, state):  # pragma: no cover
        # old unpickling
        (vals, idx, cols), object_state = state

        index = com._unpickle_array(idx)
        dm = DataFrame(vals, index=index, columns=com._unpickle_array(cols), copy=False)

        if object_state is not None:
            ovals, _, ocols = object_state
            objects = DataFrame(
                ovals, index=index, columns=com._unpickle_array(ocols), copy=False
            )

            dm = dm.join(objects)

        self._data = dm._data

    # ----------------------------------------------------------------------
    # Getting and setting elements

    def _get_value(self, index, col, takeable: bool = False):
        """
        Quickly retrieve single value at passed column and index.

        Parameters
        ----------
        index : row label
        col : column label
        takeable : interpret the index/col as indexers, default False

        Returns
        -------
        scalar
        """
        if takeable:
            series = self._iget_item_cache(col)
            return com.maybe_box_datetimelike(series._values[index])

        series = self._get_item_cache(col)
        engine = self.index._engine

        try:
            return engine.get_value(series._values, index)
        except KeyError:
            # GH 20629
            if self.index.nlevels > 1:
                # partial indexing forbidden
                raise
        except (TypeError, ValueError):
            pass

        # we cannot handle direct indexing
        # use positional
        col = self.columns.get_loc(col)
        index = self.index.get_loc(index)
        return self._get_value(index, col, takeable=True)

    def _set_value(self, index, col, value, takeable: bool = False):
        """
        Put single value at passed column and index.

        Parameters
        ----------
        index : row label
        col : column label
        value : scalar
        takeable : interpret the index/col as indexers, default False

        Returns
        -------
        DataFrame
            If label pair is contained, will be reference to calling DataFrame,
            otherwise a new object.
        """
        try:
            if takeable is True:
                series = self._iget_item_cache(col)
                return series._set_value(index, value, takeable=True)

            series = self._get_item_cache(col)
            engine = self.index._engine
            engine.set_value(series._values, index, value)
            return self
        except (KeyError, TypeError):

            # set using a non-recursive method & reset the cache
            if takeable:
                self.iloc[index, col] = value
            else:
                self.loc[index, col] = value
            self._item_cache.pop(col, None)

            return self

    def _ixs(self, i: int, axis: int = 0):
        """
        Parameters
        ----------
        i : int
        axis : int

        Notes
        -----
        If slice passed, the resulting data will be a view.
        """
        # irow
        if axis == 0:
            label = self.index[i]
            new_values = self._data.fast_xs(i)
            if is_scalar(new_values):
                return new_values

            # if we are a copy, mark as such
            copy = isinstance(new_values, np.ndarray) and new_values.base is None
            result = self._constructor_sliced(
                new_values,
                index=self.columns,
                name=self.index[i],
                dtype=new_values.dtype,
            )
            result._set_is_copy(self, copy=copy)
            return result

        # icol
        else:
            label = self.columns[i]

            # if the values returned are not the same length
            # as the index (iow a not found value), iget returns
            # a 0-len ndarray. This is effectively catching
            # a numpy error (as numpy should really raise)
            values = self._data.iget(i)

            if len(self.index) and not len(values):
                values = np.array([np.nan] * len(self.index), dtype=object)
            result = self._box_col_values(values, label)

            # this is a cached value, mark it so
            result._set_as_cached(label, self)

            return result

    def __getitem__(self, key):
        key = lib.item_from_zerodim(key)
        key = com.apply_if_callable(key, self)

        if is_hashable(key):
            # shortcut if the key is in columns
            if self.columns.is_unique and key in self.columns:
                if self.columns.nlevels > 1:
                    return self._getitem_multilevel(key)
                return self._get_item_cache(key)

        # Do we have a slicer (on rows)?
        indexer = convert_to_index_sliceable(self, key)
        if indexer is not None:
            return self._slice(indexer, axis=0)

        # Do we have a (boolean) DataFrame?
        if isinstance(key, DataFrame):
            return self._getitem_frame(key)

        # Do we have a (boolean) 1d indexer?
        if com.is_bool_indexer(key):
            return self._getitem_bool_array(key)

        # We are left with two options: a single key, and a collection of keys,
        # We interpret tuples as collections only for non-MultiIndex
        is_single_key = isinstance(key, tuple) or not is_list_like(key)

        if is_single_key:
            if self.columns.nlevels > 1:
                return self._getitem_multilevel(key)
            indexer = self.columns.get_loc(key)
            if is_integer(indexer):
                indexer = [indexer]
        else:
            if is_iterator(key):
                key = list(key)
            indexer = self.loc._get_listlike_indexer(key, axis=1, raise_missing=True)[1]

        # take() does not accept boolean indexers
        if getattr(indexer, "dtype", None) == bool:
            indexer = np.where(indexer)[0]

        data = self.take(indexer, axis=1)

        if is_single_key:
            # What does looking for a single key in a non-unique index return?
            # The behavior is inconsistent. It returns a Series, except when
            # - the key itself is repeated (test on data.shape, #9519), or
            # - we have a MultiIndex on columns (test on self.columns, #21309)
            if data.shape[1] == 1 and not isinstance(self.columns, MultiIndex):
                data = data[key]

        return data

    def _getitem_bool_array(self, key):
        # also raises Exception if object array with NA values
        # warning here just in case -- previously __setitem__ was
        # reindexing but __getitem__ was not; it seems more reasonable to
        # go with the __setitem__ behavior since that is more consistent
        # with all other indexing behavior
        if isinstance(key, Series) and not key.index.equals(self.index):
            warnings.warn(
                "Boolean Series key will be reindexed to match " "DataFrame index.",
                UserWarning,
                stacklevel=3,
            )
        elif len(key) != len(self.index):
            raise ValueError(
                "Item wrong length %d instead of %d." % (len(key), len(self.index))
            )

        # check_bool_indexer will throw exception if Series key cannot
        # be reindexed to match DataFrame rows
        key = check_bool_indexer(self.index, key)
        indexer = key.nonzero()[0]
        return self.take(indexer, axis=0)

    def _getitem_multilevel(self, key):
        loc = self.columns.get_loc(key)
        if isinstance(loc, (slice, Series, np.ndarray, Index)):
            new_columns = self.columns[loc]
            result_columns = maybe_droplevels(new_columns, key)
            if self._is_mixed_type:
                result = self.reindex(columns=new_columns)
                result.columns = result_columns
            else:
                new_values = self.values[:, loc]
                result = self._constructor(
                    new_values, index=self.index, columns=result_columns
                )
                result = result.__finalize__(self)

            # If there is only one column being returned, and its name is
            # either an empty string, or a tuple with an empty string as its
            # first element, then treat the empty string as a placeholder
            # and return the column as if the user had provided that empty
            # string in the key. If the result is a Series, exclude the
            # implied empty string from its name.
            if len(result.columns) == 1:
                top = result.columns[0]
                if isinstance(top, tuple):
                    top = top[0]
                if top == "":
                    result = result[""]
                    if isinstance(result, Series):
                        result = self._constructor_sliced(
                            result, index=self.index, name=key
                        )

            result._set_is_copy(self)
            return result
        else:
            return self._get_item_cache(key)

    def _getitem_frame(self, key):
        if key.values.size and not is_bool_dtype(key.values):
            raise ValueError("Must pass DataFrame with boolean values only")
        return self.where(key)

    def query(self, expr, inplace=False, **kwargs):
        """
        Query the columns of a DataFrame with a boolean expression.

        Parameters
        ----------
        expr : str
            The query string to evaluate.  You can refer to variables
            in the environment by prefixing them with an '@' character like
            ``@a + b``.

            .. versionadded:: 0.25.0

            You can refer to column names that contain spaces by surrounding
            them in backticks.

            For example, if one of your columns is called ``a a`` and you want
            to sum it with ``b``, your query should be ```a a` + b``.

        inplace : bool
            Whether the query should modify the data in place or return
            a modified copy.
        **kwargs
            See the documentation for :func:`eval` for complete details
            on the keyword arguments accepted by :meth:`DataFrame.query`.

        Returns
        -------
        DataFrame
            DataFrame resulting from the provided query expression.

        See Also
        --------
        eval : Evaluate a string describing operations on
            DataFrame columns.
        DataFrame.eval : Evaluate a string describing operations on
            DataFrame columns.

        Notes
        -----
        The result of the evaluation of this expression is first passed to
        :attr:`DataFrame.loc` and if that fails because of a
        multidimensional key (e.g., a DataFrame) then the result will be passed
        to :meth:`DataFrame.__getitem__`.

        This method uses the top-level :func:`eval` function to
        evaluate the passed query.

        The :meth:`~pandas.DataFrame.query` method uses a slightly
        modified Python syntax by default. For example, the ``&`` and ``|``
        (bitwise) operators have the precedence of their boolean cousins,
        :keyword:`and` and :keyword:`or`. This *is* syntactically valid Python,
        however the semantics are different.

        You can change the semantics of the expression by passing the keyword
        argument ``parser='python'``. This enforces the same semantics as
        evaluation in Python space. Likewise, you can pass ``engine='python'``
        to evaluate an expression using Python itself as a backend. This is not
        recommended as it is inefficient compared to using ``numexpr`` as the
        engine.

        The :attr:`DataFrame.index` and
        :attr:`DataFrame.columns` attributes of the
        :class:`~pandas.DataFrame` instance are placed in the query namespace
        by default, which allows you to treat both the index and columns of the
        frame as a column in the frame.
        The identifier ``index`` is used for the frame index; you can also
        use the name of the index to identify it in a query. Please note that
        Python keywords may not be used as identifiers.

        For further details and examples see the ``query`` documentation in
        :ref:`indexing <indexing.query>`.

        Examples
        --------
        >>> df = pd.DataFrame({'A': range(1, 6),
        ...                    'B': range(10, 0, -2),
        ...                    'C C': range(10, 5, -1)})
        >>> df
           A   B  C C
        0  1  10   10
        1  2   8    9
        2  3   6    8
        3  4   4    7
        4  5   2    6
        >>> df.query('A > B')
           A  B  C C
        4  5  2    6

        The previous expression is equivalent to

        >>> df[df.A > df.B]
           A  B  C C
        4  5  2    6

        For columns with spaces in their name, you can use backtick quoting.

        >>> df.query('B == `C C`')
           A   B  C C
        0  1  10   10

        The previous expression is equivalent to

        >>> df[df.B == df['C C']]
           A   B  C C
        0  1  10   10
        """
        inplace = validate_bool_kwarg(inplace, "inplace")
        if not isinstance(expr, str):
            msg = "expr must be a string to be evaluated, {0} given"
            raise ValueError(msg.format(type(expr)))
        kwargs["level"] = kwargs.pop("level", 0) + 1
        kwargs["target"] = None
        res = self.eval(expr, **kwargs)

        try:
            new_data = self.loc[res]
        except ValueError:
            # when res is multi-dimensional loc raises, but this is sometimes a
            # valid query
            new_data = self[res]

        if inplace:
            self._update_inplace(new_data)
        else:
            return new_data

    def eval(self, expr, inplace=False, **kwargs):
        """
        Evaluate a string describing operations on DataFrame columns.

        Operates on columns only, not specific rows or elements.  This allows
        `eval` to run arbitrary code, which can make you vulnerable to code
        injection if you pass user input to this function.

        Parameters
        ----------
        expr : str
            The expression string to evaluate.
        inplace : bool, default False
            If the expression contains an assignment, whether to perform the
            operation inplace and mutate the existing DataFrame. Otherwise,
            a new DataFrame is returned.
        kwargs : dict
            See the documentation for :func:`eval` for complete details
            on the keyword arguments accepted by
            :meth:`~pandas.DataFrame.query`.

        Returns
        -------
        ndarray, scalar, or pandas object
            The result of the evaluation.

        See Also
        --------
        DataFrame.query : Evaluates a boolean expression to query the columns
            of a frame.
        DataFrame.assign : Can evaluate an expression or function to create new
            values for a column.
        eval : Evaluate a Python expression as a string using various
            backends.

        Notes
        -----
        For more details see the API documentation for :func:`~eval`.
        For detailed examples see :ref:`enhancing performance with eval
        <enhancingperf.eval>`.

        Examples
        --------
        >>> df = pd.DataFrame({'A': range(1, 6), 'B': range(10, 0, -2)})
        >>> df
           A   B
        0  1  10
        1  2   8
        2  3   6
        3  4   4
        4  5   2
        >>> df.eval('A + B')
        0    11
        1    10
        2     9
        3     8
        4     7
        dtype: int64

        Assignment is allowed though by default the original DataFrame is not
        modified.

        >>> df.eval('C = A + B')
           A   B   C
        0  1  10  11
        1  2   8  10
        2  3   6   9
        3  4   4   8
        4  5   2   7
        >>> df
           A   B
        0  1  10
        1  2   8
        2  3   6
        3  4   4
        4  5   2

        Use ``inplace=True`` to modify the original DataFrame.

        >>> df.eval('C = A + B', inplace=True)
        >>> df
           A   B   C
        0  1  10  11
        1  2   8  10
        2  3   6   9
        3  4   4   8
        4  5   2   7
        """
        from pandas.core.computation.eval import eval as _eval

        inplace = validate_bool_kwarg(inplace, "inplace")
        resolvers = kwargs.pop("resolvers", None)
        kwargs["level"] = kwargs.pop("level", 0) + 1
        if resolvers is None:
            index_resolvers = self._get_index_resolvers()
            column_resolvers = self._get_space_character_free_column_resolvers()
            resolvers = column_resolvers, index_resolvers
        if "target" not in kwargs:
            kwargs["target"] = self
        kwargs["resolvers"] = kwargs.get("resolvers", ()) + tuple(resolvers)
        return _eval(expr, inplace=inplace, **kwargs)

    def select_dtypes(self, include=None, exclude=None):
        """
        Return a subset of the DataFrame's columns based on the column dtypes.

        Parameters
        ----------
        include, exclude : scalar or list-like
            A selection of dtypes or strings to be included/excluded. At least
            one of these parameters must be supplied.

        Returns
        -------
        DataFrame
            The subset of the frame including the dtypes in ``include`` and
            excluding the dtypes in ``exclude``.

        Raises
        ------
        ValueError
            * If both of ``include`` and ``exclude`` are empty
            * If ``include`` and ``exclude`` have overlapping elements
            * If any kind of string dtype is passed in.

        Notes
        -----
        * To select all *numeric* types, use ``np.number`` or ``'number'``
        * To select strings you must use the ``object`` dtype, but note that
          this will return *all* object dtype columns
        * See the `numpy dtype hierarchy
          <http://docs.scipy.org/doc/numpy/reference/arrays.scalars.html>`__
        * To select datetimes, use ``np.datetime64``, ``'datetime'`` or
          ``'datetime64'``
        * To select timedeltas, use ``np.timedelta64``, ``'timedelta'`` or
          ``'timedelta64'``
        * To select Pandas categorical dtypes, use ``'category'``
        * To select Pandas datetimetz dtypes, use ``'datetimetz'`` (new in
          0.20.0) or ``'datetime64[ns, tz]'``

        Examples
        --------
        >>> df = pd.DataFrame({'a': [1, 2] * 3,
        ...                    'b': [True, False] * 3,
        ...                    'c': [1.0, 2.0] * 3})
        >>> df
                a      b  c
        0       1   True  1.0
        1       2  False  2.0
        2       1   True  1.0
        3       2  False  2.0
        4       1   True  1.0
        5       2  False  2.0

        >>> df.select_dtypes(include='bool')
           b
        0  True
        1  False
        2  True
        3  False
        4  True
        5  False

        >>> df.select_dtypes(include=['float64'])
           c
        0  1.0
        1  2.0
        2  1.0
        3  2.0
        4  1.0
        5  2.0

        >>> df.select_dtypes(exclude=['int'])
               b    c
        0   True  1.0
        1  False  2.0
        2   True  1.0
        3  False  2.0
        4   True  1.0
        5  False  2.0
        """

        def _get_info_slice(obj, indexer):
            """Slice the info axis of `obj` with `indexer`."""
            if not hasattr(obj, "_info_axis_number"):
                msg = "object of type {typ!r} has no info axis"
                raise TypeError(msg.format(typ=type(obj).__name__))
            slices = [slice(None)] * obj.ndim
            slices[obj._info_axis_number] = indexer
            return tuple(slices)

        if not is_list_like(include):
            include = (include,) if include is not None else ()
        if not is_list_like(exclude):
            exclude = (exclude,) if exclude is not None else ()

        selection = tuple(map(frozenset, (include, exclude)))

        if not any(selection):
            raise ValueError("at least one of include or exclude must be " "nonempty")

        # convert the myriad valid dtypes object to a single representation
        include, exclude = map(
            lambda x: frozenset(map(infer_dtype_from_object, x)), selection
        )
        for dtypes in (include, exclude):
            invalidate_string_dtypes(dtypes)

        # can't both include AND exclude!
        if not include.isdisjoint(exclude):
            raise ValueError(
                "include and exclude overlap on {inc_ex}".format(
                    inc_ex=(include & exclude)
                )
            )

        # empty include/exclude -> defaults to True
        # three cases (we've already raised if both are empty)
        # case 1: empty include, nonempty exclude
        # we have True, True, ... True for include, same for exclude
        # in the loop below we get the excluded
        # and when we call '&' below we get only the excluded
        # case 2: nonempty include, empty exclude
        # same as case 1, but with include
        # case 3: both nonempty
        # the "union" of the logic of case 1 and case 2:
        # we get the included and excluded, and return their logical and
        include_these = Series(not bool(include), index=self.columns)
        exclude_these = Series(not bool(exclude), index=self.columns)

        def is_dtype_instance_mapper(idx, dtype):
            return idx, functools.partial(issubclass, dtype.type)

        for idx, f in itertools.starmap(
            is_dtype_instance_mapper, enumerate(self.dtypes)
        ):
            if include:  # checks for the case of empty include or exclude
                include_these.iloc[idx] = any(map(f, include))
            if exclude:
                exclude_these.iloc[idx] = not any(map(f, exclude))

        dtype_indexer = include_these & exclude_these
        return self.loc[_get_info_slice(self, dtype_indexer)]

    def _box_item_values(self, key, values):
        items = self.columns[self.columns.get_loc(key)]
        if values.ndim == 2:
            return self._constructor(values.T, columns=items, index=self.index)
        else:
            return self._box_col_values(values, items)

    def _box_col_values(self, values, items):
        """
        Provide boxed values for a column.
        """
        klass = self._constructor_sliced
        return klass(values, index=self.index, name=items, fastpath=True)

    def __setitem__(self, key, value):
        key = com.apply_if_callable(key, self)

        # see if we can slice the rows
        indexer = convert_to_index_sliceable(self, key)
        if indexer is not None:
            return self._setitem_slice(indexer, value)

        if isinstance(key, DataFrame) or getattr(key, "ndim", None) == 2:
            self._setitem_frame(key, value)
        elif isinstance(key, (Series, np.ndarray, list, Index)):
            self._setitem_array(key, value)
        else:
            # set column
            self._set_item(key, value)

    def _setitem_slice(self, key, value):
        self._check_setitem_copy()
        self.loc[key] = value

    def _setitem_array(self, key, value):
        # also raises Exception if object array with NA values
        if com.is_bool_indexer(key):
            if len(key) != len(self.index):
                raise ValueError(
                    "Item wrong length %d instead of %d!" % (len(key), len(self.index))
                )
            key = check_bool_indexer(self.index, key)
            indexer = key.nonzero()[0]
            self._check_setitem_copy()
            self.loc._setitem_with_indexer(indexer, value)
        else:
            if isinstance(value, DataFrame):
                if len(value.columns) != len(key):
                    raise ValueError("Columns must be same length as key")
                for k1, k2 in zip(key, value.columns):
                    self[k1] = value[k2]
            else:
                indexer = self.loc._get_listlike_indexer(
                    key, axis=1, raise_missing=False
                )[1]
                self._check_setitem_copy()
                self.loc._setitem_with_indexer((slice(None), indexer), value)

    def _setitem_frame(self, key, value):
        # support boolean setting with DataFrame input, e.g.
        # df[df > df2] = 0
        if isinstance(key, np.ndarray):
            if key.shape != self.shape:
                raise ValueError("Array conditional must be same shape as self")
            key = self._constructor(key, **self._construct_axes_dict())

        if key.values.size and not is_bool_dtype(key.values):
            raise TypeError(
                "Must pass DataFrame or 2-d ndarray with boolean values only"
            )

        self._check_inplace_setting(value)
        self._check_setitem_copy()
        self._where(-key, value, inplace=True)

    def _ensure_valid_index(self, value):
        """
        Ensure that if we don't have an index, that we can create one from the
        passed value.
        """
        # GH5632, make sure that we are a Series convertible
        if not len(self.index) and is_list_like(value):
            try:
                value = Series(value)
            except (ValueError, NotImplementedError, TypeError):
                raise ValueError(
                    "Cannot set a frame with no defined index "
                    "and a value that cannot be converted to a "
                    "Series"
                )

            self._data = self._data.reindex_axis(
                value.index.copy(), axis=1, fill_value=np.nan
            )

    def _set_item(self, key, value):
        """
        Add series to DataFrame in specified column.

        If series is a numpy-array (not a Series/TimeSeries), it must be the
        same length as the DataFrames index or an error will be thrown.

        Series/TimeSeries will be conformed to the DataFrames index to
        ensure homogeneity.
        """

        self._ensure_valid_index(value)
        value = self._sanitize_column(key, value)
        NDFrame._set_item(self, key, value)

        # check if we are modifying a copy
        # try to set first as we want an invalid
        # value exception to occur first
        if len(self):
            self._check_setitem_copy()

    def insert(self, loc, column, value, allow_duplicates=False):
        """
        Insert column into DataFrame at specified location.

        Raises a ValueError if `column` is already contained in the DataFrame,
        unless `allow_duplicates` is set to True.

        Parameters
        ----------
        loc : int
            Insertion index. Must verify 0 <= loc <= len(columns)
        column : string, number, or hashable object
            label of the inserted column
        value : int, Series, or array-like
        allow_duplicates : bool, optional
        """
        self._ensure_valid_index(value)
        value = self._sanitize_column(column, value, broadcast=False)
        self._data.insert(loc, column, value, allow_duplicates=allow_duplicates)

    def assign(self, **kwargs):
        r"""
        Assign new columns to a DataFrame.

        Returns a new object with all original columns in addition to new ones.
        Existing columns that are re-assigned will be overwritten.

        Parameters
        ----------
        **kwargs : dict of {str: callable or Series}
            The column names are keywords. If the values are
            callable, they are computed on the DataFrame and
            assigned to the new columns. The callable must not
            change input DataFrame (though pandas doesn't check it).
            If the values are not callable, (e.g. a Series, scalar, or array),
            they are simply assigned.

        Returns
        -------
        DataFrame
            A new DataFrame with the new columns in addition to
            all the existing columns.

        Notes
        -----
        Assigning multiple columns within the same ``assign`` is possible.
        For Python 3.6 and above, later items in '\*\*kwargs' may refer to
        newly created or modified columns in 'df'; items are computed and
        assigned into 'df' in order.  For Python 3.5 and below, the order of
        keyword arguments is not specified, you cannot refer to newly created
        or modified columns. All items are computed first, and then assigned
        in alphabetical order.

        .. versionchanged :: 0.23.0

           Keyword argument order is maintained for Python 3.6 and later.

        Examples
        --------
        >>> df = pd.DataFrame({'temp_c': [17.0, 25.0]},
        ...                   index=['Portland', 'Berkeley'])
        >>> df
                  temp_c
        Portland    17.0
        Berkeley    25.0

        Where the value is a callable, evaluated on `df`:

        >>> df.assign(temp_f=lambda x: x.temp_c * 9 / 5 + 32)
                  temp_c  temp_f
        Portland    17.0    62.6
        Berkeley    25.0    77.0

        Alternatively, the same behavior can be achieved by directly
        referencing an existing Series or sequence:

        >>> df.assign(temp_f=df['temp_c'] * 9 / 5 + 32)
                  temp_c  temp_f
        Portland    17.0    62.6
        Berkeley    25.0    77.0

        In Python 3.6+, you can create multiple columns within the same assign
        where one of the columns depends on another one defined within the same
        assign:

        >>> df.assign(temp_f=lambda x: x['temp_c'] * 9 / 5 + 32,
        ...           temp_k=lambda x: (x['temp_f'] +  459.67) * 5 / 9)
                  temp_c  temp_f  temp_k
        Portland    17.0    62.6  290.15
        Berkeley    25.0    77.0  298.15
        """
        data = self.copy()

        # >= 3.6 preserve order of kwargs
        if PY36:
            for k, v in kwargs.items():
                data[k] = com.apply_if_callable(v, data)
        else:
            # <= 3.5: do all calculations first...
            results = OrderedDict()
            for k, v in kwargs.items():
                results[k] = com.apply_if_callable(v, data)

            # <= 3.5 and earlier
            results = sorted(results.items())
            # ... and then assign
            for k, v in results:
                data[k] = v
        return data

    def _sanitize_column(self, key, value, broadcast=True):
        """
        Ensures new columns (which go into the BlockManager as new blocks) are
        always copied and converted into an array.

        Parameters
        ----------
        key : object
        value : scalar, Series, or array-like
        broadcast : bool, default True
            If ``key`` matches multiple duplicate column names in the
            DataFrame, this parameter indicates whether ``value`` should be
            tiled so that the returned array contains a (duplicated) column for
            each occurrence of the key. If False, ``value`` will not be tiled.

        Returns
        -------
        numpy.ndarray
        """

        def reindexer(value):
            # reindex if necessary

            if value.index.equals(self.index) or not len(self.index):
                value = value._values.copy()
            else:

                # GH 4107
                try:
                    value = value.reindex(self.index)._values
                except Exception as e:

                    # duplicate axis
                    if not value.index.is_unique:
                        raise e

                    # other
                    raise TypeError(
                        "incompatible index of inserted column " "with frame index"
                    )
            return value

        if isinstance(value, Series):
            value = reindexer(value)

        elif isinstance(value, DataFrame):
            # align right-hand-side columns if self.columns
            # is multi-index and self[key] is a sub-frame
            if isinstance(self.columns, MultiIndex) and key in self.columns:
                loc = self.columns.get_loc(key)
                if isinstance(loc, (slice, Series, np.ndarray, Index)):
                    cols = maybe_droplevels(self.columns[loc], key)
                    if len(cols) and not cols.equals(value.columns):
                        value = value.reindex(cols, axis=1)
            # now align rows
            value = reindexer(value).T

        elif isinstance(value, ExtensionArray):
            # Explicitly copy here, instead of in sanitize_index,
            # as sanitize_index won't copy an EA, even with copy=True
            value = value.copy()
            value = sanitize_index(value, self.index, copy=False)

        elif isinstance(value, Index) or is_sequence(value):

            # turn me into an ndarray
            value = sanitize_index(value, self.index, copy=False)
            if not isinstance(value, (np.ndarray, Index)):
                if isinstance(value, list) and len(value) > 0:
                    value = maybe_convert_platform(value)
                else:
                    value = com.asarray_tuplesafe(value)
            elif value.ndim == 2:
                value = value.copy().T
            elif isinstance(value, Index):
                value = value.copy(deep=True)
            else:
                value = value.copy()

            # possibly infer to datetimelike
            if is_object_dtype(value.dtype):
                value = maybe_infer_to_datetimelike(value)

        else:
            # cast ignores pandas dtypes. so save the dtype first
            infer_dtype, _ = infer_dtype_from_scalar(value, pandas_dtype=True)

            # upcast
            value = cast_scalar_to_array(len(self.index), value)
            value = maybe_cast_to_datetime(value, infer_dtype)

        # return internal types directly
        if is_extension_type(value) or is_extension_array_dtype(value):
            return value

        # broadcast across multiple columns if necessary
        if broadcast and key in self.columns and value.ndim == 1:
            if not self.columns.is_unique or isinstance(self.columns, MultiIndex):
                existing_piece = self[key]
                if isinstance(existing_piece, DataFrame):
                    value = np.tile(value, (len(existing_piece.columns), 1))

        return np.atleast_2d(np.asarray(value))

    @property
    def _series(self):
        return {
            item: Series(self._data.iget(idx), index=self.index, name=item)
            for idx, item in enumerate(self.columns)
        }

    def lookup(self, row_labels, col_labels):
        """
        Label-based "fancy indexing" function for DataFrame.

        Given equal-length arrays of row and column labels, return an
        array of the values corresponding to each (row, col) pair.

        Parameters
        ----------
        row_labels : sequence
            The row labels to use for lookup
        col_labels : sequence
            The column labels to use for lookup

        Returns
        -------
        numpy.ndarray

        Notes
        -----
        Akin to::

            result = [df.get_value(row, col)
                      for row, col in zip(row_labels, col_labels)]

        Examples
        --------
        values : ndarray
            The found values
        """
        n = len(row_labels)
        if n != len(col_labels):
            raise ValueError("Row labels must have same size as column labels")

        thresh = 1000
        if not self._is_mixed_type or n > thresh:
            values = self.values
            ridx = self.index.get_indexer(row_labels)
            cidx = self.columns.get_indexer(col_labels)
            if (ridx == -1).any():
                raise KeyError("One or more row labels was not found")
            if (cidx == -1).any():
                raise KeyError("One or more column labels was not found")
            flat_index = ridx * len(self.columns) + cidx
            result = values.flat[flat_index]
        else:
            result = np.empty(n, dtype="O")
            for i, (r, c) in enumerate(zip(row_labels, col_labels)):
                result[i] = self._get_value(r, c)

        if is_object_dtype(result):
            result = lib.maybe_convert_objects(result)

        return result

    # ----------------------------------------------------------------------
    # Reindexing and alignment

    def _reindex_axes(self, axes, level, limit, tolerance, method, fill_value, copy):
        frame = self

        columns = axes["columns"]
        if columns is not None:
            frame = frame._reindex_columns(
                columns, method, copy, level, fill_value, limit, tolerance
            )

        index = axes["index"]
        if index is not None:
            frame = frame._reindex_index(
                index, method, copy, level, fill_value, limit, tolerance
            )

        return frame

    def _reindex_index(
        self,
        new_index,
        method,
        copy,
        level,
        fill_value=np.nan,
        limit=None,
        tolerance=None,
    ):
        new_index, indexer = self.index.reindex(
            new_index, method=method, level=level, limit=limit, tolerance=tolerance
        )
        return self._reindex_with_indexers(
            {0: [new_index, indexer]},
            copy=copy,
            fill_value=fill_value,
            allow_dups=False,
        )

    def _reindex_columns(
        self,
        new_columns,
        method,
        copy,
        level,
        fill_value=None,
        limit=None,
        tolerance=None,
    ):
        new_columns, indexer = self.columns.reindex(
            new_columns, method=method, level=level, limit=limit, tolerance=tolerance
        )
        return self._reindex_with_indexers(
            {1: [new_columns, indexer]},
            copy=copy,
            fill_value=fill_value,
            allow_dups=False,
        )

    def _reindex_multi(self, axes, copy, fill_value):
        """
        We are guaranteed non-Nones in the axes.
        """

        new_index, row_indexer = self.index.reindex(axes["index"])
        new_columns, col_indexer = self.columns.reindex(axes["columns"])

        if row_indexer is not None and col_indexer is not None:
            indexer = row_indexer, col_indexer
            new_values = algorithms.take_2d_multi(
                self.values, indexer, fill_value=fill_value
            )
            return self._constructor(new_values, index=new_index, columns=new_columns)
        else:
            return self._reindex_with_indexers(
                {0: [new_index, row_indexer], 1: [new_columns, col_indexer]},
                copy=copy,
                fill_value=fill_value,
            )

    @Appender(_shared_docs["align"] % _shared_doc_kwargs)
    def align(
        self,
        other,
        join="outer",
        axis=None,
        level=None,
        copy=True,
        fill_value=None,
        method=None,
        limit=None,
        fill_axis=0,
        broadcast_axis=None,
    ):
        return super().align(
            other,
            join=join,
            axis=axis,
            level=level,
            copy=copy,
            fill_value=fill_value,
            method=method,
            limit=limit,
            fill_axis=fill_axis,
            broadcast_axis=broadcast_axis,
        )

    @Substitution(**_shared_doc_kwargs)
    @Appender(NDFrame.reindex.__doc__)
    @rewrite_axis_style_signature(
        "labels",
        [
            ("method", None),
            ("copy", True),
            ("level", None),
            ("fill_value", np.nan),
            ("limit", None),
            ("tolerance", None),
        ],
    )
    def reindex(self, *args, **kwargs):
        axes = validate_axis_style_args(self, args, kwargs, "labels", "reindex")
        kwargs.update(axes)
        # Pop these, since the values are in `kwargs` under different names
        kwargs.pop("axis", None)
        kwargs.pop("labels", None)
        return super().reindex(**kwargs)

    def drop(
        self,
        labels=None,
        axis=0,
        index=None,
        columns=None,
        level=None,
        inplace=False,
        errors="raise",
    ):
        """
        Drop specified labels from rows or columns.

        Remove rows or columns by specifying label names and corresponding
        axis, or by specifying directly index or column names. When using a
        multi-index, labels on different levels can be removed by specifying
        the level.

        Parameters
        ----------
        labels : single label or list-like
            Index or column labels to drop.
        axis : {0 or 'index', 1 or 'columns'}, default 0
            Whether to drop labels from the index (0 or 'index') or
            columns (1 or 'columns').
        index : single label or list-like
            Alternative to specifying axis (``labels, axis=0``
            is equivalent to ``index=labels``).

            .. versionadded:: 0.21.0
        columns : single label or list-like
            Alternative to specifying axis (``labels, axis=1``
            is equivalent to ``columns=labels``).

            .. versionadded:: 0.21.0
        level : int or level name, optional
            For MultiIndex, level from which the labels will be removed.
        inplace : bool, default False
            If True, do operation inplace and return None.
        errors : {'ignore', 'raise'}, default 'raise'
            If 'ignore', suppress error and only existing labels are
            dropped.

        Returns
        -------
        DataFrame
            DataFrame without the removed index or column labels.

        Raises
        ------
        KeyError
            If any of the labels is not found in the selected axis.

        See Also
        --------
        DataFrame.loc : Label-location based indexer for selection by label.
        DataFrame.dropna : Return DataFrame with labels on given axis omitted
            where (all or any) data are missing.
        DataFrame.drop_duplicates : Return DataFrame with duplicate rows
            removed, optionally only considering certain columns.
        Series.drop : Return Series with specified index labels removed.

        Examples
        --------
        >>> df = pd.DataFrame(np.arange(12).reshape(3, 4),
        ...                   columns=['A', 'B', 'C', 'D'])
        >>> df
           A  B   C   D
        0  0  1   2   3
        1  4  5   6   7
        2  8  9  10  11

        Drop columns

        >>> df.drop(['B', 'C'], axis=1)
           A   D
        0  0   3
        1  4   7
        2  8  11

        >>> df.drop(columns=['B', 'C'])
           A   D
        0  0   3
        1  4   7
        2  8  11

        Drop a row by index

        >>> df.drop([0, 1])
           A  B   C   D
        2  8  9  10  11

        Drop columns and/or rows of MultiIndex DataFrame

        >>> midx = pd.MultiIndex(levels=[['lama', 'cow', 'falcon'],
        ...                              ['speed', 'weight', 'length']],
        ...                      codes=[[0, 0, 0, 1, 1, 1, 2, 2, 2],
        ...                             [0, 1, 2, 0, 1, 2, 0, 1, 2]])
        >>> df = pd.DataFrame(index=midx, columns=['big', 'small'],
        ...                   data=[[45, 30], [200, 100], [1.5, 1], [30, 20],
        ...                         [250, 150], [1.5, 0.8], [320, 250],
        ...                         [1, 0.8], [0.3, 0.2]])
        >>> df
                        big     small
        lama    speed   45.0    30.0
                weight  200.0   100.0
                length  1.5     1.0
        cow     speed   30.0    20.0
                weight  250.0   150.0
                length  1.5     0.8
        falcon  speed   320.0   250.0
                weight  1.0     0.8
                length  0.3     0.2

        >>> df.drop(index='cow', columns='small')
                        big
        lama    speed   45.0
                weight  200.0
                length  1.5
        falcon  speed   320.0
                weight  1.0
                length  0.3

        >>> df.drop(index='length', level=1)
                        big     small
        lama    speed   45.0    30.0
                weight  200.0   100.0
        cow     speed   30.0    20.0
                weight  250.0   150.0
        falcon  speed   320.0   250.0
                weight  1.0     0.8
        """
        return super().drop(
            labels=labels,
            axis=axis,
            index=index,
            columns=columns,
            level=level,
            inplace=inplace,
            errors=errors,
        )

    @rewrite_axis_style_signature(
        "mapper",
        [("copy", True), ("inplace", False), ("level", None), ("errors", "ignore")],
    )
    def rename(self, *args, **kwargs):
        """
        Alter axes labels.

        Function / dict values must be unique (1-to-1). Labels not contained in
        a dict / Series will be left as-is. Extra labels listed don't throw an
        error.

        See the :ref:`user guide <basics.rename>` for more.

        Parameters
        ----------
        mapper : dict-like or function
            Dict-like or functions transformations to apply to
            that axis' values. Use either ``mapper`` and ``axis`` to
            specify the axis to target with ``mapper``, or ``index`` and
            ``columns``.
        index : dict-like or function
            Alternative to specifying axis (``mapper, axis=0``
            is equivalent to ``index=mapper``).
        columns : dict-like or function
            Alternative to specifying axis (``mapper, axis=1``
            is equivalent to ``columns=mapper``).
        axis : int or str
            Axis to target with ``mapper``. Can be either the axis name
            ('index', 'columns') or number (0, 1). The default is 'index'.
        copy : bool, default True
            Also copy underlying data.
        inplace : bool, default False
            Whether to return a new DataFrame. If True then value of copy is
            ignored.
        level : int or level name, default None
            In case of a MultiIndex, only rename labels in the specified
            level.
        errors : {'ignore', 'raise'}, default 'ignore'
            If 'raise', raise a `KeyError` when a dict-like `mapper`, `index`,
            or `columns` contains labels that are not present in the Index
            being transformed.
            If 'ignore', existing keys will be renamed and extra keys will be
            ignored.

        Returns
        -------
        DataFrame
            DataFrame with the renamed axis labels.

        Raises
        ------
        KeyError
            If any of the labels is not found in the selected axis and
            "errors='raise'".

        See Also
        --------
        DataFrame.rename_axis : Set the name of the axis.

        Examples
        --------

        ``DataFrame.rename`` supports two calling conventions

        * ``(index=index_mapper, columns=columns_mapper, ...)``
        * ``(mapper, axis={'index', 'columns'}, ...)``

        We *highly* recommend using keyword arguments to clarify your
        intent.

        Rename columns using a mapping:

        >>> df = pd.DataFrame({"A": [1, 2, 3], "B": [4, 5, 6]})
        >>> df.rename(columns={"A": "a", "B": "c"})
           a  c
        0  1  4
        1  2  5
        2  3  6

        Rename index using a mapping:

        >>> df.rename(index={0: "x", 1: "y", 2: "z"})
           A  B
        x  1  4
        y  2  5
        z  3  6

        Cast index labels to a different type:

        >>> df.index
        RangeIndex(start=0, stop=3, step=1)
        >>> df.rename(index=str).index
        Index(['0', '1', '2'], dtype='object')

        >>> df.rename(columns={"A": "a", "B": "b", "C": "c"}, errors="raise")
        Traceback (most recent call last):
        KeyError: ['C'] not found in axis

        Using axis-style parameters

        >>> df.rename(str.lower, axis='columns')
           a  b
        0  1  4
        1  2  5
        2  3  6

        >>> df.rename({1: 2, 2: 4}, axis='index')
           A  B
        0  1  4
        2  2  5
        4  3  6
        """
        axes = validate_axis_style_args(self, args, kwargs, "mapper", "rename")
        kwargs.update(axes)
        # Pop these, since the values are in `kwargs` under different names
        kwargs.pop("axis", None)
        kwargs.pop("mapper", None)
        return super().rename(**kwargs)

    @Substitution(**_shared_doc_kwargs)
    @Appender(NDFrame.fillna.__doc__)
    def fillna(
        self,
        value=None,
        method=None,
        axis=None,
        inplace=False,
        limit=None,
        downcast=None,
        **kwargs
    ):
        return super().fillna(
            value=value,
            method=method,
            axis=axis,
            inplace=inplace,
            limit=limit,
            downcast=downcast,
            **kwargs
        )

    @Appender(_shared_docs["replace"] % _shared_doc_kwargs)
    def replace(
        self,
        to_replace=None,
        value=None,
        inplace=False,
        limit=None,
        regex=False,
        method="pad",
    ):
        return super().replace(
            to_replace=to_replace,
            value=value,
            inplace=inplace,
            limit=limit,
            regex=regex,
            method=method,
        )

    @Appender(_shared_docs["shift"] % _shared_doc_kwargs)
    def shift(self, periods=1, freq=None, axis=0, fill_value=None):
        return super().shift(
            periods=periods, freq=freq, axis=axis, fill_value=fill_value
        )

    def set_index(
        self, keys, drop=True, append=False, inplace=False, verify_integrity=False
    ):
        """
        Set the DataFrame index using existing columns.

        Set the DataFrame index (row labels) using one or more existing
        columns or arrays (of the correct length). The index can replace the
        existing index or expand on it.

        Parameters
        ----------
        keys : label or array-like or list of labels/arrays
            This parameter can be either a single column key, a single array of
            the same length as the calling DataFrame, or a list containing an
            arbitrary combination of column keys and arrays. Here, "array"
            encompasses :class:`Series`, :class:`Index`, ``np.ndarray``, and
            instances of :class:`~collections.abc.Iterator`.
        drop : bool, default True
            Delete columns to be used as the new index.
        append : bool, default False
            Whether to append columns to existing index.
        inplace : bool, default False
            Modify the DataFrame in place (do not create a new object).
        verify_integrity : bool, default False
            Check the new index for duplicates. Otherwise defer the check until
            necessary. Setting to False will improve the performance of this
            method.

        Returns
        -------
        DataFrame
            Changed row labels.

        See Also
        --------
        DataFrame.reset_index : Opposite of set_index.
        DataFrame.reindex : Change to new indices or expand indices.
        DataFrame.reindex_like : Change to same indices as other DataFrame.

        Examples
        --------
        >>> df = pd.DataFrame({'month': [1, 4, 7, 10],
        ...                    'year': [2012, 2014, 2013, 2014],
        ...                    'sale': [55, 40, 84, 31]})
        >>> df
           month  year  sale
        0      1  2012    55
        1      4  2014    40
        2      7  2013    84
        3     10  2014    31

        Set the index to become the 'month' column:

        >>> df.set_index('month')
               year  sale
        month
        1      2012    55
        4      2014    40
        7      2013    84
        10     2014    31

        Create a MultiIndex using columns 'year' and 'month':

        >>> df.set_index(['year', 'month'])
                    sale
        year  month
        2012  1     55
        2014  4     40
        2013  7     84
        2014  10    31

        Create a MultiIndex using an Index and a column:

        >>> df.set_index([pd.Index([1, 2, 3, 4]), 'year'])
                 month  sale
           year
        1  2012  1      55
        2  2014  4      40
        3  2013  7      84
        4  2014  10     31

        Create a MultiIndex using two Series:

        >>> s = pd.Series([1, 2, 3, 4])
        >>> df.set_index([s, s**2])
              month  year  sale
        1 1       1  2012    55
        2 4       4  2014    40
        3 9       7  2013    84
        4 16     10  2014    31
        """
        inplace = validate_bool_kwarg(inplace, "inplace")
        if not isinstance(keys, list):
            keys = [keys]

        err_msg = (
            'The parameter "keys" may be a column key, one-dimensional '
            "array, or a list containing only valid column keys and "
            "one-dimensional arrays."
        )

        missing = []
        for col in keys:
            if isinstance(
                col, (ABCIndexClass, ABCSeries, np.ndarray, list, abc.Iterator)
            ):
                # arrays are fine as long as they are one-dimensional
                # iterators get converted to list below
                if getattr(col, "ndim", 1) != 1:
                    raise ValueError(err_msg)
            else:
                # everything else gets tried as a key; see GH 24969
                try:
                    found = col in self.columns
                except TypeError:
                    raise TypeError(
                        err_msg + " Received column of " "type {}".format(type(col))
                    )
                else:
                    if not found:
                        missing.append(col)

        if missing:
            raise KeyError("None of {} are in the columns".format(missing))

        if inplace:
            frame = self
        else:
            frame = self.copy()

        arrays = []
        names = []
        if append:
            names = [x for x in self.index.names]
            if isinstance(self.index, ABCMultiIndex):
                for i in range(self.index.nlevels):
                    arrays.append(self.index._get_level_values(i))
            else:
                arrays.append(self.index)

        to_remove = []
        for col in keys:
            if isinstance(col, ABCMultiIndex):
                for n in range(col.nlevels):
                    arrays.append(col._get_level_values(n))
                names.extend(col.names)
            elif isinstance(col, (ABCIndexClass, ABCSeries)):
                # if Index then not MultiIndex (treated above)
                arrays.append(col)
                names.append(col.name)
            elif isinstance(col, (list, np.ndarray)):
                arrays.append(col)
                names.append(None)
            elif isinstance(col, abc.Iterator):
                arrays.append(list(col))
                names.append(None)
            # from here, col can only be a column label
            else:
                arrays.append(frame[col]._values)
                names.append(col)
                if drop:
                    to_remove.append(col)

            if len(arrays[-1]) != len(self):
                # check newest element against length of calling frame, since
                # ensure_index_from_sequences would not raise for append=False.
                raise ValueError(
                    "Length mismatch: Expected {len_self} rows, "
                    "received array of length {len_col}".format(
                        len_self=len(self), len_col=len(arrays[-1])
                    )
                )

        index = ensure_index_from_sequences(arrays, names)

        if verify_integrity and not index.is_unique:
            duplicates = index[index.duplicated()].unique()
            raise ValueError("Index has duplicate keys: {dup}".format(dup=duplicates))

        # use set to handle duplicate column names gracefully in case of drop
        for c in set(to_remove):
            del frame[c]

        # clear up memory usage
        index._cleanup()

        frame.index = index

        if not inplace:
            return frame

    def reset_index(
        self, level=None, drop=False, inplace=False, col_level=0, col_fill=""
    ):
        """
        Reset the index, or a level of it.

        Reset the index of the DataFrame, and use the default one instead.
        If the DataFrame has a MultiIndex, this method can remove one or more
        levels.

        Parameters
        ----------
        level : int, str, tuple, or list, default None
            Only remove the given levels from the index. Removes all levels by
            default.
        drop : bool, default False
            Do not try to insert index into dataframe columns. This resets
            the index to the default integer index.
        inplace : bool, default False
            Modify the DataFrame in place (do not create a new object).
        col_level : int or str, default 0
            If the columns have multiple levels, determines which level the
            labels are inserted into. By default it is inserted into the first
            level.
        col_fill : object, default ''
            If the columns have multiple levels, determines how the other
            levels are named. If None then the index name is repeated.

        Returns
        -------
        DataFrame
            DataFrame with the new index.

        See Also
        --------
        DataFrame.set_index : Opposite of reset_index.
        DataFrame.reindex : Change to new indices or expand indices.
        DataFrame.reindex_like : Change to same indices as other DataFrame.

        Examples
        --------
        >>> df = pd.DataFrame([('bird', 389.0),
        ...                    ('bird', 24.0),
        ...                    ('mammal', 80.5),
        ...                    ('mammal', np.nan)],
        ...                   index=['falcon', 'parrot', 'lion', 'monkey'],
        ...                   columns=('class', 'max_speed'))
        >>> df
                 class  max_speed
        falcon    bird      389.0
        parrot    bird       24.0
        lion    mammal       80.5
        monkey  mammal        NaN

        When we reset the index, the old index is added as a column, and a
        new sequential index is used:

        >>> df.reset_index()
            index   class  max_speed
        0  falcon    bird      389.0
        1  parrot    bird       24.0
        2    lion  mammal       80.5
        3  monkey  mammal        NaN

        We can use the `drop` parameter to avoid the old index being added as
        a column:

        >>> df.reset_index(drop=True)
            class  max_speed
        0    bird      389.0
        1    bird       24.0
        2  mammal       80.5
        3  mammal        NaN

        You can also use `reset_index` with `MultiIndex`.

        >>> index = pd.MultiIndex.from_tuples([('bird', 'falcon'),
        ...                                    ('bird', 'parrot'),
        ...                                    ('mammal', 'lion'),
        ...                                    ('mammal', 'monkey')],
        ...                                   names=['class', 'name'])
        >>> columns = pd.MultiIndex.from_tuples([('speed', 'max'),
        ...                                      ('species', 'type')])
        >>> df = pd.DataFrame([(389.0, 'fly'),
        ...                    ( 24.0, 'fly'),
        ...                    ( 80.5, 'run'),
        ...                    (np.nan, 'jump')],
        ...                   index=index,
        ...                   columns=columns)
        >>> df
                       speed species
                         max    type
        class  name
        bird   falcon  389.0     fly
               parrot   24.0     fly
        mammal lion     80.5     run
               monkey    NaN    jump

        If the index has multiple levels, we can reset a subset of them:

        >>> df.reset_index(level='class')
                 class  speed species
                          max    type
        name
        falcon    bird  389.0     fly
        parrot    bird   24.0     fly
        lion    mammal   80.5     run
        monkey  mammal    NaN    jump

        If we are not dropping the index, by default, it is placed in the top
        level. We can place it in another level:

        >>> df.reset_index(level='class', col_level=1)
                        speed species
                 class    max    type
        name
        falcon    bird  389.0     fly
        parrot    bird   24.0     fly
        lion    mammal   80.5     run
        monkey  mammal    NaN    jump

        When the index is inserted under another level, we can specify under
        which one with the parameter `col_fill`:

        >>> df.reset_index(level='class', col_level=1, col_fill='species')
                      species  speed species
                        class    max    type
        name
        falcon           bird  389.0     fly
        parrot           bird   24.0     fly
        lion           mammal   80.5     run
        monkey         mammal    NaN    jump

        If we specify a nonexistent level for `col_fill`, it is created:

        >>> df.reset_index(level='class', col_level=1, col_fill='genus')
                        genus  speed species
                        class    max    type
        name
        falcon           bird  389.0     fly
        parrot           bird   24.0     fly
        lion           mammal   80.5     run
        monkey         mammal    NaN    jump
        """
        inplace = validate_bool_kwarg(inplace, "inplace")
        if inplace:
            new_obj = self
        else:
            new_obj = self.copy()

        def _maybe_casted_values(index, labels=None):
            values = index._values
            if not isinstance(index, (PeriodIndex, DatetimeIndex)):
                if values.dtype == np.object_:
                    values = lib.maybe_convert_objects(values)

            # if we have the labels, extract the values with a mask
            if labels is not None:
                mask = labels == -1

                # we can have situations where the whole mask is -1,
                # meaning there is nothing found in labels, so make all nan's
                if mask.all():
                    values = np.empty(len(mask))
                    values.fill(np.nan)
                else:
                    values = values.take(labels)

                    # TODO(https://github.com/pandas-dev/pandas/issues/24206)
                    # Push this into maybe_upcast_putmask?
                    # We can't pass EAs there right now. Looks a bit
                    # complicated.
                    # So we unbox the ndarray_values, op, re-box.
                    values_type = type(values)
                    values_dtype = values.dtype

                    if issubclass(values_type, DatetimeLikeArray):
                        values = values._data

                    if mask.any():
                        values, changed = maybe_upcast_putmask(values, mask, np.nan)

                    if issubclass(values_type, DatetimeLikeArray):
                        values = values_type(values, dtype=values_dtype)

            return values

        new_index = ibase.default_index(len(new_obj))
        if level is not None:
            if not isinstance(level, (tuple, list)):
                level = [level]
            level = [self.index._get_level_number(lev) for lev in level]
            if len(level) < self.index.nlevels:
                new_index = self.index.droplevel(level)

        if not drop:
            if isinstance(self.index, MultiIndex):
                names = [
                    n if n is not None else ("level_%d" % i)
                    for (i, n) in enumerate(self.index.names)
                ]
                to_insert = zip(self.index.levels, self.index.codes)
            else:
                default = "index" if "index" not in self else "level_0"
                names = [default] if self.index.name is None else [self.index.name]
                to_insert = ((self.index, None),)

            multi_col = isinstance(self.columns, MultiIndex)
            for i, (lev, lab) in reversed(list(enumerate(to_insert))):
                if not (level is None or i in level):
                    continue
                name = names[i]
                if multi_col:
                    col_name = list(name) if isinstance(name, tuple) else [name]
                    if col_fill is None:
                        if len(col_name) not in (1, self.columns.nlevels):
                            raise ValueError(
                                "col_fill=None is incompatible "
                                "with incomplete column name "
                                "{}".format(name)
                            )
                        col_fill = col_name[0]

                    lev_num = self.columns._get_level_number(col_level)
                    name_lst = [col_fill] * lev_num + col_name
                    missing = self.columns.nlevels - len(name_lst)
                    name_lst += [col_fill] * missing
                    name = tuple(name_lst)
                # to ndarray and maybe infer different dtype
                level_values = _maybe_casted_values(lev, lab)
                new_obj.insert(0, name, level_values)

        new_obj.index = new_index
        if not inplace:
            return new_obj

    # ----------------------------------------------------------------------
    # Reindex-based selection methods

    @Appender(_shared_docs["isna"] % _shared_doc_kwargs)
    def isna(self):
        return super().isna()

    @Appender(_shared_docs["isna"] % _shared_doc_kwargs)
    def isnull(self):
        return super().isnull()

    @Appender(_shared_docs["notna"] % _shared_doc_kwargs)
    def notna(self):
        return super().notna()

    @Appender(_shared_docs["notna"] % _shared_doc_kwargs)
    def notnull(self):
        return super().notnull()

    def dropna(self, axis=0, how="any", thresh=None, subset=None, inplace=False):
        """
        Remove missing values.

        See the :ref:`User Guide <missing_data>` for more on which values are
        considered missing, and how to work with missing data.

        Parameters
        ----------
        axis : {0 or 'index', 1 or 'columns'}, default 0
            Determine if rows or columns which contain missing values are
            removed.

            * 0, or 'index' : Drop rows which contain missing values.
            * 1, or 'columns' : Drop columns which contain missing value.

            .. deprecated:: 0.23.0

               Pass tuple or list to drop on multiple axes.
               Only a single axis is allowed.

        how : {'any', 'all'}, default 'any'
            Determine if row or column is removed from DataFrame, when we have
            at least one NA or all NA.

            * 'any' : If any NA values are present, drop that row or column.
            * 'all' : If all values are NA, drop that row or column.

        thresh : int, optional
            Require that many non-NA values.
        subset : array-like, optional
            Labels along other axis to consider, e.g. if you are dropping rows
            these would be a list of columns to include.
        inplace : bool, default False
            If True, do operation inplace and return None.

        Returns
        -------
        DataFrame
            DataFrame with NA entries dropped from it.

        See Also
        --------
        DataFrame.isna: Indicate missing values.
        DataFrame.notna : Indicate existing (non-missing) values.
        DataFrame.fillna : Replace missing values.
        Series.dropna : Drop missing values.
        Index.dropna : Drop missing indices.

        Examples
        --------
        >>> df = pd.DataFrame({"name": ['Alfred', 'Batman', 'Catwoman'],
        ...                    "toy": [np.nan, 'Batmobile', 'Bullwhip'],
        ...                    "born": [pd.NaT, pd.Timestamp("1940-04-25"),
        ...                             pd.NaT]})
        >>> df
               name        toy       born
        0    Alfred        NaN        NaT
        1    Batman  Batmobile 1940-04-25
        2  Catwoman   Bullwhip        NaT

        Drop the rows where at least one element is missing.

        >>> df.dropna()
             name        toy       born
        1  Batman  Batmobile 1940-04-25

        Drop the columns where at least one element is missing.

        >>> df.dropna(axis='columns')
               name
        0    Alfred
        1    Batman
        2  Catwoman

        Drop the rows where all elements are missing.

        >>> df.dropna(how='all')
               name        toy       born
        0    Alfred        NaN        NaT
        1    Batman  Batmobile 1940-04-25
        2  Catwoman   Bullwhip        NaT

        Keep only the rows with at least 2 non-NA values.

        >>> df.dropna(thresh=2)
               name        toy       born
        1    Batman  Batmobile 1940-04-25
        2  Catwoman   Bullwhip        NaT

        Define in which columns to look for missing values.

        >>> df.dropna(subset=['name', 'born'])
               name        toy       born
        1    Batman  Batmobile 1940-04-25

        Keep the DataFrame with valid entries in the same variable.

        >>> df.dropna(inplace=True)
        >>> df
             name        toy       born
        1  Batman  Batmobile 1940-04-25
        """
        inplace = validate_bool_kwarg(inplace, "inplace")
        if isinstance(axis, (tuple, list)):
            # GH20987
            msg = (
                "supplying multiple axes to axis is deprecated and "
                "will be removed in a future version."
            )
            warnings.warn(msg, FutureWarning, stacklevel=2)

            result = self
            for ax in axis:
                result = result.dropna(how=how, thresh=thresh, subset=subset, axis=ax)
        else:
            axis = self._get_axis_number(axis)
            agg_axis = 1 - axis

            agg_obj = self
            if subset is not None:
                ax = self._get_axis(agg_axis)
                indices = ax.get_indexer_for(subset)
                check = indices == -1
                if check.any():
                    raise KeyError(list(np.compress(check, subset)))
                agg_obj = self.take(indices, axis=agg_axis)

            count = agg_obj.count(axis=agg_axis)

            if thresh is not None:
                mask = count >= thresh
            elif how == "any":
                mask = count == len(agg_obj._get_axis(agg_axis))
            elif how == "all":
                mask = count > 0
            else:
                if how is not None:
                    raise ValueError("invalid how option: {h}".format(h=how))
                else:
                    raise TypeError("must specify how or thresh")

            result = self.loc(axis=axis)[mask]

        if inplace:
            self._update_inplace(result)
        else:
            return result

    def drop_duplicates(self, subset=None, keep="first", inplace=False):
        """
        Return DataFrame with duplicate rows removed, optionally only
        considering certain columns. Indexes, including time indexes
        are ignored.

        Parameters
        ----------
        subset : column label or sequence of labels, optional
            Only consider certain columns for identifying duplicates, by
            default use all of the columns
        keep : {'first', 'last', False}, default 'first'
            - ``first`` : Drop duplicates except for the first occurrence.
            - ``last`` : Drop duplicates except for the last occurrence.
            - False : Drop all duplicates.
        inplace : boolean, default False
            Whether to drop duplicates in place or to return a copy

        Returns
        -------
        DataFrame
        """
        if self.empty:
            return self.copy()

        inplace = validate_bool_kwarg(inplace, "inplace")
        duplicated = self.duplicated(subset, keep=keep)

        if inplace:
            inds, = (-duplicated)._ndarray_values.nonzero()
            new_data = self._data.take(inds)
            self._update_inplace(new_data)
        else:
            return self[-duplicated]

    def duplicated(self, subset=None, keep="first"):
        """
        Return boolean Series denoting duplicate rows, optionally only
        considering certain columns.

        Parameters
        ----------
        subset : column label or sequence of labels, optional
            Only consider certain columns for identifying duplicates, by
            default use all of the columns
        keep : {'first', 'last', False}, default 'first'
            - ``first`` : Mark duplicates as ``True`` except for the
              first occurrence.
            - ``last`` : Mark duplicates as ``True`` except for the
              last occurrence.
            - False : Mark all duplicates as ``True``.

        Returns
        -------
        Series
        """
        from pandas.core.sorting import get_group_index
        from pandas._libs.hashtable import duplicated_int64, _SIZE_HINT_LIMIT

        if self.empty:
            return Series(dtype=bool)

        def f(vals):
            labels, shape = algorithms.factorize(
                vals, size_hint=min(len(self), _SIZE_HINT_LIMIT)
            )
            return labels.astype("i8", copy=False), len(shape)

        if subset is None:
            subset = self.columns
        elif (
            not np.iterable(subset)
            or isinstance(subset, str)
            or isinstance(subset, tuple)
            and subset in self.columns
        ):
            subset = (subset,)

        # Verify all columns in subset exist in the queried dataframe
        # Otherwise, raise a KeyError, same as if you try to __getitem__ with a
        # key that doesn't exist.
        diff = Index(subset).difference(self.columns)
        if not diff.empty:
            raise KeyError(diff)

        vals = (col.values for name, col in self.items() if name in subset)
        labels, shape = map(list, zip(*map(f, vals)))

        ids = get_group_index(labels, shape, sort=False, xnull=False)
        return Series(duplicated_int64(ids, keep), index=self.index)

    # ----------------------------------------------------------------------
    # Sorting

    @Substitution(**_shared_doc_kwargs)
    @Appender(NDFrame.sort_values.__doc__)
    def sort_values(
        self,
        by,
        axis=0,
        ascending=True,
        inplace=False,
        kind="quicksort",
        na_position="last",
    ):
        inplace = validate_bool_kwarg(inplace, "inplace")
        axis = self._get_axis_number(axis)

        if not isinstance(by, list):
            by = [by]
        if is_sequence(ascending) and len(by) != len(ascending):
            raise ValueError(
                "Length of ascending (%d) != length of by (%d)"
                % (len(ascending), len(by))
            )
        if len(by) > 1:
            from pandas.core.sorting import lexsort_indexer

            keys = [self._get_label_or_level_values(x, axis=axis) for x in by]
            indexer = lexsort_indexer(keys, orders=ascending, na_position=na_position)
            indexer = ensure_platform_int(indexer)
        else:
            from pandas.core.sorting import nargsort

            by = by[0]
            k = self._get_label_or_level_values(by, axis=axis)

            if isinstance(ascending, (tuple, list)):
                ascending = ascending[0]

            indexer = nargsort(
                k, kind=kind, ascending=ascending, na_position=na_position
            )

        new_data = self._data.take(
            indexer, axis=self._get_block_manager_axis(axis), verify=False
        )

        if inplace:
            return self._update_inplace(new_data)
        else:
            return self._constructor(new_data).__finalize__(self)

    @Substitution(**_shared_doc_kwargs)
    @Appender(NDFrame.sort_index.__doc__)
    def sort_index(
        self,
        axis=0,
        level=None,
        ascending=True,
        inplace=False,
        kind="quicksort",
        na_position="last",
        sort_remaining=True,
        by=None,
    ):

        # TODO: this can be combined with Series.sort_index impl as
        # almost identical

        inplace = validate_bool_kwarg(inplace, "inplace")
        # 10726
        if by is not None:
            warnings.warn(
                "by argument to sort_index is deprecated, "
                "please use .sort_values(by=...)",
                FutureWarning,
                stacklevel=2,
            )
            if level is not None:
                raise ValueError("unable to simultaneously sort by and level")
            return self.sort_values(by, axis=axis, ascending=ascending, inplace=inplace)

        axis = self._get_axis_number(axis)
        labels = self._get_axis(axis)

        # make sure that the axis is lexsorted to start
        # if not we need to reconstruct to get the correct indexer
        labels = labels._sort_levels_monotonic()
        if level is not None:

            new_axis, indexer = labels.sortlevel(
                level, ascending=ascending, sort_remaining=sort_remaining
            )

        elif isinstance(labels, MultiIndex):
            from pandas.core.sorting import lexsort_indexer

            indexer = lexsort_indexer(
                labels._get_codes_for_sorting(),
                orders=ascending,
                na_position=na_position,
            )
        else:
            from pandas.core.sorting import nargsort

            # Check monotonic-ness before sort an index
            # GH11080
            if (ascending and labels.is_monotonic_increasing) or (
                not ascending and labels.is_monotonic_decreasing
            ):
                if inplace:
                    return
                else:
                    return self.copy()

            indexer = nargsort(
                labels, kind=kind, ascending=ascending, na_position=na_position
            )

        baxis = self._get_block_manager_axis(axis)
        new_data = self._data.take(indexer, axis=baxis, verify=False)

        # reconstruct axis if needed
        new_data.axes[baxis] = new_data.axes[baxis]._sort_levels_monotonic()

        if inplace:
            return self._update_inplace(new_data)
        else:
            return self._constructor(new_data).__finalize__(self)

    def nlargest(self, n, columns, keep="first"):
        """
        Return the first `n` rows ordered by `columns` in descending order.

        Return the first `n` rows with the largest values in `columns`, in
        descending order. The columns that are not specified are returned as
        well, but not used for ordering.

        This method is equivalent to
        ``df.sort_values(columns, ascending=False).head(n)``, but more
        performant.

        Parameters
        ----------
        n : int
            Number of rows to return.
        columns : label or list of labels
            Column label(s) to order by.
        keep : {'first', 'last', 'all'}, default 'first'
            Where there are duplicate values:

            - `first` : prioritize the first occurrence(s)
            - `last` : prioritize the last occurrence(s)
            - ``all`` : do not drop any duplicates, even it means
                        selecting more than `n` items.

            .. versionadded:: 0.24.0

        Returns
        -------
        DataFrame
            The first `n` rows ordered by the given columns in descending
            order.

        See Also
        --------
        DataFrame.nsmallest : Return the first `n` rows ordered by `columns` in
            ascending order.
        DataFrame.sort_values : Sort DataFrame by the values.
        DataFrame.head : Return the first `n` rows without re-ordering.

        Notes
        -----
        This function cannot be used with all column types. For example, when
        specifying columns with `object` or `category` dtypes, ``TypeError`` is
        raised.

        Examples
        --------
        >>> df = pd.DataFrame({'population': [59000000, 65000000, 434000,
        ...                                   434000, 434000, 337000, 11300,
        ...                                   11300, 11300],
        ...                    'GDP': [1937894, 2583560 , 12011, 4520, 12128,
        ...                            17036, 182, 38, 311],
        ...                    'alpha-2': ["IT", "FR", "MT", "MV", "BN",
        ...                                "IS", "NR", "TV", "AI"]},
        ...                   index=["Italy", "France", "Malta",
        ...                          "Maldives", "Brunei", "Iceland",
        ...                          "Nauru", "Tuvalu", "Anguilla"])
        >>> df
                  population      GDP alpha-2
        Italy       59000000  1937894      IT
        France      65000000  2583560      FR
        Malta         434000    12011      MT
        Maldives      434000     4520      MV
        Brunei        434000    12128      BN
        Iceland       337000    17036      IS
        Nauru          11300      182      NR
        Tuvalu         11300       38      TV
        Anguilla       11300      311      AI

        In the following example, we will use ``nlargest`` to select the three
        rows having the largest values in column "population".

        >>> df.nlargest(3, 'population')
                population      GDP alpha-2
        France    65000000  2583560      FR
        Italy     59000000  1937894      IT
        Malta       434000    12011      MT

        When using ``keep='last'``, ties are resolved in reverse order:

        >>> df.nlargest(3, 'population', keep='last')
                population      GDP alpha-2
        France    65000000  2583560      FR
        Italy     59000000  1937894      IT
        Brunei      434000    12128      BN

        When using ``keep='all'``, all duplicate items are maintained:

        >>> df.nlargest(3, 'population', keep='all')
                  population      GDP alpha-2
        France      65000000  2583560      FR
        Italy       59000000  1937894      IT
        Malta         434000    12011      MT
        Maldives      434000     4520      MV
        Brunei        434000    12128      BN

        To order by the largest values in column "population" and then "GDP",
        we can specify multiple columns like in the next example.

        >>> df.nlargest(3, ['population', 'GDP'])
                population      GDP alpha-2
        France    65000000  2583560      FR
        Italy     59000000  1937894      IT
        Brunei      434000    12128      BN
        """
        return algorithms.SelectNFrame(self, n=n, keep=keep, columns=columns).nlargest()

    def nsmallest(self, n, columns, keep="first"):
        """
        Return the first `n` rows ordered by `columns` in ascending order.

        Return the first `n` rows with the smallest values in `columns`, in
        ascending order. The columns that are not specified are returned as
        well, but not used for ordering.

        This method is equivalent to
        ``df.sort_values(columns, ascending=True).head(n)``, but more
        performant.

        Parameters
        ----------
        n : int
            Number of items to retrieve.
        columns : list or str
            Column name or names to order by.
        keep : {'first', 'last', 'all'}, default 'first'
            Where there are duplicate values:

            - ``first`` : take the first occurrence.
            - ``last`` : take the last occurrence.
            - ``all`` : do not drop any duplicates, even it means
              selecting more than `n` items.

            .. versionadded:: 0.24.0

        Returns
        -------
        DataFrame

        See Also
        --------
        DataFrame.nlargest : Return the first `n` rows ordered by `columns` in
            descending order.
        DataFrame.sort_values : Sort DataFrame by the values.
        DataFrame.head : Return the first `n` rows without re-ordering.

        Examples
        --------
        >>> df = pd.DataFrame({'population': [59000000, 65000000, 434000,
        ...                                   434000, 434000, 337000, 11300,
        ...                                   11300, 11300],
        ...                    'GDP': [1937894, 2583560 , 12011, 4520, 12128,
        ...                            17036, 182, 38, 311],
        ...                    'alpha-2': ["IT", "FR", "MT", "MV", "BN",
        ...                                "IS", "NR", "TV", "AI"]},
        ...                   index=["Italy", "France", "Malta",
        ...                          "Maldives", "Brunei", "Iceland",
        ...                          "Nauru", "Tuvalu", "Anguilla"])
        >>> df
                  population      GDP alpha-2
        Italy       59000000  1937894      IT
        France      65000000  2583560      FR
        Malta         434000    12011      MT
        Maldives      434000     4520      MV
        Brunei        434000    12128      BN
        Iceland       337000    17036      IS
        Nauru          11300      182      NR
        Tuvalu         11300       38      TV
        Anguilla       11300      311      AI

        In the following example, we will use ``nsmallest`` to select the
        three rows having the smallest values in column "a".

        >>> df.nsmallest(3, 'population')
                  population  GDP alpha-2
        Nauru          11300  182      NR
        Tuvalu         11300   38      TV
        Anguilla       11300  311      AI

        When using ``keep='last'``, ties are resolved in reverse order:

        >>> df.nsmallest(3, 'population', keep='last')
                  population  GDP alpha-2
        Anguilla       11300  311      AI
        Tuvalu         11300   38      TV
        Nauru          11300  182      NR

        When using ``keep='all'``, all duplicate items are maintained:

        >>> df.nsmallest(3, 'population', keep='all')
                  population  GDP alpha-2
        Nauru          11300  182      NR
        Tuvalu         11300   38      TV
        Anguilla       11300  311      AI

        To order by the largest values in column "a" and then "c", we can
        specify multiple columns like in the next example.

        >>> df.nsmallest(3, ['population', 'GDP'])
                  population  GDP alpha-2
        Tuvalu         11300   38      TV
        Nauru          11300  182      NR
        Anguilla       11300  311      AI
        """
        return algorithms.SelectNFrame(
            self, n=n, keep=keep, columns=columns
        ).nsmallest()

    def swaplevel(self, i=-2, j=-1, axis=0):
        """
        Swap levels i and j in a MultiIndex on a particular axis.

        Parameters
        ----------
        i, j : int, string (can be mixed)
            Level of index to be swapped. Can pass level name as string.

        Returns
        -------
        DataFrame
        """
        result = self.copy()

        axis = self._get_axis_number(axis)
        if axis == 0:
            result.index = result.index.swaplevel(i, j)
        else:
            result.columns = result.columns.swaplevel(i, j)
        return result

    def reorder_levels(self, order, axis=0):
        """
        Rearrange index levels using input order. May not drop or
        duplicate levels.

        Parameters
        ----------
        order : list of int or list of str
            List representing new level order. Reference level by number
            (position) or by key (label).
        axis : int
            Where to reorder levels.

        Returns
        -------
        type of caller (new object)
        """
        axis = self._get_axis_number(axis)
        if not isinstance(self._get_axis(axis), MultiIndex):  # pragma: no cover
            raise TypeError("Can only reorder levels on a hierarchical axis.")

        result = self.copy()

        if axis == 0:
            result.index = result.index.reorder_levels(order)
        else:
            result.columns = result.columns.reorder_levels(order)
        return result

    # ----------------------------------------------------------------------
    # Arithmetic / combination related

    def _combine_frame(self, other, func, fill_value=None, level=None):
        this, other = self.align(other, join="outer", level=level, copy=False)
        new_index, new_columns = this.index, this.columns

        def _arith_op(left, right):
            # for the mixed_type case where we iterate over columns,
            # _arith_op(left, right) is equivalent to
            # left._binop(right, func, fill_value=fill_value)
            left, right = ops.fill_binop(left, right, fill_value)
            return func(left, right)

        if ops.should_series_dispatch(this, other, func):
            # iterate over columns
            return ops.dispatch_to_series(this, other, _arith_op)
        else:
            result = _arith_op(this.values, other.values)
            return self._constructor(
                result, index=new_index, columns=new_columns, copy=False
            )

    def _combine_match_index(self, other, func, level=None):
        left, right = self.align(other, join="outer", axis=0, level=level, copy=False)
        assert left.index.equals(right.index)

        if left._is_mixed_type or right._is_mixed_type:
            # operate column-wise; avoid costly object-casting in `.values`
            return ops.dispatch_to_series(left, right, func)
        else:
            # fastpath --> operate directly on values
            with np.errstate(all="ignore"):
                new_data = func(left.values.T, right.values).T
            return self._constructor(
                new_data, index=left.index, columns=self.columns, copy=False
            )

    def _combine_match_columns(self, other, func, level=None):
        assert isinstance(other, Series)
        left, right = self.align(other, join="outer", axis=1, level=level, copy=False)
        assert left.columns.equals(right.index)
        return ops.dispatch_to_series(left, right, func, axis="columns")

    def _combine_const(self, other, func):
        assert lib.is_scalar(other) or np.ndim(other) == 0
        return ops.dispatch_to_series(self, other, func)

    def combine(self, other, func, fill_value=None, overwrite=True):
        """
        Perform column-wise combine with another DataFrame.

        Combines a DataFrame with `other` DataFrame using `func`
        to element-wise combine columns. The row and column indexes of the
        resulting DataFrame will be the union of the two.

        Parameters
        ----------
        other : DataFrame
            The DataFrame to merge column-wise.
        func : function
            Function that takes two series as inputs and return a Series or a
            scalar. Used to merge the two dataframes column by columns.
        fill_value : scalar value, default None
            The value to fill NaNs with prior to passing any column to the
            merge func.
        overwrite : bool, default True
            If True, columns in `self` that do not exist in `other` will be
            overwritten with NaNs.

        Returns
        -------
        DataFrame
            Combination of the provided DataFrames.

        See Also
        --------
        DataFrame.combine_first : Combine two DataFrame objects and default to
            non-null values in frame calling the method.

        Examples
        --------
        Combine using a simple function that chooses the smaller column.

        >>> df1 = pd.DataFrame({'A': [0, 0], 'B': [4, 4]})
        >>> df2 = pd.DataFrame({'A': [1, 1], 'B': [3, 3]})
        >>> take_smaller = lambda s1, s2: s1 if s1.sum() < s2.sum() else s2
        >>> df1.combine(df2, take_smaller)
           A  B
        0  0  3
        1  0  3

        Example using a true element-wise combine function.

        >>> df1 = pd.DataFrame({'A': [5, 0], 'B': [2, 4]})
        >>> df2 = pd.DataFrame({'A': [1, 1], 'B': [3, 3]})
        >>> df1.combine(df2, np.minimum)
           A  B
        0  1  2
        1  0  3

        Using `fill_value` fills Nones prior to passing the column to the
        merge function.

        >>> df1 = pd.DataFrame({'A': [0, 0], 'B': [None, 4]})
        >>> df2 = pd.DataFrame({'A': [1, 1], 'B': [3, 3]})
        >>> df1.combine(df2, take_smaller, fill_value=-5)
           A    B
        0  0 -5.0
        1  0  4.0

        However, if the same element in both dataframes is None, that None
        is preserved

        >>> df1 = pd.DataFrame({'A': [0, 0], 'B': [None, 4]})
        >>> df2 = pd.DataFrame({'A': [1, 1], 'B': [None, 3]})
        >>> df1.combine(df2, take_smaller, fill_value=-5)
            A    B
        0  0 -5.0
        1  0  3.0

        Example that demonstrates the use of `overwrite` and behavior when
        the axis differ between the dataframes.

        >>> df1 = pd.DataFrame({'A': [0, 0], 'B': [4, 4]})
        >>> df2 = pd.DataFrame({'B': [3, 3], 'C': [-10, 1], }, index=[1, 2])
        >>> df1.combine(df2, take_smaller)
             A    B     C
        0  NaN  NaN   NaN
        1  NaN  3.0 -10.0
        2  NaN  3.0   1.0

        >>> df1.combine(df2, take_smaller, overwrite=False)
             A    B     C
        0  0.0  NaN   NaN
        1  0.0  3.0 -10.0
        2  NaN  3.0   1.0

        Demonstrating the preference of the passed in dataframe.

        >>> df2 = pd.DataFrame({'B': [3, 3], 'C': [1, 1], }, index=[1, 2])
        >>> df2.combine(df1, take_smaller)
           A    B   C
        0  0.0  NaN NaN
        1  0.0  3.0 NaN
        2  NaN  3.0 NaN

        >>> df2.combine(df1, take_smaller, overwrite=False)
             A    B   C
        0  0.0  NaN NaN
        1  0.0  3.0 1.0
        2  NaN  3.0 1.0
        """
        other_idxlen = len(other.index)  # save for compare

        this, other = self.align(other, copy=False)
        new_index = this.index

        if other.empty and len(new_index) == len(self.index):
            return self.copy()

        if self.empty and len(other) == other_idxlen:
            return other.copy()

        # sorts if possible
        new_columns = this.columns.union(other.columns)
        do_fill = fill_value is not None
        result = {}
        for col in new_columns:
            series = this[col]
            otherSeries = other[col]

            this_dtype = series.dtype
            other_dtype = otherSeries.dtype

            this_mask = isna(series)
            other_mask = isna(otherSeries)

            # don't overwrite columns unnecessarily
            # DO propagate if this column is not in the intersection
            if not overwrite and other_mask.all():
                result[col] = this[col].copy()
                continue

            if do_fill:
                series = series.copy()
                otherSeries = otherSeries.copy()
                series[this_mask] = fill_value
                otherSeries[other_mask] = fill_value

            if col not in self.columns:
                # If self DataFrame does not have col in other DataFrame,
                # try to promote series, which is all NaN, as other_dtype.
                new_dtype = other_dtype
                try:
                    series = series.astype(new_dtype, copy=False)
                except ValueError:
                    # e.g. new_dtype is integer types
                    pass
            else:
                # if we have different dtypes, possibly promote
                new_dtype = find_common_type([this_dtype, other_dtype])
                if not is_dtype_equal(this_dtype, new_dtype):
                    series = series.astype(new_dtype)
                if not is_dtype_equal(other_dtype, new_dtype):
                    otherSeries = otherSeries.astype(new_dtype)

            arr = func(series, otherSeries)
            arr = maybe_downcast_to_dtype(arr, this_dtype)

            result[col] = arr

        # convert_objects just in case
        return self._constructor(result, index=new_index, columns=new_columns)

    def combine_first(self, other):
        """
        Update null elements with value in the same location in `other`.

        Combine two DataFrame objects by filling null values in one DataFrame
        with non-null values from other DataFrame. The row and column indexes
        of the resulting DataFrame will be the union of the two.

        Parameters
        ----------
        other : DataFrame
            Provided DataFrame to use to fill null values.

        Returns
        -------
        DataFrame

        See Also
        --------
        DataFrame.combine : Perform series-wise operation on two DataFrames
            using a given function.

        Examples
        --------

        >>> df1 = pd.DataFrame({'A': [None, 0], 'B': [None, 4]})
        >>> df2 = pd.DataFrame({'A': [1, 1], 'B': [3, 3]})
        >>> df1.combine_first(df2)
             A    B
        0  1.0  3.0
        1  0.0  4.0

        Null values still persist if the location of that null value
        does not exist in `other`

        >>> df1 = pd.DataFrame({'A': [None, 0], 'B': [4, None]})
        >>> df2 = pd.DataFrame({'B': [3, 3], 'C': [1, 1]}, index=[1, 2])
        >>> df1.combine_first(df2)
             A    B    C
        0  NaN  4.0  NaN
        1  0.0  3.0  1.0
        2  NaN  3.0  1.0
        """
        import pandas.core.computation.expressions as expressions

        def extract_values(arr):
            # Does two things:
            # 1. maybe gets the values from the Series / Index
            # 2. convert datelike to i8
            if isinstance(arr, (ABCIndexClass, ABCSeries)):
                arr = arr._values

            if needs_i8_conversion(arr):
                if is_extension_array_dtype(arr.dtype):
                    arr = arr.asi8
                else:
                    arr = arr.view("i8")
            return arr

        def combiner(x, y):
            mask = isna(x)
            if isinstance(mask, (ABCIndexClass, ABCSeries)):
                mask = mask._values

            x_values = extract_values(x)
            y_values = extract_values(y)

            # If the column y in other DataFrame is not in first DataFrame,
            # just return y_values.
            if y.name not in self.columns:
                return y_values

            return expressions.where(mask, y_values, x_values)

        return self.combine(other, combiner, overwrite=False)

    @deprecate_kwarg(
        old_arg_name="raise_conflict",
        new_arg_name="errors",
        mapping={False: "ignore", True: "raise"},
    )
    def update(
        self, other, join="left", overwrite=True, filter_func=None, errors="ignore"
    ):
        """
        Modify in place using non-NA values from another DataFrame.

        Aligns on indices. There is no return value.

        Parameters
        ----------
        other : DataFrame, or object coercible into a DataFrame
            Should have at least one matching index/column label
            with the original DataFrame. If a Series is passed,
            its name attribute must be set, and that will be
            used as the column name to align with the original DataFrame.
        join : {'left'}, default 'left'
            Only left join is implemented, keeping the index and columns of the
            original object.
        overwrite : bool, default True
            How to handle non-NA values for overlapping keys:

            * True: overwrite original DataFrame's values
              with values from `other`.
            * False: only update values that are NA in
              the original DataFrame.

        filter_func : callable(1d-array) -> bool 1d-array, optional
            Can choose to replace values other than NA. Return True for values
            that should be updated.
        errors : {'raise', 'ignore'}, default 'ignore'
            If 'raise', will raise a ValueError if the DataFrame and `other`
            both contain non-NA data in the same place.

            .. versionchanged :: 0.24.0
               Changed from `raise_conflict=False|True`
               to `errors='ignore'|'raise'`.

        Returns
        -------
        None : method directly changes calling object

        Raises
        ------
        ValueError
            * When `errors='raise'` and there's overlapping non-NA data.
            * When `errors` is not either `'ignore'` or `'raise'`
        NotImplementedError
            * If `join != 'left'`

        See Also
        --------
        dict.update : Similar method for dictionaries.
        DataFrame.merge : For column(s)-on-columns(s) operations.

        Examples
        --------
        >>> df = pd.DataFrame({'A': [1, 2, 3],
        ...                    'B': [400, 500, 600]})
        >>> new_df = pd.DataFrame({'B': [4, 5, 6],
        ...                        'C': [7, 8, 9]})
        >>> df.update(new_df)
        >>> df
           A  B
        0  1  4
        1  2  5
        2  3  6

        The DataFrame's length does not increase as a result of the update,
        only values at matching index/column labels are updated.

        >>> df = pd.DataFrame({'A': ['a', 'b', 'c'],
        ...                    'B': ['x', 'y', 'z']})
        >>> new_df = pd.DataFrame({'B': ['d', 'e', 'f', 'g', 'h', 'i']})
        >>> df.update(new_df)
        >>> df
           A  B
        0  a  d
        1  b  e
        2  c  f

        For Series, it's name attribute must be set.

        >>> df = pd.DataFrame({'A': ['a', 'b', 'c'],
        ...                    'B': ['x', 'y', 'z']})
        >>> new_column = pd.Series(['d', 'e'], name='B', index=[0, 2])
        >>> df.update(new_column)
        >>> df
           A  B
        0  a  d
        1  b  y
        2  c  e
        >>> df = pd.DataFrame({'A': ['a', 'b', 'c'],
        ...                    'B': ['x', 'y', 'z']})
        >>> new_df = pd.DataFrame({'B': ['d', 'e']}, index=[1, 2])
        >>> df.update(new_df)
        >>> df
           A  B
        0  a  x
        1  b  d
        2  c  e

        If `other` contains NaNs the corresponding values are not updated
        in the original dataframe.

        >>> df = pd.DataFrame({'A': [1, 2, 3],
        ...                    'B': [400, 500, 600]})
        >>> new_df = pd.DataFrame({'B': [4, np.nan, 6]})
        >>> df.update(new_df)
        >>> df
           A      B
        0  1    4.0
        1  2  500.0
        2  3    6.0
        """
        import pandas.core.computation.expressions as expressions

        # TODO: Support other joins
        if join != "left":  # pragma: no cover
            raise NotImplementedError("Only left join is supported")
        if errors not in ["ignore", "raise"]:
            raise ValueError(
                "The parameter errors must be either " "'ignore' or 'raise'"
            )

        if not isinstance(other, DataFrame):
            other = DataFrame(other)

        other = other.reindex_like(self)

        for col in self.columns:
            this = self[col]._values
            that = other[col]._values
            if filter_func is not None:
                with np.errstate(all="ignore"):
                    mask = ~filter_func(this) | isna(that)
            else:
                if errors == "raise":
                    mask_this = notna(that)
                    mask_that = notna(this)
                    if any(mask_this & mask_that):
                        raise ValueError("Data overlaps.")

                if overwrite:
                    mask = isna(that)
                else:
                    mask = notna(this)

            # don't overwrite columns unnecessarily
            if mask.all():
                continue

            self[col] = expressions.where(mask, this, that)

    # ----------------------------------------------------------------------
    # Data reshaping

    _shared_docs[
        "pivot"
    ] = """
        Return reshaped DataFrame organized by given index / column values.

        Reshape data (produce a "pivot" table) based on column values. Uses
        unique values from specified `index` / `columns` to form axes of the
        resulting DataFrame. This function does not support data
        aggregation, multiple values will result in a MultiIndex in the
        columns. See the :ref:`User Guide <reshaping>` for more on reshaping.

        Parameters
        ----------%s
        index : string or object, optional
            Column to use to make new frame's index. If None, uses
            existing index.
        columns : string or object
            Column to use to make new frame's columns.
        values : string, object or a list of the previous, optional
            Column(s) to use for populating new frame's values. If not
            specified, all remaining columns will be used and the result will
            have hierarchically indexed columns.

            .. versionchanged :: 0.23.0
               Also accept list of column names.

        Returns
        -------
        DataFrame
            Returns reshaped DataFrame.

        Raises
        ------
        ValueError:
            When there are any `index`, `columns` combinations with multiple
            values. `DataFrame.pivot_table` when you need to aggregate.

        See Also
        --------
        DataFrame.pivot_table : Generalization of pivot that can handle
            duplicate values for one index/column pair.
        DataFrame.unstack : Pivot based on the index values instead of a
            column.

        Notes
        -----
        For finer-tuned control, see hierarchical indexing documentation along
        with the related stack/unstack methods.

        Examples
        --------
        >>> df = pd.DataFrame({'foo': ['one', 'one', 'one', 'two', 'two',
        ...                            'two'],
        ...                    'bar': ['A', 'B', 'C', 'A', 'B', 'C'],
        ...                    'baz': [1, 2, 3, 4, 5, 6],
        ...                    'zoo': ['x', 'y', 'z', 'q', 'w', 't']})
        >>> df
            foo   bar  baz  zoo
        0   one   A    1    x
        1   one   B    2    y
        2   one   C    3    z
        3   two   A    4    q
        4   two   B    5    w
        5   two   C    6    t

        >>> df.pivot(index='foo', columns='bar', values='baz')
        bar  A   B   C
        foo
        one  1   2   3
        two  4   5   6

        >>> df.pivot(index='foo', columns='bar')['baz']
        bar  A   B   C
        foo
        one  1   2   3
        two  4   5   6

        >>> df.pivot(index='foo', columns='bar', values=['baz', 'zoo'])
              baz       zoo
        bar   A  B  C   A  B  C
        foo
        one   1  2  3   x  y  z
        two   4  5  6   q  w  t

        A ValueError is raised if there are any duplicates.

        >>> df = pd.DataFrame({"foo": ['one', 'one', 'two', 'two'],
        ...                    "bar": ['A', 'A', 'B', 'C'],
        ...                    "baz": [1, 2, 3, 4]})
        >>> df
           foo bar  baz
        0  one   A    1
        1  one   A    2
        2  two   B    3
        3  two   C    4

        Notice that the first two rows are the same for our `index`
        and `columns` arguments.

        >>> df.pivot(index='foo', columns='bar', values='baz')
        Traceback (most recent call last):
           ...
        ValueError: Index contains duplicate entries, cannot reshape
        """

    @Substitution("")
    @Appender(_shared_docs["pivot"])
    def pivot(self, index=None, columns=None, values=None):
        from pandas.core.reshape.pivot import pivot

        return pivot(self, index=index, columns=columns, values=values)

    _shared_docs[
        "pivot_table"
    ] = """
        Create a spreadsheet-style pivot table as a DataFrame. The levels in
        the pivot table will be stored in MultiIndex objects (hierarchical
        indexes) on the index and columns of the result DataFrame.

        Parameters
        ----------%s
        values : column to aggregate, optional
        index : column, Grouper, array, or list of the previous
            If an array is passed, it must be the same length as the data. The
            list can contain any of the other types (except list).
            Keys to group by on the pivot table index.  If an array is passed,
            it is being used as the same manner as column values.
        columns : column, Grouper, array, or list of the previous
            If an array is passed, it must be the same length as the data. The
            list can contain any of the other types (except list).
            Keys to group by on the pivot table column.  If an array is passed,
            it is being used as the same manner as column values.
        aggfunc : function, list of functions, dict, default numpy.mean
            If list of functions passed, the resulting pivot table will have
            hierarchical columns whose top level are the function names
            (inferred from the function objects themselves)
            If dict is passed, the key is column to aggregate and value
            is function or list of functions
        fill_value : scalar, default None
            Value to replace missing values with
        margins : boolean, default False
            Add all row / columns (e.g. for subtotal / grand totals)
        dropna : boolean, default True
            Do not include columns whose entries are all NaN
        margins_name : string, default 'All'
            Name of the row / column that will contain the totals
            when margins is True.
        observed : boolean, default False
            This only applies if any of the groupers are Categoricals.
            If True: only show observed values for categorical groupers.
            If False: show all values for categorical groupers.

            .. versionchanged :: 0.25.0

        Returns
        -------
        DataFrame

        See Also
        --------
        DataFrame.pivot : Pivot without aggregation that can handle
            non-numeric data.

        Examples
        --------
        >>> df = pd.DataFrame({"A": ["foo", "foo", "foo", "foo", "foo",
        ...                          "bar", "bar", "bar", "bar"],
        ...                    "B": ["one", "one", "one", "two", "two",
        ...                          "one", "one", "two", "two"],
        ...                    "C": ["small", "large", "large", "small",
        ...                          "small", "large", "small", "small",
        ...                          "large"],
        ...                    "D": [1, 2, 2, 3, 3, 4, 5, 6, 7],
        ...                    "E": [2, 4, 5, 5, 6, 6, 8, 9, 9]})
        >>> df
             A    B      C  D  E
        0  foo  one  small  1  2
        1  foo  one  large  2  4
        2  foo  one  large  2  5
        3  foo  two  small  3  5
        4  foo  two  small  3  6
        5  bar  one  large  4  6
        6  bar  one  small  5  8
        7  bar  two  small  6  9
        8  bar  two  large  7  9

        This first example aggregates values by taking the sum.

        >>> table = pd.pivot_table(df, values='D', index=['A', 'B'],
        ...                     columns=['C'], aggfunc=np.sum)
        >>> table
        C        large  small
        A   B
        bar one    4.0    5.0
            two    7.0    6.0
        foo one    4.0    1.0
            two    NaN    6.0

        We can also fill missing values using the `fill_value` parameter.

        >>> table = pd.pivot_table(df, values='D', index=['A', 'B'],
        ...                     columns=['C'], aggfunc=np.sum, fill_value=0)
        >>> table
        C        large  small
        A   B
        bar one      4      5
            two      7      6
        foo one      4      1
            two      0      6

        The next example aggregates by taking the mean across multiple columns.

        >>> table = pd.pivot_table(df, values=['D', 'E'], index=['A', 'C'],
        ...                     aggfunc={'D': np.mean,
        ...                              'E': np.mean})
        >>> table
                        D         E
        A   C
        bar large  5.500000  7.500000
            small  5.500000  8.500000
        foo large  2.000000  4.500000
            small  2.333333  4.333333

        We can also calculate multiple types of aggregations for any given
        value column.

        >>> table = pd.pivot_table(df, values=['D', 'E'], index=['A', 'C'],
        ...                     aggfunc={'D': np.mean,
        ...                              'E': [min, max, np.mean]})
        >>> table
                        D    E
                    mean  max      mean  min
        A   C
        bar large  5.500000  9.0  7.500000  6.0
            small  5.500000  9.0  8.500000  8.0
        foo large  2.000000  5.0  4.500000  4.0
            small  2.333333  6.0  4.333333  2.0
        """

    @Substitution("")
    @Appender(_shared_docs["pivot_table"])
    def pivot_table(
        self,
        values=None,
        index=None,
        columns=None,
        aggfunc="mean",
        fill_value=None,
        margins=False,
        dropna=True,
        margins_name="All",
        observed=False,
    ):
        from pandas.core.reshape.pivot import pivot_table

        return pivot_table(
            self,
            values=values,
            index=index,
            columns=columns,
            aggfunc=aggfunc,
            fill_value=fill_value,
            margins=margins,
            dropna=dropna,
            margins_name=margins_name,
            observed=observed,
        )

    def stack(self, level=-1, dropna=True):
        """
        Stack the prescribed level(s) from columns to index.

        Return a reshaped DataFrame or Series having a multi-level
        index with one or more new inner-most levels compared to the current
        DataFrame. The new inner-most levels are created by pivoting the
        columns of the current dataframe:

          - if the columns have a single level, the output is a Series;
          - if the columns have multiple levels, the new index
            level(s) is (are) taken from the prescribed level(s) and
            the output is a DataFrame.

        The new index levels are sorted.

        Parameters
        ----------
        level : int, str, list, default -1
            Level(s) to stack from the column axis onto the index
            axis, defined as one index or label, or a list of indices
            or labels.
        dropna : bool, default True
            Whether to drop rows in the resulting Frame/Series with
            missing values. Stacking a column level onto the index
            axis can create combinations of index and column values
            that are missing from the original dataframe. See Examples
            section.

        Returns
        -------
        DataFrame or Series
            Stacked dataframe or series.

        See Also
        --------
        DataFrame.unstack : Unstack prescribed level(s) from index axis
             onto column axis.
        DataFrame.pivot : Reshape dataframe from long format to wide
             format.
        DataFrame.pivot_table : Create a spreadsheet-style pivot table
             as a DataFrame.

        Notes
        -----
        The function is named by analogy with a collection of books
        being reorganized from being side by side on a horizontal
        position (the columns of the dataframe) to being stacked
        vertically on top of each other (in the index of the
        dataframe).

        Examples
        --------
        **Single level columns**

        >>> df_single_level_cols = pd.DataFrame([[0, 1], [2, 3]],
        ...                                     index=['cat', 'dog'],
        ...                                     columns=['weight', 'height'])

        Stacking a dataframe with a single level column axis returns a Series:

        >>> df_single_level_cols
             weight height
        cat       0      1
        dog       2      3
        >>> df_single_level_cols.stack()
        cat  weight    0
             height    1
        dog  weight    2
             height    3
        dtype: int64

        **Multi level columns: simple case**

        >>> multicol1 = pd.MultiIndex.from_tuples([('weight', 'kg'),
        ...                                        ('weight', 'pounds')])
        >>> df_multi_level_cols1 = pd.DataFrame([[1, 2], [2, 4]],
        ...                                     index=['cat', 'dog'],
        ...                                     columns=multicol1)

        Stacking a dataframe with a multi-level column axis:

        >>> df_multi_level_cols1
             weight
                 kg    pounds
        cat       1        2
        dog       2        4
        >>> df_multi_level_cols1.stack()
                    weight
        cat kg           1
            pounds       2
        dog kg           2
            pounds       4

        **Missing values**

        >>> multicol2 = pd.MultiIndex.from_tuples([('weight', 'kg'),
        ...                                        ('height', 'm')])
        >>> df_multi_level_cols2 = pd.DataFrame([[1.0, 2.0], [3.0, 4.0]],
        ...                                     index=['cat', 'dog'],
        ...                                     columns=multicol2)

        It is common to have missing values when stacking a dataframe
        with multi-level columns, as the stacked dataframe typically
        has more values than the original dataframe. Missing values
        are filled with NaNs:

        >>> df_multi_level_cols2
            weight height
                kg      m
        cat    1.0    2.0
        dog    3.0    4.0
        >>> df_multi_level_cols2.stack()
                height  weight
        cat kg     NaN     1.0
            m      2.0     NaN
        dog kg     NaN     3.0
            m      4.0     NaN

        **Prescribing the level(s) to be stacked**

        The first parameter controls which level or levels are stacked:

        >>> df_multi_level_cols2.stack(0)
                     kg    m
        cat height  NaN  2.0
            weight  1.0  NaN
        dog height  NaN  4.0
            weight  3.0  NaN
        >>> df_multi_level_cols2.stack([0, 1])
        cat  height  m     2.0
             weight  kg    1.0
        dog  height  m     4.0
             weight  kg    3.0
        dtype: float64

        **Dropping missing values**

        >>> df_multi_level_cols3 = pd.DataFrame([[None, 1.0], [2.0, 3.0]],
        ...                                     index=['cat', 'dog'],
        ...                                     columns=multicol2)

        Note that rows where all values are missing are dropped by
        default but this behaviour can be controlled via the dropna
        keyword parameter:

        >>> df_multi_level_cols3
            weight height
                kg      m
        cat    NaN    1.0
        dog    2.0    3.0
        >>> df_multi_level_cols3.stack(dropna=False)
                height  weight
        cat kg     NaN     NaN
            m      1.0     NaN
        dog kg     NaN     2.0
            m      3.0     NaN
        >>> df_multi_level_cols3.stack(dropna=True)
                height  weight
        cat m      1.0     NaN
        dog kg     NaN     2.0
            m      3.0     NaN
        """
        from pandas.core.reshape.reshape import stack, stack_multiple

        if isinstance(level, (tuple, list)):
            return stack_multiple(self, level, dropna=dropna)
        else:
            return stack(self, level, dropna=dropna)

    def explode(self, column: Union[str, Tuple]) -> "DataFrame":
        """
        Transform each element of a list-like to a row, replicating the
        index values.

        .. versionadded:: 0.25.0

        Parameters
        ----------
        column : str or tuple

        Returns
        -------
        DataFrame
            Exploded lists to rows of the subset columns;
            index will be duplicated for these rows.

        Raises
        ------
        ValueError :
            if columns of the frame are not unique.

        See Also
        --------
        DataFrame.unstack : Pivot a level of the (necessarily hierarchical)
            index labels
        DataFrame.melt : Unpivot a DataFrame from wide format to long format
        Series.explode : Explode a DataFrame from list-like columns to long format.

        Notes
        -----
        This routine will explode list-likes including lists, tuples,
        Series, and np.ndarray. The result dtype of the subset rows will
        be object. Scalars will be returned unchanged. Empty list-likes will
        result in a np.nan for that row.

        Examples
        --------
        >>> df = pd.DataFrame({'A': [[1, 2, 3], 'foo', [], [3, 4]], 'B': 1})
        >>> df
                   A  B
        0  [1, 2, 3]  1
        1        foo  1
        2         []  1
        3     [3, 4]  1

        >>> df.explode('A')
             A  B
        0    1  1
        0    2  1
        0    3  1
        1  foo  1
        2  NaN  1
        3    3  1
        3    4  1
        """

        if not (is_scalar(column) or isinstance(column, tuple)):
            raise ValueError("column must be a scalar")
        if not self.columns.is_unique:
            raise ValueError("columns must be unique")

        result = self[column].explode()
        return (
            self.drop([column], axis=1)
            .join(result)
            .reindex(columns=self.columns, copy=False)
        )

    def unstack(self, level=-1, fill_value=None):
        """
        Pivot a level of the (necessarily hierarchical) index labels, returning
        a DataFrame having a new level of column labels whose inner-most level
        consists of the pivoted index labels.

        If the index is not a MultiIndex, the output will be a Series
        (the analogue of stack when the columns are not a MultiIndex).

        The level involved will automatically get sorted.

        Parameters
        ----------
        level : int, string, or list of these, default -1 (last level)
            Level(s) of index to unstack, can pass level name
        fill_value : replace NaN with this value if the unstack produces
            missing values

        Returns
        -------
        Series or DataFrame

        See Also
        --------
        DataFrame.pivot : Pivot a table based on column values.
        DataFrame.stack : Pivot a level of the column labels (inverse operation
            from `unstack`).

        Examples
        --------
        >>> index = pd.MultiIndex.from_tuples([('one', 'a'), ('one', 'b'),
        ...                                    ('two', 'a'), ('two', 'b')])
        >>> s = pd.Series(np.arange(1.0, 5.0), index=index)
        >>> s
        one  a   1.0
             b   2.0
        two  a   3.0
             b   4.0
        dtype: float64

        >>> s.unstack(level=-1)
             a   b
        one  1.0  2.0
        two  3.0  4.0

        >>> s.unstack(level=0)
           one  two
        a  1.0   3.0
        b  2.0   4.0

        >>> df = s.unstack(level=0)
        >>> df.unstack()
        one  a  1.0
             b  2.0
        two  a  3.0
             b  4.0
        dtype: float64
        """
        from pandas.core.reshape.reshape import unstack

        return unstack(self, level, fill_value)

    _shared_docs[
        "melt"
    ] = """
    Unpivot a DataFrame from wide format to long format, optionally
    leaving identifier variables set.

    This function is useful to massage a DataFrame into a format where one
    or more columns are identifier variables (`id_vars`), while all other
    columns, considered measured variables (`value_vars`), are "unpivoted" to
    the row axis, leaving just two non-identifier columns, 'variable' and
    'value'.
    %(versionadded)s
    Parameters
    ----------
    frame : DataFrame
    id_vars : tuple, list, or ndarray, optional
        Column(s) to use as identifier variables.
    value_vars : tuple, list, or ndarray, optional
        Column(s) to unpivot. If not specified, uses all columns that
        are not set as `id_vars`.
    var_name : scalar
        Name to use for the 'variable' column. If None it uses
        ``frame.columns.name`` or 'variable'.
    value_name : scalar, default 'value'
        Name to use for the 'value' column.
    col_level : int or string, optional
        If columns are a MultiIndex then use this level to melt.

    Returns
    -------
    DataFrame
        Unpivoted DataFrame.

    See Also
    --------
    %(other)s
    pivot_table
    DataFrame.pivot
    Series.explode

    Examples
    --------
    >>> df = pd.DataFrame({'A': {0: 'a', 1: 'b', 2: 'c'},
    ...                    'B': {0: 1, 1: 3, 2: 5},
    ...                    'C': {0: 2, 1: 4, 2: 6}})
    >>> df
       A  B  C
    0  a  1  2
    1  b  3  4
    2  c  5  6

    >>> %(caller)sid_vars=['A'], value_vars=['B'])
       A variable  value
    0  a        B      1
    1  b        B      3
    2  c        B      5

    >>> %(caller)sid_vars=['A'], value_vars=['B', 'C'])
       A variable  value
    0  a        B      1
    1  b        B      3
    2  c        B      5
    3  a        C      2
    4  b        C      4
    5  c        C      6

    The names of 'variable' and 'value' columns can be customized:

    >>> %(caller)sid_vars=['A'], value_vars=['B'],
    ...         var_name='myVarname', value_name='myValname')
       A myVarname  myValname
    0  a         B          1
    1  b         B          3
    2  c         B          5

    If you have multi-index columns:

    >>> df.columns = [list('ABC'), list('DEF')]
    >>> df
       A  B  C
       D  E  F
    0  a  1  2
    1  b  3  4
    2  c  5  6

    >>> %(caller)scol_level=0, id_vars=['A'], value_vars=['B'])
       A variable  value
    0  a        B      1
    1  b        B      3
    2  c        B      5

    >>> %(caller)sid_vars=[('A', 'D')], value_vars=[('B', 'E')])
      (A, D) variable_0 variable_1  value
    0      a          B          E      1
    1      b          B          E      3
    2      c          B          E      5
    """

    @Appender(
        _shared_docs["melt"]
        % dict(
            caller="df.melt(", versionadded=".. versionadded:: 0.20.0\n", other="melt"
        )
    )
    def melt(
        self,
        id_vars=None,
        value_vars=None,
        var_name=None,
        value_name="value",
        col_level=None,
    ):
        from pandas.core.reshape.melt import melt

        return melt(
            self,
            id_vars=id_vars,
            value_vars=value_vars,
            var_name=var_name,
            value_name=value_name,
            col_level=col_level,
        )

    # ----------------------------------------------------------------------
    # Time series-related

    def diff(self, periods=1, axis=0):
        """
        First discrete difference of element.

        Calculates the difference of a DataFrame element compared with another
        element in the DataFrame (default is the element in the same column
        of the previous row).

        Parameters
        ----------
        periods : int, default 1
            Periods to shift for calculating difference, accepts negative
            values.
        axis : {0 or 'index', 1 or 'columns'}, default 0
            Take difference over rows (0) or columns (1).

            .. versionadded:: 0.16.1.

        Returns
        -------
        DataFrame

        See Also
        --------
        Series.diff: First discrete difference for a Series.
        DataFrame.pct_change: Percent change over given number of periods.
        DataFrame.shift: Shift index by desired number of periods with an
            optional time freq.

        Examples
        --------
        Difference with previous row

        >>> df = pd.DataFrame({'a': [1, 2, 3, 4, 5, 6],
        ...                    'b': [1, 1, 2, 3, 5, 8],
        ...                    'c': [1, 4, 9, 16, 25, 36]})
        >>> df
           a  b   c
        0  1  1   1
        1  2  1   4
        2  3  2   9
        3  4  3  16
        4  5  5  25
        5  6  8  36

        >>> df.diff()
             a    b     c
        0  NaN  NaN   NaN
        1  1.0  0.0   3.0
        2  1.0  1.0   5.0
        3  1.0  1.0   7.0
        4  1.0  2.0   9.0
        5  1.0  3.0  11.0

        Difference with previous column

        >>> df.diff(axis=1)
            a    b     c
        0 NaN  0.0   0.0
        1 NaN -1.0   3.0
        2 NaN -1.0   7.0
        3 NaN -1.0  13.0
        4 NaN  0.0  20.0
        5 NaN  2.0  28.0

        Difference with 3rd previous row

        >>> df.diff(periods=3)
             a    b     c
        0  NaN  NaN   NaN
        1  NaN  NaN   NaN
        2  NaN  NaN   NaN
        3  3.0  2.0  15.0
        4  3.0  4.0  21.0
        5  3.0  6.0  27.0

        Difference with following row

        >>> df.diff(periods=-1)
             a    b     c
        0 -1.0  0.0  -3.0
        1 -1.0 -1.0  -5.0
        2 -1.0 -1.0  -7.0
        3 -1.0 -2.0  -9.0
        4 -1.0 -3.0 -11.0
        5  NaN  NaN   NaN
        """
        bm_axis = self._get_block_manager_axis(axis)
        new_data = self._data.diff(n=periods, axis=bm_axis)
        return self._constructor(new_data)

    # ----------------------------------------------------------------------
    # Function application

    def _gotitem(
        self,
        key: Union[str, List[str]],
        ndim: int,
        subset: Optional[Union[Series, ABCDataFrame]] = None,
    ) -> Union[Series, ABCDataFrame]:
        """
        Sub-classes to define. Return a sliced object.

        Parameters
        ----------
        key : string / list of selections
        ndim : 1,2
            requested ndim of result
        subset : object, default None
            subset to act on
        """
        if subset is None:
            subset = self
        elif subset.ndim == 1:  # is Series
            return subset

        # TODO: _shallow_copy(subset)?
        return subset[key]

    _agg_summary_and_see_also_doc = dedent(
        """
    The aggregation operations are always performed over an axis, either the
    index (default) or the column axis. This behavior is different from
    `numpy` aggregation functions (`mean`, `median`, `prod`, `sum`, `std`,
    `var`), where the default is to compute the aggregation of the flattened
    array, e.g., ``numpy.mean(arr_2d)`` as opposed to
    ``numpy.mean(arr_2d, axis=0)``.

    `agg` is an alias for `aggregate`. Use the alias.

    See Also
    --------
    DataFrame.apply : Perform any type of operations.
    DataFrame.transform : Perform transformation type operations.
    core.groupby.GroupBy : Perform operations over groups.
    core.resample.Resampler : Perform operations over resampled bins.
    core.window.Rolling : Perform operations over rolling window.
    core.window.Expanding : Perform operations over expanding window.
    core.window.EWM : Perform operation over exponential weighted
        window.
    """
    )

    _agg_examples_doc = dedent(
        """
    Examples
    --------
    >>> df = pd.DataFrame([[1, 2, 3],
    ...                    [4, 5, 6],
    ...                    [7, 8, 9],
    ...                    [np.nan, np.nan, np.nan]],
    ...                   columns=['A', 'B', 'C'])

    Aggregate these functions over the rows.

    >>> df.agg(['sum', 'min'])
            A     B     C
    sum  12.0  15.0  18.0
    min   1.0   2.0   3.0

    Different aggregations per column.

    >>> df.agg({'A' : ['sum', 'min'], 'B' : ['min', 'max']})
            A    B
    max   NaN  8.0
    min   1.0  2.0
    sum  12.0  NaN

    Aggregate over the columns.

    >>> df.agg("mean", axis="columns")
    0    2.0
    1    5.0
    2    8.0
    3    NaN
    dtype: float64
    """
    )

    @Substitution(
        see_also=_agg_summary_and_see_also_doc,
        examples=_agg_examples_doc,
        versionadded="\n.. versionadded:: 0.20.0\n",
        **_shared_doc_kwargs
    )
    @Appender(_shared_docs["aggregate"])
    def aggregate(self, func, axis=0, *args, **kwargs):
        axis = self._get_axis_number(axis)

        result = None
        try:
            result, how = self._aggregate(func, axis=axis, *args, **kwargs)
        except TypeError:
            pass
        if result is None:
            return self.apply(func, axis=axis, args=args, **kwargs)
        return result

    def _aggregate(self, arg, axis=0, *args, **kwargs):
        if axis == 1:
            # NDFrame.aggregate returns a tuple, and we need to transpose
            # only result
            result, how = self.T._aggregate(arg, *args, **kwargs)
            result = result.T if result is not None else result
            return result, how
        return super()._aggregate(arg, *args, **kwargs)

    agg = aggregate

    @Appender(_shared_docs["transform"] % _shared_doc_kwargs)
    def transform(self, func, axis=0, *args, **kwargs):
        axis = self._get_axis_number(axis)
        if axis == 1:
            return self.T.transform(func, *args, **kwargs).T
        return super().transform(func, *args, **kwargs)

    def apply(
        self,
        func,
        axis=0,
        broadcast=None,
        raw=False,
        reduce=None,
        result_type=None,
        args=(),
        **kwds
    ):
        """
        Apply a function along an axis of the DataFrame.

        Objects passed to the function are Series objects whose index is
        either the DataFrame's index (``axis=0``) or the DataFrame's columns
        (``axis=1``). By default (``result_type=None``), the final return type
        is inferred from the return type of the applied function. Otherwise,
        it depends on the `result_type` argument.

        Parameters
        ----------
        func : function
            Function to apply to each column or row.
        axis : {0 or 'index', 1 or 'columns'}, default 0
            Axis along which the function is applied:

            * 0 or 'index': apply function to each column.
            * 1 or 'columns': apply function to each row.
        broadcast : bool, optional
            Only relevant for aggregation functions:

            * ``False`` or ``None`` : returns a Series whose length is the
              length of the index or the number of columns (based on the
              `axis` parameter)
            * ``True`` : results will be broadcast to the original shape
              of the frame, the original index and columns will be retained.

            .. deprecated:: 0.23.0
               This argument will be removed in a future version, replaced
               by result_type='broadcast'.

        raw : bool, default False
            * ``False`` : passes each row or column as a Series to the
              function.
            * ``True`` : the passed function will receive ndarray objects
              instead.
              If you are just applying a NumPy reduction function this will
              achieve much better performance.
        reduce : bool or None, default None
            Try to apply reduction procedures. If the DataFrame is empty,
            `apply` will use `reduce` to determine whether the result
            should be a Series or a DataFrame. If ``reduce=None`` (the
            default), `apply`'s return value will be guessed by calling
            `func` on an empty Series
            (note: while guessing, exceptions raised by `func` will be
            ignored).
            If ``reduce=True`` a Series will always be returned, and if
            ``reduce=False`` a DataFrame will always be returned.

            .. deprecated:: 0.23.0
               This argument will be removed in a future version, replaced
               by ``result_type='reduce'``.

        result_type : {'expand', 'reduce', 'broadcast', None}, default None
            These only act when ``axis=1`` (columns):

            * 'expand' : list-like results will be turned into columns.
            * 'reduce' : returns a Series if possible rather than expanding
              list-like results. This is the opposite of 'expand'.
            * 'broadcast' : results will be broadcast to the original shape
              of the DataFrame, the original index and columns will be
              retained.

            The default behaviour (None) depends on the return value of the
            applied function: list-like results will be returned as a Series
            of those. However if the apply function returns a Series these
            are expanded to columns.

            .. versionadded:: 0.23.0

        args : tuple
            Positional arguments to pass to `func` in addition to the
            array/series.
        **kwds
            Additional keyword arguments to pass as keywords arguments to
            `func`.

        Returns
        -------
        Series or DataFrame
            Result of applying ``func`` along the given axis of the
            DataFrame.

        See Also
        --------
        DataFrame.applymap: For elementwise operations.
        DataFrame.aggregate: Only perform aggregating type operations.
        DataFrame.transform: Only perform transforming type operations.

        Notes
        -----
        In the current implementation apply calls `func` twice on the
        first column/row to decide whether it can take a fast or slow
        code path. This can lead to unexpected behavior if `func` has
        side-effects, as they will take effect twice for the first
        column/row.

        Examples
        --------

        >>> df = pd.DataFrame([[4, 9]] * 3, columns=['A', 'B'])
        >>> df
           A  B
        0  4  9
        1  4  9
        2  4  9

        Using a numpy universal function (in this case the same as
        ``np.sqrt(df)``):

        >>> df.apply(np.sqrt)
             A    B
        0  2.0  3.0
        1  2.0  3.0
        2  2.0  3.0

        Using a reducing function on either axis

        >>> df.apply(np.sum, axis=0)
        A    12
        B    27
        dtype: int64

        >>> df.apply(np.sum, axis=1)
        0    13
        1    13
        2    13
        dtype: int64

        Returning a list-like will result in a Series

        >>> df.apply(lambda x: [1, 2], axis=1)
        0    [1, 2]
        1    [1, 2]
        2    [1, 2]
        dtype: object

        Passing result_type='expand' will expand list-like results
        to columns of a Dataframe

        >>> df.apply(lambda x: [1, 2], axis=1, result_type='expand')
           0  1
        0  1  2
        1  1  2
        2  1  2

        Returning a Series inside the function is similar to passing
        ``result_type='expand'``. The resulting column names
        will be the Series index.

        >>> df.apply(lambda x: pd.Series([1, 2], index=['foo', 'bar']), axis=1)
           foo  bar
        0    1    2
        1    1    2
        2    1    2

        Passing ``result_type='broadcast'`` will ensure the same shape
        result, whether list-like or scalar is returned by the function,
        and broadcast it along the axis. The resulting column names will
        be the originals.

        >>> df.apply(lambda x: [1, 2], axis=1, result_type='broadcast')
           A  B
        0  1  2
        1  1  2
        2  1  2
        """
        from pandas.core.apply import frame_apply

        op = frame_apply(
            self,
            func=func,
            axis=axis,
            broadcast=broadcast,
            raw=raw,
            reduce=reduce,
            result_type=result_type,
            args=args,
            kwds=kwds,
        )
        return op.get_result()

    def applymap(self, func):
        """
        Apply a function to a Dataframe elementwise.

        This method applies a function that accepts and returns a scalar
        to every element of a DataFrame.

        Parameters
        ----------
        func : callable
            Python function, returns a single value from a single value.

        Returns
        -------
        DataFrame
            Transformed DataFrame.

        See Also
        --------
        DataFrame.apply : Apply a function along input axis of DataFrame.

        Notes
        -----
        In the current implementation applymap calls `func` twice on the
        first column/row to decide whether it can take a fast or slow
        code path. This can lead to unexpected behavior if `func` has
        side-effects, as they will take effect twice for the first
        column/row.

        Examples
        --------
        >>> df = pd.DataFrame([[1, 2.12], [3.356, 4.567]])
        >>> df
               0      1
        0  1.000  2.120
        1  3.356  4.567

        >>> df.applymap(lambda x: len(str(x)))
           0  1
        0  3  4
        1  5  5

        Note that a vectorized version of `func` often exists, which will
        be much faster. You could square each number elementwise.

        >>> df.applymap(lambda x: x**2)
                   0          1
        0   1.000000   4.494400
        1  11.262736  20.857489

        But it's better to avoid applymap in that case.

        >>> df ** 2
                   0          1
        0   1.000000   4.494400
        1  11.262736  20.857489
        """

        # if we have a dtype == 'M8[ns]', provide boxed values
        def infer(x):
            if x.empty:
                return lib.map_infer(x, func)
            return lib.map_infer(x.astype(object).values, func)

        return self.apply(infer)

    # ----------------------------------------------------------------------
    # Merging / joining methods

    def append(self, other, ignore_index=False, verify_integrity=False, sort=None):
        """
        Append rows of `other` to the end of caller, returning a new object.

        Columns in `other` that are not in the caller are added as new columns.

        Parameters
        ----------
        other : DataFrame or Series/dict-like object, or list of these
            The data to append.
        ignore_index : boolean, default False
            If True, do not use the index labels.
        verify_integrity : boolean, default False
            If True, raise ValueError on creating index with duplicates.
        sort : boolean, default None
            Sort columns if the columns of `self` and `other` are not aligned.
            The default sorting is deprecated and will change to not-sorting
            in a future version of pandas. Explicitly pass ``sort=True`` to
            silence the warning and sort. Explicitly pass ``sort=False`` to
            silence the warning and not sort.

            .. versionadded:: 0.23.0

        Returns
        -------
        DataFrame

        See Also
        --------
        concat : General function to concatenate DataFrame or Series objects.

        Notes
        -----
        If a list of dict/series is passed and the keys are all contained in
        the DataFrame's index, the order of the columns in the resulting
        DataFrame will be unchanged.

        Iteratively appending rows to a DataFrame can be more computationally
        intensive than a single concatenate. A better solution is to append
        those rows to a list and then concatenate the list with the original
        DataFrame all at once.

        Examples
        --------

        >>> df = pd.DataFrame([[1, 2], [3, 4]], columns=list('AB'))
        >>> df
           A  B
        0  1  2
        1  3  4
        >>> df2 = pd.DataFrame([[5, 6], [7, 8]], columns=list('AB'))
        >>> df.append(df2)
           A  B
        0  1  2
        1  3  4
        0  5  6
        1  7  8

        With `ignore_index` set to True:

        >>> df.append(df2, ignore_index=True)
           A  B
        0  1  2
        1  3  4
        2  5  6
        3  7  8

        The following, while not recommended methods for generating DataFrames,
        show two ways to generate a DataFrame from multiple data sources.

        Less efficient:

        >>> df = pd.DataFrame(columns=['A'])
        >>> for i in range(5):
        ...     df = df.append({'A': i}, ignore_index=True)
        >>> df
           A
        0  0
        1  1
        2  2
        3  3
        4  4

        More efficient:

        >>> pd.concat([pd.DataFrame([i], columns=['A']) for i in range(5)],
        ...           ignore_index=True)
           A
        0  0
        1  1
        2  2
        3  3
        4  4
        """
        if isinstance(other, (Series, dict)):
            if isinstance(other, dict):
                other = Series(other)
            if other.name is None and not ignore_index:
                raise TypeError(
                    "Can only append a Series if ignore_index=True"
                    " or if the Series has a name"
                )

            if other.name is None:
                index = None
            else:
                # other must have the same index name as self, otherwise
                # index name will be reset
                index = Index([other.name], name=self.index.name)

            idx_diff = other.index.difference(self.columns)
            try:
                combined_columns = self.columns.append(idx_diff)
            except TypeError:
                combined_columns = self.columns.astype(object).append(idx_diff)
            other = other.reindex(combined_columns, copy=False)
            other = DataFrame(
                other.values.reshape((1, len(other))),
                index=index,
                columns=combined_columns,
            )
            other = other._convert(datetime=True, timedelta=True)
            if not self.columns.equals(combined_columns):
                self = self.reindex(columns=combined_columns)
        elif isinstance(other, list) and not isinstance(other[0], DataFrame):
            other = DataFrame(other)
            if (self.columns.get_indexer(other.columns) >= 0).all():
                other = other.reindex(columns=self.columns)

        from pandas.core.reshape.concat import concat

        if isinstance(other, (list, tuple)):
            to_concat = [self] + other
        else:
            to_concat = [self, other]
        return concat(
            to_concat,
            ignore_index=ignore_index,
            verify_integrity=verify_integrity,
            sort=sort,
        )

    def join(self, other, on=None, how="left", lsuffix="", rsuffix="", sort=False):
        """
        Join columns of another DataFrame.

        Join columns with `other` DataFrame either on index or on a key
        column. Efficiently join multiple DataFrame objects by index at once by
        passing a list.

        Parameters
        ----------
        other : DataFrame, Series, or list of DataFrame
            Index should be similar to one of the columns in this one. If a
            Series is passed, its name attribute must be set, and that will be
            used as the column name in the resulting joined DataFrame.
        on : str, list of str, or array-like, optional
            Column or index level name(s) in the caller to join on the index
            in `other`, otherwise joins index-on-index. If multiple
            values given, the `other` DataFrame must have a MultiIndex. Can
            pass an array as the join key if it is not already contained in
            the calling DataFrame. Like an Excel VLOOKUP operation.
        how : {'left', 'right', 'outer', 'inner'}, default 'left'
            How to handle the operation of the two objects.

            * left: use calling frame's index (or column if on is specified)
            * right: use `other`'s index.
            * outer: form union of calling frame's index (or column if on is
              specified) with `other`'s index, and sort it.
              lexicographically.
            * inner: form intersection of calling frame's index (or column if
              on is specified) with `other`'s index, preserving the order
              of the calling's one.
        lsuffix : str, default ''
            Suffix to use from left frame's overlapping columns.
        rsuffix : str, default ''
            Suffix to use from right frame's overlapping columns.
        sort : bool, default False
            Order result DataFrame lexicographically by the join key. If False,
            the order of the join key depends on the join type (how keyword).

        Returns
        -------
        DataFrame
            A dataframe containing columns from both the caller and `other`.

        See Also
        --------
        DataFrame.merge : For column(s)-on-columns(s) operations.

        Notes
        -----
        Parameters `on`, `lsuffix`, and `rsuffix` are not supported when
        passing a list of `DataFrame` objects.

        Support for specifying index levels as the `on` parameter was added
        in version 0.23.0.

        Examples
        --------
        >>> df = pd.DataFrame({'key': ['K0', 'K1', 'K2', 'K3', 'K4', 'K5'],
        ...                    'A': ['A0', 'A1', 'A2', 'A3', 'A4', 'A5']})

        >>> df
          key   A
        0  K0  A0
        1  K1  A1
        2  K2  A2
        3  K3  A3
        4  K4  A4
        5  K5  A5

        >>> other = pd.DataFrame({'key': ['K0', 'K1', 'K2'],
        ...                       'B': ['B0', 'B1', 'B2']})

        >>> other
          key   B
        0  K0  B0
        1  K1  B1
        2  K2  B2

        Join DataFrames using their indexes.

        >>> df.join(other, lsuffix='_caller', rsuffix='_other')
          key_caller   A key_other    B
        0         K0  A0        K0   B0
        1         K1  A1        K1   B1
        2         K2  A2        K2   B2
        3         K3  A3       NaN  NaN
        4         K4  A4       NaN  NaN
        5         K5  A5       NaN  NaN

        If we want to join using the key columns, we need to set key to be
        the index in both `df` and `other`. The joined DataFrame will have
        key as its index.

        >>> df.set_index('key').join(other.set_index('key'))
              A    B
        key
        K0   A0   B0
        K1   A1   B1
        K2   A2   B2
        K3   A3  NaN
        K4   A4  NaN
        K5   A5  NaN

        Another option to join using the key columns is to use the `on`
        parameter. DataFrame.join always uses `other`'s index but we can use
        any column in `df`. This method preserves the original DataFrame's
        index in the result.

        >>> df.join(other.set_index('key'), on='key')
          key   A    B
        0  K0  A0   B0
        1  K1  A1   B1
        2  K2  A2   B2
        3  K3  A3  NaN
        4  K4  A4  NaN
        5  K5  A5  NaN
        """
        # For SparseDataFrame's benefit
        return self._join_compat(
            other, on=on, how=how, lsuffix=lsuffix, rsuffix=rsuffix, sort=sort
        )

    def _join_compat(
        self, other, on=None, how="left", lsuffix="", rsuffix="", sort=False
    ):
        from pandas.core.reshape.merge import merge
        from pandas.core.reshape.concat import concat

        if isinstance(other, Series):
            if other.name is None:
                raise ValueError("Other Series must have a name")
            other = DataFrame({other.name: other})

        if isinstance(other, DataFrame):
            return merge(
                self,
                other,
                left_on=on,
                how=how,
                left_index=on is None,
                right_index=True,
                suffixes=(lsuffix, rsuffix),
                sort=sort,
            )
        else:
            if on is not None:
                raise ValueError(
                    "Joining multiple DataFrames only supported" " for joining on index"
                )

            frames = [self] + list(other)

            can_concat = all(df.index.is_unique for df in frames)

            # join indexes only using concat
            if can_concat:
                if how == "left":
                    res = concat(frames, axis=1, join="outer", verify_integrity=True)
                    return res.reindex(self.index, copy=False)
                else:
                    return concat(frames, axis=1, join=how, verify_integrity=True)

            joined = frames[0]

            for frame in frames[1:]:
                joined = merge(
                    joined, frame, how=how, left_index=True, right_index=True
                )

            return joined

    @Substitution("")
    @Appender(_merge_doc, indents=2)
    def merge(
        self,
        right,
        how="inner",
        on=None,
        left_on=None,
        right_on=None,
        left_index=False,
        right_index=False,
        sort=False,
        suffixes=("_x", "_y"),
        copy=True,
        indicator=False,
        validate=None,
    ):
        from pandas.core.reshape.merge import merge

        return merge(
            self,
            right,
            how=how,
            on=on,
            left_on=left_on,
            right_on=right_on,
            left_index=left_index,
            right_index=right_index,
            sort=sort,
            suffixes=suffixes,
            copy=copy,
            indicator=indicator,
            validate=validate,
        )

    def round(self, decimals=0, *args, **kwargs):
        """
        Round a DataFrame to a variable number of decimal places.

        Parameters
        ----------
        decimals : int, dict, Series
            Number of decimal places to round each column to. If an int is
            given, round each column to the same number of places.
            Otherwise dict and Series round to variable numbers of places.
            Column names should be in the keys if `decimals` is a
            dict-like, or in the index if `decimals` is a Series. Any
            columns not included in `decimals` will be left as is. Elements
            of `decimals` which are not columns of the input will be
            ignored.
        *args
            Additional keywords have no effect but might be accepted for
            compatibility with numpy.
        **kwargs
            Additional keywords have no effect but might be accepted for
            compatibility with numpy.

        Returns
        -------
        DataFrame
            A DataFrame with the affected columns rounded to the specified
            number of decimal places.

        See Also
        --------
        numpy.around : Round a numpy array to the given number of decimals.
        Series.round : Round a Series to the given number of decimals.

        Examples
        --------
        >>> df = pd.DataFrame([(.21, .32), (.01, .67), (.66, .03), (.21, .18)],
        ...                   columns=['dogs', 'cats'])
        >>> df
            dogs  cats
        0  0.21  0.32
        1  0.01  0.67
        2  0.66  0.03
        3  0.21  0.18

        By providing an integer each column is rounded to the same number
        of decimal places

        >>> df.round(1)
            dogs  cats
        0   0.2   0.3
        1   0.0   0.7
        2   0.7   0.0
        3   0.2   0.2

        With a dict, the number of places for specific columns can be
        specified with the column names as key and the number of decimal
        places as value

        >>> df.round({'dogs': 1, 'cats': 0})
            dogs  cats
        0   0.2   0.0
        1   0.0   1.0
        2   0.7   0.0
        3   0.2   0.0

        Using a Series, the number of places for specific columns can be
        specified with the column names as index and the number of
        decimal places as value

        >>> decimals = pd.Series([0, 1], index=['cats', 'dogs'])
        >>> df.round(decimals)
            dogs  cats
        0   0.2   0.0
        1   0.0   1.0
        2   0.7   0.0
        3   0.2   0.0
        """
        from pandas.core.reshape.concat import concat

        def _dict_round(df, decimals):
            for col, vals in df.items():
                try:
                    yield _series_round(vals, decimals[col])
                except KeyError:
                    yield vals

        def _series_round(s, decimals):
            if is_integer_dtype(s) or is_float_dtype(s):
                return s.round(decimals)
            return s

        nv.validate_round(args, kwargs)

        if isinstance(decimals, (dict, Series)):
            if isinstance(decimals, Series):
                if not decimals.index.is_unique:
                    raise ValueError("Index of decimals must be unique")
            new_cols = [col for col in _dict_round(self, decimals)]
        elif is_integer(decimals):
            # Dispatch to Series.round
            new_cols = [_series_round(v, decimals) for _, v in self.items()]
        else:
            raise TypeError("decimals must be an integer, a dict-like or a " "Series")

        if len(new_cols) > 0:
            return self._constructor(
                concat(new_cols, axis=1), index=self.index, columns=self.columns
            )
        else:
            return self

    # ----------------------------------------------------------------------
    # Statistical methods, etc.

    def corr(self, method="pearson", min_periods=1):
        """
        Compute pairwise correlation of columns, excluding NA/null values.

        Parameters
        ----------
        method : {'pearson', 'kendall', 'spearman'} or callable
            * pearson : standard correlation coefficient
            * kendall : Kendall Tau correlation coefficient
            * spearman : Spearman rank correlation
            * callable: callable with input two 1d ndarrays
                and returning a float. Note that the returned matrix from corr
                will have 1 along the diagonals and will be symmetric
                regardless of the callable's behavior
                .. versionadded:: 0.24.0

        min_periods : int, optional
            Minimum number of observations required per pair of columns
            to have a valid result. Currently only available for Pearson
            and Spearman correlation.

        Returns
        -------
        DataFrame
            Correlation matrix.

        See Also
        --------
        DataFrame.corrwith
        Series.corr

        Examples
        --------
        >>> def histogram_intersection(a, b):
        ...     v = np.minimum(a, b).sum().round(decimals=1)
        ...     return v
        >>> df = pd.DataFrame([(.2, .3), (.0, .6), (.6, .0), (.2, .1)],
        ...                   columns=['dogs', 'cats'])
        >>> df.corr(method=histogram_intersection)
              dogs  cats
        dogs   1.0   0.3
        cats   0.3   1.0
        """
        numeric_df = self._get_numeric_data()
        cols = numeric_df.columns
        idx = cols.copy()
        mat = numeric_df.values

        if method == "pearson":
            correl = libalgos.nancorr(ensure_float64(mat), minp=min_periods)
        elif method == "spearman":
            correl = libalgos.nancorr_spearman(ensure_float64(mat), minp=min_periods)
        elif method == "kendall" or callable(method):
            if min_periods is None:
                min_periods = 1
            mat = ensure_float64(mat).T
            corrf = nanops.get_corr_func(method)
            K = len(cols)
            correl = np.empty((K, K), dtype=float)
            mask = np.isfinite(mat)
            for i, ac in enumerate(mat):
                for j, bc in enumerate(mat):
                    if i > j:
                        continue

                    valid = mask[i] & mask[j]
                    if valid.sum() < min_periods:
                        c = np.nan
                    elif i == j:
                        c = 1.0
                    elif not valid.all():
                        c = corrf(ac[valid], bc[valid])
                    else:
                        c = corrf(ac, bc)
                    correl[i, j] = c
                    correl[j, i] = c
        else:
            raise ValueError(
                "method must be either 'pearson', "
                "'spearman', 'kendall', or a callable, "
                "'{method}' was supplied".format(method=method)
            )

        return self._constructor(correl, index=idx, columns=cols)

    def cov(self, min_periods=None):
        """
        Compute pairwise covariance of columns, excluding NA/null values.

        Compute the pairwise covariance among the series of a DataFrame.
        The returned data frame is the `covariance matrix
        <https://en.wikipedia.org/wiki/Covariance_matrix>`__ of the columns
        of the DataFrame.

        Both NA and null values are automatically excluded from the
        calculation. (See the note below about bias from missing values.)
        A threshold can be set for the minimum number of
        observations for each value created. Comparisons with observations
        below this threshold will be returned as ``NaN``.

        This method is generally used for the analysis of time series data to
        understand the relationship between different measures
        across time.

        Parameters
        ----------
        min_periods : int, optional
            Minimum number of observations required per pair of columns
            to have a valid result.

        Returns
        -------
        DataFrame
            The covariance matrix of the series of the DataFrame.

        See Also
        --------
        Series.cov : Compute covariance with another Series.
        core.window.EWM.cov: Exponential weighted sample covariance.
        core.window.Expanding.cov : Expanding sample covariance.
        core.window.Rolling.cov : Rolling sample covariance.

        Notes
        -----
        Returns the covariance matrix of the DataFrame's time series.
        The covariance is normalized by N-1.

        For DataFrames that have Series that are missing data (assuming that
        data is `missing at random
        <https://en.wikipedia.org/wiki/Missing_data#Missing_at_random>`__)
        the returned covariance matrix will be an unbiased estimate
        of the variance and covariance between the member Series.

        However, for many applications this estimate may not be acceptable
        because the estimate covariance matrix is not guaranteed to be positive
        semi-definite. This could lead to estimate correlations having
        absolute values which are greater than one, and/or a non-invertible
        covariance matrix. See `Estimation of covariance matrices
        <http://en.wikipedia.org/w/index.php?title=Estimation_of_covariance_
        matrices>`__ for more details.

        Examples
        --------
        >>> df = pd.DataFrame([(1, 2), (0, 3), (2, 0), (1, 1)],
        ...                   columns=['dogs', 'cats'])
        >>> df.cov()
                  dogs      cats
        dogs  0.666667 -1.000000
        cats -1.000000  1.666667

        >>> np.random.seed(42)
        >>> df = pd.DataFrame(np.random.randn(1000, 5),
        ...                   columns=['a', 'b', 'c', 'd', 'e'])
        >>> df.cov()
                  a         b         c         d         e
        a  0.998438 -0.020161  0.059277 -0.008943  0.014144
        b -0.020161  1.059352 -0.008543 -0.024738  0.009826
        c  0.059277 -0.008543  1.010670 -0.001486 -0.000271
        d -0.008943 -0.024738 -0.001486  0.921297 -0.013692
        e  0.014144  0.009826 -0.000271 -0.013692  0.977795

        **Minimum number of periods**

        This method also supports an optional ``min_periods`` keyword
        that specifies the required minimum number of non-NA observations for
        each column pair in order to have a valid result:

        >>> np.random.seed(42)
        >>> df = pd.DataFrame(np.random.randn(20, 3),
        ...                   columns=['a', 'b', 'c'])
        >>> df.loc[df.index[:5], 'a'] = np.nan
        >>> df.loc[df.index[5:10], 'b'] = np.nan
        >>> df.cov(min_periods=12)
                  a         b         c
        a  0.316741       NaN -0.150812
        b       NaN  1.248003  0.191417
        c -0.150812  0.191417  0.895202
        """
        numeric_df = self._get_numeric_data()
        cols = numeric_df.columns
        idx = cols.copy()
        mat = numeric_df.values

        if notna(mat).all():
            if min_periods is not None and min_periods > len(mat):
                baseCov = np.empty((mat.shape[1], mat.shape[1]))
                baseCov.fill(np.nan)
            else:
                baseCov = np.cov(mat.T)
            baseCov = baseCov.reshape((len(cols), len(cols)))
        else:
            baseCov = libalgos.nancorr(ensure_float64(mat), cov=True, minp=min_periods)

        return self._constructor(baseCov, index=idx, columns=cols)

    def corrwith(self, other, axis=0, drop=False, method="pearson"):
        """
        Compute pairwise correlation between rows or columns of DataFrame
        with rows or columns of Series or DataFrame.  DataFrames are first
        aligned along both axes before computing the correlations.

        Parameters
        ----------
        other : DataFrame, Series
            Object with which to compute correlations.
        axis : {0 or 'index', 1 or 'columns'}, default 0
            0 or 'index' to compute column-wise, 1 or 'columns' for row-wise.
        drop : bool, default False
            Drop missing indices from result.
        method : {'pearson', 'kendall', 'spearman'} or callable
            * pearson : standard correlation coefficient
            * kendall : Kendall Tau correlation coefficient
            * spearman : Spearman rank correlation
            * callable: callable with input two 1d ndarrays
                and returning a float

            .. versionadded:: 0.24.0

        Returns
        -------
        Series
            Pairwise correlations.

        See Also
        --------
        DataFrame.corr
        """
        axis = self._get_axis_number(axis)
        this = self._get_numeric_data()

        if isinstance(other, Series):
            return this.apply(lambda x: other.corr(x, method=method), axis=axis)

        other = other._get_numeric_data()
        left, right = this.align(other, join="inner", copy=False)

        if axis == 1:
            left = left.T
            right = right.T

        if method == "pearson":
            # mask missing values
            left = left + right * 0
            right = right + left * 0

            # demeaned data
            ldem = left - left.mean()
            rdem = right - right.mean()

            num = (ldem * rdem).sum()
            dom = (left.count() - 1) * left.std() * right.std()

            correl = num / dom

        elif method in ["kendall", "spearman"] or callable(method):

            def c(x):
                return nanops.nancorr(x[0], x[1], method=method)

            correl = Series(
                map(c, zip(left.values.T, right.values.T)), index=left.columns
            )

        else:
            raise ValueError(
                "Invalid method {method} was passed, "
                "valid methods are: 'pearson', 'kendall', "
                "'spearman', or callable".format(method=method)
            )

        if not drop:
            # Find non-matching labels along the given axis
            # and append missing correlations (GH 22375)
            raxis = 1 if axis == 0 else 0
            result_index = this._get_axis(raxis).union(other._get_axis(raxis))
            idx_diff = result_index.difference(correl.index)

            if len(idx_diff) > 0:
                correl = correl.append(Series([np.nan] * len(idx_diff), index=idx_diff))

        return correl

    # ----------------------------------------------------------------------
    # ndarray-like stats methods

    def count(self, axis=0, level=None, numeric_only=False):
        """
        Count non-NA cells for each column or row.

        The values `None`, `NaN`, `NaT`, and optionally `numpy.inf` (depending
        on `pandas.options.mode.use_inf_as_na`) are considered NA.

        Parameters
        ----------
        axis : {0 or 'index', 1 or 'columns'}, default 0
            If 0 or 'index' counts are generated for each column.
            If 1 or 'columns' counts are generated for each **row**.
        level : int or str, optional
            If the axis is a `MultiIndex` (hierarchical), count along a
            particular `level`, collapsing into a `DataFrame`.
            A `str` specifies the level name.
        numeric_only : bool, default False
            Include only `float`, `int` or `boolean` data.

        Returns
        -------
        Series or DataFrame
            For each column/row the number of non-NA/null entries.
            If `level` is specified returns a `DataFrame`.

        See Also
        --------
        Series.count: Number of non-NA elements in a Series.
        DataFrame.shape: Number of DataFrame rows and columns (including NA
            elements).
        DataFrame.isna: Boolean same-sized DataFrame showing places of NA
            elements.

        Examples
        --------
        Constructing DataFrame from a dictionary:

        >>> df = pd.DataFrame({"Person":
        ...                    ["John", "Myla", "Lewis", "John", "Myla"],
        ...                    "Age": [24., np.nan, 21., 33, 26],
        ...                    "Single": [False, True, True, True, False]})
        >>> df
           Person   Age  Single
        0    John  24.0   False
        1    Myla   NaN    True
        2   Lewis  21.0    True
        3    John  33.0    True
        4    Myla  26.0   False

        Notice the uncounted NA values:

        >>> df.count()
        Person    5
        Age       4
        Single    5
        dtype: int64

        Counts for each **row**:

        >>> df.count(axis='columns')
        0    3
        1    2
        2    3
        3    3
        4    3
        dtype: int64

        Counts for one level of a `MultiIndex`:

        >>> df.set_index(["Person", "Single"]).count(level="Person")
                Age
        Person
        John      2
        Lewis     1
        Myla      1
        """
        axis = self._get_axis_number(axis)
        if level is not None:
            return self._count_level(level, axis=axis, numeric_only=numeric_only)

        if numeric_only:
            frame = self._get_numeric_data()
        else:
            frame = self

        # GH #423
        if len(frame._get_axis(axis)) == 0:
            result = Series(0, index=frame._get_agg_axis(axis))
        else:
            if frame._is_mixed_type or frame._data.any_extension_types:
                # the or any_extension_types is really only hit for single-
                # column frames with an extension array
                result = notna(frame).sum(axis=axis)
            else:
                # GH13407
                series_counts = notna(frame).sum(axis=axis)
                counts = series_counts.values
                result = Series(counts, index=frame._get_agg_axis(axis))

        return result.astype("int64")

    def _count_level(self, level, axis=0, numeric_only=False):
        if numeric_only:
            frame = self._get_numeric_data()
        else:
            frame = self

        count_axis = frame._get_axis(axis)
        agg_axis = frame._get_agg_axis(axis)

        if not isinstance(count_axis, MultiIndex):
            raise TypeError(
                "Can only count levels on hierarchical "
                "{ax}.".format(ax=self._get_axis_name(axis))
            )

        if frame._is_mixed_type:
            # Since we have mixed types, calling notna(frame.values) might
            # upcast everything to object
            mask = notna(frame).values
        else:
            # But use the speedup when we have homogeneous dtypes
            mask = notna(frame.values)

        if axis == 1:
            # We're transposing the mask rather than frame to avoid potential
            # upcasts to object, which induces a ~20x slowdown
            mask = mask.T

        if isinstance(level, str):
            level = count_axis._get_level_number(level)

        level_index = count_axis.levels[level]
        level_codes = ensure_int64(count_axis.codes[level])
        counts = lib.count_level_2d(mask, level_codes, len(level_index), axis=0)

        result = DataFrame(counts, index=level_index, columns=agg_axis)

        if axis == 1:
            # Undo our earlier transpose
            return result.T
        else:
            return result

    def _reduce(
        self, op, name, axis=0, skipna=True, numeric_only=None, filter_type=None, **kwds
    ):
        if axis is None and filter_type == "bool":
            labels = None
            constructor = None
        else:
            # TODO: Make other agg func handle axis=None properly
            axis = self._get_axis_number(axis)
            labels = self._get_agg_axis(axis)
            constructor = self._constructor

        def f(x):
            return op(x, axis=axis, skipna=skipna, **kwds)

        # exclude timedelta/datetime unless we are uniform types
        if (
            axis == 1
            and self._is_datelike_mixed_type
            and (
                not self._is_homogeneous_type
                and not is_datetime64tz_dtype(self.dtypes[0])
            )
        ):
            numeric_only = True

        if numeric_only is None:
            try:
                values = self.values
                result = f(values)

                if filter_type == "bool" and is_object_dtype(values) and axis is None:
                    # work around https://github.com/numpy/numpy/issues/10489
                    # TODO: combine with hasattr(result, 'dtype') further down
                    # hard since we don't have `values` down there.
                    result = np.bool_(result)
            except Exception as e:

                # try by-column first
                if filter_type is None and axis == 0:
                    try:

                        # this can end up with a non-reduction
                        # but not always. if the types are mixed
                        # with datelike then need to make sure a series

                        # we only end up here if we have not specified
                        # numeric_only and yet we have tried a
                        # column-by-column reduction, where we have mixed type.
                        # So let's just do what we can
                        from pandas.core.apply import frame_apply

                        opa = frame_apply(
                            self, func=f, result_type="expand", ignore_failures=True
                        )
                        result = opa.get_result()
                        if result.ndim == self.ndim:
                            result = result.iloc[0]
                        return result
                    except Exception:
                        pass

                if filter_type is None or filter_type == "numeric":
                    data = self._get_numeric_data()
                elif filter_type == "bool":
                    data = self._get_bool_data()
                else:  # pragma: no cover
                    e = NotImplementedError(
                        "Handling exception with filter_type {f} not"
                        "implemented.".format(f=filter_type)
                    )
                    raise_with_traceback(e)
                with np.errstate(all="ignore"):
                    result = f(data.values)
                labels = data._get_agg_axis(axis)
        else:
            if numeric_only:
                if filter_type is None or filter_type == "numeric":
                    data = self._get_numeric_data()
                elif filter_type == "bool":
                    # GH 25101, # GH 24434
                    data = self._get_bool_data() if axis == 0 else self
                else:  # pragma: no cover
                    msg = (
                        "Generating numeric_only data with filter_type {f}"
                        "not supported.".format(f=filter_type)
                    )
                    raise NotImplementedError(msg)
                values = data.values
                labels = data._get_agg_axis(axis)
            else:
                values = self.values
            result = f(values)

        if hasattr(result, "dtype") and is_object_dtype(result.dtype):
            try:
                if filter_type is None or filter_type == "numeric":
                    result = result.astype(np.float64)
                elif filter_type == "bool" and notna(result).all():
                    result = result.astype(np.bool_)
            except (ValueError, TypeError):

                # try to coerce to the original dtypes item by item if we can
                if axis == 0:
                    result = coerce_to_dtypes(result, self.dtypes)

        if constructor is not None:
            result = Series(result, index=labels)
        return result

    def nunique(self, axis=0, dropna=True):
        """
        Count distinct observations over requested axis.

        Return Series with number of distinct observations. Can ignore NaN
        values.

        .. versionadded:: 0.20.0

        Parameters
        ----------
        axis : {0 or 'index', 1 or 'columns'}, default 0
            The axis to use. 0 or 'index' for row-wise, 1 or 'columns' for
            column-wise.
        dropna : bool, default True
            Don't include NaN in the counts.

        Returns
        -------
        Series

        See Also
        --------
        Series.nunique: Method nunique for Series.
        DataFrame.count: Count non-NA cells for each column or row.

        Examples
        --------
        >>> df = pd.DataFrame({'A': [1, 2, 3], 'B': [1, 1, 1]})
        >>> df.nunique()
        A    3
        B    1
        dtype: int64

        >>> df.nunique(axis=1)
        0    1
        1    2
        2    2
        dtype: int64
        """
        return self.apply(Series.nunique, axis=axis, dropna=dropna)

    def idxmin(self, axis=0, skipna=True):
        """
        Return index of first occurrence of minimum over requested axis.
        NA/null values are excluded.

        Parameters
        ----------
        axis : {0 or 'index', 1 or 'columns'}, default 0
            0 or 'index' for row-wise, 1 or 'columns' for column-wise
        skipna : boolean, default True
            Exclude NA/null values. If an entire row/column is NA, the result
            will be NA.

        Returns
        -------
        Series
            Indexes of minima along the specified axis.

        Raises
        ------
        ValueError
            * If the row/column is empty

        See Also
        --------
        Series.idxmin

        Notes
        -----
        This method is the DataFrame version of ``ndarray.argmin``.
        """
        axis = self._get_axis_number(axis)
        indices = nanops.nanargmin(self.values, axis=axis, skipna=skipna)
        index = self._get_axis(axis)
        result = [index[i] if i >= 0 else np.nan for i in indices]
        return Series(result, index=self._get_agg_axis(axis))

    def idxmax(self, axis=0, skipna=True):
        """
        Return index of first occurrence of maximum over requested axis.
        NA/null values are excluded.

        Parameters
        ----------
        axis : {0 or 'index', 1 or 'columns'}, default 0
            0 or 'index' for row-wise, 1 or 'columns' for column-wise
        skipna : boolean, default True
            Exclude NA/null values. If an entire row/column is NA, the result
            will be NA.

        Returns
        -------
        Series
            Indexes of maxima along the specified axis.

        Raises
        ------
        ValueError
            * If the row/column is empty

        See Also
        --------
        Series.idxmax

        Notes
        -----
        This method is the DataFrame version of ``ndarray.argmax``.
        """
        axis = self._get_axis_number(axis)
        indices = nanops.nanargmax(self.values, axis=axis, skipna=skipna)
        index = self._get_axis(axis)
        result = [index[i] if i >= 0 else np.nan for i in indices]
        return Series(result, index=self._get_agg_axis(axis))

    def _get_agg_axis(self, axis_num):
        """
        Let's be explicit about this.
        """
        if axis_num == 0:
            return self.columns
        elif axis_num == 1:
            return self.index
        else:
            raise ValueError("Axis must be 0 or 1 (got %r)" % axis_num)

    def mode(self, axis=0, numeric_only=False, dropna=True):
        """
        Get the mode(s) of each element along the selected axis.

        The mode of a set of values is the value that appears most often.
        It can be multiple values.

        Parameters
        ----------
        axis : {0 or 'index', 1 or 'columns'}, default 0
            The axis to iterate over while searching for the mode:

            * 0 or 'index' : get mode of each column
            * 1 or 'columns' : get mode of each row
        numeric_only : bool, default False
            If True, only apply to numeric columns.
        dropna : bool, default True
            Don't consider counts of NaN/NaT.

            .. versionadded:: 0.24.0

        Returns
        -------
        DataFrame
            The modes of each column or row.

        See Also
        --------
        Series.mode : Return the highest frequency value in a Series.
        Series.value_counts : Return the counts of values in a Series.

        Examples
        --------
        >>> df = pd.DataFrame([('bird', 2, 2),
        ...                    ('mammal', 4, np.nan),
        ...                    ('arthropod', 8, 0),
        ...                    ('bird', 2, np.nan)],
        ...                   index=('falcon', 'horse', 'spider', 'ostrich'),
        ...                   columns=('species', 'legs', 'wings'))
        >>> df
                   species  legs  wings
        falcon        bird     2    2.0
        horse       mammal     4    NaN
        spider   arthropod     8    0.0
        ostrich       bird     2    NaN

        By default, missing values are not considered, and the mode of wings
        are both 0 and 2. The second row of species and legs contains ``NaN``,
        because they have only one mode, but the DataFrame has two rows.

        >>> df.mode()
          species  legs  wings
        0    bird   2.0    0.0
        1     NaN   NaN    2.0

        Setting ``dropna=False`` ``NaN`` values are considered and they can be
        the mode (like for wings).

        >>> df.mode(dropna=False)
          species  legs  wings
        0    bird     2    NaN

        Setting ``numeric_only=True``, only the mode of numeric columns is
        computed, and columns of other types are ignored.

        >>> df.mode(numeric_only=True)
           legs  wings
        0   2.0    0.0
        1   NaN    2.0

        To compute the mode over columns and not rows, use the axis parameter:

        >>> df.mode(axis='columns', numeric_only=True)
                   0    1
        falcon   2.0  NaN
        horse    4.0  NaN
        spider   0.0  8.0
        ostrich  2.0  NaN
        """
        data = self if not numeric_only else self._get_numeric_data()

        def f(s):
            return s.mode(dropna=dropna)

        return data.apply(f, axis=axis)

    def quantile(self, q=0.5, axis=0, numeric_only=True, interpolation="linear"):
        """
        Return values at the given quantile over requested axis.

        Parameters
        ----------
        q : float or array-like, default 0.5 (50% quantile)
            Value between 0 <= q <= 1, the quantile(s) to compute.
        axis : {0, 1, 'index', 'columns'} (default 0)
            Equals 0 or 'index' for row-wise, 1 or 'columns' for column-wise.
        numeric_only : bool, default True
            If False, the quantile of datetime and timedelta data will be
            computed as well.
        interpolation : {'linear', 'lower', 'higher', 'midpoint', 'nearest'}
            This optional parameter specifies the interpolation method to use,
            when the desired quantile lies between two data points `i` and `j`:

            * linear: `i + (j - i) * fraction`, where `fraction` is the
              fractional part of the index surrounded by `i` and `j`.
            * lower: `i`.
            * higher: `j`.
            * nearest: `i` or `j` whichever is nearest.
            * midpoint: (`i` + `j`) / 2.

        Returns
        -------
        Series or DataFrame

            If ``q`` is an array, a DataFrame will be returned where the
              index is ``q``, the columns are the columns of self, and the
              values are the quantiles.
            If ``q`` is a float, a Series will be returned where the
              index is the columns of self and the values are the quantiles.

        See Also
        --------
        core.window.Rolling.quantile: Rolling quantile.
        numpy.percentile: Numpy function to compute the percentile.

        Examples
        --------
        >>> df = pd.DataFrame(np.array([[1, 1], [2, 10], [3, 100], [4, 100]]),
        ...                   columns=['a', 'b'])
        >>> df.quantile(.1)
        a    1.3
        b    3.7
        Name: 0.1, dtype: float64
        >>> df.quantile([.1, .5])
               a     b
        0.1  1.3   3.7
        0.5  2.5  55.0

        Specifying `numeric_only=False` will also compute the quantile of
        datetime and timedelta data.

        >>> df = pd.DataFrame({'A': [1, 2],
        ...                    'B': [pd.Timestamp('2010'),
        ...                          pd.Timestamp('2011')],
        ...                    'C': [pd.Timedelta('1 days'),
        ...                          pd.Timedelta('2 days')]})
        >>> df.quantile(0.5, numeric_only=False)
        A                    1.5
        B    2010-07-02 12:00:00
        C        1 days 12:00:00
        Name: 0.5, dtype: object
        """
        self._check_percentile(q)

        data = self._get_numeric_data() if numeric_only else self
        axis = self._get_axis_number(axis)
        is_transposed = axis == 1

        if is_transposed:
            data = data.T

        if len(data.columns) == 0:
            # GH#23925 _get_numeric_data may have dropped all columns
            cols = Index([], name=self.columns.name)
            if is_list_like(q):
                return self._constructor([], index=q, columns=cols)
            return self._constructor_sliced([], index=cols, name=q)

        result = data._data.quantile(
            qs=q, axis=1, interpolation=interpolation, transposed=is_transposed
        )

        if result.ndim == 2:
            result = self._constructor(result)
        else:
            result = self._constructor_sliced(result, name=q)

        if is_transposed:
            result = result.T

        return result

    def to_timestamp(self, freq=None, how="start", axis=0, copy=True):
        """
        Cast to DatetimeIndex of timestamps, at *beginning* of period.

        Parameters
        ----------
        freq : str, default frequency of PeriodIndex
            Desired frequency.
        how : {'s', 'e', 'start', 'end'}
            Convention for converting period to timestamp; start of period
            vs. end.
        axis : {0 or 'index', 1 or 'columns'}, default 0
            The axis to convert (the index by default).
        copy : bool, default True
            If False then underlying input data is not copied.

        Returns
        -------
        DataFrame with DatetimeIndex
        """
        new_data = self._data
        if copy:
            new_data = new_data.copy()

        axis = self._get_axis_number(axis)
        if axis == 0:
            new_data.set_axis(1, self.index.to_timestamp(freq=freq, how=how))
        elif axis == 1:
            new_data.set_axis(0, self.columns.to_timestamp(freq=freq, how=how))
        else:  # pragma: no cover
            raise AssertionError("Axis must be 0 or 1. Got {ax!s}".format(ax=axis))

        return self._constructor(new_data)

    def to_period(self, freq=None, axis=0, copy=True):
        """
        Convert DataFrame from DatetimeIndex to PeriodIndex with desired
        frequency (inferred from index if not passed).

        Parameters
        ----------
        freq : str, default
            Frequency of the PeriodIndex.
        axis : {0 or 'index', 1 or 'columns'}, default 0
            The axis to convert (the index by default).
        copy : bool, default True
            If False then underlying input data is not copied.

        Returns
        -------
        TimeSeries with PeriodIndex
        """
        new_data = self._data
        if copy:
            new_data = new_data.copy()

        axis = self._get_axis_number(axis)
        if axis == 0:
            new_data.set_axis(1, self.index.to_period(freq=freq))
        elif axis == 1:
            new_data.set_axis(0, self.columns.to_period(freq=freq))
        else:  # pragma: no cover
            raise AssertionError("Axis must be 0 or 1. Got {ax!s}".format(ax=axis))

        return self._constructor(new_data)

    def isin(self, values):
        """
        Whether each element in the DataFrame is contained in values.

        Parameters
        ----------
        values : iterable, Series, DataFrame or dict
            The result will only be true at a location if all the
            labels match. If `values` is a Series, that's the index. If
            `values` is a dict, the keys must be the column names,
            which must match. If `values` is a DataFrame,
            then both the index and column labels must match.

        Returns
        -------
        DataFrame
            DataFrame of booleans showing whether each element in the DataFrame
            is contained in values.

        See Also
        --------
        DataFrame.eq: Equality test for DataFrame.
        Series.isin: Equivalent method on Series.
        Series.str.contains: Test if pattern or regex is contained within a
            string of a Series or Index.

        Examples
        --------

        >>> df = pd.DataFrame({'num_legs': [2, 4], 'num_wings': [2, 0]},
        ...                   index=['falcon', 'dog'])
        >>> df
                num_legs  num_wings
        falcon         2          2
        dog            4          0

        When ``values`` is a list check whether every value in the DataFrame
        is present in the list (which animals have 0 or 2 legs or wings)

        >>> df.isin([0, 2])
                num_legs  num_wings
        falcon      True       True
        dog        False       True

        When ``values`` is a dict, we can pass values to check for each
        column separately:

        >>> df.isin({'num_wings': [0, 3]})
                num_legs  num_wings
        falcon     False      False
        dog        False       True

        When ``values`` is a Series or DataFrame the index and column must
        match. Note that 'falcon' does not match based on the number of legs
        in df2.

        >>> other = pd.DataFrame({'num_legs': [8, 2], 'num_wings': [0, 2]},
        ...                      index=['spider', 'falcon'])
        >>> df.isin(other)
                num_legs  num_wings
        falcon      True       True
        dog        False      False
        """
        if isinstance(values, dict):
            from pandas.core.reshape.concat import concat

            values = collections.defaultdict(list, values)
            return concat(
                (
                    self.iloc[:, [i]].isin(values[col])
                    for i, col in enumerate(self.columns)
                ),
                axis=1,
            )
        elif isinstance(values, Series):
            if not values.index.is_unique:
                raise ValueError("cannot compute isin with " "a duplicate axis.")
            return self.eq(values.reindex_like(self), axis="index")
        elif isinstance(values, DataFrame):
            if not (values.columns.is_unique and values.index.is_unique):
                raise ValueError("cannot compute isin with " "a duplicate axis.")
            return self.eq(values.reindex_like(self))
        else:
            if not is_list_like(values):
                raise TypeError(
                    "only list-like or dict-like objects are "
                    "allowed to be passed to DataFrame.isin(), "
                    "you passed a "
                    "{0!r}".format(type(values).__name__)
                )
            return DataFrame(
                algorithms.isin(self.values.ravel(), values).reshape(self.shape),
                self.index,
                self.columns,
            )

    # ----------------------------------------------------------------------
    # Add plotting methods to DataFrame
    plot = CachedAccessor("plot", pandas.plotting.PlotAccessor)
    hist = pandas.plotting.hist_frame
    boxplot = pandas.plotting.boxplot_frame
    sparse = CachedAccessor("sparse", SparseFrameAccessor)


DataFrame._setup_axes(
    ["index", "columns"],
    info_axis=1,
    stat_axis=0,
    axes_are_reversed=True,
    aliases={"rows": 0},
    docs={
        "index": "The index (row labels) of the DataFrame.",
        "columns": "The column labels of the DataFrame.",
    },
)
DataFrame._add_numeric_operations()
DataFrame._add_series_or_dataframe_operations()

ops.add_flex_arithmetic_methods(DataFrame)
ops.add_special_arithmetic_methods(DataFrame)


def _from_nested_dict(data):
    # TODO: this should be seriously cythonized
    new_data = OrderedDict()
    for index, s in data.items():
        for col, v in s.items():
            new_data[col] = new_data.get(col, OrderedDict())
            new_data[col][index] = v
    return new_data


def _put_str(s, space):
    return "{s}".format(s=s)[:space].ljust(space)<|MERGE_RESOLUTION|>--- conflicted
+++ resolved
@@ -15,11 +15,7 @@
 import itertools
 import sys
 from textwrap import dedent
-<<<<<<< HEAD
-from typing import Any, FrozenSet, Iterable, List, Optional, Set, Tuple, Type, Union
-=======
 from typing import FrozenSet, List, Optional, Set, Tuple, Type, Union
->>>>>>> d7eb306c
 import warnings
 
 import numpy as np
