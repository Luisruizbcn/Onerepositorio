--- conflicted
+++ resolved
@@ -2037,11 +2037,6 @@
                 ((("index", self.index.tolist()),) if index else ())
                 + (
                     ("columns", self.columns.tolist()),
-<<<<<<< HEAD
-                    ("data", data),
-                    ("index_names", list(self.index.names)),
-                    ("column_names", list(self.columns.names)),
-=======
                     (
                         "data",
                         [
@@ -2049,7 +2044,6 @@
                             for t in self.itertuples(index=False, name=None)
                         ],
                     ),
->>>>>>> b858de02
                 )
                 + ((("index_names", list(self.index.names)),) if index else ())
                 + (("column_names", list(self.columns.names)),)
