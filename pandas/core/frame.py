"""
DataFrame
---------
An efficient 2D container for potentially mixed-type time series or other
labeled data series.

Similar to its R counterpart, data.frame, except providing automatic data
alignment and a host of useful data manipulation methods having to do with the
labeling information
"""

import collections
from collections import abc
import datetime
from io import StringIO
import itertools
from textwrap import dedent
from typing import (
    IO,
    TYPE_CHECKING,
    Any,
    Dict,
    FrozenSet,
    Hashable,
    Iterable,
    Iterator,
    List,
    Optional,
    Sequence,
    Set,
    Tuple,
    Type,
    Union,
    cast,
)
import warnings

import numpy as np
import numpy.ma as ma

from pandas._config import get_option

from pandas._libs import algos as libalgos, lib, properties
from pandas._typing import (
    ArrayLike,
    Axes,
    Axis,
    Dtype,
    FilePathOrBuffer,
    Label,
    Level,
    Renamer,
)
from pandas.compat import PY37
from pandas.compat._optional import import_optional_dependency
from pandas.compat.numpy import function as nv
from pandas.util._decorators import (
    Appender,
    Substitution,
    deprecate_kwarg,
    doc,
    rewrite_axis_style_signature,
)
from pandas.util._validators import (
    validate_axis_style_args,
    validate_bool_kwarg,
    validate_percentile,
)

from pandas.core.dtypes.cast import (
    cast_scalar_to_array,
    coerce_to_dtypes,
    find_common_type,
    infer_dtype_from_scalar,
    invalidate_string_dtypes,
    maybe_cast_to_datetime,
    maybe_convert_platform,
    maybe_downcast_to_dtype,
    maybe_infer_to_datetimelike,
    maybe_upcast,
    maybe_upcast_putmask,
    validate_numeric_casting,
)
from pandas.core.dtypes.common import (
    ensure_float64,
    ensure_int64,
    ensure_platform_int,
    infer_dtype_from_object,
    is_bool_dtype,
    is_dataclass,
    is_datetime64_any_dtype,
    is_dict_like,
    is_dtype_equal,
    is_extension_array_dtype,
    is_float_dtype,
    is_hashable,
    is_integer,
    is_integer_dtype,
    is_iterator,
    is_list_like,
    is_named_tuple,
    is_object_dtype,
    is_period_dtype,
    is_scalar,
    is_sequence,
    needs_i8_conversion,
)
from pandas.core.dtypes.generic import (
    ABCDataFrame,
    ABCIndexClass,
    ABCMultiIndex,
    ABCSeries,
)
from pandas.core.dtypes.missing import isna, notna
from pandas.core.dtypes.base import ExtensionDtype

from pandas.core import algorithms, common as com, nanops, ops
from pandas.core.accessor import CachedAccessor
from pandas.core.arrays import Categorical, ExtensionArray
from pandas.core.arrays.datetimelike import DatetimeLikeArrayMixin as DatetimeLikeArray
from pandas.core.arrays.sparse import SparseFrameAccessor
from pandas.core.generic import NDFrame, _shared_docs
from pandas.core.indexes import base as ibase
from pandas.core.indexes.api import Index, ensure_index, ensure_index_from_sequences
from pandas.core.indexes.datetimes import DatetimeIndex
from pandas.core.indexes.multi import MultiIndex, maybe_droplevels
from pandas.core.indexes.period import PeriodIndex
from pandas.core.indexing import check_bool_indexer, convert_to_index_sliceable
from pandas.core.internals import BlockManager
from pandas.core.internals.construction import (
    arrays_to_mgr,
    dataclasses_to_dicts,
    get_names_from_index,
    init_dict,
    init_ndarray,
    masked_rec_array_to_mgr,
    reorder_arrays,
    sanitize_index,
    to_arrays,
)
from pandas.core.ops.missing import dispatch_fill_zeros
from pandas.core.series import Series

from pandas.io.common import get_filepath_or_buffer
from pandas.io.formats import console, format as fmt
from pandas.io.formats.info import info
import pandas.plotting

if TYPE_CHECKING:
    from pandas.core.groupby.generic import DataFrameGroupBy
    from pandas.io.formats.style import Styler

# ---------------------------------------------------------------------
# Docstring templates

_shared_doc_kwargs = dict(
    axes="index, columns",
    klass="DataFrame",
    axes_single_arg="{0 or 'index', 1 or 'columns'}",
    axis="""axis : {0 or 'index', 1 or 'columns'}, default 0
        If 0 or 'index': apply function to each column.
        If 1 or 'columns': apply function to each row.""",
    optional_by="""
        by : str or list of str
            Name or list of names to sort by.

            - if `axis` is 0 or `'index'` then `by` may contain index
              levels and/or column labels.
            - if `axis` is 1 or `'columns'` then `by` may contain column
              levels and/or index labels.

            .. versionchanged:: 0.23.0

               Allow specifying index or column level names.""",
    versionadded_to_excel="",
    optional_labels="""labels : array-like, optional
            New labels / index to conform the axis specified by 'axis' to.""",
    optional_axis="""axis : int or str, optional
            Axis to target. Can be either the axis name ('index', 'columns')
            or number (0, 1).""",
)

_numeric_only_doc = """numeric_only : boolean, default None
    Include only float, int, boolean data. If None, will attempt to use
    everything, then use only numeric data
"""

_merge_doc = """
Merge DataFrame or named Series objects with a database-style join.

The join is done on columns or indexes. If joining columns on
columns, the DataFrame indexes *will be ignored*. Otherwise if joining indexes
on indexes or indexes on a column or columns, the index will be passed on.

Parameters
----------%s
right : DataFrame or named Series
    Object to merge with.
how : {'left', 'right', 'outer', 'inner'}, default 'inner'
    Type of merge to be performed.

    * left: use only keys from left frame, similar to a SQL left outer join;
      preserve key order.
    * right: use only keys from right frame, similar to a SQL right outer join;
      preserve key order.
    * outer: use union of keys from both frames, similar to a SQL full outer
      join; sort keys lexicographically.
    * inner: use intersection of keys from both frames, similar to a SQL inner
      join; preserve the order of the left keys.
on : label or list
    Column or index level names to join on. These must be found in both
    DataFrames. If `on` is None and not merging on indexes then this defaults
    to the intersection of the columns in both DataFrames.
left_on : label or list, or array-like
    Column or index level names to join on in the left DataFrame. Can also
    be an array or list of arrays of the length of the left DataFrame.
    These arrays are treated as if they are columns.
right_on : label or list, or array-like
    Column or index level names to join on in the right DataFrame. Can also
    be an array or list of arrays of the length of the right DataFrame.
    These arrays are treated as if they are columns.
left_index : bool, default False
    Use the index from the left DataFrame as the join key(s). If it is a
    MultiIndex, the number of keys in the other DataFrame (either the index
    or a number of columns) must match the number of levels.
right_index : bool, default False
    Use the index from the right DataFrame as the join key. Same caveats as
    left_index.
sort : bool, default False
    Sort the join keys lexicographically in the result DataFrame. If False,
    the order of the join keys depends on the join type (how keyword).
suffixes : tuple of (str, str), default ('_x', '_y')
    Suffix to apply to overlapping column names in the left and right
    side, respectively. To raise an exception on overlapping columns use
    (False, False).
copy : bool, default True
    If False, avoid copy if possible.
indicator : bool or str, default False
    If True, adds a column to output DataFrame called "_merge" with
    information on the source of each row.
    If string, column with information on source of each row will be added to
    output DataFrame, and column will be named value of string.
    Information column is Categorical-type and takes on a value of "left_only"
    for observations whose merge key only appears in 'left' DataFrame,
    "right_only" for observations whose merge key only appears in 'right'
    DataFrame, and "both" if the observation's merge key is found in both.

validate : str, optional
    If specified, checks if merge is of specified type.

    * "one_to_one" or "1:1": check if merge keys are unique in both
      left and right datasets.
    * "one_to_many" or "1:m": check if merge keys are unique in left
      dataset.
    * "many_to_one" or "m:1": check if merge keys are unique in right
      dataset.
    * "many_to_many" or "m:m": allowed, but does not result in checks.

Returns
-------
DataFrame
    A DataFrame of the two merged objects.

See Also
--------
merge_ordered : Merge with optional filling/interpolation.
merge_asof : Merge on nearest keys.
DataFrame.join : Similar method using indices.

Notes
-----
Support for specifying index levels as the `on`, `left_on`, and
`right_on` parameters was added in version 0.23.0
Support for merging named Series objects was added in version 0.24.0

Examples
--------
>>> df1 = pd.DataFrame({'lkey': ['foo', 'bar', 'baz', 'foo'],
...                     'value': [1, 2, 3, 5]})
>>> df2 = pd.DataFrame({'rkey': ['foo', 'bar', 'baz', 'foo'],
...                     'value': [5, 6, 7, 8]})
>>> df1
    lkey value
0   foo      1
1   bar      2
2   baz      3
3   foo      5
>>> df2
    rkey value
0   foo      5
1   bar      6
2   baz      7
3   foo      8

Merge df1 and df2 on the lkey and rkey columns. The value columns have
the default suffixes, _x and _y, appended.

>>> df1.merge(df2, left_on='lkey', right_on='rkey')
  lkey  value_x rkey  value_y
0  foo        1  foo        5
1  foo        1  foo        8
2  foo        5  foo        5
3  foo        5  foo        8
4  bar        2  bar        6
5  baz        3  baz        7

Merge DataFrames df1 and df2 with specified left and right suffixes
appended to any overlapping columns.

>>> df1.merge(df2, left_on='lkey', right_on='rkey',
...           suffixes=('_left', '_right'))
  lkey  value_left rkey  value_right
0  foo           1  foo            5
1  foo           1  foo            8
2  foo           5  foo            5
3  foo           5  foo            8
4  bar           2  bar            6
5  baz           3  baz            7

Merge DataFrames df1 and df2, but raise an exception if the DataFrames have
any overlapping columns.

>>> df1.merge(df2, left_on='lkey', right_on='rkey', suffixes=(False, False))
Traceback (most recent call last):
...
ValueError: columns overlap but no suffix specified:
    Index(['value'], dtype='object')
"""


# -----------------------------------------------------------------------
# DataFrame class


class DataFrame(NDFrame):
    """
    Two-dimensional, size-mutable, potentially heterogeneous tabular data.

    Data structure also contains labeled axes (rows and columns).
    Arithmetic operations align on both row and column labels. Can be
    thought of as a dict-like container for Series objects. The primary
    pandas data structure.

    Parameters
    ----------
    data : ndarray (structured or homogeneous), Iterable, dict, or DataFrame
        Dict can contain Series, arrays, constants, or list-like objects.

        .. versionchanged:: 0.23.0
           If data is a dict, column order follows insertion-order for
           Python 3.6 and later.

        .. versionchanged:: 0.25.0
           If data is a list of dicts, column order follows insertion-order
           for Python 3.6 and later.

    index : Index or array-like
        Index to use for resulting frame. Will default to RangeIndex if
        no indexing information part of input data and no index provided.
    columns : Index or array-like
        Column labels to use for resulting frame. Will default to
        RangeIndex (0, 1, 2, ..., n) if no column labels are provided.
    dtype : dtype, default None
        Data type to force. Only a single dtype is allowed. If None, infer.
    copy : bool, default False
        Copy data from inputs. Only affects DataFrame / 2d ndarray input.

    See Also
    --------
    DataFrame.from_records : Constructor from tuples, also record arrays.
    DataFrame.from_dict : From dicts of Series, arrays, or dicts.
    read_csv : Read a comma-separated values (csv) file into DataFrame.
    read_table : Read general delimited file into DataFrame.
    read_clipboard : Read text from clipboard into DataFrame.

    Examples
    --------
    Constructing DataFrame from a dictionary.

    >>> d = {'col1': [1, 2], 'col2': [3, 4]}
    >>> df = pd.DataFrame(data=d)
    >>> df
       col1  col2
    0     1     3
    1     2     4

    Notice that the inferred dtype is int64.

    >>> df.dtypes
    col1    int64
    col2    int64
    dtype: object

    To enforce a single dtype:

    >>> df = pd.DataFrame(data=d, dtype=np.int8)
    >>> df.dtypes
    col1    int8
    col2    int8
    dtype: object

    Constructing DataFrame from numpy ndarray:

    >>> df2 = pd.DataFrame(np.array([[1, 2, 3], [4, 5, 6], [7, 8, 9]]),
    ...                    columns=['a', 'b', 'c'])
    >>> df2
       a  b  c
    0  1  2  3
    1  4  5  6
    2  7  8  9
    """

    _internal_names_set = {"columns", "index"} | NDFrame._internal_names_set
    _typ = "dataframe"

    @property
    def _constructor(self) -> Type["DataFrame"]:
        return DataFrame

    _constructor_sliced: Type[Series] = Series
    _deprecations: FrozenSet[str] = NDFrame._deprecations | frozenset([])
    _accessors: Set[str] = {"sparse"}

    @property
    def _constructor_expanddim(self):
        # GH#31549 raising NotImplementedError on a property causes trouble
        #  for `inspect`
        def constructor(*args, **kwargs):
            raise NotImplementedError("Not supported for DataFrames!")

        return constructor

    # ----------------------------------------------------------------------
    # Constructors

    def __init__(
        self,
        data=None,
        index: Optional[Axes] = None,
        columns: Optional[Axes] = None,
        dtype: Optional[Dtype] = None,
        copy: bool = False,
    ):
        if data is None:
            data = {}
        if dtype is not None:
            dtype = self._validate_dtype(dtype)

        if isinstance(data, DataFrame):
            data = data._mgr

        if isinstance(data, BlockManager):
            if index is None and columns is None and dtype is None and copy is False:
                # GH#33357 fastpath
                NDFrame.__init__(self, data)
                return

            mgr = self._init_mgr(
                data, axes=dict(index=index, columns=columns), dtype=dtype, copy=copy
            )
        elif isinstance(data, dict):
            mgr = init_dict(data, index, columns, dtype=dtype)
        elif isinstance(data, ma.MaskedArray):
            import numpy.ma.mrecords as mrecords

            # masked recarray
            if isinstance(data, mrecords.MaskedRecords):
                mgr = masked_rec_array_to_mgr(data, index, columns, dtype, copy)

            # a masked array
            else:
                mask = ma.getmaskarray(data)
                if mask.any():
                    data, fill_value = maybe_upcast(data, copy=True)
                    data.soften_mask()  # set hardmask False if it was True
                    data[mask] = fill_value
                else:
                    data = data.copy()
                mgr = init_ndarray(data, index, columns, dtype=dtype, copy=copy)

        elif isinstance(data, (np.ndarray, Series, Index)):
            if data.dtype.names:
                data_columns = list(data.dtype.names)
                data = {k: data[k] for k in data_columns}
                if columns is None:
                    columns = data_columns
                mgr = init_dict(data, index, columns, dtype=dtype)
            elif getattr(data, "name", None) is not None:
                mgr = init_dict({data.name: data}, index, columns, dtype=dtype)
            else:
                mgr = init_ndarray(data, index, columns, dtype=dtype, copy=copy)

        # For data is list-like, or Iterable (will consume into list)
        elif isinstance(data, abc.Iterable) and not isinstance(data, (str, bytes)):
            if not isinstance(data, (abc.Sequence, ExtensionArray)):
                data = list(data)
            if len(data) > 0:
                if is_dataclass(data[0]):
                    data = dataclasses_to_dicts(data)
                if is_list_like(data[0]) and getattr(data[0], "ndim", 1) == 1:
                    if is_named_tuple(data[0]) and columns is None:
                        columns = data[0]._fields
                    arrays, columns = to_arrays(data, columns, dtype=dtype)
                    columns = ensure_index(columns)

                    # set the index
                    if index is None:
                        if isinstance(data[0], Series):
                            index = get_names_from_index(data)
                        elif isinstance(data[0], Categorical):
                            index = ibase.default_index(len(data[0]))
                        else:
                            index = ibase.default_index(len(data))

                    mgr = arrays_to_mgr(arrays, columns, index, columns, dtype=dtype)
                else:
                    mgr = init_ndarray(data, index, columns, dtype=dtype, copy=copy)
            else:
                mgr = init_dict({}, index, columns, dtype=dtype)
        else:
            try:
                arr = np.array(data, dtype=dtype, copy=copy)
            except (ValueError, TypeError) as err:
                exc = TypeError(
                    "DataFrame constructor called with "
                    f"incompatible data and dtype: {err}"
                )
                raise exc from err

            if arr.ndim == 0 and index is not None and columns is not None:
                values = cast_scalar_to_array(
                    (len(index), len(columns)), data, dtype=dtype
                )
                mgr = init_ndarray(
                    values, index, columns, dtype=values.dtype, copy=False
                )
            else:
                raise ValueError("DataFrame constructor not properly called!")

        NDFrame.__init__(self, mgr)

    # ----------------------------------------------------------------------

    @property
    def axes(self) -> List[Index]:
        """
        Return a list representing the axes of the DataFrame.

        It has the row axis labels and column axis labels as the only members.
        They are returned in that order.

        Examples
        --------
        >>> df = pd.DataFrame({'col1': [1, 2], 'col2': [3, 4]})
        >>> df.axes
        [RangeIndex(start=0, stop=2, step=1), Index(['col1', 'col2'],
        dtype='object')]
        """
        return [self.index, self.columns]

    @property
    def shape(self) -> Tuple[int, int]:
        """
        Return a tuple representing the dimensionality of the DataFrame.

        See Also
        --------
        ndarray.shape

        Examples
        --------
        >>> df = pd.DataFrame({'col1': [1, 2], 'col2': [3, 4]})
        >>> df.shape
        (2, 2)

        >>> df = pd.DataFrame({'col1': [1, 2], 'col2': [3, 4],
        ...                    'col3': [5, 6]})
        >>> df.shape
        (2, 3)
        """
        return len(self.index), len(self.columns)

    @property
    def _is_homogeneous_type(self) -> bool:
        """
        Whether all the columns in a DataFrame have the same type.

        Returns
        -------
        bool

        See Also
        --------
        Index._is_homogeneous_type : Whether the object has a single
            dtype.
        MultiIndex._is_homogeneous_type : Whether all the levels of a
            MultiIndex have the same dtype.

        Examples
        --------
        >>> DataFrame({"A": [1, 2], "B": [3, 4]})._is_homogeneous_type
        True
        >>> DataFrame({"A": [1, 2], "B": [3.0, 4.0]})._is_homogeneous_type
        False

        Items with the same type but different sizes are considered
        different types.

        >>> DataFrame({
        ...    "A": np.array([1, 2], dtype=np.int32),
        ...    "B": np.array([1, 2], dtype=np.int64)})._is_homogeneous_type
        False
        """
        if self._mgr.any_extension_types:
            return len({block.dtype for block in self._mgr.blocks}) == 1
        else:
            return not self._mgr.is_mixed_type

    @property
    def _can_fast_transpose(self) -> bool:
        """
        Can we transpose this DataFrame without creating any new array objects.
        """
        if self._data.any_extension_types:
            # TODO(EA2D) special case would be unnecessary with 2D EAs
            return False
        return len(self._data.blocks) == 1

    # ----------------------------------------------------------------------
    # Rendering Methods

    def _repr_fits_vertical_(self) -> bool:
        """
        Check length against max_rows.
        """
        max_rows = get_option("display.max_rows")
        return len(self) <= max_rows

    def _repr_fits_horizontal_(self, ignore_width: bool = False) -> bool:
        """
        Check if full repr fits in horizontal boundaries imposed by the display
        options width and max_columns.

        In case of non-interactive session, no boundaries apply.

        `ignore_width` is here so ipnb+HTML output can behave the way
        users expect. display.max_columns remains in effect.
        GH3541, GH3573
        """
        width, height = console.get_console_size()
        max_columns = get_option("display.max_columns")
        nb_columns = len(self.columns)

        # exceed max columns
        if (max_columns and nb_columns > max_columns) or (
            (not ignore_width) and width and nb_columns > (width // 2)
        ):
            return False

        # used by repr_html under IPython notebook or scripts ignore terminal
        # dims
        if ignore_width or not console.in_interactive_session():
            return True

        if get_option("display.width") is not None or console.in_ipython_frontend():
            # check at least the column row for excessive width
            max_rows = 1
        else:
            max_rows = get_option("display.max_rows")

        # when auto-detecting, so width=None and not in ipython front end
        # check whether repr fits horizontal by actually checking
        # the width of the rendered repr
        buf = StringIO()

        # only care about the stuff we'll actually print out
        # and to_string on entire frame may be expensive
        d = self

        if not (max_rows is None):  # unlimited rows
            # min of two, where one may be None
            d = d.iloc[: min(max_rows, len(d))]
        else:
            return True

        d.to_string(buf=buf)
        value = buf.getvalue()
        repr_width = max(len(l) for l in value.split("\n"))

        return repr_width < width

    def _info_repr(self) -> bool:
        """
        True if the repr should show the info view.
        """
        info_repr_option = get_option("display.large_repr") == "info"
        return info_repr_option and not (
            self._repr_fits_horizontal_() and self._repr_fits_vertical_()
        )

    def __repr__(self) -> str:
        """
        Return a string representation for a particular DataFrame.
        """
        buf = StringIO("")
        if self._info_repr():
            self.info(buf=buf)
            return buf.getvalue()

        max_rows = get_option("display.max_rows")
        min_rows = get_option("display.min_rows")
        max_cols = get_option("display.max_columns")
        max_colwidth = get_option("display.max_colwidth")
        show_dimensions = get_option("display.show_dimensions")
        if get_option("display.expand_frame_repr"):
            width, _ = console.get_console_size()
        else:
            width = None
        self.to_string(
            buf=buf,
            max_rows=max_rows,
            min_rows=min_rows,
            max_cols=max_cols,
            line_width=width,
            max_colwidth=max_colwidth,
            show_dimensions=show_dimensions,
        )

        return buf.getvalue()

    def _repr_html_(self) -> Optional[str]:
        """
        Return a html representation for a particular DataFrame.

        Mainly for IPython notebook.
        """
        if self._info_repr():
            buf = StringIO("")
            self.info(buf=buf)
            # need to escape the <class>, should be the first line.
            val = buf.getvalue().replace("<", r"&lt;", 1)
            val = val.replace(">", r"&gt;", 1)
            return "<pre>" + val + "</pre>"

        if get_option("display.notebook_repr_html"):
            max_rows = get_option("display.max_rows")
            min_rows = get_option("display.min_rows")
            max_cols = get_option("display.max_columns")
            show_dimensions = get_option("display.show_dimensions")

            formatter = fmt.DataFrameFormatter(
                self,
                columns=None,
                col_space=None,
                na_rep="NaN",
                formatters=None,
                float_format=None,
                sparsify=None,
                justify=None,
                index_names=True,
                header=True,
                index=True,
                bold_rows=True,
                escape=True,
                max_rows=max_rows,
                min_rows=min_rows,
                max_cols=max_cols,
                show_dimensions=show_dimensions,
                decimal=".",
                table_id=None,
                render_links=False,
            )
            return formatter.to_html(notebook=True)
        else:
            return None

    @Substitution(
        header_type="bool or sequence",
        header="Write out the column names. If a list of strings "
        "is given, it is assumed to be aliases for the "
        "column names",
        col_space_type="int",
        col_space="The minimum width of each column",
    )
    @Substitution(shared_params=fmt.common_docstring, returns=fmt.return_docstring)
    def to_string(
        self,
        buf: Optional[FilePathOrBuffer[str]] = None,
        columns: Optional[Sequence[str]] = None,
        col_space: Optional[int] = None,
        header: Union[bool, Sequence[str]] = True,
        index: bool = True,
        na_rep: str = "NaN",
        formatters: Optional[fmt.FormattersType] = None,
        float_format: Optional[fmt.FloatFormatType] = None,
        sparsify: Optional[bool] = None,
        index_names: bool = True,
        justify: Optional[str] = None,
        max_rows: Optional[int] = None,
        min_rows: Optional[int] = None,
        max_cols: Optional[int] = None,
        show_dimensions: bool = False,
        decimal: str = ".",
        line_width: Optional[int] = None,
        max_colwidth: Optional[int] = None,
        encoding: Optional[str] = None,
    ) -> Optional[str]:
        """
        Render a DataFrame to a console-friendly tabular output.
        %(shared_params)s
        line_width : int, optional
            Width to wrap a line in characters.
        max_colwidth : int, optional
            Max width to truncate each column in characters. By default, no limit.

            .. versionadded:: 1.0.0
        encoding : str, default "utf-8"
            Set character encoding.

            .. versionadded:: 1.0
        %(returns)s
        See Also
        --------
        to_html : Convert DataFrame to HTML.

        Examples
        --------
        >>> d = {'col1': [1, 2, 3], 'col2': [4, 5, 6]}
        >>> df = pd.DataFrame(d)
        >>> print(df.to_string())
           col1  col2
        0     1     4
        1     2     5
        2     3     6
        """
        from pandas import option_context

        with option_context("display.max_colwidth", max_colwidth):
            formatter = fmt.DataFrameFormatter(
                self,
                columns=columns,
                col_space=col_space,
                na_rep=na_rep,
                formatters=formatters,
                float_format=float_format,
                sparsify=sparsify,
                justify=justify,
                index_names=index_names,
                header=header,
                index=index,
                min_rows=min_rows,
                max_rows=max_rows,
                max_cols=max_cols,
                show_dimensions=show_dimensions,
                decimal=decimal,
                line_width=line_width,
            )
            return formatter.to_string(buf=buf, encoding=encoding)

    # ----------------------------------------------------------------------

    @property
    def style(self) -> "Styler":
        """
        Returns a Styler object.

        Contains methods for building a styled HTML representation of the DataFrame.

        See Also
        --------
        io.formats.style.Styler : Helps style a DataFrame or Series according to the
            data with HTML and CSS.
        """
        from pandas.io.formats.style import Styler

        return Styler(self)

    _shared_docs[
        "items"
    ] = r"""
        Iterate over (column name, Series) pairs.

        Iterates over the DataFrame columns, returning a tuple with
        the column name and the content as a Series.

        Yields
        ------
        label : object
            The column names for the DataFrame being iterated over.
        content : Series
            The column entries belonging to each label, as a Series.

        See Also
        --------
        DataFrame.iterrows : Iterate over DataFrame rows as
            (index, Series) pairs.
        DataFrame.itertuples : Iterate over DataFrame rows as namedtuples
            of the values.

        Examples
        --------
        >>> df = pd.DataFrame({'species': ['bear', 'bear', 'marsupial'],
        ...                   'population': [1864, 22000, 80000]},
        ...                   index=['panda', 'polar', 'koala'])
        >>> df
                species   population
        panda   bear      1864
        polar   bear      22000
        koala   marsupial 80000
        >>> for label, content in df.items():
        ...     print(f'label: {label}')
        ...     print(f'content: {content}', sep='\n')
        ...
        label: species
        content:
        panda         bear
        polar         bear
        koala    marsupial
        Name: species, dtype: object
        label: population
        content:
        panda     1864
        polar    22000
        koala    80000
        Name: population, dtype: int64
        """

    @Appender(_shared_docs["items"])
    def items(self) -> Iterable[Tuple[Label, Series]]:
        if self.columns.is_unique and hasattr(self, "_item_cache"):
            for k in self.columns:
                yield k, self._get_item_cache(k)
        else:
            for i, k in enumerate(self.columns):
                yield k, self._ixs(i, axis=1)

    @Appender(_shared_docs["items"])
    def iteritems(self) -> Iterable[Tuple[Label, Series]]:
        yield from self.items()

    def iterrows(self) -> Iterable[Tuple[Label, Series]]:
        """
        Iterate over DataFrame rows as (index, Series) pairs.

        Yields
        ------
        index : label or tuple of label
            The index of the row. A tuple for a `MultiIndex`.
        data : Series
            The data of the row as a Series.

        it : generator
            A generator that iterates over the rows of the frame.

        See Also
        --------
        DataFrame.itertuples : Iterate over DataFrame rows as namedtuples of the values.
        DataFrame.items : Iterate over (column name, Series) pairs.

        Notes
        -----
        1. Because ``iterrows`` returns a Series for each row,
           it does **not** preserve dtypes across the rows (dtypes are
           preserved across columns for DataFrames). For example,

           >>> df = pd.DataFrame([[1, 1.5]], columns=['int', 'float'])
           >>> row = next(df.iterrows())[1]
           >>> row
           int      1.0
           float    1.5
           Name: 0, dtype: float64
           >>> print(row['int'].dtype)
           float64
           >>> print(df['int'].dtype)
           int64

           To preserve dtypes while iterating over the rows, it is better
           to use :meth:`itertuples` which returns namedtuples of the values
           and which is generally faster than ``iterrows``.

        2. You should **never modify** something you are iterating over.
           This is not guaranteed to work in all cases. Depending on the
           data types, the iterator returns a copy and not a view, and writing
           to it will have no effect.
        """
        columns = self.columns
        klass = self._constructor_sliced
        for k, v in zip(self.index, self.values):
            s = klass(v, index=columns, name=k)
            yield k, s

    def itertuples(self, index=True, name="Pandas"):
        """
        Iterate over DataFrame rows as namedtuples.

        Parameters
        ----------
        index : bool, default True
            If True, return the index as the first element of the tuple.
        name : str or None, default "Pandas"
            The name of the returned namedtuples or None to return regular
            tuples.

        Returns
        -------
        iterator
            An object to iterate over namedtuples for each row in the
            DataFrame with the first field possibly being the index and
            following fields being the column values.

        See Also
        --------
        DataFrame.iterrows : Iterate over DataFrame rows as (index, Series)
            pairs.
        DataFrame.items : Iterate over (column name, Series) pairs.

        Notes
        -----
        The column names will be renamed to positional names if they are
        invalid Python identifiers, repeated, or start with an underscore.
        On python versions < 3.7 regular tuples are returned for DataFrames
        with a large number of columns (>254).

        Examples
        --------
        >>> df = pd.DataFrame({'num_legs': [4, 2], 'num_wings': [0, 2]},
        ...                   index=['dog', 'hawk'])
        >>> df
              num_legs  num_wings
        dog          4          0
        hawk         2          2
        >>> for row in df.itertuples():
        ...     print(row)
        ...
        Pandas(Index='dog', num_legs=4, num_wings=0)
        Pandas(Index='hawk', num_legs=2, num_wings=2)

        By setting the `index` parameter to False we can remove the index
        as the first element of the tuple:

        >>> for row in df.itertuples(index=False):
        ...     print(row)
        ...
        Pandas(num_legs=4, num_wings=0)
        Pandas(num_legs=2, num_wings=2)

        With the `name` parameter set we set a custom name for the yielded
        namedtuples:

        >>> for row in df.itertuples(name='Animal'):
        ...     print(row)
        ...
        Animal(Index='dog', num_legs=4, num_wings=0)
        Animal(Index='hawk', num_legs=2, num_wings=2)
        """
        arrays = []
        fields = list(self.columns)
        if index:
            arrays.append(self.index)
            fields.insert(0, "Index")

        # use integer indexing because of possible duplicate column names
        arrays.extend(self.iloc[:, k] for k in range(len(self.columns)))

        # Python versions before 3.7 support at most 255 arguments to constructors
        can_return_named_tuples = PY37 or len(self.columns) + index < 255
        if name is not None and can_return_named_tuples:
            itertuple = collections.namedtuple(name, fields, rename=True)
            return map(itertuple._make, zip(*arrays))

        # fallback to regular tuples
        return zip(*arrays)

    def __len__(self) -> int:
        """
        Returns length of info axis, but here we use the index.
        """
        return len(self.index)

    def dot(self, other):
        """
        Compute the matrix multiplication between the DataFrame and other.

        This method computes the matrix product between the DataFrame and the
        values of an other Series, DataFrame or a numpy array.

        It can also be called using ``self @ other`` in Python >= 3.5.

        Parameters
        ----------
        other : Series, DataFrame or array-like
            The other object to compute the matrix product with.

        Returns
        -------
        Series or DataFrame
            If other is a Series, return the matrix product between self and
            other as a Series. If other is a DataFrame or a numpy.array, return
            the matrix product of self and other in a DataFrame of a np.array.

        See Also
        --------
        Series.dot: Similar method for Series.

        Notes
        -----
        The dimensions of DataFrame and other must be compatible in order to
        compute the matrix multiplication. In addition, the column names of
        DataFrame and the index of other must contain the same values, as they
        will be aligned prior to the multiplication.

        The dot method for Series computes the inner product, instead of the
        matrix product here.

        Examples
        --------
        Here we multiply a DataFrame with a Series.

        >>> df = pd.DataFrame([[0, 1, -2, -1], [1, 1, 1, 1]])
        >>> s = pd.Series([1, 1, 2, 1])
        >>> df.dot(s)
        0    -4
        1     5
        dtype: int64

        Here we multiply a DataFrame with another DataFrame.

        >>> other = pd.DataFrame([[0, 1], [1, 2], [-1, -1], [2, 0]])
        >>> df.dot(other)
            0   1
        0   1   4
        1   2   2

        Note that the dot method give the same result as @

        >>> df @ other
            0   1
        0   1   4
        1   2   2

        The dot method works also if other is an np.array.

        >>> arr = np.array([[0, 1], [1, 2], [-1, -1], [2, 0]])
        >>> df.dot(arr)
            0   1
        0   1   4
        1   2   2

        Note how shuffling of the objects does not change the result.

        >>> s2 = s.reindex([1, 0, 2, 3])
        >>> df.dot(s2)
        0    -4
        1     5
        dtype: int64
        """
        if isinstance(other, (Series, DataFrame)):
            common = self.columns.union(other.index)
            if len(common) > len(self.columns) or len(common) > len(other.index):
                raise ValueError("matrices are not aligned")

            left = self.reindex(columns=common, copy=False)
            right = other.reindex(index=common, copy=False)
            lvals = left.values
            rvals = right.values
        else:
            left = self
            lvals = self.values
            rvals = np.asarray(other)
            if lvals.shape[1] != rvals.shape[0]:
                raise ValueError(
                    f"Dot product shape mismatch, {lvals.shape} vs {rvals.shape}"
                )

        if isinstance(other, DataFrame):
            return self._constructor(
                np.dot(lvals, rvals), index=left.index, columns=other.columns
            )
        elif isinstance(other, Series):
            return Series(np.dot(lvals, rvals), index=left.index)
        elif isinstance(rvals, (np.ndarray, Index)):
            result = np.dot(lvals, rvals)
            if result.ndim == 2:
                return self._constructor(result, index=left.index)
            else:
                return Series(result, index=left.index)
        else:  # pragma: no cover
            raise TypeError(f"unsupported type: {type(other)}")

    def __matmul__(self, other):
        """
        Matrix multiplication using binary `@` operator in Python>=3.5.
        """
        return self.dot(other)

    def __rmatmul__(self, other):
        """
        Matrix multiplication using binary `@` operator in Python>=3.5.
        """
        return self.T.dot(np.transpose(other)).T

    # ----------------------------------------------------------------------
    # IO methods (to / from other formats)

    @classmethod
    def from_dict(cls, data, orient="columns", dtype=None, columns=None) -> "DataFrame":
        """
        Construct DataFrame from dict of array-like or dicts.

        Creates DataFrame object from dictionary by columns or by index
        allowing dtype specification.

        Parameters
        ----------
        data : dict
            Of the form {field : array-like} or {field : dict}.
        orient : {'columns', 'index'}, default 'columns'
            The "orientation" of the data. If the keys of the passed dict
            should be the columns of the resulting DataFrame, pass 'columns'
            (default). Otherwise if the keys should be rows, pass 'index'.
        dtype : dtype, default None
            Data type to force, otherwise infer.
        columns : list, default None
            Column labels to use when ``orient='index'``. Raises a ValueError
            if used with ``orient='columns'``.

            .. versionadded:: 0.23.0

        Returns
        -------
        DataFrame

        See Also
        --------
        DataFrame.from_records : DataFrame from ndarray (structured
            dtype), list of tuples, dict, or DataFrame.
        DataFrame : DataFrame object creation using constructor.

        Examples
        --------
        By default the keys of the dict become the DataFrame columns:

        >>> data = {'col_1': [3, 2, 1, 0], 'col_2': ['a', 'b', 'c', 'd']}
        >>> pd.DataFrame.from_dict(data)
           col_1 col_2
        0      3     a
        1      2     b
        2      1     c
        3      0     d

        Specify ``orient='index'`` to create the DataFrame using dictionary
        keys as rows:

        >>> data = {'row_1': [3, 2, 1, 0], 'row_2': ['a', 'b', 'c', 'd']}
        >>> pd.DataFrame.from_dict(data, orient='index')
               0  1  2  3
        row_1  3  2  1  0
        row_2  a  b  c  d

        When using the 'index' orientation, the column names can be
        specified manually:

        >>> pd.DataFrame.from_dict(data, orient='index',
        ...                        columns=['A', 'B', 'C', 'D'])
               A  B  C  D
        row_1  3  2  1  0
        row_2  a  b  c  d
        """
        index = None
        orient = orient.lower()
        if orient == "index":
            if len(data) > 0:
                # TODO speed up Series case
                if isinstance(list(data.values())[0], (Series, dict)):
                    data = _from_nested_dict(data)
                else:
                    data, index = list(data.values()), list(data.keys())
        elif orient == "columns":
            if columns is not None:
                raise ValueError("cannot use columns parameter with orient='columns'")
        else:  # pragma: no cover
            raise ValueError("only recognize index or columns for orient")

        return cls(data, index=index, columns=columns, dtype=dtype)

    def to_numpy(self, dtype=None, copy: bool = False) -> np.ndarray:
        """
        Convert the DataFrame to a NumPy array.

        .. versionadded:: 0.24.0

        By default, the dtype of the returned array will be the common NumPy
        dtype of all types in the DataFrame. For example, if the dtypes are
        ``float16`` and ``float32``, the results dtype will be ``float32``.
        This may require copying data and coercing values, which may be
        expensive.

        Parameters
        ----------
        dtype : str or numpy.dtype, optional
            The dtype to pass to :meth:`numpy.asarray`.
        copy : bool, default False
            Whether to ensure that the returned value is a not a view on
            another array. Note that ``copy=False`` does not *ensure* that
            ``to_numpy()`` is no-copy. Rather, ``copy=True`` ensure that
            a copy is made, even if not strictly necessary.

        Returns
        -------
        numpy.ndarray

        See Also
        --------
        Series.to_numpy : Similar method for Series.

        Examples
        --------
        >>> pd.DataFrame({"A": [1, 2], "B": [3, 4]}).to_numpy()
        array([[1, 3],
               [2, 4]])

        With heterogeneous data, the lowest common type will have to
        be used.

        >>> df = pd.DataFrame({"A": [1, 2], "B": [3.0, 4.5]})
        >>> df.to_numpy()
        array([[1. , 3. ],
               [2. , 4.5]])

        For a mix of numeric and non-numeric types, the output array will
        have object dtype.

        >>> df['C'] = pd.date_range('2000', periods=2)
        >>> df.to_numpy()
        array([[1, 3.0, Timestamp('2000-01-01 00:00:00')],
               [2, 4.5, Timestamp('2000-01-02 00:00:00')]], dtype=object)
        """
        result = np.array(self.values, dtype=dtype, copy=copy)
        return result

    def to_dict(self, orient="dict", into=dict):
        """
        Convert the DataFrame to a dictionary.

        The type of the key-value pairs can be customized with the parameters
        (see below).

        Parameters
        ----------
        orient : str {'dict', 'list', 'series', 'split', 'records', 'index'}
            Determines the type of the values of the dictionary.

            - 'dict' (default) : dict like {column -> {index -> value}}
            - 'list' : dict like {column -> [values]}
            - 'series' : dict like {column -> Series(values)}
            - 'split' : dict like
              {'index' -> [index], 'columns' -> [columns], 'data' -> [values]}
            - 'records' : list like
              [{column -> value}, ... , {column -> value}]
            - 'index' : dict like {index -> {column -> value}}

            Abbreviations are allowed. `s` indicates `series` and `sp`
            indicates `split`.

        into : class, default dict
            The collections.abc.Mapping subclass used for all Mappings
            in the return value.  Can be the actual class or an empty
            instance of the mapping type you want.  If you want a
            collections.defaultdict, you must pass it initialized.

        Returns
        -------
        dict, list or collections.abc.Mapping
            Return a collections.abc.Mapping object representing the DataFrame.
            The resulting transformation depends on the `orient` parameter.

        See Also
        --------
        DataFrame.from_dict: Create a DataFrame from a dictionary.
        DataFrame.to_json: Convert a DataFrame to JSON format.

        Examples
        --------
        >>> df = pd.DataFrame({'col1': [1, 2],
        ...                    'col2': [0.5, 0.75]},
        ...                   index=['row1', 'row2'])
        >>> df
              col1  col2
        row1     1  0.50
        row2     2  0.75
        >>> df.to_dict()
        {'col1': {'row1': 1, 'row2': 2}, 'col2': {'row1': 0.5, 'row2': 0.75}}

        You can specify the return orientation.

        >>> df.to_dict('series')
        {'col1': row1    1
                 row2    2
        Name: col1, dtype: int64,
        'col2': row1    0.50
                row2    0.75
        Name: col2, dtype: float64}

        >>> df.to_dict('split')
        {'index': ['row1', 'row2'], 'columns': ['col1', 'col2'],
         'data': [[1, 0.5], [2, 0.75]]}

        >>> df.to_dict('records')
        [{'col1': 1, 'col2': 0.5}, {'col1': 2, 'col2': 0.75}]

        >>> df.to_dict('index')
        {'row1': {'col1': 1, 'col2': 0.5}, 'row2': {'col1': 2, 'col2': 0.75}}

        You can also specify the mapping type.

        >>> from collections import OrderedDict, defaultdict
        >>> df.to_dict(into=OrderedDict)
        OrderedDict([('col1', OrderedDict([('row1', 1), ('row2', 2)])),
                     ('col2', OrderedDict([('row1', 0.5), ('row2', 0.75)]))])

        If you want a `defaultdict`, you need to initialize it:

        >>> dd = defaultdict(list)
        >>> df.to_dict('records', into=dd)
        [defaultdict(<class 'list'>, {'col1': 1, 'col2': 0.5}),
         defaultdict(<class 'list'>, {'col1': 2, 'col2': 0.75})]
        """
        if not self.columns.is_unique:
            warnings.warn(
                "DataFrame columns are not unique, some columns will be omitted.",
                UserWarning,
                stacklevel=2,
            )
        # GH16122
        into_c = com.standardize_mapping(into)

        orient = orient.lower()
        # GH32515
        if orient.startswith(("d", "l", "s", "r", "i")) and orient not in {
            "dict",
            "list",
            "series",
            "split",
            "records",
            "index",
        }:
            warnings.warn(
                "Using short name for 'orient' is deprecated. Only the "
                "options: ('dict', list, 'series', 'split', 'records', 'index') "
                "will be used in a future version. Use one of the above "
                "to silence this warning.",
                FutureWarning,
            )

            if orient.startswith("d"):
                orient = "dict"
            elif orient.startswith("l"):
                orient = "list"
            elif orient.startswith("sp"):
                orient = "split"
            elif orient.startswith("s"):
                orient = "series"
            elif orient.startswith("r"):
                orient = "records"
            elif orient.startswith("i"):
                orient = "index"

        if orient == "dict":
            return into_c((k, v.to_dict(into)) for k, v in self.items())

        elif orient == "list":
            return into_c((k, v.tolist()) for k, v in self.items())

        elif orient == "split":
            return into_c(
                (
                    ("index", self.index.tolist()),
                    ("columns", self.columns.tolist()),
                    (
                        "data",
                        [
                            list(map(com.maybe_box_datetimelike, t))
                            for t in self.itertuples(index=False, name=None)
                        ],
                    ),
                )
            )

        elif orient == "series":
            return into_c((k, com.maybe_box_datetimelike(v)) for k, v in self.items())

        elif orient == "records":
            columns = self.columns.tolist()
            rows = (
                dict(zip(columns, row))
                for row in self.itertuples(index=False, name=None)
            )
            return [
                into_c((k, com.maybe_box_datetimelike(v)) for k, v in row.items())
                for row in rows
            ]

        elif orient == "index":
            if not self.index.is_unique:
                raise ValueError("DataFrame index must be unique for orient='index'.")
            return into_c(
                (t[0], dict(zip(self.columns, t[1:])))
                for t in self.itertuples(name=None)
            )

        else:
            raise ValueError(f"orient '{orient}' not understood")

    def to_gbq(
        self,
        destination_table,
        project_id=None,
        chunksize=None,
        reauth=False,
        if_exists="fail",
        auth_local_webserver=False,
        table_schema=None,
        location=None,
        progress_bar=True,
        credentials=None,
    ) -> None:
        """
        Write a DataFrame to a Google BigQuery table.

        This function requires the `pandas-gbq package
        <https://pandas-gbq.readthedocs.io>`__.

        See the `How to authenticate with Google BigQuery
        <https://pandas-gbq.readthedocs.io/en/latest/howto/authentication.html>`__
        guide for authentication instructions.

        Parameters
        ----------
        destination_table : str
            Name of table to be written, in the form ``dataset.tablename``.
        project_id : str, optional
            Google BigQuery Account project ID. Optional when available from
            the environment.
        chunksize : int, optional
            Number of rows to be inserted in each chunk from the dataframe.
            Set to ``None`` to load the whole dataframe at once.
        reauth : bool, default False
            Force Google BigQuery to re-authenticate the user. This is useful
            if multiple accounts are used.
        if_exists : str, default 'fail'
            Behavior when the destination table exists. Value can be one of:

            ``'fail'``
                If table exists raise pandas_gbq.gbq.TableCreationError.
            ``'replace'``
                If table exists, drop it, recreate it, and insert data.
            ``'append'``
                If table exists, insert data. Create if does not exist.
        auth_local_webserver : bool, default False
            Use the `local webserver flow`_ instead of the `console flow`_
            when getting user credentials.

            .. _local webserver flow:
                https://google-auth-oauthlib.readthedocs.io/en/latest/reference/google_auth_oauthlib.flow.html#google_auth_oauthlib.flow.InstalledAppFlow.run_local_server
            .. _console flow:
                https://google-auth-oauthlib.readthedocs.io/en/latest/reference/google_auth_oauthlib.flow.html#google_auth_oauthlib.flow.InstalledAppFlow.run_console

            *New in version 0.2.0 of pandas-gbq*.
        table_schema : list of dicts, optional
            List of BigQuery table fields to which according DataFrame
            columns conform to, e.g. ``[{'name': 'col1', 'type':
            'STRING'},...]``. If schema is not provided, it will be
            generated according to dtypes of DataFrame columns. See
            BigQuery API documentation on available names of a field.

            *New in version 0.3.1 of pandas-gbq*.
        location : str, optional
            Location where the load job should run. See the `BigQuery locations
            documentation
            <https://cloud.google.com/bigquery/docs/dataset-locations>`__ for a
            list of available locations. The location must match that of the
            target dataset.

            *New in version 0.5.0 of pandas-gbq*.
        progress_bar : bool, default True
            Use the library `tqdm` to show the progress bar for the upload,
            chunk by chunk.

            *New in version 0.5.0 of pandas-gbq*.
        credentials : google.auth.credentials.Credentials, optional
            Credentials for accessing Google APIs. Use this parameter to
            override default credentials, such as to use Compute Engine
            :class:`google.auth.compute_engine.Credentials` or Service
            Account :class:`google.oauth2.service_account.Credentials`
            directly.

            *New in version 0.8.0 of pandas-gbq*.

            .. versionadded:: 0.24.0

        See Also
        --------
        pandas_gbq.to_gbq : This function in the pandas-gbq library.
        read_gbq : Read a DataFrame from Google BigQuery.
        """
        from pandas.io import gbq

        gbq.to_gbq(
            self,
            destination_table,
            project_id=project_id,
            chunksize=chunksize,
            reauth=reauth,
            if_exists=if_exists,
            auth_local_webserver=auth_local_webserver,
            table_schema=table_schema,
            location=location,
            progress_bar=progress_bar,
            credentials=credentials,
        )

    @classmethod
    def from_records(
        cls,
        data,
        index=None,
        exclude=None,
        columns=None,
        coerce_float=False,
        nrows=None,
    ) -> "DataFrame":
        """
        Convert structured or record ndarray to DataFrame.

        Parameters
        ----------
        data : ndarray (structured dtype), list of tuples, dict, or DataFrame
        index : str, list of fields, array-like
            Field of array to use as the index, alternately a specific set of
            input labels to use.
        exclude : sequence, default None
            Columns or fields to exclude.
        columns : sequence, default None
            Column names to use. If the passed data do not have names
            associated with them, this argument provides names for the
            columns. Otherwise this argument indicates the order of the columns
            in the result (any names not found in the data will become all-NA
            columns).
        coerce_float : bool, default False
            Attempt to convert values of non-string, non-numeric objects (like
            decimal.Decimal) to floating point, useful for SQL result sets.
        nrows : int, default None
            Number of rows to read if data is an iterator.

        Returns
        -------
        DataFrame
        """
        # Make a copy of the input columns so we can modify it
        if columns is not None:
            columns = ensure_index(columns)

        if is_iterator(data):
            if nrows == 0:
                return cls()

            try:
                first_row = next(data)
            except StopIteration:
                return cls(index=index, columns=columns)

            dtype = None
            if hasattr(first_row, "dtype") and first_row.dtype.names:
                dtype = first_row.dtype

            values = [first_row]

            if nrows is None:
                values += data
            else:
                values.extend(itertools.islice(data, nrows - 1))

            if dtype is not None:
                data = np.array(values, dtype=dtype)
            else:
                data = values

        if isinstance(data, dict):
            if columns is None:
                columns = arr_columns = ensure_index(sorted(data))
                arrays = [data[k] for k in columns]
            else:
                arrays = []
                arr_columns = []
                for k, v in data.items():
                    if k in columns:
                        arr_columns.append(k)
                        arrays.append(v)

                arrays, arr_columns = reorder_arrays(arrays, arr_columns, columns)

        elif isinstance(data, (np.ndarray, DataFrame)):
            arrays, columns = to_arrays(data, columns)
            if columns is not None:
                columns = ensure_index(columns)
            arr_columns = columns
        else:
            arrays, arr_columns = to_arrays(data, columns, coerce_float=coerce_float)

            arr_columns = ensure_index(arr_columns)
            if columns is not None:
                columns = ensure_index(columns)
            else:
                columns = arr_columns

        if exclude is None:
            exclude = set()
        else:
            exclude = set(exclude)

        result_index = None
        if index is not None:
            if isinstance(index, str) or not hasattr(index, "__iter__"):
                i = columns.get_loc(index)
                exclude.add(index)
                if len(arrays) > 0:
                    result_index = Index(arrays[i], name=index)
                else:
                    result_index = Index([], name=index)
            else:
                try:
                    index_data = [arrays[arr_columns.get_loc(field)] for field in index]
                except (KeyError, TypeError):
                    # raised by get_loc, see GH#29258
                    result_index = index
                else:
                    result_index = ensure_index_from_sequences(index_data, names=index)
                    exclude.update(index)

        if any(exclude):
            arr_exclude = [x for x in exclude if x in arr_columns]
            to_remove = [arr_columns.get_loc(col) for col in arr_exclude]
            arrays = [v for i, v in enumerate(arrays) if i not in to_remove]

            arr_columns = arr_columns.drop(arr_exclude)
            columns = columns.drop(exclude)

        mgr = arrays_to_mgr(arrays, arr_columns, result_index, columns)

        return cls(mgr)

    def to_records(
        self, index=True, column_dtypes=None, index_dtypes=None
    ) -> np.recarray:
        """
        Convert DataFrame to a NumPy record array.

        Index will be included as the first field of the record array if
        requested.

        Parameters
        ----------
        index : bool, default True
            Include index in resulting record array, stored in 'index'
            field or using the index label, if set.
        column_dtypes : str, type, dict, default None
            .. versionadded:: 0.24.0

            If a string or type, the data type to store all columns. If
            a dictionary, a mapping of column names and indices (zero-indexed)
            to specific data types.
        index_dtypes : str, type, dict, default None
            .. versionadded:: 0.24.0

            If a string or type, the data type to store all index levels. If
            a dictionary, a mapping of index level names and indices
            (zero-indexed) to specific data types.

            This mapping is applied only if `index=True`.

        Returns
        -------
        numpy.recarray
            NumPy ndarray with the DataFrame labels as fields and each row
            of the DataFrame as entries.

        See Also
        --------
        DataFrame.from_records: Convert structured or record ndarray
            to DataFrame.
        numpy.recarray: An ndarray that allows field access using
            attributes, analogous to typed columns in a
            spreadsheet.

        Examples
        --------
        >>> df = pd.DataFrame({'A': [1, 2], 'B': [0.5, 0.75]},
        ...                   index=['a', 'b'])
        >>> df
           A     B
        a  1  0.50
        b  2  0.75
        >>> df.to_records()
        rec.array([('a', 1, 0.5 ), ('b', 2, 0.75)],
                  dtype=[('index', 'O'), ('A', '<i8'), ('B', '<f8')])

        If the DataFrame index has no label then the recarray field name
        is set to 'index'. If the index has a label then this is used as the
        field name:

        >>> df.index = df.index.rename("I")
        >>> df.to_records()
        rec.array([('a', 1, 0.5 ), ('b', 2, 0.75)],
                  dtype=[('I', 'O'), ('A', '<i8'), ('B', '<f8')])

        The index can be excluded from the record array:

        >>> df.to_records(index=False)
        rec.array([(1, 0.5 ), (2, 0.75)],
                  dtype=[('A', '<i8'), ('B', '<f8')])

        Data types can be specified for the columns:

        >>> df.to_records(column_dtypes={"A": "int32"})
        rec.array([('a', 1, 0.5 ), ('b', 2, 0.75)],
                  dtype=[('I', 'O'), ('A', '<i4'), ('B', '<f8')])

        As well as for the index:

        >>> df.to_records(index_dtypes="<S2")
        rec.array([(b'a', 1, 0.5 ), (b'b', 2, 0.75)],
                  dtype=[('I', 'S2'), ('A', '<i8'), ('B', '<f8')])

        >>> index_dtypes = f"<S{df.index.str.len().max()}"
        >>> df.to_records(index_dtypes=index_dtypes)
        rec.array([(b'a', 1, 0.5 ), (b'b', 2, 0.75)],
                  dtype=[('I', 'S1'), ('A', '<i8'), ('B', '<f8')])
        """
        if index:
            if isinstance(self.index, ABCMultiIndex):
                # array of tuples to numpy cols. copy copy copy
                ix_vals = list(map(np.array, zip(*self.index.values)))
            else:
                ix_vals = [self.index.values]

            arrays = ix_vals + [
                np.asarray(self.iloc[:, i]) for i in range(len(self.columns))
            ]

            count = 0
            index_names = list(self.index.names)

            if isinstance(self.index, ABCMultiIndex):
                for i, n in enumerate(index_names):
                    if n is None:
                        index_names[i] = f"level_{count}"
                        count += 1
            elif index_names[0] is None:
                index_names = ["index"]

            names = [str(name) for name in itertools.chain(index_names, self.columns)]
        else:
            arrays = [np.asarray(self.iloc[:, i]) for i in range(len(self.columns))]
            names = [str(c) for c in self.columns]
            index_names = []

        index_len = len(index_names)
        formats = []

        for i, v in enumerate(arrays):
            index = i

            # When the names and arrays are collected, we
            # first collect those in the DataFrame's index,
            # followed by those in its columns.
            #
            # Thus, the total length of the array is:
            # len(index_names) + len(DataFrame.columns).
            #
            # This check allows us to see whether we are
            # handling a name / array in the index or column.
            if index < index_len:
                dtype_mapping = index_dtypes
                name = index_names[index]
            else:
                index -= index_len
                dtype_mapping = column_dtypes
                name = self.columns[index]

            # We have a dictionary, so we get the data type
            # associated with the index or column (which can
            # be denoted by its name in the DataFrame or its
            # position in DataFrame's array of indices or
            # columns, whichever is applicable.
            if is_dict_like(dtype_mapping):
                if name in dtype_mapping:
                    dtype_mapping = dtype_mapping[name]
                elif index in dtype_mapping:
                    dtype_mapping = dtype_mapping[index]
                else:
                    dtype_mapping = None

            # If no mapping can be found, use the array's
            # dtype attribute for formatting.
            #
            # A valid dtype must either be a type or
            # string naming a type.
            if dtype_mapping is None:
                formats.append(v.dtype)
            elif isinstance(dtype_mapping, (type, np.dtype, str)):
                formats.append(dtype_mapping)
            else:
                element = "row" if i < index_len else "column"
                msg = f"Invalid dtype {dtype_mapping} specified for {element} {name}"
                raise ValueError(msg)

        return np.rec.fromarrays(arrays, dtype={"names": names, "formats": formats})

    @classmethod
    def _from_arrays(
        cls, arrays, columns, index, dtype=None, verify_integrity=True
    ) -> "DataFrame":
        """
        Create DataFrame from a list of arrays corresponding to the columns.

        Parameters
        ----------
        arrays : list-like of arrays
            Each array in the list corresponds to one column, in order.
        columns : list-like, Index
            The column names for the resulting DataFrame.
        index : list-like, Index
            The rows labels for the resulting DataFrame.
        dtype : dtype, optional
            Optional dtype to enforce for all arrays.
        verify_integrity : bool, default True
            Validate and homogenize all input. If set to False, it is assumed
            that all elements of `arrays` are actual arrays how they will be
            stored in a block (numpy ndarray or ExtensionArray), have the same
            length as and are aligned with the index, and that `columns` and
            `index` are ensured to be an Index object.

        Returns
        -------
        DataFrame
        """
        mgr = arrays_to_mgr(
            arrays,
            columns,
            index,
            columns,
            dtype=dtype,
            verify_integrity=verify_integrity,
        )
        return cls(mgr)

    @deprecate_kwarg(old_arg_name="fname", new_arg_name="path")
    def to_stata(
        self,
        path: FilePathOrBuffer,
        convert_dates: Optional[Dict[Label, str]] = None,
        write_index: bool = True,
        byteorder: Optional[str] = None,
        time_stamp: Optional[datetime.datetime] = None,
        data_label: Optional[str] = None,
        variable_labels: Optional[Dict[Label, str]] = None,
        version: Optional[int] = 114,
        convert_strl: Optional[Sequence[Label]] = None,
    ) -> None:
        """
        Export DataFrame object to Stata dta format.

        Writes the DataFrame to a Stata dataset file.
        "dta" files contain a Stata dataset.

        Parameters
        ----------
        path : str, buffer or path object
            String, path object (pathlib.Path or py._path.local.LocalPath) or
            object implementing a binary write() function. If using a buffer
            then the buffer will not be automatically closed after the file
            data has been written.

            .. versionchanged:: 1.0.0

            Previously this was "fname"

        convert_dates : dict
            Dictionary mapping columns containing datetime types to stata
            internal format to use when writing the dates. Options are 'tc',
            'td', 'tm', 'tw', 'th', 'tq', 'ty'. Column can be either an integer
            or a name. Datetime columns that do not have a conversion type
            specified will be converted to 'tc'. Raises NotImplementedError if
            a datetime column has timezone information.
        write_index : bool
            Write the index to Stata dataset.
        byteorder : str
            Can be ">", "<", "little", or "big". default is `sys.byteorder`.
        time_stamp : datetime
            A datetime to use as file creation date.  Default is the current
            time.
        data_label : str, optional
            A label for the data set.  Must be 80 characters or smaller.
        variable_labels : dict
            Dictionary containing columns as keys and variable labels as
            values. Each label must be 80 characters or smaller.
        version : {114, 117, 118, 119, None}, default 114
            Version to use in the output dta file. Set to None to let pandas
            decide between 118 or 119 formats depending on the number of
            columns in the frame. Version 114 can be read by Stata 10 and
            later. Version 117 can be read by Stata 13 or later. Version 118
            is supported in Stata 14 and later. Version 119 is supported in
            Stata 15 and later. Version 114 limits string variables to 244
            characters or fewer while versions 117 and later allow strings
            with lengths up to 2,000,000 characters. Versions 118 and 119
            support Unicode characters, and version 119 supports more than
            32,767 variables.

            .. versionadded:: 0.23.0
            .. versionchanged:: 1.0.0

                Added support for formats 118 and 119.

        convert_strl : list, optional
            List of column names to convert to string columns to Stata StrL
            format. Only available if version is 117.  Storing strings in the
            StrL format can produce smaller dta files if strings have more than
            8 characters and values are repeated.

            .. versionadded:: 0.23.0

        Raises
        ------
        NotImplementedError
            * If datetimes contain timezone information
            * Column dtype is not representable in Stata
        ValueError
            * Columns listed in convert_dates are neither datetime64[ns]
              or datetime.datetime
            * Column listed in convert_dates is not in DataFrame
            * Categorical label contains more than 32,000 characters

        See Also
        --------
        read_stata : Import Stata data files.
        io.stata.StataWriter : Low-level writer for Stata data files.
        io.stata.StataWriter117 : Low-level writer for version 117 files.

        Examples
        --------
        >>> df = pd.DataFrame({'animal': ['falcon', 'parrot', 'falcon',
        ...                               'parrot'],
        ...                    'speed': [350, 18, 361, 15]})
        >>> df.to_stata('animals.dta')  # doctest: +SKIP
        """
        if version not in (114, 117, 118, 119, None):
            raise ValueError("Only formats 114, 117, 118 and 119 are supported.")
        if version == 114:
            if convert_strl is not None:
                raise ValueError("strl is not supported in format 114")
            from pandas.io.stata import StataWriter as statawriter
        elif version == 117:
            # mypy: Name 'statawriter' already defined (possibly by an import)
            from pandas.io.stata import StataWriter117 as statawriter  # type: ignore
        else:  # versions 118 and 119
            # mypy: Name 'statawriter' already defined (possibly by an import)
            from pandas.io.stata import StataWriterUTF8 as statawriter  # type:ignore

        kwargs: Dict[str, Any] = {}
        if version is None or version >= 117:
            # strl conversion is only supported >= 117
            kwargs["convert_strl"] = convert_strl
        if version is None or version >= 118:
            # Specifying the version is only supported for UTF8 (118 or 119)
            kwargs["version"] = version

        # mypy: Too many arguments for "StataWriter"
        writer = statawriter(  # type: ignore
            path,
            self,
            convert_dates=convert_dates,
            byteorder=byteorder,
            time_stamp=time_stamp,
            data_label=data_label,
            write_index=write_index,
            variable_labels=variable_labels,
            **kwargs,
        )
        writer.write_file()

    @deprecate_kwarg(old_arg_name="fname", new_arg_name="path")
    def to_feather(self, path, **kwargs) -> None:
        """
        Write a DataFrame to the binary Feather format.

        Parameters
        ----------
        path : str
            String file path.
        **kwargs :
            Additional keywords passed to :func:`pyarrow.feather.write_feather`.
            Starting with pyarrow 0.17, this includes the `compression`,
            `compression_level`, `chunksize` and `version` keywords.

            .. versionadded:: 1.1.0
        """
        from pandas.io.feather_format import to_feather

        to_feather(self, path, **kwargs)

    @Appender(
        """
        Examples
        --------
        >>> df = pd.DataFrame(
        ...     data={"animal_1": ["elk", "pig"], "animal_2": ["dog", "quetzal"]}
        ... )
        >>> print(df.to_markdown())
        |    | animal_1   | animal_2   |
        |---:|:-----------|:-----------|
        |  0 | elk        | dog        |
        |  1 | pig        | quetzal    |
        """
    )
    @Substitution(klass="DataFrame")
    @Appender(_shared_docs["to_markdown"])
    def to_markdown(
        self, buf: Optional[IO[str]] = None, mode: Optional[str] = None, **kwargs
    ) -> Optional[str]:
        kwargs.setdefault("headers", "keys")
        kwargs.setdefault("tablefmt", "pipe")
        tabulate = import_optional_dependency("tabulate")
        result = tabulate.tabulate(self, **kwargs)
        if buf is None:
            return result
        buf, _, _, _ = get_filepath_or_buffer(buf, mode=mode)
        assert buf is not None  # Help mypy.
        buf.writelines(result)
        return None

    @deprecate_kwarg(old_arg_name="fname", new_arg_name="path")
    def to_parquet(
        self,
        path,
        engine="auto",
        compression="snappy",
        index=None,
        partition_cols=None,
        **kwargs,
    ) -> None:
        """
        Write a DataFrame to the binary parquet format.

        This function writes the dataframe as a `parquet file
        <https://parquet.apache.org/>`_. You can choose different parquet
        backends, and have the option of compression. See
        :ref:`the user guide <io.parquet>` for more details.

        Parameters
        ----------
        path : str
            File path or Root Directory path. Will be used as Root Directory
            path while writing a partitioned dataset.

            .. versionchanged:: 1.0.0

            Previously this was "fname"

        engine : {'auto', 'pyarrow', 'fastparquet'}, default 'auto'
            Parquet library to use. If 'auto', then the option
            ``io.parquet.engine`` is used. The default ``io.parquet.engine``
            behavior is to try 'pyarrow', falling back to 'fastparquet' if
            'pyarrow' is unavailable.
        compression : {'snappy', 'gzip', 'brotli', None}, default 'snappy'
            Name of the compression to use. Use ``None`` for no compression.
        index : bool, default None
            If ``True``, include the dataframe's index(es) in the file output.
            If ``False``, they will not be written to the file.
            If ``None``, similar to ``True`` the dataframe's index(es)
            will be saved. However, instead of being saved as values,
            the RangeIndex will be stored as a range in the metadata so it
            doesn't require much space and is faster. Other indexes will
            be included as columns in the file output.

            .. versionadded:: 0.24.0

        partition_cols : list, optional, default None
            Column names by which to partition the dataset.
            Columns are partitioned in the order they are given.

            .. versionadded:: 0.24.0

        **kwargs
            Additional arguments passed to the parquet library. See
            :ref:`pandas io <io.parquet>` for more details.

        See Also
        --------
        read_parquet : Read a parquet file.
        DataFrame.to_csv : Write a csv file.
        DataFrame.to_sql : Write to a sql table.
        DataFrame.to_hdf : Write to hdf.

        Notes
        -----
        This function requires either the `fastparquet
        <https://pypi.org/project/fastparquet>`_ or `pyarrow
        <https://arrow.apache.org/docs/python/>`_ library.

        Examples
        --------
        >>> df = pd.DataFrame(data={'col1': [1, 2], 'col2': [3, 4]})
        >>> df.to_parquet('df.parquet.gzip',
        ...               compression='gzip')  # doctest: +SKIP
        >>> pd.read_parquet('df.parquet.gzip')  # doctest: +SKIP
           col1  col2
        0     1     3
        1     2     4
        """
        from pandas.io.parquet import to_parquet

        to_parquet(
            self,
            path,
            engine,
            compression=compression,
            index=index,
            partition_cols=partition_cols,
            **kwargs,
        )

    @Substitution(
        header_type="bool",
        header="Whether to print column labels, default True",
        col_space_type="str or int",
        col_space="The minimum width of each column in CSS length "
        "units.  An int is assumed to be px units.\n\n"
        "            .. versionadded:: 0.25.0\n"
        "                Ability to use str",
    )
    @Substitution(shared_params=fmt.common_docstring, returns=fmt.return_docstring)
    def to_html(
        self,
        buf=None,
        columns=None,
        col_space=None,
        header=True,
        index=True,
        na_rep="NaN",
        formatters=None,
        float_format=None,
        sparsify=None,
        index_names=True,
        justify=None,
        max_rows=None,
        max_cols=None,
        show_dimensions=False,
        decimal=".",
        bold_rows=True,
        classes=None,
        escape=True,
        notebook=False,
        border=None,
        table_id=None,
        render_links=False,
        encoding=None,
    ):
        """
        Render a DataFrame as an HTML table.
        %(shared_params)s
        bold_rows : bool, default True
            Make the row labels bold in the output.
        classes : str or list or tuple, default None
            CSS class(es) to apply to the resulting html table.
        escape : bool, default True
            Convert the characters <, >, and & to HTML-safe sequences.
        notebook : {True, False}, default False
            Whether the generated HTML is for IPython Notebook.
        border : int
            A ``border=border`` attribute is included in the opening
            `<table>` tag. Default ``pd.options.display.html.border``.
        encoding : str, default "utf-8"
            Set character encoding.

            .. versionadded:: 1.0

        table_id : str, optional
            A css id is included in the opening `<table>` tag if specified.

            .. versionadded:: 0.23.0

        render_links : bool, default False
            Convert URLs to HTML links.

            .. versionadded:: 0.24.0
        %(returns)s
        See Also
        --------
        to_string : Convert DataFrame to a string.
        """
        if justify is not None and justify not in fmt._VALID_JUSTIFY_PARAMETERS:
            raise ValueError("Invalid value for justify parameter")

        formatter = fmt.DataFrameFormatter(
            self,
            columns=columns,
            col_space=col_space,
            na_rep=na_rep,
            formatters=formatters,
            float_format=float_format,
            sparsify=sparsify,
            justify=justify,
            index_names=index_names,
            header=header,
            index=index,
            bold_rows=bold_rows,
            escape=escape,
            max_rows=max_rows,
            max_cols=max_cols,
            show_dimensions=show_dimensions,
            decimal=decimal,
            table_id=table_id,
            render_links=render_links,
        )
        # TODO: a generic formatter wld b in DataFrameFormatter
        return formatter.to_html(
            buf=buf,
            classes=classes,
            notebook=notebook,
            border=border,
            encoding=encoding,
        )

    # ----------------------------------------------------------------------
    @Substitution(
        klass="DataFrame",
        type_sub=" and columns",
        max_cols_sub=(
            """max_cols : int, optional
                When to switch from the verbose to the truncated output. If the
                DataFrame has more than `max_cols` columns, the truncated output
                is used. By default, the setting in
                ``pandas.options.display.max_info_columns`` is used.
            """
        ),
        examples_sub=(
            """
            >>> int_values = [1, 2, 3, 4, 5]
            >>> text_values = ['alpha', 'beta', 'gamma', 'delta', 'epsilon']
            >>> float_values = [0.0, 0.25, 0.5, 0.75, 1.0]
            >>> df = pd.DataFrame({"int_col": int_values, "text_col": text_values,
            ...                   "float_col": float_values})
            >>> df
                int_col text_col  float_col
            0        1    alpha       0.00
            1        2     beta       0.25
            2        3    gamma       0.50
            3        4    delta       0.75
            4        5  epsilon       1.00

            Prints information of all columns:

            >>> df.info(verbose=True)
            <class 'pandas.core.frame.DataFrame'>
            RangeIndex: 5 entries, 0 to 4
            Data columns (total 3 columns):
                #   Column     Non-Null Count  Dtype
            ---  ------     --------------  -----
                0   int_col    5 non-null      int64
                1   text_col   5 non-null      object
                2   float_col  5 non-null      float64
            dtypes: float64(1), int64(1), object(1)
            memory usage: 248.0+ bytes

            Prints a summary of columns count and its dtypes but not per column
            information:

            >>> df.info(verbose=False)
            <class 'pandas.core.frame.DataFrame'>
            RangeIndex: 5 entries, 0 to 4
            Columns: 3 entries, int_col to float_col
            dtypes: float64(1), int64(1), object(1)
            memory usage: 248.0+ bytes

            Pipe output of DataFrame.info to buffer instead of sys.stdout, get
            buffer content and writes to a text file:

            >>> import io
            >>> buffer = io.StringIO()
            >>> df.info(buf=buffer)
            >>> s = buffer.getvalue()
            >>> with open("df_info.txt", "w",
            ...           encoding="utf-8") as f:  # doctest: +SKIP
            ...     f.write(s)
            260

            The `memory_usage` parameter allows deep introspection mode, specially
            useful for big DataFrames and fine-tune memory optimization:

            >>> random_strings_array = np.random.choice(['a', 'b', 'c'], 10 ** 6)
            >>> df = pd.DataFrame({
            ...     'column_1': np.random.choice(['a', 'b', 'c'], 10 ** 6),
            ...     'column_2': np.random.choice(['a', 'b', 'c'], 10 ** 6),
            ...     'column_3': np.random.choice(['a', 'b', 'c'], 10 ** 6)
            ... })
            >>> df.info()
            <class 'pandas.core.frame.DataFrame'>
            RangeIndex: 1000000 entries, 0 to 999999
            Data columns (total 3 columns):
                #   Column    Non-Null Count    Dtype
            ---  ------    --------------    -----
                0   column_1  1000000 non-null  object
                1   column_2  1000000 non-null  object
                2   column_3  1000000 non-null  object
            dtypes: object(3)
            memory usage: 22.9+ MB

            >>> df.info(memory_usage='deep')
            <class 'pandas.core.frame.DataFrame'>
            RangeIndex: 1000000 entries, 0 to 999999
            Data columns (total 3 columns):
                #   Column    Non-Null Count    Dtype
            ---  ------    --------------    -----
                0   column_1  1000000 non-null  object
                1   column_2  1000000 non-null  object
                2   column_3  1000000 non-null  object
            dtypes: object(3)
            memory usage: 188.8 MB"""
        ),
        see_also_sub=(
            """
            DataFrame.describe: Generate descriptive statistics of DataFrame
                columns.
            DataFrame.memory_usage: Memory usage of DataFrame columns."""
        ),
    )
    @doc(info)
    def info(
        self,
        verbose: Optional[bool] = None,
        buf: Optional[IO[str]] = None,
        max_cols: Optional[int] = None,
        memory_usage: Optional[Union[bool, str]] = None,
        null_counts: Optional[bool] = None,
    ) -> None:
        return info(self, verbose, buf, max_cols, memory_usage, null_counts)

    def memory_usage(self, index=True, deep=False) -> Series:
        """
        Return the memory usage of each column in bytes.

        The memory usage can optionally include the contribution of
        the index and elements of `object` dtype.

        This value is displayed in `DataFrame.info` by default. This can be
        suppressed by setting ``pandas.options.display.memory_usage`` to False.

        Parameters
        ----------
        index : bool, default True
            Specifies whether to include the memory usage of the DataFrame's
            index in returned Series. If ``index=True``, the memory usage of
            the index is the first item in the output.
        deep : bool, default False
            If True, introspect the data deeply by interrogating
            `object` dtypes for system-level memory consumption, and include
            it in the returned values.

        Returns
        -------
        Series
            A Series whose index is the original column names and whose values
            is the memory usage of each column in bytes.

        See Also
        --------
        numpy.ndarray.nbytes : Total bytes consumed by the elements of an
            ndarray.
        Series.memory_usage : Bytes consumed by a Series.
        Categorical : Memory-efficient array for string values with
            many repeated values.
        DataFrame.info : Concise summary of a DataFrame.

        Examples
        --------
        >>> dtypes = ['int64', 'float64', 'complex128', 'object', 'bool']
        >>> data = dict([(t, np.ones(shape=5000).astype(t))
        ...              for t in dtypes])
        >>> df = pd.DataFrame(data)
        >>> df.head()
           int64  float64            complex128  object  bool
        0      1      1.0    1.000000+0.000000j       1  True
        1      1      1.0    1.000000+0.000000j       1  True
        2      1      1.0    1.000000+0.000000j       1  True
        3      1      1.0    1.000000+0.000000j       1  True
        4      1      1.0    1.000000+0.000000j       1  True

        >>> df.memory_usage()
        Index           128
        int64         40000
        float64       40000
        complex128    80000
        object        40000
        bool           5000
        dtype: int64

        >>> df.memory_usage(index=False)
        int64         40000
        float64       40000
        complex128    80000
        object        40000
        bool           5000
        dtype: int64

        The memory footprint of `object` dtype columns is ignored by default:

        >>> df.memory_usage(deep=True)
        Index            128
        int64          40000
        float64        40000
        complex128     80000
        object        160000
        bool            5000
        dtype: int64

        Use a Categorical for efficient storage of an object-dtype column with
        many repeated values.

        >>> df['object'].astype('category').memory_usage(deep=True)
        5216
        """
        result = Series(
            [c.memory_usage(index=False, deep=deep) for col, c in self.items()],
            index=self.columns,
        )
        if index:
            result = Series(self.index.memory_usage(deep=deep), index=["Index"]).append(
                result
            )
        return result

    def transpose(self, *args, copy: bool = False) -> "DataFrame":
        """
        Transpose index and columns.

        Reflect the DataFrame over its main diagonal by writing rows as columns
        and vice-versa. The property :attr:`.T` is an accessor to the method
        :meth:`transpose`.

        Parameters
        ----------
        *args : tuple, optional
            Accepted for compatibility with NumPy.
        copy : bool, default False
            Whether to copy the data after transposing, even for DataFrames
            with a single dtype.

            Note that a copy is always required for mixed dtype DataFrames,
            or for DataFrames with any extension types.

        Returns
        -------
        DataFrame
            The transposed DataFrame.

        See Also
        --------
        numpy.transpose : Permute the dimensions of a given array.

        Notes
        -----
        Transposing a DataFrame with mixed dtypes will result in a homogeneous
        DataFrame with the `object` dtype. In such a case, a copy of the data
        is always made.

        Examples
        --------
        **Square DataFrame with homogeneous dtype**

        >>> d1 = {'col1': [1, 2], 'col2': [3, 4]}
        >>> df1 = pd.DataFrame(data=d1)
        >>> df1
           col1  col2
        0     1     3
        1     2     4

        >>> df1_transposed = df1.T # or df1.transpose()
        >>> df1_transposed
              0  1
        col1  1  2
        col2  3  4

        When the dtype is homogeneous in the original DataFrame, we get a
        transposed DataFrame with the same dtype:

        >>> df1.dtypes
        col1    int64
        col2    int64
        dtype: object
        >>> df1_transposed.dtypes
        0    int64
        1    int64
        dtype: object

        **Non-square DataFrame with mixed dtypes**

        >>> d2 = {'name': ['Alice', 'Bob'],
        ...       'score': [9.5, 8],
        ...       'employed': [False, True],
        ...       'kids': [0, 0]}
        >>> df2 = pd.DataFrame(data=d2)
        >>> df2
            name  score  employed  kids
        0  Alice    9.5     False     0
        1    Bob    8.0      True     0

        >>> df2_transposed = df2.T # or df2.transpose()
        >>> df2_transposed
                      0     1
        name      Alice   Bob
        score       9.5     8
        employed  False  True
        kids          0     0

        When the DataFrame has mixed dtypes, we get a transposed DataFrame with
        the `object` dtype:

        >>> df2.dtypes
        name         object
        score       float64
        employed       bool
        kids          int64
        dtype: object
        >>> df2_transposed.dtypes
        0    object
        1    object
        dtype: object
        """
        nv.validate_transpose(args, dict())
        # construct the args

        dtypes = list(self.dtypes)
        if self._is_homogeneous_type and dtypes and is_extension_array_dtype(dtypes[0]):
            # We have EAs with the same dtype. We can preserve that dtype in transpose.
            dtype = dtypes[0]
            arr_type = dtype.construct_array_type()
            values = self.values

            new_values = [arr_type._from_sequence(row, dtype=dtype) for row in values]
            result = self._constructor(
                dict(zip(self.index, new_values)), index=self.columns
            )

        else:
            new_values = self.values.T
            if copy:
                new_values = new_values.copy()
            result = self._constructor(
                new_values, index=self.columns, columns=self.index
            )

        return result.__finalize__(self, method="transpose")

    @property
    def T(self) -> "DataFrame":
        return self.transpose()

    # ----------------------------------------------------------------------
    # Indexing Methods

    def _ixs(self, i: int, axis: int = 0):
        """
        Parameters
        ----------
        i : int
        axis : int

        Notes
        -----
        If slice passed, the resulting data will be a view.
        """
        # irow
        if axis == 0:
            new_values = self._mgr.fast_xs(i)

            # if we are a copy, mark as such
            copy = isinstance(new_values, np.ndarray) and new_values.base is None
            result = self._constructor_sliced(
                new_values,
                index=self.columns,
                name=self.index[i],
                dtype=new_values.dtype,
            )
            result._set_is_copy(self, copy=copy)
            return result

        # icol
        else:
            label = self.columns[i]

            values = self._mgr.iget(i)
            result = self._box_col_values(values, i)

            # this is a cached value, mark it so
            result._set_as_cached(label, self)

            return result

    def _get_column_array(self, i: int) -> ArrayLike:
        """
        Get the values of the i'th column (ndarray or ExtensionArray, as stored
        in the Block)
        """
        return self._data.iget_values(i)

    def _iter_column_arrays(self) -> Iterator[ArrayLike]:
        """
        Iterate over the arrays of all columns in order.
        This returns the values as stored in the Block (ndarray or ExtensionArray).
        """
        for i in range(len(self.columns)):
            yield self._get_column_array(i)

    def __getitem__(self, key):
        key = lib.item_from_zerodim(key)
        key = com.apply_if_callable(key, self)

        if is_hashable(key):
            # shortcut if the key is in columns
            if self.columns.is_unique and key in self.columns:
                if self.columns.nlevels > 1:
                    return self._getitem_multilevel(key)
                return self._get_item_cache(key)

        # Do we have a slicer (on rows)?
        indexer = convert_to_index_sliceable(self, key)
        if indexer is not None:
            # either we have a slice or we have a string that can be converted
            #  to a slice for partial-string date indexing
            return self._slice(indexer, axis=0)

        # Do we have a (boolean) DataFrame?
        if isinstance(key, DataFrame):
            return self.where(key)

        # Do we have a (boolean) 1d indexer?
        if com.is_bool_indexer(key):
            return self._getitem_bool_array(key)

        # We are left with two options: a single key, and a collection of keys,
        # We interpret tuples as collections only for non-MultiIndex
        is_single_key = isinstance(key, tuple) or not is_list_like(key)

        if is_single_key:
            if self.columns.nlevels > 1:
                return self._getitem_multilevel(key)
            indexer = self.columns.get_loc(key)
            if is_integer(indexer):
                indexer = [indexer]
        else:
            if is_iterator(key):
                key = list(key)
            indexer = self.loc._get_listlike_indexer(key, axis=1, raise_missing=True)[1]

        # take() does not accept boolean indexers
        if getattr(indexer, "dtype", None) == bool:
            indexer = np.where(indexer)[0]

        data = self._take_with_is_copy(indexer, axis=1)

        if is_single_key:
            # What does looking for a single key in a non-unique index return?
            # The behavior is inconsistent. It returns a Series, except when
            # - the key itself is repeated (test on data.shape, #9519), or
            # - we have a MultiIndex on columns (test on self.columns, #21309)
            if data.shape[1] == 1 and not isinstance(self.columns, ABCMultiIndex):
                data = data[key]

        return data

    def _getitem_bool_array(self, key):
        # also raises Exception if object array with NA values
        # warning here just in case -- previously __setitem__ was
        # reindexing but __getitem__ was not; it seems more reasonable to
        # go with the __setitem__ behavior since that is more consistent
        # with all other indexing behavior
        if isinstance(key, Series) and not key.index.equals(self.index):
            warnings.warn(
                "Boolean Series key will be reindexed to match DataFrame index.",
                UserWarning,
                stacklevel=3,
            )
        elif len(key) != len(self.index):
            raise ValueError(
                f"Item wrong length {len(key)} instead of {len(self.index)}."
            )

        # check_bool_indexer will throw exception if Series key cannot
        # be reindexed to match DataFrame rows
        key = check_bool_indexer(self.index, key)
        indexer = key.nonzero()[0]
        return self._take_with_is_copy(indexer, axis=0)

    def _getitem_multilevel(self, key):
        # self.columns is a MultiIndex
        loc = self.columns.get_loc(key)
        if isinstance(loc, (slice, np.ndarray)):
            new_columns = self.columns[loc]
            result_columns = maybe_droplevels(new_columns, key)
            if self._is_mixed_type:
                result = self.reindex(columns=new_columns)
                result.columns = result_columns
            else:
                new_values = self.values[:, loc]
                result = self._constructor(
                    new_values, index=self.index, columns=result_columns
                )
                result = result.__finalize__(self)

            # If there is only one column being returned, and its name is
            # either an empty string, or a tuple with an empty string as its
            # first element, then treat the empty string as a placeholder
            # and return the column as if the user had provided that empty
            # string in the key. If the result is a Series, exclude the
            # implied empty string from its name.
            if len(result.columns) == 1:
                top = result.columns[0]
                if isinstance(top, tuple):
                    top = top[0]
                if top == "":
                    result = result[""]
                    if isinstance(result, Series):
                        result = self._constructor_sliced(
                            result, index=self.index, name=key
                        )

            result._set_is_copy(self)
            return result
        else:
            # loc is neither a slice nor ndarray, so must be an int
            return self._ixs(loc, axis=1)

    def _get_value(self, index, col, takeable: bool = False):
        """
        Quickly retrieve single value at passed column and index.

        Parameters
        ----------
        index : row label
        col : column label
        takeable : interpret the index/col as indexers, default False

        Returns
        -------
        scalar
        """
        if takeable:
            series = self._ixs(col, axis=1)
            return series._values[index]

        series = self._get_item_cache(col)
        engine = self.index._engine

        try:
            loc = engine.get_loc(index)
            return series._values[loc]
        except KeyError:
            # GH 20629
            if self.index.nlevels > 1:
                # partial indexing forbidden
                raise

        # we cannot handle direct indexing
        # use positional
        col = self.columns.get_loc(col)
        index = self.index.get_loc(index)
        return self._get_value(index, col, takeable=True)

    def __setitem__(self, key, value):
        key = com.apply_if_callable(key, self)

        # see if we can slice the rows
        indexer = convert_to_index_sliceable(self, key)
        if indexer is not None:
            # either we have a slice or we have a string that can be converted
            #  to a slice for partial-string date indexing
            return self._setitem_slice(indexer, value)

        if isinstance(key, DataFrame) or getattr(key, "ndim", None) == 2:
            self._setitem_frame(key, value)
        elif isinstance(key, (Series, np.ndarray, list, Index)):
            self._setitem_array(key, value)
        else:
            # set column
            self._set_item(key, value)

    def _setitem_slice(self, key: slice, value):
        # NB: we can't just use self.loc[key] = value because that
        #  operates on labels and we need to operate positional for
        #  backwards-compat, xref GH#31469
        self._check_setitem_copy()
        self.iloc._setitem_with_indexer(key, value)

    def _setitem_array(self, key, value):
        # also raises Exception if object array with NA values
        if com.is_bool_indexer(key):
            if len(key) != len(self.index):
                raise ValueError(
                    f"Item wrong length {len(key)} instead of {len(self.index)}!"
                )
            key = check_bool_indexer(self.index, key)
            indexer = key.nonzero()[0]
            self._check_setitem_copy()
            self.iloc._setitem_with_indexer(indexer, value)
        else:
            if isinstance(value, DataFrame):
                if len(value.columns) != len(key):
                    raise ValueError("Columns must be same length as key")
                for k1, k2 in zip(key, value.columns):
                    self[k1] = value[k2]
            else:
                self.loc._ensure_listlike_indexer(key, axis=1)
                indexer = self.loc._get_listlike_indexer(
                    key, axis=1, raise_missing=False
                )[1]
                self._check_setitem_copy()
                self.iloc._setitem_with_indexer((slice(None), indexer), value)

    def _setitem_frame(self, key, value):
        # support boolean setting with DataFrame input, e.g.
        # df[df > df2] = 0
        if isinstance(key, np.ndarray):
            if key.shape != self.shape:
                raise ValueError("Array conditional must be same shape as self")
            key = self._constructor(key, **self._construct_axes_dict())

        if key.values.size and not is_bool_dtype(key.values):
            raise TypeError(
                "Must pass DataFrame or 2-d ndarray with boolean values only"
            )

        self._check_inplace_setting(value)
        self._check_setitem_copy()
        self._where(-key, value, inplace=True)

    def _iset_item(self, loc: int, value):
        self._ensure_valid_index(value)

        # technically _sanitize_column expects a label, not a position,
        #  but the behavior is the same as long as we pass broadcast=False
        value = self._sanitize_column(loc, value, broadcast=False)
        NDFrame._iset_item(self, loc, value)

        # check if we are modifying a copy
        # try to set first as we want an invalid
        # value exception to occur first
        if len(self):
            self._check_setitem_copy()

    def _set_item(self, key, value):
        """
        Add series to DataFrame in specified column.

        If series is a numpy-array (not a Series/TimeSeries), it must be the
        same length as the DataFrames index or an error will be thrown.

        Series/TimeSeries will be conformed to the DataFrames index to
        ensure homogeneity.
        """
        self._ensure_valid_index(value)
        value = self._sanitize_column(key, value)
        NDFrame._set_item(self, key, value)

        # check if we are modifying a copy
        # try to set first as we want an invalid
        # value exception to occur first
        if len(self):
            self._check_setitem_copy()

    def _set_value(self, index, col, value, takeable: bool = False):
        """
        Put single value at passed column and index.

        Parameters
        ----------
        index : row label
        col : column label
        value : scalar
        takeable : interpret the index/col as indexers, default False
        """
        try:
            if takeable is True:
                series = self._ixs(col, axis=1)
                series._set_value(index, value, takeable=True)
                return

            series = self._get_item_cache(col)
            engine = self.index._engine
            loc = engine.get_loc(index)
            validate_numeric_casting(series.dtype, value)

            series._values[loc] = value
            # Note: trying to use series._set_value breaks tests in
            #  tests.frame.indexing.test_indexing and tests.indexing.test_partial
        except (KeyError, TypeError):
            # set using a non-recursive method & reset the cache
            if takeable:
                self.iloc[index, col] = value
            else:
                self.loc[index, col] = value
            self._item_cache.pop(col, None)

    def _ensure_valid_index(self, value):
        """
        Ensure that if we don't have an index, that we can create one from the
        passed value.
        """
        # GH5632, make sure that we are a Series convertible
        if not len(self.index) and is_list_like(value) and len(value):
            try:
                value = Series(value)
            except (ValueError, NotImplementedError, TypeError) as err:
                raise ValueError(
                    "Cannot set a frame with no defined index "
                    "and a value that cannot be converted to a Series"
                ) from err

            self._mgr = self._mgr.reindex_axis(
                value.index.copy(), axis=1, fill_value=np.nan
            )

    def _box_col_values(self, values, loc: int) -> Series:
        """
        Provide boxed values for a column.
        """
        # Lookup in columns so that if e.g. a str datetime was passed
        #  we attach the Timestamp object as the name.
        name = self.columns[loc]
        klass = self._constructor_sliced
        return klass(values, index=self.index, name=name, fastpath=True)

    # ----------------------------------------------------------------------
    # Unsorted

    def query(self, expr, inplace=False, **kwargs):
        """
        Query the columns of a DataFrame with a boolean expression.

        Parameters
        ----------
        expr : str
            The query string to evaluate.

            You can refer to variables
            in the environment by prefixing them with an '@' character like
            ``@a + b``.

            You can refer to column names that contain spaces or operators by
            surrounding them in backticks. This way you can also escape
            names that start with a digit, or those that  are a Python keyword.
            Basically when it is not valid Python identifier. See notes down
            for more details.

            For example, if one of your columns is called ``a a`` and you want
            to sum it with ``b``, your query should be ```a a` + b``.

            .. versionadded:: 0.25.0
                Backtick quoting introduced.

            .. versionadded:: 1.0.0
                Expanding functionality of backtick quoting for more than only spaces.

        inplace : bool
            Whether the query should modify the data in place or return
            a modified copy.
        **kwargs
            See the documentation for :func:`eval` for complete details
            on the keyword arguments accepted by :meth:`DataFrame.query`.

        Returns
        -------
        DataFrame
            DataFrame resulting from the provided query expression.

        See Also
        --------
        eval : Evaluate a string describing operations on
            DataFrame columns.
        DataFrame.eval : Evaluate a string describing operations on
            DataFrame columns.

        Notes
        -----
        The result of the evaluation of this expression is first passed to
        :attr:`DataFrame.loc` and if that fails because of a
        multidimensional key (e.g., a DataFrame) then the result will be passed
        to :meth:`DataFrame.__getitem__`.

        This method uses the top-level :func:`eval` function to
        evaluate the passed query.

        The :meth:`~pandas.DataFrame.query` method uses a slightly
        modified Python syntax by default. For example, the ``&`` and ``|``
        (bitwise) operators have the precedence of their boolean cousins,
        :keyword:`and` and :keyword:`or`. This *is* syntactically valid Python,
        however the semantics are different.

        You can change the semantics of the expression by passing the keyword
        argument ``parser='python'``. This enforces the same semantics as
        evaluation in Python space. Likewise, you can pass ``engine='python'``
        to evaluate an expression using Python itself as a backend. This is not
        recommended as it is inefficient compared to using ``numexpr`` as the
        engine.

        The :attr:`DataFrame.index` and
        :attr:`DataFrame.columns` attributes of the
        :class:`~pandas.DataFrame` instance are placed in the query namespace
        by default, which allows you to treat both the index and columns of the
        frame as a column in the frame.
        The identifier ``index`` is used for the frame index; you can also
        use the name of the index to identify it in a query. Please note that
        Python keywords may not be used as identifiers.

        For further details and examples see the ``query`` documentation in
        :ref:`indexing <indexing.query>`.

        *Backtick quoted variables*

        Backtick quoted variables are parsed as literal Python code and
        are converted internally to a Python valid identifier.
        This can lead to the following problems.

        During parsing a number of disallowed characters inside the backtick
        quoted string are replaced by strings that are allowed as a Python identifier.
        These characters include all operators in Python, the space character, the
        question mark, the exclamation mark, the dollar sign, and the euro sign.
        For other characters that fall outside the ASCII range (U+0001..U+007F)
        and those that are not further specified in PEP 3131,
        the query parser will raise an error.
        This excludes whitespace different than the space character,
        but also the hashtag (as it is used for comments) and the backtick
        itself (backtick can also not be escaped).

        In a special case, quotes that make a pair around a backtick can
        confuse the parser.
        For example, ```it's` > `that's``` will raise an error,
        as it forms a quoted string (``'s > `that'``) with a backtick inside.

        See also the Python documentation about lexical analysis
        (https://docs.python.org/3/reference/lexical_analysis.html)
        in combination with the source code in :mod:`pandas.core.computation.parsing`.

        Examples
        --------
        >>> df = pd.DataFrame({'A': range(1, 6),
        ...                    'B': range(10, 0, -2),
        ...                    'C C': range(10, 5, -1)})
        >>> df
           A   B  C C
        0  1  10   10
        1  2   8    9
        2  3   6    8
        3  4   4    7
        4  5   2    6
        >>> df.query('A > B')
           A  B  C C
        4  5  2    6

        The previous expression is equivalent to

        >>> df[df.A > df.B]
           A  B  C C
        4  5  2    6

        For columns with spaces in their name, you can use backtick quoting.

        >>> df.query('B == `C C`')
           A   B  C C
        0  1  10   10

        The previous expression is equivalent to

        >>> df[df.B == df['C C']]
           A   B  C C
        0  1  10   10
        """
        inplace = validate_bool_kwarg(inplace, "inplace")
        if not isinstance(expr, str):
            msg = f"expr must be a string to be evaluated, {type(expr)} given"
            raise ValueError(msg)
        kwargs["level"] = kwargs.pop("level", 0) + 1
        kwargs["target"] = None
        res = self.eval(expr, **kwargs)

        try:
            result = self.loc[res]
        except ValueError:
            # when res is multi-dimensional loc raises, but this is sometimes a
            # valid query
            result = self[res]

        if inplace:
            self._update_inplace(result)
        else:
            return result

    def eval(self, expr, inplace=False, **kwargs):
        """
        Evaluate a string describing operations on DataFrame columns.

        Operates on columns only, not specific rows or elements.  This allows
        `eval` to run arbitrary code, which can make you vulnerable to code
        injection if you pass user input to this function.

        Parameters
        ----------
        expr : str
            The expression string to evaluate.
        inplace : bool, default False
            If the expression contains an assignment, whether to perform the
            operation inplace and mutate the existing DataFrame. Otherwise,
            a new DataFrame is returned.
        **kwargs
            See the documentation for :func:`eval` for complete details
            on the keyword arguments accepted by
            :meth:`~pandas.DataFrame.query`.

        Returns
        -------
        ndarray, scalar, or pandas object
            The result of the evaluation.

        See Also
        --------
        DataFrame.query : Evaluates a boolean expression to query the columns
            of a frame.
        DataFrame.assign : Can evaluate an expression or function to create new
            values for a column.
        eval : Evaluate a Python expression as a string using various
            backends.

        Notes
        -----
        For more details see the API documentation for :func:`~eval`.
        For detailed examples see :ref:`enhancing performance with eval
        <enhancingperf.eval>`.

        Examples
        --------
        >>> df = pd.DataFrame({'A': range(1, 6), 'B': range(10, 0, -2)})
        >>> df
           A   B
        0  1  10
        1  2   8
        2  3   6
        3  4   4
        4  5   2
        >>> df.eval('A + B')
        0    11
        1    10
        2     9
        3     8
        4     7
        dtype: int64

        Assignment is allowed though by default the original DataFrame is not
        modified.

        >>> df.eval('C = A + B')
           A   B   C
        0  1  10  11
        1  2   8  10
        2  3   6   9
        3  4   4   8
        4  5   2   7
        >>> df
           A   B
        0  1  10
        1  2   8
        2  3   6
        3  4   4
        4  5   2

        Use ``inplace=True`` to modify the original DataFrame.

        >>> df.eval('C = A + B', inplace=True)
        >>> df
           A   B   C
        0  1  10  11
        1  2   8  10
        2  3   6   9
        3  4   4   8
        4  5   2   7

        Multiple columns can be assigned to using multi-line expressions:

        >>> df.eval(
        ...     '''
        ... C = A + B
        ... D = A - B
        ... '''
        ... )
           A   B   C  D
        0  1  10  11 -9
        1  2   8  10 -6
        2  3   6   9 -3
        3  4   4   8  0
        4  5   2   7  3
        """
        from pandas.core.computation.eval import eval as _eval

        inplace = validate_bool_kwarg(inplace, "inplace")
        resolvers = kwargs.pop("resolvers", None)
        kwargs["level"] = kwargs.pop("level", 0) + 1
        if resolvers is None:
            index_resolvers = self._get_index_resolvers()
            column_resolvers = self._get_cleaned_column_resolvers()
            resolvers = column_resolvers, index_resolvers
        if "target" not in kwargs:
            kwargs["target"] = self
        kwargs["resolvers"] = kwargs.get("resolvers", ()) + tuple(resolvers)

        return _eval(expr, inplace=inplace, **kwargs)

    def select_dtypes(self, include=None, exclude=None) -> "DataFrame":
        """
        Return a subset of the DataFrame's columns based on the column dtypes.

        Parameters
        ----------
        include, exclude : scalar or list-like
            A selection of dtypes or strings to be included/excluded. At least
            one of these parameters must be supplied.

        Returns
        -------
        DataFrame
            The subset of the frame including the dtypes in ``include`` and
            excluding the dtypes in ``exclude``.

        Raises
        ------
        ValueError
            * If both of ``include`` and ``exclude`` are empty
            * If ``include`` and ``exclude`` have overlapping elements
            * If any kind of string dtype is passed in.

        Notes
        -----
        * To select all *numeric* types, use ``np.number`` or ``'number'``
        * To select strings you must use the ``object`` dtype, but note that
          this will return *all* object dtype columns
        * See the `numpy dtype hierarchy
          <https://docs.scipy.org/doc/numpy/reference/arrays.scalars.html>`__
        * To select datetimes, use ``np.datetime64``, ``'datetime'`` or
          ``'datetime64'``
        * To select timedeltas, use ``np.timedelta64``, ``'timedelta'`` or
          ``'timedelta64'``
        * To select Pandas categorical dtypes, use ``'category'``
        * To select Pandas datetimetz dtypes, use ``'datetimetz'`` (new in
          0.20.0) or ``'datetime64[ns, tz]'``

        Examples
        --------
        >>> df = pd.DataFrame({'a': [1, 2] * 3,
        ...                    'b': [True, False] * 3,
        ...                    'c': [1.0, 2.0] * 3})
        >>> df
                a      b  c
        0       1   True  1.0
        1       2  False  2.0
        2       1   True  1.0
        3       2  False  2.0
        4       1   True  1.0
        5       2  False  2.0

        >>> df.select_dtypes(include='bool')
           b
        0  True
        1  False
        2  True
        3  False
        4  True
        5  False

        >>> df.select_dtypes(include=['float64'])
           c
        0  1.0
        1  2.0
        2  1.0
        3  2.0
        4  1.0
        5  2.0

        >>> df.select_dtypes(exclude=['int'])
               b    c
        0   True  1.0
        1  False  2.0
        2   True  1.0
        3  False  2.0
        4   True  1.0
        5  False  2.0
        """
        if not is_list_like(include):
            include = (include,) if include is not None else ()
        if not is_list_like(exclude):
            exclude = (exclude,) if exclude is not None else ()

        selection = (frozenset(include), frozenset(exclude))

        if not any(selection):
            raise ValueError("at least one of include or exclude must be nonempty")

        # convert the myriad valid dtypes object to a single representation
        include = frozenset(infer_dtype_from_object(x) for x in include)
        exclude = frozenset(infer_dtype_from_object(x) for x in exclude)
        for dtypes in (include, exclude):
            invalidate_string_dtypes(dtypes)

        # can't both include AND exclude!
        if not include.isdisjoint(exclude):
            raise ValueError(f"include and exclude overlap on {(include & exclude)}")

        # We raise when both include and exclude are empty
        # Hence, we can just shrink the columns we want to keep
        keep_these = np.full(self.shape[1], True)

        def extract_unique_dtypes_from_dtypes_set(
            dtypes_set: FrozenSet[Dtype], unique_dtypes: np.ndarray
        ) -> List[Dtype]:
            extracted_dtypes = [
                unique_dtype
                for unique_dtype in unique_dtypes
                if issubclass(unique_dtype.type, tuple(dtypes_set))  # type: ignore
            ]
            return extracted_dtypes

        unique_dtypes = self.dtypes.unique()

        if include:
            included_dtypes = extract_unique_dtypes_from_dtypes_set(
                include, unique_dtypes
            )
            keep_these &= self.dtypes.isin(included_dtypes)

        if exclude:
            excluded_dtypes = extract_unique_dtypes_from_dtypes_set(
                exclude, unique_dtypes
            )
            keep_these &= ~self.dtypes.isin(excluded_dtypes)

        return self.iloc[:, keep_these.values]

    def insert(self, loc, column, value, allow_duplicates=False) -> None:
        """
        Insert column into DataFrame at specified location.

        Raises a ValueError if `column` is already contained in the DataFrame,
        unless `allow_duplicates` is set to True.

        Parameters
        ----------
        loc : int
            Insertion index. Must verify 0 <= loc <= len(columns).
        column : str, number, or hashable object
            Label of the inserted column.
        value : int, Series, or array-like
        allow_duplicates : bool, optional
        """
        self._ensure_valid_index(value)
        value = self._sanitize_column(column, value, broadcast=False)
        self._mgr.insert(loc, column, value, allow_duplicates=allow_duplicates)

    def assign(self, **kwargs) -> "DataFrame":
        r"""
        Assign new columns to a DataFrame.

        Returns a new object with all original columns in addition to new ones.
        Existing columns that are re-assigned will be overwritten.

        Parameters
        ----------
        **kwargs : dict of {str: callable or Series}
            The column names are keywords. If the values are
            callable, they are computed on the DataFrame and
            assigned to the new columns. The callable must not
            change input DataFrame (though pandas doesn't check it).
            If the values are not callable, (e.g. a Series, scalar, or array),
            they are simply assigned.

        Returns
        -------
        DataFrame
            A new DataFrame with the new columns in addition to
            all the existing columns.

        Notes
        -----
        Assigning multiple columns within the same ``assign`` is possible.
        Later items in '\*\*kwargs' may refer to newly created or modified
        columns in 'df'; items are computed and assigned into 'df' in order.

        .. versionchanged:: 0.23.0

           Keyword argument order is maintained.

        Examples
        --------
        >>> df = pd.DataFrame({'temp_c': [17.0, 25.0]},
        ...                   index=['Portland', 'Berkeley'])
        >>> df
                  temp_c
        Portland    17.0
        Berkeley    25.0

        Where the value is a callable, evaluated on `df`:

        >>> df.assign(temp_f=lambda x: x.temp_c * 9 / 5 + 32)
                  temp_c  temp_f
        Portland    17.0    62.6
        Berkeley    25.0    77.0

        Alternatively, the same behavior can be achieved by directly
        referencing an existing Series or sequence:

        >>> df.assign(temp_f=df['temp_c'] * 9 / 5 + 32)
                  temp_c  temp_f
        Portland    17.0    62.6
        Berkeley    25.0    77.0

        You can create multiple columns within the same assign where one
        of the columns depends on another one defined within the same assign:

        >>> df.assign(temp_f=lambda x: x['temp_c'] * 9 / 5 + 32,
        ...           temp_k=lambda x: (x['temp_f'] +  459.67) * 5 / 9)
                  temp_c  temp_f  temp_k
        Portland    17.0    62.6  290.15
        Berkeley    25.0    77.0  298.15
        """
        data = self.copy()

        for k, v in kwargs.items():
            data[k] = com.apply_if_callable(v, data)
        return data

    def _sanitize_column(self, key, value, broadcast=True):
        """
        Ensures new columns (which go into the BlockManager as new blocks) are
        always copied and converted into an array.

        Parameters
        ----------
        key : object
        value : scalar, Series, or array-like
        broadcast : bool, default True
            If ``key`` matches multiple duplicate column names in the
            DataFrame, this parameter indicates whether ``value`` should be
            tiled so that the returned array contains a (duplicated) column for
            each occurrence of the key. If False, ``value`` will not be tiled.

        Returns
        -------
        numpy.ndarray
        """

        def reindexer(value):
            # reindex if necessary

            if value.index.equals(self.index) or not len(self.index):
                value = value._values.copy()
            else:

                # GH 4107
                try:
                    value = value.reindex(self.index)._values
                except ValueError as err:
                    # raised in MultiIndex.from_tuples, see test_insert_error_msmgs
                    if not value.index.is_unique:
                        # duplicate axis
                        raise err

                    # other
                    raise TypeError(
                        "incompatible index of inserted column with frame index"
                    ) from err
            return value

        if isinstance(value, Series):
            value = reindexer(value)

        elif isinstance(value, DataFrame):
            # align right-hand-side columns if self.columns
            # is multi-index and self[key] is a sub-frame
            if isinstance(self.columns, ABCMultiIndex) and key in self.columns:
                loc = self.columns.get_loc(key)
                if isinstance(loc, (slice, Series, np.ndarray, Index)):
                    cols = maybe_droplevels(self.columns[loc], key)
                    if len(cols) and not cols.equals(value.columns):
                        value = value.reindex(cols, axis=1)
            # now align rows
            value = reindexer(value).T

        elif isinstance(value, ExtensionArray):
            # Explicitly copy here, instead of in sanitize_index,
            # as sanitize_index won't copy an EA, even with copy=True
            value = value.copy()
            value = sanitize_index(value, self.index)

        elif isinstance(value, Index) or is_sequence(value):

            # turn me into an ndarray
            value = sanitize_index(value, self.index)
            if not isinstance(value, (np.ndarray, Index)):
                if isinstance(value, list) and len(value) > 0:
                    value = maybe_convert_platform(value)
                else:
                    value = com.asarray_tuplesafe(value)
            elif value.ndim == 2:
                value = value.copy().T
            elif isinstance(value, Index):
                value = value.copy(deep=True)
            else:
                value = value.copy()

            # possibly infer to datetimelike
            if is_object_dtype(value.dtype):
                value = maybe_infer_to_datetimelike(value)

        else:
            # cast ignores pandas dtypes. so save the dtype first
            infer_dtype, _ = infer_dtype_from_scalar(value, pandas_dtype=True)

            # upcast
            value = cast_scalar_to_array(len(self.index), value)
            value = maybe_cast_to_datetime(value, infer_dtype)

        # return internal types directly
        if is_extension_array_dtype(value):
            return value

        # broadcast across multiple columns if necessary
        if broadcast and key in self.columns and value.ndim == 1:
            if not self.columns.is_unique or isinstance(self.columns, ABCMultiIndex):
                existing_piece = self[key]
                if isinstance(existing_piece, DataFrame):
                    value = np.tile(value, (len(existing_piece.columns), 1))

        return np.atleast_2d(np.asarray(value))

    @property
    def _series(self):
        return {
            item: Series(
                self._mgr.iget(idx), index=self.index, name=item, fastpath=True
            )
            for idx, item in enumerate(self.columns)
        }

    def lookup(self, row_labels, col_labels) -> np.ndarray:
        """
        Label-based "fancy indexing" function for DataFrame.

        Given equal-length arrays of row and column labels, return an
        array of the values corresponding to each (row, col) pair.

        Parameters
        ----------
        row_labels : sequence
            The row labels to use for lookup.
        col_labels : sequence
            The column labels to use for lookup.

        Returns
        -------
        numpy.ndarray
            The found values.
        """
        n = len(row_labels)
        if n != len(col_labels):
            raise ValueError("Row labels must have same size as column labels")
        if not (self.index.is_unique and self.columns.is_unique):
            # GH#33041
            raise ValueError("DataFrame.lookup requires unique index and columns")

        thresh = 1000
        if not self._is_mixed_type or n > thresh:
            values = self.values
            ridx = self.index.get_indexer(row_labels)
            cidx = self.columns.get_indexer(col_labels)
            if (ridx == -1).any():
                raise KeyError("One or more row labels was not found")
            if (cidx == -1).any():
                raise KeyError("One or more column labels was not found")
            flat_index = ridx * len(self.columns) + cidx
            result = values.flat[flat_index]
        else:
            result = np.empty(n, dtype="O")
            for i, (r, c) in enumerate(zip(row_labels, col_labels)):
                result[i] = self._get_value(r, c)

        if is_object_dtype(result):
            result = lib.maybe_convert_objects(result)

        return result

    # ----------------------------------------------------------------------
    # Reindexing and alignment

    def _reindex_axes(self, axes, level, limit, tolerance, method, fill_value, copy):
        frame = self

        columns = axes["columns"]
        if columns is not None:
            frame = frame._reindex_columns(
                columns, method, copy, level, fill_value, limit, tolerance
            )

        index = axes["index"]
        if index is not None:
            frame = frame._reindex_index(
                index, method, copy, level, fill_value, limit, tolerance
            )

        return frame

    def _reindex_index(
        self,
        new_index,
        method,
        copy,
        level,
        fill_value=np.nan,
        limit=None,
        tolerance=None,
    ):
        new_index, indexer = self.index.reindex(
            new_index, method=method, level=level, limit=limit, tolerance=tolerance
        )
        return self._reindex_with_indexers(
            {0: [new_index, indexer]},
            copy=copy,
            fill_value=fill_value,
            allow_dups=False,
        )

    def _reindex_columns(
        self,
        new_columns,
        method,
        copy,
        level,
        fill_value=None,
        limit=None,
        tolerance=None,
    ):
        new_columns, indexer = self.columns.reindex(
            new_columns, method=method, level=level, limit=limit, tolerance=tolerance
        )
        return self._reindex_with_indexers(
            {1: [new_columns, indexer]},
            copy=copy,
            fill_value=fill_value,
            allow_dups=False,
        )

    def _reindex_multi(self, axes, copy, fill_value) -> "DataFrame":
        """
        We are guaranteed non-Nones in the axes.
        """
        new_index, row_indexer = self.index.reindex(axes["index"])
        new_columns, col_indexer = self.columns.reindex(axes["columns"])

        if row_indexer is not None and col_indexer is not None:
            indexer = row_indexer, col_indexer
            new_values = algorithms.take_2d_multi(
                self.values, indexer, fill_value=fill_value
            )
            return self._constructor(new_values, index=new_index, columns=new_columns)
        else:
            return self._reindex_with_indexers(
                {0: [new_index, row_indexer], 1: [new_columns, col_indexer]},
                copy=copy,
                fill_value=fill_value,
            )

    @doc(NDFrame.align, **_shared_doc_kwargs)
    def align(
        self,
        other,
        join="outer",
        axis=None,
        level=None,
        copy=True,
        fill_value=None,
        method=None,
        limit=None,
        fill_axis=0,
        broadcast_axis=None,
    ) -> "DataFrame":
        return super().align(
            other,
            join=join,
            axis=axis,
            level=level,
            copy=copy,
            fill_value=fill_value,
            method=method,
            limit=limit,
            fill_axis=fill_axis,
            broadcast_axis=broadcast_axis,
        )

    @Appender(
        """
        Examples
        --------
        >>> df = pd.DataFrame({"A": [1, 2, 3], "B": [4, 5, 6]})

        Change the row labels.

        >>> df.set_axis(['a', 'b', 'c'], axis='index')
           A  B
        a  1  4
        b  2  5
        c  3  6

        Change the column labels.

        >>> df.set_axis(['I', 'II'], axis='columns')
           I  II
        0  1   4
        1  2   5
        2  3   6

        Now, update the labels inplace.

        >>> df.set_axis(['i', 'ii'], axis='columns', inplace=True)
        >>> df
           i  ii
        0  1   4
        1  2   5
        2  3   6
        """
    )
    @Substitution(
        **_shared_doc_kwargs,
        extended_summary_sub=" column or",
        axis_description_sub=", and 1 identifies the columns",
        see_also_sub=" or columns",
    )
    @Appender(NDFrame.set_axis.__doc__)
    def set_axis(self, labels, axis: Axis = 0, inplace: bool = False):
        return super().set_axis(labels, axis=axis, inplace=inplace)

    @Substitution(**_shared_doc_kwargs)
    @Appender(NDFrame.reindex.__doc__)
    @rewrite_axis_style_signature(
        "labels",
        [
            ("method", None),
            ("copy", True),
            ("level", None),
            ("fill_value", np.nan),
            ("limit", None),
            ("tolerance", None),
        ],
    )
    def reindex(self, *args, **kwargs) -> "DataFrame":
        axes = validate_axis_style_args(self, args, kwargs, "labels", "reindex")
        kwargs.update(axes)
        # Pop these, since the values are in `kwargs` under different names
        kwargs.pop("axis", None)
        kwargs.pop("labels", None)
        return super().reindex(**kwargs)

    def drop(
        self,
        labels=None,
        axis=0,
        index=None,
        columns=None,
        level=None,
        inplace=False,
        errors="raise",
    ):
        """
        Drop specified labels from rows or columns.

        Remove rows or columns by specifying label names and corresponding
        axis, or by specifying directly index or column names. When using a
        multi-index, labels on different levels can be removed by specifying
        the level.

        Parameters
        ----------
        labels : single label or list-like
            Index or column labels to drop.
        axis : {0 or 'index', 1 or 'columns'}, default 0
            Whether to drop labels from the index (0 or 'index') or
            columns (1 or 'columns').
        index : single label or list-like
            Alternative to specifying axis (``labels, axis=0``
            is equivalent to ``index=labels``).
        columns : single label or list-like
            Alternative to specifying axis (``labels, axis=1``
            is equivalent to ``columns=labels``).
        level : int or level name, optional
            For MultiIndex, level from which the labels will be removed.
        inplace : bool, default False
            If True, do operation inplace and return None.
        errors : {'ignore', 'raise'}, default 'raise'
            If 'ignore', suppress error and only existing labels are
            dropped.

        Returns
        -------
        DataFrame
            DataFrame without the removed index or column labels.

        Raises
        ------
        KeyError
            If any of the labels is not found in the selected axis.

        See Also
        --------
        DataFrame.loc : Label-location based indexer for selection by label.
        DataFrame.dropna : Return DataFrame with labels on given axis omitted
            where (all or any) data are missing.
        DataFrame.drop_duplicates : Return DataFrame with duplicate rows
            removed, optionally only considering certain columns.
        Series.drop : Return Series with specified index labels removed.

        Examples
        --------
        >>> df = pd.DataFrame(np.arange(12).reshape(3, 4),
        ...                   columns=['A', 'B', 'C', 'D'])
        >>> df
           A  B   C   D
        0  0  1   2   3
        1  4  5   6   7
        2  8  9  10  11

        Drop columns

        >>> df.drop(['B', 'C'], axis=1)
           A   D
        0  0   3
        1  4   7
        2  8  11

        >>> df.drop(columns=['B', 'C'])
           A   D
        0  0   3
        1  4   7
        2  8  11

        Drop a row by index

        >>> df.drop([0, 1])
           A  B   C   D
        2  8  9  10  11

        Drop columns and/or rows of MultiIndex DataFrame

        >>> midx = pd.MultiIndex(levels=[['lama', 'cow', 'falcon'],
        ...                              ['speed', 'weight', 'length']],
        ...                      codes=[[0, 0, 0, 1, 1, 1, 2, 2, 2],
        ...                             [0, 1, 2, 0, 1, 2, 0, 1, 2]])
        >>> df = pd.DataFrame(index=midx, columns=['big', 'small'],
        ...                   data=[[45, 30], [200, 100], [1.5, 1], [30, 20],
        ...                         [250, 150], [1.5, 0.8], [320, 250],
        ...                         [1, 0.8], [0.3, 0.2]])
        >>> df
                        big     small
        lama    speed   45.0    30.0
                weight  200.0   100.0
                length  1.5     1.0
        cow     speed   30.0    20.0
                weight  250.0   150.0
                length  1.5     0.8
        falcon  speed   320.0   250.0
                weight  1.0     0.8
                length  0.3     0.2

        >>> df.drop(index='cow', columns='small')
                        big
        lama    speed   45.0
                weight  200.0
                length  1.5
        falcon  speed   320.0
                weight  1.0
                length  0.3

        >>> df.drop(index='length', level=1)
                        big     small
        lama    speed   45.0    30.0
                weight  200.0   100.0
        cow     speed   30.0    20.0
                weight  250.0   150.0
        falcon  speed   320.0   250.0
                weight  1.0     0.8
        """
        return super().drop(
            labels=labels,
            axis=axis,
            index=index,
            columns=columns,
            level=level,
            inplace=inplace,
            errors=errors,
        )

    @rewrite_axis_style_signature(
        "mapper",
        [("copy", True), ("inplace", False), ("level", None), ("errors", "ignore")],
    )
    def rename(
        self,
        mapper: Optional[Renamer] = None,
        *,
        index: Optional[Renamer] = None,
        columns: Optional[Renamer] = None,
        axis: Optional[Axis] = None,
        copy: bool = True,
        inplace: bool = False,
        level: Optional[Level] = None,
        errors: str = "ignore",
    ) -> Optional["DataFrame"]:
        """
        Alter axes labels.

        Function / dict values must be unique (1-to-1). Labels not contained in
        a dict / Series will be left as-is. Extra labels listed don't throw an
        error.

        See the :ref:`user guide <basics.rename>` for more.

        Parameters
        ----------
        mapper : dict-like or function
            Dict-like or functions transformations to apply to
            that axis' values. Use either ``mapper`` and ``axis`` to
            specify the axis to target with ``mapper``, or ``index`` and
            ``columns``.
        index : dict-like or function
            Alternative to specifying axis (``mapper, axis=0``
            is equivalent to ``index=mapper``).
        columns : dict-like or function
            Alternative to specifying axis (``mapper, axis=1``
            is equivalent to ``columns=mapper``).
        axis : {0 or 'index', 1 or 'columns'}, default 0
            Axis to target with ``mapper``. Can be either the axis name
            ('index', 'columns') or number (0, 1). The default is 'index'.
        copy : bool, default True
            Also copy underlying data.
        inplace : bool, default False
            Whether to return a new DataFrame. If True then value of copy is
            ignored.
        level : int or level name, default None
            In case of a MultiIndex, only rename labels in the specified
            level.
        errors : {'ignore', 'raise'}, default 'ignore'
            If 'raise', raise a `KeyError` when a dict-like `mapper`, `index`,
            or `columns` contains labels that are not present in the Index
            being transformed.
            If 'ignore', existing keys will be renamed and extra keys will be
            ignored.

        Returns
        -------
        DataFrame
            DataFrame with the renamed axis labels.

        Raises
        ------
        KeyError
            If any of the labels is not found in the selected axis and
            "errors='raise'".

        See Also
        --------
        DataFrame.rename_axis : Set the name of the axis.

        Examples
        --------
        ``DataFrame.rename`` supports two calling conventions

        * ``(index=index_mapper, columns=columns_mapper, ...)``
        * ``(mapper, axis={'index', 'columns'}, ...)``

        We *highly* recommend using keyword arguments to clarify your
        intent.

        Rename columns using a mapping:

        >>> df = pd.DataFrame({"A": [1, 2, 3], "B": [4, 5, 6]})
        >>> df.rename(columns={"A": "a", "B": "c"})
           a  c
        0  1  4
        1  2  5
        2  3  6

        Rename index using a mapping:

        >>> df.rename(index={0: "x", 1: "y", 2: "z"})
           A  B
        x  1  4
        y  2  5
        z  3  6

        Cast index labels to a different type:

        >>> df.index
        RangeIndex(start=0, stop=3, step=1)
        >>> df.rename(index=str).index
        Index(['0', '1', '2'], dtype='object')

        >>> df.rename(columns={"A": "a", "B": "b", "C": "c"}, errors="raise")
        Traceback (most recent call last):
        KeyError: ['C'] not found in axis

        Using axis-style parameters

        >>> df.rename(str.lower, axis='columns')
           a  b
        0  1  4
        1  2  5
        2  3  6

        >>> df.rename({1: 2, 2: 4}, axis='index')
           A  B
        0  1  4
        2  2  5
        4  3  6
        """
        return super().rename(
            mapper=mapper,
            index=index,
            columns=columns,
            axis=axis,
            copy=copy,
            inplace=inplace,
            level=level,
            errors=errors,
        )

    @doc(NDFrame.fillna, **_shared_doc_kwargs)
    def fillna(
        self,
        value=None,
        method=None,
        axis=None,
        inplace=False,
        limit=None,
        downcast=None,
    ) -> Optional["DataFrame"]:
        return super().fillna(
            value=value,
            method=method,
            axis=axis,
            inplace=inplace,
            limit=limit,
            downcast=downcast,
        )

    @doc(NDFrame.replace, **_shared_doc_kwargs)
    def replace(
        self,
        to_replace=None,
        value=None,
        inplace=False,
        limit=None,
        regex=False,
        method="pad",
    ):
        return super().replace(
            to_replace=to_replace,
            value=value,
            inplace=inplace,
            limit=limit,
            regex=regex,
            method=method,
        )

    def _replace_columnwise(
        self, mapping: Dict[Label, Tuple[Any, Any]], inplace: bool, regex
    ):
        """
        Dispatch to Series.replace column-wise.


        Parameters
        ----------
        mapping : dict
            of the form {col: (target, value)}
        inplace : bool
        regex : bool or same types as `to_replace` in DataFrame.replace

        Returns
        -------
        DataFrame or None
        """
        # Operate column-wise
        res = self if inplace else self.copy()
        ax = self.columns

        for i in range(len(ax)):
            if ax[i] in mapping:
                ser = self.iloc[:, i]

                target, value = mapping[ax[i]]
                newobj = ser.replace(target, value, regex=regex)

                res.iloc[:, i] = newobj

        if inplace:
            return
        return res.__finalize__(self)

    @doc(NDFrame.shift, klass=_shared_doc_kwargs["klass"])
    def shift(self, periods=1, freq=None, axis=0, fill_value=None) -> "DataFrame":
        return super().shift(
            periods=periods, freq=freq, axis=axis, fill_value=fill_value
        )

    def set_index(
        self, keys, drop=True, append=False, inplace=False, verify_integrity=False
    ):
        """
        Set the DataFrame index using existing columns.

        Set the DataFrame index (row labels) using one or more existing
        columns or arrays (of the correct length). The index can replace the
        existing index or expand on it.

        Parameters
        ----------
        keys : label or array-like or list of labels/arrays
            This parameter can be either a single column key, a single array of
            the same length as the calling DataFrame, or a list containing an
            arbitrary combination of column keys and arrays. Here, "array"
            encompasses :class:`Series`, :class:`Index`, ``np.ndarray``, and
            instances of :class:`~collections.abc.Iterator`.
        drop : bool, default True
            Delete columns to be used as the new index.
        append : bool, default False
            Whether to append columns to existing index.
        inplace : bool, default False
            Modify the DataFrame in place (do not create a new object).
        verify_integrity : bool, default False
            Check the new index for duplicates. Otherwise defer the check until
            necessary. Setting to False will improve the performance of this
            method.

        Returns
        -------
        DataFrame
            Changed row labels.

        See Also
        --------
        DataFrame.reset_index : Opposite of set_index.
        DataFrame.reindex : Change to new indices or expand indices.
        DataFrame.reindex_like : Change to same indices as other DataFrame.

        Examples
        --------
        >>> df = pd.DataFrame({'month': [1, 4, 7, 10],
        ...                    'year': [2012, 2014, 2013, 2014],
        ...                    'sale': [55, 40, 84, 31]})
        >>> df
           month  year  sale
        0      1  2012    55
        1      4  2014    40
        2      7  2013    84
        3     10  2014    31

        Set the index to become the 'month' column:

        >>> df.set_index('month')
               year  sale
        month
        1      2012    55
        4      2014    40
        7      2013    84
        10     2014    31

        Create a MultiIndex using columns 'year' and 'month':

        >>> df.set_index(['year', 'month'])
                    sale
        year  month
        2012  1     55
        2014  4     40
        2013  7     84
        2014  10    31

        Create a MultiIndex using an Index and a column:

        >>> df.set_index([pd.Index([1, 2, 3, 4]), 'year'])
                 month  sale
           year
        1  2012  1      55
        2  2014  4      40
        3  2013  7      84
        4  2014  10     31

        Create a MultiIndex using two Series:

        >>> s = pd.Series([1, 2, 3, 4])
        >>> df.set_index([s, s**2])
              month  year  sale
        1 1       1  2012    55
        2 4       4  2014    40
        3 9       7  2013    84
        4 16     10  2014    31
        """
        inplace = validate_bool_kwarg(inplace, "inplace")
        if not isinstance(keys, list):
            keys = [keys]

        err_msg = (
            'The parameter "keys" may be a column key, one-dimensional '
            "array, or a list containing only valid column keys and "
            "one-dimensional arrays."
        )

        missing: List[Label] = []
        for col in keys:
            if isinstance(
                col, (ABCIndexClass, ABCSeries, np.ndarray, list, abc.Iterator)
            ):
                # arrays are fine as long as they are one-dimensional
                # iterators get converted to list below
                if getattr(col, "ndim", 1) != 1:
                    raise ValueError(err_msg)
            else:
                # everything else gets tried as a key; see GH 24969
                try:
                    found = col in self.columns
                except TypeError as err:
                    raise TypeError(
                        f"{err_msg}. Received column of type {type(col)}"
                    ) from err
                else:
                    if not found:
                        missing.append(col)

        if missing:
            raise KeyError(f"None of {missing} are in the columns")

        if inplace:
            frame = self
        else:
            frame = self.copy()

        arrays = []
        names = []
        if append:
            names = list(self.index.names)
            if isinstance(self.index, ABCMultiIndex):
                for i in range(self.index.nlevels):
                    arrays.append(self.index._get_level_values(i))
            else:
                arrays.append(self.index)

        to_remove: List[Label] = []
        for col in keys:
            if isinstance(col, ABCMultiIndex):
                for n in range(col.nlevels):
                    arrays.append(col._get_level_values(n))
                names.extend(col.names)
            elif isinstance(col, (ABCIndexClass, ABCSeries)):
                # if Index then not MultiIndex (treated above)
                arrays.append(col)
                names.append(col.name)
            elif isinstance(col, (list, np.ndarray)):
                arrays.append(col)
                names.append(None)
            elif isinstance(col, abc.Iterator):
                arrays.append(list(col))
                names.append(None)
            # from here, col can only be a column label
            else:
                arrays.append(frame[col]._values)
                names.append(col)
                if drop:
                    to_remove.append(col)

            if len(arrays[-1]) != len(self):
                # check newest element against length of calling frame, since
                # ensure_index_from_sequences would not raise for append=False.
                raise ValueError(
                    f"Length mismatch: Expected {len(self)} rows, "
                    f"received array of length {len(arrays[-1])}"
                )

        index = ensure_index_from_sequences(arrays, names)

        if verify_integrity and not index.is_unique:
            duplicates = index[index.duplicated()].unique()
            raise ValueError(f"Index has duplicate keys: {duplicates}")

        # use set to handle duplicate column names gracefully in case of drop
        for c in set(to_remove):
            del frame[c]

        # clear up memory usage
        index._cleanup()

        frame.index = index

        if not inplace:
            return frame

    def reset_index(
        self,
        level: Optional[Union[Hashable, Sequence[Hashable]]] = None,
        drop: bool = False,
        inplace: bool = False,
        col_level: Hashable = 0,
        col_fill: Label = "",
    ) -> Optional["DataFrame"]:
        """
        Reset the index, or a level of it.

        Reset the index of the DataFrame, and use the default one instead.
        If the DataFrame has a MultiIndex, this method can remove one or more
        levels.

        Parameters
        ----------
        level : int, str, tuple, or list, default None
            Only remove the given levels from the index. Removes all levels by
            default.
        drop : bool, default False
            Do not try to insert index into dataframe columns. This resets
            the index to the default integer index.
        inplace : bool, default False
            Modify the DataFrame in place (do not create a new object).
        col_level : int or str, default 0
            If the columns have multiple levels, determines which level the
            labels are inserted into. By default it is inserted into the first
            level.
        col_fill : object, default ''
            If the columns have multiple levels, determines how the other
            levels are named. If None then the index name is repeated.

        Returns
        -------
        DataFrame or None
            DataFrame with the new index or None if ``inplace=True``.

        See Also
        --------
        DataFrame.set_index : Opposite of reset_index.
        DataFrame.reindex : Change to new indices or expand indices.
        DataFrame.reindex_like : Change to same indices as other DataFrame.

        Examples
        --------
        >>> df = pd.DataFrame([('bird', 389.0),
        ...                    ('bird', 24.0),
        ...                    ('mammal', 80.5),
        ...                    ('mammal', np.nan)],
        ...                   index=['falcon', 'parrot', 'lion', 'monkey'],
        ...                   columns=('class', 'max_speed'))
        >>> df
                 class  max_speed
        falcon    bird      389.0
        parrot    bird       24.0
        lion    mammal       80.5
        monkey  mammal        NaN

        When we reset the index, the old index is added as a column, and a
        new sequential index is used:

        >>> df.reset_index()
            index   class  max_speed
        0  falcon    bird      389.0
        1  parrot    bird       24.0
        2    lion  mammal       80.5
        3  monkey  mammal        NaN

        We can use the `drop` parameter to avoid the old index being added as
        a column:

        >>> df.reset_index(drop=True)
            class  max_speed
        0    bird      389.0
        1    bird       24.0
        2  mammal       80.5
        3  mammal        NaN

        You can also use `reset_index` with `MultiIndex`.

        >>> index = pd.MultiIndex.from_tuples([('bird', 'falcon'),
        ...                                    ('bird', 'parrot'),
        ...                                    ('mammal', 'lion'),
        ...                                    ('mammal', 'monkey')],
        ...                                   names=['class', 'name'])
        >>> columns = pd.MultiIndex.from_tuples([('speed', 'max'),
        ...                                      ('species', 'type')])
        >>> df = pd.DataFrame([(389.0, 'fly'),
        ...                    ( 24.0, 'fly'),
        ...                    ( 80.5, 'run'),
        ...                    (np.nan, 'jump')],
        ...                   index=index,
        ...                   columns=columns)
        >>> df
                       speed species
                         max    type
        class  name
        bird   falcon  389.0     fly
               parrot   24.0     fly
        mammal lion     80.5     run
               monkey    NaN    jump

        If the index has multiple levels, we can reset a subset of them:

        >>> df.reset_index(level='class')
                 class  speed species
                          max    type
        name
        falcon    bird  389.0     fly
        parrot    bird   24.0     fly
        lion    mammal   80.5     run
        monkey  mammal    NaN    jump

        If we are not dropping the index, by default, it is placed in the top
        level. We can place it in another level:

        >>> df.reset_index(level='class', col_level=1)
                        speed species
                 class    max    type
        name
        falcon    bird  389.0     fly
        parrot    bird   24.0     fly
        lion    mammal   80.5     run
        monkey  mammal    NaN    jump

        When the index is inserted under another level, we can specify under
        which one with the parameter `col_fill`:

        >>> df.reset_index(level='class', col_level=1, col_fill='species')
                      species  speed species
                        class    max    type
        name
        falcon           bird  389.0     fly
        parrot           bird   24.0     fly
        lion           mammal   80.5     run
        monkey         mammal    NaN    jump

        If we specify a nonexistent level for `col_fill`, it is created:

        >>> df.reset_index(level='class', col_level=1, col_fill='genus')
                        genus  speed species
                        class    max    type
        name
        falcon           bird  389.0     fly
        parrot           bird   24.0     fly
        lion           mammal   80.5     run
        monkey         mammal    NaN    jump
        """
        inplace = validate_bool_kwarg(inplace, "inplace")
        if inplace:
            new_obj = self
        else:
            new_obj = self.copy()

        def _maybe_casted_values(index, labels=None):
            values = index._values
            if not isinstance(index, (PeriodIndex, DatetimeIndex)):
                if values.dtype == np.object_:
                    values = lib.maybe_convert_objects(values)

            # if we have the labels, extract the values with a mask
            if labels is not None:
                mask = labels == -1

                # we can have situations where the whole mask is -1,
                # meaning there is nothing found in labels, so make all nan's
                if mask.all():
                    values = np.empty(len(mask))
                    values.fill(np.nan)
                else:
                    values = values.take(labels)

                    # TODO(https://github.com/pandas-dev/pandas/issues/24206)
                    # Push this into maybe_upcast_putmask?
                    # We can't pass EAs there right now. Looks a bit
                    # complicated.
                    # So we unbox the ndarray_values, op, re-box.
                    values_type = type(values)
                    values_dtype = values.dtype

                    if issubclass(values_type, DatetimeLikeArray):
                        values = values._data  # TODO: can we de-kludge yet?

                    if mask.any():
                        values, _ = maybe_upcast_putmask(values, mask, np.nan)

                    if issubclass(values_type, DatetimeLikeArray):
                        values = values_type(values, dtype=values_dtype)

            return values

        new_index = ibase.default_index(len(new_obj))
        if level is not None:
            if not isinstance(level, (tuple, list)):
                level = [level]
            level = [self.index._get_level_number(lev) for lev in level]
            if len(level) < self.index.nlevels:
                new_index = self.index.droplevel(level)

        if not drop:
            to_insert: Iterable[Tuple[Any, Optional[Any]]]
            if isinstance(self.index, ABCMultiIndex):
                names = [
                    (n if n is not None else f"level_{i}")
                    for i, n in enumerate(self.index.names)
                ]
                to_insert = zip(self.index.levels, self.index.codes)
            else:
                default = "index" if "index" not in self else "level_0"
                names = [default] if self.index.name is None else [self.index.name]
                to_insert = ((self.index, None),)

            multi_col = isinstance(self.columns, ABCMultiIndex)
            for i, (lev, lab) in reversed(list(enumerate(to_insert))):
                if not (level is None or i in level):
                    continue
                name = names[i]
                if multi_col:
                    col_name = list(name) if isinstance(name, tuple) else [name]
                    if col_fill is None:
                        if len(col_name) not in (1, self.columns.nlevels):
                            raise ValueError(
                                "col_fill=None is incompatible "
                                f"with incomplete column name {name}"
                            )
                        col_fill = col_name[0]

                    lev_num = self.columns._get_level_number(col_level)
                    name_lst = [col_fill] * lev_num + col_name
                    missing = self.columns.nlevels - len(name_lst)
                    name_lst += [col_fill] * missing
                    name = tuple(name_lst)
                # to ndarray and maybe infer different dtype
                level_values = _maybe_casted_values(lev, lab)
                new_obj.insert(0, name, level_values)

        new_obj.index = new_index
        if not inplace:
            return new_obj

        return None

    # ----------------------------------------------------------------------
    # Reindex-based selection methods

    @Appender(_shared_docs["isna"] % _shared_doc_kwargs)
    def isna(self) -> "DataFrame":
        result = self._constructor(self._data.isna(func=isna))
        return result.__finalize__(self, method="isna")

    @Appender(_shared_docs["isna"] % _shared_doc_kwargs)
    def isnull(self) -> "DataFrame":
        return self.isna()

    @Appender(_shared_docs["notna"] % _shared_doc_kwargs)
    def notna(self) -> "DataFrame":
        return ~self.isna()

    @Appender(_shared_docs["notna"] % _shared_doc_kwargs)
    def notnull(self) -> "DataFrame":
        return ~self.isna()

    def dropna(self, axis=0, how="any", thresh=None, subset=None, inplace=False):
        """
        Remove missing values.

        See the :ref:`User Guide <missing_data>` for more on which values are
        considered missing, and how to work with missing data.

        Parameters
        ----------
        axis : {0 or 'index', 1 or 'columns'}, default 0
            Determine if rows or columns which contain missing values are
            removed.

            * 0, or 'index' : Drop rows which contain missing values.
            * 1, or 'columns' : Drop columns which contain missing value.

            .. versionchanged:: 1.0.0

               Pass tuple or list to drop on multiple axes.
               Only a single axis is allowed.

        how : {'any', 'all'}, default 'any'
            Determine if row or column is removed from DataFrame, when we have
            at least one NA or all NA.

            * 'any' : If any NA values are present, drop that row or column.
            * 'all' : If all values are NA, drop that row or column.

        thresh : int, optional
            Require that many non-NA values.
        subset : array-like, optional
            Labels along other axis to consider, e.g. if you are dropping rows
            these would be a list of columns to include.
        inplace : bool, default False
            If True, do operation inplace and return None.

        Returns
        -------
        DataFrame
            DataFrame with NA entries dropped from it.

        See Also
        --------
        DataFrame.isna: Indicate missing values.
        DataFrame.notna : Indicate existing (non-missing) values.
        DataFrame.fillna : Replace missing values.
        Series.dropna : Drop missing values.
        Index.dropna : Drop missing indices.

        Examples
        --------
        >>> df = pd.DataFrame({"name": ['Alfred', 'Batman', 'Catwoman'],
        ...                    "toy": [np.nan, 'Batmobile', 'Bullwhip'],
        ...                    "born": [pd.NaT, pd.Timestamp("1940-04-25"),
        ...                             pd.NaT]})
        >>> df
               name        toy       born
        0    Alfred        NaN        NaT
        1    Batman  Batmobile 1940-04-25
        2  Catwoman   Bullwhip        NaT

        Drop the rows where at least one element is missing.

        >>> df.dropna()
             name        toy       born
        1  Batman  Batmobile 1940-04-25

        Drop the columns where at least one element is missing.

        >>> df.dropna(axis='columns')
               name
        0    Alfred
        1    Batman
        2  Catwoman

        Drop the rows where all elements are missing.

        >>> df.dropna(how='all')
               name        toy       born
        0    Alfred        NaN        NaT
        1    Batman  Batmobile 1940-04-25
        2  Catwoman   Bullwhip        NaT

        Keep only the rows with at least 2 non-NA values.

        >>> df.dropna(thresh=2)
               name        toy       born
        1    Batman  Batmobile 1940-04-25
        2  Catwoman   Bullwhip        NaT

        Define in which columns to look for missing values.

        >>> df.dropna(subset=['name', 'born'])
               name        toy       born
        1    Batman  Batmobile 1940-04-25

        Keep the DataFrame with valid entries in the same variable.

        >>> df.dropna(inplace=True)
        >>> df
             name        toy       born
        1  Batman  Batmobile 1940-04-25
        """
        inplace = validate_bool_kwarg(inplace, "inplace")
        if isinstance(axis, (tuple, list)):
            # GH20987
            raise TypeError("supplying multiple axes to axis is no longer supported.")

        axis = self._get_axis_number(axis)
        agg_axis = 1 - axis

        agg_obj = self
        if subset is not None:
            ax = self._get_axis(agg_axis)
            indices = ax.get_indexer_for(subset)
            check = indices == -1
            if check.any():
                raise KeyError(list(np.compress(check, subset)))
            agg_obj = self.take(indices, axis=agg_axis)

        count = agg_obj.count(axis=agg_axis)

        if thresh is not None:
            mask = count >= thresh
        elif how == "any":
            mask = count == len(agg_obj._get_axis(agg_axis))
        elif how == "all":
            mask = count > 0
        else:
            if how is not None:
                raise ValueError(f"invalid how option: {how}")
            else:
                raise TypeError("must specify how or thresh")

        result = self.loc(axis=axis)[mask]

        if inplace:
            self._update_inplace(result)
        else:
            return result

    def drop_duplicates(
        self,
        subset: Optional[Union[Hashable, Sequence[Hashable]]] = None,
        keep: Union[str, bool] = "first",
        inplace: bool = False,
        ignore_index: bool = False,
    ) -> Optional["DataFrame"]:
        """
        Return DataFrame with duplicate rows removed.

        Considering certain columns is optional. Indexes, including time indexes
        are ignored.

        Parameters
        ----------
        subset : column label or sequence of labels, optional
            Only consider certain columns for identifying duplicates, by
            default use all of the columns.
        keep : {'first', 'last', False}, default 'first'
            Determines which duplicates (if any) to keep.
            - ``first`` : Drop duplicates except for the first occurrence.
            - ``last`` : Drop duplicates except for the last occurrence.
            - False : Drop all duplicates.
        inplace : bool, default False
            Whether to drop duplicates in place or to return a copy.
        ignore_index : bool, default False
            If True, the resulting axis will be labeled 0, 1, …, n - 1.

            .. versionadded:: 1.0.0

        Returns
        -------
        DataFrame
            DataFrame with duplicates removed or None if ``inplace=True``.

        See Also
        --------
        DataFrame.value_counts: Count unique combinations of columns.

        Examples
        --------
        Consider dataset containing ramen rating.

        >>> df = pd.DataFrame({
        ...     'brand': ['Yum Yum', 'Yum Yum', 'Indomie', 'Indomie', 'Indomie'],
        ...     'style': ['cup', 'cup', 'cup', 'pack', 'pack'],
        ...     'rating': [4, 4, 3.5, 15, 5]
        ... })
        >>> df
            brand style  rating
        0  Yum Yum   cup     4.0
        1  Yum Yum   cup     4.0
        2  Indomie   cup     3.5
        3  Indomie  pack    15.0
        4  Indomie  pack     5.0

        By default, it removes duplicate rows based on all columns.

        >>> df.drop_duplicates()
            brand style  rating
        0  Yum Yum   cup     4.0
        2  Indomie   cup     3.5
        3  Indomie  pack    15.0
        4  Indomie  pack     5.0

        To remove duplicates on specific column(s), use ``subset``.

        >>> df.drop_duplicates(subset=['brand'])
            brand style  rating
        0  Yum Yum   cup     4.0
        2  Indomie   cup     3.5

        To remove duplicates and keep last occurences, use ``keep``.

        >>> df.drop_duplicates(subset=['brand', 'style'], keep='last')
            brand style  rating
        1  Yum Yum   cup     4.0
        2  Indomie   cup     3.5
        4  Indomie  pack     5.0
        """
        if self.empty:
            return self.copy()

        inplace = validate_bool_kwarg(inplace, "inplace")
        duplicated = self.duplicated(subset, keep=keep)

        result = self[-duplicated]
        if ignore_index:
            result.index = ibase.default_index(len(result))

        if inplace:
            self._update_inplace(result)
            return None
        else:
            return result

    def duplicated(
        self,
        subset: Optional[Union[Hashable, Sequence[Hashable]]] = None,
        keep: Union[str, bool] = "first",
    ) -> "Series":
        """
        Return boolean Series denoting duplicate rows.

        Considering certain columns is optional.

        Parameters
        ----------
        subset : column label or sequence of labels, optional
            Only consider certain columns for identifying duplicates, by
            default use all of the columns.
        keep : {'first', 'last', False}, default 'first'
            Determines which duplicates (if any) to mark.

            - ``first`` : Mark duplicates as ``True`` except for the first occurrence.
            - ``last`` : Mark duplicates as ``True`` except for the last occurrence.
            - False : Mark all duplicates as ``True``.

        Returns
        -------
        Series
            Boolean series for each duplicated rows.

        See Also
        --------
        Index.duplicated : Equivalent method on index.
        Series.duplicated : Equivalent method on Series.
        Series.drop_duplicates : Remove duplicate values from Series.
        DataFrame.drop_duplicates : Remove duplicate values from DataFrame.

        Examples
        --------
        Consider dataset containing ramen rating.

        >>> df = pd.DataFrame({
        ...     'brand': ['Yum Yum', 'Yum Yum', 'Indomie', 'Indomie', 'Indomie'],
        ...     'style': ['cup', 'cup', 'cup', 'pack', 'pack'],
        ...     'rating': [4, 4, 3.5, 15, 5]
        ... })
        >>> df
            brand style  rating
        0  Yum Yum   cup     4.0
        1  Yum Yum   cup     4.0
        2  Indomie   cup     3.5
        3  Indomie  pack    15.0
        4  Indomie  pack     5.0

        By default, for each set of duplicated values, the first occurrence
        is set on False and all others on True.

        >>> df.duplicated()
        0    False
        1     True
        2    False
        3    False
        4    False
        dtype: bool

        By using 'last', the last occurrence of each set of duplicated values
        is set on False and all others on True.

        >>> df.duplicated(keep='last')
        0     True
        1    False
        2    False
        3    False
        4    False
        dtype: bool

        By setting ``keep`` on False, all duplicates are True.

        >>> df.duplicated(keep=False)
        0     True
        1     True
        2    False
        3    False
        4    False
        dtype: bool

        To find duplicates on specific column(s), use ``subset``.

        >>> df.duplicated(subset=['brand'])
        0    False
        1     True
        2    False
        3     True
        4     True
        dtype: bool
        """
        from pandas.core.sorting import get_group_index
        from pandas._libs.hashtable import duplicated_int64, _SIZE_HINT_LIMIT

        if self.empty:
            return Series(dtype=bool)

        def f(vals):
            labels, shape = algorithms.factorize(
                vals, size_hint=min(len(self), _SIZE_HINT_LIMIT)
            )
            return labels.astype("i8", copy=False), len(shape)

        if subset is None:
            subset = self.columns
        elif (
            not np.iterable(subset)
            or isinstance(subset, str)
            or isinstance(subset, tuple)
            and subset in self.columns
        ):
            subset = (subset,)

        #  needed for mypy since can't narrow types using np.iterable
        subset = cast(Iterable, subset)

        # Verify all columns in subset exist in the queried dataframe
        # Otherwise, raise a KeyError, same as if you try to __getitem__ with a
        # key that doesn't exist.
        diff = Index(subset).difference(self.columns)
        if not diff.empty:
            raise KeyError(diff)

        vals = (col.values for name, col in self.items() if name in subset)
        labels, shape = map(list, zip(*map(f, vals)))

        ids = get_group_index(labels, shape, sort=False, xnull=False)
        return Series(duplicated_int64(ids, keep), index=self.index)

    # ----------------------------------------------------------------------
    # Sorting

    @Substitution(**_shared_doc_kwargs)
    @Appender(NDFrame.sort_values.__doc__)
    def sort_values(
        self,
        by,
        axis=0,
        ascending=True,
        inplace=False,
        kind="quicksort",
        na_position="last",
        ignore_index=False,
    ):
        inplace = validate_bool_kwarg(inplace, "inplace")
        axis = self._get_axis_number(axis)

        if not isinstance(by, list):
            by = [by]
        if is_sequence(ascending) and len(by) != len(ascending):
            raise ValueError(
                f"Length of ascending ({len(ascending)}) != length of by ({len(by)})"
            )
        if len(by) > 1:
            from pandas.core.sorting import lexsort_indexer

            keys = [self._get_label_or_level_values(x, axis=axis) for x in by]
            indexer = lexsort_indexer(keys, orders=ascending, na_position=na_position)
            indexer = ensure_platform_int(indexer)
        else:
            from pandas.core.sorting import nargsort

            by = by[0]
            k = self._get_label_or_level_values(by, axis=axis)

            if isinstance(ascending, (tuple, list)):
                ascending = ascending[0]

            indexer = nargsort(
                k, kind=kind, ascending=ascending, na_position=na_position
            )

        new_data = self._mgr.take(
            indexer, axis=self._get_block_manager_axis(axis), verify=False
        )

        if ignore_index:
            new_data.axes[1] = ibase.default_index(len(indexer))

        result = self._constructor(new_data)
        if inplace:
            return self._update_inplace(result)
        else:
            return result.__finalize__(self, method="sort_values")

    def sort_index(
        self,
        axis=0,
        level=None,
        ascending: bool = True,
        inplace: bool = False,
        kind: str = "quicksort",
        na_position: str = "last",
        sort_remaining: bool = True,
        ignore_index: bool = False,
    ):
        """
        Sort object by labels (along an axis).

        Returns a new DataFrame sorted by label if `inplace` argument is
        ``False``, otherwise updates the original DataFrame and returns None.

        Parameters
        ----------
        axis : {0 or 'index', 1 or 'columns'}, default 0
            The axis along which to sort.  The value 0 identifies the rows,
            and 1 identifies the columns.
        level : int or level name or list of ints or list of level names
            If not None, sort on values in specified index level(s).
        ascending : bool or list of bools, default True
            Sort ascending vs. descending. When the index is a MultiIndex the
            sort direction can be controlled for each level individually.
        inplace : bool, default False
            If True, perform operation in-place.
        kind : {'quicksort', 'mergesort', 'heapsort'}, default 'quicksort'
            Choice of sorting algorithm. See also ndarray.np.sort for more
            information.  `mergesort` is the only stable algorithm. For
            DataFrames, this option is only applied when sorting on a single
            column or label.
        na_position : {'first', 'last'}, default 'last'
            Puts NaNs at the beginning if `first`; `last` puts NaNs at the end.
            Not implemented for MultiIndex.
        sort_remaining : bool, default True
            If True and sorting by level and index is multilevel, sort by other
            levels too (in order) after sorting by specified level.
        ignore_index : bool, default False
            If True, the resulting axis will be labeled 0, 1, …, n - 1.

            .. versionadded:: 1.0.0

        Returns
        -------
        DataFrame
            The original DataFrame sorted by the labels.

        See Also
        --------
        Series.sort_index : Sort Series by the index.
        DataFrame.sort_values : Sort DataFrame by the value.
        Series.sort_values : Sort Series by the value.

        Examples
        --------
        >>> df = pd.DataFrame([1, 2, 3, 4, 5], index=[100, 29, 234, 1, 150],
        ...                   columns=['A'])
        >>> df.sort_index()
             A
        1    4
        29   2
        100  1
        150  5
        234  3

        By default, it sorts in ascending order, to sort in descending order,
        use ``ascending=False``

        >>> df.sort_index(ascending=False)
             A
        234  3
        150  5
        100  1
        29   2
        1    4
        """
        # TODO: this can be combined with Series.sort_index impl as
        # almost identical

        inplace = validate_bool_kwarg(inplace, "inplace")

        axis = self._get_axis_number(axis)
        labels = self._get_axis(axis)

        # make sure that the axis is lexsorted to start
        # if not we need to reconstruct to get the correct indexer
        labels = labels._sort_levels_monotonic()
        if level is not None:

            new_axis, indexer = labels.sortlevel(
                level, ascending=ascending, sort_remaining=sort_remaining
            )

        elif isinstance(labels, ABCMultiIndex):
            from pandas.core.sorting import lexsort_indexer

            indexer = lexsort_indexer(
                labels._get_codes_for_sorting(),
                orders=ascending,
                na_position=na_position,
            )
        else:
            from pandas.core.sorting import nargsort

            # Check monotonic-ness before sort an index
            # GH11080
            if (ascending and labels.is_monotonic_increasing) or (
                not ascending and labels.is_monotonic_decreasing
            ):
                if inplace:
                    return
                else:
                    return self.copy()

            indexer = nargsort(
                labels, kind=kind, ascending=ascending, na_position=na_position
            )

        baxis = self._get_block_manager_axis(axis)
        new_data = self._mgr.take(indexer, axis=baxis, verify=False)

        # reconstruct axis if needed
        new_data.axes[baxis] = new_data.axes[baxis]._sort_levels_monotonic()

        if ignore_index:
            new_data.axes[1] = ibase.default_index(len(indexer))

        result = self._constructor(new_data)
        if inplace:
            return self._update_inplace(result)
        else:
            return result.__finalize__(self, method="sort_index")

    def value_counts(
        self,
        subset: Optional[Sequence[Label]] = None,
        normalize: bool = False,
        sort: bool = True,
        ascending: bool = False,
    ):
        """
        Return a Series containing counts of unique rows in the DataFrame.

        .. versionadded:: 1.1.0

        Parameters
        ----------
        subset : list-like, optional
            Columns to use when counting unique combinations.
        normalize : bool, default False
            Return proportions rather than frequencies.
        sort : bool, default True
            Sort by frequencies.
        ascending : bool, default False
            Sort in ascending order.

        Returns
        -------
        Series

        See Also
        --------
        Series.value_counts: Equivalent method on Series.

        Notes
        -----
        The returned Series will have a MultiIndex with one level per input
        column. By default, rows that contain any NA values are omitted from
        the result. By default, the resulting Series will be in descending
        order so that the first element is the most frequently-occurring row.

        Examples
        --------
        >>> df = pd.DataFrame({'num_legs': [2, 4, 4, 6],
        ...                    'num_wings': [2, 0, 0, 0]},
        ...                   index=['falcon', 'dog', 'cat', 'ant'])
        >>> df
                num_legs  num_wings
        falcon         2          2
        dog            4          0
        cat            4          0
        ant            6          0

        >>> df.value_counts()
        num_legs  num_wings
        4         0            2
        6         0            1
        2         2            1
        dtype: int64

        >>> df.value_counts(sort=False)
        num_legs  num_wings
        2         2            1
        4         0            2
        6         0            1
        dtype: int64

        >>> df.value_counts(ascending=True)
        num_legs  num_wings
        2         2            1
        6         0            1
        4         0            2
        dtype: int64

        >>> df.value_counts(normalize=True)
        num_legs  num_wings
        4         0            0.50
        6         0            0.25
        2         2            0.25
        dtype: float64
        """
        if subset is None:
            subset = self.columns.tolist()

        counts = self.groupby(subset).size()

        if sort:
            counts = counts.sort_values(ascending=ascending)
        if normalize:
            counts /= counts.sum()

        # Force MultiIndex for single column
        if len(subset) == 1:
            counts.index = MultiIndex.from_arrays(
                [counts.index], names=[counts.index.name]
            )

        return counts

    def nlargest(self, n, columns, keep="first") -> "DataFrame":
        """
        Return the first `n` rows ordered by `columns` in descending order.

        Return the first `n` rows with the largest values in `columns`, in
        descending order. The columns that are not specified are returned as
        well, but not used for ordering.

        This method is equivalent to
        ``df.sort_values(columns, ascending=False).head(n)``, but more
        performant.

        Parameters
        ----------
        n : int
            Number of rows to return.
        columns : label or list of labels
            Column label(s) to order by.
        keep : {'first', 'last', 'all'}, default 'first'
            Where there are duplicate values:

            - `first` : prioritize the first occurrence(s)
            - `last` : prioritize the last occurrence(s)
            - ``all`` : do not drop any duplicates, even it means
                        selecting more than `n` items.

            .. versionadded:: 0.24.0

        Returns
        -------
        DataFrame
            The first `n` rows ordered by the given columns in descending
            order.

        See Also
        --------
        DataFrame.nsmallest : Return the first `n` rows ordered by `columns` in
            ascending order.
        DataFrame.sort_values : Sort DataFrame by the values.
        DataFrame.head : Return the first `n` rows without re-ordering.

        Notes
        -----
        This function cannot be used with all column types. For example, when
        specifying columns with `object` or `category` dtypes, ``TypeError`` is
        raised.

        Examples
        --------
        >>> df = pd.DataFrame({'population': [59000000, 65000000, 434000,
        ...                                   434000, 434000, 337000, 11300,
        ...                                   11300, 11300],
        ...                    'GDP': [1937894, 2583560 , 12011, 4520, 12128,
        ...                            17036, 182, 38, 311],
        ...                    'alpha-2': ["IT", "FR", "MT", "MV", "BN",
        ...                                "IS", "NR", "TV", "AI"]},
        ...                   index=["Italy", "France", "Malta",
        ...                          "Maldives", "Brunei", "Iceland",
        ...                          "Nauru", "Tuvalu", "Anguilla"])
        >>> df
                  population      GDP alpha-2
        Italy       59000000  1937894      IT
        France      65000000  2583560      FR
        Malta         434000    12011      MT
        Maldives      434000     4520      MV
        Brunei        434000    12128      BN
        Iceland       337000    17036      IS
        Nauru          11300      182      NR
        Tuvalu         11300       38      TV
        Anguilla       11300      311      AI

        In the following example, we will use ``nlargest`` to select the three
        rows having the largest values in column "population".

        >>> df.nlargest(3, 'population')
                population      GDP alpha-2
        France    65000000  2583560      FR
        Italy     59000000  1937894      IT
        Malta       434000    12011      MT

        When using ``keep='last'``, ties are resolved in reverse order:

        >>> df.nlargest(3, 'population', keep='last')
                population      GDP alpha-2
        France    65000000  2583560      FR
        Italy     59000000  1937894      IT
        Brunei      434000    12128      BN

        When using ``keep='all'``, all duplicate items are maintained:

        >>> df.nlargest(3, 'population', keep='all')
                  population      GDP alpha-2
        France      65000000  2583560      FR
        Italy       59000000  1937894      IT
        Malta         434000    12011      MT
        Maldives      434000     4520      MV
        Brunei        434000    12128      BN

        To order by the largest values in column "population" and then "GDP",
        we can specify multiple columns like in the next example.

        >>> df.nlargest(3, ['population', 'GDP'])
                population      GDP alpha-2
        France    65000000  2583560      FR
        Italy     59000000  1937894      IT
        Brunei      434000    12128      BN
        """
        return algorithms.SelectNFrame(self, n=n, keep=keep, columns=columns).nlargest()

    def nsmallest(self, n, columns, keep="first") -> "DataFrame":
        """
        Return the first `n` rows ordered by `columns` in ascending order.

        Return the first `n` rows with the smallest values in `columns`, in
        ascending order. The columns that are not specified are returned as
        well, but not used for ordering.

        This method is equivalent to
        ``df.sort_values(columns, ascending=True).head(n)``, but more
        performant.

        Parameters
        ----------
        n : int
            Number of items to retrieve.
        columns : list or str
            Column name or names to order by.
        keep : {'first', 'last', 'all'}, default 'first'
            Where there are duplicate values:

            - ``first`` : take the first occurrence.
            - ``last`` : take the last occurrence.
            - ``all`` : do not drop any duplicates, even it means
              selecting more than `n` items.

            .. versionadded:: 0.24.0

        Returns
        -------
        DataFrame

        See Also
        --------
        DataFrame.nlargest : Return the first `n` rows ordered by `columns` in
            descending order.
        DataFrame.sort_values : Sort DataFrame by the values.
        DataFrame.head : Return the first `n` rows without re-ordering.

        Examples
        --------
        >>> df = pd.DataFrame({'population': [59000000, 65000000, 434000,
        ...                                   434000, 434000, 337000, 337000,
        ...                                   11300, 11300],
        ...                    'GDP': [1937894, 2583560 , 12011, 4520, 12128,
        ...                            17036, 182, 38, 311],
        ...                    'alpha-2': ["IT", "FR", "MT", "MV", "BN",
        ...                                "IS", "NR", "TV", "AI"]},
        ...                   index=["Italy", "France", "Malta",
        ...                          "Maldives", "Brunei", "Iceland",
        ...                          "Nauru", "Tuvalu", "Anguilla"])
        >>> df
                  population      GDP alpha-2
        Italy       59000000  1937894      IT
        France      65000000  2583560      FR
        Malta         434000    12011      MT
        Maldives      434000     4520      MV
        Brunei        434000    12128      BN
        Iceland       337000    17036      IS
        Nauru         337000      182      NR
        Tuvalu         11300       38      TV
        Anguilla       11300      311      AI

        In the following example, we will use ``nsmallest`` to select the
        three rows having the smallest values in column "population".

        >>> df.nsmallest(3, 'population')
                  population    GDP alpha-2
        Tuvalu         11300     38      TV
        Anguilla       11300    311      AI
        Iceland       337000  17036	     IS

        When using ``keep='last'``, ties are resolved in reverse order:

        >>> df.nsmallest(3, 'population', keep='last')
                  population  GDP alpha-2
        Anguilla       11300  311      AI
        Tuvalu         11300   38      TV
        Nauru         337000  182      NR

        When using ``keep='all'``, all duplicate items are maintained:

        >>> df.nsmallest(3, 'population', keep='all')
                  population    GDP alpha-2
        Tuvalu         11300     38      TV
        Anguilla       11300    311      AI
        Iceland       337000  17036      IS
        Nauru         337000    182      NR

        To order by the smallest values in column "population" and then "GDP", we can
        specify multiple columns like in the next example.

        >>> df.nsmallest(3, ['population', 'GDP'])
                  population  GDP alpha-2
        Tuvalu         11300   38      TV
        Anguilla       11300  311      AI
        Nauru         337000  182      NR
        """
        return algorithms.SelectNFrame(
            self, n=n, keep=keep, columns=columns
        ).nsmallest()

    def swaplevel(self, i=-2, j=-1, axis=0) -> "DataFrame":
        """
        Swap levels i and j in a MultiIndex on a particular axis.

        Parameters
        ----------
        i, j : int or str
            Levels of the indices to be swapped. Can pass level name as string.
        axis : {0 or 'index', 1 or 'columns'}, default 0
            The axis to swap levels on. 0 or 'index' for row-wise, 1 or
            'columns' for column-wise.

        Returns
        -------
        DataFrame
        """
        result = self.copy()

        axis = self._get_axis_number(axis)

        if not isinstance(result._get_axis(axis), ABCMultiIndex):  # pragma: no cover
            raise TypeError("Can only swap levels on a hierarchical axis.")

        if axis == 0:
            assert isinstance(result.index, ABCMultiIndex)
            result.index = result.index.swaplevel(i, j)
        else:
            assert isinstance(result.columns, ABCMultiIndex)
            result.columns = result.columns.swaplevel(i, j)
        return result

    def reorder_levels(self, order, axis=0) -> "DataFrame":
        """
        Rearrange index levels using input order. May not drop or duplicate levels.

        Parameters
        ----------
        order : list of int or list of str
            List representing new level order. Reference level by number
            (position) or by key (label).
        axis : {0 or 'index', 1 or 'columns'}, default 0
            Where to reorder levels.

        Returns
        -------
        DataFrame
        """
        axis = self._get_axis_number(axis)
        if not isinstance(self._get_axis(axis), ABCMultiIndex):  # pragma: no cover
            raise TypeError("Can only reorder levels on a hierarchical axis.")

        result = self.copy()

        if axis == 0:
            assert isinstance(result.index, ABCMultiIndex)
            result.index = result.index.reorder_levels(order)
        else:
            assert isinstance(result.columns, ABCMultiIndex)
            result.columns = result.columns.reorder_levels(order)
        return result

    # ----------------------------------------------------------------------
    # Arithmetic / combination related

    def _combine_frame(self, other: "DataFrame", func, fill_value=None):
        # at this point we have `self._indexed_same(other)`

        if fill_value is None:
            # since _arith_op may be called in a loop, avoid function call
            #  overhead if possible by doing this check once
            _arith_op = func

        else:

            def _arith_op(left, right):
                # for the mixed_type case where we iterate over columns,
                # _arith_op(left, right) is equivalent to
                # left._binop(right, func, fill_value=fill_value)
                left, right = ops.fill_binop(left, right, fill_value)
                return func(left, right)

        if ops.should_series_dispatch(self, other, func):
            # iterate over columns
            new_data = ops.dispatch_to_series(self, other, _arith_op)
        else:
            with np.errstate(all="ignore"):
                res_values = _arith_op(self.values, other.values)
            new_data = dispatch_fill_zeros(func, self.values, other.values, res_values)

        return new_data

    def _construct_result(self, result) -> "DataFrame":
        """
        Wrap the result of an arithmetic, comparison, or logical operation.

        Parameters
        ----------
        result : DataFrame

        Returns
        -------
        DataFrame
        """
        out = self._constructor(result, index=self.index, copy=False)
        # Pin columns instead of passing to constructor for compat with
        #  non-unique columns case
        out.columns = self.columns
        return out

    def combine(
        self, other: "DataFrame", func, fill_value=None, overwrite=True
    ) -> "DataFrame":
        """
        Perform column-wise combine with another DataFrame.

        Combines a DataFrame with `other` DataFrame using `func`
        to element-wise combine columns. The row and column indexes of the
        resulting DataFrame will be the union of the two.

        Parameters
        ----------
        other : DataFrame
            The DataFrame to merge column-wise.
        func : function
            Function that takes two series as inputs and return a Series or a
            scalar. Used to merge the two dataframes column by columns.
        fill_value : scalar value, default None
            The value to fill NaNs with prior to passing any column to the
            merge func.
        overwrite : bool, default True
            If True, columns in `self` that do not exist in `other` will be
            overwritten with NaNs.

        Returns
        -------
        DataFrame
            Combination of the provided DataFrames.

        See Also
        --------
        DataFrame.combine_first : Combine two DataFrame objects and default to
            non-null values in frame calling the method.

        Examples
        --------
        Combine using a simple function that chooses the smaller column.

        >>> df1 = pd.DataFrame({'A': [0, 0], 'B': [4, 4]})
        >>> df2 = pd.DataFrame({'A': [1, 1], 'B': [3, 3]})
        >>> take_smaller = lambda s1, s2: s1 if s1.sum() < s2.sum() else s2
        >>> df1.combine(df2, take_smaller)
           A  B
        0  0  3
        1  0  3

        Example using a true element-wise combine function.

        >>> df1 = pd.DataFrame({'A': [5, 0], 'B': [2, 4]})
        >>> df2 = pd.DataFrame({'A': [1, 1], 'B': [3, 3]})
        >>> df1.combine(df2, np.minimum)
           A  B
        0  1  2
        1  0  3

        Using `fill_value` fills Nones prior to passing the column to the
        merge function.

        >>> df1 = pd.DataFrame({'A': [0, 0], 'B': [None, 4]})
        >>> df2 = pd.DataFrame({'A': [1, 1], 'B': [3, 3]})
        >>> df1.combine(df2, take_smaller, fill_value=-5)
           A    B
        0  0 -5.0
        1  0  4.0

        However, if the same element in both dataframes is None, that None
        is preserved

        >>> df1 = pd.DataFrame({'A': [0, 0], 'B': [None, 4]})
        >>> df2 = pd.DataFrame({'A': [1, 1], 'B': [None, 3]})
        >>> df1.combine(df2, take_smaller, fill_value=-5)
            A    B
        0  0 -5.0
        1  0  3.0

        Example that demonstrates the use of `overwrite` and behavior when
        the axis differ between the dataframes.

        >>> df1 = pd.DataFrame({'A': [0, 0], 'B': [4, 4]})
        >>> df2 = pd.DataFrame({'B': [3, 3], 'C': [-10, 1], }, index=[1, 2])
        >>> df1.combine(df2, take_smaller)
             A    B     C
        0  NaN  NaN   NaN
        1  NaN  3.0 -10.0
        2  NaN  3.0   1.0

        >>> df1.combine(df2, take_smaller, overwrite=False)
             A    B     C
        0  0.0  NaN   NaN
        1  0.0  3.0 -10.0
        2  NaN  3.0   1.0

        Demonstrating the preference of the passed in dataframe.

        >>> df2 = pd.DataFrame({'B': [3, 3], 'C': [1, 1], }, index=[1, 2])
        >>> df2.combine(df1, take_smaller)
           A    B   C
        0  0.0  NaN NaN
        1  0.0  3.0 NaN
        2  NaN  3.0 NaN

        >>> df2.combine(df1, take_smaller, overwrite=False)
             A    B   C
        0  0.0  NaN NaN
        1  0.0  3.0 1.0
        2  NaN  3.0 1.0
        """
        other_idxlen = len(other.index)  # save for compare

        this, other = self.align(other, copy=False)
        new_index = this.index

        if other.empty and len(new_index) == len(self.index):
            return self.copy()

        if self.empty and len(other) == other_idxlen:
            return other.copy()

        # sorts if possible
        new_columns = this.columns.union(other.columns)
        do_fill = fill_value is not None
        result = {}
        for col in new_columns:
            series = this[col]
            otherSeries = other[col]

            this_dtype = series.dtype
            other_dtype = otherSeries.dtype

            this_mask = isna(series)
            other_mask = isna(otherSeries)

            # don't overwrite columns unnecessarily
            # DO propagate if this column is not in the intersection
            if not overwrite and other_mask.all():
                result[col] = this[col].copy()
                continue

            if do_fill:
                series = series.copy()
                otherSeries = otherSeries.copy()
                series[this_mask] = fill_value
                otherSeries[other_mask] = fill_value

            if col not in self.columns:
                # If self DataFrame does not have col in other DataFrame,
                # try to promote series, which is all NaN, as other_dtype.
                new_dtype = other_dtype
                try:
                    series = series.astype(new_dtype, copy=False)
                except ValueError:
                    # e.g. new_dtype is integer types
                    pass
            else:
                # if we have different dtypes, possibly promote
                new_dtype = find_common_type([this_dtype, other_dtype])
                if not is_dtype_equal(this_dtype, new_dtype):
                    series = series.astype(new_dtype)
                if not is_dtype_equal(other_dtype, new_dtype):
                    otherSeries = otherSeries.astype(new_dtype)

            arr = func(series, otherSeries)
            arr = maybe_downcast_to_dtype(arr, this_dtype)

            result[col] = arr

        # convert_objects just in case
        return self._constructor(result, index=new_index, columns=new_columns)

    def combine_first(self, other: "DataFrame") -> "DataFrame":
        """
        Update null elements with value in the same location in `other`.

        Combine two DataFrame objects by filling null values in one DataFrame
        with non-null values from other DataFrame. The row and column indexes
        of the resulting DataFrame will be the union of the two.

        Parameters
        ----------
        other : DataFrame
            Provided DataFrame to use to fill null values.

        Returns
        -------
        DataFrame

        See Also
        --------
        DataFrame.combine : Perform series-wise operation on two DataFrames
            using a given function.

        Examples
        --------
        >>> df1 = pd.DataFrame({'A': [None, 0], 'B': [None, 4]})
        >>> df2 = pd.DataFrame({'A': [1, 1], 'B': [3, 3]})
        >>> df1.combine_first(df2)
             A    B
        0  1.0  3.0
        1  0.0  4.0

        Null values still persist if the location of that null value
        does not exist in `other`

        >>> df1 = pd.DataFrame({'A': [None, 0], 'B': [4, None]})
        >>> df2 = pd.DataFrame({'B': [3, 3], 'C': [1, 1]}, index=[1, 2])
        >>> df1.combine_first(df2)
             A    B    C
        0  NaN  4.0  NaN
        1  0.0  3.0  1.0
        2  NaN  3.0  1.0
        """
        import pandas.core.computation.expressions as expressions

        def extract_values(arr):
            # Does two things:
            # 1. maybe gets the values from the Series / Index
            # 2. convert datelike to i8
            if isinstance(arr, (ABCIndexClass, ABCSeries)):
                arr = arr._values

            if needs_i8_conversion(arr):
                if is_extension_array_dtype(arr.dtype):
                    arr = arr.asi8
                else:
                    arr = arr.view("i8")
            return arr

        def combiner(x, y):
            mask = isna(x)
            if isinstance(mask, (ABCIndexClass, ABCSeries)):
                mask = mask._values

            x_values = extract_values(x)
            y_values = extract_values(y)

            # If the column y in other DataFrame is not in first DataFrame,
            # just return y_values.
            if y.name not in self.columns:
                return y_values

            return expressions.where(mask, y_values, x_values)

        return self.combine(other, combiner, overwrite=False)

    def update(
        self, other, join="left", overwrite=True, filter_func=None, errors="ignore"
    ) -> None:
        """
        Modify in place using non-NA values from another DataFrame.

        Aligns on indices. There is no return value.

        Parameters
        ----------
        other : DataFrame, or object coercible into a DataFrame
            Should have at least one matching index/column label
            with the original DataFrame. If a Series is passed,
            its name attribute must be set, and that will be
            used as the column name to align with the original DataFrame.
        join : {'left'}, default 'left'
            Only left join is implemented, keeping the index and columns of the
            original object.
        overwrite : bool, default True
            How to handle non-NA values for overlapping keys:

            * True: overwrite original DataFrame's values
              with values from `other`.
            * False: only update values that are NA in
              the original DataFrame.

        filter_func : callable(1d-array) -> bool 1d-array, optional
            Can choose to replace values other than NA. Return True for values
            that should be updated.
        errors : {'raise', 'ignore'}, default 'ignore'
            If 'raise', will raise a ValueError if the DataFrame and `other`
            both contain non-NA data in the same place.

            .. versionchanged:: 0.24.0
               Changed from `raise_conflict=False|True`
               to `errors='ignore'|'raise'`.

        Returns
        -------
        None : method directly changes calling object

        Raises
        ------
        ValueError
            * When `errors='raise'` and there's overlapping non-NA data.
            * When `errors` is not either `'ignore'` or `'raise'`
        NotImplementedError
            * If `join != 'left'`

        See Also
        --------
        dict.update : Similar method for dictionaries.
        DataFrame.merge : For column(s)-on-columns(s) operations.

        Examples
        --------
        >>> df = pd.DataFrame({'A': [1, 2, 3],
        ...                    'B': [400, 500, 600]})
        >>> new_df = pd.DataFrame({'B': [4, 5, 6],
        ...                        'C': [7, 8, 9]})
        >>> df.update(new_df)
        >>> df
           A  B
        0  1  4
        1  2  5
        2  3  6

        The DataFrame's length does not increase as a result of the update,
        only values at matching index/column labels are updated.

        >>> df = pd.DataFrame({'A': ['a', 'b', 'c'],
        ...                    'B': ['x', 'y', 'z']})
        >>> new_df = pd.DataFrame({'B': ['d', 'e', 'f', 'g', 'h', 'i']})
        >>> df.update(new_df)
        >>> df
           A  B
        0  a  d
        1  b  e
        2  c  f

        For Series, it's name attribute must be set.

        >>> df = pd.DataFrame({'A': ['a', 'b', 'c'],
        ...                    'B': ['x', 'y', 'z']})
        >>> new_column = pd.Series(['d', 'e'], name='B', index=[0, 2])
        >>> df.update(new_column)
        >>> df
           A  B
        0  a  d
        1  b  y
        2  c  e
        >>> df = pd.DataFrame({'A': ['a', 'b', 'c'],
        ...                    'B': ['x', 'y', 'z']})
        >>> new_df = pd.DataFrame({'B': ['d', 'e']}, index=[1, 2])
        >>> df.update(new_df)
        >>> df
           A  B
        0  a  x
        1  b  d
        2  c  e

        If `other` contains NaNs the corresponding values are not updated
        in the original dataframe.

        >>> df = pd.DataFrame({'A': [1, 2, 3],
        ...                    'B': [400, 500, 600]})
        >>> new_df = pd.DataFrame({'B': [4, np.nan, 6]})
        >>> df.update(new_df)
        >>> df
           A      B
        0  1    4.0
        1  2  500.0
        2  3    6.0
        """
        import pandas.core.computation.expressions as expressions

        # TODO: Support other joins
        if join != "left":  # pragma: no cover
            raise NotImplementedError("Only left join is supported")
        if errors not in ["ignore", "raise"]:
            raise ValueError("The parameter errors must be either 'ignore' or 'raise'")

        if not isinstance(other, DataFrame):
            other = DataFrame(other)

        other = other.reindex_like(self)

        for col in self.columns:
            this = self[col]._values
            that = other[col]._values
            if filter_func is not None:
                with np.errstate(all="ignore"):
                    mask = ~filter_func(this) | isna(that)
            else:
                if errors == "raise":
                    mask_this = notna(that)
                    mask_that = notna(this)
                    if any(mask_this & mask_that):
                        raise ValueError("Data overlaps.")

                if overwrite:
                    mask = isna(that)
                else:
                    mask = notna(this)

            # don't overwrite columns unnecessarily
            if mask.all():
                continue

            self[col] = expressions.where(mask, this, that)

    # ----------------------------------------------------------------------
    # Data reshaping
    @Appender(
        """
Examples
--------
>>> df = pd.DataFrame({'Animal': ['Falcon', 'Falcon',
...                               'Parrot', 'Parrot'],
...                    'Max Speed': [380., 370., 24., 26.]})
>>> df
   Animal  Max Speed
0  Falcon      380.0
1  Falcon      370.0
2  Parrot       24.0
3  Parrot       26.0
>>> df.groupby(['Animal']).mean()
        Max Speed
Animal
Falcon      375.0
Parrot       25.0

**Hierarchical Indexes**

We can groupby different levels of a hierarchical index
using the `level` parameter:

>>> arrays = [['Falcon', 'Falcon', 'Parrot', 'Parrot'],
...           ['Captive', 'Wild', 'Captive', 'Wild']]
>>> index = pd.MultiIndex.from_arrays(arrays, names=('Animal', 'Type'))
>>> df = pd.DataFrame({'Max Speed': [390., 350., 30., 20.]},
...                   index=index)
>>> df
                Max Speed
Animal Type
Falcon Captive      390.0
       Wild         350.0
Parrot Captive       30.0
       Wild          20.0
>>> df.groupby(level=0).mean()
        Max Speed
Animal
Falcon      370.0
Parrot       25.0
>>> df.groupby(level="Type").mean()
         Max Speed
Type
Captive      210.0
Wild         185.0
"""
    )
    @Appender(_shared_docs["groupby"] % _shared_doc_kwargs)
    def groupby(
        self,
        by=None,
        axis=0,
        level=None,
        as_index: bool = True,
        sort: bool = True,
        group_keys: bool = True,
        squeeze: bool = False,
        observed: bool = False,
    ) -> "DataFrameGroupBy":
        from pandas.core.groupby.generic import DataFrameGroupBy

        if level is None and by is None:
            raise TypeError("You have to supply one of 'by' and 'level'")
        axis = self._get_axis_number(axis)

        return DataFrameGroupBy(
            obj=self,
            keys=by,
            axis=axis,
            level=level,
            as_index=as_index,
            sort=sort,
            group_keys=group_keys,
            squeeze=squeeze,
            observed=observed,
        )

    _shared_docs[
        "pivot"
    ] = """
        Return reshaped DataFrame organized by given index / column values.

        Reshape data (produce a "pivot" table) based on column values. Uses
        unique values from specified `index` / `columns` to form axes of the
        resulting DataFrame. This function does not support data
        aggregation, multiple values will result in a MultiIndex in the
        columns. See the :ref:`User Guide <reshaping>` for more on reshaping.

        Parameters
        ----------%s
        index : str or object or a list of str, optional
            Column to use to make new frame's index. If None, uses
            existing index.

            .. versionchanged:: 1.1.0
               Also accept list of index names.

        columns : str or object or a list of str
            Column to use to make new frame's columns.

            .. versionchanged:: 1.1.0
               Also accept list of columns names.

        values : str, object or a list of the previous, optional
            Column(s) to use for populating new frame's values. If not
            specified, all remaining columns will be used and the result will
            have hierarchically indexed columns.

            .. versionchanged:: 0.23.0
               Also accept list of column names.

        Returns
        -------
        DataFrame
            Returns reshaped DataFrame.

        Raises
        ------
        ValueError:
            When there are any `index`, `columns` combinations with multiple
            values. `DataFrame.pivot_table` when you need to aggregate.

        See Also
        --------
        DataFrame.pivot_table : Generalization of pivot that can handle
            duplicate values for one index/column pair.
        DataFrame.unstack : Pivot based on the index values instead of a
            column.

        Notes
        -----
        For finer-tuned control, see hierarchical indexing documentation along
        with the related stack/unstack methods.

        Examples
        --------
        >>> df = pd.DataFrame({'foo': ['one', 'one', 'one', 'two', 'two',
        ...                            'two'],
        ...                    'bar': ['A', 'B', 'C', 'A', 'B', 'C'],
        ...                    'baz': [1, 2, 3, 4, 5, 6],
        ...                    'zoo': ['x', 'y', 'z', 'q', 'w', 't']})
        >>> df
            foo   bar  baz  zoo
        0   one   A    1    x
        1   one   B    2    y
        2   one   C    3    z
        3   two   A    4    q
        4   two   B    5    w
        5   two   C    6    t

        >>> df.pivot(index='foo', columns='bar', values='baz')
        bar  A   B   C
        foo
        one  1   2   3
        two  4   5   6

        >>> df.pivot(index='foo', columns='bar')['baz']
        bar  A   B   C
        foo
        one  1   2   3
        two  4   5   6

        >>> df.pivot(index='foo', columns='bar', values=['baz', 'zoo'])
              baz       zoo
        bar   A  B  C   A  B  C
        foo
        one   1  2  3   x  y  z
        two   4  5  6   q  w  t

        You could also assign a list of column names or a list of index names.

        >>> df = pd.DataFrame({
        ...        "lev1": [1, 1, 1, 2, 2, 2],
        ...        "lev2": [1, 1, 2, 1, 1, 2],
        ...        "lev3": [1, 2, 1, 2, 1, 2],
        ...        "lev4": [1, 2, 3, 4, 5, 6],
        ...        "values": [0, 1, 2, 3, 4, 5]})
        >>> df
            lev1 lev2 lev3 lev4 values
        0   1    1    1    1    0
        1   1    1    2    2    1
        2   1    2    1    3    2
        3   2    1    2    4    3
        4   2    1    1    5    4
        5   2    2    2    6    5

        >>> df.pivot(index="lev1", columns=["lev2", "lev3"],values="values")
        lev2    1         2
        lev3    1    2    1    2
        lev1
        1     0.0  1.0  2.0  NaN
        2     4.0  3.0  NaN  5.0

        >>> df.pivot(index=["lev1", "lev2"], columns=["lev3"],values="values")
              lev3    1    2
        lev1  lev2
           1     1  0.0  1.0
                 2  2.0  NaN
           2     1  4.0  3.0
                 2  NaN  5.0

        A ValueError is raised if there are any duplicates.

        >>> df = pd.DataFrame({"foo": ['one', 'one', 'two', 'two'],
        ...                    "bar": ['A', 'A', 'B', 'C'],
        ...                    "baz": [1, 2, 3, 4]})
        >>> df
           foo bar  baz
        0  one   A    1
        1  one   A    2
        2  two   B    3
        3  two   C    4

        Notice that the first two rows are the same for our `index`
        and `columns` arguments.

        >>> df.pivot(index='foo', columns='bar', values='baz')
        Traceback (most recent call last):
           ...
        ValueError: Index contains duplicate entries, cannot reshape
        """

    @Substitution("")
    @Appender(_shared_docs["pivot"])
    def pivot(self, index=None, columns=None, values=None) -> "DataFrame":
        from pandas.core.reshape.pivot import pivot

        return pivot(self, index=index, columns=columns, values=values)

    _shared_docs[
        "pivot_table"
    ] = """
        Create a spreadsheet-style pivot table as a DataFrame.

        The levels in the pivot table will be stored in MultiIndex objects
        (hierarchical indexes) on the index and columns of the result DataFrame.

        Parameters
        ----------%s
        values : column to aggregate, optional
        index : column, Grouper, array, or list of the previous
            If an array is passed, it must be the same length as the data. The
            list can contain any of the other types (except list).
            Keys to group by on the pivot table index.  If an array is passed,
            it is being used as the same manner as column values.
        columns : column, Grouper, array, or list of the previous
            If an array is passed, it must be the same length as the data. The
            list can contain any of the other types (except list).
            Keys to group by on the pivot table column.  If an array is passed,
            it is being used as the same manner as column values.
        aggfunc : function, list of functions, dict, default numpy.mean
            If list of functions passed, the resulting pivot table will have
            hierarchical columns whose top level are the function names
            (inferred from the function objects themselves)
            If dict is passed, the key is column to aggregate and value
            is function or list of functions.
        fill_value : scalar, default None
            Value to replace missing values with (in the resulting pivot table,
            after aggregation).
        margins : bool, default False
            Add all row / columns (e.g. for subtotal / grand totals).
        dropna : bool, default True
            Do not include columns whose entries are all NaN.
        margins_name : str, default 'All'
            Name of the row / column that will contain the totals
            when margins is True.
        observed : bool, default False
            This only applies if any of the groupers are Categoricals.
            If True: only show observed values for categorical groupers.
            If False: show all values for categorical groupers.

            .. versionchanged:: 0.25.0

        Returns
        -------
        DataFrame
            An Excel style pivot table.

        See Also
        --------
        DataFrame.pivot : Pivot without aggregation that can handle
            non-numeric data.

        Examples
        --------
        >>> df = pd.DataFrame({"A": ["foo", "foo", "foo", "foo", "foo",
        ...                          "bar", "bar", "bar", "bar"],
        ...                    "B": ["one", "one", "one", "two", "two",
        ...                          "one", "one", "two", "two"],
        ...                    "C": ["small", "large", "large", "small",
        ...                          "small", "large", "small", "small",
        ...                          "large"],
        ...                    "D": [1, 2, 2, 3, 3, 4, 5, 6, 7],
        ...                    "E": [2, 4, 5, 5, 6, 6, 8, 9, 9]})
        >>> df
             A    B      C  D  E
        0  foo  one  small  1  2
        1  foo  one  large  2  4
        2  foo  one  large  2  5
        3  foo  two  small  3  5
        4  foo  two  small  3  6
        5  bar  one  large  4  6
        6  bar  one  small  5  8
        7  bar  two  small  6  9
        8  bar  two  large  7  9

        This first example aggregates values by taking the sum.

        >>> table = pd.pivot_table(df, values='D', index=['A', 'B'],
        ...                     columns=['C'], aggfunc=np.sum)
        >>> table
        C        large  small
        A   B
        bar one    4.0    5.0
            two    7.0    6.0
        foo one    4.0    1.0
            two    NaN    6.0

        We can also fill missing values using the `fill_value` parameter.

        >>> table = pd.pivot_table(df, values='D', index=['A', 'B'],
        ...                     columns=['C'], aggfunc=np.sum, fill_value=0)
        >>> table
        C        large  small
        A   B
        bar one      4      5
            two      7      6
        foo one      4      1
            two      0      6

        The next example aggregates by taking the mean across multiple columns.

        >>> table = pd.pivot_table(df, values=['D', 'E'], index=['A', 'C'],
        ...                     aggfunc={'D': np.mean,
        ...                              'E': np.mean})
        >>> table
                        D         E
        A   C
        bar large  5.500000  7.500000
            small  5.500000  8.500000
        foo large  2.000000  4.500000
            small  2.333333  4.333333

        We can also calculate multiple types of aggregations for any given
        value column.

        >>> table = pd.pivot_table(df, values=['D', 'E'], index=['A', 'C'],
        ...                     aggfunc={'D': np.mean,
        ...                              'E': [min, max, np.mean]})
        >>> table
                        D    E
                    mean  max      mean  min
        A   C
        bar large  5.500000  9.0  7.500000  6.0
            small  5.500000  9.0  8.500000  8.0
        foo large  2.000000  5.0  4.500000  4.0
            small  2.333333  6.0  4.333333  2.0
        """

    @Substitution("")
    @Appender(_shared_docs["pivot_table"])
    def pivot_table(
        self,
        values=None,
        index=None,
        columns=None,
        aggfunc="mean",
        fill_value=None,
        margins=False,
        dropna=True,
        margins_name="All",
        observed=False,
    ) -> "DataFrame":
        from pandas.core.reshape.pivot import pivot_table

        return pivot_table(
            self,
            values=values,
            index=index,
            columns=columns,
            aggfunc=aggfunc,
            fill_value=fill_value,
            margins=margins,
            dropna=dropna,
            margins_name=margins_name,
            observed=observed,
        )

    def stack(self, level=-1, dropna=True):
        """
        Stack the prescribed level(s) from columns to index.

        Return a reshaped DataFrame or Series having a multi-level
        index with one or more new inner-most levels compared to the current
        DataFrame. The new inner-most levels are created by pivoting the
        columns of the current dataframe:

          - if the columns have a single level, the output is a Series;
          - if the columns have multiple levels, the new index
            level(s) is (are) taken from the prescribed level(s) and
            the output is a DataFrame.

        The new index levels are sorted.

        Parameters
        ----------
        level : int, str, list, default -1
            Level(s) to stack from the column axis onto the index
            axis, defined as one index or label, or a list of indices
            or labels.
        dropna : bool, default True
            Whether to drop rows in the resulting Frame/Series with
            missing values. Stacking a column level onto the index
            axis can create combinations of index and column values
            that are missing from the original dataframe. See Examples
            section.

        Returns
        -------
        DataFrame or Series
            Stacked dataframe or series.

        See Also
        --------
        DataFrame.unstack : Unstack prescribed level(s) from index axis
             onto column axis.
        DataFrame.pivot : Reshape dataframe from long format to wide
             format.
        DataFrame.pivot_table : Create a spreadsheet-style pivot table
             as a DataFrame.

        Notes
        -----
        The function is named by analogy with a collection of books
        being reorganized from being side by side on a horizontal
        position (the columns of the dataframe) to being stacked
        vertically on top of each other (in the index of the
        dataframe).

        Examples
        --------
        **Single level columns**

        >>> df_single_level_cols = pd.DataFrame([[0, 1], [2, 3]],
        ...                                     index=['cat', 'dog'],
        ...                                     columns=['weight', 'height'])

        Stacking a dataframe with a single level column axis returns a Series:

        >>> df_single_level_cols
             weight height
        cat       0      1
        dog       2      3
        >>> df_single_level_cols.stack()
        cat  weight    0
             height    1
        dog  weight    2
             height    3
        dtype: int64

        **Multi level columns: simple case**

        >>> multicol1 = pd.MultiIndex.from_tuples([('weight', 'kg'),
        ...                                        ('weight', 'pounds')])
        >>> df_multi_level_cols1 = pd.DataFrame([[1, 2], [2, 4]],
        ...                                     index=['cat', 'dog'],
        ...                                     columns=multicol1)

        Stacking a dataframe with a multi-level column axis:

        >>> df_multi_level_cols1
             weight
                 kg    pounds
        cat       1        2
        dog       2        4
        >>> df_multi_level_cols1.stack()
                    weight
        cat kg           1
            pounds       2
        dog kg           2
            pounds       4

        **Missing values**

        >>> multicol2 = pd.MultiIndex.from_tuples([('weight', 'kg'),
        ...                                        ('height', 'm')])
        >>> df_multi_level_cols2 = pd.DataFrame([[1.0, 2.0], [3.0, 4.0]],
        ...                                     index=['cat', 'dog'],
        ...                                     columns=multicol2)

        It is common to have missing values when stacking a dataframe
        with multi-level columns, as the stacked dataframe typically
        has more values than the original dataframe. Missing values
        are filled with NaNs:

        >>> df_multi_level_cols2
            weight height
                kg      m
        cat    1.0    2.0
        dog    3.0    4.0
        >>> df_multi_level_cols2.stack()
                height  weight
        cat kg     NaN     1.0
            m      2.0     NaN
        dog kg     NaN     3.0
            m      4.0     NaN

        **Prescribing the level(s) to be stacked**

        The first parameter controls which level or levels are stacked:

        >>> df_multi_level_cols2.stack(0)
                     kg    m
        cat height  NaN  2.0
            weight  1.0  NaN
        dog height  NaN  4.0
            weight  3.0  NaN
        >>> df_multi_level_cols2.stack([0, 1])
        cat  height  m     2.0
             weight  kg    1.0
        dog  height  m     4.0
             weight  kg    3.0
        dtype: float64

        **Dropping missing values**

        >>> df_multi_level_cols3 = pd.DataFrame([[None, 1.0], [2.0, 3.0]],
        ...                                     index=['cat', 'dog'],
        ...                                     columns=multicol2)

        Note that rows where all values are missing are dropped by
        default but this behaviour can be controlled via the dropna
        keyword parameter:

        >>> df_multi_level_cols3
            weight height
                kg      m
        cat    NaN    1.0
        dog    2.0    3.0
        >>> df_multi_level_cols3.stack(dropna=False)
                height  weight
        cat kg     NaN     NaN
            m      1.0     NaN
        dog kg     NaN     2.0
            m      3.0     NaN
        >>> df_multi_level_cols3.stack(dropna=True)
                height  weight
        cat m      1.0     NaN
        dog kg     NaN     2.0
            m      3.0     NaN
        """
        from pandas.core.reshape.reshape import stack, stack_multiple

        if isinstance(level, (tuple, list)):
            return stack_multiple(self, level, dropna=dropna)
        else:
            return stack(self, level, dropna=dropna)

    def explode(self, column: Union[str, Tuple]) -> "DataFrame":
        """
        Transform each element of a list-like to a row, replicating index values.

        .. versionadded:: 0.25.0

        Parameters
        ----------
        column : str or tuple
            Column to explode.

        Returns
        -------
        DataFrame
            Exploded lists to rows of the subset columns;
            index will be duplicated for these rows.

        Raises
        ------
        ValueError :
            if columns of the frame are not unique.

        See Also
        --------
        DataFrame.unstack : Pivot a level of the (necessarily hierarchical)
            index labels.
        DataFrame.melt : Unpivot a DataFrame from wide format to long format.
        Series.explode : Explode a DataFrame from list-like columns to long format.

        Notes
        -----
        This routine will explode list-likes including lists, tuples,
        Series, and np.ndarray. The result dtype of the subset rows will
        be object. Scalars will be returned unchanged. Empty list-likes will
        result in a np.nan for that row.

        Examples
        --------
        >>> df = pd.DataFrame({'A': [[1, 2, 3], 'foo', [], [3, 4]], 'B': 1})
        >>> df
                   A  B
        0  [1, 2, 3]  1
        1        foo  1
        2         []  1
        3     [3, 4]  1

        >>> df.explode('A')
             A  B
        0    1  1
        0    2  1
        0    3  1
        1  foo  1
        2  NaN  1
        3    3  1
        3    4  1
        """
        if not (is_scalar(column) or isinstance(column, tuple)):
            raise ValueError("column must be a scalar")
        if not self.columns.is_unique:
            raise ValueError("columns must be unique")

        df = self.reset_index(drop=True)
        # TODO: use overload to refine return type of reset_index
        assert df is not None  # needed for mypy
        result = df[column].explode()
        result = df.drop([column], axis=1).join(result)
        result.index = self.index.take(result.index)
        result = result.reindex(columns=self.columns, copy=False)

        return result

    def unstack(self, level=-1, fill_value=None):
        """
        Pivot a level of the (necessarily hierarchical) index labels.

        Returns a DataFrame having a new level of column labels whose inner-most level
        consists of the pivoted index labels.

        If the index is not a MultiIndex, the output will be a Series
        (the analogue of stack when the columns are not a MultiIndex).

        The level involved will automatically get sorted.

        Parameters
        ----------
        level : int, str, or list of these, default -1 (last level)
            Level(s) of index to unstack, can pass level name.
        fill_value : int, str or dict
            Replace NaN with this value if the unstack produces missing values.

        Returns
        -------
        Series or DataFrame

        See Also
        --------
        DataFrame.pivot : Pivot a table based on column values.
        DataFrame.stack : Pivot a level of the column labels (inverse operation
            from `unstack`).

        Examples
        --------
        >>> index = pd.MultiIndex.from_tuples([('one', 'a'), ('one', 'b'),
        ...                                    ('two', 'a'), ('two', 'b')])
        >>> s = pd.Series(np.arange(1.0, 5.0), index=index)
        >>> s
        one  a   1.0
             b   2.0
        two  a   3.0
             b   4.0
        dtype: float64

        >>> s.unstack(level=-1)
             a   b
        one  1.0  2.0
        two  3.0  4.0

        >>> s.unstack(level=0)
           one  two
        a  1.0   3.0
        b  2.0   4.0

        >>> df = s.unstack(level=0)
        >>> df.unstack()
        one  a  1.0
             b  2.0
        two  a  3.0
             b  4.0
        dtype: float64
        """
        from pandas.core.reshape.reshape import unstack

        return unstack(self, level, fill_value)

    _shared_docs[
        "melt"
    ] = """
    Unpivot a DataFrame from wide to long format, optionally leaving identifiers set.

    This function is useful to massage a DataFrame into a format where one
    or more columns are identifier variables (`id_vars`), while all other
    columns, considered measured variables (`value_vars`), are "unpivoted" to
    the row axis, leaving just two non-identifier columns, 'variable' and
    'value'.
    %(versionadded)s
    Parameters
    ----------
    id_vars : tuple, list, or ndarray, optional
        Column(s) to use as identifier variables.
    value_vars : tuple, list, or ndarray, optional
        Column(s) to unpivot. If not specified, uses all columns that
        are not set as `id_vars`.
    var_name : scalar
        Name to use for the 'variable' column. If None it uses
        ``frame.columns.name`` or 'variable'.
    value_name : scalar, default 'value'
        Name to use for the 'value' column.
    col_level : int or str, optional
        If columns are a MultiIndex then use this level to melt.

    Returns
    -------
    DataFrame
        Unpivoted DataFrame.

    See Also
    --------
    %(other)s : Identical method.
    pivot_table : Create a spreadsheet-style pivot table as a DataFrame.
    DataFrame.pivot : Return reshaped DataFrame organized
        by given index / column values.
    DataFrame.explode : Explode a DataFrame from list-like
            columns to long format.

    Examples
    --------
    >>> df = pd.DataFrame({'A': {0: 'a', 1: 'b', 2: 'c'},
    ...                    'B': {0: 1, 1: 3, 2: 5},
    ...                    'C': {0: 2, 1: 4, 2: 6}})
    >>> df
       A  B  C
    0  a  1  2
    1  b  3  4
    2  c  5  6

    >>> %(caller)sid_vars=['A'], value_vars=['B'])
       A variable  value
    0  a        B      1
    1  b        B      3
    2  c        B      5

    >>> %(caller)sid_vars=['A'], value_vars=['B', 'C'])
       A variable  value
    0  a        B      1
    1  b        B      3
    2  c        B      5
    3  a        C      2
    4  b        C      4
    5  c        C      6

    The names of 'variable' and 'value' columns can be customized:

    >>> %(caller)sid_vars=['A'], value_vars=['B'],
    ...         var_name='myVarname', value_name='myValname')
       A myVarname  myValname
    0  a         B          1
    1  b         B          3
    2  c         B          5

    If you have multi-index columns:

    >>> df.columns = [list('ABC'), list('DEF')]
    >>> df
       A  B  C
       D  E  F
    0  a  1  2
    1  b  3  4
    2  c  5  6

    >>> %(caller)scol_level=0, id_vars=['A'], value_vars=['B'])
       A variable  value
    0  a        B      1
    1  b        B      3
    2  c        B      5

    >>> %(caller)sid_vars=[('A', 'D')], value_vars=[('B', 'E')])
      (A, D) variable_0 variable_1  value
    0      a          B          E      1
    1      b          B          E      3
    2      c          B          E      5
    """

    @Appender(
        _shared_docs["melt"]
        % dict(
            caller="df.melt(",
            versionadded="\n    .. versionadded:: 0.20.0\n",
            other="melt",
        )
    )
    def melt(
        self,
        id_vars=None,
        value_vars=None,
        var_name=None,
        value_name="value",
        col_level=None,
    ) -> "DataFrame":
        from pandas.core.reshape.melt import melt

        return melt(
            self,
            id_vars=id_vars,
            value_vars=value_vars,
            var_name=var_name,
            value_name=value_name,
            col_level=col_level,
        )

    # ----------------------------------------------------------------------
    # Time series-related

    def diff(self, periods: int = 1, axis: Axis = 0) -> "DataFrame":
        """
        First discrete difference of element.

        Calculates the difference of a DataFrame element compared with another
        element in the DataFrame (default is the element in the same column
        of the previous row).

        Parameters
        ----------
        periods : int, default 1
            Periods to shift for calculating difference, accepts negative
            values.
        axis : {0 or 'index', 1 or 'columns'}, default 0
            Take difference over rows (0) or columns (1).

        Returns
        -------
        DataFrame

        See Also
        --------
        Series.diff: First discrete difference for a Series.
        DataFrame.pct_change: Percent change over given number of periods.
        DataFrame.shift: Shift index by desired number of periods with an
            optional time freq.

        Notes
        -----
        For boolean dtypes, this uses :meth:`operator.xor` rather than
        :meth:`operator.sub`.

        Examples
        --------
        Difference with previous row

        >>> df = pd.DataFrame({'a': [1, 2, 3, 4, 5, 6],
        ...                    'b': [1, 1, 2, 3, 5, 8],
        ...                    'c': [1, 4, 9, 16, 25, 36]})
        >>> df
           a  b   c
        0  1  1   1
        1  2  1   4
        2  3  2   9
        3  4  3  16
        4  5  5  25
        5  6  8  36

        >>> df.diff()
             a    b     c
        0  NaN  NaN   NaN
        1  1.0  0.0   3.0
        2  1.0  1.0   5.0
        3  1.0  1.0   7.0
        4  1.0  2.0   9.0
        5  1.0  3.0  11.0

        Difference with previous column

        >>> df.diff(axis=1)
            a    b     c
        0 NaN  0.0   0.0
        1 NaN -1.0   3.0
        2 NaN -1.0   7.0
        3 NaN -1.0  13.0
        4 NaN  0.0  20.0
        5 NaN  2.0  28.0

        Difference with 3rd previous row

        >>> df.diff(periods=3)
             a    b     c
        0  NaN  NaN   NaN
        1  NaN  NaN   NaN
        2  NaN  NaN   NaN
        3  3.0  2.0  15.0
        4  3.0  4.0  21.0
        5  3.0  6.0  27.0

        Difference with following row

        >>> df.diff(periods=-1)
             a    b     c
        0 -1.0  0.0  -3.0
        1 -1.0 -1.0  -5.0
        2 -1.0 -1.0  -7.0
        3 -1.0 -2.0  -9.0
        4 -1.0 -3.0 -11.0
        5  NaN  NaN   NaN
        """
        bm_axis = self._get_block_manager_axis(axis)
        self._consolidate_inplace()

        if bm_axis == 0 and periods != 0:
            return self.T.diff(periods, axis=0).T

        new_data = self._mgr.diff(n=periods, axis=bm_axis)
        return self._constructor(new_data)

    # ----------------------------------------------------------------------
    # Function application

    def _gotitem(
        self,
        key: Union[str, List[str]],
        ndim: int,
        subset: Optional[Union[Series, ABCDataFrame]] = None,
    ) -> Union[Series, ABCDataFrame]:
        """
        Sub-classes to define. Return a sliced object.

        Parameters
        ----------
        key : string / list of selections
        ndim : 1,2
            requested ndim of result
        subset : object, default None
            subset to act on
        """
        if subset is None:
            subset = self
        elif subset.ndim == 1:  # is Series
            return subset

        # TODO: _shallow_copy(subset)?
        return subset[key]

    _agg_summary_and_see_also_doc = dedent(
        """
    The aggregation operations are always performed over an axis, either the
    index (default) or the column axis. This behavior is different from
    `numpy` aggregation functions (`mean`, `median`, `prod`, `sum`, `std`,
    `var`), where the default is to compute the aggregation of the flattened
    array, e.g., ``numpy.mean(arr_2d)`` as opposed to
    ``numpy.mean(arr_2d, axis=0)``.

    `agg` is an alias for `aggregate`. Use the alias.

    See Also
    --------
    DataFrame.apply : Perform any type of operations.
    DataFrame.transform : Perform transformation type operations.
    core.groupby.GroupBy : Perform operations over groups.
    core.resample.Resampler : Perform operations over resampled bins.
    core.window.Rolling : Perform operations over rolling window.
    core.window.Expanding : Perform operations over expanding window.
    core.window.EWM : Perform operation over exponential weighted
        window.
    """
    )

    _agg_examples_doc = dedent(
        """
    Examples
    --------
    >>> df = pd.DataFrame([[1, 2, 3],
    ...                    [4, 5, 6],
    ...                    [7, 8, 9],
    ...                    [np.nan, np.nan, np.nan]],
    ...                   columns=['A', 'B', 'C'])

    Aggregate these functions over the rows.

    >>> df.agg(['sum', 'min'])
            A     B     C
    sum  12.0  15.0  18.0
    min   1.0   2.0   3.0

    Different aggregations per column.

    >>> df.agg({'A' : ['sum', 'min'], 'B' : ['min', 'max']})
            A    B
    max   NaN  8.0
    min   1.0  2.0
    sum  12.0  NaN

    Aggregate over the columns.

    >>> df.agg("mean", axis="columns")
    0    2.0
    1    5.0
    2    8.0
    3    NaN
    dtype: float64
    """
    )

    @Substitution(
        see_also=_agg_summary_and_see_also_doc,
        examples=_agg_examples_doc,
        versionadded="\n.. versionadded:: 0.20.0\n",
        **_shared_doc_kwargs,
    )
    @Appender(_shared_docs["aggregate"])
    def aggregate(self, func, axis=0, *args, **kwargs):
        axis = self._get_axis_number(axis)

        result = None
        try:
            result, how = self._aggregate(func, axis=axis, *args, **kwargs)
        except TypeError:
            pass
        if result is None:
            return self.apply(func, axis=axis, args=args, **kwargs)
        return result

    def _aggregate(self, arg, axis=0, *args, **kwargs):
        if axis == 1:
            # NDFrame.aggregate returns a tuple, and we need to transpose
            # only result
            result, how = self.T._aggregate(arg, *args, **kwargs)
            result = result.T if result is not None else result
            return result, how
        return super()._aggregate(arg, *args, **kwargs)

    agg = aggregate

    @Appender(_shared_docs["transform"] % _shared_doc_kwargs)
    def transform(self, func, axis=0, *args, **kwargs) -> "DataFrame":
        axis = self._get_axis_number(axis)
        if axis == 1:
            return self.T.transform(func, *args, **kwargs).T
        return super().transform(func, *args, **kwargs)

    def apply(self, func, axis=0, raw=False, result_type=None, args=(), **kwds):
        """
        Apply a function along an axis of the DataFrame.

        Objects passed to the function are Series objects whose index is
        either the DataFrame's index (``axis=0``) or the DataFrame's columns
        (``axis=1``). By default (``result_type=None``), the final return type
        is inferred from the return type of the applied function. Otherwise,
        it depends on the `result_type` argument.

        Parameters
        ----------
        func : function
            Function to apply to each column or row.
        axis : {0 or 'index', 1 or 'columns'}, default 0
            Axis along which the function is applied:

            * 0 or 'index': apply function to each column.
            * 1 or 'columns': apply function to each row.

        raw : bool, default False
            Determines if row or column is passed as a Series or ndarray object:

            * ``False`` : passes each row or column as a Series to the
              function.
            * ``True`` : the passed function will receive ndarray objects
              instead.
              If you are just applying a NumPy reduction function this will
              achieve much better performance.

        result_type : {'expand', 'reduce', 'broadcast', None}, default None
            These only act when ``axis=1`` (columns):

            * 'expand' : list-like results will be turned into columns.
            * 'reduce' : returns a Series if possible rather than expanding
              list-like results. This is the opposite of 'expand'.
            * 'broadcast' : results will be broadcast to the original shape
              of the DataFrame, the original index and columns will be
              retained.

            The default behaviour (None) depends on the return value of the
            applied function: list-like results will be returned as a Series
            of those. However if the apply function returns a Series these
            are expanded to columns.

            .. versionadded:: 0.23.0

        args : tuple
            Positional arguments to pass to `func` in addition to the
            array/series.
        **kwds
            Additional keyword arguments to pass as keywords arguments to
            `func`.

        Returns
        -------
        Series or DataFrame
            Result of applying ``func`` along the given axis of the
            DataFrame.

        See Also
        --------
        DataFrame.applymap: For elementwise operations.
        DataFrame.aggregate: Only perform aggregating type operations.
        DataFrame.transform: Only perform transforming type operations.

        Examples
        --------
        >>> df = pd.DataFrame([[4, 9]] * 3, columns=['A', 'B'])
        >>> df
           A  B
        0  4  9
        1  4  9
        2  4  9

        Using a numpy universal function (in this case the same as
        ``np.sqrt(df)``):

        >>> df.apply(np.sqrt)
             A    B
        0  2.0  3.0
        1  2.0  3.0
        2  2.0  3.0

        Using a reducing function on either axis

        >>> df.apply(np.sum, axis=0)
        A    12
        B    27
        dtype: int64

        >>> df.apply(np.sum, axis=1)
        0    13
        1    13
        2    13
        dtype: int64

        Returning a list-like will result in a Series

        >>> df.apply(lambda x: [1, 2], axis=1)
        0    [1, 2]
        1    [1, 2]
        2    [1, 2]
        dtype: object

        Passing ``result_type='expand'`` will expand list-like results
        to columns of a Dataframe

        >>> df.apply(lambda x: [1, 2], axis=1, result_type='expand')
           0  1
        0  1  2
        1  1  2
        2  1  2

        Returning a Series inside the function is similar to passing
        ``result_type='expand'``. The resulting column names
        will be the Series index.

        >>> df.apply(lambda x: pd.Series([1, 2], index=['foo', 'bar']), axis=1)
           foo  bar
        0    1    2
        1    1    2
        2    1    2

        Passing ``result_type='broadcast'`` will ensure the same shape
        result, whether list-like or scalar is returned by the function,
        and broadcast it along the axis. The resulting column names will
        be the originals.

        >>> df.apply(lambda x: [1, 2], axis=1, result_type='broadcast')
           A  B
        0  1  2
        1  1  2
        2  1  2
        """
        from pandas.core.apply import frame_apply

        op = frame_apply(
            self,
            func=func,
            axis=axis,
            raw=raw,
            result_type=result_type,
            args=args,
            kwds=kwds,
        )
        return op.get_result()

    def applymap(self, func) -> "DataFrame":
        """
        Apply a function to a Dataframe elementwise.

        This method applies a function that accepts and returns a scalar
        to every element of a DataFrame.

        Parameters
        ----------
        func : callable
            Python function, returns a single value from a single value.

        Returns
        -------
        DataFrame
            Transformed DataFrame.

        See Also
        --------
        DataFrame.apply : Apply a function along input axis of DataFrame.

        Notes
        -----
        In the current implementation applymap calls `func` twice on the
        first column/row to decide whether it can take a fast or slow
        code path. This can lead to unexpected behavior if `func` has
        side-effects, as they will take effect twice for the first
        column/row.

        Examples
        --------
        >>> df = pd.DataFrame([[1, 2.12], [3.356, 4.567]])
        >>> df
               0      1
        0  1.000  2.120
        1  3.356  4.567

        >>> df.applymap(lambda x: len(str(x)))
           0  1
        0  3  4
        1  5  5

        Note that a vectorized version of `func` often exists, which will
        be much faster. You could square each number elementwise.

        >>> df.applymap(lambda x: x**2)
                   0          1
        0   1.000000   4.494400
        1  11.262736  20.857489

        But it's better to avoid applymap in that case.

        >>> df ** 2
                   0          1
        0   1.000000   4.494400
        1  11.262736  20.857489
        """
        # if we have a dtype == 'M8[ns]', provide boxed values
        def infer(x):
            if x.empty:
                return lib.map_infer(x, func)
            return lib.map_infer(x.astype(object).values, func)

        return self.apply(infer)

    # ----------------------------------------------------------------------
    # Merging / joining methods

    def append(
        self, other, ignore_index=False, verify_integrity=False, sort=False
    ) -> "DataFrame":
        """
        Append rows of `other` to the end of caller, returning a new object.

        Columns in `other` that are not in the caller are added as new columns.

        Parameters
        ----------
        other : DataFrame or Series/dict-like object, or list of these
            The data to append.
        ignore_index : bool, default False
            If True, do not use the index labels.
        verify_integrity : bool, default False
            If True, raise ValueError on creating index with duplicates.
        sort : bool, default False
            Sort columns if the columns of `self` and `other` are not aligned.

            .. versionadded:: 0.23.0
            .. versionchanged:: 1.0.0

                Changed to not sort by default.

        Returns
        -------
        DataFrame

        See Also
        --------
        concat : General function to concatenate DataFrame or Series objects.

        Notes
        -----
        If a list of dict/series is passed and the keys are all contained in
        the DataFrame's index, the order of the columns in the resulting
        DataFrame will be unchanged.

        Iteratively appending rows to a DataFrame can be more computationally
        intensive than a single concatenate. A better solution is to append
        those rows to a list and then concatenate the list with the original
        DataFrame all at once.

        Examples
        --------
        >>> df = pd.DataFrame([[1, 2], [3, 4]], columns=list('AB'))
        >>> df
           A  B
        0  1  2
        1  3  4
        >>> df2 = pd.DataFrame([[5, 6], [7, 8]], columns=list('AB'))
        >>> df.append(df2)
           A  B
        0  1  2
        1  3  4
        0  5  6
        1  7  8

        With `ignore_index` set to True:

        >>> df.append(df2, ignore_index=True)
           A  B
        0  1  2
        1  3  4
        2  5  6
        3  7  8

        The following, while not recommended methods for generating DataFrames,
        show two ways to generate a DataFrame from multiple data sources.

        Less efficient:

        >>> df = pd.DataFrame(columns=['A'])
        >>> for i in range(5):
        ...     df = df.append({'A': i}, ignore_index=True)
        >>> df
           A
        0  0
        1  1
        2  2
        3  3
        4  4

        More efficient:

        >>> pd.concat([pd.DataFrame([i], columns=['A']) for i in range(5)],
        ...           ignore_index=True)
           A
        0  0
        1  1
        2  2
        3  3
        4  4
        """
        if isinstance(other, (Series, dict)):
            if isinstance(other, dict):
                if not ignore_index:
                    raise TypeError("Can only append a dict if ignore_index=True")
                other = Series(other)
            if other.name is None and not ignore_index:
                raise TypeError(
                    "Can only append a Series if ignore_index=True "
                    "or if the Series has a name"
                )

            index = Index([other.name], name=self.index.name)
            idx_diff = other.index.difference(self.columns)
            try:
                combined_columns = self.columns.append(idx_diff)
            except TypeError:
                combined_columns = self.columns.astype(object).append(idx_diff)
            other = (
                other.reindex(combined_columns, copy=False)
                .to_frame()
                .T.infer_objects()
                .rename_axis(index.names, copy=False)
            )
            if not self.columns.equals(combined_columns):
                self = self.reindex(columns=combined_columns)
        elif isinstance(other, list):
            if not other:
                pass
            elif not isinstance(other[0], DataFrame):
                other = DataFrame(other)
                if (self.columns.get_indexer(other.columns) >= 0).all():
                    other = other.reindex(columns=self.columns)

        from pandas.core.reshape.concat import concat

        if isinstance(other, (list, tuple)):
            to_concat = [self, *other]
        else:
            to_concat = [self, other]
        return concat(
            to_concat,
            ignore_index=ignore_index,
            verify_integrity=verify_integrity,
            sort=sort,
        )

    def join(
        self, other, on=None, how="left", lsuffix="", rsuffix="", sort=False
    ) -> "DataFrame":
        """
        Join columns of another DataFrame.

        Join columns with `other` DataFrame either on index or on a key
        column. Efficiently join multiple DataFrame objects by index at once by
        passing a list.

        Parameters
        ----------
        other : DataFrame, Series, or list of DataFrame
            Index should be similar to one of the columns in this one. If a
            Series is passed, its name attribute must be set, and that will be
            used as the column name in the resulting joined DataFrame.
        on : str, list of str, or array-like, optional
            Column or index level name(s) in the caller to join on the index
            in `other`, otherwise joins index-on-index. If multiple
            values given, the `other` DataFrame must have a MultiIndex. Can
            pass an array as the join key if it is not already contained in
            the calling DataFrame. Like an Excel VLOOKUP operation.
        how : {'left', 'right', 'outer', 'inner'}, default 'left'
            How to handle the operation of the two objects.

            * left: use calling frame's index (or column if on is specified)
            * right: use `other`'s index.
            * outer: form union of calling frame's index (or column if on is
              specified) with `other`'s index, and sort it.
              lexicographically.
            * inner: form intersection of calling frame's index (or column if
              on is specified) with `other`'s index, preserving the order
              of the calling's one.
        lsuffix : str, default ''
            Suffix to use from left frame's overlapping columns.
        rsuffix : str, default ''
            Suffix to use from right frame's overlapping columns.
        sort : bool, default False
            Order result DataFrame lexicographically by the join key. If False,
            the order of the join key depends on the join type (how keyword).

        Returns
        -------
        DataFrame
            A dataframe containing columns from both the caller and `other`.

        See Also
        --------
        DataFrame.merge : For column(s)-on-columns(s) operations.

        Notes
        -----
        Parameters `on`, `lsuffix`, and `rsuffix` are not supported when
        passing a list of `DataFrame` objects.

        Support for specifying index levels as the `on` parameter was added
        in version 0.23.0.

        Examples
        --------
        >>> df = pd.DataFrame({'key': ['K0', 'K1', 'K2', 'K3', 'K4', 'K5'],
        ...                    'A': ['A0', 'A1', 'A2', 'A3', 'A4', 'A5']})

        >>> df
          key   A
        0  K0  A0
        1  K1  A1
        2  K2  A2
        3  K3  A3
        4  K4  A4
        5  K5  A5

        >>> other = pd.DataFrame({'key': ['K0', 'K1', 'K2'],
        ...                       'B': ['B0', 'B1', 'B2']})

        >>> other
          key   B
        0  K0  B0
        1  K1  B1
        2  K2  B2

        Join DataFrames using their indexes.

        >>> df.join(other, lsuffix='_caller', rsuffix='_other')
          key_caller   A key_other    B
        0         K0  A0        K0   B0
        1         K1  A1        K1   B1
        2         K2  A2        K2   B2
        3         K3  A3       NaN  NaN
        4         K4  A4       NaN  NaN
        5         K5  A5       NaN  NaN

        If we want to join using the key columns, we need to set key to be
        the index in both `df` and `other`. The joined DataFrame will have
        key as its index.

        >>> df.set_index('key').join(other.set_index('key'))
              A    B
        key
        K0   A0   B0
        K1   A1   B1
        K2   A2   B2
        K3   A3  NaN
        K4   A4  NaN
        K5   A5  NaN

        Another option to join using the key columns is to use the `on`
        parameter. DataFrame.join always uses `other`'s index but we can use
        any column in `df`. This method preserves the original DataFrame's
        index in the result.

        >>> df.join(other.set_index('key'), on='key')
          key   A    B
        0  K0  A0   B0
        1  K1  A1   B1
        2  K2  A2   B2
        3  K3  A3  NaN
        4  K4  A4  NaN
        5  K5  A5  NaN
        """
        return self._join_compat(
            other, on=on, how=how, lsuffix=lsuffix, rsuffix=rsuffix, sort=sort
        )

    def _join_compat(
        self, other, on=None, how="left", lsuffix="", rsuffix="", sort=False
    ):
        from pandas.core.reshape.merge import merge
        from pandas.core.reshape.concat import concat

        if isinstance(other, Series):
            if other.name is None:
                raise ValueError("Other Series must have a name")
            other = DataFrame({other.name: other})

        if isinstance(other, DataFrame):
            return merge(
                self,
                other,
                left_on=on,
                how=how,
                left_index=on is None,
                right_index=True,
                suffixes=(lsuffix, rsuffix),
                sort=sort,
            )
        else:
            if on is not None:
                raise ValueError(
                    "Joining multiple DataFrames only supported for joining on index"
                )

            frames = [self] + list(other)

            can_concat = all(df.index.is_unique for df in frames)

            # join indexes only using concat
            if can_concat:
                if how == "left":
                    res = concat(
                        frames, axis=1, join="outer", verify_integrity=True, sort=sort
                    )
                    return res.reindex(self.index, copy=False)
                else:
                    return concat(
                        frames, axis=1, join=how, verify_integrity=True, sort=sort
                    )

            joined = frames[0]

            for frame in frames[1:]:
                joined = merge(
                    joined, frame, how=how, left_index=True, right_index=True
                )

            return joined

    @Substitution("")
    @Appender(_merge_doc, indents=2)
    def merge(
        self,
        right,
        how="inner",
        on=None,
        left_on=None,
        right_on=None,
        left_index=False,
        right_index=False,
        sort=False,
        suffixes=("_x", "_y"),
        copy=True,
        indicator=False,
        validate=None,
    ) -> "DataFrame":
        from pandas.core.reshape.merge import merge

        return merge(
            self,
            right,
            how=how,
            on=on,
            left_on=left_on,
            right_on=right_on,
            left_index=left_index,
            right_index=right_index,
            sort=sort,
            suffixes=suffixes,
            copy=copy,
            indicator=indicator,
            validate=validate,
        )

    def round(self, decimals=0, *args, **kwargs) -> "DataFrame":
        """
        Round a DataFrame to a variable number of decimal places.

        Parameters
        ----------
        decimals : int, dict, Series
            Number of decimal places to round each column to. If an int is
            given, round each column to the same number of places.
            Otherwise dict and Series round to variable numbers of places.
            Column names should be in the keys if `decimals` is a
            dict-like, or in the index if `decimals` is a Series. Any
            columns not included in `decimals` will be left as is. Elements
            of `decimals` which are not columns of the input will be
            ignored.
        *args
            Additional keywords have no effect but might be accepted for
            compatibility with numpy.
        **kwargs
            Additional keywords have no effect but might be accepted for
            compatibility with numpy.

        Returns
        -------
        DataFrame
            A DataFrame with the affected columns rounded to the specified
            number of decimal places.

        See Also
        --------
        numpy.around : Round a numpy array to the given number of decimals.
        Series.round : Round a Series to the given number of decimals.

        Examples
        --------
        >>> df = pd.DataFrame([(.21, .32), (.01, .67), (.66, .03), (.21, .18)],
        ...                   columns=['dogs', 'cats'])
        >>> df
            dogs  cats
        0  0.21  0.32
        1  0.01  0.67
        2  0.66  0.03
        3  0.21  0.18

        By providing an integer each column is rounded to the same number
        of decimal places

        >>> df.round(1)
            dogs  cats
        0   0.2   0.3
        1   0.0   0.7
        2   0.7   0.0
        3   0.2   0.2

        With a dict, the number of places for specific columns can be
        specified with the column names as key and the number of decimal
        places as value

        >>> df.round({'dogs': 1, 'cats': 0})
            dogs  cats
        0   0.2   0.0
        1   0.0   1.0
        2   0.7   0.0
        3   0.2   0.0

        Using a Series, the number of places for specific columns can be
        specified with the column names as index and the number of
        decimal places as value

        >>> decimals = pd.Series([0, 1], index=['cats', 'dogs'])
        >>> df.round(decimals)
            dogs  cats
        0   0.2   0.0
        1   0.0   1.0
        2   0.7   0.0
        3   0.2   0.0
        """
        from pandas.core.reshape.concat import concat

        def _dict_round(df, decimals):
            for col, vals in df.items():
                try:
                    yield _series_round(vals, decimals[col])
                except KeyError:
                    yield vals

        def _series_round(s, decimals):
            if is_integer_dtype(s) or is_float_dtype(s):
                return s.round(decimals)
            return s

        nv.validate_round(args, kwargs)

        if isinstance(decimals, (dict, Series)):
            if isinstance(decimals, Series):
                if not decimals.index.is_unique:
                    raise ValueError("Index of decimals must be unique")
            new_cols = list(_dict_round(self, decimals))
        elif is_integer(decimals):
            # Dispatch to Series.round
            new_cols = [_series_round(v, decimals) for _, v in self.items()]
        else:
            raise TypeError("decimals must be an integer, a dict-like or a Series")

        if len(new_cols) > 0:
            return self._constructor(
                concat(new_cols, axis=1), index=self.index, columns=self.columns
            )
        else:
            return self

    # ----------------------------------------------------------------------
    # Statistical methods, etc.

    def corr(self, method="pearson", min_periods=1) -> "DataFrame":
        """
        Compute pairwise correlation of columns, excluding NA/null values.

        Parameters
        ----------
        method : {'pearson', 'kendall', 'spearman'} or callable
            Method of correlation:

            * pearson : standard correlation coefficient
            * kendall : Kendall Tau correlation coefficient
            * spearman : Spearman rank correlation
            * callable: callable with input two 1d ndarrays
                and returning a float. Note that the returned matrix from corr
                will have 1 along the diagonals and will be symmetric
                regardless of the callable's behavior.

                .. versionadded:: 0.24.0

        min_periods : int, optional
            Minimum number of observations required per pair of columns
            to have a valid result. Currently only available for Pearson
            and Spearman correlation.

        Returns
        -------
        DataFrame
            Correlation matrix.

        See Also
        --------
        DataFrame.corrwith : Compute pairwise correlation with another
            DataFrame or Series.
        Series.corr : Compute the correlation between two Series.

        Examples
        --------
        >>> def histogram_intersection(a, b):
        ...     v = np.minimum(a, b).sum().round(decimals=1)
        ...     return v
        >>> df = pd.DataFrame([(.2, .3), (.0, .6), (.6, .0), (.2, .1)],
        ...                   columns=['dogs', 'cats'])
        >>> df.corr(method=histogram_intersection)
              dogs  cats
        dogs   1.0   0.3
        cats   0.3   1.0
        """
        numeric_df = self._get_numeric_data()
        cols = numeric_df.columns
        idx = cols.copy()
        mat = numeric_df.values

        if method == "pearson":
            correl = libalgos.nancorr(ensure_float64(mat), minp=min_periods)
        elif method == "spearman":
            correl = libalgos.nancorr_spearman(ensure_float64(mat), minp=min_periods)
        elif method == "kendall" or callable(method):
            if min_periods is None:
                min_periods = 1
            mat = ensure_float64(mat).T
            corrf = nanops.get_corr_func(method)
            K = len(cols)
            correl = np.empty((K, K), dtype=float)
            mask = np.isfinite(mat)
            for i, ac in enumerate(mat):
                for j, bc in enumerate(mat):
                    if i > j:
                        continue

                    valid = mask[i] & mask[j]
                    if valid.sum() < min_periods:
                        c = np.nan
                    elif i == j:
                        c = 1.0
                    elif not valid.all():
                        c = corrf(ac[valid], bc[valid])
                    else:
                        c = corrf(ac, bc)
                    correl[i, j] = c
                    correl[j, i] = c
        else:
            raise ValueError(
                "method must be either 'pearson', "
                "'spearman', 'kendall', or a callable, "
                f"'{method}' was supplied"
            )

        return self._constructor(correl, index=idx, columns=cols)

    def cov(self, min_periods=None) -> "DataFrame":
        """
        Compute pairwise covariance of columns, excluding NA/null values.

        Compute the pairwise covariance among the series of a DataFrame.
        The returned data frame is the `covariance matrix
        <https://en.wikipedia.org/wiki/Covariance_matrix>`__ of the columns
        of the DataFrame.

        Both NA and null values are automatically excluded from the
        calculation. (See the note below about bias from missing values.)
        A threshold can be set for the minimum number of
        observations for each value created. Comparisons with observations
        below this threshold will be returned as ``NaN``.

        This method is generally used for the analysis of time series data to
        understand the relationship between different measures
        across time.

        Parameters
        ----------
        min_periods : int, optional
            Minimum number of observations required per pair of columns
            to have a valid result.

        Returns
        -------
        DataFrame
            The covariance matrix of the series of the DataFrame.

        See Also
        --------
        Series.cov : Compute covariance with another Series.
        core.window.EWM.cov: Exponential weighted sample covariance.
        core.window.Expanding.cov : Expanding sample covariance.
        core.window.Rolling.cov : Rolling sample covariance.

        Notes
        -----
        Returns the covariance matrix of the DataFrame's time series.
        The covariance is normalized by N-1.

        For DataFrames that have Series that are missing data (assuming that
        data is `missing at random
        <https://en.wikipedia.org/wiki/Missing_data#Missing_at_random>`__)
        the returned covariance matrix will be an unbiased estimate
        of the variance and covariance between the member Series.

        However, for many applications this estimate may not be acceptable
        because the estimate covariance matrix is not guaranteed to be positive
        semi-definite. This could lead to estimate correlations having
        absolute values which are greater than one, and/or a non-invertible
        covariance matrix. See `Estimation of covariance matrices
        <https://en.wikipedia.org/w/index.php?title=Estimation_of_covariance_
        matrices>`__ for more details.

        Examples
        --------
        >>> df = pd.DataFrame([(1, 2), (0, 3), (2, 0), (1, 1)],
        ...                   columns=['dogs', 'cats'])
        >>> df.cov()
                  dogs      cats
        dogs  0.666667 -1.000000
        cats -1.000000  1.666667

        >>> np.random.seed(42)
        >>> df = pd.DataFrame(np.random.randn(1000, 5),
        ...                   columns=['a', 'b', 'c', 'd', 'e'])
        >>> df.cov()
                  a         b         c         d         e
        a  0.998438 -0.020161  0.059277 -0.008943  0.014144
        b -0.020161  1.059352 -0.008543 -0.024738  0.009826
        c  0.059277 -0.008543  1.010670 -0.001486 -0.000271
        d -0.008943 -0.024738 -0.001486  0.921297 -0.013692
        e  0.014144  0.009826 -0.000271 -0.013692  0.977795

        **Minimum number of periods**

        This method also supports an optional ``min_periods`` keyword
        that specifies the required minimum number of non-NA observations for
        each column pair in order to have a valid result:

        >>> np.random.seed(42)
        >>> df = pd.DataFrame(np.random.randn(20, 3),
        ...                   columns=['a', 'b', 'c'])
        >>> df.loc[df.index[:5], 'a'] = np.nan
        >>> df.loc[df.index[5:10], 'b'] = np.nan
        >>> df.cov(min_periods=12)
                  a         b         c
        a  0.316741       NaN -0.150812
        b       NaN  1.248003  0.191417
        c -0.150812  0.191417  0.895202
        """
        numeric_df = self._get_numeric_data()
        cols = numeric_df.columns
        idx = cols.copy()
        mat = numeric_df.values

        if notna(mat).all():
            if min_periods is not None and min_periods > len(mat):
                baseCov = np.empty((mat.shape[1], mat.shape[1]))
                baseCov.fill(np.nan)
            else:
                baseCov = np.cov(mat.T)
            baseCov = baseCov.reshape((len(cols), len(cols)))
        else:
            baseCov = libalgos.nancorr(ensure_float64(mat), cov=True, minp=min_periods)

        return self._constructor(baseCov, index=idx, columns=cols)

    def corrwith(self, other, axis=0, drop=False, method="pearson") -> Series:
        """
        Compute pairwise correlation.

        Pairwise correlation is computed between rows or columns of
        DataFrame with rows or columns of Series or DataFrame. DataFrames
        are first aligned along both axes before computing the
        correlations.

        Parameters
        ----------
        other : DataFrame, Series
            Object with which to compute correlations.
        axis : {0 or 'index', 1 or 'columns'}, default 0
            The axis to use. 0 or 'index' to compute column-wise, 1 or 'columns' for
            row-wise.
        drop : bool, default False
            Drop missing indices from result.
        method : {'pearson', 'kendall', 'spearman'} or callable
            Method of correlation:

            * pearson : standard correlation coefficient
            * kendall : Kendall Tau correlation coefficient
            * spearman : Spearman rank correlation
            * callable: callable with input two 1d ndarrays
                and returning a float.

            .. versionadded:: 0.24.0

        Returns
        -------
        Series
            Pairwise correlations.

        See Also
        --------
        DataFrame.corr : Compute pairwise correlation of columns.
        """
        axis = self._get_axis_number(axis)
        this = self._get_numeric_data()

        if isinstance(other, Series):
            return this.apply(lambda x: other.corr(x, method=method), axis=axis)

        other = other._get_numeric_data()
        left, right = this.align(other, join="inner", copy=False)

        if axis == 1:
            left = left.T
            right = right.T

        if method == "pearson":
            # mask missing values
            left = left + right * 0
            right = right + left * 0

            # demeaned data
            ldem = left - left.mean()
            rdem = right - right.mean()

            num = (ldem * rdem).sum()
            dom = (left.count() - 1) * left.std() * right.std()

            correl = num / dom

        elif method in ["kendall", "spearman"] or callable(method):

            def c(x):
                return nanops.nancorr(x[0], x[1], method=method)

            correl = Series(
                map(c, zip(left.values.T, right.values.T)), index=left.columns
            )

        else:
            raise ValueError(
                f"Invalid method {method} was passed, "
                "valid methods are: 'pearson', 'kendall', "
                "'spearman', or callable"
            )

        if not drop:
            # Find non-matching labels along the given axis
            # and append missing correlations (GH 22375)
            raxis = 1 if axis == 0 else 0
            result_index = this._get_axis(raxis).union(other._get_axis(raxis))
            idx_diff = result_index.difference(correl.index)

            if len(idx_diff) > 0:
                correl = correl.append(Series([np.nan] * len(idx_diff), index=idx_diff))

        return correl

    # ----------------------------------------------------------------------
    # ndarray-like stats methods

    def count(self, axis=0, level=None, numeric_only=False):
        """
        Count non-NA cells for each column or row.

        The values `None`, `NaN`, `NaT`, and optionally `numpy.inf` (depending
        on `pandas.options.mode.use_inf_as_na`) are considered NA.

        Parameters
        ----------
        axis : {0 or 'index', 1 or 'columns'}, default 0
            If 0 or 'index' counts are generated for each column.
            If 1 or 'columns' counts are generated for each row.
        level : int or str, optional
            If the axis is a `MultiIndex` (hierarchical), count along a
            particular `level`, collapsing into a `DataFrame`.
            A `str` specifies the level name.
        numeric_only : bool, default False
            Include only `float`, `int` or `boolean` data.

        Returns
        -------
        Series or DataFrame
            For each column/row the number of non-NA/null entries.
            If `level` is specified returns a `DataFrame`.

        See Also
        --------
        Series.count: Number of non-NA elements in a Series.
        DataFrame.shape: Number of DataFrame rows and columns (including NA
            elements).
        DataFrame.isna: Boolean same-sized DataFrame showing places of NA
            elements.

        Examples
        --------
        Constructing DataFrame from a dictionary:

        >>> df = pd.DataFrame({"Person":
        ...                    ["John", "Myla", "Lewis", "John", "Myla"],
        ...                    "Age": [24., np.nan, 21., 33, 26],
        ...                    "Single": [False, True, True, True, False]})
        >>> df
           Person   Age  Single
        0    John  24.0   False
        1    Myla   NaN    True
        2   Lewis  21.0    True
        3    John  33.0    True
        4    Myla  26.0   False

        Notice the uncounted NA values:

        >>> df.count()
        Person    5
        Age       4
        Single    5
        dtype: int64

        Counts for each **row**:

        >>> df.count(axis='columns')
        0    3
        1    2
        2    3
        3    3
        4    3
        dtype: int64

        Counts for one level of a `MultiIndex`:

        >>> df.set_index(["Person", "Single"]).count(level="Person")
                Age
        Person
        John      2
        Lewis     1
        Myla      1
        """
        axis = self._get_axis_number(axis)
        if level is not None:
            return self._count_level(level, axis=axis, numeric_only=numeric_only)

        if numeric_only:
            frame = self._get_numeric_data()
        else:
            frame = self

        # GH #423
        if len(frame._get_axis(axis)) == 0:
            result = Series(0, index=frame._get_agg_axis(axis))
        else:
            if frame._is_mixed_type or frame._mgr.any_extension_types:
                # the or any_extension_types is really only hit for single-
                # column frames with an extension array
                result = notna(frame).sum(axis=axis)
            else:
                # GH13407
                series_counts = notna(frame).sum(axis=axis)
                counts = series_counts.values
                result = Series(counts, index=frame._get_agg_axis(axis))

        return result.astype("int64")

    def _count_level(self, level, axis=0, numeric_only=False):
        if numeric_only:
            frame = self._get_numeric_data()
        else:
            frame = self

        count_axis = frame._get_axis(axis)
        agg_axis = frame._get_agg_axis(axis)

        if not isinstance(count_axis, ABCMultiIndex):
            raise TypeError(
                f"Can only count levels on hierarchical {self._get_axis_name(axis)}."
            )

        # Mask NaNs: Mask rows or columns where the index level is NaN, and all
        # values in the DataFrame that are NaN
        if frame._is_mixed_type:
            # Since we have mixed types, calling notna(frame.values) might
            # upcast everything to object
            values_mask = notna(frame).values
        else:
            # But use the speedup when we have homogeneous dtypes
            values_mask = notna(frame.values)

        index_mask = notna(count_axis.get_level_values(level=level))
        if axis == 1:
            mask = index_mask & values_mask
        else:
            mask = index_mask.reshape(-1, 1) & values_mask

        if isinstance(level, str):
            level = count_axis._get_level_number(level)

        level_name = count_axis._names[level]
        level_index = count_axis.levels[level]._shallow_copy(name=level_name)
        level_codes = ensure_int64(count_axis.codes[level])
        counts = lib.count_level_2d(mask, level_codes, len(level_index), axis=axis)

        if axis == 1:
            result = DataFrame(counts, index=agg_axis, columns=level_index)
        else:
            result = DataFrame(counts, index=level_index, columns=agg_axis)

        return result

    def _reduce(
        self, op, name, axis=0, skipna=True, numeric_only=None, filter_type=None, **kwds
    ):
        """
        Reduce DataFrame over axis with given operation.

        Parameters
        ----------
        op : func
            The reducing function to be called on the values.
        name : str
            The name of the reduction.
        axis : int
        numeric_only : bool, optional
        filter_type : None or "bool"
            Set to "bool" for ops that only work on boolean values.
        skipna, **kwds : keywords to pass to the `op` function

        """
        column_wise = kwds.pop("column_wise", False)

        assert filter_type is None or filter_type == "bool", filter_type

        dtype_is_dt = np.array(
            [
                is_datetime64_any_dtype(values.dtype) or is_period_dtype(values.dtype)
                for values in self._iter_column_arrays()
            ],
            dtype=bool,
        )
        if numeric_only is None and name in ["mean", "median"] and dtype_is_dt.any():
            warnings.warn(
                "DataFrame.mean and DataFrame.median with numeric_only=None "
                "will include datetime64, datetime64tz, and PeriodDtype columns in a "
                "future version.",
                FutureWarning,
                stacklevel=3,
            )
            cols = self.columns[~dtype_is_dt]
            self = self[cols]

        if axis is None and filter_type == "bool":
            labels = None
            constructor = None
        else:
            # TODO: Make other agg func handle axis=None properly
            axis = self._get_axis_number(axis)
            labels = self._get_agg_axis(axis)
            constructor = self._constructor

        def f(x):
            if isinstance(x.dtype, ExtensionDtype):
                return x._values._reduce(name, skipna=skipna, **kwds)
            else:
                return op(x, axis=axis, skipna=skipna, **kwds)

        def _get_data(axis_matters):
            if filter_type is None:
                data = self._get_numeric_data()
            elif filter_type == "bool":
                if axis_matters:
                    # GH#25101, GH#24434
                    data = self._get_bool_data() if axis == 0 else self
                else:
                    data = self._get_bool_data()
            else:  # pragma: no cover
                msg = (
                    f"Generating numeric_only data with filter_type {filter_type} "
                    "not supported."
                )
                raise NotImplementedError(msg)
            return data

        def blk_func(values):
            if isinstance(values, ExtensionArray):
                return values._reduce(name, skipna=skipna, **kwds)
            else:
                return op(values, axis=1, skipna=skipna, **kwds)

        if axis == 0 and column_wise:
            # column-wise reduction
            df = self
            if numeric_only is True:
                df = _get_data(axis_matters=True)
            return df._reduce_columns(blk_func)

        # if numeric_only is not None and axis in [0, 1]:
        if numeric_only is not None and axis in [0, 1]:
            df = self
            if numeric_only is True:
                df = _get_data(axis_matters=True)
            if axis == 1:
                df = df.T
                # axis = 0

            out_dtype = "bool" if filter_type == "bool" else None

            # After possibly _get_data and transposing, we are now in the
            #  simple case where we can use BlockManager._reduce
<<<<<<< HEAD
            try:
                res = df._data.reduce(blk_func, ignore_failures=numeric_only is None)
            except TypeError:
                # if block-wise fails and numeric_only was None, we try
                # again after removing non-numerical columns.
                # (got here with mixed float + string frame and axis=1 -> need
                # to remove non-numerical columns before transposing)
                if numeric_only is None:
                    df = _get_data(axis_matters=True)
                    if axis == 1:
                        df = df.T
                else:
                    raise
                res = df._data.reduce(blk_func)

            # breakpoint()
=======
            res = df._mgr.reduce(blk_func)
>>>>>>> 428791c5
            assert isinstance(res, dict)
            # if len(res):
            #     assert len(res) == max(list(res.keys())) + 1, res.keys()

            out = df._constructor_sliced(
                res, index=list(res.keys()), dtype=out_dtype
            ).sort_index()
            if len(res) < len(df.columns):
                out.index = df.columns[np.sort(list(res.keys()))]
            else:
                out.index = df.columns
            # if axis == 0 and df.dtypes.apply(needs_i8_conversion).any():
            #     # FIXME: needs_i8_conversion check is kludge, not sure
            #     #  why it is necessary in this case and this case alone
            #     out[:] = coerce_to_dtypes(out.values, df.dtypes)
            return out
        # else:
        #     # axis is None
        #     return f(self.values)

        if True: #not self._is_homogeneous_type:
            # try to avoid self.values call

            if filter_type is None and axis == 0 and len(self) > 0:
                # operate column-wise

                # numeric_only must be None here, as other cases caught above
                # require len(self) > 0 bc frame_apply messes up empty prod/sum

                # this can end up with a non-reduction
                # but not always. if the types are mixed
                # with datelike then need to make sure a series

                # we only end up here if we have not specified
                # numeric_only and yet we have tried a
                # column-by-column reduction, where we have mixed type.
                # So let's just do what we can
                from pandas.core.apply import frame_apply

                opa = frame_apply(
                    self, func=f, result_type="expand", ignore_failures=True
                )
                result = opa.get_result()
                if result.ndim == self.ndim:
                    result = result.iloc[0].rename(None)
                return result

        if numeric_only is None:
            data = self
            values = data.values

            try:
                result = f(values)

            except TypeError:
                # e.g. in nanops trying to convert strs to float

                # TODO: why doesnt axis matter here?
                data = _get_data(axis_matters=False)
                labels = data._get_agg_axis(axis)

                values = data.values
                with np.errstate(all="ignore"):
                    result = f(values)

        else:
            if numeric_only:
                data = _get_data(axis_matters=True)
                labels = data._get_agg_axis(axis)

                values = data.values
            else:
                data = self
                values = data.values
            result = f(values)

        if filter_type == "bool" and is_object_dtype(values) and axis is None:
            # work around https://github.com/numpy/numpy/issues/10489
            # TODO: can we de-duplicate parts of this with the next blocK?
            result = np.bool_(result)
        elif hasattr(result, "dtype") and is_object_dtype(result.dtype):
            try:
                if filter_type is None:
                    result = result.astype(np.float64)
                elif filter_type == "bool" and notna(result).all():
                    result = result.astype(np.bool_)
            except (ValueError, TypeError):
                # try to coerce to the original dtypes item by item if we can
                if axis == 0:
                    result = coerce_to_dtypes(result, data.dtypes)

        if constructor is not None:
            result = self._constructor_sliced(result, index=labels)
        return result

    def _reduce_columns(self, op):
        """
        Reduce DataFrame column-wise.

        Parameters
        ----------
        op : func
            The reducing function to be called on the values.

        Returns
        -------
        Series
        """
        result = []

        for i in range(len(self.columns)):
            val = op(self._data.iget_values(i))
            result.append(val)

        return self._constructor_sliced(result, index=self.columns)

    def nunique(self, axis=0, dropna=True) -> Series:
        """
        Count distinct observations over requested axis.

        Return Series with number of distinct observations. Can ignore NaN
        values.

        Parameters
        ----------
        axis : {0 or 'index', 1 or 'columns'}, default 0
            The axis to use. 0 or 'index' for row-wise, 1 or 'columns' for
            column-wise.
        dropna : bool, default True
            Don't include NaN in the counts.

        Returns
        -------
        Series

        See Also
        --------
        Series.nunique: Method nunique for Series.
        DataFrame.count: Count non-NA cells for each column or row.

        Examples
        --------
        >>> df = pd.DataFrame({'A': [1, 2, 3], 'B': [1, 1, 1]})
        >>> df.nunique()
        A    3
        B    1
        dtype: int64

        >>> df.nunique(axis=1)
        0    1
        1    2
        2    2
        dtype: int64
        """
        return self.apply(Series.nunique, axis=axis, dropna=dropna)

    def idxmin(self, axis=0, skipna=True) -> Series:
        """
        Return index of first occurrence of minimum over requested axis.

        NA/null values are excluded.

        Parameters
        ----------
        axis : {0 or 'index', 1 or 'columns'}, default 0
            The axis to use. 0 or 'index' for row-wise, 1 or 'columns' for column-wise.
        skipna : bool, default True
            Exclude NA/null values. If an entire row/column is NA, the result
            will be NA.

        Returns
        -------
        Series
            Indexes of minima along the specified axis.

        Raises
        ------
        ValueError
            * If the row/column is empty

        See Also
        --------
        Series.idxmin : Return index of the minimum element.

        Notes
        -----
        This method is the DataFrame version of ``ndarray.argmin``.

        Examples
        --------
        Consider a dataset containing food consumption in Argentina.

        >>> df = pd.DataFrame({'consumption': [10.51, 103.11, 55.48],
        ...                    'co2_emissions': [37.2, 19.66, 1712]},
        ...                    index=['Pork', 'Wheat Products', 'Beef'])

        >>> df
                        consumption  co2_emissions
        Pork                  10.51         37.20
        Wheat Products       103.11         19.66
        Beef                  55.48       1712.00

        By default, it returns the index for the minimum value in each column.

        >>> df.idxmin()
        consumption                Pork
        co2_emissions    Wheat Products
        dtype: object

        To return the index for the minimum value in each row, use ``axis="columns"``.

        >>> df.idxmin(axis="columns")
        Pork                consumption
        Wheat Products    co2_emissions
        Beef                consumption
        dtype: object
        """
        axis = self._get_axis_number(axis)
        indices = nanops.nanargmin(self.values, axis=axis, skipna=skipna)
        index = self._get_axis(axis)
        result = [index[i] if i >= 0 else np.nan for i in indices]
        return Series(result, index=self._get_agg_axis(axis))

    def idxmax(self, axis=0, skipna=True) -> Series:
        """
        Return index of first occurrence of maximum over requested axis.

        NA/null values are excluded.

        Parameters
        ----------
        axis : {0 or 'index', 1 or 'columns'}, default 0
            The axis to use. 0 or 'index' for row-wise, 1 or 'columns' for column-wise.
        skipna : bool, default True
            Exclude NA/null values. If an entire row/column is NA, the result
            will be NA.

        Returns
        -------
        Series
            Indexes of maxima along the specified axis.

        Raises
        ------
        ValueError
            * If the row/column is empty

        See Also
        --------
        Series.idxmax : Return index of the maximum element.

        Notes
        -----
        This method is the DataFrame version of ``ndarray.argmax``.

        Examples
        --------
        Consider a dataset containing food consumption in Argentina.

        >>> df = pd.DataFrame({'consumption': [10.51, 103.11, 55.48],
        ...                    'co2_emissions': [37.2, 19.66, 1712]},
        ...                    index=['Pork', 'Wheat Products', 'Beef'])

        >>> df
                        consumption  co2_emissions
        Pork                  10.51         37.20
        Wheat Products       103.11         19.66
        Beef                  55.48       1712.00

        By default, it returns the index for the maximum value in each column.

        >>> df.idxmax()
        consumption     Wheat Products
        co2_emissions             Beef
        dtype: object

        To return the index for the maximum value in each row, use ``axis="columns"``.

        >>> df.idxmax(axis="columns")
        Pork              co2_emissions
        Wheat Products     consumption
        Beef              co2_emissions
        dtype: object
        """
        axis = self._get_axis_number(axis)
        indices = nanops.nanargmax(self.values, axis=axis, skipna=skipna)
        index = self._get_axis(axis)
        result = [index[i] if i >= 0 else np.nan for i in indices]
        return Series(result, index=self._get_agg_axis(axis))

    def _get_agg_axis(self, axis_num: int) -> Index:
        """
        Let's be explicit about this.
        """
        if axis_num == 0:
            return self.columns
        elif axis_num == 1:
            return self.index
        else:
            raise ValueError(f"Axis must be 0 or 1 (got {repr(axis_num)})")

    def mode(self, axis=0, numeric_only=False, dropna=True) -> "DataFrame":
        """
        Get the mode(s) of each element along the selected axis.

        The mode of a set of values is the value that appears most often.
        It can be multiple values.

        Parameters
        ----------
        axis : {0 or 'index', 1 or 'columns'}, default 0
            The axis to iterate over while searching for the mode:

            * 0 or 'index' : get mode of each column
            * 1 or 'columns' : get mode of each row.

        numeric_only : bool, default False
            If True, only apply to numeric columns.
        dropna : bool, default True
            Don't consider counts of NaN/NaT.

            .. versionadded:: 0.24.0

        Returns
        -------
        DataFrame
            The modes of each column or row.

        See Also
        --------
        Series.mode : Return the highest frequency value in a Series.
        Series.value_counts : Return the counts of values in a Series.

        Examples
        --------
        >>> df = pd.DataFrame([('bird', 2, 2),
        ...                    ('mammal', 4, np.nan),
        ...                    ('arthropod', 8, 0),
        ...                    ('bird', 2, np.nan)],
        ...                   index=('falcon', 'horse', 'spider', 'ostrich'),
        ...                   columns=('species', 'legs', 'wings'))
        >>> df
                   species  legs  wings
        falcon        bird     2    2.0
        horse       mammal     4    NaN
        spider   arthropod     8    0.0
        ostrich       bird     2    NaN

        By default, missing values are not considered, and the mode of wings
        are both 0 and 2. The second row of species and legs contains ``NaN``,
        because they have only one mode, but the DataFrame has two rows.

        >>> df.mode()
          species  legs  wings
        0    bird   2.0    0.0
        1     NaN   NaN    2.0

        Setting ``dropna=False`` ``NaN`` values are considered and they can be
        the mode (like for wings).

        >>> df.mode(dropna=False)
          species  legs  wings
        0    bird     2    NaN

        Setting ``numeric_only=True``, only the mode of numeric columns is
        computed, and columns of other types are ignored.

        >>> df.mode(numeric_only=True)
           legs  wings
        0   2.0    0.0
        1   NaN    2.0

        To compute the mode over columns and not rows, use the axis parameter:

        >>> df.mode(axis='columns', numeric_only=True)
                   0    1
        falcon   2.0  NaN
        horse    4.0  NaN
        spider   0.0  8.0
        ostrich  2.0  NaN
        """
        data = self if not numeric_only else self._get_numeric_data()

        def f(s):
            return s.mode(dropna=dropna)

        return data.apply(f, axis=axis)

    def quantile(self, q=0.5, axis=0, numeric_only=True, interpolation="linear"):
        """
        Return values at the given quantile over requested axis.

        Parameters
        ----------
        q : float or array-like, default 0.5 (50% quantile)
            Value between 0 <= q <= 1, the quantile(s) to compute.
        axis : {0, 1, 'index', 'columns'}, default 0
            Equals 0 or 'index' for row-wise, 1 or 'columns' for column-wise.
        numeric_only : bool, default True
            If False, the quantile of datetime and timedelta data will be
            computed as well.
        interpolation : {'linear', 'lower', 'higher', 'midpoint', 'nearest'}
            This optional parameter specifies the interpolation method to use,
            when the desired quantile lies between two data points `i` and `j`:

            * linear: `i + (j - i) * fraction`, where `fraction` is the
              fractional part of the index surrounded by `i` and `j`.
            * lower: `i`.
            * higher: `j`.
            * nearest: `i` or `j` whichever is nearest.
            * midpoint: (`i` + `j`) / 2.

        Returns
        -------
        Series or DataFrame

            If ``q`` is an array, a DataFrame will be returned where the
              index is ``q``, the columns are the columns of self, and the
              values are the quantiles.
            If ``q`` is a float, a Series will be returned where the
              index is the columns of self and the values are the quantiles.

        See Also
        --------
        core.window.Rolling.quantile: Rolling quantile.
        numpy.percentile: Numpy function to compute the percentile.

        Examples
        --------
        >>> df = pd.DataFrame(np.array([[1, 1], [2, 10], [3, 100], [4, 100]]),
        ...                   columns=['a', 'b'])
        >>> df.quantile(.1)
        a    1.3
        b    3.7
        Name: 0.1, dtype: float64
        >>> df.quantile([.1, .5])
               a     b
        0.1  1.3   3.7
        0.5  2.5  55.0

        Specifying `numeric_only=False` will also compute the quantile of
        datetime and timedelta data.

        >>> df = pd.DataFrame({'A': [1, 2],
        ...                    'B': [pd.Timestamp('2010'),
        ...                          pd.Timestamp('2011')],
        ...                    'C': [pd.Timedelta('1 days'),
        ...                          pd.Timedelta('2 days')]})
        >>> df.quantile(0.5, numeric_only=False)
        A                    1.5
        B    2010-07-02 12:00:00
        C        1 days 12:00:00
        Name: 0.5, dtype: object
        """
        validate_percentile(q)

        data = self._get_numeric_data() if numeric_only else self
        axis = self._get_axis_number(axis)
        is_transposed = axis == 1

        if is_transposed:
            data = data.T

        if len(data.columns) == 0:
            # GH#23925 _get_numeric_data may have dropped all columns
            cols = Index([], name=self.columns.name)
            if is_list_like(q):
                return self._constructor([], index=q, columns=cols)
            return self._constructor_sliced([], index=cols, name=q, dtype=np.float64)

        result = data._mgr.quantile(
            qs=q, axis=1, interpolation=interpolation, transposed=is_transposed
        )

        if result.ndim == 2:
            result = self._constructor(result)
        else:
            result = self._constructor_sliced(result, name=q)

        if is_transposed:
            result = result.T

        return result

    def to_timestamp(
        self, freq=None, how: str = "start", axis: Axis = 0, copy: bool = True
    ) -> "DataFrame":
        """
        Cast to DatetimeIndex of timestamps, at *beginning* of period.

        Parameters
        ----------
        freq : str, default frequency of PeriodIndex
            Desired frequency.
        how : {'s', 'e', 'start', 'end'}
            Convention for converting period to timestamp; start of period
            vs. end.
        axis : {0 or 'index', 1 or 'columns'}, default 0
            The axis to convert (the index by default).
        copy : bool, default True
            If False then underlying input data is not copied.

        Returns
        -------
        DataFrame with DatetimeIndex
        """
        new_obj = self.copy(deep=copy)

        axis_name = self._get_axis_name(axis)
        old_ax = getattr(self, axis_name)
        new_ax = old_ax.to_timestamp(freq=freq, how=how)

        setattr(new_obj, axis_name, new_ax)
        return new_obj

    def to_period(self, freq=None, axis: Axis = 0, copy: bool = True) -> "DataFrame":
        """
        Convert DataFrame from DatetimeIndex to PeriodIndex.

        Convert DataFrame from DatetimeIndex to PeriodIndex with desired
        frequency (inferred from index if not passed).

        Parameters
        ----------
        freq : str, default
            Frequency of the PeriodIndex.
        axis : {0 or 'index', 1 or 'columns'}, default 0
            The axis to convert (the index by default).
        copy : bool, default True
            If False then underlying input data is not copied.

        Returns
        -------
        DataFrame with PeriodIndex
        """
        new_obj = self.copy(deep=copy)

        axis_name = self._get_axis_name(axis)
        old_ax = getattr(self, axis_name)
        new_ax = old_ax.to_period(freq=freq)

        setattr(new_obj, axis_name, new_ax)
        return new_obj

    def isin(self, values) -> "DataFrame":
        """
        Whether each element in the DataFrame is contained in values.

        Parameters
        ----------
        values : iterable, Series, DataFrame or dict
            The result will only be true at a location if all the
            labels match. If `values` is a Series, that's the index. If
            `values` is a dict, the keys must be the column names,
            which must match. If `values` is a DataFrame,
            then both the index and column labels must match.

        Returns
        -------
        DataFrame
            DataFrame of booleans showing whether each element in the DataFrame
            is contained in values.

        See Also
        --------
        DataFrame.eq: Equality test for DataFrame.
        Series.isin: Equivalent method on Series.
        Series.str.contains: Test if pattern or regex is contained within a
            string of a Series or Index.

        Examples
        --------
        >>> df = pd.DataFrame({'num_legs': [2, 4], 'num_wings': [2, 0]},
        ...                   index=['falcon', 'dog'])
        >>> df
                num_legs  num_wings
        falcon         2          2
        dog            4          0

        When ``values`` is a list check whether every value in the DataFrame
        is present in the list (which animals have 0 or 2 legs or wings)

        >>> df.isin([0, 2])
                num_legs  num_wings
        falcon      True       True
        dog        False       True

        When ``values`` is a dict, we can pass values to check for each
        column separately:

        >>> df.isin({'num_wings': [0, 3]})
                num_legs  num_wings
        falcon     False      False
        dog        False       True

        When ``values`` is a Series or DataFrame the index and column must
        match. Note that 'falcon' does not match based on the number of legs
        in df2.

        >>> other = pd.DataFrame({'num_legs': [8, 2], 'num_wings': [0, 2]},
        ...                      index=['spider', 'falcon'])
        >>> df.isin(other)
                num_legs  num_wings
        falcon      True       True
        dog        False      False
        """
        if isinstance(values, dict):
            from pandas.core.reshape.concat import concat

            values = collections.defaultdict(list, values)
            return concat(
                (
                    self.iloc[:, [i]].isin(values[col])
                    for i, col in enumerate(self.columns)
                ),
                axis=1,
            )
        elif isinstance(values, Series):
            if not values.index.is_unique:
                raise ValueError("cannot compute isin with a duplicate axis.")
            return self.eq(values.reindex_like(self), axis="index")
        elif isinstance(values, DataFrame):
            if not (values.columns.is_unique and values.index.is_unique):
                raise ValueError("cannot compute isin with a duplicate axis.")
            return self.eq(values.reindex_like(self))
        else:
            if not is_list_like(values):
                raise TypeError(
                    "only list-like or dict-like objects are allowed "
                    "to be passed to DataFrame.isin(), "
                    f"you passed a '{type(values).__name__}'"
                )
            return DataFrame(
                algorithms.isin(self.values.ravel(), values).reshape(self.shape),
                self.index,
                self.columns,
            )

    # ----------------------------------------------------------------------
    # Add index and columns
    _AXIS_ORDERS = ["index", "columns"]
    _AXIS_TO_AXIS_NUMBER: Dict[Axis, int] = {
        **NDFrame._AXIS_TO_AXIS_NUMBER,
        1: 1,
        "columns": 1,
    }
    _AXIS_REVERSED = True
    _AXIS_LEN = len(_AXIS_ORDERS)
    _info_axis_number = 1
    _info_axis_name = "columns"

    index: "Index" = properties.AxisProperty(
        axis=1, doc="The index (row labels) of the DataFrame."
    )
    columns: "Index" = properties.AxisProperty(
        axis=0, doc="The column labels of the DataFrame."
    )

    @property
    def _AXIS_NUMBERS(self) -> Dict[str, int]:
        """.. deprecated:: 1.1.0"""
        super()._AXIS_NUMBERS
        return {"index": 0, "columns": 1}

    @property
    def _AXIS_NAMES(self) -> Dict[int, str]:
        """.. deprecated:: 1.1.0"""
        super()._AXIS_NAMES
        return {0: "index", 1: "columns"}

    # ----------------------------------------------------------------------
    # Add plotting methods to DataFrame
    plot = CachedAccessor("plot", pandas.plotting.PlotAccessor)
    hist = pandas.plotting.hist_frame
    boxplot = pandas.plotting.boxplot_frame
    sparse = CachedAccessor("sparse", SparseFrameAccessor)


DataFrame._add_numeric_operations()
DataFrame._add_series_or_dataframe_operations()

ops.add_flex_arithmetic_methods(DataFrame)
ops.add_special_arithmetic_methods(DataFrame)


def _from_nested_dict(data):
    # TODO: this should be seriously cythonized
    new_data = collections.defaultdict(dict)
    for index, s in data.items():
        for col, v in s.items():
            new_data[col][index] = v
    return new_data<|MERGE_RESOLUTION|>--- conflicted
+++ resolved
@@ -8317,9 +8317,8 @@
 
             # After possibly _get_data and transposing, we are now in the
             #  simple case where we can use BlockManager._reduce
-<<<<<<< HEAD
             try:
-                res = df._data.reduce(blk_func, ignore_failures=numeric_only is None)
+                res = df._mgr.reduce(blk_func, ignore_failures=numeric_only is None)
             except TypeError:
                 # if block-wise fails and numeric_only was None, we try
                 # again after removing non-numerical columns.
@@ -8331,12 +8330,9 @@
                         df = df.T
                 else:
                     raise
-                res = df._data.reduce(blk_func)
+                res = df._mgr.reduce(blk_func)
 
             # breakpoint()
-=======
-            res = df._mgr.reduce(blk_func)
->>>>>>> 428791c5
             assert isinstance(res, dict)
             # if len(res):
             #     assert len(res) == max(list(res.keys())) + 1, res.keys()
