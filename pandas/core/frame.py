--- conflicted
+++ resolved
@@ -2921,17 +2921,7 @@
         # icol
         else:
             label = self.columns[i]
-<<<<<<< HEAD
             index_len = len(self.index)
-=======
-            if isinstance(i, slice):
-                # need to return view
-                lab_slice = slice(label[0], label[-1])
-                return self.loc[:, lab_slice]
-            else:
-                if isinstance(label, Index):
-                    return self.take(i, axis=1)
->>>>>>> 07d04882
 
             # if the values returned are not the same length
             # as the index (iow a not found value), iget returns
