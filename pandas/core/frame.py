--- conflicted
+++ resolved
@@ -2326,7 +2326,6 @@
         )
 
     # ----------------------------------------------------------------------
-<<<<<<< HEAD
     @Substitution(
         klass="DataFrame",
         type_sub=" and columns",
@@ -2424,10 +2423,7 @@
     columns.
 DataFrame.memory_usage: Memory usage of DataFrame columns.""",
     )
-    @Appender(info.__doc__)
-=======
     @doc(info)
->>>>>>> b630cdbc
     def info(
         self,
         verbose: Optional[bool] = None,
