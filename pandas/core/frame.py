"""
DataFrame
---------
An efficient 2D container for potentially mixed-type time series or other
labeled data series.

Similar to its R counterpart, data.frame, except providing automatic data
alignment and a host of useful data manipulation methods having to do with the
labeling information
"""
from __future__ import annotations

import collections
from collections import abc
import datetime
from io import StringIO
import itertools
import mmap
from textwrap import dedent
from typing import (
    IO,
    TYPE_CHECKING,
    Any,
    AnyStr,
    Dict,
    FrozenSet,
    Hashable,
    Iterable,
    Iterator,
    List,
    Optional,
    Sequence,
    Set,
    Tuple,
    Type,
    Union,
    cast,
    overload,
)
import warnings

import numpy as np
import numpy.ma as ma

from pandas._config import get_option

from pandas._libs import (
    algos as libalgos,
    lib,
    properties,
)
from pandas._libs.lib import no_default
from pandas._typing import (
    AggFuncType,
    AnyArrayLike,
    ArrayLike,
    Axes,
    Axis,
    ColspaceArgType,
    CompressionOptions,
    Dtype,
    FilePathOrBuffer,
    FloatFormatType,
    FormattersType,
    FrameOrSeriesUnion,
    Frequency,
    IndexKeyFunc,
    IndexLabel,
    Level,
    Manager,
    NpDtype,
    PythonFuncType,
    Renamer,
    StorageOptions,
    Suffixes,
    ValueKeyFunc,
)
from pandas.compat._optional import import_optional_dependency
from pandas.compat.numpy import function as nv
from pandas.util._decorators import (
    Appender,
    Substitution,
    deprecate_kwarg,
    doc,
    rewrite_axis_style_signature,
)
from pandas.util._validators import (
    validate_axis_style_args,
    validate_bool_kwarg,
    validate_percentile,
)

from pandas.core.dtypes.cast import (
    construct_1d_arraylike_from_scalar,
    construct_2d_arraylike_from_scalar,
    find_common_type,
    infer_dtype_from_scalar,
    invalidate_string_dtypes,
    maybe_box_native,
    maybe_convert_platform,
    maybe_downcast_to_dtype,
    maybe_infer_to_datetimelike,
    validate_numeric_casting,
)
from pandas.core.dtypes.common import (
    ensure_int64,
    ensure_platform_int,
    infer_dtype_from_object,
    is_bool_dtype,
    is_dataclass,
    is_datetime64_any_dtype,
    is_dict_like,
    is_dtype_equal,
    is_extension_array_dtype,
    is_float,
    is_float_dtype,
    is_hashable,
    is_integer,
    is_integer_dtype,
    is_iterator,
    is_list_like,
    is_object_dtype,
    is_scalar,
    is_sequence,
    pandas_dtype,
)
from pandas.core.dtypes.missing import (
    isna,
    notna,
)

from pandas.core import (
    algorithms,
    common as com,
    generic,
    nanops,
    ops,
)
from pandas.core.accessor import CachedAccessor
from pandas.core.aggregation import (
    reconstruct_func,
    relabel_result,
)
from pandas.core.array_algos.take import take_2d_multi
from pandas.core.arraylike import OpsMixin
from pandas.core.arrays import ExtensionArray
from pandas.core.arrays.sparse import SparseFrameAccessor
from pandas.core.construction import (
    extract_array,
    sanitize_masked_array,
)
from pandas.core.generic import (
    NDFrame,
    _shared_docs,
)
from pandas.core.indexers import check_key_length
from pandas.core.indexes import base as ibase
from pandas.core.indexes.api import (
    DatetimeIndex,
    Index,
    PeriodIndex,
    ensure_index,
    ensure_index_from_sequences,
)
from pandas.core.indexes.multi import (
    MultiIndex,
    maybe_droplevels,
)
from pandas.core.indexing import (
    check_bool_indexer,
    convert_to_index_sliceable,
)
from pandas.core.internals import (
    ArrayManager,
    BlockManager,
)
from pandas.core.internals.construction import (
    arrays_to_mgr,
    dataclasses_to_dicts,
    init_dict,
    init_ndarray,
    masked_rec_array_to_mgr,
    mgr_to_mgr,
    nested_data_to_arrays,
    reorder_arrays,
    sanitize_index,
    to_arrays,
    treat_as_nested,
)
from pandas.core.reshape.melt import melt
from pandas.core.series import Series
from pandas.core.sorting import (
    get_group_index,
    lexsort_indexer,
    nargsort,
)

from pandas.io.common import get_handle
from pandas.io.formats import (
    console,
    format as fmt,
)
from pandas.io.formats.info import (
    BaseInfo,
    DataFrameInfo,
)
import pandas.plotting

if TYPE_CHECKING:
    from typing import Literal

    from pandas._typing import (
        TimedeltaConvertibleTypes,
        TimestampConvertibleTypes,
    )

    from pandas.core.groupby.generic import DataFrameGroupBy
    from pandas.core.resample import Resampler

    from pandas.io.formats.style import Styler

# ---------------------------------------------------------------------
# Docstring templates

_shared_doc_kwargs = {
    "axes": "index, columns",
    "klass": "DataFrame",
    "axes_single_arg": "{0 or 'index', 1 or 'columns'}",
    "axis": """axis : {0 or 'index', 1 or 'columns'}, default 0
        If 0 or 'index': apply function to each column.
        If 1 or 'columns': apply function to each row.""",
    "inplace": """
    inplace : boolean, default False
        If True, performs operation inplace and returns None.""",
    "optional_by": """
        by : str or list of str
            Name or list of names to sort by.

            - if `axis` is 0 or `'index'` then `by` may contain index
              levels and/or column labels.
            - if `axis` is 1 or `'columns'` then `by` may contain column
              levels and/or index labels.""",
    "optional_labels": """labels : array-like, optional
            New labels / index to conform the axis specified by 'axis' to.""",
    "optional_axis": """axis : int or str, optional
            Axis to target. Can be either the axis name ('index', 'columns')
            or number (0, 1).""",
    "replace_iloc": """
    This differs from updating with ``.loc`` or ``.iloc``, which require
    you to specify a location to update with some value.""",
}

_numeric_only_doc = """numeric_only : boolean, default None
    Include only float, int, boolean data. If None, will attempt to use
    everything, then use only numeric data
"""

_merge_doc = """
Merge DataFrame or named Series objects with a database-style join.

The join is done on columns or indexes. If joining columns on
columns, the DataFrame indexes *will be ignored*. Otherwise if joining indexes
on indexes or indexes on a column or columns, the index will be passed on.
When performing a cross merge, no column specifications to merge on are
allowed.

Parameters
----------%s
right : DataFrame or named Series
    Object to merge with.
how : {'left', 'right', 'outer', 'inner', 'cross'}, default 'inner'
    Type of merge to be performed.

    * left: use only keys from left frame, similar to a SQL left outer join;
      preserve key order.
    * right: use only keys from right frame, similar to a SQL right outer join;
      preserve key order.
    * outer: use union of keys from both frames, similar to a SQL full outer
      join; sort keys lexicographically.
    * inner: use intersection of keys from both frames, similar to a SQL inner
      join; preserve the order of the left keys.
    * cross: creates the cartesian product from both frames, preserves the order
      of the left keys.

      .. versionadded:: 1.2.0

on : label or list
    Column or index level names to join on. These must be found in both
    DataFrames. If `on` is None and not merging on indexes then this defaults
    to the intersection of the columns in both DataFrames.
left_on : label or list, or array-like
    Column or index level names to join on in the left DataFrame. Can also
    be an array or list of arrays of the length of the left DataFrame.
    These arrays are treated as if they are columns.
right_on : label or list, or array-like
    Column or index level names to join on in the right DataFrame. Can also
    be an array or list of arrays of the length of the right DataFrame.
    These arrays are treated as if they are columns.
left_index : bool, default False
    Use the index from the left DataFrame as the join key(s). If it is a
    MultiIndex, the number of keys in the other DataFrame (either the index
    or a number of columns) must match the number of levels.
right_index : bool, default False
    Use the index from the right DataFrame as the join key. Same caveats as
    left_index.
sort : bool, default False
    Sort the join keys lexicographically in the result DataFrame. If False,
    the order of the join keys depends on the join type (how keyword).
suffixes : list-like, default is ("_x", "_y")
    A length-2 sequence where each element is optionally a string
    indicating the suffix to add to overlapping column names in
    `left` and `right` respectively. Pass a value of `None` instead
    of a string to indicate that the column name from `left` or
    `right` should be left as-is, with no suffix. At least one of the
    values must not be None.
copy : bool, default True
    If False, avoid copy if possible.
indicator : bool or str, default False
    If True, adds a column to the output DataFrame called "_merge" with
    information on the source of each row. The column can be given a different
    name by providing a string argument. The column will have a Categorical
    type with the value of "left_only" for observations whose merge key only
    appears in the left DataFrame, "right_only" for observations
    whose merge key only appears in the right DataFrame, and "both"
    if the observation's merge key is found in both DataFrames.

validate : str, optional
    If specified, checks if merge is of specified type.

    * "one_to_one" or "1:1": check if merge keys are unique in both
      left and right datasets.
    * "one_to_many" or "1:m": check if merge keys are unique in left
      dataset.
    * "many_to_one" or "m:1": check if merge keys are unique in right
      dataset.
    * "many_to_many" or "m:m": allowed, but does not result in checks.

Returns
-------
DataFrame
    A DataFrame of the two merged objects.

See Also
--------
merge_ordered : Merge with optional filling/interpolation.
merge_asof : Merge on nearest keys.
DataFrame.join : Similar method using indices.

Notes
-----
Support for specifying index levels as the `on`, `left_on`, and
`right_on` parameters was added in version 0.23.0
Support for merging named Series objects was added in version 0.24.0

Examples
--------
>>> df1 = pd.DataFrame({'lkey': ['foo', 'bar', 'baz', 'foo'],
...                     'value': [1, 2, 3, 5]})
>>> df2 = pd.DataFrame({'rkey': ['foo', 'bar', 'baz', 'foo'],
...                     'value': [5, 6, 7, 8]})
>>> df1
    lkey value
0   foo      1
1   bar      2
2   baz      3
3   foo      5
>>> df2
    rkey value
0   foo      5
1   bar      6
2   baz      7
3   foo      8

Merge df1 and df2 on the lkey and rkey columns. The value columns have
the default suffixes, _x and _y, appended.

>>> df1.merge(df2, left_on='lkey', right_on='rkey')
  lkey  value_x rkey  value_y
0  foo        1  foo        5
1  foo        1  foo        8
2  foo        5  foo        5
3  foo        5  foo        8
4  bar        2  bar        6
5  baz        3  baz        7

Merge DataFrames df1 and df2 with specified left and right suffixes
appended to any overlapping columns.

>>> df1.merge(df2, left_on='lkey', right_on='rkey',
...           suffixes=('_left', '_right'))
  lkey  value_left rkey  value_right
0  foo           1  foo            5
1  foo           1  foo            8
2  foo           5  foo            5
3  foo           5  foo            8
4  bar           2  bar            6
5  baz           3  baz            7

Merge DataFrames df1 and df2, but raise an exception if the DataFrames have
any overlapping columns.

>>> df1.merge(df2, left_on='lkey', right_on='rkey', suffixes=(False, False))
Traceback (most recent call last):
...
ValueError: columns overlap but no suffix specified:
    Index(['value'], dtype='object')

>>> df1 = pd.DataFrame({'a': ['foo', 'bar'], 'b': [1, 2]})
>>> df2 = pd.DataFrame({'a': ['foo', 'baz'], 'c': [3, 4]})
>>> df1
      a  b
0   foo  1
1   bar  2
>>> df2
      a  c
0   foo  3
1   baz  4

>>> df1.merge(df2, how='inner', on='a')
      a  b  c
0   foo  1  3

>>> df1.merge(df2, how='left', on='a')
      a  b  c
0   foo  1  3.0
1   bar  2  NaN

>>> df1 = pd.DataFrame({'left': ['foo', 'bar']})
>>> df2 = pd.DataFrame({'right': [7, 8]})
>>> df1
    left
0   foo
1   bar
>>> df2
    right
0   7
1   8

>>> df1.merge(df2, how='cross')
   left  right
0   foo      7
1   foo      8
2   bar      7
3   bar      8
"""


# -----------------------------------------------------------------------
# DataFrame class


class DataFrame(NDFrame, OpsMixin):
    """
    Two-dimensional, size-mutable, potentially heterogeneous tabular data.

    Data structure also contains labeled axes (rows and columns).
    Arithmetic operations align on both row and column labels. Can be
    thought of as a dict-like container for Series objects. The primary
    pandas data structure.

    Parameters
    ----------
    data : ndarray (structured or homogeneous), Iterable, dict, or DataFrame
        Dict can contain Series, arrays, constants, dataclass or list-like objects. If
        data is a dict, column order follows insertion-order.

        .. versionchanged:: 0.25.0
           If data is a list of dicts, column order follows insertion-order.

    index : Index or array-like
        Index to use for resulting frame. Will default to RangeIndex if
        no indexing information part of input data and no index provided.
    columns : Index or array-like
        Column labels to use for resulting frame. Will default to
        RangeIndex (0, 1, 2, ..., n) if no column labels are provided.
    dtype : dtype, default None
        Data type to force. Only a single dtype is allowed. If None, infer.
    copy : bool, default False
        Copy data from inputs. Only affects DataFrame / 2d ndarray input.

    See Also
    --------
    DataFrame.from_records : Constructor from tuples, also record arrays.
    DataFrame.from_dict : From dicts of Series, arrays, or dicts.
    read_csv : Read a comma-separated values (csv) file into DataFrame.
    read_table : Read general delimited file into DataFrame.
    read_clipboard : Read text from clipboard into DataFrame.

    Examples
    --------
    Constructing DataFrame from a dictionary.

    >>> d = {'col1': [1, 2], 'col2': [3, 4]}
    >>> df = pd.DataFrame(data=d)
    >>> df
       col1  col2
    0     1     3
    1     2     4

    Notice that the inferred dtype is int64.

    >>> df.dtypes
    col1    int64
    col2    int64
    dtype: object

    To enforce a single dtype:

    >>> df = pd.DataFrame(data=d, dtype=np.int8)
    >>> df.dtypes
    col1    int8
    col2    int8
    dtype: object

    Constructing DataFrame from numpy ndarray:

    >>> df2 = pd.DataFrame(np.array([[1, 2, 3], [4, 5, 6], [7, 8, 9]]),
    ...                    columns=['a', 'b', 'c'])
    >>> df2
       a  b  c
    0  1  2  3
    1  4  5  6
    2  7  8  9

    Constructing DataFrame from dataclass:

    >>> from dataclasses import make_dataclass
    >>> Point = make_dataclass("Point", [("x", int), ("y", int)])
    >>> pd.DataFrame([Point(0, 0), Point(0, 3), Point(2, 3)])
        x  y
    0  0  0
    1  0  3
    2  2  3
    """

    _internal_names_set = {"columns", "index"} | NDFrame._internal_names_set
    _typ = "dataframe"
    _HANDLED_TYPES = (Series, Index, ExtensionArray, np.ndarray)
    _accessors: Set[str] = {"sparse"}
    _hidden_attrs: FrozenSet[str] = NDFrame._hidden_attrs | frozenset([])

    @property
    def _constructor(self) -> Type[DataFrame]:
        return DataFrame

    _constructor_sliced: Type[Series] = Series

    # ----------------------------------------------------------------------
    # Constructors

    def __init__(
        self,
        data=None,
        index: Optional[Axes] = None,
        columns: Optional[Axes] = None,
        dtype: Optional[Dtype] = None,
        copy: bool = False,
    ):
        if data is None:
            data = {}
        if dtype is not None:
            dtype = self._validate_dtype(dtype)

        if isinstance(data, DataFrame):
            data = data._mgr

        if isinstance(data, (BlockManager, ArrayManager)):
            if index is None and columns is None and dtype is None and copy is False:
                # GH#33357 fastpath
                NDFrame.__init__(self, data)
                return

            mgr = self._init_mgr(
                data, axes={"index": index, "columns": columns}, dtype=dtype, copy=copy
            )

        elif isinstance(data, dict):
            # error: Argument "dtype" to "init_dict" has incompatible type
            # "Union[ExtensionDtype, str, dtype, Type[object], None]"; expected
            # "Union[dtype, ExtensionDtype, None]"
            mgr = init_dict(data, index, columns, dtype=dtype)  # type: ignore[arg-type]
        elif isinstance(data, ma.MaskedArray):
            import numpy.ma.mrecords as mrecords

            # masked recarray
            if isinstance(data, mrecords.MaskedRecords):
                # error: Argument 4 to "masked_rec_array_to_mgr" has
                # incompatible type "Union[ExtensionDtype, str, dtype,
                # Type[object], None]"; expected "Union[dtype, ExtensionDtype,
                # None]"
                mgr = masked_rec_array_to_mgr(
                    data, index, columns, dtype, copy  # type: ignore[arg-type]
                )

            # a masked array
            else:
                data = sanitize_masked_array(data)
                # error: Argument "dtype" to "init_ndarray" has incompatible type
                # "Union[ExtensionDtype, str, dtype[Any], Type[object], None]"; expected
                # "Union[dtype[Any], ExtensionDtype, None]"
                mgr = init_ndarray(
                    data,
                    index,
                    columns,
                    dtype=dtype,  # type: ignore[arg-type]
                    copy=copy,
                )

        elif isinstance(data, (np.ndarray, Series, Index)):
            if data.dtype.names:
                data_columns = list(data.dtype.names)
                data = {k: data[k] for k in data_columns}
                if columns is None:
                    columns = data_columns
                # error: Argument "dtype" to "init_dict" has incompatible type
                # "Union[ExtensionDtype, str, dtype, Type[object], None]";
                # expected "Union[dtype, ExtensionDtype, None]"
                mgr = init_dict(
                    data, index, columns, dtype=dtype  # type: ignore[arg-type]
                )
            elif getattr(data, "name", None) is not None:
                # error: Item "ndarray" of "Union[ndarray, Series, Index]" has no
                # attribute "name"
                # error: Argument "dtype" to "init_dict" has incompatible type
                # "Union[ExtensionDtype, str, dtype, Type[object], None]"; expected
                # "Union[dtype, ExtensionDtype, None]"
                mgr = init_dict(
                    {data.name: data},  # type: ignore[union-attr]
                    index,
                    columns,
                    dtype=dtype,  # type: ignore[arg-type]
                )
            else:
                # error: Argument "dtype" to "init_ndarray" has incompatible
                # type "Union[ExtensionDtype, str, dtype, Type[object], None]";
                # expected "Union[dtype, ExtensionDtype, None]"
                mgr = init_ndarray(
                    data,
                    index,
                    columns,
                    dtype=dtype,  # type: ignore[arg-type]
                    copy=copy,
                )

        # For data is list-like, or Iterable (will consume into list)
        elif is_list_like(data):
            if not isinstance(data, (abc.Sequence, ExtensionArray)):
                data = list(data)
            if len(data) > 0:
                if is_dataclass(data[0]):
                    data = dataclasses_to_dicts(data)
                if treat_as_nested(data):
                    arrays, columns, index = nested_data_to_arrays(
                        # error: Argument 2 to "nested_data_to_arrays" has incompatible
                        # type "Optional[Collection[Any]]"; expected "Optional[Index]"
                        # error: Argument 3 to "nested_data_to_arrays" has incompatible
                        # type "Optional[Collection[Any]]"; expected "Optional[Index]"
                        # error: Argument 4 to "nested_data_to_arrays" has incompatible
                        # type "Union[ExtensionDtype, str, dtype[Any], Type[object],
                        # None]"; expected "Union[dtype[Any], ExtensionDtype, None]"
                        data,
                        columns,  # type: ignore[arg-type]
                        index,  # type: ignore[arg-type]
                        dtype,  # type: ignore[arg-type]
                    )
                    # error: Argument "dtype" to "arrays_to_mgr" has incompatible type
                    # "Union[ExtensionDtype, str, dtype[Any], Type[object], None]";
                    # expected "Union[dtype[Any], ExtensionDtype, None]"
                    mgr = arrays_to_mgr(
                        arrays,
                        columns,
                        index,
                        columns,
                        dtype=dtype,  # type: ignore[arg-type]
                    )
                else:
                    # error: Argument "dtype" to "init_ndarray" has
                    # incompatible type "Union[ExtensionDtype, str, dtype,
                    # Type[object], None]"; expected "Union[dtype,
                    # ExtensionDtype, None]"
                    mgr = init_ndarray(
                        data,
                        index,
                        columns,
                        dtype=dtype,  # type: ignore[arg-type]
                        copy=copy,
                    )
            else:
                # error: Argument "dtype" to "init_dict" has incompatible type
                # "Union[ExtensionDtype, str, dtype, Type[object], None]";
                # expected "Union[dtype, ExtensionDtype, None]"
                mgr = init_dict(
                    {}, index, columns, dtype=dtype  # type: ignore[arg-type]
                )
        # For data is scalar
        else:
            if index is None or columns is None:
                raise ValueError("DataFrame constructor not properly called!")

            if not dtype:
                dtype, _ = infer_dtype_from_scalar(data, pandas_dtype=True)

            # For data is a scalar extension dtype
            if is_extension_array_dtype(dtype):
                # TODO(EA2D): special case not needed with 2D EAs

                values = [
                    # error: Argument 3 to "construct_1d_arraylike_from_scalar"
                    # has incompatible type "Union[ExtensionDtype, str, dtype,
                    # Type[object]]"; expected "Union[dtype, ExtensionDtype]"
                    construct_1d_arraylike_from_scalar(
                        data, len(index), dtype  # type: ignore[arg-type]
                    )
                    for _ in range(len(columns))
                ]
                mgr = arrays_to_mgr(values, columns, index, columns, dtype=None)
            else:
                # error: Incompatible types in assignment (expression has type
                # "ndarray", variable has type "List[ExtensionArray]")
                values = construct_2d_arraylike_from_scalar(  # type: ignore[assignment]
                    # error: Argument 4 to "construct_2d_arraylike_from_scalar" has
                    # incompatible type "Union[ExtensionDtype, str, dtype[Any],
                    # Type[object]]"; expected "dtype[Any]"
                    data,
                    len(index),
                    len(columns),
                    dtype,  # type: ignore[arg-type]
                    copy,
                )

                mgr = init_ndarray(
                    # error: "List[ExtensionArray]" has no attribute "dtype"
                    values,
                    index,
                    columns,
                    dtype=values.dtype,  # type: ignore[attr-defined]
                    copy=False,
                )

        # ensure correct Manager type according to settings
        manager = get_option("mode.data_manager")
        mgr = mgr_to_mgr(mgr, typ=manager)

        NDFrame.__init__(self, mgr)

    def _as_manager(self, typ: str) -> DataFrame:
        """
        Private helper function to create a DataFrame with specific manager.

        Parameters
        ----------
        typ : {"block", "array"}

        Returns
        -------
        DataFrame
            New DataFrame using specified manager type. Is not guaranteed
            to be a copy or not.
        """
        new_mgr: Manager
        new_mgr = mgr_to_mgr(self._mgr, typ=typ)
        # fastpath of passing a manager doesn't check the option/manager class
        return DataFrame(new_mgr)

    # ----------------------------------------------------------------------

    @property
    def axes(self) -> List[Index]:
        """
        Return a list representing the axes of the DataFrame.

        It has the row axis labels and column axis labels as the only members.
        They are returned in that order.

        Examples
        --------
        >>> df = pd.DataFrame({'col1': [1, 2], 'col2': [3, 4]})
        >>> df.axes
        [RangeIndex(start=0, stop=2, step=1), Index(['col1', 'col2'],
        dtype='object')]
        """
        return [self.index, self.columns]

    @property
    def shape(self) -> Tuple[int, int]:
        """
        Return a tuple representing the dimensionality of the DataFrame.

        See Also
        --------
        ndarray.shape : Tuple of array dimensions.

        Examples
        --------
        >>> df = pd.DataFrame({'col1': [1, 2], 'col2': [3, 4]})
        >>> df.shape
        (2, 2)

        >>> df = pd.DataFrame({'col1': [1, 2], 'col2': [3, 4],
        ...                    'col3': [5, 6]})
        >>> df.shape
        (2, 3)
        """
        return len(self.index), len(self.columns)

    @property
    def _is_homogeneous_type(self) -> bool:
        """
        Whether all the columns in a DataFrame have the same type.

        Returns
        -------
        bool

        See Also
        --------
        Index._is_homogeneous_type : Whether the object has a single
            dtype.
        MultiIndex._is_homogeneous_type : Whether all the levels of a
            MultiIndex have the same dtype.

        Examples
        --------
        >>> DataFrame({"A": [1, 2], "B": [3, 4]})._is_homogeneous_type
        True
        >>> DataFrame({"A": [1, 2], "B": [3.0, 4.0]})._is_homogeneous_type
        False

        Items with the same type but different sizes are considered
        different types.

        >>> DataFrame({
        ...    "A": np.array([1, 2], dtype=np.int32),
        ...    "B": np.array([1, 2], dtype=np.int64)})._is_homogeneous_type
        False
        """
        if isinstance(self._mgr, ArrayManager):
            return len({arr.dtype for arr in self._mgr.arrays}) == 1
        if self._mgr.any_extension_types:
            return len({block.dtype for block in self._mgr.blocks}) == 1
        else:
            return not self._is_mixed_type

    @property
    def _can_fast_transpose(self) -> bool:
        """
        Can we transpose this DataFrame without creating any new array objects.
        """
        if isinstance(self._mgr, ArrayManager):
            return False
        blocks = self._mgr.blocks
        if len(blocks) != 1:
            return False

        return not self._mgr.any_extension_types

    # ----------------------------------------------------------------------
    # Rendering Methods

    def _repr_fits_vertical_(self) -> bool:
        """
        Check length against max_rows.
        """
        max_rows = get_option("display.max_rows")
        return len(self) <= max_rows

    def _repr_fits_horizontal_(self, ignore_width: bool = False) -> bool:
        """
        Check if full repr fits in horizontal boundaries imposed by the display
        options width and max_columns.

        In case of non-interactive session, no boundaries apply.

        `ignore_width` is here so ipynb+HTML output can behave the way
        users expect. display.max_columns remains in effect.
        GH3541, GH3573
        """
        width, height = console.get_console_size()
        max_columns = get_option("display.max_columns")
        nb_columns = len(self.columns)

        # exceed max columns
        if (max_columns and nb_columns > max_columns) or (
            (not ignore_width) and width and nb_columns > (width // 2)
        ):
            return False

        # used by repr_html under IPython notebook or scripts ignore terminal
        # dims
        if ignore_width or not console.in_interactive_session():
            return True

        if get_option("display.width") is not None or console.in_ipython_frontend():
            # check at least the column row for excessive width
            max_rows = 1
        else:
            max_rows = get_option("display.max_rows")

        # when auto-detecting, so width=None and not in ipython front end
        # check whether repr fits horizontal by actually checking
        # the width of the rendered repr
        buf = StringIO()

        # only care about the stuff we'll actually print out
        # and to_string on entire frame may be expensive
        d = self

        if max_rows is not None:  # unlimited rows
            # min of two, where one may be None
            d = d.iloc[: min(max_rows, len(d))]
        else:
            return True

        d.to_string(buf=buf)
        value = buf.getvalue()
        repr_width = max(len(line) for line in value.split("\n"))

        return repr_width < width

    def _info_repr(self) -> bool:
        """
        True if the repr should show the info view.
        """
        info_repr_option = get_option("display.large_repr") == "info"
        return info_repr_option and not (
            self._repr_fits_horizontal_() and self._repr_fits_vertical_()
        )

    def __repr__(self) -> str:
        """
        Return a string representation for a particular DataFrame.
        """
        buf = StringIO("")
        if self._info_repr():
            self.info(buf=buf)
            return buf.getvalue()

        max_rows = get_option("display.max_rows")
        min_rows = get_option("display.min_rows")
        max_cols = get_option("display.max_columns")
        max_colwidth = get_option("display.max_colwidth")
        show_dimensions = get_option("display.show_dimensions")
        if get_option("display.expand_frame_repr"):
            width, _ = console.get_console_size()
        else:
            width = None
        self.to_string(
            buf=buf,
            max_rows=max_rows,
            min_rows=min_rows,
            max_cols=max_cols,
            line_width=width,
            max_colwidth=max_colwidth,
            show_dimensions=show_dimensions,
        )

        return buf.getvalue()

    def _repr_html_(self) -> Optional[str]:
        """
        Return a html representation for a particular DataFrame.

        Mainly for IPython notebook.
        """
        if self._info_repr():
            buf = StringIO("")
            self.info(buf=buf)
            # need to escape the <class>, should be the first line.
            val = buf.getvalue().replace("<", r"&lt;", 1)
            val = val.replace(">", r"&gt;", 1)
            return "<pre>" + val + "</pre>"

        if get_option("display.notebook_repr_html"):
            max_rows = get_option("display.max_rows")
            min_rows = get_option("display.min_rows")
            max_cols = get_option("display.max_columns")
            show_dimensions = get_option("display.show_dimensions")

            formatter = fmt.DataFrameFormatter(
                self,
                columns=None,
                col_space=None,
                na_rep="NaN",
                formatters=None,
                float_format=None,
                sparsify=None,
                justify=None,
                index_names=True,
                header=True,
                index=True,
                bold_rows=True,
                escape=True,
                max_rows=max_rows,
                min_rows=min_rows,
                max_cols=max_cols,
                show_dimensions=show_dimensions,
                decimal=".",
            )
            return fmt.DataFrameRenderer(formatter).to_html(notebook=True)
        else:
            return None

    @Substitution(
        header_type="bool or sequence",
        header="Write out the column names. If a list of strings "
        "is given, it is assumed to be aliases for the "
        "column names",
        col_space_type="int, list or dict of int",
        col_space="The minimum width of each column",
    )
    @Substitution(shared_params=fmt.common_docstring, returns=fmt.return_docstring)
    def to_string(
        self,
        buf: Optional[FilePathOrBuffer[str]] = None,
        columns: Optional[Sequence[str]] = None,
        col_space: Optional[int] = None,
        header: Union[bool, Sequence[str]] = True,
        index: bool = True,
        na_rep: str = "NaN",
        formatters: Optional[fmt.FormattersType] = None,
        float_format: Optional[fmt.FloatFormatType] = None,
        sparsify: Optional[bool] = None,
        index_names: bool = True,
        justify: Optional[str] = None,
        max_rows: Optional[int] = None,
        min_rows: Optional[int] = None,
        max_cols: Optional[int] = None,
        show_dimensions: bool = False,
        decimal: str = ".",
        line_width: Optional[int] = None,
        max_colwidth: Optional[int] = None,
        encoding: Optional[str] = None,
    ) -> Optional[str]:
        """
        Render a DataFrame to a console-friendly tabular output.
        %(shared_params)s
        line_width : int, optional
            Width to wrap a line in characters.
        max_colwidth : int, optional
            Max width to truncate each column in characters. By default, no limit.

            .. versionadded:: 1.0.0
        encoding : str, default "utf-8"
            Set character encoding.

            .. versionadded:: 1.0
        %(returns)s
        See Also
        --------
        to_html : Convert DataFrame to HTML.

        Examples
        --------
        >>> d = {'col1': [1, 2, 3], 'col2': [4, 5, 6]}
        >>> df = pd.DataFrame(d)
        >>> print(df.to_string())
           col1  col2
        0     1     4
        1     2     5
        2     3     6
        """
        from pandas import option_context

        with option_context("display.max_colwidth", max_colwidth):
            formatter = fmt.DataFrameFormatter(
                self,
                columns=columns,
                col_space=col_space,
                na_rep=na_rep,
                formatters=formatters,
                float_format=float_format,
                sparsify=sparsify,
                justify=justify,
                index_names=index_names,
                header=header,
                index=index,
                min_rows=min_rows,
                max_rows=max_rows,
                max_cols=max_cols,
                show_dimensions=show_dimensions,
                decimal=decimal,
            )
            return fmt.DataFrameRenderer(formatter).to_string(
                buf=buf,
                encoding=encoding,
                line_width=line_width,
            )

    # ----------------------------------------------------------------------

    @property
    def style(self) -> Styler:
        """
        Returns a Styler object.

        Contains methods for building a styled HTML representation of the DataFrame.

        See Also
        --------
        io.formats.style.Styler : Helps style a DataFrame or Series according to the
            data with HTML and CSS.
        """
        from pandas.io.formats.style import Styler

        return Styler(self)

    _shared_docs[
        "items"
    ] = r"""
        Iterate over (column name, Series) pairs.

        Iterates over the DataFrame columns, returning a tuple with
        the column name and the content as a Series.

        Yields
        ------
        label : object
            The column names for the DataFrame being iterated over.
        content : Series
            The column entries belonging to each label, as a Series.

        See Also
        --------
        DataFrame.iterrows : Iterate over DataFrame rows as
            (index, Series) pairs.
        DataFrame.itertuples : Iterate over DataFrame rows as namedtuples
            of the values.

        Examples
        --------
        >>> df = pd.DataFrame({'species': ['bear', 'bear', 'marsupial'],
        ...                   'population': [1864, 22000, 80000]},
        ...                   index=['panda', 'polar', 'koala'])
        >>> df
                species   population
        panda   bear      1864
        polar   bear      22000
        koala   marsupial 80000
        >>> for label, content in df.items():
        ...     print(f'label: {label}')
        ...     print(f'content: {content}', sep='\n')
        ...
        label: species
        content:
        panda         bear
        polar         bear
        koala    marsupial
        Name: species, dtype: object
        label: population
        content:
        panda     1864
        polar    22000
        koala    80000
        Name: population, dtype: int64
        """

    @Appender(_shared_docs["items"])
    def items(self) -> Iterable[Tuple[Hashable, Series]]:
        if self.columns.is_unique and hasattr(self, "_item_cache"):
            for k in self.columns:
                yield k, self._get_item_cache(k)
        else:
            for i, k in enumerate(self.columns):
                yield k, self._ixs(i, axis=1)

    @Appender(_shared_docs["items"])
    def iteritems(self) -> Iterable[Tuple[Hashable, Series]]:
        yield from self.items()

    def iterrows(self) -> Iterable[Tuple[Hashable, Series]]:
        """
        Iterate over DataFrame rows as (index, Series) pairs.

        Yields
        ------
        index : label or tuple of label
            The index of the row. A tuple for a `MultiIndex`.
        data : Series
            The data of the row as a Series.

        See Also
        --------
        DataFrame.itertuples : Iterate over DataFrame rows as namedtuples of the values.
        DataFrame.items : Iterate over (column name, Series) pairs.

        Notes
        -----
        1. Because ``iterrows`` returns a Series for each row,
           it does **not** preserve dtypes across the rows (dtypes are
           preserved across columns for DataFrames). For example,

           >>> df = pd.DataFrame([[1, 1.5]], columns=['int', 'float'])
           >>> row = next(df.iterrows())[1]
           >>> row
           int      1.0
           float    1.5
           Name: 0, dtype: float64
           >>> print(row['int'].dtype)
           float64
           >>> print(df['int'].dtype)
           int64

           To preserve dtypes while iterating over the rows, it is better
           to use :meth:`itertuples` which returns namedtuples of the values
           and which is generally faster than ``iterrows``.

        2. You should **never modify** something you are iterating over.
           This is not guaranteed to work in all cases. Depending on the
           data types, the iterator returns a copy and not a view, and writing
           to it will have no effect.
        """
        columns = self.columns
        klass = self._constructor_sliced
        for k, v in zip(self.index, self.values):
            s = klass(v, index=columns, name=k)
            yield k, s

    def itertuples(self, index: bool = True, name: Optional[str] = "Pandas"):
        """
        Iterate over DataFrame rows as namedtuples.

        Parameters
        ----------
        index : bool, default True
            If True, return the index as the first element of the tuple.
        name : str or None, default "Pandas"
            The name of the returned namedtuples or None to return regular
            tuples.

        Returns
        -------
        iterator
            An object to iterate over namedtuples for each row in the
            DataFrame with the first field possibly being the index and
            following fields being the column values.

        See Also
        --------
        DataFrame.iterrows : Iterate over DataFrame rows as (index, Series)
            pairs.
        DataFrame.items : Iterate over (column name, Series) pairs.

        Notes
        -----
        The column names will be renamed to positional names if they are
        invalid Python identifiers, repeated, or start with an underscore.
        On python versions < 3.7 regular tuples are returned for DataFrames
        with a large number of columns (>254).

        Examples
        --------
        >>> df = pd.DataFrame({'num_legs': [4, 2], 'num_wings': [0, 2]},
        ...                   index=['dog', 'hawk'])
        >>> df
              num_legs  num_wings
        dog          4          0
        hawk         2          2
        >>> for row in df.itertuples():
        ...     print(row)
        ...
        Pandas(Index='dog', num_legs=4, num_wings=0)
        Pandas(Index='hawk', num_legs=2, num_wings=2)

        By setting the `index` parameter to False we can remove the index
        as the first element of the tuple:

        >>> for row in df.itertuples(index=False):
        ...     print(row)
        ...
        Pandas(num_legs=4, num_wings=0)
        Pandas(num_legs=2, num_wings=2)

        With the `name` parameter set we set a custom name for the yielded
        namedtuples:

        >>> for row in df.itertuples(name='Animal'):
        ...     print(row)
        ...
        Animal(Index='dog', num_legs=4, num_wings=0)
        Animal(Index='hawk', num_legs=2, num_wings=2)
        """
        arrays = []
        fields = list(self.columns)
        if index:
            arrays.append(self.index)
            fields.insert(0, "Index")

        # use integer indexing because of possible duplicate column names
        arrays.extend(self.iloc[:, k] for k in range(len(self.columns)))

        if name is not None:
            # https://github.com/python/mypy/issues/9046
            # error: namedtuple() expects a string literal as the first argument
            itertuple = collections.namedtuple(  # type: ignore[misc]
                name, fields, rename=True
            )
            return map(itertuple._make, zip(*arrays))

        # fallback to regular tuples
        return zip(*arrays)

    def __len__(self) -> int:
        """
        Returns length of info axis, but here we use the index.
        """
        return len(self.index)

    @overload
    def dot(self, other: Series) -> Series:
        ...

    @overload
    def dot(self, other: Union[DataFrame, Index, ArrayLike]) -> DataFrame:
        ...

    # error: Overloaded function implementation cannot satisfy signature 2 due to
    # inconsistencies in how they use type variables
    def dot(  # type: ignore[misc]
        self, other: Union[AnyArrayLike, FrameOrSeriesUnion]
    ) -> FrameOrSeriesUnion:
        """
        Compute the matrix multiplication between the DataFrame and other.

        This method computes the matrix product between the DataFrame and the
        values of an other Series, DataFrame or a numpy array.

        It can also be called using ``self @ other`` in Python >= 3.5.

        Parameters
        ----------
        other : Series, DataFrame or array-like
            The other object to compute the matrix product with.

        Returns
        -------
        Series or DataFrame
            If other is a Series, return the matrix product between self and
            other as a Series. If other is a DataFrame or a numpy.array, return
            the matrix product of self and other in a DataFrame of a np.array.

        See Also
        --------
        Series.dot: Similar method for Series.

        Notes
        -----
        The dimensions of DataFrame and other must be compatible in order to
        compute the matrix multiplication. In addition, the column names of
        DataFrame and the index of other must contain the same values, as they
        will be aligned prior to the multiplication.

        The dot method for Series computes the inner product, instead of the
        matrix product here.

        Examples
        --------
        Here we multiply a DataFrame with a Series.

        >>> df = pd.DataFrame([[0, 1, -2, -1], [1, 1, 1, 1]])
        >>> s = pd.Series([1, 1, 2, 1])
        >>> df.dot(s)
        0    -4
        1     5
        dtype: int64

        Here we multiply a DataFrame with another DataFrame.

        >>> other = pd.DataFrame([[0, 1], [1, 2], [-1, -1], [2, 0]])
        >>> df.dot(other)
            0   1
        0   1   4
        1   2   2

        Note that the dot method give the same result as @

        >>> df @ other
            0   1
        0   1   4
        1   2   2

        The dot method works also if other is an np.array.

        >>> arr = np.array([[0, 1], [1, 2], [-1, -1], [2, 0]])
        >>> df.dot(arr)
            0   1
        0   1   4
        1   2   2

        Note how shuffling of the objects does not change the result.

        >>> s2 = s.reindex([1, 0, 2, 3])
        >>> df.dot(s2)
        0    -4
        1     5
        dtype: int64
        """
        if isinstance(other, (Series, DataFrame)):
            common = self.columns.union(other.index)
            if len(common) > len(self.columns) or len(common) > len(other.index):
                raise ValueError("matrices are not aligned")

            left = self.reindex(columns=common, copy=False)
            right = other.reindex(index=common, copy=False)
            lvals = left.values
            rvals = right._values
        else:
            left = self
            lvals = self.values
            rvals = np.asarray(other)
            if lvals.shape[1] != rvals.shape[0]:
                raise ValueError(
                    f"Dot product shape mismatch, {lvals.shape} vs {rvals.shape}"
                )

        if isinstance(other, DataFrame):
            return self._constructor(
                np.dot(lvals, rvals), index=left.index, columns=other.columns
            )
        elif isinstance(other, Series):
            return self._constructor_sliced(np.dot(lvals, rvals), index=left.index)
        elif isinstance(rvals, (np.ndarray, Index)):
            result = np.dot(lvals, rvals)
            if result.ndim == 2:
                return self._constructor(result, index=left.index)
            else:
                return self._constructor_sliced(result, index=left.index)
        else:  # pragma: no cover
            raise TypeError(f"unsupported type: {type(other)}")

    @overload
    def __matmul__(self, other: Series) -> Series:
        ...

    @overload
    def __matmul__(
        self, other: Union[AnyArrayLike, FrameOrSeriesUnion]
    ) -> FrameOrSeriesUnion:
        ...

    def __matmul__(
        self, other: Union[AnyArrayLike, FrameOrSeriesUnion]
    ) -> FrameOrSeriesUnion:
        """
        Matrix multiplication using binary `@` operator in Python>=3.5.
        """
        return self.dot(other)

    def __rmatmul__(self, other):
        """
        Matrix multiplication using binary `@` operator in Python>=3.5.
        """
        try:
            return self.T.dot(np.transpose(other)).T
        except ValueError as err:
            if "shape mismatch" not in str(err):
                raise
            # GH#21581 give exception message for original shapes
            msg = f"shapes {np.shape(other)} and {self.shape} not aligned"
            raise ValueError(msg) from err

    # ----------------------------------------------------------------------
    # IO methods (to / from other formats)

    @classmethod
    def from_dict(
        cls, data, orient="columns", dtype: Optional[Dtype] = None, columns=None
    ) -> DataFrame:
        """
        Construct DataFrame from dict of array-like or dicts.

        Creates DataFrame object from dictionary by columns or by index
        allowing dtype specification.

        Parameters
        ----------
        data : dict
            Of the form {field : array-like} or {field : dict}.
        orient : {'columns', 'index'}, default 'columns'
            The "orientation" of the data. If the keys of the passed dict
            should be the columns of the resulting DataFrame, pass 'columns'
            (default). Otherwise if the keys should be rows, pass 'index'.
        dtype : dtype, default None
            Data type to force, otherwise infer.
        columns : list, default None
            Column labels to use when ``orient='index'``. Raises a ValueError
            if used with ``orient='columns'``.

        Returns
        -------
        DataFrame

        See Also
        --------
        DataFrame.from_records : DataFrame from structured ndarray, sequence
            of tuples or dicts, or DataFrame.
        DataFrame : DataFrame object creation using constructor.

        Examples
        --------
        By default the keys of the dict become the DataFrame columns:

        >>> data = {'col_1': [3, 2, 1, 0], 'col_2': ['a', 'b', 'c', 'd']}
        >>> pd.DataFrame.from_dict(data)
           col_1 col_2
        0      3     a
        1      2     b
        2      1     c
        3      0     d

        Specify ``orient='index'`` to create the DataFrame using dictionary
        keys as rows:

        >>> data = {'row_1': [3, 2, 1, 0], 'row_2': ['a', 'b', 'c', 'd']}
        >>> pd.DataFrame.from_dict(data, orient='index')
               0  1  2  3
        row_1  3  2  1  0
        row_2  a  b  c  d

        When using the 'index' orientation, the column names can be
        specified manually:

        >>> pd.DataFrame.from_dict(data, orient='index',
        ...                        columns=['A', 'B', 'C', 'D'])
               A  B  C  D
        row_1  3  2  1  0
        row_2  a  b  c  d
        """
        index = None
        orient = orient.lower()
        if orient == "index":
            if len(data) > 0:
                # TODO speed up Series case
                if isinstance(list(data.values())[0], (Series, dict)):
                    data = _from_nested_dict(data)
                else:
                    data, index = list(data.values()), list(data.keys())
        elif orient == "columns":
            if columns is not None:
                raise ValueError("cannot use columns parameter with orient='columns'")
        else:  # pragma: no cover
            raise ValueError("only recognize index or columns for orient")

        return cls(data, index=index, columns=columns, dtype=dtype)

    def to_numpy(
        self,
        dtype: Optional[NpDtype] = None,
        copy: bool = False,
        na_value=lib.no_default,
    ) -> np.ndarray:
        """
        Convert the DataFrame to a NumPy array.

        .. versionadded:: 0.24.0

        By default, the dtype of the returned array will be the common NumPy
        dtype of all types in the DataFrame. For example, if the dtypes are
        ``float16`` and ``float32``, the results dtype will be ``float32``.
        This may require copying data and coercing values, which may be
        expensive.

        Parameters
        ----------
        dtype : str or numpy.dtype, optional
            The dtype to pass to :meth:`numpy.asarray`.
        copy : bool, default False
            Whether to ensure that the returned value is not a view on
            another array. Note that ``copy=False`` does not *ensure* that
            ``to_numpy()`` is no-copy. Rather, ``copy=True`` ensure that
            a copy is made, even if not strictly necessary.
        na_value : Any, optional
            The value to use for missing values. The default value depends
            on `dtype` and the dtypes of the DataFrame columns.

            .. versionadded:: 1.1.0

        Returns
        -------
        numpy.ndarray

        See Also
        --------
        Series.to_numpy : Similar method for Series.

        Examples
        --------
        >>> pd.DataFrame({"A": [1, 2], "B": [3, 4]}).to_numpy()
        array([[1, 3],
               [2, 4]])

        With heterogeneous data, the lowest common type will have to
        be used.

        >>> df = pd.DataFrame({"A": [1, 2], "B": [3.0, 4.5]})
        >>> df.to_numpy()
        array([[1. , 3. ],
               [2. , 4.5]])

        For a mix of numeric and non-numeric types, the output array will
        have object dtype.

        >>> df['C'] = pd.date_range('2000', periods=2)
        >>> df.to_numpy()
        array([[1, 3.0, Timestamp('2000-01-01 00:00:00')],
               [2, 4.5, Timestamp('2000-01-02 00:00:00')]], dtype=object)
        """
        self._consolidate_inplace()
        result = self._mgr.as_array(
            transpose=self._AXIS_REVERSED, dtype=dtype, copy=copy, na_value=na_value
        )
        if result.dtype is not dtype:
            result = np.array(result, dtype=dtype, copy=False)

        return result

    def to_dict(self, orient: str = "dict", into=dict):
        """
        Convert the DataFrame to a dictionary.

        The type of the key-value pairs can be customized with the parameters
        (see below).

        Parameters
        ----------
        orient : str {'dict', 'list', 'series', 'split', 'records', 'index'}
            Determines the type of the values of the dictionary.

            - 'dict' (default) : dict like {column -> {index -> value}}
            - 'list' : dict like {column -> [values]}
            - 'series' : dict like {column -> Series(values)}
            - 'split' : dict like
              {'index' -> [index], 'columns' -> [columns], 'data' -> [values]}
            - 'records' : list like
              [{column -> value}, ... , {column -> value}]
            - 'index' : dict like {index -> {column -> value}}

            Abbreviations are allowed. `s` indicates `series` and `sp`
            indicates `split`.

        into : class, default dict
            The collections.abc.Mapping subclass used for all Mappings
            in the return value.  Can be the actual class or an empty
            instance of the mapping type you want.  If you want a
            collections.defaultdict, you must pass it initialized.

        Returns
        -------
        dict, list or collections.abc.Mapping
            Return a collections.abc.Mapping object representing the DataFrame.
            The resulting transformation depends on the `orient` parameter.

        See Also
        --------
        DataFrame.from_dict: Create a DataFrame from a dictionary.
        DataFrame.to_json: Convert a DataFrame to JSON format.

        Examples
        --------
        >>> df = pd.DataFrame({'col1': [1, 2],
        ...                    'col2': [0.5, 0.75]},
        ...                   index=['row1', 'row2'])
        >>> df
              col1  col2
        row1     1  0.50
        row2     2  0.75
        >>> df.to_dict()
        {'col1': {'row1': 1, 'row2': 2}, 'col2': {'row1': 0.5, 'row2': 0.75}}

        You can specify the return orientation.

        >>> df.to_dict('series')
        {'col1': row1    1
                 row2    2
        Name: col1, dtype: int64,
        'col2': row1    0.50
                row2    0.75
        Name: col2, dtype: float64}

        >>> df.to_dict('split')
        {'index': ['row1', 'row2'], 'columns': ['col1', 'col2'],
         'data': [[1, 0.5], [2, 0.75]]}

        >>> df.to_dict('records')
        [{'col1': 1, 'col2': 0.5}, {'col1': 2, 'col2': 0.75}]

        >>> df.to_dict('index')
        {'row1': {'col1': 1, 'col2': 0.5}, 'row2': {'col1': 2, 'col2': 0.75}}

        You can also specify the mapping type.

        >>> from collections import OrderedDict, defaultdict
        >>> df.to_dict(into=OrderedDict)
        OrderedDict([('col1', OrderedDict([('row1', 1), ('row2', 2)])),
                     ('col2', OrderedDict([('row1', 0.5), ('row2', 0.75)]))])

        If you want a `defaultdict`, you need to initialize it:

        >>> dd = defaultdict(list)
        >>> df.to_dict('records', into=dd)
        [defaultdict(<class 'list'>, {'col1': 1, 'col2': 0.5}),
         defaultdict(<class 'list'>, {'col1': 2, 'col2': 0.75})]
        """
        if not self.columns.is_unique:
            warnings.warn(
                "DataFrame columns are not unique, some columns will be omitted.",
                UserWarning,
                stacklevel=2,
            )
        # GH16122
        into_c = com.standardize_mapping(into)

        orient = orient.lower()
        # GH32515
        if orient.startswith(("d", "l", "s", "r", "i")) and orient not in {
            "dict",
            "list",
            "series",
            "split",
            "records",
            "index",
        }:
            warnings.warn(
                "Using short name for 'orient' is deprecated. Only the "
                "options: ('dict', list, 'series', 'split', 'records', 'index') "
                "will be used in a future version. Use one of the above "
                "to silence this warning.",
                FutureWarning,
            )

            if orient.startswith("d"):
                orient = "dict"
            elif orient.startswith("l"):
                orient = "list"
            elif orient.startswith("sp"):
                orient = "split"
            elif orient.startswith("s"):
                orient = "series"
            elif orient.startswith("r"):
                orient = "records"
            elif orient.startswith("i"):
                orient = "index"

        if orient == "dict":
            return into_c((k, v.to_dict(into)) for k, v in self.items())

        elif orient == "list":
            return into_c((k, v.tolist()) for k, v in self.items())

        elif orient == "split":
            return into_c(
                (
                    ("index", self.index.tolist()),
                    ("columns", self.columns.tolist()),
                    (
                        "data",
                        [
                            list(map(maybe_box_native, t))
                            for t in self.itertuples(index=False, name=None)
                        ],
                    ),
                )
            )

        elif orient == "series":
            return into_c((k, v) for k, v in self.items())

        elif orient == "records":
            columns = self.columns.tolist()
            rows = (
                dict(zip(columns, row))
                for row in self.itertuples(index=False, name=None)
            )
            return [
                into_c((k, maybe_box_native(v)) for k, v in row.items()) for row in rows
            ]

        elif orient == "index":
            if not self.index.is_unique:
                raise ValueError("DataFrame index must be unique for orient='index'.")
            return into_c(
                (t[0], dict(zip(self.columns, t[1:])))
                for t in self.itertuples(name=None)
            )

        else:
            raise ValueError(f"orient '{orient}' not understood")

    def to_gbq(
        self,
        destination_table: str,
        project_id: Optional[str] = None,
        chunksize: Optional[int] = None,
        reauth: bool = False,
        if_exists: str = "fail",
        auth_local_webserver: bool = False,
        table_schema: Optional[List[Dict[str, str]]] = None,
        location: Optional[str] = None,
        progress_bar: bool = True,
        credentials=None,
    ) -> None:
        """
        Write a DataFrame to a Google BigQuery table.

        This function requires the `pandas-gbq package
        <https://pandas-gbq.readthedocs.io>`__.

        See the `How to authenticate with Google BigQuery
        <https://pandas-gbq.readthedocs.io/en/latest/howto/authentication.html>`__
        guide for authentication instructions.

        Parameters
        ----------
        destination_table : str
            Name of table to be written, in the form ``dataset.tablename``.
        project_id : str, optional
            Google BigQuery Account project ID. Optional when available from
            the environment.
        chunksize : int, optional
            Number of rows to be inserted in each chunk from the dataframe.
            Set to ``None`` to load the whole dataframe at once.
        reauth : bool, default False
            Force Google BigQuery to re-authenticate the user. This is useful
            if multiple accounts are used.
        if_exists : str, default 'fail'
            Behavior when the destination table exists. Value can be one of:

            ``'fail'``
                If table exists raise pandas_gbq.gbq.TableCreationError.
            ``'replace'``
                If table exists, drop it, recreate it, and insert data.
            ``'append'``
                If table exists, insert data. Create if does not exist.
        auth_local_webserver : bool, default False
            Use the `local webserver flow`_ instead of the `console flow`_
            when getting user credentials.

            .. _local webserver flow:
                https://google-auth-oauthlib.readthedocs.io/en/latest/reference/google_auth_oauthlib.flow.html#google_auth_oauthlib.flow.InstalledAppFlow.run_local_server
            .. _console flow:
                https://google-auth-oauthlib.readthedocs.io/en/latest/reference/google_auth_oauthlib.flow.html#google_auth_oauthlib.flow.InstalledAppFlow.run_console

            *New in version 0.2.0 of pandas-gbq*.
        table_schema : list of dicts, optional
            List of BigQuery table fields to which according DataFrame
            columns conform to, e.g. ``[{'name': 'col1', 'type':
            'STRING'},...]``. If schema is not provided, it will be
            generated according to dtypes of DataFrame columns. See
            BigQuery API documentation on available names of a field.

            *New in version 0.3.1 of pandas-gbq*.
        location : str, optional
            Location where the load job should run. See the `BigQuery locations
            documentation
            <https://cloud.google.com/bigquery/docs/dataset-locations>`__ for a
            list of available locations. The location must match that of the
            target dataset.

            *New in version 0.5.0 of pandas-gbq*.
        progress_bar : bool, default True
            Use the library `tqdm` to show the progress bar for the upload,
            chunk by chunk.

            *New in version 0.5.0 of pandas-gbq*.
        credentials : google.auth.credentials.Credentials, optional
            Credentials for accessing Google APIs. Use this parameter to
            override default credentials, such as to use Compute Engine
            :class:`google.auth.compute_engine.Credentials` or Service
            Account :class:`google.oauth2.service_account.Credentials`
            directly.

            *New in version 0.8.0 of pandas-gbq*.

            .. versionadded:: 0.24.0

        See Also
        --------
        pandas_gbq.to_gbq : This function in the pandas-gbq library.
        read_gbq : Read a DataFrame from Google BigQuery.
        """
        from pandas.io import gbq

        gbq.to_gbq(
            self,
            destination_table,
            project_id=project_id,
            chunksize=chunksize,
            reauth=reauth,
            if_exists=if_exists,
            auth_local_webserver=auth_local_webserver,
            table_schema=table_schema,
            location=location,
            progress_bar=progress_bar,
            credentials=credentials,
        )

    @classmethod
    def from_records(
        cls,
        data,
        index=None,
        exclude=None,
        columns=None,
        coerce_float: bool = False,
        nrows=None,
    ) -> DataFrame:
        """
        Convert structured or record ndarray to DataFrame.

        Creates a DataFrame object from a structured ndarray, sequence of
        tuples or dicts, or DataFrame.

        Parameters
        ----------
        data : structured ndarray, sequence of tuples or dicts, or DataFrame
            Structured input data.
        index : str, list of fields, array-like
            Field of array to use as the index, alternately a specific set of
            input labels to use.
        exclude : sequence, default None
            Columns or fields to exclude.
        columns : sequence, default None
            Column names to use. If the passed data do not have names
            associated with them, this argument provides names for the
            columns. Otherwise this argument indicates the order of the columns
            in the result (any names not found in the data will become all-NA
            columns).
        coerce_float : bool, default False
            Attempt to convert values of non-string, non-numeric objects (like
            decimal.Decimal) to floating point, useful for SQL result sets.
        nrows : int, default None
            Number of rows to read if data is an iterator.

        Returns
        -------
        DataFrame

        See Also
        --------
        DataFrame.from_dict : DataFrame from dict of array-like or dicts.
        DataFrame : DataFrame object creation using constructor.

        Examples
        --------
        Data can be provided as a structured ndarray:

        >>> data = np.array([(3, 'a'), (2, 'b'), (1, 'c'), (0, 'd')],
        ...                 dtype=[('col_1', 'i4'), ('col_2', 'U1')])
        >>> pd.DataFrame.from_records(data)
           col_1 col_2
        0      3     a
        1      2     b
        2      1     c
        3      0     d

        Data can be provided as a list of dicts:

        >>> data = [{'col_1': 3, 'col_2': 'a'},
        ...         {'col_1': 2, 'col_2': 'b'},
        ...         {'col_1': 1, 'col_2': 'c'},
        ...         {'col_1': 0, 'col_2': 'd'}]
        >>> pd.DataFrame.from_records(data)
           col_1 col_2
        0      3     a
        1      2     b
        2      1     c
        3      0     d

        Data can be provided as a list of tuples with corresponding columns:

        >>> data = [(3, 'a'), (2, 'b'), (1, 'c'), (0, 'd')]
        >>> pd.DataFrame.from_records(data, columns=['col_1', 'col_2'])
           col_1 col_2
        0      3     a
        1      2     b
        2      1     c
        3      0     d
        """
        # Make a copy of the input columns so we can modify it
        if columns is not None:
            columns = ensure_index(columns)

        if is_iterator(data):
            if nrows == 0:
                return cls()

            try:
                first_row = next(data)
            except StopIteration:
                return cls(index=index, columns=columns)

            dtype = None
            if hasattr(first_row, "dtype") and first_row.dtype.names:
                dtype = first_row.dtype

            values = [first_row]

            if nrows is None:
                values += data
            else:
                values.extend(itertools.islice(data, nrows - 1))

            if dtype is not None:
                data = np.array(values, dtype=dtype)
            else:
                data = values

        if isinstance(data, dict):
            if columns is None:
                columns = arr_columns = ensure_index(sorted(data))
                arrays = [data[k] for k in columns]
            else:
                arrays = []
                arr_columns_list = []
                for k, v in data.items():
                    if k in columns:
                        arr_columns_list.append(k)
                        arrays.append(v)

                arrays, arr_columns = reorder_arrays(arrays, arr_columns_list, columns)

        elif isinstance(data, (np.ndarray, DataFrame)):
            arrays, columns = to_arrays(data, columns)
            if columns is not None:
                columns = ensure_index(columns)
            arr_columns = columns
        else:
            arrays, arr_columns = to_arrays(data, columns)
            if coerce_float:
                for i, arr in enumerate(arrays):
                    if arr.dtype == object:
                        arrays[i] = lib.maybe_convert_objects(arr, try_float=True)

            arr_columns = ensure_index(arr_columns)
            if columns is not None:
                columns = ensure_index(columns)
            else:
                columns = arr_columns

        if exclude is None:
            exclude = set()
        else:
            exclude = set(exclude)

        result_index = None
        if index is not None:
            if isinstance(index, str) or not hasattr(index, "__iter__"):
                i = columns.get_loc(index)
                exclude.add(index)
                if len(arrays) > 0:
                    result_index = Index(arrays[i], name=index)
                else:
                    result_index = Index([], name=index)
            else:
                try:
                    index_data = [arrays[arr_columns.get_loc(field)] for field in index]
                except (KeyError, TypeError):
                    # raised by get_loc, see GH#29258
                    result_index = index
                else:
                    result_index = ensure_index_from_sequences(index_data, names=index)
                    exclude.update(index)

        if any(exclude):
            arr_exclude = [x for x in exclude if x in arr_columns]
            to_remove = [arr_columns.get_loc(col) for col in arr_exclude]
            arrays = [v for i, v in enumerate(arrays) if i not in to_remove]

            arr_columns = arr_columns.drop(arr_exclude)
            columns = columns.drop(exclude)

        mgr = arrays_to_mgr(arrays, arr_columns, result_index, columns)

        return cls(mgr)

    def to_records(
        self, index=True, column_dtypes=None, index_dtypes=None
    ) -> np.recarray:
        """
        Convert DataFrame to a NumPy record array.

        Index will be included as the first field of the record array if
        requested.

        Parameters
        ----------
        index : bool, default True
            Include index in resulting record array, stored in 'index'
            field or using the index label, if set.
        column_dtypes : str, type, dict, default None
            .. versionadded:: 0.24.0

            If a string or type, the data type to store all columns. If
            a dictionary, a mapping of column names and indices (zero-indexed)
            to specific data types.
        index_dtypes : str, type, dict, default None
            .. versionadded:: 0.24.0

            If a string or type, the data type to store all index levels. If
            a dictionary, a mapping of index level names and indices
            (zero-indexed) to specific data types.

            This mapping is applied only if `index=True`.

        Returns
        -------
        numpy.recarray
            NumPy ndarray with the DataFrame labels as fields and each row
            of the DataFrame as entries.

        See Also
        --------
        DataFrame.from_records: Convert structured or record ndarray
            to DataFrame.
        numpy.recarray: An ndarray that allows field access using
            attributes, analogous to typed columns in a
            spreadsheet.

        Examples
        --------
        >>> df = pd.DataFrame({'A': [1, 2], 'B': [0.5, 0.75]},
        ...                   index=['a', 'b'])
        >>> df
           A     B
        a  1  0.50
        b  2  0.75
        >>> df.to_records()
        rec.array([('a', 1, 0.5 ), ('b', 2, 0.75)],
                  dtype=[('index', 'O'), ('A', '<i8'), ('B', '<f8')])

        If the DataFrame index has no label then the recarray field name
        is set to 'index'. If the index has a label then this is used as the
        field name:

        >>> df.index = df.index.rename("I")
        >>> df.to_records()
        rec.array([('a', 1, 0.5 ), ('b', 2, 0.75)],
                  dtype=[('I', 'O'), ('A', '<i8'), ('B', '<f8')])

        The index can be excluded from the record array:

        >>> df.to_records(index=False)
        rec.array([(1, 0.5 ), (2, 0.75)],
                  dtype=[('A', '<i8'), ('B', '<f8')])

        Data types can be specified for the columns:

        >>> df.to_records(column_dtypes={"A": "int32"})
        rec.array([('a', 1, 0.5 ), ('b', 2, 0.75)],
                  dtype=[('I', 'O'), ('A', '<i4'), ('B', '<f8')])

        As well as for the index:

        >>> df.to_records(index_dtypes="<S2")
        rec.array([(b'a', 1, 0.5 ), (b'b', 2, 0.75)],
                  dtype=[('I', 'S2'), ('A', '<i8'), ('B', '<f8')])

        >>> index_dtypes = f"<S{df.index.str.len().max()}"
        >>> df.to_records(index_dtypes=index_dtypes)
        rec.array([(b'a', 1, 0.5 ), (b'b', 2, 0.75)],
                  dtype=[('I', 'S1'), ('A', '<i8'), ('B', '<f8')])
        """
        if index:
            if isinstance(self.index, MultiIndex):
                # array of tuples to numpy cols. copy copy copy
                ix_vals = list(map(np.array, zip(*self.index._values)))
            else:
                # error: List item 0 has incompatible type "ArrayLike"; expected
                # "ndarray"
                ix_vals = [self.index.values]  # type: ignore[list-item]

            arrays = ix_vals + [
                np.asarray(self.iloc[:, i]) for i in range(len(self.columns))
            ]

            index_names = list(self.index.names)

            if isinstance(self.index, MultiIndex):
                count = 0
                for i, n in enumerate(index_names):
                    if n is None:
                        index_names[i] = f"level_{count}"
                        count += 1
            elif index_names[0] is None:
                index_names = ["index"]

            names = [str(name) for name in itertools.chain(index_names, self.columns)]
        else:
            arrays = [np.asarray(self.iloc[:, i]) for i in range(len(self.columns))]
            names = [str(c) for c in self.columns]
            index_names = []

        index_len = len(index_names)
        formats = []

        for i, v in enumerate(arrays):
            index = i

            # When the names and arrays are collected, we
            # first collect those in the DataFrame's index,
            # followed by those in its columns.
            #
            # Thus, the total length of the array is:
            # len(index_names) + len(DataFrame.columns).
            #
            # This check allows us to see whether we are
            # handling a name / array in the index or column.
            if index < index_len:
                dtype_mapping = index_dtypes
                name = index_names[index]
            else:
                index -= index_len
                dtype_mapping = column_dtypes
                name = self.columns[index]

            # We have a dictionary, so we get the data type
            # associated with the index or column (which can
            # be denoted by its name in the DataFrame or its
            # position in DataFrame's array of indices or
            # columns, whichever is applicable.
            if is_dict_like(dtype_mapping):
                if name in dtype_mapping:
                    dtype_mapping = dtype_mapping[name]
                elif index in dtype_mapping:
                    dtype_mapping = dtype_mapping[index]
                else:
                    dtype_mapping = None

            # If no mapping can be found, use the array's
            # dtype attribute for formatting.
            #
            # A valid dtype must either be a type or
            # string naming a type.
            if dtype_mapping is None:
                formats.append(v.dtype)
            elif isinstance(dtype_mapping, (type, np.dtype, str)):
                # error: Argument 1 to "append" of "list" has incompatible type
                # "Union[type, dtype, str]"; expected "dtype"
                formats.append(dtype_mapping)  # type: ignore[arg-type]
            else:
                element = "row" if i < index_len else "column"
                msg = f"Invalid dtype {dtype_mapping} specified for {element} {name}"
                raise ValueError(msg)

        return np.rec.fromarrays(arrays, dtype={"names": names, "formats": formats})

    @classmethod
    def _from_arrays(
        cls,
        arrays,
        columns,
        index,
        dtype: Optional[Dtype] = None,
        verify_integrity: bool = True,
    ) -> DataFrame:
        """
        Create DataFrame from a list of arrays corresponding to the columns.

        Parameters
        ----------
        arrays : list-like of arrays
            Each array in the list corresponds to one column, in order.
        columns : list-like, Index
            The column names for the resulting DataFrame.
        index : list-like, Index
            The rows labels for the resulting DataFrame.
        dtype : dtype, optional
            Optional dtype to enforce for all arrays.
        verify_integrity : bool, default True
            Validate and homogenize all input. If set to False, it is assumed
            that all elements of `arrays` are actual arrays how they will be
            stored in a block (numpy ndarray or ExtensionArray), have the same
            length as and are aligned with the index, and that `columns` and
            `index` are ensured to be an Index object.

        Returns
        -------
        DataFrame
        """
        if dtype is not None:
            dtype = pandas_dtype(dtype)

        mgr = arrays_to_mgr(
            arrays,
            columns,
            index,
            columns,
            dtype=dtype,
            verify_integrity=verify_integrity,
        )
        return cls(mgr)

    @doc(storage_options=generic._shared_docs["storage_options"])
    @deprecate_kwarg(old_arg_name="fname", new_arg_name="path")
    def to_stata(
        self,
        path: FilePathOrBuffer,
        convert_dates: Optional[Dict[Hashable, str]] = None,
        write_index: bool = True,
        byteorder: Optional[str] = None,
        time_stamp: Optional[datetime.datetime] = None,
        data_label: Optional[str] = None,
        variable_labels: Optional[Dict[Hashable, str]] = None,
        version: Optional[int] = 114,
        convert_strl: Optional[Sequence[Hashable]] = None,
        compression: CompressionOptions = "infer",
        storage_options: StorageOptions = None,
    ) -> None:
        """
        Export DataFrame object to Stata dta format.

        Writes the DataFrame to a Stata dataset file.
        "dta" files contain a Stata dataset.

        Parameters
        ----------
        path : str, buffer or path object
            String, path object (pathlib.Path or py._path.local.LocalPath) or
            object implementing a binary write() function. If using a buffer
            then the buffer will not be automatically closed after the file
            data has been written.

            .. versionchanged:: 1.0.0

            Previously this was "fname"

        convert_dates : dict
            Dictionary mapping columns containing datetime types to stata
            internal format to use when writing the dates. Options are 'tc',
            'td', 'tm', 'tw', 'th', 'tq', 'ty'. Column can be either an integer
            or a name. Datetime columns that do not have a conversion type
            specified will be converted to 'tc'. Raises NotImplementedError if
            a datetime column has timezone information.
        write_index : bool
            Write the index to Stata dataset.
        byteorder : str
            Can be ">", "<", "little", or "big". default is `sys.byteorder`.
        time_stamp : datetime
            A datetime to use as file creation date.  Default is the current
            time.
        data_label : str, optional
            A label for the data set.  Must be 80 characters or smaller.
        variable_labels : dict
            Dictionary containing columns as keys and variable labels as
            values. Each label must be 80 characters or smaller.
        version : {{114, 117, 118, 119, None}}, default 114
            Version to use in the output dta file. Set to None to let pandas
            decide between 118 or 119 formats depending on the number of
            columns in the frame. Version 114 can be read by Stata 10 and
            later. Version 117 can be read by Stata 13 or later. Version 118
            is supported in Stata 14 and later. Version 119 is supported in
            Stata 15 and later. Version 114 limits string variables to 244
            characters or fewer while versions 117 and later allow strings
            with lengths up to 2,000,000 characters. Versions 118 and 119
            support Unicode characters, and version 119 supports more than
            32,767 variables.

            Version 119 should usually only be used when the number of
            variables exceeds the capacity of dta format 118. Exporting
            smaller datasets in format 119 may have unintended consequences,
            and, as of November 2020, Stata SE cannot read version 119 files.

            .. versionchanged:: 1.0.0

                Added support for formats 118 and 119.

        convert_strl : list, optional
            List of column names to convert to string columns to Stata StrL
            format. Only available if version is 117.  Storing strings in the
            StrL format can produce smaller dta files if strings have more than
            8 characters and values are repeated.
        compression : str or dict, default 'infer'
            For on-the-fly compression of the output dta. If string, specifies
            compression mode. If dict, value at key 'method' specifies
            compression mode. Compression mode must be one of {{'infer', 'gzip',
            'bz2', 'zip', 'xz', None}}. If compression mode is 'infer' and
            `fname` is path-like, then detect compression from the following
            extensions: '.gz', '.bz2', '.zip', or '.xz' (otherwise no
            compression). If dict and compression mode is one of {{'zip',
            'gzip', 'bz2'}}, or inferred as one of the above, other entries
            passed as additional compression options.

            .. versionadded:: 1.1.0

        {storage_options}

            .. versionadded:: 1.2.0

        Raises
        ------
        NotImplementedError
            * If datetimes contain timezone information
            * Column dtype is not representable in Stata
        ValueError
            * Columns listed in convert_dates are neither datetime64[ns]
              or datetime.datetime
            * Column listed in convert_dates is not in DataFrame
            * Categorical label contains more than 32,000 characters

        See Also
        --------
        read_stata : Import Stata data files.
        io.stata.StataWriter : Low-level writer for Stata data files.
        io.stata.StataWriter117 : Low-level writer for version 117 files.

        Examples
        --------
        >>> df = pd.DataFrame({{'animal': ['falcon', 'parrot', 'falcon',
        ...                               'parrot'],
        ...                    'speed': [350, 18, 361, 15]}})
        >>> df.to_stata('animals.dta')  # doctest: +SKIP
        """
        if version not in (114, 117, 118, 119, None):
            raise ValueError("Only formats 114, 117, 118 and 119 are supported.")
        if version == 114:
            if convert_strl is not None:
                raise ValueError("strl is not supported in format 114")
            from pandas.io.stata import StataWriter as statawriter
        elif version == 117:
            # mypy: Name 'statawriter' already defined (possibly by an import)
            from pandas.io.stata import (  # type: ignore[no-redef]
                StataWriter117 as statawriter,
            )
        else:  # versions 118 and 119
            # mypy: Name 'statawriter' already defined (possibly by an import)
            from pandas.io.stata import (  # type: ignore[no-redef]
                StataWriterUTF8 as statawriter,
            )

        kwargs: Dict[str, Any] = {}
        if version is None or version >= 117:
            # strl conversion is only supported >= 117
            kwargs["convert_strl"] = convert_strl
        if version is None or version >= 118:
            # Specifying the version is only supported for UTF8 (118 or 119)
            kwargs["version"] = version

        # mypy: Too many arguments for "StataWriter"
        writer = statawriter(  # type: ignore[call-arg]
            path,
            self,
            convert_dates=convert_dates,
            byteorder=byteorder,
            time_stamp=time_stamp,
            data_label=data_label,
            write_index=write_index,
            variable_labels=variable_labels,
            compression=compression,
            storage_options=storage_options,
            **kwargs,
        )
        writer.write_file()

    @deprecate_kwarg(old_arg_name="fname", new_arg_name="path")
    def to_feather(self, path: FilePathOrBuffer[AnyStr], **kwargs) -> None:
        """
        Write a DataFrame to the binary Feather format.

        Parameters
        ----------
        path : str or file-like object
            If a string, it will be used as Root Directory path.
        **kwargs :
            Additional keywords passed to :func:`pyarrow.feather.write_feather`.
            Starting with pyarrow 0.17, this includes the `compression`,
            `compression_level`, `chunksize` and `version` keywords.

            .. versionadded:: 1.1.0
        """
        from pandas.io.feather_format import to_feather

        to_feather(self, path, **kwargs)

    @doc(
        Series.to_markdown,
        klass=_shared_doc_kwargs["klass"],
        storage_options=_shared_docs["storage_options"],
        examples="""Examples
        --------
        >>> df = pd.DataFrame(
        ...     data={"animal_1": ["elk", "pig"], "animal_2": ["dog", "quetzal"]}
        ... )
        >>> print(df.to_markdown())
        |    | animal_1   | animal_2   |
        |---:|:-----------|:-----------|
        |  0 | elk        | dog        |
        |  1 | pig        | quetzal    |

        Output markdown with a tabulate option.

        >>> print(df.to_markdown(tablefmt="grid"))
        +----+------------+------------+
        |    | animal_1   | animal_2   |
        +====+============+============+
        |  0 | elk        | dog        |
        +----+------------+------------+
        |  1 | pig        | quetzal    |
        +----+------------+------------+
        """,
    )
    def to_markdown(
        self,
        buf: Optional[Union[IO[str], str]] = None,
        mode: str = "wt",
        index: bool = True,
        storage_options: StorageOptions = None,
        **kwargs,
    ) -> Optional[str]:
        if "showindex" in kwargs:
            warnings.warn(
                "'showindex' is deprecated. Only 'index' will be used "
                "in a future version. Use 'index' to silence this warning.",
                FutureWarning,
                stacklevel=2,
            )

        kwargs.setdefault("headers", "keys")
        kwargs.setdefault("tablefmt", "pipe")
        kwargs.setdefault("showindex", index)
        tabulate = import_optional_dependency("tabulate")
        result = tabulate.tabulate(self, **kwargs)
        if buf is None:
            return result

        with get_handle(buf, mode, storage_options=storage_options) as handles:
            assert not isinstance(handles.handle, (str, mmap.mmap))
            handles.handle.writelines(result)
        return None

    @doc(storage_options=generic._shared_docs["storage_options"])
    @deprecate_kwarg(old_arg_name="fname", new_arg_name="path")
    def to_parquet(
        self,
        path: Optional[FilePathOrBuffer] = None,
        engine: str = "auto",
        compression: Optional[str] = "snappy",
        index: Optional[bool] = None,
        partition_cols: Optional[List[str]] = None,
        storage_options: StorageOptions = None,
        **kwargs,
    ) -> Optional[bytes]:
        """
        Write a DataFrame to the binary parquet format.

        This function writes the dataframe as a `parquet file
        <https://parquet.apache.org/>`_. You can choose different parquet
        backends, and have the option of compression. See
        :ref:`the user guide <io.parquet>` for more details.

        Parameters
        ----------
        path : str or file-like object, default None
            If a string, it will be used as Root Directory path
            when writing a partitioned dataset. By file-like object,
            we refer to objects with a write() method, such as a file handle
            (e.g. via builtin open function) or io.BytesIO. The engine
            fastparquet does not accept file-like objects. If path is None,
            a bytes object is returned.

            .. versionchanged:: 1.2.0

            Previously this was "fname"

        engine : {{'auto', 'pyarrow', 'fastparquet'}}, default 'auto'
            Parquet library to use. If 'auto', then the option
            ``io.parquet.engine`` is used. The default ``io.parquet.engine``
            behavior is to try 'pyarrow', falling back to 'fastparquet' if
            'pyarrow' is unavailable.
        compression : {{'snappy', 'gzip', 'brotli', None}}, default 'snappy'
            Name of the compression to use. Use ``None`` for no compression.
        index : bool, default None
            If ``True``, include the dataframe's index(es) in the file output.
            If ``False``, they will not be written to the file.
            If ``None``, similar to ``True`` the dataframe's index(es)
            will be saved. However, instead of being saved as values,
            the RangeIndex will be stored as a range in the metadata so it
            doesn't require much space and is faster. Other indexes will
            be included as columns in the file output.

            .. versionadded:: 0.24.0

        partition_cols : list, optional, default None
            Column names by which to partition the dataset.
            Columns are partitioned in the order they are given.
            Must be None if path is not a string.

            .. versionadded:: 0.24.0

        {storage_options}

            .. versionadded:: 1.2.0

        **kwargs
            Additional arguments passed to the parquet library. See
            :ref:`pandas io <io.parquet>` for more details.

        Returns
        -------
        bytes if no path argument is provided else None

        See Also
        --------
        read_parquet : Read a parquet file.
        DataFrame.to_csv : Write a csv file.
        DataFrame.to_sql : Write to a sql table.
        DataFrame.to_hdf : Write to hdf.

        Notes
        -----
        This function requires either the `fastparquet
        <https://pypi.org/project/fastparquet>`_ or `pyarrow
        <https://arrow.apache.org/docs/python/>`_ library.

        Examples
        --------
        >>> df = pd.DataFrame(data={{'col1': [1, 2], 'col2': [3, 4]}})
        >>> df.to_parquet('df.parquet.gzip',
        ...               compression='gzip')  # doctest: +SKIP
        >>> pd.read_parquet('df.parquet.gzip')  # doctest: +SKIP
           col1  col2
        0     1     3
        1     2     4

        If you want to get a buffer to the parquet content you can use a io.BytesIO
        object, as long as you don't use partition_cols, which creates multiple files.

        >>> import io
        >>> f = io.BytesIO()
        >>> df.to_parquet(f)
        >>> f.seek(0)
        0
        >>> content = f.read()
        """
        from pandas.io.parquet import to_parquet

        return to_parquet(
            self,
            path,
            engine,
            compression=compression,
            index=index,
            partition_cols=partition_cols,
            storage_options=storage_options,
            **kwargs,
        )

    @Substitution(
        header_type="bool",
        header="Whether to print column labels, default True",
        col_space_type="str or int, list or dict of int or str",
        col_space="The minimum width of each column in CSS length "
        "units.  An int is assumed to be px units.\n\n"
        "            .. versionadded:: 0.25.0\n"
        "                Ability to use str",
    )
    @Substitution(shared_params=fmt.common_docstring, returns=fmt.return_docstring)
    def to_html(
        self,
        buf: Optional[FilePathOrBuffer[str]] = None,
        columns: Optional[Sequence[str]] = None,
        col_space: Optional[ColspaceArgType] = None,
        header: Union[bool, Sequence[str]] = True,
        index: bool = True,
        na_rep: str = "NaN",
        formatters: Optional[FormattersType] = None,
        float_format: Optional[FloatFormatType] = None,
        sparsify: Optional[bool] = None,
        index_names: bool = True,
        justify: Optional[str] = None,
        max_rows: Optional[int] = None,
        max_cols: Optional[int] = None,
        show_dimensions: Union[bool, str] = False,
        decimal: str = ".",
        bold_rows: bool = True,
        classes: Optional[Union[str, List, Tuple]] = None,
        escape: bool = True,
        notebook: bool = False,
        border: Optional[int] = None,
        table_id: Optional[str] = None,
        render_links: bool = False,
        encoding: Optional[str] = None,
    ):
        """
        Render a DataFrame as an HTML table.
        %(shared_params)s
        bold_rows : bool, default True
            Make the row labels bold in the output.
        classes : str or list or tuple, default None
            CSS class(es) to apply to the resulting html table.
        escape : bool, default True
            Convert the characters <, >, and & to HTML-safe sequences.
        notebook : {True, False}, default False
            Whether the generated HTML is for IPython Notebook.
        border : int
            A ``border=border`` attribute is included in the opening
            `<table>` tag. Default ``pd.options.display.html.border``.
        encoding : str, default "utf-8"
            Set character encoding.

            .. versionadded:: 1.0

        table_id : str, optional
            A css id is included in the opening `<table>` tag if specified.
        render_links : bool, default False
            Convert URLs to HTML links.

            .. versionadded:: 0.24.0
        %(returns)s
        See Also
        --------
        to_string : Convert DataFrame to a string.
        """
        if justify is not None and justify not in fmt._VALID_JUSTIFY_PARAMETERS:
            raise ValueError("Invalid value for justify parameter")

        formatter = fmt.DataFrameFormatter(
            self,
            columns=columns,
            col_space=col_space,
            na_rep=na_rep,
            header=header,
            index=index,
            formatters=formatters,
            float_format=float_format,
            bold_rows=bold_rows,
            sparsify=sparsify,
            justify=justify,
            index_names=index_names,
            escape=escape,
            decimal=decimal,
            max_rows=max_rows,
            max_cols=max_cols,
            show_dimensions=show_dimensions,
        )
        # TODO: a generic formatter wld b in DataFrameFormatter
        return fmt.DataFrameRenderer(formatter).to_html(
            buf=buf,
            classes=classes,
            notebook=notebook,
            border=border,
            encoding=encoding,
            table_id=table_id,
            render_links=render_links,
        )

    # ----------------------------------------------------------------------
    @Substitution(
        klass="DataFrame",
        type_sub=" and columns",
        max_cols_sub=dedent(
            """\
            max_cols : int, optional
                When to switch from the verbose to the truncated output. If the
                DataFrame has more than `max_cols` columns, the truncated output
                is used. By default, the setting in
                ``pandas.options.display.max_info_columns`` is used."""
        ),
        show_counts_sub=dedent(
            """\
            show_counts : bool, optional
                Whether to show the non-null counts. By default, this is shown
                only if the DataFrame is smaller than
                ``pandas.options.display.max_info_rows`` and
                ``pandas.options.display.max_info_columns``. A value of True always
                shows the counts, and False never shows the counts.
            null_counts : bool, optional
                .. deprecated:: 1.2.0
                    Use show_counts instead."""
        ),
        examples_sub=dedent(
            """\
            >>> int_values = [1, 2, 3, 4, 5]
            >>> text_values = ['alpha', 'beta', 'gamma', 'delta', 'epsilon']
            >>> float_values = [0.0, 0.25, 0.5, 0.75, 1.0]
            >>> df = pd.DataFrame({"int_col": int_values, "text_col": text_values,
            ...                   "float_col": float_values})
            >>> df
                int_col text_col  float_col
            0        1    alpha       0.00
            1        2     beta       0.25
            2        3    gamma       0.50
            3        4    delta       0.75
            4        5  epsilon       1.00

            Prints information of all columns:

            >>> df.info(verbose=True)
            <class 'pandas.core.frame.DataFrame'>
            RangeIndex: 5 entries, 0 to 4
            Data columns (total 3 columns):
             #   Column     Non-Null Count  Dtype
            ---  ------     --------------  -----
             0   int_col    5 non-null      int64
             1   text_col   5 non-null      object
             2   float_col  5 non-null      float64
            dtypes: float64(1), int64(1), object(1)
            memory usage: 248.0+ bytes

            Prints a summary of columns count and its dtypes but not per column
            information:

            >>> df.info(verbose=False)
            <class 'pandas.core.frame.DataFrame'>
            RangeIndex: 5 entries, 0 to 4
            Columns: 3 entries, int_col to float_col
            dtypes: float64(1), int64(1), object(1)
            memory usage: 248.0+ bytes

            Pipe output of DataFrame.info to buffer instead of sys.stdout, get
            buffer content and writes to a text file:

            >>> import io
            >>> buffer = io.StringIO()
            >>> df.info(buf=buffer)
            >>> s = buffer.getvalue()
            >>> with open("df_info.txt", "w",
            ...           encoding="utf-8") as f:  # doctest: +SKIP
            ...     f.write(s)
            260

            The `memory_usage` parameter allows deep introspection mode, specially
            useful for big DataFrames and fine-tune memory optimization:

            >>> random_strings_array = np.random.choice(['a', 'b', 'c'], 10 ** 6)
            >>> df = pd.DataFrame({
            ...     'column_1': np.random.choice(['a', 'b', 'c'], 10 ** 6),
            ...     'column_2': np.random.choice(['a', 'b', 'c'], 10 ** 6),
            ...     'column_3': np.random.choice(['a', 'b', 'c'], 10 ** 6)
            ... })
            >>> df.info()
            <class 'pandas.core.frame.DataFrame'>
            RangeIndex: 1000000 entries, 0 to 999999
            Data columns (total 3 columns):
             #   Column    Non-Null Count    Dtype
            ---  ------    --------------    -----
             0   column_1  1000000 non-null  object
             1   column_2  1000000 non-null  object
             2   column_3  1000000 non-null  object
            dtypes: object(3)
            memory usage: 22.9+ MB

            >>> df.info(memory_usage='deep')
            <class 'pandas.core.frame.DataFrame'>
            RangeIndex: 1000000 entries, 0 to 999999
            Data columns (total 3 columns):
             #   Column    Non-Null Count    Dtype
            ---  ------    --------------    -----
             0   column_1  1000000 non-null  object
             1   column_2  1000000 non-null  object
             2   column_3  1000000 non-null  object
            dtypes: object(3)
            memory usage: 165.9 MB"""
        ),
        see_also_sub=dedent(
            """\
            DataFrame.describe: Generate descriptive statistics of DataFrame
                columns.
            DataFrame.memory_usage: Memory usage of DataFrame columns."""
        ),
        version_added_sub="",
    )
    @doc(BaseInfo.render)
    def info(
        self,
        verbose: Optional[bool] = None,
        buf: Optional[IO[str]] = None,
        max_cols: Optional[int] = None,
        memory_usage: Optional[Union[bool, str]] = None,
        show_counts: Optional[bool] = None,
        null_counts: Optional[bool] = None,
    ) -> None:
        if null_counts is not None:
            if show_counts is not None:
                raise ValueError("null_counts used with show_counts. Use show_counts.")
            warnings.warn(
                "null_counts is deprecated. Use show_counts instead",
                FutureWarning,
                stacklevel=2,
            )
            show_counts = null_counts
        info = DataFrameInfo(
            data=self,
            memory_usage=memory_usage,
        )
        info.render(
            buf=buf,
            max_cols=max_cols,
            verbose=verbose,
            show_counts=show_counts,
        )

    def memory_usage(self, index=True, deep=False) -> Series:
        """
        Return the memory usage of each column in bytes.

        The memory usage can optionally include the contribution of
        the index and elements of `object` dtype.

        This value is displayed in `DataFrame.info` by default. This can be
        suppressed by setting ``pandas.options.display.memory_usage`` to False.

        Parameters
        ----------
        index : bool, default True
            Specifies whether to include the memory usage of the DataFrame's
            index in returned Series. If ``index=True``, the memory usage of
            the index is the first item in the output.
        deep : bool, default False
            If True, introspect the data deeply by interrogating
            `object` dtypes for system-level memory consumption, and include
            it in the returned values.

        Returns
        -------
        Series
            A Series whose index is the original column names and whose values
            is the memory usage of each column in bytes.

        See Also
        --------
        numpy.ndarray.nbytes : Total bytes consumed by the elements of an
            ndarray.
        Series.memory_usage : Bytes consumed by a Series.
        Categorical : Memory-efficient array for string values with
            many repeated values.
        DataFrame.info : Concise summary of a DataFrame.

        Examples
        --------
        >>> dtypes = ['int64', 'float64', 'complex128', 'object', 'bool']
        >>> data = dict([(t, np.ones(shape=5000, dtype=int).astype(t))
        ...              for t in dtypes])
        >>> df = pd.DataFrame(data)
        >>> df.head()
           int64  float64            complex128  object  bool
        0      1      1.0              1.0+0.0j       1  True
        1      1      1.0              1.0+0.0j       1  True
        2      1      1.0              1.0+0.0j       1  True
        3      1      1.0              1.0+0.0j       1  True
        4      1      1.0              1.0+0.0j       1  True

        >>> df.memory_usage()
        Index           128
        int64         40000
        float64       40000
        complex128    80000
        object        40000
        bool           5000
        dtype: int64

        >>> df.memory_usage(index=False)
        int64         40000
        float64       40000
        complex128    80000
        object        40000
        bool           5000
        dtype: int64

        The memory footprint of `object` dtype columns is ignored by default:

        >>> df.memory_usage(deep=True)
        Index            128
        int64          40000
        float64        40000
        complex128     80000
        object        180000
        bool            5000
        dtype: int64

        Use a Categorical for efficient storage of an object-dtype column with
        many repeated values.

        >>> df['object'].astype('category').memory_usage(deep=True)
        5244
        """
        result = self._constructor_sliced(
            [c.memory_usage(index=False, deep=deep) for col, c in self.items()],
            index=self.columns,
        )
        if index:
            result = self._constructor_sliced(
                self.index.memory_usage(deep=deep), index=["Index"]
            ).append(result)
        return result

    def transpose(self, *args, copy: bool = False) -> DataFrame:
        """
        Transpose index and columns.

        Reflect the DataFrame over its main diagonal by writing rows as columns
        and vice-versa. The property :attr:`.T` is an accessor to the method
        :meth:`transpose`.

        Parameters
        ----------
        *args : tuple, optional
            Accepted for compatibility with NumPy.
        copy : bool, default False
            Whether to copy the data after transposing, even for DataFrames
            with a single dtype.

            Note that a copy is always required for mixed dtype DataFrames,
            or for DataFrames with any extension types.

        Returns
        -------
        DataFrame
            The transposed DataFrame.

        See Also
        --------
        numpy.transpose : Permute the dimensions of a given array.

        Notes
        -----
        Transposing a DataFrame with mixed dtypes will result in a homogeneous
        DataFrame with the `object` dtype. In such a case, a copy of the data
        is always made.

        Examples
        --------
        **Square DataFrame with homogeneous dtype**

        >>> d1 = {'col1': [1, 2], 'col2': [3, 4]}
        >>> df1 = pd.DataFrame(data=d1)
        >>> df1
           col1  col2
        0     1     3
        1     2     4

        >>> df1_transposed = df1.T # or df1.transpose()
        >>> df1_transposed
              0  1
        col1  1  2
        col2  3  4

        When the dtype is homogeneous in the original DataFrame, we get a
        transposed DataFrame with the same dtype:

        >>> df1.dtypes
        col1    int64
        col2    int64
        dtype: object
        >>> df1_transposed.dtypes
        0    int64
        1    int64
        dtype: object

        **Non-square DataFrame with mixed dtypes**

        >>> d2 = {'name': ['Alice', 'Bob'],
        ...       'score': [9.5, 8],
        ...       'employed': [False, True],
        ...       'kids': [0, 0]}
        >>> df2 = pd.DataFrame(data=d2)
        >>> df2
            name  score  employed  kids
        0  Alice    9.5     False     0
        1    Bob    8.0      True     0

        >>> df2_transposed = df2.T # or df2.transpose()
        >>> df2_transposed
                      0     1
        name      Alice   Bob
        score       9.5   8.0
        employed  False  True
        kids          0     0

        When the DataFrame has mixed dtypes, we get a transposed DataFrame with
        the `object` dtype:

        >>> df2.dtypes
        name         object
        score       float64
        employed       bool
        kids          int64
        dtype: object
        >>> df2_transposed.dtypes
        0    object
        1    object
        dtype: object
        """
        nv.validate_transpose(args, {})
        # construct the args

        dtypes = list(self.dtypes)
        if self._is_homogeneous_type and dtypes and is_extension_array_dtype(dtypes[0]):
            # We have EAs with the same dtype. We can preserve that dtype in transpose.
            dtype = dtypes[0]
            arr_type = dtype.construct_array_type()
            values = self.values

            new_values = [arr_type._from_sequence(row, dtype=dtype) for row in values]
            result = self._constructor(
                dict(zip(self.index, new_values)), index=self.columns
            )

        else:
            # error: Incompatible types in assignment (expression has type
            # "ndarray", variable has type "List[Any]")
            new_values = self.values.T  # type: ignore[assignment]
            if copy:
                new_values = new_values.copy()
            result = self._constructor(
                new_values, index=self.columns, columns=self.index
            )

        return result.__finalize__(self, method="transpose")

    @property
    def T(self) -> DataFrame:
        return self.transpose()

    # ----------------------------------------------------------------------
    # Indexing Methods

    def _ixs(self, i: int, axis: int = 0):
        """
        Parameters
        ----------
        i : int
        axis : int

        Notes
        -----
        If slice passed, the resulting data will be a view.
        """
        # irow
        if axis == 0:
            new_values = self._mgr.fast_xs(i)

            # if we are a copy, mark as such
            copy = isinstance(new_values, np.ndarray) and new_values.base is None
            result = self._constructor_sliced(
                new_values,
                index=self.columns,
                name=self.index[i],
                dtype=new_values.dtype,
            )
            result._set_is_copy(self, copy=copy)
            return result

        # icol
        else:
            label = self.columns[i]

            values = self._mgr.iget(i)
            result = self._box_col_values(values, i)

            # this is a cached value, mark it so
            result._set_as_cached(label, self)

            return result

    def _get_column_array(self, i: int) -> ArrayLike:
        """
        Get the values of the i'th column (ndarray or ExtensionArray, as stored
        in the Block)
        """
        # error: Incompatible return value type (got "ExtensionArray", expected
        # "ndarray")
        return self._mgr.iget_values(i)  # type: ignore[return-value]

    def _iter_column_arrays(self) -> Iterator[ArrayLike]:
        """
        Iterate over the arrays of all columns in order.
        This returns the values as stored in the Block (ndarray or ExtensionArray).
        """
        for i in range(len(self.columns)):
            # error: Incompatible types in "yield" (actual type
            # "ExtensionArray", expected type "ndarray")
            yield self._get_column_array(i)  # type: ignore[misc]

    def __getitem__(self, key):
        key = lib.item_from_zerodim(key)
        key = com.apply_if_callable(key, self)

        if is_hashable(key):
            # shortcut if the key is in columns
            if self.columns.is_unique and key in self.columns:
                if isinstance(self.columns, MultiIndex):
                    return self._getitem_multilevel(key)
                return self._get_item_cache(key)

        # Do we have a slicer (on rows)?
        indexer = convert_to_index_sliceable(self, key)
        if indexer is not None:
            if isinstance(indexer, np.ndarray):
                indexer = lib.maybe_indices_to_slice(
                    indexer.astype(np.intp, copy=False), len(self)
                )
            # either we have a slice or we have a string that can be converted
            #  to a slice for partial-string date indexing
            return self._slice(indexer, axis=0)

        # Do we have a (boolean) DataFrame?
        if isinstance(key, DataFrame):
            return self.where(key)

        # Do we have a (boolean) 1d indexer?
        if com.is_bool_indexer(key):
            return self._getitem_bool_array(key)

        # We are left with two options: a single key, and a collection of keys,
        # We interpret tuples as collections only for non-MultiIndex
        is_single_key = isinstance(key, tuple) or not is_list_like(key)

        if is_single_key:
            if self.columns.nlevels > 1:
                return self._getitem_multilevel(key)
            indexer = self.columns.get_loc(key)
            if is_integer(indexer):
                indexer = [indexer]
        else:
            if is_iterator(key):
                key = list(key)
            indexer = self.loc._get_listlike_indexer(key, axis=1, raise_missing=True)[1]

        # take() does not accept boolean indexers
        if getattr(indexer, "dtype", None) == bool:
            indexer = np.where(indexer)[0]

        data = self._take_with_is_copy(indexer, axis=1)

        if is_single_key:
            # What does looking for a single key in a non-unique index return?
            # The behavior is inconsistent. It returns a Series, except when
            # - the key itself is repeated (test on data.shape, #9519), or
            # - we have a MultiIndex on columns (test on self.columns, #21309)
            if data.shape[1] == 1 and not isinstance(self.columns, MultiIndex):
                # GH#26490 using data[key] can cause RecursionError
                data = data._get_item_cache(key)

        return data

    def _getitem_bool_array(self, key):
        # also raises Exception if object array with NA values
        # warning here just in case -- previously __setitem__ was
        # reindexing but __getitem__ was not; it seems more reasonable to
        # go with the __setitem__ behavior since that is more consistent
        # with all other indexing behavior
        if isinstance(key, Series) and not key.index.equals(self.index):
            warnings.warn(
                "Boolean Series key will be reindexed to match DataFrame index.",
                UserWarning,
                stacklevel=3,
            )
        elif len(key) != len(self.index):
            raise ValueError(
                f"Item wrong length {len(key)} instead of {len(self.index)}."
            )

        # check_bool_indexer will throw exception if Series key cannot
        # be reindexed to match DataFrame rows
        key = check_bool_indexer(self.index, key)
        indexer = key.nonzero()[0]
        return self._take_with_is_copy(indexer, axis=0)

    def _getitem_multilevel(self, key):
        # self.columns is a MultiIndex
        loc = self.columns.get_loc(key)
        if isinstance(loc, (slice, np.ndarray)):
            new_columns = self.columns[loc]
            result_columns = maybe_droplevels(new_columns, key)
            if self._is_mixed_type:
                result = self.reindex(columns=new_columns)
                result.columns = result_columns
            else:
                new_values = self.values[:, loc]
                result = self._constructor(
                    new_values, index=self.index, columns=result_columns
                )
                result = result.__finalize__(self)

            # If there is only one column being returned, and its name is
            # either an empty string, or a tuple with an empty string as its
            # first element, then treat the empty string as a placeholder
            # and return the column as if the user had provided that empty
            # string in the key. If the result is a Series, exclude the
            # implied empty string from its name.
            if len(result.columns) == 1:
                top = result.columns[0]
                if isinstance(top, tuple):
                    top = top[0]
                if top == "":
                    result = result[""]
                    if isinstance(result, Series):
                        result = self._constructor_sliced(
                            result, index=self.index, name=key
                        )

            result._set_is_copy(self)
            return result
        else:
            # loc is neither a slice nor ndarray, so must be an int
            return self._ixs(loc, axis=1)

    def _get_value(self, index, col, takeable: bool = False):
        """
        Quickly retrieve single value at passed column and index.

        Parameters
        ----------
        index : row label
        col : column label
        takeable : interpret the index/col as indexers, default False

        Returns
        -------
        scalar
        """
        if takeable:
            series = self._ixs(col, axis=1)
            return series._values[index]

        series = self._get_item_cache(col)
        engine = self.index._engine

        try:
            loc = engine.get_loc(index)
            return series._values[loc]
        except KeyError:
            # GH 20629
            if self.index.nlevels > 1:
                # partial indexing forbidden
                raise

        # we cannot handle direct indexing
        # use positional
        col = self.columns.get_loc(col)
        index = self.index.get_loc(index)
        return self._get_value(index, col, takeable=True)

    def __setitem__(self, key, value):
        key = com.apply_if_callable(key, self)

        # see if we can slice the rows
        indexer = convert_to_index_sliceable(self, key)
        if indexer is not None:
            # either we have a slice or we have a string that can be converted
            #  to a slice for partial-string date indexing
            return self._setitem_slice(indexer, value)

        if isinstance(key, DataFrame) or getattr(key, "ndim", None) == 2:
            self._setitem_frame(key, value)
        elif isinstance(key, (Series, np.ndarray, list, Index)):
            self._setitem_array(key, value)
        elif isinstance(value, DataFrame):
            self._set_item_frame_value(key, value)
        elif is_list_like(value) and 1 < len(
            self.columns.get_indexer_for([key])
        ) == len(value):
            # Column to set is duplicated
            self._setitem_array([key], value)
        else:
            # set column
            self._set_item(key, value)

    def _setitem_slice(self, key: slice, value):
        # NB: we can't just use self.loc[key] = value because that
        #  operates on labels and we need to operate positional for
        #  backwards-compat, xref GH#31469
        self._check_setitem_copy()
        self.iloc[key] = value

    def _setitem_array(self, key, value):
        # also raises Exception if object array with NA values
        if com.is_bool_indexer(key):
            if len(key) != len(self.index):
                raise ValueError(
                    f"Item wrong length {len(key)} instead of {len(self.index)}!"
                )
            key = check_bool_indexer(self.index, key)
            indexer = key.nonzero()[0]
            self._check_setitem_copy()
            if isinstance(value, DataFrame):
                # GH#39931 reindex since iloc does not align
                value = value.reindex(self.index.take(indexer))
            self.iloc[indexer] = value
        else:
            if isinstance(value, DataFrame):
                check_key_length(self.columns, key, value)
                for k1, k2 in zip(key, value.columns):
                    self[k1] = value[k2]
            else:
                self.loc._ensure_listlike_indexer(key, axis=1, value=value)
                indexer = self.loc._get_listlike_indexer(
                    key, axis=1, raise_missing=False
                )[1]
                self._check_setitem_copy()
                self.iloc[:, indexer] = value

    def _setitem_frame(self, key, value):
        # support boolean setting with DataFrame input, e.g.
        # df[df > df2] = 0
        if isinstance(key, np.ndarray):
            if key.shape != self.shape:
                raise ValueError("Array conditional must be same shape as self")
            key = self._constructor(key, **self._construct_axes_dict())

        if key.size and not is_bool_dtype(key.values):
            raise TypeError(
                "Must pass DataFrame or 2-d ndarray with boolean values only"
            )

        self._check_inplace_setting(value)
        self._check_setitem_copy()
        self._where(-key, value, inplace=True)

    def _set_item_frame_value(self, key, value: DataFrame) -> None:
        self._ensure_valid_index(value)

        # align columns
        if key in self.columns:
            loc = self.columns.get_loc(key)
            cols = self.columns[loc]
            len_cols = 1 if is_scalar(cols) else len(cols)
            if len_cols != len(value.columns):
                raise ValueError("Columns must be same length as key")

            # align right-hand-side columns if self.columns
            # is multi-index and self[key] is a sub-frame
            if isinstance(self.columns, MultiIndex) and isinstance(
                loc, (slice, Series, np.ndarray, Index)
            ):
                cols = maybe_droplevels(cols, key)
                if len(cols) and not cols.equals(value.columns):
                    value = value.reindex(cols, axis=1)

        # now align rows

        # error: Incompatible types in assignment (expression has type "ExtensionArray",
        # variable has type "DataFrame")
        value = _reindex_for_setitem(value, self.index)  # type: ignore[assignment]
        self._set_item_mgr(key, value)

    def _iset_item_mgr(self, loc: int, value) -> None:
        self._mgr.iset(loc, value)
        self._clear_item_cache()

    def _set_item_mgr(self, key, value):
        try:
            loc = self._info_axis.get_loc(key)
        except KeyError:
            # This item wasn't present, just insert at end
            self._mgr.insert(len(self._info_axis), key, value)
        else:
            self._iset_item_mgr(loc, value)

        # check if we are modifying a copy
        # try to set first as we want an invalid
        # value exception to occur first
        if len(self):
            self._check_setitem_copy()

    def _iset_item(self, loc: int, value):
        value = self._sanitize_column(value)
        self._iset_item_mgr(loc, value)

        # check if we are modifying a copy
        # try to set first as we want an invalid
        # value exception to occur first
        if len(self):
            self._check_setitem_copy()

    def _set_item(self, key, value):
        """
        Add series to DataFrame in specified column.

        If series is a numpy-array (not a Series/TimeSeries), it must be the
        same length as the DataFrames index or an error will be thrown.

        Series/TimeSeries will be conformed to the DataFrames index to
        ensure homogeneity.
        """
        value = self._sanitize_column(value)

        if (
            key in self.columns
            and value.ndim == 1
            and not is_extension_array_dtype(value)
        ):
            # broadcast across multiple columns if necessary
            if not self.columns.is_unique or isinstance(self.columns, MultiIndex):
                existing_piece = self[key]
                if isinstance(existing_piece, DataFrame):
                    value = np.tile(value, (len(existing_piece.columns), 1)).T

        self._set_item_mgr(key, value)

    def _set_value(self, index, col, value, takeable: bool = False):
        """
        Put single value at passed column and index.

        Parameters
        ----------
        index : row label
        col : column label
        value : scalar
        takeable : interpret the index/col as indexers, default False
        """
        try:
            if takeable:
                series = self._ixs(col, axis=1)
                series._set_value(index, value, takeable=True)
                return

            series = self._get_item_cache(col)
            engine = self.index._engine
            loc = engine.get_loc(index)
            validate_numeric_casting(series.dtype, value)

            series._values[loc] = value
            # Note: trying to use series._set_value breaks tests in
            #  tests.frame.indexing.test_indexing and tests.indexing.test_partial
        except (KeyError, TypeError):
            # set using a non-recursive method & reset the cache
            if takeable:
                self.iloc[index, col] = value
            else:
                self.loc[index, col] = value
            self._item_cache.pop(col, None)

    def _ensure_valid_index(self, value):
        """
        Ensure that if we don't have an index, that we can create one from the
        passed value.
        """
        # GH5632, make sure that we are a Series convertible
        if not len(self.index) and is_list_like(value) and len(value):
            if not isinstance(value, DataFrame):
                try:
                    value = Series(value)
                except (ValueError, NotImplementedError, TypeError) as err:
                    raise ValueError(
                        "Cannot set a frame with no defined index "
                        "and a value that cannot be converted to a Series"
                    ) from err

            # GH31368 preserve name of index
            index_copy = value.index.copy()
            if self.index.name is not None:
                index_copy.name = self.index.name

            self._mgr = self._mgr.reindex_axis(index_copy, axis=1, fill_value=np.nan)

    def _box_col_values(self, values, loc: int) -> Series:
        """
        Provide boxed values for a column.
        """
        # Lookup in columns so that if e.g. a str datetime was passed
        #  we attach the Timestamp object as the name.
        name = self.columns[loc]
        klass = self._constructor_sliced
        return klass(values, index=self.index, name=name, fastpath=True)

    # ----------------------------------------------------------------------
    # Unsorted

    def query(self, expr: str, inplace: bool = False, **kwargs):
        """
        Query the columns of a DataFrame with a boolean expression.

        Parameters
        ----------
        expr : str
            The query string to evaluate.

            You can refer to variables
            in the environment by prefixing them with an '@' character like
            ``@a + b``.

            You can refer to column names that are not valid Python variable names
            by surrounding them in backticks. Thus, column names containing spaces
            or punctuations (besides underscores) or starting with digits must be
            surrounded by backticks. (For example, a column named "Area (cm^2) would
            be referenced as `Area (cm^2)`). Column names which are Python keywords
            (like "list", "for", "import", etc) cannot be used.

            For example, if one of your columns is called ``a a`` and you want
            to sum it with ``b``, your query should be ```a a` + b``.

            .. versionadded:: 0.25.0
                Backtick quoting introduced.

            .. versionadded:: 1.0.0
                Expanding functionality of backtick quoting for more than only spaces.

        inplace : bool
            Whether the query should modify the data in place or return
            a modified copy.
        **kwargs
            See the documentation for :func:`eval` for complete details
            on the keyword arguments accepted by :meth:`DataFrame.query`.

        Returns
        -------
        DataFrame or None
            DataFrame resulting from the provided query expression or
            None if ``inplace=True``.

        See Also
        --------
        eval : Evaluate a string describing operations on
            DataFrame columns.
        DataFrame.eval : Evaluate a string describing operations on
            DataFrame columns.

        Notes
        -----
        The result of the evaluation of this expression is first passed to
        :attr:`DataFrame.loc` and if that fails because of a
        multidimensional key (e.g., a DataFrame) then the result will be passed
        to :meth:`DataFrame.__getitem__`.

        This method uses the top-level :func:`eval` function to
        evaluate the passed query.

        The :meth:`~pandas.DataFrame.query` method uses a slightly
        modified Python syntax by default. For example, the ``&`` and ``|``
        (bitwise) operators have the precedence of their boolean cousins,
        :keyword:`and` and :keyword:`or`. This *is* syntactically valid Python,
        however the semantics are different.

        You can change the semantics of the expression by passing the keyword
        argument ``parser='python'``. This enforces the same semantics as
        evaluation in Python space. Likewise, you can pass ``engine='python'``
        to evaluate an expression using Python itself as a backend. This is not
        recommended as it is inefficient compared to using ``numexpr`` as the
        engine.

        The :attr:`DataFrame.index` and
        :attr:`DataFrame.columns` attributes of the
        :class:`~pandas.DataFrame` instance are placed in the query namespace
        by default, which allows you to treat both the index and columns of the
        frame as a column in the frame.
        The identifier ``index`` is used for the frame index; you can also
        use the name of the index to identify it in a query. Please note that
        Python keywords may not be used as identifiers.

        For further details and examples see the ``query`` documentation in
        :ref:`indexing <indexing.query>`.

        *Backtick quoted variables*

        Backtick quoted variables are parsed as literal Python code and
        are converted internally to a Python valid identifier.
        This can lead to the following problems.

        During parsing a number of disallowed characters inside the backtick
        quoted string are replaced by strings that are allowed as a Python identifier.
        These characters include all operators in Python, the space character, the
        question mark, the exclamation mark, the dollar sign, and the euro sign.
        For other characters that fall outside the ASCII range (U+0001..U+007F)
        and those that are not further specified in PEP 3131,
        the query parser will raise an error.
        This excludes whitespace different than the space character,
        but also the hashtag (as it is used for comments) and the backtick
        itself (backtick can also not be escaped).

        In a special case, quotes that make a pair around a backtick can
        confuse the parser.
        For example, ```it's` > `that's``` will raise an error,
        as it forms a quoted string (``'s > `that'``) with a backtick inside.

        See also the Python documentation about lexical analysis
        (https://docs.python.org/3/reference/lexical_analysis.html)
        in combination with the source code in :mod:`pandas.core.computation.parsing`.

        Examples
        --------
        >>> df = pd.DataFrame({'A': range(1, 6),
        ...                    'B': range(10, 0, -2),
        ...                    'C C': range(10, 5, -1)})
        >>> df
           A   B  C C
        0  1  10   10
        1  2   8    9
        2  3   6    8
        3  4   4    7
        4  5   2    6
        >>> df.query('A > B')
           A  B  C C
        4  5  2    6

        The previous expression is equivalent to

        >>> df[df.A > df.B]
           A  B  C C
        4  5  2    6

        For columns with spaces in their name, you can use backtick quoting.

        >>> df.query('B == `C C`')
           A   B  C C
        0  1  10   10

        The previous expression is equivalent to

        >>> df[df.B == df['C C']]
           A   B  C C
        0  1  10   10
        """
        inplace = validate_bool_kwarg(inplace, "inplace")
        if not isinstance(expr, str):
            msg = f"expr must be a string to be evaluated, {type(expr)} given"
            raise ValueError(msg)
        kwargs["level"] = kwargs.pop("level", 0) + 1
        kwargs["target"] = None
        res = self.eval(expr, **kwargs)

        try:
            result = self.loc[res]
        except ValueError:
            # when res is multi-dimensional loc raises, but this is sometimes a
            # valid query
            result = self[res]

        if inplace:
            self._update_inplace(result)
        else:
            return result

    def eval(self, expr: str, inplace: bool = False, **kwargs):
        """
        Evaluate a string describing operations on DataFrame columns.

        Operates on columns only, not specific rows or elements.  This allows
        `eval` to run arbitrary code, which can make you vulnerable to code
        injection if you pass user input to this function.

        Parameters
        ----------
        expr : str
            The expression string to evaluate.
        inplace : bool, default False
            If the expression contains an assignment, whether to perform the
            operation inplace and mutate the existing DataFrame. Otherwise,
            a new DataFrame is returned.
        **kwargs
            See the documentation for :func:`eval` for complete details
            on the keyword arguments accepted by
            :meth:`~pandas.DataFrame.query`.

        Returns
        -------
        ndarray, scalar, pandas object, or None
            The result of the evaluation or None if ``inplace=True``.

        See Also
        --------
        DataFrame.query : Evaluates a boolean expression to query the columns
            of a frame.
        DataFrame.assign : Can evaluate an expression or function to create new
            values for a column.
        eval : Evaluate a Python expression as a string using various
            backends.

        Notes
        -----
        For more details see the API documentation for :func:`~eval`.
        For detailed examples see :ref:`enhancing performance with eval
        <enhancingperf.eval>`.

        Examples
        --------
        >>> df = pd.DataFrame({'A': range(1, 6), 'B': range(10, 0, -2)})
        >>> df
           A   B
        0  1  10
        1  2   8
        2  3   6
        3  4   4
        4  5   2
        >>> df.eval('A + B')
        0    11
        1    10
        2     9
        3     8
        4     7
        dtype: int64

        Assignment is allowed though by default the original DataFrame is not
        modified.

        >>> df.eval('C = A + B')
           A   B   C
        0  1  10  11
        1  2   8  10
        2  3   6   9
        3  4   4   8
        4  5   2   7
        >>> df
           A   B
        0  1  10
        1  2   8
        2  3   6
        3  4   4
        4  5   2

        Use ``inplace=True`` to modify the original DataFrame.

        >>> df.eval('C = A + B', inplace=True)
        >>> df
           A   B   C
        0  1  10  11
        1  2   8  10
        2  3   6   9
        3  4   4   8
        4  5   2   7

        Multiple columns can be assigned to using multi-line expressions:

        >>> df.eval(
        ...     '''
        ... C = A + B
        ... D = A - B
        ... '''
        ... )
           A   B   C  D
        0  1  10  11 -9
        1  2   8  10 -6
        2  3   6   9 -3
        3  4   4   8  0
        4  5   2   7  3
        """
        from pandas.core.computation.eval import eval as _eval

        inplace = validate_bool_kwarg(inplace, "inplace")
        resolvers = kwargs.pop("resolvers", None)
        kwargs["level"] = kwargs.pop("level", 0) + 1
        if resolvers is None:
            index_resolvers = self._get_index_resolvers()
            column_resolvers = self._get_cleaned_column_resolvers()
            resolvers = column_resolvers, index_resolvers
        if "target" not in kwargs:
            kwargs["target"] = self
        kwargs["resolvers"] = kwargs.get("resolvers", ()) + tuple(resolvers)

        return _eval(expr, inplace=inplace, **kwargs)

    def select_dtypes(self, include=None, exclude=None) -> DataFrame:
        """
        Return a subset of the DataFrame's columns based on the column dtypes.

        Parameters
        ----------
        include, exclude : scalar or list-like
            A selection of dtypes or strings to be included/excluded. At least
            one of these parameters must be supplied.

        Returns
        -------
        DataFrame
            The subset of the frame including the dtypes in ``include`` and
            excluding the dtypes in ``exclude``.

        Raises
        ------
        ValueError
            * If both of ``include`` and ``exclude`` are empty
            * If ``include`` and ``exclude`` have overlapping elements
            * If any kind of string dtype is passed in.

        See Also
        --------
        DataFrame.dtypes: Return Series with the data type of each column.

        Notes
        -----
        * To select all *numeric* types, use ``np.number`` or ``'number'``
        * To select strings you must use the ``object`` dtype, but note that
          this will return *all* object dtype columns
        * See the `numpy dtype hierarchy
          <https://numpy.org/doc/stable/reference/arrays.scalars.html>`__
        * To select datetimes, use ``np.datetime64``, ``'datetime'`` or
          ``'datetime64'``
        * To select timedeltas, use ``np.timedelta64``, ``'timedelta'`` or
          ``'timedelta64'``
        * To select Pandas categorical dtypes, use ``'category'``
        * To select Pandas datetimetz dtypes, use ``'datetimetz'`` (new in
          0.20.0) or ``'datetime64[ns, tz]'``

        Examples
        --------
        >>> df = pd.DataFrame({'a': [1, 2] * 3,
        ...                    'b': [True, False] * 3,
        ...                    'c': [1.0, 2.0] * 3})
        >>> df
                a      b  c
        0       1   True  1.0
        1       2  False  2.0
        2       1   True  1.0
        3       2  False  2.0
        4       1   True  1.0
        5       2  False  2.0

        >>> df.select_dtypes(include='bool')
           b
        0  True
        1  False
        2  True
        3  False
        4  True
        5  False

        >>> df.select_dtypes(include=['float64'])
           c
        0  1.0
        1  2.0
        2  1.0
        3  2.0
        4  1.0
        5  2.0

        >>> df.select_dtypes(exclude=['int64'])
               b    c
        0   True  1.0
        1  False  2.0
        2   True  1.0
        3  False  2.0
        4   True  1.0
        5  False  2.0
        """
        if not is_list_like(include):
            include = (include,) if include is not None else ()
        if not is_list_like(exclude):
            exclude = (exclude,) if exclude is not None else ()

        selection = (frozenset(include), frozenset(exclude))

        if not any(selection):
            raise ValueError("at least one of include or exclude must be nonempty")

        # convert the myriad valid dtypes object to a single representation
        def check_int_infer_dtype(dtypes):
            converted_dtypes = []
            for dtype in dtypes:
                # Numpy maps int to different types (int32, in64) on Windows and Linux
                # see https://github.com/numpy/numpy/issues/9464
                if (isinstance(dtype, str) and dtype == "int") or (dtype is int):
                    converted_dtypes.append(np.int32)
                    # error: Argument 1 to "append" of "list" has incompatible type
                    # "Type[signedinteger[Any]]"; expected "Type[signedinteger[Any]]"
                    converted_dtypes.append(np.int64)  # type: ignore[arg-type]
                else:
                    # error: Argument 1 to "append" of "list" has incompatible type
                    # "Union[dtype[Any], ExtensionDtype]"; expected
                    # "Type[signedinteger[Any]]"
                    converted_dtypes.append(
                        infer_dtype_from_object(dtype)  # type: ignore[arg-type]
                    )
            return frozenset(converted_dtypes)

        include = check_int_infer_dtype(include)
        exclude = check_int_infer_dtype(exclude)

        for dtypes in (include, exclude):
            invalidate_string_dtypes(dtypes)

        # can't both include AND exclude!
        if not include.isdisjoint(exclude):
            raise ValueError(f"include and exclude overlap on {(include & exclude)}")

        # We raise when both include and exclude are empty
        # Hence, we can just shrink the columns we want to keep
        keep_these = np.full(self.shape[1], True)

        def extract_unique_dtypes_from_dtypes_set(
            dtypes_set: FrozenSet[Dtype], unique_dtypes: np.ndarray
        ) -> List[Dtype]:
            extracted_dtypes = [
                unique_dtype
                for unique_dtype in unique_dtypes
                if (
                    issubclass(
                        unique_dtype.type, tuple(dtypes_set)  # type: ignore[arg-type]
                    )
                    or (
                        np.number in dtypes_set
                        and getattr(unique_dtype, "_is_numeric", False)
                    )
                )
            ]
            return extracted_dtypes

        unique_dtypes = self.dtypes.unique()

        if include:
            included_dtypes = extract_unique_dtypes_from_dtypes_set(
                include, unique_dtypes
            )
            keep_these &= self.dtypes.isin(included_dtypes)

        if exclude:
            excluded_dtypes = extract_unique_dtypes_from_dtypes_set(
                exclude, unique_dtypes
            )
            keep_these &= ~self.dtypes.isin(excluded_dtypes)

        # error: "ndarray" has no attribute "values"
        return self.iloc[:, keep_these.values]  # type: ignore[attr-defined]

    def insert(self, loc, column, value, allow_duplicates: bool = False) -> None:
        """
        Insert column into DataFrame at specified location.

        Raises a ValueError if `column` is already contained in the DataFrame,
        unless `allow_duplicates` is set to True.

        Parameters
        ----------
        loc : int
            Insertion index. Must verify 0 <= loc <= len(columns).
        column : str, number, or hashable object
            Label of the inserted column.
        value : int, Series, or array-like
        allow_duplicates : bool, optional

        See Also
        --------
        Index.insert : Insert new item by index.

        Examples
        --------
        >>> df = pd.DataFrame({'col1': [1, 2], 'col2': [3, 4]})
        >>> df
           col1  col2
        0     1     3
        1     2     4
        >>> df.insert(1, "newcol", [99, 99])
        >>> df
           col1  newcol  col2
        0     1      99     3
        1     2      99     4
        >>> df.insert(0, "col1", [100, 100], allow_duplicates=True)
        >>> df
           col1  col1  newcol  col2
        0   100     1      99     3
        1   100     2      99     4

        Notice that pandas uses index alignment in case of `value` from type `Series`:

        >>> df.insert(0, "col0", pd.Series([5, 6], index=[1, 2]))
        >>> df
           col0  col1  col1  newcol  col2
        0   NaN   100     1      99     3
        1   5.0   100     2      99     4
        """
        if allow_duplicates and not self.flags.allows_duplicate_labels:
            raise ValueError(
                "Cannot specify 'allow_duplicates=True' when "
                "'self.flags.allows_duplicate_labels' is False."
            )
        value = self._sanitize_column(value)
        self._mgr.insert(loc, column, value, allow_duplicates=allow_duplicates)

    def assign(self, **kwargs) -> DataFrame:
        r"""
        Assign new columns to a DataFrame.

        Returns a new object with all original columns in addition to new ones.
        Existing columns that are re-assigned will be overwritten.

        Parameters
        ----------
        **kwargs : dict of {str: callable or Series}
            The column names are keywords. If the values are
            callable, they are computed on the DataFrame and
            assigned to the new columns. The callable must not
            change input DataFrame (though pandas doesn't check it).
            If the values are not callable, (e.g. a Series, scalar, or array),
            they are simply assigned.

        Returns
        -------
        DataFrame
            A new DataFrame with the new columns in addition to
            all the existing columns.

        Notes
        -----
        Assigning multiple columns within the same ``assign`` is possible.
        Later items in '\*\*kwargs' may refer to newly created or modified
        columns in 'df'; items are computed and assigned into 'df' in order.

        Examples
        --------
        >>> df = pd.DataFrame({'temp_c': [17.0, 25.0]},
        ...                   index=['Portland', 'Berkeley'])
        >>> df
                  temp_c
        Portland    17.0
        Berkeley    25.0

        Where the value is a callable, evaluated on `df`:

        >>> df.assign(temp_f=lambda x: x.temp_c * 9 / 5 + 32)
                  temp_c  temp_f
        Portland    17.0    62.6
        Berkeley    25.0    77.0

        Alternatively, the same behavior can be achieved by directly
        referencing an existing Series or sequence:

        >>> df.assign(temp_f=df['temp_c'] * 9 / 5 + 32)
                  temp_c  temp_f
        Portland    17.0    62.6
        Berkeley    25.0    77.0

        You can create multiple columns within the same assign where one
        of the columns depends on another one defined within the same assign:

        >>> df.assign(temp_f=lambda x: x['temp_c'] * 9 / 5 + 32,
        ...           temp_k=lambda x: (x['temp_f'] +  459.67) * 5 / 9)
                  temp_c  temp_f  temp_k
        Portland    17.0    62.6  290.15
        Berkeley    25.0    77.0  298.15
        """
        data = self.copy()

        for k, v in kwargs.items():
            data[k] = com.apply_if_callable(v, data)
        return data

    def _sanitize_column(self, value) -> ArrayLike:
        """
        Ensures new columns (which go into the BlockManager as new blocks) are
        always copied and converted into an array.

        Parameters
        ----------
        value : scalar, Series, or array-like

        Returns
        -------
        numpy.ndarray or ExtensionArray
        """
        self._ensure_valid_index(value)

        # We should never get here with DataFrame value
        if isinstance(value, Series):
            value = _reindex_for_setitem(value, self.index)

        elif isinstance(value, ExtensionArray):
            # Explicitly copy here, instead of in sanitize_index,
            # as sanitize_index won't copy an EA, even with copy=True
            value = value.copy()
            value = sanitize_index(value, self.index)

        elif is_sequence(value):

            # turn me into an ndarray
            value = sanitize_index(value, self.index)
            if not isinstance(value, (np.ndarray, Index)):
                if isinstance(value, list) and len(value) > 0:
                    value = maybe_convert_platform(value)
                else:
                    value = com.asarray_tuplesafe(value)
            elif isinstance(value, Index):
                value = value.copy(deep=True)._values
            else:
                value = value.copy()

            # possibly infer to datetimelike
            if is_object_dtype(value.dtype):
                value = maybe_infer_to_datetimelike(value)

        else:
            value = construct_1d_arraylike_from_scalar(value, len(self), dtype=None)

        return value

    @property
    def _series(self):
        return {
            item: Series(
                self._mgr.iget(idx), index=self.index, name=item, fastpath=True
            )
            for idx, item in enumerate(self.columns)
        }

    def lookup(self, row_labels, col_labels) -> np.ndarray:
        """
        Label-based "fancy indexing" function for DataFrame.
        Given equal-length arrays of row and column labels, return an
        array of the values corresponding to each (row, col) pair.

        .. deprecated:: 1.2.0
            DataFrame.lookup is deprecated,
            use DataFrame.melt and DataFrame.loc instead.
            For further details see
            :ref:`Looking up values by index/column labels <indexing.lookup>`.

        Parameters
        ----------
        row_labels : sequence
            The row labels to use for lookup.
        col_labels : sequence
            The column labels to use for lookup.

        Returns
        -------
        numpy.ndarray
            The found values.
        """
        msg = (
            "The 'lookup' method is deprecated and will be"
            "removed in a future version."
            "You can use DataFrame.melt and DataFrame.loc"
            "as a substitute."
        )
        warnings.warn(msg, FutureWarning, stacklevel=2)

        n = len(row_labels)
        if n != len(col_labels):
            raise ValueError("Row labels must have same size as column labels")
        if not (self.index.is_unique and self.columns.is_unique):
            # GH#33041
            raise ValueError("DataFrame.lookup requires unique index and columns")

        thresh = 1000
        if not self._is_mixed_type or n > thresh:
            values = self.values
            ridx = self.index.get_indexer(row_labels)
            cidx = self.columns.get_indexer(col_labels)
            if (ridx == -1).any():
                raise KeyError("One or more row labels was not found")
            if (cidx == -1).any():
                raise KeyError("One or more column labels was not found")
            flat_index = ridx * len(self.columns) + cidx
            result = values.flat[flat_index]
        else:
            result = np.empty(n, dtype="O")
            for i, (r, c) in enumerate(zip(row_labels, col_labels)):
                result[i] = self._get_value(r, c)

        if is_object_dtype(result):
            result = lib.maybe_convert_objects(result)

        return result

    # ----------------------------------------------------------------------
    # Reindexing and alignment

    def _reindex_axes(self, axes, level, limit, tolerance, method, fill_value, copy):
        frame = self

        columns = axes["columns"]
        if columns is not None:
            frame = frame._reindex_columns(
                columns, method, copy, level, fill_value, limit, tolerance
            )

        index = axes["index"]
        if index is not None:
            frame = frame._reindex_index(
                index, method, copy, level, fill_value, limit, tolerance
            )

        return frame

    def _reindex_index(
        self,
        new_index,
        method,
        copy: bool,
        level: Level,
        fill_value=np.nan,
        limit=None,
        tolerance=None,
    ):
        new_index, indexer = self.index.reindex(
            new_index, method=method, level=level, limit=limit, tolerance=tolerance
        )
        return self._reindex_with_indexers(
            {0: [new_index, indexer]},
            copy=copy,
            fill_value=fill_value,
            allow_dups=False,
        )

    def _reindex_columns(
        self,
        new_columns,
        method,
        copy: bool,
        level: Level,
        fill_value=None,
        limit=None,
        tolerance=None,
    ):
        new_columns, indexer = self.columns.reindex(
            new_columns, method=method, level=level, limit=limit, tolerance=tolerance
        )
        return self._reindex_with_indexers(
            {1: [new_columns, indexer]},
            copy=copy,
            fill_value=fill_value,
            allow_dups=False,
        )

    def _reindex_multi(self, axes, copy: bool, fill_value) -> DataFrame:
        """
        We are guaranteed non-Nones in the axes.
        """
        new_index, row_indexer = self.index.reindex(axes["index"])
        new_columns, col_indexer = self.columns.reindex(axes["columns"])

        if row_indexer is not None and col_indexer is not None:
            indexer = row_indexer, col_indexer
<<<<<<< HEAD
            # error: Argument 2 to "take_2d_multi" has incompatible type "Tuple[Any,
            # Any]"; expected "ndarray"
            new_values = algorithms.take_2d_multi(
                self.values, indexer, fill_value=fill_value  # type: ignore[arg-type]
            )
=======
            new_values = take_2d_multi(self.values, indexer, fill_value=fill_value)
>>>>>>> 8425e04b
            return self._constructor(new_values, index=new_index, columns=new_columns)
        else:
            return self._reindex_with_indexers(
                {0: [new_index, row_indexer], 1: [new_columns, col_indexer]},
                copy=copy,
                fill_value=fill_value,
            )

    @doc(NDFrame.align, **_shared_doc_kwargs)
    def align(
        self,
        other,
        join: str = "outer",
        axis: Optional[Axis] = None,
        level: Optional[Level] = None,
        copy: bool = True,
        fill_value=None,
        method: Optional[str] = None,
        limit=None,
        fill_axis: Axis = 0,
        broadcast_axis: Optional[Axis] = None,
    ) -> DataFrame:
        return super().align(
            other,
            join=join,
            axis=axis,
            level=level,
            copy=copy,
            fill_value=fill_value,
            method=method,
            limit=limit,
            fill_axis=fill_axis,
            broadcast_axis=broadcast_axis,
        )

    @Appender(
        """
        Examples
        --------
        >>> df = pd.DataFrame({"A": [1, 2, 3], "B": [4, 5, 6]})

        Change the row labels.

        >>> df.set_axis(['a', 'b', 'c'], axis='index')
           A  B
        a  1  4
        b  2  5
        c  3  6

        Change the column labels.

        >>> df.set_axis(['I', 'II'], axis='columns')
           I  II
        0  1   4
        1  2   5
        2  3   6

        Now, update the labels inplace.

        >>> df.set_axis(['i', 'ii'], axis='columns', inplace=True)
        >>> df
           i  ii
        0  1   4
        1  2   5
        2  3   6
        """
    )
    @Substitution(
        **_shared_doc_kwargs,
        extended_summary_sub=" column or",
        axis_description_sub=", and 1 identifies the columns",
        see_also_sub=" or columns",
    )
    @Appender(NDFrame.set_axis.__doc__)
    def set_axis(self, labels, axis: Axis = 0, inplace: bool = False):
        return super().set_axis(labels, axis=axis, inplace=inplace)

    @Substitution(**_shared_doc_kwargs)
    @Appender(NDFrame.reindex.__doc__)
    @rewrite_axis_style_signature(
        "labels",
        [
            ("method", None),
            ("copy", True),
            ("level", None),
            ("fill_value", np.nan),
            ("limit", None),
            ("tolerance", None),
        ],
    )
    def reindex(self, *args, **kwargs) -> DataFrame:
        axes = validate_axis_style_args(self, args, kwargs, "labels", "reindex")
        kwargs.update(axes)
        # Pop these, since the values are in `kwargs` under different names
        kwargs.pop("axis", None)
        kwargs.pop("labels", None)
        return super().reindex(**kwargs)

    def drop(
        self,
        labels=None,
        axis: Axis = 0,
        index=None,
        columns=None,
        level: Optional[Level] = None,
        inplace: bool = False,
        errors: str = "raise",
    ):
        """
        Drop specified labels from rows or columns.

        Remove rows or columns by specifying label names and corresponding
        axis, or by specifying directly index or column names. When using a
        multi-index, labels on different levels can be removed by specifying
        the level.

        Parameters
        ----------
        labels : single label or list-like
            Index or column labels to drop.
        axis : {0 or 'index', 1 or 'columns'}, default 0
            Whether to drop labels from the index (0 or 'index') or
            columns (1 or 'columns').
        index : single label or list-like
            Alternative to specifying axis (``labels, axis=0``
            is equivalent to ``index=labels``).
        columns : single label or list-like
            Alternative to specifying axis (``labels, axis=1``
            is equivalent to ``columns=labels``).
        level : int or level name, optional
            For MultiIndex, level from which the labels will be removed.
        inplace : bool, default False
            If False, return a copy. Otherwise, do operation
            inplace and return None.
        errors : {'ignore', 'raise'}, default 'raise'
            If 'ignore', suppress error and only existing labels are
            dropped.

        Returns
        -------
        DataFrame or None
            DataFrame without the removed index or column labels or
            None if ``inplace=True``.

        Raises
        ------
        KeyError
            If any of the labels is not found in the selected axis.

        See Also
        --------
        DataFrame.loc : Label-location based indexer for selection by label.
        DataFrame.dropna : Return DataFrame with labels on given axis omitted
            where (all or any) data are missing.
        DataFrame.drop_duplicates : Return DataFrame with duplicate rows
            removed, optionally only considering certain columns.
        Series.drop : Return Series with specified index labels removed.

        Examples
        --------
        >>> df = pd.DataFrame(np.arange(12).reshape(3, 4),
        ...                   columns=['A', 'B', 'C', 'D'])
        >>> df
           A  B   C   D
        0  0  1   2   3
        1  4  5   6   7
        2  8  9  10  11

        Drop columns

        >>> df.drop(['B', 'C'], axis=1)
           A   D
        0  0   3
        1  4   7
        2  8  11

        >>> df.drop(columns=['B', 'C'])
           A   D
        0  0   3
        1  4   7
        2  8  11

        Drop a row by index

        >>> df.drop([0, 1])
           A  B   C   D
        2  8  9  10  11

        Drop columns and/or rows of MultiIndex DataFrame

        >>> midx = pd.MultiIndex(levels=[['lama', 'cow', 'falcon'],
        ...                              ['speed', 'weight', 'length']],
        ...                      codes=[[0, 0, 0, 1, 1, 1, 2, 2, 2],
        ...                             [0, 1, 2, 0, 1, 2, 0, 1, 2]])
        >>> df = pd.DataFrame(index=midx, columns=['big', 'small'],
        ...                   data=[[45, 30], [200, 100], [1.5, 1], [30, 20],
        ...                         [250, 150], [1.5, 0.8], [320, 250],
        ...                         [1, 0.8], [0.3, 0.2]])
        >>> df
                        big     small
        lama    speed   45.0    30.0
                weight  200.0   100.0
                length  1.5     1.0
        cow     speed   30.0    20.0
                weight  250.0   150.0
                length  1.5     0.8
        falcon  speed   320.0   250.0
                weight  1.0     0.8
                length  0.3     0.2

        >>> df.drop(index='cow', columns='small')
                        big
        lama    speed   45.0
                weight  200.0
                length  1.5
        falcon  speed   320.0
                weight  1.0
                length  0.3

        >>> df.drop(index='length', level=1)
                        big     small
        lama    speed   45.0    30.0
                weight  200.0   100.0
        cow     speed   30.0    20.0
                weight  250.0   150.0
        falcon  speed   320.0   250.0
                weight  1.0     0.8
        """
        return super().drop(
            labels=labels,
            axis=axis,
            index=index,
            columns=columns,
            level=level,
            inplace=inplace,
            errors=errors,
        )

    @rewrite_axis_style_signature(
        "mapper",
        [("copy", True), ("inplace", False), ("level", None), ("errors", "ignore")],
    )
    def rename(
        self,
        mapper: Optional[Renamer] = None,
        *,
        index: Optional[Renamer] = None,
        columns: Optional[Renamer] = None,
        axis: Optional[Axis] = None,
        copy: bool = True,
        inplace: bool = False,
        level: Optional[Level] = None,
        errors: str = "ignore",
    ) -> Optional[DataFrame]:
        """
        Alter axes labels.

        Function / dict values must be unique (1-to-1). Labels not contained in
        a dict / Series will be left as-is. Extra labels listed don't throw an
        error.

        See the :ref:`user guide <basics.rename>` for more.

        Parameters
        ----------
        mapper : dict-like or function
            Dict-like or function transformations to apply to
            that axis' values. Use either ``mapper`` and ``axis`` to
            specify the axis to target with ``mapper``, or ``index`` and
            ``columns``.
        index : dict-like or function
            Alternative to specifying axis (``mapper, axis=0``
            is equivalent to ``index=mapper``).
        columns : dict-like or function
            Alternative to specifying axis (``mapper, axis=1``
            is equivalent to ``columns=mapper``).
        axis : {0 or 'index', 1 or 'columns'}, default 0
            Axis to target with ``mapper``. Can be either the axis name
            ('index', 'columns') or number (0, 1). The default is 'index'.
        copy : bool, default True
            Also copy underlying data.
        inplace : bool, default False
            Whether to return a new DataFrame. If True then value of copy is
            ignored.
        level : int or level name, default None
            In case of a MultiIndex, only rename labels in the specified
            level.
        errors : {'ignore', 'raise'}, default 'ignore'
            If 'raise', raise a `KeyError` when a dict-like `mapper`, `index`,
            or `columns` contains labels that are not present in the Index
            being transformed.
            If 'ignore', existing keys will be renamed and extra keys will be
            ignored.

        Returns
        -------
        DataFrame or None
            DataFrame with the renamed axis labels or None if ``inplace=True``.

        Raises
        ------
        KeyError
            If any of the labels is not found in the selected axis and
            "errors='raise'".

        See Also
        --------
        DataFrame.rename_axis : Set the name of the axis.

        Examples
        --------
        ``DataFrame.rename`` supports two calling conventions

        * ``(index=index_mapper, columns=columns_mapper, ...)``
        * ``(mapper, axis={'index', 'columns'}, ...)``

        We *highly* recommend using keyword arguments to clarify your
        intent.

        Rename columns using a mapping:

        >>> df = pd.DataFrame({"A": [1, 2, 3], "B": [4, 5, 6]})
        >>> df.rename(columns={"A": "a", "B": "c"})
           a  c
        0  1  4
        1  2  5
        2  3  6

        Rename index using a mapping:

        >>> df.rename(index={0: "x", 1: "y", 2: "z"})
           A  B
        x  1  4
        y  2  5
        z  3  6

        Cast index labels to a different type:

        >>> df.index
        RangeIndex(start=0, stop=3, step=1)
        >>> df.rename(index=str).index
        Index(['0', '1', '2'], dtype='object')

        >>> df.rename(columns={"A": "a", "B": "b", "C": "c"}, errors="raise")
        Traceback (most recent call last):
        KeyError: ['C'] not found in axis

        Using axis-style parameters:

        >>> df.rename(str.lower, axis='columns')
           a  b
        0  1  4
        1  2  5
        2  3  6

        >>> df.rename({1: 2, 2: 4}, axis='index')
           A  B
        0  1  4
        2  2  5
        4  3  6
        """
        return super().rename(
            mapper=mapper,
            index=index,
            columns=columns,
            axis=axis,
            copy=copy,
            inplace=inplace,
            level=level,
            errors=errors,
        )

    @doc(NDFrame.fillna, **_shared_doc_kwargs)
    def fillna(
        self,
        value=None,
        method: Optional[str] = None,
        axis: Optional[Axis] = None,
        inplace: bool = False,
        limit=None,
        downcast=None,
    ) -> Optional[DataFrame]:
        return super().fillna(
            value=value,
            method=method,
            axis=axis,
            inplace=inplace,
            limit=limit,
            downcast=downcast,
        )

    def pop(self, item: Hashable) -> Series:
        """
        Return item and drop from frame. Raise KeyError if not found.

        Parameters
        ----------
        item : label
            Label of column to be popped.

        Returns
        -------
        Series

        Examples
        --------
        >>> df = pd.DataFrame([('falcon', 'bird', 389.0),
        ...                    ('parrot', 'bird', 24.0),
        ...                    ('lion', 'mammal', 80.5),
        ...                    ('monkey', 'mammal', np.nan)],
        ...                   columns=('name', 'class', 'max_speed'))
        >>> df
             name   class  max_speed
        0  falcon    bird      389.0
        1  parrot    bird       24.0
        2    lion  mammal       80.5
        3  monkey  mammal        NaN

        >>> df.pop('class')
        0      bird
        1      bird
        2    mammal
        3    mammal
        Name: class, dtype: object

        >>> df
             name  max_speed
        0  falcon      389.0
        1  parrot       24.0
        2    lion       80.5
        3  monkey        NaN
        """
        return super().pop(item=item)

    @doc(NDFrame.replace, **_shared_doc_kwargs)
    def replace(
        self,
        to_replace=None,
        value=None,
        inplace: bool = False,
        limit=None,
        regex: bool = False,
        method: str = "pad",
    ):
        return super().replace(
            to_replace=to_replace,
            value=value,
            inplace=inplace,
            limit=limit,
            regex=regex,
            method=method,
        )

    def _replace_columnwise(
        self, mapping: Dict[Hashable, Tuple[Any, Any]], inplace: bool, regex
    ):
        """
        Dispatch to Series.replace column-wise.


        Parameters
        ----------
        mapping : dict
            of the form {col: (target, value)}
        inplace : bool
        regex : bool or same types as `to_replace` in DataFrame.replace

        Returns
        -------
        DataFrame or None
        """
        # Operate column-wise
        res = self if inplace else self.copy()
        ax = self.columns

        for i in range(len(ax)):
            if ax[i] in mapping:
                ser = self.iloc[:, i]

                target, value = mapping[ax[i]]
                newobj = ser.replace(target, value, regex=regex)

                res.iloc[:, i] = newobj

        if inplace:
            return
        return res.__finalize__(self)

    @doc(NDFrame.shift, klass=_shared_doc_kwargs["klass"])
    def shift(
        self,
        periods=1,
        freq: Optional[Frequency] = None,
        axis: Axis = 0,
        fill_value=lib.no_default,
    ) -> DataFrame:
        axis = self._get_axis_number(axis)

        ncols = len(self.columns)
        if axis == 1 and periods != 0 and fill_value is lib.no_default and ncols > 0:
            # We will infer fill_value to match the closest column

            # Use a column that we know is valid for our column's dtype GH#38434
            label = self.columns[0]

            if periods > 0:
                result = self.iloc[:, :-periods]
                for col in range(min(ncols, abs(periods))):
                    # TODO(EA2D): doing this in a loop unnecessary with 2D EAs
                    # Define filler inside loop so we get a copy
                    filler = self.iloc[:, 0].shift(len(self))
                    result.insert(0, label, filler, allow_duplicates=True)
            else:
                result = self.iloc[:, -periods:]
                for col in range(min(ncols, abs(periods))):
                    # Define filler inside loop so we get a copy
                    filler = self.iloc[:, -1].shift(len(self))
                    result.insert(
                        len(result.columns), label, filler, allow_duplicates=True
                    )

            result.columns = self.columns.copy()
            return result

        return super().shift(
            periods=periods, freq=freq, axis=axis, fill_value=fill_value
        )

    def set_index(
        self,
        keys,
        drop: bool = True,
        append: bool = False,
        inplace: bool = False,
        verify_integrity: bool = False,
    ):
        """
        Set the DataFrame index using existing columns.

        Set the DataFrame index (row labels) using one or more existing
        columns or arrays (of the correct length). The index can replace the
        existing index or expand on it.

        Parameters
        ----------
        keys : label or array-like or list of labels/arrays
            This parameter can be either a single column key, a single array of
            the same length as the calling DataFrame, or a list containing an
            arbitrary combination of column keys and arrays. Here, "array"
            encompasses :class:`Series`, :class:`Index`, ``np.ndarray``, and
            instances of :class:`~collections.abc.Iterator`.
        drop : bool, default True
            Delete columns to be used as the new index.
        append : bool, default False
            Whether to append columns to existing index.
        inplace : bool, default False
            If True, modifies the DataFrame in place (do not create a new object).
        verify_integrity : bool, default False
            Check the new index for duplicates. Otherwise defer the check until
            necessary. Setting to False will improve the performance of this
            method.

        Returns
        -------
        DataFrame or None
            Changed row labels or None if ``inplace=True``.

        See Also
        --------
        DataFrame.reset_index : Opposite of set_index.
        DataFrame.reindex : Change to new indices or expand indices.
        DataFrame.reindex_like : Change to same indices as other DataFrame.

        Examples
        --------
        >>> df = pd.DataFrame({'month': [1, 4, 7, 10],
        ...                    'year': [2012, 2014, 2013, 2014],
        ...                    'sale': [55, 40, 84, 31]})
        >>> df
           month  year  sale
        0      1  2012    55
        1      4  2014    40
        2      7  2013    84
        3     10  2014    31

        Set the index to become the 'month' column:

        >>> df.set_index('month')
               year  sale
        month
        1      2012    55
        4      2014    40
        7      2013    84
        10     2014    31

        Create a MultiIndex using columns 'year' and 'month':

        >>> df.set_index(['year', 'month'])
                    sale
        year  month
        2012  1     55
        2014  4     40
        2013  7     84
        2014  10    31

        Create a MultiIndex using an Index and a column:

        >>> df.set_index([pd.Index([1, 2, 3, 4]), 'year'])
                 month  sale
           year
        1  2012  1      55
        2  2014  4      40
        3  2013  7      84
        4  2014  10     31

        Create a MultiIndex using two Series:

        >>> s = pd.Series([1, 2, 3, 4])
        >>> df.set_index([s, s**2])
              month  year  sale
        1 1       1  2012    55
        2 4       4  2014    40
        3 9       7  2013    84
        4 16     10  2014    31
        """
        inplace = validate_bool_kwarg(inplace, "inplace")
        self._check_inplace_and_allows_duplicate_labels(inplace)
        if not isinstance(keys, list):
            keys = [keys]

        err_msg = (
            'The parameter "keys" may be a column key, one-dimensional '
            "array, or a list containing only valid column keys and "
            "one-dimensional arrays."
        )

        missing: List[Hashable] = []
        for col in keys:
            if isinstance(col, (Index, Series, np.ndarray, list, abc.Iterator)):
                # arrays are fine as long as they are one-dimensional
                # iterators get converted to list below
                if getattr(col, "ndim", 1) != 1:
                    raise ValueError(err_msg)
            else:
                # everything else gets tried as a key; see GH 24969
                try:
                    found = col in self.columns
                except TypeError as err:
                    raise TypeError(
                        f"{err_msg}. Received column of type {type(col)}"
                    ) from err
                else:
                    if not found:
                        missing.append(col)

        if missing:
            raise KeyError(f"None of {missing} are in the columns")

        if inplace:
            frame = self
        else:
            frame = self.copy()

        arrays = []
        names: List[Hashable] = []
        if append:
            names = list(self.index.names)
            if isinstance(self.index, MultiIndex):
                for i in range(self.index.nlevels):
                    arrays.append(self.index._get_level_values(i))
            else:
                arrays.append(self.index)

        to_remove: List[Hashable] = []
        for col in keys:
            if isinstance(col, MultiIndex):
                for n in range(col.nlevels):
                    arrays.append(col._get_level_values(n))
                names.extend(col.names)
            elif isinstance(col, (Index, Series)):
                # if Index then not MultiIndex (treated above)

                # error: Argument 1 to "append" of "list" has incompatible type
                #  "Union[Index, Series]"; expected "Index"
                arrays.append(col)  # type:ignore[arg-type]
                names.append(col.name)
            elif isinstance(col, (list, np.ndarray)):
                # error: Argument 1 to "append" of "list" has incompatible type
                # "Union[List[Any], ndarray]"; expected "Index"
                arrays.append(col)  # type: ignore[arg-type]
                names.append(None)
            elif isinstance(col, abc.Iterator):
                # error: Argument 1 to "append" of "list" has incompatible type
                # "List[Any]"; expected "Index"
                arrays.append(list(col))  # type: ignore[arg-type]
                names.append(None)
            # from here, col can only be a column label
            else:
                arrays.append(frame[col]._values)
                names.append(col)
                if drop:
                    to_remove.append(col)

            if len(arrays[-1]) != len(self):
                # check newest element against length of calling frame, since
                # ensure_index_from_sequences would not raise for append=False.
                raise ValueError(
                    f"Length mismatch: Expected {len(self)} rows, "
                    f"received array of length {len(arrays[-1])}"
                )

        index = ensure_index_from_sequences(arrays, names)

        if verify_integrity and not index.is_unique:
            duplicates = index[index.duplicated()].unique()
            raise ValueError(f"Index has duplicate keys: {duplicates}")

        # use set to handle duplicate column names gracefully in case of drop
        for c in set(to_remove):
            del frame[c]

        # clear up memory usage
        index._cleanup()

        frame.index = index

        if not inplace:
            return frame

    @overload
    # https://github.com/python/mypy/issues/6580
    # Overloaded function signatures 1 and 2 overlap with incompatible return types
    def reset_index(  # type: ignore[misc]
        self,
        level: Optional[Union[Hashable, Sequence[Hashable]]] = ...,
        drop: bool = ...,
        inplace: Literal[False] = ...,
        col_level: Hashable = ...,
        col_fill: Hashable = ...,
    ) -> DataFrame:
        ...

    @overload
    def reset_index(
        self,
        level: Optional[Union[Hashable, Sequence[Hashable]]] = ...,
        drop: bool = ...,
        inplace: Literal[True] = ...,
        col_level: Hashable = ...,
        col_fill: Hashable = ...,
    ) -> None:
        ...

    def reset_index(
        self,
        level: Optional[Union[Hashable, Sequence[Hashable]]] = None,
        drop: bool = False,
        inplace: bool = False,
        col_level: Hashable = 0,
        col_fill: Hashable = "",
    ) -> Optional[DataFrame]:
        """
        Reset the index, or a level of it.

        Reset the index of the DataFrame, and use the default one instead.
        If the DataFrame has a MultiIndex, this method can remove one or more
        levels.

        Parameters
        ----------
        level : int, str, tuple, or list, default None
            Only remove the given levels from the index. Removes all levels by
            default.
        drop : bool, default False
            Do not try to insert index into dataframe columns. This resets
            the index to the default integer index.
        inplace : bool, default False
            Modify the DataFrame in place (do not create a new object).
        col_level : int or str, default 0
            If the columns have multiple levels, determines which level the
            labels are inserted into. By default it is inserted into the first
            level.
        col_fill : object, default ''
            If the columns have multiple levels, determines how the other
            levels are named. If None then the index name is repeated.

        Returns
        -------
        DataFrame or None
            DataFrame with the new index or None if ``inplace=True``.

        See Also
        --------
        DataFrame.set_index : Opposite of reset_index.
        DataFrame.reindex : Change to new indices or expand indices.
        DataFrame.reindex_like : Change to same indices as other DataFrame.

        Examples
        --------
        >>> df = pd.DataFrame([('bird', 389.0),
        ...                    ('bird', 24.0),
        ...                    ('mammal', 80.5),
        ...                    ('mammal', np.nan)],
        ...                   index=['falcon', 'parrot', 'lion', 'monkey'],
        ...                   columns=('class', 'max_speed'))
        >>> df
                 class  max_speed
        falcon    bird      389.0
        parrot    bird       24.0
        lion    mammal       80.5
        monkey  mammal        NaN

        When we reset the index, the old index is added as a column, and a
        new sequential index is used:

        >>> df.reset_index()
            index   class  max_speed
        0  falcon    bird      389.0
        1  parrot    bird       24.0
        2    lion  mammal       80.5
        3  monkey  mammal        NaN

        We can use the `drop` parameter to avoid the old index being added as
        a column:

        >>> df.reset_index(drop=True)
            class  max_speed
        0    bird      389.0
        1    bird       24.0
        2  mammal       80.5
        3  mammal        NaN

        You can also use `reset_index` with `MultiIndex`.

        >>> index = pd.MultiIndex.from_tuples([('bird', 'falcon'),
        ...                                    ('bird', 'parrot'),
        ...                                    ('mammal', 'lion'),
        ...                                    ('mammal', 'monkey')],
        ...                                   names=['class', 'name'])
        >>> columns = pd.MultiIndex.from_tuples([('speed', 'max'),
        ...                                      ('species', 'type')])
        >>> df = pd.DataFrame([(389.0, 'fly'),
        ...                    ( 24.0, 'fly'),
        ...                    ( 80.5, 'run'),
        ...                    (np.nan, 'jump')],
        ...                   index=index,
        ...                   columns=columns)
        >>> df
                       speed species
                         max    type
        class  name
        bird   falcon  389.0     fly
               parrot   24.0     fly
        mammal lion     80.5     run
               monkey    NaN    jump

        If the index has multiple levels, we can reset a subset of them:

        >>> df.reset_index(level='class')
                 class  speed species
                          max    type
        name
        falcon    bird  389.0     fly
        parrot    bird   24.0     fly
        lion    mammal   80.5     run
        monkey  mammal    NaN    jump

        If we are not dropping the index, by default, it is placed in the top
        level. We can place it in another level:

        >>> df.reset_index(level='class', col_level=1)
                        speed species
                 class    max    type
        name
        falcon    bird  389.0     fly
        parrot    bird   24.0     fly
        lion    mammal   80.5     run
        monkey  mammal    NaN    jump

        When the index is inserted under another level, we can specify under
        which one with the parameter `col_fill`:

        >>> df.reset_index(level='class', col_level=1, col_fill='species')
                      species  speed species
                        class    max    type
        name
        falcon           bird  389.0     fly
        parrot           bird   24.0     fly
        lion           mammal   80.5     run
        monkey         mammal    NaN    jump

        If we specify a nonexistent level for `col_fill`, it is created:

        >>> df.reset_index(level='class', col_level=1, col_fill='genus')
                        genus  speed species
                        class    max    type
        name
        falcon           bird  389.0     fly
        parrot           bird   24.0     fly
        lion           mammal   80.5     run
        monkey         mammal    NaN    jump
        """
        inplace = validate_bool_kwarg(inplace, "inplace")
        self._check_inplace_and_allows_duplicate_labels(inplace)
        if inplace:
            new_obj = self
        else:
            new_obj = self.copy()

        new_index = ibase.default_index(len(new_obj))
        if level is not None:
            if not isinstance(level, (tuple, list)):
                level = [level]
            level = [self.index._get_level_number(lev) for lev in level]
            if len(level) < self.index.nlevels:
                new_index = self.index.droplevel(level)

        if not drop:
            to_insert: Iterable[Tuple[Any, Optional[Any]]]
            if isinstance(self.index, MultiIndex):
                names = [
                    (n if n is not None else f"level_{i}")
                    for i, n in enumerate(self.index.names)
                ]
                to_insert = zip(self.index.levels, self.index.codes)
            else:
                default = "index" if "index" not in self else "level_0"
                names = [default] if self.index.name is None else [self.index.name]
                to_insert = ((self.index, None),)

            multi_col = isinstance(self.columns, MultiIndex)
            for i, (lev, lab) in reversed(list(enumerate(to_insert))):
                if level is not None and i not in level:
                    continue
                name = names[i]
                if multi_col:
                    col_name = list(name) if isinstance(name, tuple) else [name]
                    if col_fill is None:
                        if len(col_name) not in (1, self.columns.nlevels):
                            raise ValueError(
                                "col_fill=None is incompatible "
                                f"with incomplete column name {name}"
                            )
                        col_fill = col_name[0]

                    lev_num = self.columns._get_level_number(col_level)
                    name_lst = [col_fill] * lev_num + col_name
                    missing = self.columns.nlevels - len(name_lst)
                    name_lst += [col_fill] * missing
                    name = tuple(name_lst)

                # to ndarray and maybe infer different dtype
                level_values = lev._values
                if level_values.dtype == np.object_:
                    level_values = lib.maybe_convert_objects(level_values)

                if lab is not None:
                    # if we have the codes, extract the values with a mask
                    level_values = algorithms.take(
                        level_values, lab, allow_fill=True, fill_value=lev._na_value
                    )

                new_obj.insert(0, name, level_values)

        new_obj.index = new_index
        if not inplace:
            return new_obj

        return None

    # ----------------------------------------------------------------------
    # Reindex-based selection methods

    @doc(NDFrame.isna, klass=_shared_doc_kwargs["klass"])
    def isna(self) -> DataFrame:
        result = self._constructor(self._mgr.isna(func=isna))
        return result.__finalize__(self, method="isna")

    @doc(NDFrame.isna, klass=_shared_doc_kwargs["klass"])
    def isnull(self) -> DataFrame:
        return self.isna()

    @doc(NDFrame.notna, klass=_shared_doc_kwargs["klass"])
    def notna(self) -> DataFrame:
        return ~self.isna()

    @doc(NDFrame.notna, klass=_shared_doc_kwargs["klass"])
    def notnull(self) -> DataFrame:
        return ~self.isna()

    def dropna(
        self,
        axis: Axis = 0,
        how: str = "any",
        thresh=None,
        subset=None,
        inplace: bool = False,
    ):
        """
        Remove missing values.

        See the :ref:`User Guide <missing_data>` for more on which values are
        considered missing, and how to work with missing data.

        Parameters
        ----------
        axis : {0 or 'index', 1 or 'columns'}, default 0
            Determine if rows or columns which contain missing values are
            removed.

            * 0, or 'index' : Drop rows which contain missing values.
            * 1, or 'columns' : Drop columns which contain missing value.

            .. versionchanged:: 1.0.0

               Pass tuple or list to drop on multiple axes.
               Only a single axis is allowed.

        how : {'any', 'all'}, default 'any'
            Determine if row or column is removed from DataFrame, when we have
            at least one NA or all NA.

            * 'any' : If any NA values are present, drop that row or column.
            * 'all' : If all values are NA, drop that row or column.

        thresh : int, optional
            Require that many non-NA values.
        subset : array-like, optional
            Labels along other axis to consider, e.g. if you are dropping rows
            these would be a list of columns to include.
        inplace : bool, default False
            If True, do operation inplace and return None.

        Returns
        -------
        DataFrame or None
            DataFrame with NA entries dropped from it or None if ``inplace=True``.

        See Also
        --------
        DataFrame.isna: Indicate missing values.
        DataFrame.notna : Indicate existing (non-missing) values.
        DataFrame.fillna : Replace missing values.
        Series.dropna : Drop missing values.
        Index.dropna : Drop missing indices.

        Examples
        --------
        >>> df = pd.DataFrame({"name": ['Alfred', 'Batman', 'Catwoman'],
        ...                    "toy": [np.nan, 'Batmobile', 'Bullwhip'],
        ...                    "born": [pd.NaT, pd.Timestamp("1940-04-25"),
        ...                             pd.NaT]})
        >>> df
               name        toy       born
        0    Alfred        NaN        NaT
        1    Batman  Batmobile 1940-04-25
        2  Catwoman   Bullwhip        NaT

        Drop the rows where at least one element is missing.

        >>> df.dropna()
             name        toy       born
        1  Batman  Batmobile 1940-04-25

        Drop the columns where at least one element is missing.

        >>> df.dropna(axis='columns')
               name
        0    Alfred
        1    Batman
        2  Catwoman

        Drop the rows where all elements are missing.

        >>> df.dropna(how='all')
               name        toy       born
        0    Alfred        NaN        NaT
        1    Batman  Batmobile 1940-04-25
        2  Catwoman   Bullwhip        NaT

        Keep only the rows with at least 2 non-NA values.

        >>> df.dropna(thresh=2)
               name        toy       born
        1    Batman  Batmobile 1940-04-25
        2  Catwoman   Bullwhip        NaT

        Define in which columns to look for missing values.

        >>> df.dropna(subset=['name', 'toy'])
               name        toy       born
        1    Batman  Batmobile 1940-04-25
        2  Catwoman   Bullwhip        NaT

        Keep the DataFrame with valid entries in the same variable.

        >>> df.dropna(inplace=True)
        >>> df
             name        toy       born
        1  Batman  Batmobile 1940-04-25
        """
        inplace = validate_bool_kwarg(inplace, "inplace")
        if isinstance(axis, (tuple, list)):
            # GH20987
            raise TypeError("supplying multiple axes to axis is no longer supported.")

        axis = self._get_axis_number(axis)
        agg_axis = 1 - axis

        agg_obj = self
        if subset is not None:
            ax = self._get_axis(agg_axis)
            indices = ax.get_indexer_for(subset)
            check = indices == -1
            if check.any():
                raise KeyError(list(np.compress(check, subset)))
            agg_obj = self.take(indices, axis=agg_axis)

        count = agg_obj.count(axis=agg_axis)

        if thresh is not None:
            mask = count >= thresh
        elif how == "any":
            mask = count == len(agg_obj._get_axis(agg_axis))
        elif how == "all":
            mask = count > 0
        else:
            if how is not None:
                raise ValueError(f"invalid how option: {how}")
            else:
                raise TypeError("must specify how or thresh")

        result = self.loc(axis=axis)[mask]

        if inplace:
            self._update_inplace(result)
        else:
            return result

    def drop_duplicates(
        self,
        subset: Optional[Union[Hashable, Sequence[Hashable]]] = None,
        keep: Union[str, bool] = "first",
        inplace: bool = False,
        ignore_index: bool = False,
    ) -> Optional[DataFrame]:
        """
        Return DataFrame with duplicate rows removed.

        Considering certain columns is optional. Indexes, including time indexes
        are ignored.

        Parameters
        ----------
        subset : column label or sequence of labels, optional
            Only consider certain columns for identifying duplicates, by
            default use all of the columns.
        keep : {'first', 'last', False}, default 'first'
            Determines which duplicates (if any) to keep.
            - ``first`` : Drop duplicates except for the first occurrence.
            - ``last`` : Drop duplicates except for the last occurrence.
            - False : Drop all duplicates.
        inplace : bool, default False
            Whether to drop duplicates in place or to return a copy.
        ignore_index : bool, default False
            If True, the resulting axis will be labeled 0, 1, …, n - 1.

            .. versionadded:: 1.0.0

        Returns
        -------
        DataFrame or None
            DataFrame with duplicates removed or None if ``inplace=True``.

        See Also
        --------
        DataFrame.value_counts: Count unique combinations of columns.

        Examples
        --------
        Consider dataset containing ramen rating.

        >>> df = pd.DataFrame({
        ...     'brand': ['Yum Yum', 'Yum Yum', 'Indomie', 'Indomie', 'Indomie'],
        ...     'style': ['cup', 'cup', 'cup', 'pack', 'pack'],
        ...     'rating': [4, 4, 3.5, 15, 5]
        ... })
        >>> df
            brand style  rating
        0  Yum Yum   cup     4.0
        1  Yum Yum   cup     4.0
        2  Indomie   cup     3.5
        3  Indomie  pack    15.0
        4  Indomie  pack     5.0

        By default, it removes duplicate rows based on all columns.

        >>> df.drop_duplicates()
            brand style  rating
        0  Yum Yum   cup     4.0
        2  Indomie   cup     3.5
        3  Indomie  pack    15.0
        4  Indomie  pack     5.0

        To remove duplicates on specific column(s), use ``subset``.

        >>> df.drop_duplicates(subset=['brand'])
            brand style  rating
        0  Yum Yum   cup     4.0
        2  Indomie   cup     3.5

        To remove duplicates and keep last occurrences, use ``keep``.

        >>> df.drop_duplicates(subset=['brand', 'style'], keep='last')
            brand style  rating
        1  Yum Yum   cup     4.0
        2  Indomie   cup     3.5
        4  Indomie  pack     5.0
        """
        if self.empty:
            return self.copy()

        inplace = validate_bool_kwarg(inplace, "inplace")
        ignore_index = validate_bool_kwarg(ignore_index, "ignore_index")
        duplicated = self.duplicated(subset, keep=keep)

        result = self[-duplicated]
        if ignore_index:
            result.index = ibase.default_index(len(result))

        if inplace:
            self._update_inplace(result)
            return None
        else:
            return result

    def duplicated(
        self,
        subset: Optional[Union[Hashable, Sequence[Hashable]]] = None,
        keep: Union[str, bool] = "first",
    ) -> Series:
        """
        Return boolean Series denoting duplicate rows.

        Considering certain columns is optional.

        Parameters
        ----------
        subset : column label or sequence of labels, optional
            Only consider certain columns for identifying duplicates, by
            default use all of the columns.
        keep : {'first', 'last', False}, default 'first'
            Determines which duplicates (if any) to mark.

            - ``first`` : Mark duplicates as ``True`` except for the first occurrence.
            - ``last`` : Mark duplicates as ``True`` except for the last occurrence.
            - False : Mark all duplicates as ``True``.

        Returns
        -------
        Series
            Boolean series for each duplicated rows.

        See Also
        --------
        Index.duplicated : Equivalent method on index.
        Series.duplicated : Equivalent method on Series.
        Series.drop_duplicates : Remove duplicate values from Series.
        DataFrame.drop_duplicates : Remove duplicate values from DataFrame.

        Examples
        --------
        Consider dataset containing ramen rating.

        >>> df = pd.DataFrame({
        ...     'brand': ['Yum Yum', 'Yum Yum', 'Indomie', 'Indomie', 'Indomie'],
        ...     'style': ['cup', 'cup', 'cup', 'pack', 'pack'],
        ...     'rating': [4, 4, 3.5, 15, 5]
        ... })
        >>> df
            brand style  rating
        0  Yum Yum   cup     4.0
        1  Yum Yum   cup     4.0
        2  Indomie   cup     3.5
        3  Indomie  pack    15.0
        4  Indomie  pack     5.0

        By default, for each set of duplicated values, the first occurrence
        is set on False and all others on True.

        >>> df.duplicated()
        0    False
        1     True
        2    False
        3    False
        4    False
        dtype: bool

        By using 'last', the last occurrence of each set of duplicated values
        is set on False and all others on True.

        >>> df.duplicated(keep='last')
        0     True
        1    False
        2    False
        3    False
        4    False
        dtype: bool

        By setting ``keep`` on False, all duplicates are True.

        >>> df.duplicated(keep=False)
        0     True
        1     True
        2    False
        3    False
        4    False
        dtype: bool

        To find duplicates on specific column(s), use ``subset``.

        >>> df.duplicated(subset=['brand'])
        0    False
        1     True
        2    False
        3     True
        4     True
        dtype: bool
        """
        from pandas._libs.hashtable import duplicated_int64

        if self.empty:
            return self._constructor_sliced(dtype=bool)

        def f(vals):
            labels, shape = algorithms.factorize(vals, size_hint=len(self))
            return labels.astype("i8", copy=False), len(shape)

        if subset is None:
            subset = self.columns
        elif (
            not np.iterable(subset)
            or isinstance(subset, str)
            or isinstance(subset, tuple)
            and subset in self.columns
        ):
            subset = (subset,)

        #  needed for mypy since can't narrow types using np.iterable
        subset = cast(Iterable, subset)

        # Verify all columns in subset exist in the queried dataframe
        # Otherwise, raise a KeyError, same as if you try to __getitem__ with a
        # key that doesn't exist.
        diff = Index(subset).difference(self.columns)
        if not diff.empty:
            raise KeyError(diff)

        vals = (col.values for name, col in self.items() if name in subset)
        labels, shape = map(list, zip(*map(f, vals)))

        ids = get_group_index(labels, shape, sort=False, xnull=False)
        result = self._constructor_sliced(duplicated_int64(ids, keep), index=self.index)
        return result.__finalize__(self, method="duplicated")

    # ----------------------------------------------------------------------
    # Sorting
    # TODO: Just move the sort_values doc here.
    @Substitution(**_shared_doc_kwargs)
    @Appender(NDFrame.sort_values.__doc__)
    # error: Signature of "sort_values" incompatible with supertype "NDFrame"
    def sort_values(  # type: ignore[override]
        self,
        by,
        axis: Axis = 0,
        ascending=True,
        inplace: bool = False,
        kind: str = "quicksort",
        na_position: str = "last",
        ignore_index: bool = False,
        key: ValueKeyFunc = None,
    ):
        inplace = validate_bool_kwarg(inplace, "inplace")
        axis = self._get_axis_number(axis)

        if not isinstance(by, list):
            by = [by]
        if is_sequence(ascending) and len(by) != len(ascending):
            raise ValueError(
                f"Length of ascending ({len(ascending)}) != length of by ({len(by)})"
            )
        if len(by) > 1:

            keys = [self._get_label_or_level_values(x, axis=axis) for x in by]

            # need to rewrap columns in Series to apply key function
            if key is not None:
                # error: List comprehension has incompatible type List[Series];
                # expected List[ndarray]
                keys = [
                    Series(k, name=name)  # type: ignore[misc]
                    for (k, name) in zip(keys, by)
                ]

            indexer = lexsort_indexer(
                keys, orders=ascending, na_position=na_position, key=key
            )
            indexer = ensure_platform_int(indexer)
        else:

            by = by[0]
            k = self._get_label_or_level_values(by, axis=axis)

            # need to rewrap column in Series to apply key function
            if key is not None:
                # error: Incompatible types in assignment (expression has type
                # "Series", variable has type "ndarray")
                k = Series(k, name=by)  # type: ignore[assignment]

            if isinstance(ascending, (tuple, list)):
                ascending = ascending[0]

            indexer = nargsort(
                k, kind=kind, ascending=ascending, na_position=na_position, key=key
            )

        new_data = self._mgr.take(
            indexer, axis=self._get_block_manager_axis(axis), verify=False
        )

        if ignore_index:
            new_data.set_axis(
                self._get_block_manager_axis(axis), ibase.default_index(len(indexer))
            )

        result = self._constructor(new_data)
        if inplace:
            return self._update_inplace(result)
        else:
            return result.__finalize__(self, method="sort_values")

    def sort_index(
        self,
        axis: Axis = 0,
        level: Optional[Level] = None,
        ascending: bool = True,
        inplace: bool = False,
        kind: str = "quicksort",
        na_position: str = "last",
        sort_remaining: bool = True,
        ignore_index: bool = False,
        key: IndexKeyFunc = None,
    ):
        """
        Sort object by labels (along an axis).

        Returns a new DataFrame sorted by label if `inplace` argument is
        ``False``, otherwise updates the original DataFrame and returns None.

        Parameters
        ----------
        axis : {0 or 'index', 1 or 'columns'}, default 0
            The axis along which to sort.  The value 0 identifies the rows,
            and 1 identifies the columns.
        level : int or level name or list of ints or list of level names
            If not None, sort on values in specified index level(s).
        ascending : bool or list of bools, default True
            Sort ascending vs. descending. When the index is a MultiIndex the
            sort direction can be controlled for each level individually.
        inplace : bool, default False
            If True, perform operation in-place.
        kind : {'quicksort', 'mergesort', 'heapsort', 'stable'}, default 'quicksort'
            Choice of sorting algorithm. See also :func:`numpy.sort` for more
            information. `mergesort` and `stable` are the only stable algorithms. For
            DataFrames, this option is only applied when sorting on a single
            column or label.
        na_position : {'first', 'last'}, default 'last'
            Puts NaNs at the beginning if `first`; `last` puts NaNs at the end.
            Not implemented for MultiIndex.
        sort_remaining : bool, default True
            If True and sorting by level and index is multilevel, sort by other
            levels too (in order) after sorting by specified level.
        ignore_index : bool, default False
            If True, the resulting axis will be labeled 0, 1, …, n - 1.

            .. versionadded:: 1.0.0

        key : callable, optional
            If not None, apply the key function to the index values
            before sorting. This is similar to the `key` argument in the
            builtin :meth:`sorted` function, with the notable difference that
            this `key` function should be *vectorized*. It should expect an
            ``Index`` and return an ``Index`` of the same shape. For MultiIndex
            inputs, the key is applied *per level*.

            .. versionadded:: 1.1.0

        Returns
        -------
        DataFrame or None
            The original DataFrame sorted by the labels or None if ``inplace=True``.

        See Also
        --------
        Series.sort_index : Sort Series by the index.
        DataFrame.sort_values : Sort DataFrame by the value.
        Series.sort_values : Sort Series by the value.

        Examples
        --------
        >>> df = pd.DataFrame([1, 2, 3, 4, 5], index=[100, 29, 234, 1, 150],
        ...                   columns=['A'])
        >>> df.sort_index()
             A
        1    4
        29   2
        100  1
        150  5
        234  3

        By default, it sorts in ascending order, to sort in descending order,
        use ``ascending=False``

        >>> df.sort_index(ascending=False)
             A
        234  3
        150  5
        100  1
        29   2
        1    4

        A key function can be specified which is applied to the index before
        sorting. For a ``MultiIndex`` this is applied to each level separately.

        >>> df = pd.DataFrame({"a": [1, 2, 3, 4]}, index=['A', 'b', 'C', 'd'])
        >>> df.sort_index(key=lambda x: x.str.lower())
           a
        A  1
        b  2
        C  3
        d  4
        """
        return super().sort_index(
            axis,
            level,
            ascending,
            inplace,
            kind,
            na_position,
            sort_remaining,
            ignore_index,
            key,
        )

    def value_counts(
        self,
        subset: Optional[Sequence[Hashable]] = None,
        normalize: bool = False,
        sort: bool = True,
        ascending: bool = False,
    ):
        """
        Return a Series containing counts of unique rows in the DataFrame.

        .. versionadded:: 1.1.0

        Parameters
        ----------
        subset : list-like, optional
            Columns to use when counting unique combinations.
        normalize : bool, default False
            Return proportions rather than frequencies.
        sort : bool, default True
            Sort by frequencies.
        ascending : bool, default False
            Sort in ascending order.

        Returns
        -------
        Series

        See Also
        --------
        Series.value_counts: Equivalent method on Series.

        Notes
        -----
        The returned Series will have a MultiIndex with one level per input
        column. By default, rows that contain any NA values are omitted from
        the result. By default, the resulting Series will be in descending
        order so that the first element is the most frequently-occurring row.

        Examples
        --------
        >>> df = pd.DataFrame({'num_legs': [2, 4, 4, 6],
        ...                    'num_wings': [2, 0, 0, 0]},
        ...                   index=['falcon', 'dog', 'cat', 'ant'])
        >>> df
                num_legs  num_wings
        falcon         2          2
        dog            4          0
        cat            4          0
        ant            6          0

        >>> df.value_counts()
        num_legs  num_wings
        4         0            2
        2         2            1
        6         0            1
        dtype: int64

        >>> df.value_counts(sort=False)
        num_legs  num_wings
        2         2            1
        4         0            2
        6         0            1
        dtype: int64

        >>> df.value_counts(ascending=True)
        num_legs  num_wings
        2         2            1
        6         0            1
        4         0            2
        dtype: int64

        >>> df.value_counts(normalize=True)
        num_legs  num_wings
        4         0            0.50
        2         2            0.25
        6         0            0.25
        dtype: float64
        """
        if subset is None:
            subset = self.columns.tolist()

        counts = self.groupby(subset).grouper.size()

        if sort:
            counts = counts.sort_values(ascending=ascending)
        if normalize:
            counts /= counts.sum()

        # Force MultiIndex for single column
        if len(subset) == 1:
            counts.index = MultiIndex.from_arrays(
                [counts.index], names=[counts.index.name]
            )

        return counts

    def nlargest(self, n, columns, keep: str = "first") -> DataFrame:
        """
        Return the first `n` rows ordered by `columns` in descending order.

        Return the first `n` rows with the largest values in `columns`, in
        descending order. The columns that are not specified are returned as
        well, but not used for ordering.

        This method is equivalent to
        ``df.sort_values(columns, ascending=False).head(n)``, but more
        performant.

        Parameters
        ----------
        n : int
            Number of rows to return.
        columns : label or list of labels
            Column label(s) to order by.
        keep : {'first', 'last', 'all'}, default 'first'
            Where there are duplicate values:

            - `first` : prioritize the first occurrence(s)
            - `last` : prioritize the last occurrence(s)
            - ``all`` : do not drop any duplicates, even it means
                        selecting more than `n` items.

            .. versionadded:: 0.24.0

        Returns
        -------
        DataFrame
            The first `n` rows ordered by the given columns in descending
            order.

        See Also
        --------
        DataFrame.nsmallest : Return the first `n` rows ordered by `columns` in
            ascending order.
        DataFrame.sort_values : Sort DataFrame by the values.
        DataFrame.head : Return the first `n` rows without re-ordering.

        Notes
        -----
        This function cannot be used with all column types. For example, when
        specifying columns with `object` or `category` dtypes, ``TypeError`` is
        raised.

        Examples
        --------
        >>> df = pd.DataFrame({'population': [59000000, 65000000, 434000,
        ...                                   434000, 434000, 337000, 11300,
        ...                                   11300, 11300],
        ...                    'GDP': [1937894, 2583560 , 12011, 4520, 12128,
        ...                            17036, 182, 38, 311],
        ...                    'alpha-2': ["IT", "FR", "MT", "MV", "BN",
        ...                                "IS", "NR", "TV", "AI"]},
        ...                   index=["Italy", "France", "Malta",
        ...                          "Maldives", "Brunei", "Iceland",
        ...                          "Nauru", "Tuvalu", "Anguilla"])
        >>> df
                  population      GDP alpha-2
        Italy       59000000  1937894      IT
        France      65000000  2583560      FR
        Malta         434000    12011      MT
        Maldives      434000     4520      MV
        Brunei        434000    12128      BN
        Iceland       337000    17036      IS
        Nauru          11300      182      NR
        Tuvalu         11300       38      TV
        Anguilla       11300      311      AI

        In the following example, we will use ``nlargest`` to select the three
        rows having the largest values in column "population".

        >>> df.nlargest(3, 'population')
                population      GDP alpha-2
        France    65000000  2583560      FR
        Italy     59000000  1937894      IT
        Malta       434000    12011      MT

        When using ``keep='last'``, ties are resolved in reverse order:

        >>> df.nlargest(3, 'population', keep='last')
                population      GDP alpha-2
        France    65000000  2583560      FR
        Italy     59000000  1937894      IT
        Brunei      434000    12128      BN

        When using ``keep='all'``, all duplicate items are maintained:

        >>> df.nlargest(3, 'population', keep='all')
                  population      GDP alpha-2
        France      65000000  2583560      FR
        Italy       59000000  1937894      IT
        Malta         434000    12011      MT
        Maldives      434000     4520      MV
        Brunei        434000    12128      BN

        To order by the largest values in column "population" and then "GDP",
        we can specify multiple columns like in the next example.

        >>> df.nlargest(3, ['population', 'GDP'])
                population      GDP alpha-2
        France    65000000  2583560      FR
        Italy     59000000  1937894      IT
        Brunei      434000    12128      BN
        """
        return algorithms.SelectNFrame(self, n=n, keep=keep, columns=columns).nlargest()

    def nsmallest(self, n, columns, keep: str = "first") -> DataFrame:
        """
        Return the first `n` rows ordered by `columns` in ascending order.

        Return the first `n` rows with the smallest values in `columns`, in
        ascending order. The columns that are not specified are returned as
        well, but not used for ordering.

        This method is equivalent to
        ``df.sort_values(columns, ascending=True).head(n)``, but more
        performant.

        Parameters
        ----------
        n : int
            Number of items to retrieve.
        columns : list or str
            Column name or names to order by.
        keep : {'first', 'last', 'all'}, default 'first'
            Where there are duplicate values:

            - ``first`` : take the first occurrence.
            - ``last`` : take the last occurrence.
            - ``all`` : do not drop any duplicates, even it means
              selecting more than `n` items.

            .. versionadded:: 0.24.0

        Returns
        -------
        DataFrame

        See Also
        --------
        DataFrame.nlargest : Return the first `n` rows ordered by `columns` in
            descending order.
        DataFrame.sort_values : Sort DataFrame by the values.
        DataFrame.head : Return the first `n` rows without re-ordering.

        Examples
        --------
        >>> df = pd.DataFrame({'population': [59000000, 65000000, 434000,
        ...                                   434000, 434000, 337000, 337000,
        ...                                   11300, 11300],
        ...                    'GDP': [1937894, 2583560 , 12011, 4520, 12128,
        ...                            17036, 182, 38, 311],
        ...                    'alpha-2': ["IT", "FR", "MT", "MV", "BN",
        ...                                "IS", "NR", "TV", "AI"]},
        ...                   index=["Italy", "France", "Malta",
        ...                          "Maldives", "Brunei", "Iceland",
        ...                          "Nauru", "Tuvalu", "Anguilla"])
        >>> df
                  population      GDP alpha-2
        Italy       59000000  1937894      IT
        France      65000000  2583560      FR
        Malta         434000    12011      MT
        Maldives      434000     4520      MV
        Brunei        434000    12128      BN
        Iceland       337000    17036      IS
        Nauru         337000      182      NR
        Tuvalu         11300       38      TV
        Anguilla       11300      311      AI

        In the following example, we will use ``nsmallest`` to select the
        three rows having the smallest values in column "population".

        >>> df.nsmallest(3, 'population')
                  population    GDP alpha-2
        Tuvalu         11300     38      TV
        Anguilla       11300    311      AI
        Iceland       337000  17036      IS

        When using ``keep='last'``, ties are resolved in reverse order:

        >>> df.nsmallest(3, 'population', keep='last')
                  population  GDP alpha-2
        Anguilla       11300  311      AI
        Tuvalu         11300   38      TV
        Nauru         337000  182      NR

        When using ``keep='all'``, all duplicate items are maintained:

        >>> df.nsmallest(3, 'population', keep='all')
                  population    GDP alpha-2
        Tuvalu         11300     38      TV
        Anguilla       11300    311      AI
        Iceland       337000  17036      IS
        Nauru         337000    182      NR

        To order by the smallest values in column "population" and then "GDP", we can
        specify multiple columns like in the next example.

        >>> df.nsmallest(3, ['population', 'GDP'])
                  population  GDP alpha-2
        Tuvalu         11300   38      TV
        Anguilla       11300  311      AI
        Nauru         337000  182      NR
        """
        return algorithms.SelectNFrame(
            self, n=n, keep=keep, columns=columns
        ).nsmallest()

    def swaplevel(self, i: Axis = -2, j: Axis = -1, axis: Axis = 0) -> DataFrame:
        """
        Swap levels i and j in a MultiIndex on a particular axis.

        Parameters
        ----------
        i, j : int or str
            Levels of the indices to be swapped. Can pass level name as string.
        axis : {0 or 'index', 1 or 'columns'}, default 0
            The axis to swap levels on. 0 or 'index' for row-wise, 1 or
            'columns' for column-wise.

        Returns
        -------
        DataFrame
        """
        result = self.copy()

        axis = self._get_axis_number(axis)

        if not isinstance(result._get_axis(axis), MultiIndex):  # pragma: no cover
            raise TypeError("Can only swap levels on a hierarchical axis.")

        if axis == 0:
            assert isinstance(result.index, MultiIndex)
            result.index = result.index.swaplevel(i, j)
        else:
            assert isinstance(result.columns, MultiIndex)
            result.columns = result.columns.swaplevel(i, j)
        return result

    def reorder_levels(self, order: Sequence[Axis], axis: Axis = 0) -> DataFrame:
        """
        Rearrange index levels using input order. May not drop or duplicate levels.

        Parameters
        ----------
        order : list of int or list of str
            List representing new level order. Reference level by number
            (position) or by key (label).
        axis : {0 or 'index', 1 or 'columns'}, default 0
            Where to reorder levels.

        Returns
        -------
        DataFrame
        """
        axis = self._get_axis_number(axis)
        if not isinstance(self._get_axis(axis), MultiIndex):  # pragma: no cover
            raise TypeError("Can only reorder levels on a hierarchical axis.")

        result = self.copy()

        if axis == 0:
            assert isinstance(result.index, MultiIndex)
            result.index = result.index.reorder_levels(order)
        else:
            assert isinstance(result.columns, MultiIndex)
            result.columns = result.columns.reorder_levels(order)
        return result

    # ----------------------------------------------------------------------
    # Arithmetic Methods

    def _cmp_method(self, other, op):
        axis = 1  # only relevant for Series other case

        self, other = ops.align_method_FRAME(self, other, axis, flex=False, level=None)

        # See GH#4537 for discussion of scalar op behavior
        new_data = self._dispatch_frame_op(other, op, axis=axis)
        return self._construct_result(new_data)

    def _arith_method(self, other, op):
        if ops.should_reindex_frame_op(self, other, op, 1, 1, None, None):
            return ops.frame_arith_method_with_reindex(self, other, op)

        axis = 1  # only relevant for Series other case

        self, other = ops.align_method_FRAME(self, other, axis, flex=True, level=None)

        new_data = self._dispatch_frame_op(other, op, axis=axis)
        return self._construct_result(new_data)

    _logical_method = _arith_method

    def _dispatch_frame_op(self, right, func, axis: Optional[int] = None):
        """
        Evaluate the frame operation func(left, right) by evaluating
        column-by-column, dispatching to the Series implementation.

        Parameters
        ----------
        right : scalar, Series, or DataFrame
        func : arithmetic or comparison operator
        axis : {None, 0, 1}

        Returns
        -------
        DataFrame
        """
        # Get the appropriate array-op to apply to each column/block's values.
        array_op = ops.get_array_op(func)

        right = lib.item_from_zerodim(right)
        if not is_list_like(right):
            # i.e. scalar, faster than checking np.ndim(right) == 0
            bm = self._mgr.apply(array_op, right=right)
            return type(self)(bm)

        elif isinstance(right, DataFrame):
            assert self.index.equals(right.index)
            assert self.columns.equals(right.columns)
            # TODO: The previous assertion `assert right._indexed_same(self)`
            #  fails in cases with empty columns reached via
            #  _frame_arith_method_with_reindex

            # TODO operate_blockwise expects a manager of the same type
            bm = self._mgr.operate_blockwise(
                right._mgr, array_op  # type: ignore[arg-type]
            )
            return type(self)(bm)

        elif isinstance(right, Series) and axis == 1:
            # axis=1 means we want to operate row-by-row
            assert right.index.equals(self.columns)

            right = right._values
            # maybe_align_as_frame ensures we do not have an ndarray here
            assert not isinstance(right, np.ndarray)

            arrays = [
                array_op(_left, _right)
                for _left, _right in zip(self._iter_column_arrays(), right)
            ]

        elif isinstance(right, Series):
            assert right.index.equals(self.index)  # Handle other cases later
            right = right._values

            arrays = [array_op(left, right) for left in self._iter_column_arrays()]

        else:
            # Remaining cases have less-obvious dispatch rules
            raise NotImplementedError(right)

        return type(self)._from_arrays(
            arrays, self.columns, self.index, verify_integrity=False
        )

    def _combine_frame(self, other: DataFrame, func, fill_value=None):
        # at this point we have `self._indexed_same(other)`

        if fill_value is None:
            # since _arith_op may be called in a loop, avoid function call
            #  overhead if possible by doing this check once
            _arith_op = func

        else:

            def _arith_op(left, right):
                # for the mixed_type case where we iterate over columns,
                # _arith_op(left, right) is equivalent to
                # left._binop(right, func, fill_value=fill_value)
                left, right = ops.fill_binop(left, right, fill_value)
                return func(left, right)

        new_data = self._dispatch_frame_op(other, _arith_op)
        return new_data

    def _construct_result(self, result) -> DataFrame:
        """
        Wrap the result of an arithmetic, comparison, or logical operation.

        Parameters
        ----------
        result : DataFrame

        Returns
        -------
        DataFrame
        """
        out = self._constructor(result, copy=False)
        # Pin columns instead of passing to constructor for compat with
        #  non-unique columns case
        out.columns = self.columns
        out.index = self.index
        return out

    def __divmod__(self, other) -> Tuple[DataFrame, DataFrame]:
        # Naive implementation, room for optimization
        div = self // other
        mod = self - div * other
        return div, mod

    def __rdivmod__(self, other) -> Tuple[DataFrame, DataFrame]:
        # Naive implementation, room for optimization
        div = other // self
        mod = other - div * self
        return div, mod

    # ----------------------------------------------------------------------
    # Combination-Related

    @doc(
        _shared_docs["compare"],
        """
Returns
-------
DataFrame
    DataFrame that shows the differences stacked side by side.

    The resulting index will be a MultiIndex with 'self' and 'other'
    stacked alternately at the inner level.

Raises
------
ValueError
    When the two DataFrames don't have identical labels or shape.

See Also
--------
Series.compare : Compare with another Series and show differences.
DataFrame.equals : Test whether two objects contain the same elements.

Notes
-----
Matching NaNs will not appear as a difference.

Can only compare identically-labeled
(i.e. same shape, identical row and column labels) DataFrames

Examples
--------
>>> df = pd.DataFrame(
...     {{
...         "col1": ["a", "a", "b", "b", "a"],
...         "col2": [1.0, 2.0, 3.0, np.nan, 5.0],
...         "col3": [1.0, 2.0, 3.0, 4.0, 5.0]
...     }},
...     columns=["col1", "col2", "col3"],
... )
>>> df
  col1  col2  col3
0    a   1.0   1.0
1    a   2.0   2.0
2    b   3.0   3.0
3    b   NaN   4.0
4    a   5.0   5.0

>>> df2 = df.copy()
>>> df2.loc[0, 'col1'] = 'c'
>>> df2.loc[2, 'col3'] = 4.0
>>> df2
  col1  col2  col3
0    c   1.0   1.0
1    a   2.0   2.0
2    b   3.0   4.0
3    b   NaN   4.0
4    a   5.0   5.0

Align the differences on columns

>>> df.compare(df2)
  col1       col3
  self other self other
0    a     c  NaN   NaN
2  NaN   NaN  3.0   4.0

Stack the differences on rows

>>> df.compare(df2, align_axis=0)
        col1  col3
0 self     a   NaN
  other    c   NaN
2 self   NaN   3.0
  other  NaN   4.0

Keep the equal values

>>> df.compare(df2, keep_equal=True)
  col1       col3
  self other self other
0    a     c  1.0   1.0
2    b     b  3.0   4.0

Keep all original rows and columns

>>> df.compare(df2, keep_shape=True)
  col1       col2       col3
  self other self other self other
0    a     c  NaN   NaN  NaN   NaN
1  NaN   NaN  NaN   NaN  NaN   NaN
2  NaN   NaN  NaN   NaN  3.0   4.0
3  NaN   NaN  NaN   NaN  NaN   NaN
4  NaN   NaN  NaN   NaN  NaN   NaN

Keep all original rows and columns and also all original values

>>> df.compare(df2, keep_shape=True, keep_equal=True)
  col1       col2       col3
  self other self other self other
0    a     c  1.0   1.0  1.0   1.0
1    a     a  2.0   2.0  2.0   2.0
2    b     b  3.0   3.0  3.0   4.0
3    b     b  NaN   NaN  4.0   4.0
4    a     a  5.0   5.0  5.0   5.0
""",
        klass=_shared_doc_kwargs["klass"],
    )
    def compare(
        self,
        other: DataFrame,
        align_axis: Axis = 1,
        keep_shape: bool = False,
        keep_equal: bool = False,
    ) -> DataFrame:
        return super().compare(
            other=other,
            align_axis=align_axis,
            keep_shape=keep_shape,
            keep_equal=keep_equal,
        )

    def combine(
        self, other: DataFrame, func, fill_value=None, overwrite: bool = True
    ) -> DataFrame:
        """
        Perform column-wise combine with another DataFrame.

        Combines a DataFrame with `other` DataFrame using `func`
        to element-wise combine columns. The row and column indexes of the
        resulting DataFrame will be the union of the two.

        Parameters
        ----------
        other : DataFrame
            The DataFrame to merge column-wise.
        func : function
            Function that takes two series as inputs and return a Series or a
            scalar. Used to merge the two dataframes column by columns.
        fill_value : scalar value, default None
            The value to fill NaNs with prior to passing any column to the
            merge func.
        overwrite : bool, default True
            If True, columns in `self` that do not exist in `other` will be
            overwritten with NaNs.

        Returns
        -------
        DataFrame
            Combination of the provided DataFrames.

        See Also
        --------
        DataFrame.combine_first : Combine two DataFrame objects and default to
            non-null values in frame calling the method.

        Examples
        --------
        Combine using a simple function that chooses the smaller column.

        >>> df1 = pd.DataFrame({'A': [0, 0], 'B': [4, 4]})
        >>> df2 = pd.DataFrame({'A': [1, 1], 'B': [3, 3]})
        >>> take_smaller = lambda s1, s2: s1 if s1.sum() < s2.sum() else s2
        >>> df1.combine(df2, take_smaller)
           A  B
        0  0  3
        1  0  3

        Example using a true element-wise combine function.

        >>> df1 = pd.DataFrame({'A': [5, 0], 'B': [2, 4]})
        >>> df2 = pd.DataFrame({'A': [1, 1], 'B': [3, 3]})
        >>> df1.combine(df2, np.minimum)
           A  B
        0  1  2
        1  0  3

        Using `fill_value` fills Nones prior to passing the column to the
        merge function.

        >>> df1 = pd.DataFrame({'A': [0, 0], 'B': [None, 4]})
        >>> df2 = pd.DataFrame({'A': [1, 1], 'B': [3, 3]})
        >>> df1.combine(df2, take_smaller, fill_value=-5)
           A    B
        0  0 -5.0
        1  0  4.0

        However, if the same element in both dataframes is None, that None
        is preserved

        >>> df1 = pd.DataFrame({'A': [0, 0], 'B': [None, 4]})
        >>> df2 = pd.DataFrame({'A': [1, 1], 'B': [None, 3]})
        >>> df1.combine(df2, take_smaller, fill_value=-5)
            A    B
        0  0 -5.0
        1  0  3.0

        Example that demonstrates the use of `overwrite` and behavior when
        the axis differ between the dataframes.

        >>> df1 = pd.DataFrame({'A': [0, 0], 'B': [4, 4]})
        >>> df2 = pd.DataFrame({'B': [3, 3], 'C': [-10, 1], }, index=[1, 2])
        >>> df1.combine(df2, take_smaller)
             A    B     C
        0  NaN  NaN   NaN
        1  NaN  3.0 -10.0
        2  NaN  3.0   1.0

        >>> df1.combine(df2, take_smaller, overwrite=False)
             A    B     C
        0  0.0  NaN   NaN
        1  0.0  3.0 -10.0
        2  NaN  3.0   1.0

        Demonstrating the preference of the passed in dataframe.

        >>> df2 = pd.DataFrame({'B': [3, 3], 'C': [1, 1], }, index=[1, 2])
        >>> df2.combine(df1, take_smaller)
           A    B   C
        0  0.0  NaN NaN
        1  0.0  3.0 NaN
        2  NaN  3.0 NaN

        >>> df2.combine(df1, take_smaller, overwrite=False)
             A    B   C
        0  0.0  NaN NaN
        1  0.0  3.0 1.0
        2  NaN  3.0 1.0
        """
        other_idxlen = len(other.index)  # save for compare

        this, other = self.align(other, copy=False)
        new_index = this.index

        if other.empty and len(new_index) == len(self.index):
            return self.copy()

        if self.empty and len(other) == other_idxlen:
            return other.copy()

        # sorts if possible
        new_columns = this.columns.union(other.columns)
        do_fill = fill_value is not None
        result = {}
        for col in new_columns:
            series = this[col]
            otherSeries = other[col]

            this_dtype = series.dtype
            other_dtype = otherSeries.dtype

            this_mask = isna(series)
            other_mask = isna(otherSeries)

            # don't overwrite columns unnecessarily
            # DO propagate if this column is not in the intersection
            if not overwrite and other_mask.all():
                result[col] = this[col].copy()
                continue

            if do_fill:
                series = series.copy()
                otherSeries = otherSeries.copy()
                series[this_mask] = fill_value
                otherSeries[other_mask] = fill_value

            if col not in self.columns:
                # If self DataFrame does not have col in other DataFrame,
                # try to promote series, which is all NaN, as other_dtype.
                new_dtype = other_dtype
                try:
                    series = series.astype(new_dtype, copy=False)
                except ValueError:
                    # e.g. new_dtype is integer types
                    pass
            else:
                # if we have different dtypes, possibly promote
                new_dtype = find_common_type([this_dtype, other_dtype])
                if not is_dtype_equal(this_dtype, new_dtype):
                    series = series.astype(new_dtype)
                if not is_dtype_equal(other_dtype, new_dtype):
                    otherSeries = otherSeries.astype(new_dtype)

            arr = func(series, otherSeries)
            arr = maybe_downcast_to_dtype(arr, new_dtype)

            result[col] = arr

        # convert_objects just in case
        return self._constructor(result, index=new_index, columns=new_columns)

    def combine_first(self, other: DataFrame) -> DataFrame:
        """
        Update null elements with value in the same location in `other`.

        Combine two DataFrame objects by filling null values in one DataFrame
        with non-null values from other DataFrame. The row and column indexes
        of the resulting DataFrame will be the union of the two.

        Parameters
        ----------
        other : DataFrame
            Provided DataFrame to use to fill null values.

        Returns
        -------
        DataFrame

        See Also
        --------
        DataFrame.combine : Perform series-wise operation on two DataFrames
            using a given function.

        Examples
        --------
        >>> df1 = pd.DataFrame({'A': [None, 0], 'B': [None, 4]})
        >>> df2 = pd.DataFrame({'A': [1, 1], 'B': [3, 3]})
        >>> df1.combine_first(df2)
             A    B
        0  1.0  3.0
        1  0.0  4.0

        Null values still persist if the location of that null value
        does not exist in `other`

        >>> df1 = pd.DataFrame({'A': [None, 0], 'B': [4, None]})
        >>> df2 = pd.DataFrame({'B': [3, 3], 'C': [1, 1]}, index=[1, 2])
        >>> df1.combine_first(df2)
             A    B    C
        0  NaN  4.0  NaN
        1  0.0  3.0  1.0
        2  NaN  3.0  1.0
        """
        import pandas.core.computation.expressions as expressions

        def combiner(x, y):
            mask = extract_array(isna(x))

            x_values = extract_array(x, extract_numpy=True)
            y_values = extract_array(y, extract_numpy=True)

            # If the column y in other DataFrame is not in first DataFrame,
            # just return y_values.
            if y.name not in self.columns:
                return y_values

            return expressions.where(mask, y_values, x_values)

        combined = self.combine(other, combiner, overwrite=False)

        dtypes = {
            col: find_common_type([self.dtypes[col], other.dtypes[col]])
            for col in self.columns.intersection(other.columns)
            if not is_dtype_equal(combined.dtypes[col], self.dtypes[col])
        }

        if dtypes:
            combined = combined.astype(dtypes)

        return combined

    def update(
        self,
        other,
        join: str = "left",
        overwrite: bool = True,
        filter_func=None,
        errors: str = "ignore",
    ) -> None:
        """
        Modify in place using non-NA values from another DataFrame.

        Aligns on indices. There is no return value.

        Parameters
        ----------
        other : DataFrame, or object coercible into a DataFrame
            Should have at least one matching index/column label
            with the original DataFrame. If a Series is passed,
            its name attribute must be set, and that will be
            used as the column name to align with the original DataFrame.
        join : {'left'}, default 'left'
            Only left join is implemented, keeping the index and columns of the
            original object.
        overwrite : bool, default True
            How to handle non-NA values for overlapping keys:

            * True: overwrite original DataFrame's values
              with values from `other`.
            * False: only update values that are NA in
              the original DataFrame.

        filter_func : callable(1d-array) -> bool 1d-array, optional
            Can choose to replace values other than NA. Return True for values
            that should be updated.
        errors : {'raise', 'ignore'}, default 'ignore'
            If 'raise', will raise a ValueError if the DataFrame and `other`
            both contain non-NA data in the same place.

            .. versionchanged:: 0.24.0
               Changed from `raise_conflict=False|True`
               to `errors='ignore'|'raise'`.

        Returns
        -------
        None : method directly changes calling object

        Raises
        ------
        ValueError
            * When `errors='raise'` and there's overlapping non-NA data.
            * When `errors` is not either `'ignore'` or `'raise'`
        NotImplementedError
            * If `join != 'left'`

        See Also
        --------
        dict.update : Similar method for dictionaries.
        DataFrame.merge : For column(s)-on-column(s) operations.

        Examples
        --------
        >>> df = pd.DataFrame({'A': [1, 2, 3],
        ...                    'B': [400, 500, 600]})
        >>> new_df = pd.DataFrame({'B': [4, 5, 6],
        ...                        'C': [7, 8, 9]})
        >>> df.update(new_df)
        >>> df
           A  B
        0  1  4
        1  2  5
        2  3  6

        The DataFrame's length does not increase as a result of the update,
        only values at matching index/column labels are updated.

        >>> df = pd.DataFrame({'A': ['a', 'b', 'c'],
        ...                    'B': ['x', 'y', 'z']})
        >>> new_df = pd.DataFrame({'B': ['d', 'e', 'f', 'g', 'h', 'i']})
        >>> df.update(new_df)
        >>> df
           A  B
        0  a  d
        1  b  e
        2  c  f

        For Series, its name attribute must be set.

        >>> df = pd.DataFrame({'A': ['a', 'b', 'c'],
        ...                    'B': ['x', 'y', 'z']})
        >>> new_column = pd.Series(['d', 'e'], name='B', index=[0, 2])
        >>> df.update(new_column)
        >>> df
           A  B
        0  a  d
        1  b  y
        2  c  e
        >>> df = pd.DataFrame({'A': ['a', 'b', 'c'],
        ...                    'B': ['x', 'y', 'z']})
        >>> new_df = pd.DataFrame({'B': ['d', 'e']}, index=[1, 2])
        >>> df.update(new_df)
        >>> df
           A  B
        0  a  x
        1  b  d
        2  c  e

        If `other` contains NaNs the corresponding values are not updated
        in the original dataframe.

        >>> df = pd.DataFrame({'A': [1, 2, 3],
        ...                    'B': [400, 500, 600]})
        >>> new_df = pd.DataFrame({'B': [4, np.nan, 6]})
        >>> df.update(new_df)
        >>> df
           A      B
        0  1    4.0
        1  2  500.0
        2  3    6.0
        """
        import pandas.core.computation.expressions as expressions

        # TODO: Support other joins
        if join != "left":  # pragma: no cover
            raise NotImplementedError("Only left join is supported")
        if errors not in ["ignore", "raise"]:
            raise ValueError("The parameter errors must be either 'ignore' or 'raise'")

        if not isinstance(other, DataFrame):
            other = DataFrame(other)

        other = other.reindex_like(self)

        for col in self.columns:
            this = self[col]._values
            that = other[col]._values
            if filter_func is not None:
                with np.errstate(all="ignore"):
                    mask = ~filter_func(this) | isna(that)
            else:
                if errors == "raise":
                    mask_this = notna(that)
                    mask_that = notna(this)
                    if any(mask_this & mask_that):
                        raise ValueError("Data overlaps.")

                if overwrite:
                    mask = isna(that)
                else:
                    mask = notna(this)

            # don't overwrite columns unnecessarily
            if mask.all():
                continue

            self[col] = expressions.where(mask, this, that)

    # ----------------------------------------------------------------------
    # Data reshaping
    @Appender(
        """
Examples
--------
>>> df = pd.DataFrame({'Animal': ['Falcon', 'Falcon',
...                               'Parrot', 'Parrot'],
...                    'Max Speed': [380., 370., 24., 26.]})
>>> df
   Animal  Max Speed
0  Falcon      380.0
1  Falcon      370.0
2  Parrot       24.0
3  Parrot       26.0
>>> df.groupby(['Animal']).mean()
        Max Speed
Animal
Falcon      375.0
Parrot       25.0

**Hierarchical Indexes**

We can groupby different levels of a hierarchical index
using the `level` parameter:

>>> arrays = [['Falcon', 'Falcon', 'Parrot', 'Parrot'],
...           ['Captive', 'Wild', 'Captive', 'Wild']]
>>> index = pd.MultiIndex.from_arrays(arrays, names=('Animal', 'Type'))
>>> df = pd.DataFrame({'Max Speed': [390., 350., 30., 20.]},
...                   index=index)
>>> df
                Max Speed
Animal Type
Falcon Captive      390.0
       Wild         350.0
Parrot Captive       30.0
       Wild          20.0
>>> df.groupby(level=0).mean()
        Max Speed
Animal
Falcon      370.0
Parrot       25.0
>>> df.groupby(level="Type").mean()
         Max Speed
Type
Captive      210.0
Wild         185.0

We can also choose to include NA in group keys or not by setting
`dropna` parameter, the default setting is `True`:

>>> l = [[1, 2, 3], [1, None, 4], [2, 1, 3], [1, 2, 2]]
>>> df = pd.DataFrame(l, columns=["a", "b", "c"])

>>> df.groupby(by=["b"]).sum()
    a   c
b
1.0 2   3
2.0 2   5

>>> df.groupby(by=["b"], dropna=False).sum()
    a   c
b
1.0 2   3
2.0 2   5
NaN 1   4

>>> l = [["a", 12, 12], [None, 12.3, 33.], ["b", 12.3, 123], ["a", 1, 1]]
>>> df = pd.DataFrame(l, columns=["a", "b", "c"])

>>> df.groupby(by="a").sum()
    b     c
a
a   13.0   13.0
b   12.3  123.0

>>> df.groupby(by="a", dropna=False).sum()
    b     c
a
a   13.0   13.0
b   12.3  123.0
NaN 12.3   33.0
"""
    )
    @Appender(_shared_docs["groupby"] % _shared_doc_kwargs)
    def groupby(
        self,
        by=None,
        axis: Axis = 0,
        level: Optional[Level] = None,
        as_index: bool = True,
        sort: bool = True,
        group_keys: bool = True,
        squeeze: bool = no_default,
        observed: bool = False,
        dropna: bool = True,
    ) -> DataFrameGroupBy:
        from pandas.core.groupby.generic import DataFrameGroupBy

        if squeeze is not no_default:
            warnings.warn(
                (
                    "The `squeeze` parameter is deprecated and "
                    "will be removed in a future version."
                ),
                FutureWarning,
                stacklevel=2,
            )
        else:
            squeeze = False

        if level is None and by is None:
            raise TypeError("You have to supply one of 'by' and 'level'")
        axis = self._get_axis_number(axis)

        return DataFrameGroupBy(
            obj=self,
            keys=by,
            axis=axis,
            level=level,
            as_index=as_index,
            sort=sort,
            group_keys=group_keys,
            squeeze=squeeze,
            observed=observed,
            dropna=dropna,
        )

    _shared_docs[
        "pivot"
    ] = """
        Return reshaped DataFrame organized by given index / column values.

        Reshape data (produce a "pivot" table) based on column values. Uses
        unique values from specified `index` / `columns` to form axes of the
        resulting DataFrame. This function does not support data
        aggregation, multiple values will result in a MultiIndex in the
        columns. See the :ref:`User Guide <reshaping>` for more on reshaping.

        Parameters
        ----------%s
        index : str or object or a list of str, optional
            Column to use to make new frame's index. If None, uses
            existing index.

            .. versionchanged:: 1.1.0
               Also accept list of index names.

        columns : str or object or a list of str
            Column to use to make new frame's columns.

            .. versionchanged:: 1.1.0
               Also accept list of columns names.

        values : str, object or a list of the previous, optional
            Column(s) to use for populating new frame's values. If not
            specified, all remaining columns will be used and the result will
            have hierarchically indexed columns.

        Returns
        -------
        DataFrame
            Returns reshaped DataFrame.

        Raises
        ------
        ValueError:
            When there are any `index`, `columns` combinations with multiple
            values. `DataFrame.pivot_table` when you need to aggregate.

        See Also
        --------
        DataFrame.pivot_table : Generalization of pivot that can handle
            duplicate values for one index/column pair.
        DataFrame.unstack : Pivot based on the index values instead of a
            column.
        wide_to_long : Wide panel to long format. Less flexible but more
            user-friendly than melt.

        Notes
        -----
        For finer-tuned control, see hierarchical indexing documentation along
        with the related stack/unstack methods.

        Examples
        --------
        >>> df = pd.DataFrame({'foo': ['one', 'one', 'one', 'two', 'two',
        ...                            'two'],
        ...                    'bar': ['A', 'B', 'C', 'A', 'B', 'C'],
        ...                    'baz': [1, 2, 3, 4, 5, 6],
        ...                    'zoo': ['x', 'y', 'z', 'q', 'w', 't']})
        >>> df
            foo   bar  baz  zoo
        0   one   A    1    x
        1   one   B    2    y
        2   one   C    3    z
        3   two   A    4    q
        4   two   B    5    w
        5   two   C    6    t

        >>> df.pivot(index='foo', columns='bar', values='baz')
        bar  A   B   C
        foo
        one  1   2   3
        two  4   5   6

        >>> df.pivot(index='foo', columns='bar')['baz']
        bar  A   B   C
        foo
        one  1   2   3
        two  4   5   6

        >>> df.pivot(index='foo', columns='bar', values=['baz', 'zoo'])
              baz       zoo
        bar   A  B  C   A  B  C
        foo
        one   1  2  3   x  y  z
        two   4  5  6   q  w  t

        You could also assign a list of column names or a list of index names.

        >>> df = pd.DataFrame({
        ...        "lev1": [1, 1, 1, 2, 2, 2],
        ...        "lev2": [1, 1, 2, 1, 1, 2],
        ...        "lev3": [1, 2, 1, 2, 1, 2],
        ...        "lev4": [1, 2, 3, 4, 5, 6],
        ...        "values": [0, 1, 2, 3, 4, 5]})
        >>> df
            lev1 lev2 lev3 lev4 values
        0   1    1    1    1    0
        1   1    1    2    2    1
        2   1    2    1    3    2
        3   2    1    2    4    3
        4   2    1    1    5    4
        5   2    2    2    6    5

        >>> df.pivot(index="lev1", columns=["lev2", "lev3"],values="values")
        lev2    1         2
        lev3    1    2    1    2
        lev1
        1     0.0  1.0  2.0  NaN
        2     4.0  3.0  NaN  5.0

        >>> df.pivot(index=["lev1", "lev2"], columns=["lev3"],values="values")
              lev3    1    2
        lev1  lev2
           1     1  0.0  1.0
                 2  2.0  NaN
           2     1  4.0  3.0
                 2  NaN  5.0

        A ValueError is raised if there are any duplicates.

        >>> df = pd.DataFrame({"foo": ['one', 'one', 'two', 'two'],
        ...                    "bar": ['A', 'A', 'B', 'C'],
        ...                    "baz": [1, 2, 3, 4]})
        >>> df
           foo bar  baz
        0  one   A    1
        1  one   A    2
        2  two   B    3
        3  two   C    4

        Notice that the first two rows are the same for our `index`
        and `columns` arguments.

        >>> df.pivot(index='foo', columns='bar', values='baz')
        Traceback (most recent call last):
           ...
        ValueError: Index contains duplicate entries, cannot reshape
        """

    @Substitution("")
    @Appender(_shared_docs["pivot"])
    def pivot(self, index=None, columns=None, values=None) -> DataFrame:
        from pandas.core.reshape.pivot import pivot

        return pivot(self, index=index, columns=columns, values=values)

    _shared_docs[
        "pivot_table"
    ] = """
        Create a spreadsheet-style pivot table as a DataFrame.

        The levels in the pivot table will be stored in MultiIndex objects
        (hierarchical indexes) on the index and columns of the result DataFrame.

        Parameters
        ----------%s
        values : column to aggregate, optional
        index : column, Grouper, array, or list of the previous
            If an array is passed, it must be the same length as the data. The
            list can contain any of the other types (except list).
            Keys to group by on the pivot table index.  If an array is passed,
            it is being used as the same manner as column values.
        columns : column, Grouper, array, or list of the previous
            If an array is passed, it must be the same length as the data. The
            list can contain any of the other types (except list).
            Keys to group by on the pivot table column.  If an array is passed,
            it is being used as the same manner as column values.
        aggfunc : function, list of functions, dict, default numpy.mean
            If list of functions passed, the resulting pivot table will have
            hierarchical columns whose top level are the function names
            (inferred from the function objects themselves)
            If dict is passed, the key is column to aggregate and value
            is function or list of functions.
        fill_value : scalar, default None
            Value to replace missing values with (in the resulting pivot table,
            after aggregation).
        margins : bool, default False
            Add all row / columns (e.g. for subtotal / grand totals).
        dropna : bool, default True
            Do not include columns whose entries are all NaN.
        margins_name : str, default 'All'
            Name of the row / column that will contain the totals
            when margins is True.
        observed : bool, default False
            This only applies if any of the groupers are Categoricals.
            If True: only show observed values for categorical groupers.
            If False: show all values for categorical groupers.

            .. versionchanged:: 0.25.0

        Returns
        -------
        DataFrame
            An Excel style pivot table.

        See Also
        --------
        DataFrame.pivot : Pivot without aggregation that can handle
            non-numeric data.
        DataFrame.melt: Unpivot a DataFrame from wide to long format,
            optionally leaving identifiers set.
        wide_to_long : Wide panel to long format. Less flexible but more
            user-friendly than melt.

        Examples
        --------
        >>> df = pd.DataFrame({"A": ["foo", "foo", "foo", "foo", "foo",
        ...                          "bar", "bar", "bar", "bar"],
        ...                    "B": ["one", "one", "one", "two", "two",
        ...                          "one", "one", "two", "two"],
        ...                    "C": ["small", "large", "large", "small",
        ...                          "small", "large", "small", "small",
        ...                          "large"],
        ...                    "D": [1, 2, 2, 3, 3, 4, 5, 6, 7],
        ...                    "E": [2, 4, 5, 5, 6, 6, 8, 9, 9]})
        >>> df
             A    B      C  D  E
        0  foo  one  small  1  2
        1  foo  one  large  2  4
        2  foo  one  large  2  5
        3  foo  two  small  3  5
        4  foo  two  small  3  6
        5  bar  one  large  4  6
        6  bar  one  small  5  8
        7  bar  two  small  6  9
        8  bar  two  large  7  9

        This first example aggregates values by taking the sum.

        >>> table = pd.pivot_table(df, values='D', index=['A', 'B'],
        ...                     columns=['C'], aggfunc=np.sum)
        >>> table
        C        large  small
        A   B
        bar one    4.0    5.0
            two    7.0    6.0
        foo one    4.0    1.0
            two    NaN    6.0

        We can also fill missing values using the `fill_value` parameter.

        >>> table = pd.pivot_table(df, values='D', index=['A', 'B'],
        ...                     columns=['C'], aggfunc=np.sum, fill_value=0)
        >>> table
        C        large  small
        A   B
        bar one      4      5
            two      7      6
        foo one      4      1
            two      0      6

        The next example aggregates by taking the mean across multiple columns.

        >>> table = pd.pivot_table(df, values=['D', 'E'], index=['A', 'C'],
        ...                     aggfunc={'D': np.mean,
        ...                              'E': np.mean})
        >>> table
                        D         E
        A   C
        bar large  5.500000  7.500000
            small  5.500000  8.500000
        foo large  2.000000  4.500000
            small  2.333333  4.333333

        We can also calculate multiple types of aggregations for any given
        value column.

        >>> table = pd.pivot_table(df, values=['D', 'E'], index=['A', 'C'],
        ...                     aggfunc={'D': np.mean,
        ...                              'E': [min, max, np.mean]})
        >>> table
                        D    E
                    mean  max      mean  min
        A   C
        bar large  5.500000  9.0  7.500000  6.0
            small  5.500000  9.0  8.500000  8.0
        foo large  2.000000  5.0  4.500000  4.0
            small  2.333333  6.0  4.333333  2.0
        """

    @Substitution("")
    @Appender(_shared_docs["pivot_table"])
    def pivot_table(
        self,
        values=None,
        index=None,
        columns=None,
        aggfunc="mean",
        fill_value=None,
        margins=False,
        dropna=True,
        margins_name="All",
        observed=False,
    ) -> DataFrame:
        from pandas.core.reshape.pivot import pivot_table

        return pivot_table(
            self,
            values=values,
            index=index,
            columns=columns,
            aggfunc=aggfunc,
            fill_value=fill_value,
            margins=margins,
            dropna=dropna,
            margins_name=margins_name,
            observed=observed,
        )

    def stack(self, level: Level = -1, dropna: bool = True):
        """
        Stack the prescribed level(s) from columns to index.

        Return a reshaped DataFrame or Series having a multi-level
        index with one or more new inner-most levels compared to the current
        DataFrame. The new inner-most levels are created by pivoting the
        columns of the current dataframe:

          - if the columns have a single level, the output is a Series;
          - if the columns have multiple levels, the new index
            level(s) is (are) taken from the prescribed level(s) and
            the output is a DataFrame.

        Parameters
        ----------
        level : int, str, list, default -1
            Level(s) to stack from the column axis onto the index
            axis, defined as one index or label, or a list of indices
            or labels.
        dropna : bool, default True
            Whether to drop rows in the resulting Frame/Series with
            missing values. Stacking a column level onto the index
            axis can create combinations of index and column values
            that are missing from the original dataframe. See Examples
            section.

        Returns
        -------
        DataFrame or Series
            Stacked dataframe or series.

        See Also
        --------
        DataFrame.unstack : Unstack prescribed level(s) from index axis
             onto column axis.
        DataFrame.pivot : Reshape dataframe from long format to wide
             format.
        DataFrame.pivot_table : Create a spreadsheet-style pivot table
             as a DataFrame.

        Notes
        -----
        The function is named by analogy with a collection of books
        being reorganized from being side by side on a horizontal
        position (the columns of the dataframe) to being stacked
        vertically on top of each other (in the index of the
        dataframe).

        Examples
        --------
        **Single level columns**

        >>> df_single_level_cols = pd.DataFrame([[0, 1], [2, 3]],
        ...                                     index=['cat', 'dog'],
        ...                                     columns=['weight', 'height'])

        Stacking a dataframe with a single level column axis returns a Series:

        >>> df_single_level_cols
             weight height
        cat       0      1
        dog       2      3
        >>> df_single_level_cols.stack()
        cat  weight    0
             height    1
        dog  weight    2
             height    3
        dtype: int64

        **Multi level columns: simple case**

        >>> multicol1 = pd.MultiIndex.from_tuples([('weight', 'kg'),
        ...                                        ('weight', 'pounds')])
        >>> df_multi_level_cols1 = pd.DataFrame([[1, 2], [2, 4]],
        ...                                     index=['cat', 'dog'],
        ...                                     columns=multicol1)

        Stacking a dataframe with a multi-level column axis:

        >>> df_multi_level_cols1
             weight
                 kg    pounds
        cat       1        2
        dog       2        4
        >>> df_multi_level_cols1.stack()
                    weight
        cat kg           1
            pounds       2
        dog kg           2
            pounds       4

        **Missing values**

        >>> multicol2 = pd.MultiIndex.from_tuples([('weight', 'kg'),
        ...                                        ('height', 'm')])
        >>> df_multi_level_cols2 = pd.DataFrame([[1.0, 2.0], [3.0, 4.0]],
        ...                                     index=['cat', 'dog'],
        ...                                     columns=multicol2)

        It is common to have missing values when stacking a dataframe
        with multi-level columns, as the stacked dataframe typically
        has more values than the original dataframe. Missing values
        are filled with NaNs:

        >>> df_multi_level_cols2
            weight height
                kg      m
        cat    1.0    2.0
        dog    3.0    4.0
        >>> df_multi_level_cols2.stack()
                height  weight
        cat kg     NaN     1.0
            m      2.0     NaN
        dog kg     NaN     3.0
            m      4.0     NaN

        **Prescribing the level(s) to be stacked**

        The first parameter controls which level or levels are stacked:

        >>> df_multi_level_cols2.stack(0)
                     kg    m
        cat height  NaN  2.0
            weight  1.0  NaN
        dog height  NaN  4.0
            weight  3.0  NaN
        >>> df_multi_level_cols2.stack([0, 1])
        cat  height  m     2.0
             weight  kg    1.0
        dog  height  m     4.0
             weight  kg    3.0
        dtype: float64

        **Dropping missing values**

        >>> df_multi_level_cols3 = pd.DataFrame([[None, 1.0], [2.0, 3.0]],
        ...                                     index=['cat', 'dog'],
        ...                                     columns=multicol2)

        Note that rows where all values are missing are dropped by
        default but this behaviour can be controlled via the dropna
        keyword parameter:

        >>> df_multi_level_cols3
            weight height
                kg      m
        cat    NaN    1.0
        dog    2.0    3.0
        >>> df_multi_level_cols3.stack(dropna=False)
                height  weight
        cat kg     NaN     NaN
            m      1.0     NaN
        dog kg     NaN     2.0
            m      3.0     NaN
        >>> df_multi_level_cols3.stack(dropna=True)
                height  weight
        cat m      1.0     NaN
        dog kg     NaN     2.0
            m      3.0     NaN
        """
        from pandas.core.reshape.reshape import (
            stack,
            stack_multiple,
        )

        if isinstance(level, (tuple, list)):
            result = stack_multiple(self, level, dropna=dropna)
        else:
            result = stack(self, level, dropna=dropna)

        return result.__finalize__(self, method="stack")

    def explode(
        self, column: Union[str, Tuple], ignore_index: bool = False
    ) -> DataFrame:
        """
        Transform each element of a list-like to a row, replicating index values.

        .. versionadded:: 0.25.0

        Parameters
        ----------
        column : str or tuple
            Column to explode.
        ignore_index : bool, default False
            If True, the resulting index will be labeled 0, 1, …, n - 1.

            .. versionadded:: 1.1.0

        Returns
        -------
        DataFrame
            Exploded lists to rows of the subset columns;
            index will be duplicated for these rows.

        Raises
        ------
        ValueError :
            if columns of the frame are not unique.

        See Also
        --------
        DataFrame.unstack : Pivot a level of the (necessarily hierarchical)
            index labels.
        DataFrame.melt : Unpivot a DataFrame from wide format to long format.
        Series.explode : Explode a DataFrame from list-like columns to long format.

        Notes
        -----
        This routine will explode list-likes including lists, tuples, sets,
        Series, and np.ndarray. The result dtype of the subset rows will
        be object. Scalars will be returned unchanged, and empty list-likes will
        result in a np.nan for that row. In addition, the ordering of rows in the
        output will be non-deterministic when exploding sets.

        Examples
        --------
        >>> df = pd.DataFrame({'A': [[1, 2, 3], 'foo', [], [3, 4]], 'B': 1})
        >>> df
                   A  B
        0  [1, 2, 3]  1
        1        foo  1
        2         []  1
        3     [3, 4]  1

        >>> df.explode('A')
             A  B
        0    1  1
        0    2  1
        0    3  1
        1  foo  1
        2  NaN  1
        3    3  1
        3    4  1
        """
        if not (is_scalar(column) or isinstance(column, tuple)):
            raise ValueError("column must be a scalar")
        if not self.columns.is_unique:
            raise ValueError("columns must be unique")

        df = self.reset_index(drop=True)
        result = df[column].explode()
        result = df.drop([column], axis=1).join(result)
        if ignore_index:
            result.index = ibase.default_index(len(result))
        else:
            result.index = self.index.take(result.index)
        result = result.reindex(columns=self.columns, copy=False)

        return result

    def unstack(self, level=-1, fill_value=None):
        """
        Pivot a level of the (necessarily hierarchical) index labels.

        Returns a DataFrame having a new level of column labels whose inner-most level
        consists of the pivoted index labels.

        If the index is not a MultiIndex, the output will be a Series
        (the analogue of stack when the columns are not a MultiIndex).

        Parameters
        ----------
        level : int, str, or list of these, default -1 (last level)
            Level(s) of index to unstack, can pass level name.
        fill_value : int, str or dict
            Replace NaN with this value if the unstack produces missing values.

        Returns
        -------
        Series or DataFrame

        See Also
        --------
        DataFrame.pivot : Pivot a table based on column values.
        DataFrame.stack : Pivot a level of the column labels (inverse operation
            from `unstack`).

        Examples
        --------
        >>> index = pd.MultiIndex.from_tuples([('one', 'a'), ('one', 'b'),
        ...                                    ('two', 'a'), ('two', 'b')])
        >>> s = pd.Series(np.arange(1.0, 5.0), index=index)
        >>> s
        one  a   1.0
             b   2.0
        two  a   3.0
             b   4.0
        dtype: float64

        >>> s.unstack(level=-1)
             a   b
        one  1.0  2.0
        two  3.0  4.0

        >>> s.unstack(level=0)
           one  two
        a  1.0   3.0
        b  2.0   4.0

        >>> df = s.unstack(level=0)
        >>> df.unstack()
        one  a  1.0
             b  2.0
        two  a  3.0
             b  4.0
        dtype: float64
        """
        from pandas.core.reshape.reshape import unstack

        result = unstack(self, level, fill_value)

        return result.__finalize__(self, method="unstack")

    @Appender(_shared_docs["melt"] % {"caller": "df.melt(", "other": "melt"})
    def melt(
        self,
        id_vars=None,
        value_vars=None,
        var_name=None,
        value_name="value",
        col_level: Optional[Level] = None,
        ignore_index=True,
    ) -> DataFrame:

        return melt(
            self,
            id_vars=id_vars,
            value_vars=value_vars,
            var_name=var_name,
            value_name=value_name,
            col_level=col_level,
            ignore_index=ignore_index,
        )

    # ----------------------------------------------------------------------
    # Time series-related

    @doc(
        Series.diff,
        klass="Dataframe",
        extra_params="axis : {0 or 'index', 1 or 'columns'}, default 0\n    "
        "Take difference over rows (0) or columns (1).\n",
        other_klass="Series",
        examples=dedent(
            """
        Difference with previous row

        >>> df = pd.DataFrame({'a': [1, 2, 3, 4, 5, 6],
        ...                    'b': [1, 1, 2, 3, 5, 8],
        ...                    'c': [1, 4, 9, 16, 25, 36]})
        >>> df
           a  b   c
        0  1  1   1
        1  2  1   4
        2  3  2   9
        3  4  3  16
        4  5  5  25
        5  6  8  36

        >>> df.diff()
             a    b     c
        0  NaN  NaN   NaN
        1  1.0  0.0   3.0
        2  1.0  1.0   5.0
        3  1.0  1.0   7.0
        4  1.0  2.0   9.0
        5  1.0  3.0  11.0

        Difference with previous column

        >>> df.diff(axis=1)
            a  b   c
        0 NaN  0   0
        1 NaN -1   3
        2 NaN -1   7
        3 NaN -1  13
        4 NaN  0  20
        5 NaN  2  28

        Difference with 3rd previous row

        >>> df.diff(periods=3)
             a    b     c
        0  NaN  NaN   NaN
        1  NaN  NaN   NaN
        2  NaN  NaN   NaN
        3  3.0  2.0  15.0
        4  3.0  4.0  21.0
        5  3.0  6.0  27.0

        Difference with following row

        >>> df.diff(periods=-1)
             a    b     c
        0 -1.0  0.0  -3.0
        1 -1.0 -1.0  -5.0
        2 -1.0 -1.0  -7.0
        3 -1.0 -2.0  -9.0
        4 -1.0 -3.0 -11.0
        5  NaN  NaN   NaN

        Overflow in input dtype

        >>> df = pd.DataFrame({'a': [1, 0]}, dtype=np.uint8)
        >>> df.diff()
               a
        0    NaN
        1  255.0"""
        ),
    )
    def diff(self, periods: int = 1, axis: Axis = 0) -> DataFrame:
        if not isinstance(periods, int):
            if not (is_float(periods) and periods.is_integer()):
                raise ValueError("periods must be an integer")
            periods = int(periods)

        bm_axis = self._get_block_manager_axis(axis)

        if bm_axis == 0 and periods != 0:
            return self - self.shift(periods, axis=axis)

        new_data = self._mgr.diff(n=periods, axis=bm_axis)
        return self._constructor(new_data).__finalize__(self, "diff")

    # ----------------------------------------------------------------------
    # Function application

    def _gotitem(
        self,
        key: IndexLabel,
        ndim: int,
        subset: Optional[FrameOrSeriesUnion] = None,
    ) -> FrameOrSeriesUnion:
        """
        Sub-classes to define. Return a sliced object.

        Parameters
        ----------
        key : string / list of selections
        ndim : 1,2
            requested ndim of result
        subset : object, default None
            subset to act on
        """
        if subset is None:
            subset = self
        elif subset.ndim == 1:  # is Series
            return subset

        # TODO: _shallow_copy(subset)?
        return subset[key]

    _agg_summary_and_see_also_doc = dedent(
        """
    The aggregation operations are always performed over an axis, either the
    index (default) or the column axis. This behavior is different from
    `numpy` aggregation functions (`mean`, `median`, `prod`, `sum`, `std`,
    `var`), where the default is to compute the aggregation of the flattened
    array, e.g., ``numpy.mean(arr_2d)`` as opposed to
    ``numpy.mean(arr_2d, axis=0)``.

    `agg` is an alias for `aggregate`. Use the alias.

    See Also
    --------
    DataFrame.apply : Perform any type of operations.
    DataFrame.transform : Perform transformation type operations.
    core.groupby.GroupBy : Perform operations over groups.
    core.resample.Resampler : Perform operations over resampled bins.
    core.window.Rolling : Perform operations over rolling window.
    core.window.Expanding : Perform operations over expanding window.
    core.window.ExponentialMovingWindow : Perform operation over exponential weighted
        window.
    """
    )

    _agg_examples_doc = dedent(
        """
    Examples
    --------
    >>> df = pd.DataFrame([[1, 2, 3],
    ...                    [4, 5, 6],
    ...                    [7, 8, 9],
    ...                    [np.nan, np.nan, np.nan]],
    ...                   columns=['A', 'B', 'C'])

    Aggregate these functions over the rows.

    >>> df.agg(['sum', 'min'])
            A     B     C
    sum  12.0  15.0  18.0
    min   1.0   2.0   3.0

    Different aggregations per column.

    >>> df.agg({'A' : ['sum', 'min'], 'B' : ['min', 'max']})
            A    B
    sum  12.0  NaN
    min   1.0  2.0
    max   NaN  8.0

    Aggregate different functions over the columns and rename the index of the resulting
    DataFrame.

    >>> df.agg(x=('A', max), y=('B', 'min'), z=('C', np.mean))
         A    B    C
    x  7.0  NaN  NaN
    y  NaN  2.0  NaN
    z  NaN  NaN  6.0

    Aggregate over the columns.

    >>> df.agg("mean", axis="columns")
    0    2.0
    1    5.0
    2    8.0
    3    NaN
    dtype: float64
    """
    )

    @doc(
        _shared_docs["aggregate"],
        klass=_shared_doc_kwargs["klass"],
        axis=_shared_doc_kwargs["axis"],
        see_also=_agg_summary_and_see_also_doc,
        examples=_agg_examples_doc,
    )
    def aggregate(self, func=None, axis: Axis = 0, *args, **kwargs):
        from pandas.core.apply import frame_apply

        axis = self._get_axis_number(axis)

        relabeling, func, columns, order = reconstruct_func(func, **kwargs)

        op = frame_apply(self, func=func, axis=axis, args=args, kwargs=kwargs)
        result = op.agg()

        if relabeling:
            # This is to keep the order to columns occurrence unchanged, and also
            # keep the order of new columns occurrence unchanged

            # For the return values of reconstruct_func, if relabeling is
            # False, columns and order will be None.
            assert columns is not None
            assert order is not None

            result_in_dict = relabel_result(result, func, columns, order)
            result = DataFrame(result_in_dict, index=columns)

        return result

    agg = aggregate

    @doc(
        _shared_docs["transform"],
        klass=_shared_doc_kwargs["klass"],
        axis=_shared_doc_kwargs["axis"],
    )
    def transform(
        self, func: AggFuncType, axis: Axis = 0, *args, **kwargs
    ) -> DataFrame:
        from pandas.core.apply import frame_apply

        op = frame_apply(self, func=func, axis=axis, args=args, kwargs=kwargs)
        result = op.transform()
        assert isinstance(result, DataFrame)
        return result

    def apply(
        self,
        func: AggFuncType,
        axis: Axis = 0,
        raw: bool = False,
        result_type=None,
        args=(),
        **kwargs,
    ):
        """
        Apply a function along an axis of the DataFrame.

        Objects passed to the function are Series objects whose index is
        either the DataFrame's index (``axis=0``) or the DataFrame's columns
        (``axis=1``). By default (``result_type=None``), the final return type
        is inferred from the return type of the applied function. Otherwise,
        it depends on the `result_type` argument.

        Parameters
        ----------
        func : function
            Function to apply to each column or row.
        axis : {0 or 'index', 1 or 'columns'}, default 0
            Axis along which the function is applied:

            * 0 or 'index': apply function to each column.
            * 1 or 'columns': apply function to each row.

        raw : bool, default False
            Determines if row or column is passed as a Series or ndarray object:

            * ``False`` : passes each row or column as a Series to the
              function.
            * ``True`` : the passed function will receive ndarray objects
              instead.
              If you are just applying a NumPy reduction function this will
              achieve much better performance.

        result_type : {'expand', 'reduce', 'broadcast', None}, default None
            These only act when ``axis=1`` (columns):

            * 'expand' : list-like results will be turned into columns.
            * 'reduce' : returns a Series if possible rather than expanding
              list-like results. This is the opposite of 'expand'.
            * 'broadcast' : results will be broadcast to the original shape
              of the DataFrame, the original index and columns will be
              retained.

            The default behaviour (None) depends on the return value of the
            applied function: list-like results will be returned as a Series
            of those. However if the apply function returns a Series these
            are expanded to columns.
        args : tuple
            Positional arguments to pass to `func` in addition to the
            array/series.
        **kwargs
            Additional keyword arguments to pass as keywords arguments to
            `func`.

        Returns
        -------
        Series or DataFrame
            Result of applying ``func`` along the given axis of the
            DataFrame.

        See Also
        --------
        DataFrame.applymap: For elementwise operations.
        DataFrame.aggregate: Only perform aggregating type operations.
        DataFrame.transform: Only perform transforming type operations.

        Notes
        -----
        Functions that mutate the passed object can produce unexpected
        behavior or errors and are not supported. See :ref:`udf-mutation`
        for more details.

        Examples
        --------
        >>> df = pd.DataFrame([[4, 9]] * 3, columns=['A', 'B'])
        >>> df
           A  B
        0  4  9
        1  4  9
        2  4  9

        Using a numpy universal function (in this case the same as
        ``np.sqrt(df)``):

        >>> df.apply(np.sqrt)
             A    B
        0  2.0  3.0
        1  2.0  3.0
        2  2.0  3.0

        Using a reducing function on either axis

        >>> df.apply(np.sum, axis=0)
        A    12
        B    27
        dtype: int64

        >>> df.apply(np.sum, axis=1)
        0    13
        1    13
        2    13
        dtype: int64

        Returning a list-like will result in a Series

        >>> df.apply(lambda x: [1, 2], axis=1)
        0    [1, 2]
        1    [1, 2]
        2    [1, 2]
        dtype: object

        Passing ``result_type='expand'`` will expand list-like results
        to columns of a Dataframe

        >>> df.apply(lambda x: [1, 2], axis=1, result_type='expand')
           0  1
        0  1  2
        1  1  2
        2  1  2

        Returning a Series inside the function is similar to passing
        ``result_type='expand'``. The resulting column names
        will be the Series index.

        >>> df.apply(lambda x: pd.Series([1, 2], index=['foo', 'bar']), axis=1)
           foo  bar
        0    1    2
        1    1    2
        2    1    2

        Passing ``result_type='broadcast'`` will ensure the same shape
        result, whether list-like or scalar is returned by the function,
        and broadcast it along the axis. The resulting column names will
        be the originals.

        >>> df.apply(lambda x: [1, 2], axis=1, result_type='broadcast')
           A  B
        0  1  2
        1  1  2
        2  1  2
        """
        from pandas.core.apply import frame_apply

        op = frame_apply(
            self,
            func=func,
            axis=axis,
            raw=raw,
            result_type=result_type,
            args=args,
            kwargs=kwargs,
        )
        return op.apply()

    def applymap(
        self, func: PythonFuncType, na_action: Optional[str] = None
    ) -> DataFrame:
        """
        Apply a function to a Dataframe elementwise.

        This method applies a function that accepts and returns a scalar
        to every element of a DataFrame.

        Parameters
        ----------
        func : callable
            Python function, returns a single value from a single value.
        na_action : {None, 'ignore'}, default None
            If ‘ignore’, propagate NaN values, without passing them to func.

            .. versionadded:: 1.2

        Returns
        -------
        DataFrame
            Transformed DataFrame.

        See Also
        --------
        DataFrame.apply : Apply a function along input axis of DataFrame.

        Examples
        --------
        >>> df = pd.DataFrame([[1, 2.12], [3.356, 4.567]])
        >>> df
               0      1
        0  1.000  2.120
        1  3.356  4.567

        >>> df.applymap(lambda x: len(str(x)))
           0  1
        0  3  4
        1  5  5

        Like Series.map, NA values can be ignored:

        >>> df_copy = df.copy()
        >>> df_copy.iloc[0, 0] = pd.NA
        >>> df_copy.applymap(lambda x: len(str(x)), na_action='ignore')
              0  1
        0  <NA>  4
        1     5  5

        Note that a vectorized version of `func` often exists, which will
        be much faster. You could square each number elementwise.

        >>> df.applymap(lambda x: x**2)
                   0          1
        0   1.000000   4.494400
        1  11.262736  20.857489

        But it's better to avoid applymap in that case.

        >>> df ** 2
                   0          1
        0   1.000000   4.494400
        1  11.262736  20.857489
        """
        if na_action not in {"ignore", None}:
            raise ValueError(
                f"na_action must be 'ignore' or None. Got {repr(na_action)}"
            )
        ignore_na = na_action == "ignore"

        # if we have a dtype == 'M8[ns]', provide boxed values
        def infer(x):
            if x.empty:
                return lib.map_infer(x, func, ignore_na=ignore_na)
            return lib.map_infer(x.astype(object)._values, func, ignore_na=ignore_na)

        return self.apply(infer).__finalize__(self, "applymap")

    # ----------------------------------------------------------------------
    # Merging / joining methods

    def append(
        self,
        other,
        ignore_index: bool = False,
        verify_integrity: bool = False,
        sort: bool = False,
    ) -> DataFrame:
        """
        Append rows of `other` to the end of caller, returning a new object.

        Columns in `other` that are not in the caller are added as new columns.

        Parameters
        ----------
        other : DataFrame or Series/dict-like object, or list of these
            The data to append.
        ignore_index : bool, default False
            If True, the resulting axis will be labeled 0, 1, …, n - 1.
        verify_integrity : bool, default False
            If True, raise ValueError on creating index with duplicates.
        sort : bool, default False
            Sort columns if the columns of `self` and `other` are not aligned.

            .. versionchanged:: 1.0.0

                Changed to not sort by default.

        Returns
        -------
        DataFrame

        See Also
        --------
        concat : General function to concatenate DataFrame or Series objects.

        Notes
        -----
        If a list of dict/series is passed and the keys are all contained in
        the DataFrame's index, the order of the columns in the resulting
        DataFrame will be unchanged.

        Iteratively appending rows to a DataFrame can be more computationally
        intensive than a single concatenate. A better solution is to append
        those rows to a list and then concatenate the list with the original
        DataFrame all at once.

        Examples
        --------
        >>> df = pd.DataFrame([[1, 2], [3, 4]], columns=list('AB'))
        >>> df
           A  B
        0  1  2
        1  3  4
        >>> df2 = pd.DataFrame([[5, 6], [7, 8]], columns=list('AB'))
        >>> df.append(df2)
           A  B
        0  1  2
        1  3  4
        0  5  6
        1  7  8

        With `ignore_index` set to True:

        >>> df.append(df2, ignore_index=True)
           A  B
        0  1  2
        1  3  4
        2  5  6
        3  7  8

        The following, while not recommended methods for generating DataFrames,
        show two ways to generate a DataFrame from multiple data sources.

        Less efficient:

        >>> df = pd.DataFrame(columns=['A'])
        >>> for i in range(5):
        ...     df = df.append({'A': i}, ignore_index=True)
        >>> df
           A
        0  0
        1  1
        2  2
        3  3
        4  4

        More efficient:

        >>> pd.concat([pd.DataFrame([i], columns=['A']) for i in range(5)],
        ...           ignore_index=True)
           A
        0  0
        1  1
        2  2
        3  3
        4  4
        """
        if isinstance(other, (Series, dict)):
            if isinstance(other, dict):
                if not ignore_index:
                    raise TypeError("Can only append a dict if ignore_index=True")
                other = Series(other)
            if other.name is None and not ignore_index:
                raise TypeError(
                    "Can only append a Series if ignore_index=True "
                    "or if the Series has a name"
                )

            index = Index([other.name], name=self.index.name)
            idx_diff = other.index.difference(self.columns)
            try:
                combined_columns = self.columns.append(idx_diff)
            except TypeError:
                combined_columns = self.columns.astype(object).append(idx_diff)
            other = (
                other.reindex(combined_columns, copy=False)
                .to_frame()
                .T.infer_objects()
                .rename_axis(index.names, copy=False)
            )
            if not self.columns.equals(combined_columns):
                self = self.reindex(columns=combined_columns)
        elif isinstance(other, list):
            if not other:
                pass
            elif not isinstance(other[0], DataFrame):
                other = DataFrame(other)
                if (self.columns.get_indexer(other.columns) >= 0).all():
                    other = other.reindex(columns=self.columns)

        from pandas.core.reshape.concat import concat

        if isinstance(other, (list, tuple)):
            to_concat = [self, *other]
        else:
            to_concat = [self, other]
        return (
            concat(
                to_concat,
                ignore_index=ignore_index,
                verify_integrity=verify_integrity,
                sort=sort,
            )
        ).__finalize__(self, method="append")

    def join(
        self,
        other: FrameOrSeriesUnion,
        on: Optional[IndexLabel] = None,
        how: str = "left",
        lsuffix: str = "",
        rsuffix: str = "",
        sort: bool = False,
    ) -> DataFrame:
        """
        Join columns of another DataFrame.

        Join columns with `other` DataFrame either on index or on a key
        column. Efficiently join multiple DataFrame objects by index at once by
        passing a list.

        Parameters
        ----------
        other : DataFrame, Series, or list of DataFrame
            Index should be similar to one of the columns in this one. If a
            Series is passed, its name attribute must be set, and that will be
            used as the column name in the resulting joined DataFrame.
        on : str, list of str, or array-like, optional
            Column or index level name(s) in the caller to join on the index
            in `other`, otherwise joins index-on-index. If multiple
            values given, the `other` DataFrame must have a MultiIndex. Can
            pass an array as the join key if it is not already contained in
            the calling DataFrame. Like an Excel VLOOKUP operation.
        how : {'left', 'right', 'outer', 'inner'}, default 'left'
            How to handle the operation of the two objects.

            * left: use calling frame's index (or column if on is specified)
            * right: use `other`'s index.
            * outer: form union of calling frame's index (or column if on is
              specified) with `other`'s index, and sort it.
              lexicographically.
            * inner: form intersection of calling frame's index (or column if
              on is specified) with `other`'s index, preserving the order
              of the calling's one.
        lsuffix : str, default ''
            Suffix to use from left frame's overlapping columns.
        rsuffix : str, default ''
            Suffix to use from right frame's overlapping columns.
        sort : bool, default False
            Order result DataFrame lexicographically by the join key. If False,
            the order of the join key depends on the join type (how keyword).

        Returns
        -------
        DataFrame
            A dataframe containing columns from both the caller and `other`.

        See Also
        --------
        DataFrame.merge : For column(s)-on-column(s) operations.

        Notes
        -----
        Parameters `on`, `lsuffix`, and `rsuffix` are not supported when
        passing a list of `DataFrame` objects.

        Support for specifying index levels as the `on` parameter was added
        in version 0.23.0.

        Examples
        --------
        >>> df = pd.DataFrame({'key': ['K0', 'K1', 'K2', 'K3', 'K4', 'K5'],
        ...                    'A': ['A0', 'A1', 'A2', 'A3', 'A4', 'A5']})

        >>> df
          key   A
        0  K0  A0
        1  K1  A1
        2  K2  A2
        3  K3  A3
        4  K4  A4
        5  K5  A5

        >>> other = pd.DataFrame({'key': ['K0', 'K1', 'K2'],
        ...                       'B': ['B0', 'B1', 'B2']})

        >>> other
          key   B
        0  K0  B0
        1  K1  B1
        2  K2  B2

        Join DataFrames using their indexes.

        >>> df.join(other, lsuffix='_caller', rsuffix='_other')
          key_caller   A key_other    B
        0         K0  A0        K0   B0
        1         K1  A1        K1   B1
        2         K2  A2        K2   B2
        3         K3  A3       NaN  NaN
        4         K4  A4       NaN  NaN
        5         K5  A5       NaN  NaN

        If we want to join using the key columns, we need to set key to be
        the index in both `df` and `other`. The joined DataFrame will have
        key as its index.

        >>> df.set_index('key').join(other.set_index('key'))
              A    B
        key
        K0   A0   B0
        K1   A1   B1
        K2   A2   B2
        K3   A3  NaN
        K4   A4  NaN
        K5   A5  NaN

        Another option to join using the key columns is to use the `on`
        parameter. DataFrame.join always uses `other`'s index but we can use
        any column in `df`. This method preserves the original DataFrame's
        index in the result.

        >>> df.join(other.set_index('key'), on='key')
          key   A    B
        0  K0  A0   B0
        1  K1  A1   B1
        2  K2  A2   B2
        3  K3  A3  NaN
        4  K4  A4  NaN
        5  K5  A5  NaN
        """
        return self._join_compat(
            other, on=on, how=how, lsuffix=lsuffix, rsuffix=rsuffix, sort=sort
        )

    def _join_compat(
        self,
        other: FrameOrSeriesUnion,
        on: Optional[IndexLabel] = None,
        how: str = "left",
        lsuffix: str = "",
        rsuffix: str = "",
        sort: bool = False,
    ):
        from pandas.core.reshape.concat import concat
        from pandas.core.reshape.merge import merge

        if isinstance(other, Series):
            if other.name is None:
                raise ValueError("Other Series must have a name")
            other = DataFrame({other.name: other})

        if isinstance(other, DataFrame):
            if how == "cross":
                return merge(
                    self,
                    other,
                    how=how,
                    on=on,
                    suffixes=(lsuffix, rsuffix),
                    sort=sort,
                )
            return merge(
                self,
                other,
                left_on=on,
                how=how,
                left_index=on is None,
                right_index=True,
                suffixes=(lsuffix, rsuffix),
                sort=sort,
            )
        else:
            if on is not None:
                raise ValueError(
                    "Joining multiple DataFrames only supported for joining on index"
                )

            frames = [self] + list(other)

            can_concat = all(df.index.is_unique for df in frames)

            # join indexes only using concat
            if can_concat:
                if how == "left":
                    res = concat(
                        frames, axis=1, join="outer", verify_integrity=True, sort=sort
                    )
                    return res.reindex(self.index, copy=False)
                else:
                    return concat(
                        frames, axis=1, join=how, verify_integrity=True, sort=sort
                    )

            joined = frames[0]

            for frame in frames[1:]:
                joined = merge(
                    joined, frame, how=how, left_index=True, right_index=True
                )

            return joined

    @Substitution("")
    @Appender(_merge_doc, indents=2)
    def merge(
        self,
        right: FrameOrSeriesUnion,
        how: str = "inner",
        on: Optional[IndexLabel] = None,
        left_on: Optional[IndexLabel] = None,
        right_on: Optional[IndexLabel] = None,
        left_index: bool = False,
        right_index: bool = False,
        sort: bool = False,
        suffixes: Suffixes = ("_x", "_y"),
        copy: bool = True,
        indicator: bool = False,
        validate: Optional[str] = None,
    ) -> DataFrame:
        from pandas.core.reshape.merge import merge

        return merge(
            self,
            right,
            how=how,
            on=on,
            left_on=left_on,
            right_on=right_on,
            left_index=left_index,
            right_index=right_index,
            sort=sort,
            suffixes=suffixes,
            copy=copy,
            indicator=indicator,
            validate=validate,
        )

    def round(self, decimals=0, *args, **kwargs) -> DataFrame:
        """
        Round a DataFrame to a variable number of decimal places.

        Parameters
        ----------
        decimals : int, dict, Series
            Number of decimal places to round each column to. If an int is
            given, round each column to the same number of places.
            Otherwise dict and Series round to variable numbers of places.
            Column names should be in the keys if `decimals` is a
            dict-like, or in the index if `decimals` is a Series. Any
            columns not included in `decimals` will be left as is. Elements
            of `decimals` which are not columns of the input will be
            ignored.
        *args
            Additional keywords have no effect but might be accepted for
            compatibility with numpy.
        **kwargs
            Additional keywords have no effect but might be accepted for
            compatibility with numpy.

        Returns
        -------
        DataFrame
            A DataFrame with the affected columns rounded to the specified
            number of decimal places.

        See Also
        --------
        numpy.around : Round a numpy array to the given number of decimals.
        Series.round : Round a Series to the given number of decimals.

        Examples
        --------
        >>> df = pd.DataFrame([(.21, .32), (.01, .67), (.66, .03), (.21, .18)],
        ...                   columns=['dogs', 'cats'])
        >>> df
            dogs  cats
        0  0.21  0.32
        1  0.01  0.67
        2  0.66  0.03
        3  0.21  0.18

        By providing an integer each column is rounded to the same number
        of decimal places

        >>> df.round(1)
            dogs  cats
        0   0.2   0.3
        1   0.0   0.7
        2   0.7   0.0
        3   0.2   0.2

        With a dict, the number of places for specific columns can be
        specified with the column names as key and the number of decimal
        places as value

        >>> df.round({'dogs': 1, 'cats': 0})
            dogs  cats
        0   0.2   0.0
        1   0.0   1.0
        2   0.7   0.0
        3   0.2   0.0

        Using a Series, the number of places for specific columns can be
        specified with the column names as index and the number of
        decimal places as value

        >>> decimals = pd.Series([0, 1], index=['cats', 'dogs'])
        >>> df.round(decimals)
            dogs  cats
        0   0.2   0.0
        1   0.0   1.0
        2   0.7   0.0
        3   0.2   0.0
        """
        from pandas.core.reshape.concat import concat

        def _dict_round(df, decimals):
            for col, vals in df.items():
                try:
                    yield _series_round(vals, decimals[col])
                except KeyError:
                    yield vals

        def _series_round(s, decimals):
            if is_integer_dtype(s) or is_float_dtype(s):
                return s.round(decimals)
            return s

        nv.validate_round(args, kwargs)

        if isinstance(decimals, (dict, Series)):
            if isinstance(decimals, Series):
                if not decimals.index.is_unique:
                    raise ValueError("Index of decimals must be unique")
            new_cols = list(_dict_round(self, decimals))
        elif is_integer(decimals):
            # Dispatch to Series.round
            new_cols = [_series_round(v, decimals) for _, v in self.items()]
        else:
            raise TypeError("decimals must be an integer, a dict-like or a Series")

        if len(new_cols) > 0:
            return self._constructor(
                concat(new_cols, axis=1), index=self.index, columns=self.columns
            )
        else:
            return self

    # ----------------------------------------------------------------------
    # Statistical methods, etc.

    def corr(self, method="pearson", min_periods=1) -> DataFrame:
        """
        Compute pairwise correlation of columns, excluding NA/null values.

        Parameters
        ----------
        method : {'pearson', 'kendall', 'spearman'} or callable
            Method of correlation:

            * pearson : standard correlation coefficient
            * kendall : Kendall Tau correlation coefficient
            * spearman : Spearman rank correlation
            * callable: callable with input two 1d ndarrays
                and returning a float. Note that the returned matrix from corr
                will have 1 along the diagonals and will be symmetric
                regardless of the callable's behavior.

                .. versionadded:: 0.24.0

        min_periods : int, optional
            Minimum number of observations required per pair of columns
            to have a valid result.

        Returns
        -------
        DataFrame
            Correlation matrix.

        See Also
        --------
        DataFrame.corrwith : Compute pairwise correlation with another
            DataFrame or Series.
        Series.corr : Compute the correlation between two Series.

        Examples
        --------
        >>> def histogram_intersection(a, b):
        ...     v = np.minimum(a, b).sum().round(decimals=1)
        ...     return v
        >>> df = pd.DataFrame([(.2, .3), (.0, .6), (.6, .0), (.2, .1)],
        ...                   columns=['dogs', 'cats'])
        >>> df.corr(method=histogram_intersection)
              dogs  cats
        dogs   1.0   0.3
        cats   0.3   1.0
        """
        numeric_df = self._get_numeric_data()
        cols = numeric_df.columns
        idx = cols.copy()
        mat = numeric_df.to_numpy(dtype=float, na_value=np.nan, copy=False)

        if method == "pearson":
            correl = libalgos.nancorr(mat, minp=min_periods)
        elif method == "spearman":
            correl = libalgos.nancorr_spearman(mat, minp=min_periods)
        elif method == "kendall":
            correl = libalgos.nancorr_kendall(mat, minp=min_periods)
        elif callable(method):
            if min_periods is None:
                min_periods = 1
            mat = mat.T
            corrf = nanops.get_corr_func(method)
            K = len(cols)
            correl = np.empty((K, K), dtype=float)
            mask = np.isfinite(mat)
            for i, ac in enumerate(mat):
                for j, bc in enumerate(mat):
                    if i > j:
                        continue

                    valid = mask[i] & mask[j]
                    if valid.sum() < min_periods:
                        c = np.nan
                    elif i == j:
                        c = 1.0
                    elif not valid.all():
                        c = corrf(ac[valid], bc[valid])
                    else:
                        c = corrf(ac, bc)
                    correl[i, j] = c
                    correl[j, i] = c
        else:
            raise ValueError(
                "method must be either 'pearson', "
                "'spearman', 'kendall', or a callable, "
                f"'{method}' was supplied"
            )

        return self._constructor(correl, index=idx, columns=cols)

    def cov(
        self, min_periods: Optional[int] = None, ddof: Optional[int] = 1
    ) -> DataFrame:
        """
        Compute pairwise covariance of columns, excluding NA/null values.

        Compute the pairwise covariance among the series of a DataFrame.
        The returned data frame is the `covariance matrix
        <https://en.wikipedia.org/wiki/Covariance_matrix>`__ of the columns
        of the DataFrame.

        Both NA and null values are automatically excluded from the
        calculation. (See the note below about bias from missing values.)
        A threshold can be set for the minimum number of
        observations for each value created. Comparisons with observations
        below this threshold will be returned as ``NaN``.

        This method is generally used for the analysis of time series data to
        understand the relationship between different measures
        across time.

        Parameters
        ----------
        min_periods : int, optional
            Minimum number of observations required per pair of columns
            to have a valid result.

        ddof : int, default 1
            Delta degrees of freedom.  The divisor used in calculations
            is ``N - ddof``, where ``N`` represents the number of elements.

            .. versionadded:: 1.1.0

        Returns
        -------
        DataFrame
            The covariance matrix of the series of the DataFrame.

        See Also
        --------
        Series.cov : Compute covariance with another Series.
        core.window.ExponentialMovingWindow.cov: Exponential weighted sample covariance.
        core.window.Expanding.cov : Expanding sample covariance.
        core.window.Rolling.cov : Rolling sample covariance.

        Notes
        -----
        Returns the covariance matrix of the DataFrame's time series.
        The covariance is normalized by N-ddof.

        For DataFrames that have Series that are missing data (assuming that
        data is `missing at random
        <https://en.wikipedia.org/wiki/Missing_data#Missing_at_random>`__)
        the returned covariance matrix will be an unbiased estimate
        of the variance and covariance between the member Series.

        However, for many applications this estimate may not be acceptable
        because the estimate covariance matrix is not guaranteed to be positive
        semi-definite. This could lead to estimate correlations having
        absolute values which are greater than one, and/or a non-invertible
        covariance matrix. See `Estimation of covariance matrices
        <https://en.wikipedia.org/w/index.php?title=Estimation_of_covariance_
        matrices>`__ for more details.

        Examples
        --------
        >>> df = pd.DataFrame([(1, 2), (0, 3), (2, 0), (1, 1)],
        ...                   columns=['dogs', 'cats'])
        >>> df.cov()
                  dogs      cats
        dogs  0.666667 -1.000000
        cats -1.000000  1.666667

        >>> np.random.seed(42)
        >>> df = pd.DataFrame(np.random.randn(1000, 5),
        ...                   columns=['a', 'b', 'c', 'd', 'e'])
        >>> df.cov()
                  a         b         c         d         e
        a  0.998438 -0.020161  0.059277 -0.008943  0.014144
        b -0.020161  1.059352 -0.008543 -0.024738  0.009826
        c  0.059277 -0.008543  1.010670 -0.001486 -0.000271
        d -0.008943 -0.024738 -0.001486  0.921297 -0.013692
        e  0.014144  0.009826 -0.000271 -0.013692  0.977795

        **Minimum number of periods**

        This method also supports an optional ``min_periods`` keyword
        that specifies the required minimum number of non-NA observations for
        each column pair in order to have a valid result:

        >>> np.random.seed(42)
        >>> df = pd.DataFrame(np.random.randn(20, 3),
        ...                   columns=['a', 'b', 'c'])
        >>> df.loc[df.index[:5], 'a'] = np.nan
        >>> df.loc[df.index[5:10], 'b'] = np.nan
        >>> df.cov(min_periods=12)
                  a         b         c
        a  0.316741       NaN -0.150812
        b       NaN  1.248003  0.191417
        c -0.150812  0.191417  0.895202
        """
        numeric_df = self._get_numeric_data()
        cols = numeric_df.columns
        idx = cols.copy()
        mat = numeric_df.to_numpy(dtype=float, na_value=np.nan, copy=False)

        if notna(mat).all():
            if min_periods is not None and min_periods > len(mat):
                base_cov = np.empty((mat.shape[1], mat.shape[1]))
                base_cov.fill(np.nan)
            else:
                base_cov = np.cov(mat.T, ddof=ddof)
            base_cov = base_cov.reshape((len(cols), len(cols)))
        else:
            base_cov = libalgos.nancorr(mat, cov=True, minp=min_periods)

        return self._constructor(base_cov, index=idx, columns=cols)

    def corrwith(self, other, axis: Axis = 0, drop=False, method="pearson") -> Series:
        """
        Compute pairwise correlation.

        Pairwise correlation is computed between rows or columns of
        DataFrame with rows or columns of Series or DataFrame. DataFrames
        are first aligned along both axes before computing the
        correlations.

        Parameters
        ----------
        other : DataFrame, Series
            Object with which to compute correlations.
        axis : {0 or 'index', 1 or 'columns'}, default 0
            The axis to use. 0 or 'index' to compute column-wise, 1 or 'columns' for
            row-wise.
        drop : bool, default False
            Drop missing indices from result.
        method : {'pearson', 'kendall', 'spearman'} or callable
            Method of correlation:

            * pearson : standard correlation coefficient
            * kendall : Kendall Tau correlation coefficient
            * spearman : Spearman rank correlation
            * callable: callable with input two 1d ndarrays
                and returning a float.

            .. versionadded:: 0.24.0

        Returns
        -------
        Series
            Pairwise correlations.

        See Also
        --------
        DataFrame.corr : Compute pairwise correlation of columns.
        """
        axis = self._get_axis_number(axis)
        this = self._get_numeric_data()

        if isinstance(other, Series):
            return this.apply(lambda x: other.corr(x, method=method), axis=axis)

        other = other._get_numeric_data()
        left, right = this.align(other, join="inner", copy=False)

        if axis == 1:
            left = left.T
            right = right.T

        if method == "pearson":
            # mask missing values
            left = left + right * 0
            right = right + left * 0

            # demeaned data
            ldem = left - left.mean()
            rdem = right - right.mean()

            num = (ldem * rdem).sum()
            dom = (left.count() - 1) * left.std() * right.std()

            correl = num / dom

        elif method in ["kendall", "spearman"] or callable(method):

            def c(x):
                return nanops.nancorr(x[0], x[1], method=method)

            correl = self._constructor_sliced(
                map(c, zip(left.values.T, right.values.T)), index=left.columns
            )

        else:
            raise ValueError(
                f"Invalid method {method} was passed, "
                "valid methods are: 'pearson', 'kendall', "
                "'spearman', or callable"
            )

        if not drop:
            # Find non-matching labels along the given axis
            # and append missing correlations (GH 22375)
            raxis = 1 if axis == 0 else 0
            result_index = this._get_axis(raxis).union(other._get_axis(raxis))
            idx_diff = result_index.difference(correl.index)

            if len(idx_diff) > 0:
                correl = correl.append(Series([np.nan] * len(idx_diff), index=idx_diff))

        return correl

    # ----------------------------------------------------------------------
    # ndarray-like stats methods

    def count(
        self, axis: Axis = 0, level: Optional[Level] = None, numeric_only: bool = False
    ):
        """
        Count non-NA cells for each column or row.

        The values `None`, `NaN`, `NaT`, and optionally `numpy.inf` (depending
        on `pandas.options.mode.use_inf_as_na`) are considered NA.

        Parameters
        ----------
        axis : {0 or 'index', 1 or 'columns'}, default 0
            If 0 or 'index' counts are generated for each column.
            If 1 or 'columns' counts are generated for each row.
        level : int or str, optional
            If the axis is a `MultiIndex` (hierarchical), count along a
            particular `level`, collapsing into a `DataFrame`.
            A `str` specifies the level name.
        numeric_only : bool, default False
            Include only `float`, `int` or `boolean` data.

        Returns
        -------
        Series or DataFrame
            For each column/row the number of non-NA/null entries.
            If `level` is specified returns a `DataFrame`.

        See Also
        --------
        Series.count: Number of non-NA elements in a Series.
        DataFrame.value_counts: Count unique combinations of columns.
        DataFrame.shape: Number of DataFrame rows and columns (including NA
            elements).
        DataFrame.isna: Boolean same-sized DataFrame showing places of NA
            elements.

        Examples
        --------
        Constructing DataFrame from a dictionary:

        >>> df = pd.DataFrame({"Person":
        ...                    ["John", "Myla", "Lewis", "John", "Myla"],
        ...                    "Age": [24., np.nan, 21., 33, 26],
        ...                    "Single": [False, True, True, True, False]})
        >>> df
           Person   Age  Single
        0    John  24.0   False
        1    Myla   NaN    True
        2   Lewis  21.0    True
        3    John  33.0    True
        4    Myla  26.0   False

        Notice the uncounted NA values:

        >>> df.count()
        Person    5
        Age       4
        Single    5
        dtype: int64

        Counts for each **row**:

        >>> df.count(axis='columns')
        0    3
        1    2
        2    3
        3    3
        4    3
        dtype: int64

        Counts for one level of a `MultiIndex`:

        >>> df.set_index(["Person", "Single"]).count(level="Person")
                Age
        Person
        John      2
        Lewis     1
        Myla      1
        """
        axis = self._get_axis_number(axis)
        if level is not None:
            return self._count_level(level, axis=axis, numeric_only=numeric_only)

        if numeric_only:
            frame = self._get_numeric_data()
        else:
            frame = self

        # GH #423
        if len(frame._get_axis(axis)) == 0:
            result = self._constructor_sliced(0, index=frame._get_agg_axis(axis))
        else:
            if frame._is_mixed_type or frame._mgr.any_extension_types:
                # the or any_extension_types is really only hit for single-
                # column frames with an extension array
                result = notna(frame).sum(axis=axis)
            else:
                # GH13407
                series_counts = notna(frame).sum(axis=axis)
                counts = series_counts.values
                result = self._constructor_sliced(
                    counts, index=frame._get_agg_axis(axis)
                )

        return result.astype("int64")

    def _count_level(self, level: Level, axis: Axis = 0, numeric_only=False):
        if numeric_only:
            frame = self._get_numeric_data()
        else:
            frame = self

        count_axis = frame._get_axis(axis)
        agg_axis = frame._get_agg_axis(axis)

        if not isinstance(count_axis, MultiIndex):
            raise TypeError(
                f"Can only count levels on hierarchical {self._get_axis_name(axis)}."
            )

        # Mask NaNs: Mask rows or columns where the index level is NaN, and all
        # values in the DataFrame that are NaN
        if frame._is_mixed_type:
            # Since we have mixed types, calling notna(frame.values) might
            # upcast everything to object
            values_mask = notna(frame).values
        else:
            # But use the speedup when we have homogeneous dtypes
            values_mask = notna(frame.values)

        index_mask = notna(count_axis.get_level_values(level=level))
        if axis == 1:
            mask = index_mask & values_mask
        else:
            mask = index_mask.reshape(-1, 1) & values_mask

        if isinstance(level, str):
            level = count_axis._get_level_number(level)

        level_name = count_axis._names[level]
        level_index = count_axis.levels[level]._rename(name=level_name)
        level_codes = ensure_int64(count_axis.codes[level])
        counts = lib.count_level_2d(mask, level_codes, len(level_index), axis=axis)

        if axis == 1:
            result = self._constructor(counts, index=agg_axis, columns=level_index)
        else:
            result = self._constructor(counts, index=level_index, columns=agg_axis)

        return result

    def _reduce(
        self,
        op,
        name: str,
        *,
        axis: Axis = 0,
        skipna: bool = True,
        numeric_only: Optional[bool] = None,
        filter_type=None,
        **kwds,
    ):

        assert filter_type is None or filter_type == "bool", filter_type
        out_dtype = "bool" if filter_type == "bool" else None

        own_dtypes = [arr.dtype for arr in self._iter_column_arrays()]

        dtype_is_dt = np.array(
            [is_datetime64_any_dtype(dtype) for dtype in own_dtypes],
            dtype=bool,
        )
        if numeric_only is None and name in ["mean", "median"] and dtype_is_dt.any():
            warnings.warn(
                "DataFrame.mean and DataFrame.median with numeric_only=None "
                "will include datetime64 and datetime64tz columns in a "
                "future version.",
                FutureWarning,
                stacklevel=5,
            )
            cols = self.columns[~dtype_is_dt]
            self = self[cols]

        # TODO: Make other agg func handle axis=None properly GH#21597
        axis = self._get_axis_number(axis)
        labels = self._get_agg_axis(axis)
        assert axis in [0, 1]

        def func(values: np.ndarray):
            # We only use this in the case that operates on self.values
            return op(values, axis=axis, skipna=skipna, **kwds)

        def blk_func(values, axis=1):
            if isinstance(values, ExtensionArray):
                return values._reduce(name, skipna=skipna, **kwds)
            else:
                return op(values, axis=axis, skipna=skipna, **kwds)

        def _get_data() -> DataFrame:
            if filter_type is None:
                data = self._get_numeric_data()
            else:
                # GH#25101, GH#24434
                assert filter_type == "bool"
                data = self._get_bool_data()
            return data

        if numeric_only is not None or axis == 0:
            # For numeric_only non-None and axis non-None, we know
            #  which blocks to use and no try/except is needed.
            #  For numeric_only=None only the case with axis==0 and no object
            #  dtypes are unambiguous can be handled with BlockManager.reduce
            # Case with EAs see GH#35881
            df = self
            if numeric_only is True:
                df = _get_data()
            if axis == 1:
                df = df.T
                axis = 0

            ignore_failures = numeric_only is None

            # After possibly _get_data and transposing, we are now in the
            #  simple case where we can use BlockManager.reduce
            res, indexer = df._mgr.reduce(blk_func, ignore_failures=ignore_failures)
            out = df._constructor(res).iloc[0]
            if out_dtype is not None:
                out = out.astype(out_dtype)
            if axis == 0 and len(self) == 0 and name in ["sum", "prod"]:
                # Even if we are object dtype, follow numpy and return
                #  float64, see test_apply_funcs_over_empty
                out = out.astype(np.float64)
            return out

        assert numeric_only is None

        data = self
        values = data.values

        try:
            result = func(values)

        except TypeError:
            # e.g. in nanops trying to convert strs to float

            data = _get_data()
            labels = data._get_agg_axis(axis)

            values = data.values
            with np.errstate(all="ignore"):
                result = func(values)

        if filter_type == "bool" and notna(result).all():
            result = result.astype(np.bool_)
        elif filter_type is None and is_object_dtype(result.dtype):
            try:
                result = result.astype(np.float64)
            except (ValueError, TypeError):
                # try to coerce to the original dtypes item by item if we can
                pass

        result = self._constructor_sliced(result, index=labels)
        return result

    def nunique(self, axis: Axis = 0, dropna: bool = True) -> Series:
        """
        Count distinct observations over requested axis.

        Return Series with number of distinct observations. Can ignore NaN
        values.

        Parameters
        ----------
        axis : {0 or 'index', 1 or 'columns'}, default 0
            The axis to use. 0 or 'index' for row-wise, 1 or 'columns' for
            column-wise.
        dropna : bool, default True
            Don't include NaN in the counts.

        Returns
        -------
        Series

        See Also
        --------
        Series.nunique: Method nunique for Series.
        DataFrame.count: Count non-NA cells for each column or row.

        Examples
        --------
        >>> df = pd.DataFrame({'A': [1, 2, 3], 'B': [1, 1, 1]})
        >>> df.nunique()
        A    3
        B    1
        dtype: int64

        >>> df.nunique(axis=1)
        0    1
        1    2
        2    2
        dtype: int64
        """
        return self.apply(Series.nunique, axis=axis, dropna=dropna)

    def idxmin(self, axis: Axis = 0, skipna: bool = True) -> Series:
        """
        Return index of first occurrence of minimum over requested axis.

        NA/null values are excluded.

        Parameters
        ----------
        axis : {0 or 'index', 1 or 'columns'}, default 0
            The axis to use. 0 or 'index' for row-wise, 1 or 'columns' for column-wise.
        skipna : bool, default True
            Exclude NA/null values. If an entire row/column is NA, the result
            will be NA.

        Returns
        -------
        Series
            Indexes of minima along the specified axis.

        Raises
        ------
        ValueError
            * If the row/column is empty

        See Also
        --------
        Series.idxmin : Return index of the minimum element.

        Notes
        -----
        This method is the DataFrame version of ``ndarray.argmin``.

        Examples
        --------
        Consider a dataset containing food consumption in Argentina.

        >>> df = pd.DataFrame({'consumption': [10.51, 103.11, 55.48],
        ...                    'co2_emissions': [37.2, 19.66, 1712]},
        ...                    index=['Pork', 'Wheat Products', 'Beef'])

        >>> df
                        consumption  co2_emissions
        Pork                  10.51         37.20
        Wheat Products       103.11         19.66
        Beef                  55.48       1712.00

        By default, it returns the index for the minimum value in each column.

        >>> df.idxmin()
        consumption                Pork
        co2_emissions    Wheat Products
        dtype: object

        To return the index for the minimum value in each row, use ``axis="columns"``.

        >>> df.idxmin(axis="columns")
        Pork                consumption
        Wheat Products    co2_emissions
        Beef                consumption
        dtype: object
        """
        axis = self._get_axis_number(axis)

        res = self._reduce(
            nanops.nanargmin, "argmin", axis=axis, skipna=skipna, numeric_only=False
        )
        indices = res._values

        # indices will always be np.ndarray since axis is not None and
        # values is a 2d array for DataFrame
        # error: Item "int" of "Union[int, Any]" has no attribute "__iter__"
        assert isinstance(indices, np.ndarray)  # for mypy

        index = self._get_axis(axis)
        result = [index[i] if i >= 0 else np.nan for i in indices]
        return self._constructor_sliced(result, index=self._get_agg_axis(axis))

    def idxmax(self, axis: Axis = 0, skipna: bool = True) -> Series:
        """
        Return index of first occurrence of maximum over requested axis.

        NA/null values are excluded.

        Parameters
        ----------
        axis : {0 or 'index', 1 or 'columns'}, default 0
            The axis to use. 0 or 'index' for row-wise, 1 or 'columns' for column-wise.
        skipna : bool, default True
            Exclude NA/null values. If an entire row/column is NA, the result
            will be NA.

        Returns
        -------
        Series
            Indexes of maxima along the specified axis.

        Raises
        ------
        ValueError
            * If the row/column is empty

        See Also
        --------
        Series.idxmax : Return index of the maximum element.

        Notes
        -----
        This method is the DataFrame version of ``ndarray.argmax``.

        Examples
        --------
        Consider a dataset containing food consumption in Argentina.

        >>> df = pd.DataFrame({'consumption': [10.51, 103.11, 55.48],
        ...                    'co2_emissions': [37.2, 19.66, 1712]},
        ...                    index=['Pork', 'Wheat Products', 'Beef'])

        >>> df
                        consumption  co2_emissions
        Pork                  10.51         37.20
        Wheat Products       103.11         19.66
        Beef                  55.48       1712.00

        By default, it returns the index for the maximum value in each column.

        >>> df.idxmax()
        consumption     Wheat Products
        co2_emissions             Beef
        dtype: object

        To return the index for the maximum value in each row, use ``axis="columns"``.

        >>> df.idxmax(axis="columns")
        Pork              co2_emissions
        Wheat Products     consumption
        Beef              co2_emissions
        dtype: object
        """
        axis = self._get_axis_number(axis)

        res = self._reduce(
            nanops.nanargmax, "argmax", axis=axis, skipna=skipna, numeric_only=False
        )
        indices = res._values

        # indices will always be np.ndarray since axis is not None and
        # values is a 2d array for DataFrame
        # error: Item "int" of "Union[int, Any]" has no attribute "__iter__"
        assert isinstance(indices, np.ndarray)  # for mypy

        index = self._get_axis(axis)
        result = [index[i] if i >= 0 else np.nan for i in indices]
        return self._constructor_sliced(result, index=self._get_agg_axis(axis))

    def _get_agg_axis(self, axis_num: int) -> Index:
        """
        Let's be explicit about this.
        """
        if axis_num == 0:
            return self.columns
        elif axis_num == 1:
            return self.index
        else:
            raise ValueError(f"Axis must be 0 or 1 (got {repr(axis_num)})")

    def mode(
        self, axis: Axis = 0, numeric_only: bool = False, dropna: bool = True
    ) -> DataFrame:
        """
        Get the mode(s) of each element along the selected axis.

        The mode of a set of values is the value that appears most often.
        It can be multiple values.

        Parameters
        ----------
        axis : {0 or 'index', 1 or 'columns'}, default 0
            The axis to iterate over while searching for the mode:

            * 0 or 'index' : get mode of each column
            * 1 or 'columns' : get mode of each row.

        numeric_only : bool, default False
            If True, only apply to numeric columns.
        dropna : bool, default True
            Don't consider counts of NaN/NaT.

            .. versionadded:: 0.24.0

        Returns
        -------
        DataFrame
            The modes of each column or row.

        See Also
        --------
        Series.mode : Return the highest frequency value in a Series.
        Series.value_counts : Return the counts of values in a Series.

        Examples
        --------
        >>> df = pd.DataFrame([('bird', 2, 2),
        ...                    ('mammal', 4, np.nan),
        ...                    ('arthropod', 8, 0),
        ...                    ('bird', 2, np.nan)],
        ...                   index=('falcon', 'horse', 'spider', 'ostrich'),
        ...                   columns=('species', 'legs', 'wings'))
        >>> df
                   species  legs  wings
        falcon        bird     2    2.0
        horse       mammal     4    NaN
        spider   arthropod     8    0.0
        ostrich       bird     2    NaN

        By default, missing values are not considered, and the mode of wings
        are both 0 and 2. Because the resulting DataFrame has two rows,
        the second row of ``species`` and ``legs`` contains ``NaN``.

        >>> df.mode()
          species  legs  wings
        0    bird   2.0    0.0
        1     NaN   NaN    2.0

        Setting ``dropna=False`` ``NaN`` values are considered and they can be
        the mode (like for wings).

        >>> df.mode(dropna=False)
          species  legs  wings
        0    bird     2    NaN

        Setting ``numeric_only=True``, only the mode of numeric columns is
        computed, and columns of other types are ignored.

        >>> df.mode(numeric_only=True)
           legs  wings
        0   2.0    0.0
        1   NaN    2.0

        To compute the mode over columns and not rows, use the axis parameter:

        >>> df.mode(axis='columns', numeric_only=True)
                   0    1
        falcon   2.0  NaN
        horse    4.0  NaN
        spider   0.0  8.0
        ostrich  2.0  NaN
        """
        data = self if not numeric_only else self._get_numeric_data()

        def f(s):
            return s.mode(dropna=dropna)

        data = data.apply(f, axis=axis)
        # Ensure index is type stable (should always use int index)
        if data.empty:
            data.index = ibase.default_index(0)

        return data

    def quantile(
        self,
        q=0.5,
        axis: Axis = 0,
        numeric_only: bool = True,
        interpolation: str = "linear",
    ):
        """
        Return values at the given quantile over requested axis.

        Parameters
        ----------
        q : float or array-like, default 0.5 (50% quantile)
            Value between 0 <= q <= 1, the quantile(s) to compute.
        axis : {0, 1, 'index', 'columns'}, default 0
            Equals 0 or 'index' for row-wise, 1 or 'columns' for column-wise.
        numeric_only : bool, default True
            If False, the quantile of datetime and timedelta data will be
            computed as well.
        interpolation : {'linear', 'lower', 'higher', 'midpoint', 'nearest'}
            This optional parameter specifies the interpolation method to use,
            when the desired quantile lies between two data points `i` and `j`:

            * linear: `i + (j - i) * fraction`, where `fraction` is the
              fractional part of the index surrounded by `i` and `j`.
            * lower: `i`.
            * higher: `j`.
            * nearest: `i` or `j` whichever is nearest.
            * midpoint: (`i` + `j`) / 2.

        Returns
        -------
        Series or DataFrame

            If ``q`` is an array, a DataFrame will be returned where the
              index is ``q``, the columns are the columns of self, and the
              values are the quantiles.
            If ``q`` is a float, a Series will be returned where the
              index is the columns of self and the values are the quantiles.

        See Also
        --------
        core.window.Rolling.quantile: Rolling quantile.
        numpy.percentile: Numpy function to compute the percentile.

        Examples
        --------
        >>> df = pd.DataFrame(np.array([[1, 1], [2, 10], [3, 100], [4, 100]]),
        ...                   columns=['a', 'b'])
        >>> df.quantile(.1)
        a    1.3
        b    3.7
        Name: 0.1, dtype: float64
        >>> df.quantile([.1, .5])
               a     b
        0.1  1.3   3.7
        0.5  2.5  55.0

        Specifying `numeric_only=False` will also compute the quantile of
        datetime and timedelta data.

        >>> df = pd.DataFrame({'A': [1, 2],
        ...                    'B': [pd.Timestamp('2010'),
        ...                          pd.Timestamp('2011')],
        ...                    'C': [pd.Timedelta('1 days'),
        ...                          pd.Timedelta('2 days')]})
        >>> df.quantile(0.5, numeric_only=False)
        A                    1.5
        B    2010-07-02 12:00:00
        C        1 days 12:00:00
        Name: 0.5, dtype: object
        """
        validate_percentile(q)

        if not is_list_like(q):
            # BlockManager.quantile expects listlike, so we wrap and unwrap here
            res = self.quantile(
                [q], axis=axis, numeric_only=numeric_only, interpolation=interpolation
            )
            return res.iloc[0]

        q = Index(q, dtype=np.float64)
        data = self._get_numeric_data() if numeric_only else self
        axis = self._get_axis_number(axis)
        is_transposed = axis == 1

        if is_transposed:
            data = data.T

        if len(data.columns) == 0:
            # GH#23925 _get_numeric_data may have dropped all columns
            cols = Index([], name=self.columns.name)
            if is_list_like(q):
                return self._constructor([], index=q, columns=cols)
            return self._constructor_sliced([], index=cols, name=q, dtype=np.float64)

        result = data._mgr.quantile(
            qs=q, axis=1, interpolation=interpolation, transposed=is_transposed
        )

        result = self._constructor(result)

        if is_transposed:
            result = result.T

        return result

    @doc(NDFrame.asfreq, **_shared_doc_kwargs)
    def asfreq(
        self,
        freq: Frequency,
        method=None,
        how: Optional[str] = None,
        normalize: bool = False,
        fill_value=None,
    ) -> DataFrame:
        return super().asfreq(
            freq=freq,
            method=method,
            how=how,
            normalize=normalize,
            fill_value=fill_value,
        )

    @doc(NDFrame.resample, **_shared_doc_kwargs)
    def resample(
        self,
        rule,
        axis=0,
        closed: Optional[str] = None,
        label: Optional[str] = None,
        convention: str = "start",
        kind: Optional[str] = None,
        loffset=None,
        base: Optional[int] = None,
        on=None,
        level=None,
        origin: Union[str, TimestampConvertibleTypes] = "start_day",
        offset: Optional[TimedeltaConvertibleTypes] = None,
    ) -> Resampler:
        return super().resample(
            rule=rule,
            axis=axis,
            closed=closed,
            label=label,
            convention=convention,
            kind=kind,
            loffset=loffset,
            base=base,
            on=on,
            level=level,
            origin=origin,
            offset=offset,
        )

    def to_timestamp(
        self,
        freq: Optional[Frequency] = None,
        how: str = "start",
        axis: Axis = 0,
        copy: bool = True,
    ) -> DataFrame:
        """
        Cast to DatetimeIndex of timestamps, at *beginning* of period.

        Parameters
        ----------
        freq : str, default frequency of PeriodIndex
            Desired frequency.
        how : {'s', 'e', 'start', 'end'}
            Convention for converting period to timestamp; start of period
            vs. end.
        axis : {0 or 'index', 1 or 'columns'}, default 0
            The axis to convert (the index by default).
        copy : bool, default True
            If False then underlying input data is not copied.

        Returns
        -------
        DataFrame with DatetimeIndex
        """
        new_obj = self.copy(deep=copy)

        axis_name = self._get_axis_name(axis)
        old_ax = getattr(self, axis_name)
        if not isinstance(old_ax, PeriodIndex):
            raise TypeError(f"unsupported Type {type(old_ax).__name__}")

        new_ax = old_ax.to_timestamp(freq=freq, how=how)

        setattr(new_obj, axis_name, new_ax)
        return new_obj

    def to_period(
        self, freq: Optional[Frequency] = None, axis: Axis = 0, copy: bool = True
    ) -> DataFrame:
        """
        Convert DataFrame from DatetimeIndex to PeriodIndex.

        Convert DataFrame from DatetimeIndex to PeriodIndex with desired
        frequency (inferred from index if not passed).

        Parameters
        ----------
        freq : str, default
            Frequency of the PeriodIndex.
        axis : {0 or 'index', 1 or 'columns'}, default 0
            The axis to convert (the index by default).
        copy : bool, default True
            If False then underlying input data is not copied.

        Returns
        -------
        DataFrame with PeriodIndex
        """
        new_obj = self.copy(deep=copy)

        axis_name = self._get_axis_name(axis)
        old_ax = getattr(self, axis_name)
        if not isinstance(old_ax, DatetimeIndex):
            raise TypeError(f"unsupported Type {type(old_ax).__name__}")

        new_ax = old_ax.to_period(freq=freq)

        setattr(new_obj, axis_name, new_ax)
        return new_obj

    def isin(self, values) -> DataFrame:
        """
        Whether each element in the DataFrame is contained in values.

        Parameters
        ----------
        values : iterable, Series, DataFrame or dict
            The result will only be true at a location if all the
            labels match. If `values` is a Series, that's the index. If
            `values` is a dict, the keys must be the column names,
            which must match. If `values` is a DataFrame,
            then both the index and column labels must match.

        Returns
        -------
        DataFrame
            DataFrame of booleans showing whether each element in the DataFrame
            is contained in values.

        See Also
        --------
        DataFrame.eq: Equality test for DataFrame.
        Series.isin: Equivalent method on Series.
        Series.str.contains: Test if pattern or regex is contained within a
            string of a Series or Index.

        Examples
        --------
        >>> df = pd.DataFrame({'num_legs': [2, 4], 'num_wings': [2, 0]},
        ...                   index=['falcon', 'dog'])
        >>> df
                num_legs  num_wings
        falcon         2          2
        dog            4          0

        When ``values`` is a list check whether every value in the DataFrame
        is present in the list (which animals have 0 or 2 legs or wings)

        >>> df.isin([0, 2])
                num_legs  num_wings
        falcon      True       True
        dog        False       True

        When ``values`` is a dict, we can pass values to check for each
        column separately:

        >>> df.isin({'num_wings': [0, 3]})
                num_legs  num_wings
        falcon     False      False
        dog        False       True

        When ``values`` is a Series or DataFrame the index and column must
        match. Note that 'falcon' does not match based on the number of legs
        in df2.

        >>> other = pd.DataFrame({'num_legs': [8, 2], 'num_wings': [0, 2]},
        ...                      index=['spider', 'falcon'])
        >>> df.isin(other)
                num_legs  num_wings
        falcon      True       True
        dog        False      False
        """
        if isinstance(values, dict):
            from pandas.core.reshape.concat import concat

            values = collections.defaultdict(list, values)
            return concat(
                (
                    self.iloc[:, [i]].isin(values[col])
                    for i, col in enumerate(self.columns)
                ),
                axis=1,
            )
        elif isinstance(values, Series):
            if not values.index.is_unique:
                raise ValueError("cannot compute isin with a duplicate axis.")
            return self.eq(values.reindex_like(self), axis="index")
        elif isinstance(values, DataFrame):
            if not (values.columns.is_unique and values.index.is_unique):
                raise ValueError("cannot compute isin with a duplicate axis.")
            return self.eq(values.reindex_like(self))
        else:
            if not is_list_like(values):
                raise TypeError(
                    "only list-like or dict-like objects are allowed "
                    "to be passed to DataFrame.isin(), "
                    f"you passed a '{type(values).__name__}'"
                )
            return self._constructor(
                algorithms.isin(self.values.ravel(), values).reshape(self.shape),
                self.index,
                self.columns,
            )

    # ----------------------------------------------------------------------
    # Add index and columns
    _AXIS_ORDERS = ["index", "columns"]
    _AXIS_TO_AXIS_NUMBER: Dict[Axis, int] = {
        **NDFrame._AXIS_TO_AXIS_NUMBER,
        1: 1,
        "columns": 1,
    }
    _AXIS_REVERSED = True
    _AXIS_LEN = len(_AXIS_ORDERS)
    _info_axis_number = 1
    _info_axis_name = "columns"

    index: Index = properties.AxisProperty(
        axis=1, doc="The index (row labels) of the DataFrame."
    )
    columns: Index = properties.AxisProperty(
        axis=0, doc="The column labels of the DataFrame."
    )

    @property
    def _AXIS_NUMBERS(self) -> Dict[str, int]:
        """.. deprecated:: 1.1.0"""
        super()._AXIS_NUMBERS
        return {"index": 0, "columns": 1}

    @property
    def _AXIS_NAMES(self) -> Dict[int, str]:
        """.. deprecated:: 1.1.0"""
        super()._AXIS_NAMES
        return {0: "index", 1: "columns"}

    # ----------------------------------------------------------------------
    # Add plotting methods to DataFrame
    plot = CachedAccessor("plot", pandas.plotting.PlotAccessor)
    hist = pandas.plotting.hist_frame
    boxplot = pandas.plotting.boxplot_frame
    sparse = CachedAccessor("sparse", SparseFrameAccessor)


DataFrame._add_numeric_operations()

ops.add_flex_arithmetic_methods(DataFrame)


def _from_nested_dict(data) -> collections.defaultdict:
    new_data: collections.defaultdict = collections.defaultdict(dict)
    for index, s in data.items():
        for col, v in s.items():
            new_data[col][index] = v
    return new_data


def _reindex_for_setitem(value: FrameOrSeriesUnion, index: Index) -> ArrayLike:
    # reindex if necessary

    if value.index.equals(index) or not len(index):
        # error: Incompatible return value type (got "Union[ndarray, Any]", expected
        # "ExtensionArray")
        return value._values.copy()  # type: ignore[return-value]

    # GH#4107
    try:
        reindexed_value = value.reindex(index)._values
    except ValueError as err:
        # raised in MultiIndex.from_tuples, see test_insert_error_msmgs
        if not value.index.is_unique:
            # duplicate axis
            raise err

        raise TypeError(
            "incompatible index of inserted column with frame index"
        ) from err
    return reindexed_value<|MERGE_RESOLUTION|>--- conflicted
+++ resolved
@@ -4308,15 +4308,7 @@
 
         if row_indexer is not None and col_indexer is not None:
             indexer = row_indexer, col_indexer
-<<<<<<< HEAD
-            # error: Argument 2 to "take_2d_multi" has incompatible type "Tuple[Any,
-            # Any]"; expected "ndarray"
-            new_values = algorithms.take_2d_multi(
-                self.values, indexer, fill_value=fill_value  # type: ignore[arg-type]
-            )
-=======
             new_values = take_2d_multi(self.values, indexer, fill_value=fill_value)
->>>>>>> 8425e04b
             return self._constructor(new_values, index=new_index, columns=new_columns)
         else:
             return self._reindex_with_indexers(
