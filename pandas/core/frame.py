"""
DataFrame
---------
An efficient 2D container for potentially mixed-type time series or other
labeled data series.

Similar to its R counterpart, data.frame, except providing automatic data
alignment and a host of useful data manipulation methods having to do with the
labeling information
"""
from __future__ import annotations

import collections
from collections import abc
import datetime
import functools
from io import StringIO
import itertools
import mmap
from textwrap import dedent
from typing import (
    IO,
    TYPE_CHECKING,
    Any,
    AnyStr,
    Callable,
    Hashable,
    Iterable,
    Iterator,
    Sequence,
    cast,
    overload,
)
import warnings

import numpy as np
import numpy.ma as ma

from pandas._config import get_option

from pandas._libs import (
    algos as libalgos,
    lib,
    properties,
)
from pandas._libs.lib import no_default
from pandas._typing import (
    AggFuncType,
    AnyArrayLike,
    ArrayLike,
    Axes,
    Axis,
    ColspaceArgType,
    CompressionOptions,
    Dtype,
    FilePathOrBuffer,
    FloatFormatType,
    FormattersType,
    FrameOrSeriesUnion,
    Frequency,
    IndexKeyFunc,
    IndexLabel,
    Level,
    NpDtype,
    PythonFuncType,
    Renamer,
    Scalar,
    StorageOptions,
    Suffixes,
    ValueKeyFunc,
)
from pandas.compat._optional import import_optional_dependency
from pandas.compat.numpy import function as nv
from pandas.util._decorators import (
    Appender,
    Substitution,
    deprecate_kwarg,
    doc,
    rewrite_axis_style_signature,
)
from pandas.util._validators import (
    validate_axis_style_args,
    validate_bool_kwarg,
    validate_percentile,
)

from pandas.core.dtypes.cast import (
    construct_1d_arraylike_from_scalar,
    construct_2d_arraylike_from_scalar,
    find_common_type,
    infer_dtype_from_scalar,
    invalidate_string_dtypes,
    maybe_box_native,
    maybe_convert_platform,
    maybe_downcast_to_dtype,
    validate_numeric_casting,
)
from pandas.core.dtypes.common import (
    ensure_platform_int,
    infer_dtype_from_object,
    is_bool_dtype,
    is_dataclass,
    is_datetime64_any_dtype,
    is_dict_like,
    is_dtype_equal,
    is_extension_array_dtype,
    is_float,
    is_float_dtype,
    is_hashable,
    is_integer,
    is_integer_dtype,
    is_iterator,
    is_list_like,
    is_object_dtype,
    is_scalar,
    is_sequence,
    pandas_dtype,
)
from pandas.core.dtypes.dtypes import ExtensionDtype
from pandas.core.dtypes.missing import (
    isna,
    notna,
)

from pandas.core import (
    algorithms,
    common as com,
    generic,
    nanops,
    ops,
)
from pandas.core.accessor import CachedAccessor
from pandas.core.aggregation import (
    reconstruct_func,
    relabel_result,
)
from pandas.core.array_algos.take import take_2d_multi
from pandas.core.arraylike import OpsMixin
from pandas.core.arrays import ExtensionArray
from pandas.core.arrays.sparse import SparseFrameAccessor
from pandas.core.construction import (
    extract_array,
    sanitize_array,
    sanitize_masked_array,
)
from pandas.core.generic import (
    NDFrame,
    _shared_docs,
)
from pandas.core.indexers import check_key_length
from pandas.core.indexes import base as ibase
from pandas.core.indexes.api import (
    DatetimeIndex,
    Index,
    PeriodIndex,
    ensure_index,
    ensure_index_from_sequences,
)
from pandas.core.indexes.multi import (
    MultiIndex,
    maybe_droplevels,
)
from pandas.core.indexing import (
    check_bool_indexer,
    convert_to_index_sliceable,
)
from pandas.core.internals import (
    ArrayManager,
    BlockManager,
)
from pandas.core.internals.construction import (
    arrays_to_mgr,
    dataclasses_to_dicts,
    dict_to_mgr,
    mgr_to_mgr,
    ndarray_to_mgr,
    nested_data_to_arrays,
    rec_array_to_mgr,
    reorder_arrays,
    to_arrays,
    treat_as_nested,
)
from pandas.core.reshape.melt import melt
from pandas.core.series import Series
from pandas.core.sorting import (
    get_group_index,
    lexsort_indexer,
    nargsort,
)

from pandas.io.common import get_handle
from pandas.io.formats import (
    console,
    format as fmt,
)
from pandas.io.formats.info import (
    BaseInfo,
    DataFrameInfo,
)
import pandas.plotting

if TYPE_CHECKING:
    from typing import Literal

    from pandas._typing import (
        TimedeltaConvertibleTypes,
        TimestampConvertibleTypes,
    )

    from pandas.core.groupby.generic import DataFrameGroupBy
    from pandas.core.resample import Resampler

    from pandas.io.formats.style import Styler

# ---------------------------------------------------------------------
# Docstring templates

_shared_doc_kwargs = {
    "axes": "index, columns",
    "klass": "DataFrame",
    "axes_single_arg": "{0 or 'index', 1 or 'columns'}",
    "axis": """axis : {0 or 'index', 1 or 'columns'}, default 0
        If 0 or 'index': apply function to each column.
        If 1 or 'columns': apply function to each row.""",
    "inplace": """
    inplace : bool, default False
        If True, performs operation inplace and returns None.""",
    "optional_by": """
        by : str or list of str
            Name or list of names to sort by.

            - if `axis` is 0 or `'index'` then `by` may contain index
              levels and/or column labels.
            - if `axis` is 1 or `'columns'` then `by` may contain column
              levels and/or index labels.""",
    "optional_labels": """labels : array-like, optional
            New labels / index to conform the axis specified by 'axis' to.""",
    "optional_axis": """axis : int or str, optional
            Axis to target. Can be either the axis name ('index', 'columns')
            or number (0, 1).""",
    "replace_iloc": """
    This differs from updating with ``.loc`` or ``.iloc``, which require
    you to specify a location to update with some value.""",
}

_numeric_only_doc = """numeric_only : bool or None, default None
    Include only float, int, boolean data. If None, will attempt to use
    everything, then use only numeric data
"""

_merge_doc = """
Merge DataFrame or named Series objects with a database-style join.

The join is done on columns or indexes. If joining columns on
columns, the DataFrame indexes *will be ignored*. Otherwise if joining indexes
on indexes or indexes on a column or columns, the index will be passed on.
When performing a cross merge, no column specifications to merge on are
allowed.

Parameters
----------%s
right : DataFrame or named Series
    Object to merge with.
how : {'left', 'right', 'outer', 'inner', 'cross'}, default 'inner'
    Type of merge to be performed.

    * left: use only keys from left frame, similar to a SQL left outer join;
      preserve key order.
    * right: use only keys from right frame, similar to a SQL right outer join;
      preserve key order.
    * outer: use union of keys from both frames, similar to a SQL full outer
      join; sort keys lexicographically.
    * inner: use intersection of keys from both frames, similar to a SQL inner
      join; preserve the order of the left keys.
    * cross: creates the cartesian product from both frames, preserves the order
      of the left keys.

      .. versionadded:: 1.2.0

on : label or list
    Column or index level names to join on. These must be found in both
    DataFrames. If `on` is None and not merging on indexes then this defaults
    to the intersection of the columns in both DataFrames.
left_on : label or list, or array-like
    Column or index level names to join on in the left DataFrame. Can also
    be an array or list of arrays of the length of the left DataFrame.
    These arrays are treated as if they are columns.
right_on : label or list, or array-like
    Column or index level names to join on in the right DataFrame. Can also
    be an array or list of arrays of the length of the right DataFrame.
    These arrays are treated as if they are columns.
left_index : bool, default False
    Use the index from the left DataFrame as the join key(s). If it is a
    MultiIndex, the number of keys in the other DataFrame (either the index
    or a number of columns) must match the number of levels.
right_index : bool, default False
    Use the index from the right DataFrame as the join key. Same caveats as
    left_index.
sort : bool, default False
    Sort the join keys lexicographically in the result DataFrame. If False,
    the order of the join keys depends on the join type (how keyword).
suffixes : list-like, default is ("_x", "_y")
    A length-2 sequence where each element is optionally a string
    indicating the suffix to add to overlapping column names in
    `left` and `right` respectively. Pass a value of `None` instead
    of a string to indicate that the column name from `left` or
    `right` should be left as-is, with no suffix. At least one of the
    values must not be None.
copy : bool, default True
    If False, avoid copy if possible.
indicator : bool or str, default False
    If True, adds a column to the output DataFrame called "_merge" with
    information on the source of each row. The column can be given a different
    name by providing a string argument. The column will have a Categorical
    type with the value of "left_only" for observations whose merge key only
    appears in the left DataFrame, "right_only" for observations
    whose merge key only appears in the right DataFrame, and "both"
    if the observation's merge key is found in both DataFrames.

validate : str, optional
    If specified, checks if merge is of specified type.

    * "one_to_one" or "1:1": check if merge keys are unique in both
      left and right datasets.
    * "one_to_many" or "1:m": check if merge keys are unique in left
      dataset.
    * "many_to_one" or "m:1": check if merge keys are unique in right
      dataset.
    * "many_to_many" or "m:m": allowed, but does not result in checks.

Returns
-------
DataFrame
    A DataFrame of the two merged objects.

See Also
--------
merge_ordered : Merge with optional filling/interpolation.
merge_asof : Merge on nearest keys.
DataFrame.join : Similar method using indices.

Notes
-----
Support for specifying index levels as the `on`, `left_on`, and
`right_on` parameters was added in version 0.23.0
Support for merging named Series objects was added in version 0.24.0

Examples
--------
>>> df1 = pd.DataFrame({'lkey': ['foo', 'bar', 'baz', 'foo'],
...                     'value': [1, 2, 3, 5]})
>>> df2 = pd.DataFrame({'rkey': ['foo', 'bar', 'baz', 'foo'],
...                     'value': [5, 6, 7, 8]})
>>> df1
    lkey value
0   foo      1
1   bar      2
2   baz      3
3   foo      5
>>> df2
    rkey value
0   foo      5
1   bar      6
2   baz      7
3   foo      8

Merge df1 and df2 on the lkey and rkey columns. The value columns have
the default suffixes, _x and _y, appended.

>>> df1.merge(df2, left_on='lkey', right_on='rkey')
  lkey  value_x rkey  value_y
0  foo        1  foo        5
1  foo        1  foo        8
2  foo        5  foo        5
3  foo        5  foo        8
4  bar        2  bar        6
5  baz        3  baz        7

Merge DataFrames df1 and df2 with specified left and right suffixes
appended to any overlapping columns.

>>> df1.merge(df2, left_on='lkey', right_on='rkey',
...           suffixes=('_left', '_right'))
  lkey  value_left rkey  value_right
0  foo           1  foo            5
1  foo           1  foo            8
2  foo           5  foo            5
3  foo           5  foo            8
4  bar           2  bar            6
5  baz           3  baz            7

Merge DataFrames df1 and df2, but raise an exception if the DataFrames have
any overlapping columns.

>>> df1.merge(df2, left_on='lkey', right_on='rkey', suffixes=(False, False))
Traceback (most recent call last):
...
ValueError: columns overlap but no suffix specified:
    Index(['value'], dtype='object')

>>> df1 = pd.DataFrame({'a': ['foo', 'bar'], 'b': [1, 2]})
>>> df2 = pd.DataFrame({'a': ['foo', 'baz'], 'c': [3, 4]})
>>> df1
      a  b
0   foo  1
1   bar  2
>>> df2
      a  c
0   foo  3
1   baz  4

>>> df1.merge(df2, how='inner', on='a')
      a  b  c
0   foo  1  3

>>> df1.merge(df2, how='left', on='a')
      a  b  c
0   foo  1  3.0
1   bar  2  NaN

>>> df1 = pd.DataFrame({'left': ['foo', 'bar']})
>>> df2 = pd.DataFrame({'right': [7, 8]})
>>> df1
    left
0   foo
1   bar
>>> df2
    right
0   7
1   8

>>> df1.merge(df2, how='cross')
   left  right
0   foo      7
1   foo      8
2   bar      7
3   bar      8
"""


# -----------------------------------------------------------------------
# DataFrame class


class DataFrame(NDFrame, OpsMixin):
    """
    Two-dimensional, size-mutable, potentially heterogeneous tabular data.

    Data structure also contains labeled axes (rows and columns).
    Arithmetic operations align on both row and column labels. Can be
    thought of as a dict-like container for Series objects. The primary
    pandas data structure.

    Parameters
    ----------
    data : ndarray (structured or homogeneous), Iterable, dict, or DataFrame
        Dict can contain Series, arrays, constants, dataclass or list-like objects. If
        data is a dict, column order follows insertion-order.

        .. versionchanged:: 0.25.0
           If data is a list of dicts, column order follows insertion-order.

    index : Index or array-like
        Index to use for resulting frame. Will default to RangeIndex if
        no indexing information part of input data and no index provided.
    columns : Index or array-like
        Column labels to use for resulting frame when data does not have them,
        defaulting to RangeIndex(0, 1, 2, ..., n). If data contains column labels,
        will perform column selection instead.
    dtype : dtype, default None
        Data type to force. Only a single dtype is allowed. If None, infer.
    copy : bool or None, default None
        Copy data from inputs.
        For dict data, the default of None behaves like ``copy=True``.  For DataFrame
        or 2d ndarray input, the default of None behaves like ``copy=False``.

        .. versionchanged:: 1.3.0

    See Also
    --------
    DataFrame.from_records : Constructor from tuples, also record arrays.
    DataFrame.from_dict : From dicts of Series, arrays, or dicts.
    read_csv : Read a comma-separated values (csv) file into DataFrame.
    read_table : Read general delimited file into DataFrame.
    read_clipboard : Read text from clipboard into DataFrame.

    Examples
    --------
    Constructing DataFrame from a dictionary.

    >>> d = {'col1': [1, 2], 'col2': [3, 4]}
    >>> df = pd.DataFrame(data=d)
    >>> df
       col1  col2
    0     1     3
    1     2     4

    Notice that the inferred dtype is int64.

    >>> df.dtypes
    col1    int64
    col2    int64
    dtype: object

    To enforce a single dtype:

    >>> df = pd.DataFrame(data=d, dtype=np.int8)
    >>> df.dtypes
    col1    int8
    col2    int8
    dtype: object

    Constructing DataFrame from numpy ndarray:

    >>> df2 = pd.DataFrame(np.array([[1, 2, 3], [4, 5, 6], [7, 8, 9]]),
    ...                    columns=['a', 'b', 'c'])
    >>> df2
       a  b  c
    0  1  2  3
    1  4  5  6
    2  7  8  9

    Constructing DataFrame from a numpy ndarray that has labeled columns:

    >>> data = np.array([(1, 2, 3), (4, 5, 6), (7, 8, 9)],
    ...                 dtype=[("a", "i4"), ("b", "i4"), ("c", "i4")])
    >>> df3 = pd.DataFrame(data, columns=['c', 'a'])
    ...
    >>> df3
       c  a
    0  3  1
    1  6  4
    2  9  7

    Constructing DataFrame from dataclass:

    >>> from dataclasses import make_dataclass
    >>> Point = make_dataclass("Point", [("x", int), ("y", int)])
    >>> pd.DataFrame([Point(0, 0), Point(0, 3), Point(2, 3)])
       x  y
    0  0  0
    1  0  3
    2  2  3
    """

    _internal_names_set = {"columns", "index"} | NDFrame._internal_names_set
    _typ = "dataframe"
    _HANDLED_TYPES = (Series, Index, ExtensionArray, np.ndarray)
    _accessors: set[str] = {"sparse"}
    _hidden_attrs: frozenset[str] = NDFrame._hidden_attrs | frozenset([])

    @property
    def _constructor(self) -> type[DataFrame]:
        return DataFrame

    _constructor_sliced: type[Series] = Series

    # ----------------------------------------------------------------------
    # Constructors

    def __init__(
        self,
        data=None,
        index: Axes | None = None,
        columns: Axes | None = None,
        dtype: Dtype | None = None,
        copy: bool | None = None,
    ):

        if copy is None:
            if isinstance(data, dict) or data is None:
                # retain pre-GH#38939 default behavior
                copy = True
            else:
                copy = False

        if data is None:
            data = {}
        if dtype is not None:
            dtype = self._validate_dtype(dtype)

        if isinstance(data, DataFrame):
            data = data._mgr

        if isinstance(data, (BlockManager, ArrayManager)):
            # first check if a Manager is passed without any other arguments
            # -> use fastpath (without checking Manager type)
            if index is None and columns is None and dtype is None and not copy:
                # GH#33357 fastpath
                NDFrame.__init__(self, data)
                return

        manager = get_option("mode.data_manager")

        if isinstance(data, (BlockManager, ArrayManager)):
            mgr = self._init_mgr(
                data, axes={"index": index, "columns": columns}, dtype=dtype, copy=copy
            )

        elif isinstance(data, dict):
            # GH#38939 de facto copy defaults to False only in non-dict cases
            mgr = dict_to_mgr(data, index, columns, dtype=dtype, copy=copy, typ=manager)
        elif isinstance(data, ma.MaskedArray):
            import numpy.ma.mrecords as mrecords

            # masked recarray
            if isinstance(data, mrecords.MaskedRecords):
                mgr = rec_array_to_mgr(
                    data,
                    index,
                    columns,
                    dtype,
                    copy,
                    typ=manager,
                )
                warnings.warn(
                    "Support for MaskedRecords is deprecated and will be "
                    "removed in a future version.  Pass "
                    "{name: data[name] for name in data.dtype.names} instead.",
                    FutureWarning,
                    stacklevel=2,
                )

            # a masked array
            else:
                data = sanitize_masked_array(data)
                mgr = ndarray_to_mgr(
                    data,
                    index,
                    columns,
                    dtype=dtype,
                    copy=copy,
                    typ=manager,
                )

        elif isinstance(data, (np.ndarray, Series, Index)):
            if data.dtype.names:
                # i.e. numpy structured array

                mgr = rec_array_to_mgr(
                    data,
                    index,
                    columns,
                    dtype,
                    copy,
                    typ=manager,
                )
            elif getattr(data, "name", None) is not None:
                # i.e. Series/Index with non-None name
                mgr = dict_to_mgr(
                    # error: Item "ndarray" of "Union[ndarray, Series, Index]" has no
                    # attribute "name"
                    {data.name: data},  # type: ignore[union-attr]
                    index,
                    columns,
                    dtype=dtype,
                    typ=manager,
                )
            else:
                mgr = ndarray_to_mgr(
                    data,
                    index,
                    columns,
                    dtype=dtype,
                    copy=copy,
                    typ=manager,
                )

        # For data is list-like, or Iterable (will consume into list)
        elif is_list_like(data):
            if not isinstance(data, (abc.Sequence, ExtensionArray)):
                data = list(data)
            if len(data) > 0:
                if is_dataclass(data[0]):
                    data = dataclasses_to_dicts(data)
                if treat_as_nested(data):
                    if columns is not None:
                        # error: Argument 1 to "ensure_index" has incompatible type
                        # "Collection[Any]"; expected "Union[Union[Union[ExtensionArray,
                        # ndarray], Index, Series], Sequence[Any]]"
                        columns = ensure_index(columns)  # type: ignore[arg-type]
                    arrays, columns, index = nested_data_to_arrays(
                        # error: Argument 3 to "nested_data_to_arrays" has incompatible
                        # type "Optional[Collection[Any]]"; expected "Optional[Index]"
                        data,
                        columns,
                        index,  # type: ignore[arg-type]
                        dtype,
                    )
                    mgr = arrays_to_mgr(
                        arrays,
                        columns,
                        index,
                        columns,
                        dtype=dtype,
                        typ=manager,
                    )
                else:
                    mgr = ndarray_to_mgr(
                        data,
                        index,
                        columns,
                        dtype=dtype,
                        copy=copy,
                        typ=manager,
                    )
            else:
                mgr = dict_to_mgr(
                    {},
                    index,
                    columns,
                    dtype=dtype,
                    typ=manager,
                )
        # For data is scalar
        else:
            if index is None or columns is None:
                raise ValueError("DataFrame constructor not properly called!")

            if not dtype:
                dtype, _ = infer_dtype_from_scalar(data, pandas_dtype=True)

            # For data is a scalar extension dtype
            if isinstance(dtype, ExtensionDtype):
                # TODO(EA2D): special case not needed with 2D EAs

                values = [
                    construct_1d_arraylike_from_scalar(data, len(index), dtype)
                    for _ in range(len(columns))
                ]
                mgr = arrays_to_mgr(
                    values, columns, index, columns, dtype=None, typ=manager
                )
            else:
                arr2d = construct_2d_arraylike_from_scalar(
                    data,
                    len(index),
                    len(columns),
                    dtype,
                    copy,
                )

                mgr = ndarray_to_mgr(
                    arr2d,
                    index,
                    columns,
                    dtype=arr2d.dtype,
                    copy=False,
                    typ=manager,
                )

        # ensure correct Manager type according to settings
        mgr = mgr_to_mgr(mgr, typ=manager)

        NDFrame.__init__(self, mgr)

    # ----------------------------------------------------------------------

    @property
    def axes(self) -> list[Index]:
        """
        Return a list representing the axes of the DataFrame.

        It has the row axis labels and column axis labels as the only members.
        They are returned in that order.

        Examples
        --------
        >>> df = pd.DataFrame({'col1': [1, 2], 'col2': [3, 4]})
        >>> df.axes
        [RangeIndex(start=0, stop=2, step=1), Index(['col1', 'col2'],
        dtype='object')]
        """
        return [self.index, self.columns]

    @property
    def shape(self) -> tuple[int, int]:
        """
        Return a tuple representing the dimensionality of the DataFrame.

        See Also
        --------
        ndarray.shape : Tuple of array dimensions.

        Examples
        --------
        >>> df = pd.DataFrame({'col1': [1, 2], 'col2': [3, 4]})
        >>> df.shape
        (2, 2)

        >>> df = pd.DataFrame({'col1': [1, 2], 'col2': [3, 4],
        ...                    'col3': [5, 6]})
        >>> df.shape
        (2, 3)
        """
        return len(self.index), len(self.columns)

    @property
    def _is_homogeneous_type(self) -> bool:
        """
        Whether all the columns in a DataFrame have the same type.

        Returns
        -------
        bool

        See Also
        --------
        Index._is_homogeneous_type : Whether the object has a single
            dtype.
        MultiIndex._is_homogeneous_type : Whether all the levels of a
            MultiIndex have the same dtype.

        Examples
        --------
        >>> DataFrame({"A": [1, 2], "B": [3, 4]})._is_homogeneous_type
        True
        >>> DataFrame({"A": [1, 2], "B": [3.0, 4.0]})._is_homogeneous_type
        False

        Items with the same type but different sizes are considered
        different types.

        >>> DataFrame({
        ...    "A": np.array([1, 2], dtype=np.int32),
        ...    "B": np.array([1, 2], dtype=np.int64)})._is_homogeneous_type
        False
        """
        if isinstance(self._mgr, ArrayManager):
            return len({arr.dtype for arr in self._mgr.arrays}) == 1
        if self._mgr.any_extension_types:
            return len({block.dtype for block in self._mgr.blocks}) == 1
        else:
            return not self._is_mixed_type

    @property
    def _can_fast_transpose(self) -> bool:
        """
        Can we transpose this DataFrame without creating any new array objects.
        """
        if isinstance(self._mgr, ArrayManager):
            return False
        blocks = self._mgr.blocks
        if len(blocks) != 1:
            return False

        return not self._mgr.any_extension_types

    # ----------------------------------------------------------------------
    # Rendering Methods

    def _repr_fits_vertical_(self) -> bool:
        """
        Check length against max_rows.
        """
        max_rows = get_option("display.max_rows")
        return len(self) <= max_rows

    def _repr_fits_horizontal_(self, ignore_width: bool = False) -> bool:
        """
        Check if full repr fits in horizontal boundaries imposed by the display
        options width and max_columns.

        In case of non-interactive session, no boundaries apply.

        `ignore_width` is here so ipynb+HTML output can behave the way
        users expect. display.max_columns remains in effect.
        GH3541, GH3573
        """
        width, height = console.get_console_size()
        max_columns = get_option("display.max_columns")
        nb_columns = len(self.columns)

        # exceed max columns
        if (max_columns and nb_columns > max_columns) or (
            (not ignore_width) and width and nb_columns > (width // 2)
        ):
            return False

        # used by repr_html under IPython notebook or scripts ignore terminal
        # dims
        if ignore_width or not console.in_interactive_session():
            return True

        if get_option("display.width") is not None or console.in_ipython_frontend():
            # check at least the column row for excessive width
            max_rows = 1
        else:
            max_rows = get_option("display.max_rows")

        # when auto-detecting, so width=None and not in ipython front end
        # check whether repr fits horizontal by actually checking
        # the width of the rendered repr
        buf = StringIO()

        # only care about the stuff we'll actually print out
        # and to_string on entire frame may be expensive
        d = self

        if max_rows is not None:  # unlimited rows
            # min of two, where one may be None
            d = d.iloc[: min(max_rows, len(d))]
        else:
            return True

        d.to_string(buf=buf)
        value = buf.getvalue()
        repr_width = max(len(line) for line in value.split("\n"))

        return repr_width < width

    def _info_repr(self) -> bool:
        """
        True if the repr should show the info view.
        """
        info_repr_option = get_option("display.large_repr") == "info"
        return info_repr_option and not (
            self._repr_fits_horizontal_() and self._repr_fits_vertical_()
        )

    def __repr__(self) -> str:
        """
        Return a string representation for a particular DataFrame.
        """
        buf = StringIO("")
        if self._info_repr():
            self.info(buf=buf)
            return buf.getvalue()

        max_rows = get_option("display.max_rows")
        min_rows = get_option("display.min_rows")
        max_cols = get_option("display.max_columns")
        max_colwidth = get_option("display.max_colwidth")
        show_dimensions = get_option("display.show_dimensions")
        if get_option("display.expand_frame_repr"):
            width, _ = console.get_console_size()
        else:
            width = None
        self.to_string(
            buf=buf,
            max_rows=max_rows,
            min_rows=min_rows,
            max_cols=max_cols,
            line_width=width,
            max_colwidth=max_colwidth,
            show_dimensions=show_dimensions,
        )

        return buf.getvalue()

    def _repr_html_(self) -> str | None:
        """
        Return a html representation for a particular DataFrame.

        Mainly for IPython notebook.
        """
        if self._info_repr():
            buf = StringIO("")
            self.info(buf=buf)
            # need to escape the <class>, should be the first line.
            val = buf.getvalue().replace("<", r"&lt;", 1)
            val = val.replace(">", r"&gt;", 1)
            return "<pre>" + val + "</pre>"

        if get_option("display.notebook_repr_html"):
            max_rows = get_option("display.max_rows")
            min_rows = get_option("display.min_rows")
            max_cols = get_option("display.max_columns")
            show_dimensions = get_option("display.show_dimensions")

            formatter = fmt.DataFrameFormatter(
                self,
                columns=None,
                col_space=None,
                na_rep="NaN",
                formatters=None,
                float_format=None,
                sparsify=None,
                justify=None,
                index_names=True,
                header=True,
                index=True,
                bold_rows=True,
                escape=True,
                max_rows=max_rows,
                min_rows=min_rows,
                max_cols=max_cols,
                show_dimensions=show_dimensions,
                decimal=".",
            )
            return fmt.DataFrameRenderer(formatter).to_html(notebook=True)
        else:
            return None

    @Substitution(
        header_type="bool or sequence",
        header="Write out the column names. If a list of strings "
        "is given, it is assumed to be aliases for the "
        "column names",
        col_space_type="int, list or dict of int",
        col_space="The minimum width of each column",
    )
    @Substitution(shared_params=fmt.common_docstring, returns=fmt.return_docstring)
    def to_string(
        self,
        buf: FilePathOrBuffer[str] | None = None,
        columns: Sequence[str] | None = None,
        col_space: int | None = None,
        header: bool | Sequence[str] = True,
        index: bool = True,
        na_rep: str = "NaN",
        formatters: fmt.FormattersType | None = None,
        float_format: fmt.FloatFormatType | None = None,
        sparsify: bool | None = None,
        index_names: bool = True,
        justify: str | None = None,
        max_rows: int | None = None,
        min_rows: int | None = None,
        max_cols: int | None = None,
        show_dimensions: bool = False,
        decimal: str = ".",
        line_width: int | None = None,
        max_colwidth: int | None = None,
        encoding: str | None = None,
    ) -> str | None:
        """
        Render a DataFrame to a console-friendly tabular output.
        %(shared_params)s
        line_width : int, optional
            Width to wrap a line in characters.
        max_colwidth : int, optional
            Max width to truncate each column in characters. By default, no limit.

            .. versionadded:: 1.0.0
        encoding : str, default "utf-8"
            Set character encoding.

            .. versionadded:: 1.0
        %(returns)s
        See Also
        --------
        to_html : Convert DataFrame to HTML.

        Examples
        --------
        >>> d = {'col1': [1, 2, 3], 'col2': [4, 5, 6]}
        >>> df = pd.DataFrame(d)
        >>> print(df.to_string())
           col1  col2
        0     1     4
        1     2     5
        2     3     6
        """
        from pandas import option_context

        with option_context("display.max_colwidth", max_colwidth):
            formatter = fmt.DataFrameFormatter(
                self,
                columns=columns,
                col_space=col_space,
                na_rep=na_rep,
                formatters=formatters,
                float_format=float_format,
                sparsify=sparsify,
                justify=justify,
                index_names=index_names,
                header=header,
                index=index,
                min_rows=min_rows,
                max_rows=max_rows,
                max_cols=max_cols,
                show_dimensions=show_dimensions,
                decimal=decimal,
            )
            return fmt.DataFrameRenderer(formatter).to_string(
                buf=buf,
                encoding=encoding,
                line_width=line_width,
            )

    # ----------------------------------------------------------------------

    @property
    def style(self) -> Styler:
        """
        Returns a Styler object.

        Contains methods for building a styled HTML representation of the DataFrame.

        See Also
        --------
        io.formats.style.Styler : Helps style a DataFrame or Series according to the
            data with HTML and CSS.
        """
        from pandas.io.formats.style import Styler

        return Styler(self)

    _shared_docs[
        "items"
    ] = r"""
        Iterate over (column name, Series) pairs.

        Iterates over the DataFrame columns, returning a tuple with
        the column name and the content as a Series.

        Yields
        ------
        label : object
            The column names for the DataFrame being iterated over.
        content : Series
            The column entries belonging to each label, as a Series.

        See Also
        --------
        DataFrame.iterrows : Iterate over DataFrame rows as
            (index, Series) pairs.
        DataFrame.itertuples : Iterate over DataFrame rows as namedtuples
            of the values.

        Examples
        --------
        >>> df = pd.DataFrame({'species': ['bear', 'bear', 'marsupial'],
        ...                   'population': [1864, 22000, 80000]},
        ...                   index=['panda', 'polar', 'koala'])
        >>> df
                species   population
        panda   bear      1864
        polar   bear      22000
        koala   marsupial 80000
        >>> for label, content in df.items():
        ...     print(f'label: {label}')
        ...     print(f'content: {content}', sep='\n')
        ...
        label: species
        content:
        panda         bear
        polar         bear
        koala    marsupial
        Name: species, dtype: object
        label: population
        content:
        panda     1864
        polar    22000
        koala    80000
        Name: population, dtype: int64
        """

    @Appender(_shared_docs["items"])
    def items(self) -> Iterable[tuple[Hashable, Series]]:
        if self.columns.is_unique and hasattr(self, "_item_cache"):
            for k in self.columns:
                yield k, self._get_item_cache(k)
        else:
            for i, k in enumerate(self.columns):
                yield k, self._ixs(i, axis=1)

    @Appender(_shared_docs["items"])
    def iteritems(self) -> Iterable[tuple[Hashable, Series]]:
        yield from self.items()

    def iterrows(self) -> Iterable[tuple[Hashable, Series]]:
        """
        Iterate over DataFrame rows as (index, Series) pairs.

        Yields
        ------
        index : label or tuple of label
            The index of the row. A tuple for a `MultiIndex`.
        data : Series
            The data of the row as a Series.

        See Also
        --------
        DataFrame.itertuples : Iterate over DataFrame rows as namedtuples of the values.
        DataFrame.items : Iterate over (column name, Series) pairs.

        Notes
        -----
        1. Because ``iterrows`` returns a Series for each row,
           it does **not** preserve dtypes across the rows (dtypes are
           preserved across columns for DataFrames). For example,

           >>> df = pd.DataFrame([[1, 1.5]], columns=['int', 'float'])
           >>> row = next(df.iterrows())[1]
           >>> row
           int      1.0
           float    1.5
           Name: 0, dtype: float64
           >>> print(row['int'].dtype)
           float64
           >>> print(df['int'].dtype)
           int64

           To preserve dtypes while iterating over the rows, it is better
           to use :meth:`itertuples` which returns namedtuples of the values
           and which is generally faster than ``iterrows``.

        2. You should **never modify** something you are iterating over.
           This is not guaranteed to work in all cases. Depending on the
           data types, the iterator returns a copy and not a view, and writing
           to it will have no effect.
        """
        columns = self.columns
        klass = self._constructor_sliced
        for k, v in zip(self.index, self.values):
            s = klass(v, index=columns, name=k)
            yield k, s

    def itertuples(
        self, index: bool = True, name: str | None = "Pandas"
    ) -> Iterable[tuple[Any, ...]]:
        """
        Iterate over DataFrame rows as namedtuples.

        Parameters
        ----------
        index : bool, default True
            If True, return the index as the first element of the tuple.
        name : str or None, default "Pandas"
            The name of the returned namedtuples or None to return regular
            tuples.

        Returns
        -------
        iterator
            An object to iterate over namedtuples for each row in the
            DataFrame with the first field possibly being the index and
            following fields being the column values.

        See Also
        --------
        DataFrame.iterrows : Iterate over DataFrame rows as (index, Series)
            pairs.
        DataFrame.items : Iterate over (column name, Series) pairs.

        Notes
        -----
        The column names will be renamed to positional names if they are
        invalid Python identifiers, repeated, or start with an underscore.
        On python versions < 3.7 regular tuples are returned for DataFrames
        with a large number of columns (>254).

        Examples
        --------
        >>> df = pd.DataFrame({'num_legs': [4, 2], 'num_wings': [0, 2]},
        ...                   index=['dog', 'hawk'])
        >>> df
              num_legs  num_wings
        dog          4          0
        hawk         2          2
        >>> for row in df.itertuples():
        ...     print(row)
        ...
        Pandas(Index='dog', num_legs=4, num_wings=0)
        Pandas(Index='hawk', num_legs=2, num_wings=2)

        By setting the `index` parameter to False we can remove the index
        as the first element of the tuple:

        >>> for row in df.itertuples(index=False):
        ...     print(row)
        ...
        Pandas(num_legs=4, num_wings=0)
        Pandas(num_legs=2, num_wings=2)

        With the `name` parameter set we set a custom name for the yielded
        namedtuples:

        >>> for row in df.itertuples(name='Animal'):
        ...     print(row)
        ...
        Animal(Index='dog', num_legs=4, num_wings=0)
        Animal(Index='hawk', num_legs=2, num_wings=2)
        """
        arrays = []
        fields = list(self.columns)
        if index:
            arrays.append(self.index)
            fields.insert(0, "Index")

        # use integer indexing because of possible duplicate column names
        arrays.extend(self.iloc[:, k] for k in range(len(self.columns)))

        if name is not None:
            # https://github.com/python/mypy/issues/9046
            # error: namedtuple() expects a string literal as the first argument
            itertuple = collections.namedtuple(  # type: ignore[misc]
                name, fields, rename=True
            )
            return map(itertuple._make, zip(*arrays))

        # fallback to regular tuples
        return zip(*arrays)

    def __len__(self) -> int:
        """
        Returns length of info axis, but here we use the index.
        """
        return len(self.index)

    @overload
    def dot(self, other: Series) -> Series:
        ...

    @overload
    def dot(self, other: DataFrame | Index | ArrayLike) -> DataFrame:
        ...

    def dot(self, other: AnyArrayLike | FrameOrSeriesUnion) -> FrameOrSeriesUnion:
        """
        Compute the matrix multiplication between the DataFrame and other.

        This method computes the matrix product between the DataFrame and the
        values of an other Series, DataFrame or a numpy array.

        It can also be called using ``self @ other`` in Python >= 3.5.

        Parameters
        ----------
        other : Series, DataFrame or array-like
            The other object to compute the matrix product with.

        Returns
        -------
        Series or DataFrame
            If other is a Series, return the matrix product between self and
            other as a Series. If other is a DataFrame or a numpy.array, return
            the matrix product of self and other in a DataFrame of a np.array.

        See Also
        --------
        Series.dot: Similar method for Series.

        Notes
        -----
        The dimensions of DataFrame and other must be compatible in order to
        compute the matrix multiplication. In addition, the column names of
        DataFrame and the index of other must contain the same values, as they
        will be aligned prior to the multiplication.

        The dot method for Series computes the inner product, instead of the
        matrix product here.

        Examples
        --------
        Here we multiply a DataFrame with a Series.

        >>> df = pd.DataFrame([[0, 1, -2, -1], [1, 1, 1, 1]])
        >>> s = pd.Series([1, 1, 2, 1])
        >>> df.dot(s)
        0    -4
        1     5
        dtype: int64

        Here we multiply a DataFrame with another DataFrame.

        >>> other = pd.DataFrame([[0, 1], [1, 2], [-1, -1], [2, 0]])
        >>> df.dot(other)
            0   1
        0   1   4
        1   2   2

        Note that the dot method give the same result as @

        >>> df @ other
            0   1
        0   1   4
        1   2   2

        The dot method works also if other is an np.array.

        >>> arr = np.array([[0, 1], [1, 2], [-1, -1], [2, 0]])
        >>> df.dot(arr)
            0   1
        0   1   4
        1   2   2

        Note how shuffling of the objects does not change the result.

        >>> s2 = s.reindex([1, 0, 2, 3])
        >>> df.dot(s2)
        0    -4
        1     5
        dtype: int64
        """
        if isinstance(other, (Series, DataFrame)):
            common = self.columns.union(other.index)
            if len(common) > len(self.columns) or len(common) > len(other.index):
                raise ValueError("matrices are not aligned")

            left = self.reindex(columns=common, copy=False)
            right = other.reindex(index=common, copy=False)
            lvals = left.values
            rvals = right._values
        else:
            left = self
            lvals = self.values
            rvals = np.asarray(other)
            if lvals.shape[1] != rvals.shape[0]:
                raise ValueError(
                    f"Dot product shape mismatch, {lvals.shape} vs {rvals.shape}"
                )

        if isinstance(other, DataFrame):
            return self._constructor(
                np.dot(lvals, rvals), index=left.index, columns=other.columns
            )
        elif isinstance(other, Series):
            return self._constructor_sliced(np.dot(lvals, rvals), index=left.index)
        elif isinstance(rvals, (np.ndarray, Index)):
            result = np.dot(lvals, rvals)
            if result.ndim == 2:
                return self._constructor(result, index=left.index)
            else:
                return self._constructor_sliced(result, index=left.index)
        else:  # pragma: no cover
            raise TypeError(f"unsupported type: {type(other)}")

    @overload
    def __matmul__(self, other: Series) -> Series:
        ...

    @overload
    def __matmul__(
        self, other: AnyArrayLike | FrameOrSeriesUnion
    ) -> FrameOrSeriesUnion:
        ...

    def __matmul__(
        self, other: AnyArrayLike | FrameOrSeriesUnion
    ) -> FrameOrSeriesUnion:
        """
        Matrix multiplication using binary `@` operator in Python>=3.5.
        """
        return self.dot(other)

    def __rmatmul__(self, other):
        """
        Matrix multiplication using binary `@` operator in Python>=3.5.
        """
        try:
            return self.T.dot(np.transpose(other)).T
        except ValueError as err:
            if "shape mismatch" not in str(err):
                raise
            # GH#21581 give exception message for original shapes
            msg = f"shapes {np.shape(other)} and {self.shape} not aligned"
            raise ValueError(msg) from err

    # ----------------------------------------------------------------------
    # IO methods (to / from other formats)

    @classmethod
    def from_dict(
        cls,
        data,
        orient: str = "columns",
        dtype: Dtype | None = None,
        columns=None,
    ) -> DataFrame:
        """
        Construct DataFrame from dict of array-like or dicts.

        Creates DataFrame object from dictionary by columns or by index
        allowing dtype specification.

        Parameters
        ----------
        data : dict
            Of the form {field : array-like} or {field : dict}.
        orient : {'columns', 'index'}, default 'columns'
            The "orientation" of the data. If the keys of the passed dict
            should be the columns of the resulting DataFrame, pass 'columns'
            (default). Otherwise if the keys should be rows, pass 'index'.
        dtype : dtype, default None
            Data type to force, otherwise infer.
        columns : list, default None
            Column labels to use when ``orient='index'``. Raises a ValueError
            if used with ``orient='columns'``.

        Returns
        -------
        DataFrame

        See Also
        --------
        DataFrame.from_records : DataFrame from structured ndarray, sequence
            of tuples or dicts, or DataFrame.
        DataFrame : DataFrame object creation using constructor.

        Examples
        --------
        By default the keys of the dict become the DataFrame columns:

        >>> data = {'col_1': [3, 2, 1, 0], 'col_2': ['a', 'b', 'c', 'd']}
        >>> pd.DataFrame.from_dict(data)
           col_1 col_2
        0      3     a
        1      2     b
        2      1     c
        3      0     d

        Specify ``orient='index'`` to create the DataFrame using dictionary
        keys as rows:

        >>> data = {'row_1': [3, 2, 1, 0], 'row_2': ['a', 'b', 'c', 'd']}
        >>> pd.DataFrame.from_dict(data, orient='index')
               0  1  2  3
        row_1  3  2  1  0
        row_2  a  b  c  d

        When using the 'index' orientation, the column names can be
        specified manually:

        >>> pd.DataFrame.from_dict(data, orient='index',
        ...                        columns=['A', 'B', 'C', 'D'])
               A  B  C  D
        row_1  3  2  1  0
        row_2  a  b  c  d
        """
        index = None
        orient = orient.lower()
        if orient == "index":
            if len(data) > 0:
                # TODO speed up Series case
                if isinstance(list(data.values())[0], (Series, dict)):
                    data = _from_nested_dict(data)
                else:
                    data, index = list(data.values()), list(data.keys())
        elif orient == "columns":
            if columns is not None:
                raise ValueError("cannot use columns parameter with orient='columns'")
        else:  # pragma: no cover
            raise ValueError("only recognize index or columns for orient")

        return cls(data, index=index, columns=columns, dtype=dtype)

    def to_numpy(
        self,
        dtype: NpDtype | None = None,
        copy: bool = False,
        na_value=lib.no_default,
    ) -> np.ndarray:
        """
        Convert the DataFrame to a NumPy array.

        .. versionadded:: 0.24.0

        By default, the dtype of the returned array will be the common NumPy
        dtype of all types in the DataFrame. For example, if the dtypes are
        ``float16`` and ``float32``, the results dtype will be ``float32``.
        This may require copying data and coercing values, which may be
        expensive.

        Parameters
        ----------
        dtype : str or numpy.dtype, optional
            The dtype to pass to :meth:`numpy.asarray`.
        copy : bool, default False
            Whether to ensure that the returned value is not a view on
            another array. Note that ``copy=False`` does not *ensure* that
            ``to_numpy()`` is no-copy. Rather, ``copy=True`` ensure that
            a copy is made, even if not strictly necessary.
        na_value : Any, optional
            The value to use for missing values. The default value depends
            on `dtype` and the dtypes of the DataFrame columns.

            .. versionadded:: 1.1.0

        Returns
        -------
        numpy.ndarray

        See Also
        --------
        Series.to_numpy : Similar method for Series.

        Examples
        --------
        >>> pd.DataFrame({"A": [1, 2], "B": [3, 4]}).to_numpy()
        array([[1, 3],
               [2, 4]])

        With heterogeneous data, the lowest common type will have to
        be used.

        >>> df = pd.DataFrame({"A": [1, 2], "B": [3.0, 4.5]})
        >>> df.to_numpy()
        array([[1. , 3. ],
               [2. , 4.5]])

        For a mix of numeric and non-numeric types, the output array will
        have object dtype.

        >>> df['C'] = pd.date_range('2000', periods=2)
        >>> df.to_numpy()
        array([[1, 3.0, Timestamp('2000-01-01 00:00:00')],
               [2, 4.5, Timestamp('2000-01-02 00:00:00')]], dtype=object)
        """
        self._consolidate_inplace()
        result = self._mgr.as_array(
            transpose=self._AXIS_REVERSED, dtype=dtype, copy=copy, na_value=na_value
        )
        if result.dtype is not dtype:
            result = np.array(result, dtype=dtype, copy=False)

        return result

    def to_dict(self, orient: str = "dict", into=dict):
        """
        Convert the DataFrame to a dictionary.

        The type of the key-value pairs can be customized with the parameters
        (see below).

        Parameters
        ----------
        orient : str {'dict', 'list', 'series', 'split', 'records', 'index'}
            Determines the type of the values of the dictionary.

            - 'dict' (default) : dict like {column -> {index -> value}}
            - 'list' : dict like {column -> [values]}
            - 'series' : dict like {column -> Series(values)}
            - 'split' : dict like
              {'index' -> [index], 'columns' -> [columns], 'data' -> [values]}
            - 'records' : list like
              [{column -> value}, ... , {column -> value}]
            - 'index' : dict like {index -> {column -> value}}

            Abbreviations are allowed. `s` indicates `series` and `sp`
            indicates `split`.

        into : class, default dict
            The collections.abc.Mapping subclass used for all Mappings
            in the return value.  Can be the actual class or an empty
            instance of the mapping type you want.  If you want a
            collections.defaultdict, you must pass it initialized.

        Returns
        -------
        dict, list or collections.abc.Mapping
            Return a collections.abc.Mapping object representing the DataFrame.
            The resulting transformation depends on the `orient` parameter.

        See Also
        --------
        DataFrame.from_dict: Create a DataFrame from a dictionary.
        DataFrame.to_json: Convert a DataFrame to JSON format.

        Examples
        --------
        >>> df = pd.DataFrame({'col1': [1, 2],
        ...                    'col2': [0.5, 0.75]},
        ...                   index=['row1', 'row2'])
        >>> df
              col1  col2
        row1     1  0.50
        row2     2  0.75
        >>> df.to_dict()
        {'col1': {'row1': 1, 'row2': 2}, 'col2': {'row1': 0.5, 'row2': 0.75}}

        You can specify the return orientation.

        >>> df.to_dict('series')
        {'col1': row1    1
                 row2    2
        Name: col1, dtype: int64,
        'col2': row1    0.50
                row2    0.75
        Name: col2, dtype: float64}

        >>> df.to_dict('split')
        {'index': ['row1', 'row2'], 'columns': ['col1', 'col2'],
         'data': [[1, 0.5], [2, 0.75]]}

        >>> df.to_dict('records')
        [{'col1': 1, 'col2': 0.5}, {'col1': 2, 'col2': 0.75}]

        >>> df.to_dict('index')
        {'row1': {'col1': 1, 'col2': 0.5}, 'row2': {'col1': 2, 'col2': 0.75}}

        You can also specify the mapping type.

        >>> from collections import OrderedDict, defaultdict
        >>> df.to_dict(into=OrderedDict)
        OrderedDict([('col1', OrderedDict([('row1', 1), ('row2', 2)])),
                     ('col2', OrderedDict([('row1', 0.5), ('row2', 0.75)]))])

        If you want a `defaultdict`, you need to initialize it:

        >>> dd = defaultdict(list)
        >>> df.to_dict('records', into=dd)
        [defaultdict(<class 'list'>, {'col1': 1, 'col2': 0.5}),
         defaultdict(<class 'list'>, {'col1': 2, 'col2': 0.75})]
        """
        if not self.columns.is_unique:
            warnings.warn(
                "DataFrame columns are not unique, some columns will be omitted.",
                UserWarning,
                stacklevel=2,
            )
        # GH16122
        into_c = com.standardize_mapping(into)

        orient = orient.lower()
        # GH32515
        if orient.startswith(("d", "l", "s", "r", "i")) and orient not in {
            "dict",
            "list",
            "series",
            "split",
            "records",
            "index",
        }:
            warnings.warn(
                "Using short name for 'orient' is deprecated. Only the "
                "options: ('dict', list, 'series', 'split', 'records', 'index') "
                "will be used in a future version. Use one of the above "
                "to silence this warning.",
                FutureWarning,
            )

            if orient.startswith("d"):
                orient = "dict"
            elif orient.startswith("l"):
                orient = "list"
            elif orient.startswith("sp"):
                orient = "split"
            elif orient.startswith("s"):
                orient = "series"
            elif orient.startswith("r"):
                orient = "records"
            elif orient.startswith("i"):
                orient = "index"

        if orient == "dict":
            return into_c((k, v.to_dict(into)) for k, v in self.items())

        elif orient == "list":
            return into_c((k, v.tolist()) for k, v in self.items())

        elif orient == "split":
            return into_c(
                (
                    ("index", self.index.tolist()),
                    ("columns", self.columns.tolist()),
                    (
                        "data",
                        [
                            list(map(maybe_box_native, t))
                            for t in self.itertuples(index=False, name=None)
                        ],
                    ),
                )
            )

        elif orient == "series":
            return into_c((k, v) for k, v in self.items())

        elif orient == "records":
            columns = self.columns.tolist()
            rows = (
                dict(zip(columns, row))
                for row in self.itertuples(index=False, name=None)
            )
            return [
                into_c((k, maybe_box_native(v)) for k, v in row.items()) for row in rows
            ]

        elif orient == "index":
            if not self.index.is_unique:
                raise ValueError("DataFrame index must be unique for orient='index'.")
            return into_c(
                (t[0], dict(zip(self.columns, t[1:])))
                for t in self.itertuples(name=None)
            )

        else:
            raise ValueError(f"orient '{orient}' not understood")

    def to_gbq(
        self,
        destination_table: str,
        project_id: str | None = None,
        chunksize: int | None = None,
        reauth: bool = False,
        if_exists: str = "fail",
        auth_local_webserver: bool = False,
        table_schema: list[dict[str, str]] | None = None,
        location: str | None = None,
        progress_bar: bool = True,
        credentials=None,
    ) -> None:
        """
        Write a DataFrame to a Google BigQuery table.

        This function requires the `pandas-gbq package
        <https://pandas-gbq.readthedocs.io>`__.

        See the `How to authenticate with Google BigQuery
        <https://pandas-gbq.readthedocs.io/en/latest/howto/authentication.html>`__
        guide for authentication instructions.

        Parameters
        ----------
        destination_table : str
            Name of table to be written, in the form ``dataset.tablename``.
        project_id : str, optional
            Google BigQuery Account project ID. Optional when available from
            the environment.
        chunksize : int, optional
            Number of rows to be inserted in each chunk from the dataframe.
            Set to ``None`` to load the whole dataframe at once.
        reauth : bool, default False
            Force Google BigQuery to re-authenticate the user. This is useful
            if multiple accounts are used.
        if_exists : str, default 'fail'
            Behavior when the destination table exists. Value can be one of:

            ``'fail'``
                If table exists raise pandas_gbq.gbq.TableCreationError.
            ``'replace'``
                If table exists, drop it, recreate it, and insert data.
            ``'append'``
                If table exists, insert data. Create if does not exist.
        auth_local_webserver : bool, default False
            Use the `local webserver flow`_ instead of the `console flow`_
            when getting user credentials.

            .. _local webserver flow:
                https://google-auth-oauthlib.readthedocs.io/en/latest/reference/google_auth_oauthlib.flow.html#google_auth_oauthlib.flow.InstalledAppFlow.run_local_server
            .. _console flow:
                https://google-auth-oauthlib.readthedocs.io/en/latest/reference/google_auth_oauthlib.flow.html#google_auth_oauthlib.flow.InstalledAppFlow.run_console

            *New in version 0.2.0 of pandas-gbq*.
        table_schema : list of dicts, optional
            List of BigQuery table fields to which according DataFrame
            columns conform to, e.g. ``[{'name': 'col1', 'type':
            'STRING'},...]``. If schema is not provided, it will be
            generated according to dtypes of DataFrame columns. See
            BigQuery API documentation on available names of a field.

            *New in version 0.3.1 of pandas-gbq*.
        location : str, optional
            Location where the load job should run. See the `BigQuery locations
            documentation
            <https://cloud.google.com/bigquery/docs/dataset-locations>`__ for a
            list of available locations. The location must match that of the
            target dataset.

            *New in version 0.5.0 of pandas-gbq*.
        progress_bar : bool, default True
            Use the library `tqdm` to show the progress bar for the upload,
            chunk by chunk.

            *New in version 0.5.0 of pandas-gbq*.
        credentials : google.auth.credentials.Credentials, optional
            Credentials for accessing Google APIs. Use this parameter to
            override default credentials, such as to use Compute Engine
            :class:`google.auth.compute_engine.Credentials` or Service
            Account :class:`google.oauth2.service_account.Credentials`
            directly.

            *New in version 0.8.0 of pandas-gbq*.

            .. versionadded:: 0.24.0

        See Also
        --------
        pandas_gbq.to_gbq : This function in the pandas-gbq library.
        read_gbq : Read a DataFrame from Google BigQuery.
        """
        from pandas.io import gbq

        gbq.to_gbq(
            self,
            destination_table,
            project_id=project_id,
            chunksize=chunksize,
            reauth=reauth,
            if_exists=if_exists,
            auth_local_webserver=auth_local_webserver,
            table_schema=table_schema,
            location=location,
            progress_bar=progress_bar,
            credentials=credentials,
        )

    @classmethod
    def from_records(
        cls,
        data,
        index=None,
        exclude=None,
        columns=None,
        coerce_float: bool = False,
        nrows: int | None = None,
    ) -> DataFrame:
        """
        Convert structured or record ndarray to DataFrame.

        Creates a DataFrame object from a structured ndarray, sequence of
        tuples or dicts, or DataFrame.

        Parameters
        ----------
        data : structured ndarray, sequence of tuples or dicts, or DataFrame
            Structured input data.
        index : str, list of fields, array-like
            Field of array to use as the index, alternately a specific set of
            input labels to use.
        exclude : sequence, default None
            Columns or fields to exclude.
        columns : sequence, default None
            Column names to use. If the passed data do not have names
            associated with them, this argument provides names for the
            columns. Otherwise this argument indicates the order of the columns
            in the result (any names not found in the data will become all-NA
            columns).
        coerce_float : bool, default False
            Attempt to convert values of non-string, non-numeric objects (like
            decimal.Decimal) to floating point, useful for SQL result sets.
        nrows : int, default None
            Number of rows to read if data is an iterator.

        Returns
        -------
        DataFrame

        See Also
        --------
        DataFrame.from_dict : DataFrame from dict of array-like or dicts.
        DataFrame : DataFrame object creation using constructor.

        Examples
        --------
        Data can be provided as a structured ndarray:

        >>> data = np.array([(3, 'a'), (2, 'b'), (1, 'c'), (0, 'd')],
        ...                 dtype=[('col_1', 'i4'), ('col_2', 'U1')])
        >>> pd.DataFrame.from_records(data)
           col_1 col_2
        0      3     a
        1      2     b
        2      1     c
        3      0     d

        Data can be provided as a list of dicts:

        >>> data = [{'col_1': 3, 'col_2': 'a'},
        ...         {'col_1': 2, 'col_2': 'b'},
        ...         {'col_1': 1, 'col_2': 'c'},
        ...         {'col_1': 0, 'col_2': 'd'}]
        >>> pd.DataFrame.from_records(data)
           col_1 col_2
        0      3     a
        1      2     b
        2      1     c
        3      0     d

        Data can be provided as a list of tuples with corresponding columns:

        >>> data = [(3, 'a'), (2, 'b'), (1, 'c'), (0, 'd')]
        >>> pd.DataFrame.from_records(data, columns=['col_1', 'col_2'])
           col_1 col_2
        0      3     a
        1      2     b
        2      1     c
        3      0     d
        """
        # Make a copy of the input columns so we can modify it
        if columns is not None:
            columns = ensure_index(columns)

        if is_iterator(data):
            if nrows == 0:
                return cls()

            try:
                first_row = next(data)
            except StopIteration:
                return cls(index=index, columns=columns)

            dtype = None
            if hasattr(first_row, "dtype") and first_row.dtype.names:
                dtype = first_row.dtype

            values = [first_row]

            if nrows is None:
                values += data
            else:
                values.extend(itertools.islice(data, nrows - 1))

            if dtype is not None:
                data = np.array(values, dtype=dtype)
            else:
                data = values

        if isinstance(data, dict):
            if columns is None:
                columns = arr_columns = ensure_index(sorted(data))
                arrays = [data[k] for k in columns]
            else:
                arrays = []
                arr_columns_list = []
                for k, v in data.items():
                    if k in columns:
                        arr_columns_list.append(k)
                        arrays.append(v)

                arr_columns = Index(arr_columns_list)
                arrays, arr_columns = reorder_arrays(arrays, arr_columns, columns)

        elif isinstance(data, (np.ndarray, DataFrame)):
            arrays, columns = to_arrays(data, columns)
            arr_columns = columns
        else:
            arrays, arr_columns = to_arrays(data, columns)
            if coerce_float:
                for i, arr in enumerate(arrays):
                    if arr.dtype == object:
                        arrays[i] = lib.maybe_convert_objects(arr, try_float=True)

            arr_columns = ensure_index(arr_columns)
            if columns is None:
                columns = arr_columns

        if exclude is None:
            exclude = set()
        else:
            exclude = set(exclude)

        result_index = None
        if index is not None:
            if isinstance(index, str) or not hasattr(index, "__iter__"):
                i = columns.get_loc(index)
                exclude.add(index)
                if len(arrays) > 0:
                    result_index = Index(arrays[i], name=index)
                else:
                    result_index = Index([], name=index)
            else:
                try:
                    index_data = [arrays[arr_columns.get_loc(field)] for field in index]
                except (KeyError, TypeError):
                    # raised by get_loc, see GH#29258
                    result_index = index
                else:
                    result_index = ensure_index_from_sequences(index_data, names=index)
                    exclude.update(index)

        if any(exclude):
            arr_exclude = [x for x in exclude if x in arr_columns]
            to_remove = [arr_columns.get_loc(col) for col in arr_exclude]
            arrays = [v for i, v in enumerate(arrays) if i not in to_remove]

            arr_columns = arr_columns.drop(arr_exclude)
            columns = columns.drop(exclude)

        manager = get_option("mode.data_manager")
        mgr = arrays_to_mgr(arrays, arr_columns, result_index, columns, typ=manager)

        return cls(mgr)

    def to_records(
        self, index=True, column_dtypes=None, index_dtypes=None
    ) -> np.recarray:
        """
        Convert DataFrame to a NumPy record array.

        Index will be included as the first field of the record array if
        requested.

        Parameters
        ----------
        index : bool, default True
            Include index in resulting record array, stored in 'index'
            field or using the index label, if set.
        column_dtypes : str, type, dict, default None
            .. versionadded:: 0.24.0

            If a string or type, the data type to store all columns. If
            a dictionary, a mapping of column names and indices (zero-indexed)
            to specific data types.
        index_dtypes : str, type, dict, default None
            .. versionadded:: 0.24.0

            If a string or type, the data type to store all index levels. If
            a dictionary, a mapping of index level names and indices
            (zero-indexed) to specific data types.

            This mapping is applied only if `index=True`.

        Returns
        -------
        numpy.recarray
            NumPy ndarray with the DataFrame labels as fields and each row
            of the DataFrame as entries.

        See Also
        --------
        DataFrame.from_records: Convert structured or record ndarray
            to DataFrame.
        numpy.recarray: An ndarray that allows field access using
            attributes, analogous to typed columns in a
            spreadsheet.

        Examples
        --------
        >>> df = pd.DataFrame({'A': [1, 2], 'B': [0.5, 0.75]},
        ...                   index=['a', 'b'])
        >>> df
           A     B
        a  1  0.50
        b  2  0.75
        >>> df.to_records()
        rec.array([('a', 1, 0.5 ), ('b', 2, 0.75)],
                  dtype=[('index', 'O'), ('A', '<i8'), ('B', '<f8')])

        If the DataFrame index has no label then the recarray field name
        is set to 'index'. If the index has a label then this is used as the
        field name:

        >>> df.index = df.index.rename("I")
        >>> df.to_records()
        rec.array([('a', 1, 0.5 ), ('b', 2, 0.75)],
                  dtype=[('I', 'O'), ('A', '<i8'), ('B', '<f8')])

        The index can be excluded from the record array:

        >>> df.to_records(index=False)
        rec.array([(1, 0.5 ), (2, 0.75)],
                  dtype=[('A', '<i8'), ('B', '<f8')])

        Data types can be specified for the columns:

        >>> df.to_records(column_dtypes={"A": "int32"})
        rec.array([('a', 1, 0.5 ), ('b', 2, 0.75)],
                  dtype=[('I', 'O'), ('A', '<i4'), ('B', '<f8')])

        As well as for the index:

        >>> df.to_records(index_dtypes="<S2")
        rec.array([(b'a', 1, 0.5 ), (b'b', 2, 0.75)],
                  dtype=[('I', 'S2'), ('A', '<i8'), ('B', '<f8')])

        >>> index_dtypes = f"<S{df.index.str.len().max()}"
        >>> df.to_records(index_dtypes=index_dtypes)
        rec.array([(b'a', 1, 0.5 ), (b'b', 2, 0.75)],
                  dtype=[('I', 'S1'), ('A', '<i8'), ('B', '<f8')])
        """
        if index:
            if isinstance(self.index, MultiIndex):
                # array of tuples to numpy cols. copy copy copy
                ix_vals = list(map(np.array, zip(*self.index._values)))
            else:
                # error: List item 0 has incompatible type "ArrayLike"; expected
                # "ndarray"
                ix_vals = [self.index.values]  # type: ignore[list-item]

            arrays = ix_vals + [
                np.asarray(self.iloc[:, i]) for i in range(len(self.columns))
            ]

            index_names = list(self.index.names)

            if isinstance(self.index, MultiIndex):
                count = 0
                for i, n in enumerate(index_names):
                    if n is None:
                        index_names[i] = f"level_{count}"
                        count += 1
            elif index_names[0] is None:
                index_names = ["index"]

            names = [str(name) for name in itertools.chain(index_names, self.columns)]
        else:
            arrays = [np.asarray(self.iloc[:, i]) for i in range(len(self.columns))]
            names = [str(c) for c in self.columns]
            index_names = []

        index_len = len(index_names)
        formats = []

        for i, v in enumerate(arrays):
            index = i

            # When the names and arrays are collected, we
            # first collect those in the DataFrame's index,
            # followed by those in its columns.
            #
            # Thus, the total length of the array is:
            # len(index_names) + len(DataFrame.columns).
            #
            # This check allows us to see whether we are
            # handling a name / array in the index or column.
            if index < index_len:
                dtype_mapping = index_dtypes
                name = index_names[index]
            else:
                index -= index_len
                dtype_mapping = column_dtypes
                name = self.columns[index]

            # We have a dictionary, so we get the data type
            # associated with the index or column (which can
            # be denoted by its name in the DataFrame or its
            # position in DataFrame's array of indices or
            # columns, whichever is applicable.
            if is_dict_like(dtype_mapping):
                if name in dtype_mapping:
                    dtype_mapping = dtype_mapping[name]
                elif index in dtype_mapping:
                    dtype_mapping = dtype_mapping[index]
                else:
                    dtype_mapping = None

            # If no mapping can be found, use the array's
            # dtype attribute for formatting.
            #
            # A valid dtype must either be a type or
            # string naming a type.
            if dtype_mapping is None:
                formats.append(v.dtype)
            elif isinstance(dtype_mapping, (type, np.dtype, str)):
                # error: Argument 1 to "append" of "list" has incompatible type
                # "Union[type, dtype, str]"; expected "dtype"
                formats.append(dtype_mapping)  # type: ignore[arg-type]
            else:
                element = "row" if i < index_len else "column"
                msg = f"Invalid dtype {dtype_mapping} specified for {element} {name}"
                raise ValueError(msg)

        return np.rec.fromarrays(arrays, dtype={"names": names, "formats": formats})

    @classmethod
    def _from_arrays(
        cls,
        arrays,
        columns,
        index,
        dtype: Dtype | None = None,
        verify_integrity: bool = True,
    ) -> DataFrame:
        """
        Create DataFrame from a list of arrays corresponding to the columns.

        Parameters
        ----------
        arrays : list-like of arrays
            Each array in the list corresponds to one column, in order.
        columns : list-like, Index
            The column names for the resulting DataFrame.
        index : list-like, Index
            The rows labels for the resulting DataFrame.
        dtype : dtype, optional
            Optional dtype to enforce for all arrays.
        verify_integrity : bool, default True
            Validate and homogenize all input. If set to False, it is assumed
            that all elements of `arrays` are actual arrays how they will be
            stored in a block (numpy ndarray or ExtensionArray), have the same
            length as and are aligned with the index, and that `columns` and
            `index` are ensured to be an Index object.

        Returns
        -------
        DataFrame
        """
        if dtype is not None:
            dtype = pandas_dtype(dtype)

        manager = get_option("mode.data_manager")
        mgr = arrays_to_mgr(
            arrays,
            columns,
            index,
            columns,
            dtype=dtype,
            verify_integrity=verify_integrity,
            typ=manager,
        )
        return cls(mgr)

    @doc(storage_options=generic._shared_docs["storage_options"])
    @deprecate_kwarg(old_arg_name="fname", new_arg_name="path")
    def to_stata(
        self,
        path: FilePathOrBuffer,
        convert_dates: dict[Hashable, str] | None = None,
        write_index: bool = True,
        byteorder: str | None = None,
        time_stamp: datetime.datetime | None = None,
        data_label: str | None = None,
        variable_labels: dict[Hashable, str] | None = None,
        version: int | None = 114,
        convert_strl: Sequence[Hashable] | None = None,
        compression: CompressionOptions = "infer",
        storage_options: StorageOptions = None,
    ) -> None:
        """
        Export DataFrame object to Stata dta format.

        Writes the DataFrame to a Stata dataset file.
        "dta" files contain a Stata dataset.

        Parameters
        ----------
        path : str, buffer or path object
            String, path object (pathlib.Path or py._path.local.LocalPath) or
            object implementing a binary write() function. If using a buffer
            then the buffer will not be automatically closed after the file
            data has been written.

            .. versionchanged:: 1.0.0

            Previously this was "fname"

        convert_dates : dict
            Dictionary mapping columns containing datetime types to stata
            internal format to use when writing the dates. Options are 'tc',
            'td', 'tm', 'tw', 'th', 'tq', 'ty'. Column can be either an integer
            or a name. Datetime columns that do not have a conversion type
            specified will be converted to 'tc'. Raises NotImplementedError if
            a datetime column has timezone information.
        write_index : bool
            Write the index to Stata dataset.
        byteorder : str
            Can be ">", "<", "little", or "big". default is `sys.byteorder`.
        time_stamp : datetime
            A datetime to use as file creation date.  Default is the current
            time.
        data_label : str, optional
            A label for the data set.  Must be 80 characters or smaller.
        variable_labels : dict
            Dictionary containing columns as keys and variable labels as
            values. Each label must be 80 characters or smaller.
        version : {{114, 117, 118, 119, None}}, default 114
            Version to use in the output dta file. Set to None to let pandas
            decide between 118 or 119 formats depending on the number of
            columns in the frame. Version 114 can be read by Stata 10 and
            later. Version 117 can be read by Stata 13 or later. Version 118
            is supported in Stata 14 and later. Version 119 is supported in
            Stata 15 and later. Version 114 limits string variables to 244
            characters or fewer while versions 117 and later allow strings
            with lengths up to 2,000,000 characters. Versions 118 and 119
            support Unicode characters, and version 119 supports more than
            32,767 variables.

            Version 119 should usually only be used when the number of
            variables exceeds the capacity of dta format 118. Exporting
            smaller datasets in format 119 may have unintended consequences,
            and, as of November 2020, Stata SE cannot read version 119 files.

            .. versionchanged:: 1.0.0

                Added support for formats 118 and 119.

        convert_strl : list, optional
            List of column names to convert to string columns to Stata StrL
            format. Only available if version is 117.  Storing strings in the
            StrL format can produce smaller dta files if strings have more than
            8 characters and values are repeated.
        compression : str or dict, default 'infer'
            For on-the-fly compression of the output dta. If string, specifies
            compression mode. If dict, value at key 'method' specifies
            compression mode. Compression mode must be one of {{'infer', 'gzip',
            'bz2', 'zip', 'xz', None}}. If compression mode is 'infer' and
            `fname` is path-like, then detect compression from the following
            extensions: '.gz', '.bz2', '.zip', or '.xz' (otherwise no
            compression). If dict and compression mode is one of {{'zip',
            'gzip', 'bz2'}}, or inferred as one of the above, other entries
            passed as additional compression options.

            .. versionadded:: 1.1.0

        {storage_options}

            .. versionadded:: 1.2.0

        Raises
        ------
        NotImplementedError
            * If datetimes contain timezone information
            * Column dtype is not representable in Stata
        ValueError
            * Columns listed in convert_dates are neither datetime64[ns]
              or datetime.datetime
            * Column listed in convert_dates is not in DataFrame
            * Categorical label contains more than 32,000 characters

        See Also
        --------
        read_stata : Import Stata data files.
        io.stata.StataWriter : Low-level writer for Stata data files.
        io.stata.StataWriter117 : Low-level writer for version 117 files.

        Examples
        --------
        >>> df = pd.DataFrame({{'animal': ['falcon', 'parrot', 'falcon',
        ...                               'parrot'],
        ...                    'speed': [350, 18, 361, 15]}})
        >>> df.to_stata('animals.dta')  # doctest: +SKIP
        """
        if version not in (114, 117, 118, 119, None):
            raise ValueError("Only formats 114, 117, 118 and 119 are supported.")
        if version == 114:
            if convert_strl is not None:
                raise ValueError("strl is not supported in format 114")
            from pandas.io.stata import StataWriter as statawriter
        elif version == 117:
            # mypy: Name 'statawriter' already defined (possibly by an import)
            from pandas.io.stata import (  # type: ignore[no-redef]
                StataWriter117 as statawriter,
            )
        else:  # versions 118 and 119
            # mypy: Name 'statawriter' already defined (possibly by an import)
            from pandas.io.stata import (  # type: ignore[no-redef]
                StataWriterUTF8 as statawriter,
            )

        kwargs: dict[str, Any] = {}
        if version is None or version >= 117:
            # strl conversion is only supported >= 117
            kwargs["convert_strl"] = convert_strl
        if version is None or version >= 118:
            # Specifying the version is only supported for UTF8 (118 or 119)
            kwargs["version"] = version

        # mypy: Too many arguments for "StataWriter"
        writer = statawriter(  # type: ignore[call-arg]
            path,
            self,
            convert_dates=convert_dates,
            byteorder=byteorder,
            time_stamp=time_stamp,
            data_label=data_label,
            write_index=write_index,
            variable_labels=variable_labels,
            compression=compression,
            storage_options=storage_options,
            **kwargs,
        )
        writer.write_file()

    @deprecate_kwarg(old_arg_name="fname", new_arg_name="path")
    def to_feather(self, path: FilePathOrBuffer[AnyStr], **kwargs) -> None:
        """
        Write a DataFrame to the binary Feather format.

        Parameters
        ----------
        path : str or file-like object
            If a string, it will be used as Root Directory path.
        **kwargs :
            Additional keywords passed to :func:`pyarrow.feather.write_feather`.
            Starting with pyarrow 0.17, this includes the `compression`,
            `compression_level`, `chunksize` and `version` keywords.

            .. versionadded:: 1.1.0
        """
        from pandas.io.feather_format import to_feather

        to_feather(self, path, **kwargs)

    @doc(
        Series.to_markdown,
        klass=_shared_doc_kwargs["klass"],
        storage_options=_shared_docs["storage_options"],
        examples="""Examples
        --------
        >>> df = pd.DataFrame(
        ...     data={"animal_1": ["elk", "pig"], "animal_2": ["dog", "quetzal"]}
        ... )
        >>> print(df.to_markdown())
        |    | animal_1   | animal_2   |
        |---:|:-----------|:-----------|
        |  0 | elk        | dog        |
        |  1 | pig        | quetzal    |

        Output markdown with a tabulate option.

        >>> print(df.to_markdown(tablefmt="grid"))
        +----+------------+------------+
        |    | animal_1   | animal_2   |
        +====+============+============+
        |  0 | elk        | dog        |
        +----+------------+------------+
        |  1 | pig        | quetzal    |
        +----+------------+------------+
        """,
    )
    def to_markdown(
        self,
        buf: IO[str] | str | None = None,
        mode: str = "wt",
        index: bool = True,
        storage_options: StorageOptions = None,
        **kwargs,
    ) -> str | None:
        if "showindex" in kwargs:
            warnings.warn(
                "'showindex' is deprecated. Only 'index' will be used "
                "in a future version. Use 'index' to silence this warning.",
                FutureWarning,
                stacklevel=2,
            )

        kwargs.setdefault("headers", "keys")
        kwargs.setdefault("tablefmt", "pipe")
        kwargs.setdefault("showindex", index)
        tabulate = import_optional_dependency("tabulate")
        result = tabulate.tabulate(self, **kwargs)
        if buf is None:
            return result

        with get_handle(buf, mode, storage_options=storage_options) as handles:
            assert not isinstance(handles.handle, (str, mmap.mmap))
            handles.handle.writelines(result)
        return None

    @doc(storage_options=generic._shared_docs["storage_options"])
    @deprecate_kwarg(old_arg_name="fname", new_arg_name="path")
    def to_parquet(
        self,
        path: FilePathOrBuffer | None = None,
        engine: str = "auto",
        compression: str | None = "snappy",
        index: bool | None = None,
        partition_cols: list[str] | None = None,
        storage_options: StorageOptions = None,
        **kwargs,
    ) -> bytes | None:
        """
        Write a DataFrame to the binary parquet format.

        This function writes the dataframe as a `parquet file
        <https://parquet.apache.org/>`_. You can choose different parquet
        backends, and have the option of compression. See
        :ref:`the user guide <io.parquet>` for more details.

        Parameters
        ----------
        path : str or file-like object, default None
            If a string, it will be used as Root Directory path
            when writing a partitioned dataset. By file-like object,
            we refer to objects with a write() method, such as a file handle
            (e.g. via builtin open function) or io.BytesIO. The engine
            fastparquet does not accept file-like objects. If path is None,
            a bytes object is returned.

            .. versionchanged:: 1.2.0

            Previously this was "fname"

        engine : {{'auto', 'pyarrow', 'fastparquet'}}, default 'auto'
            Parquet library to use. If 'auto', then the option
            ``io.parquet.engine`` is used. The default ``io.parquet.engine``
            behavior is to try 'pyarrow', falling back to 'fastparquet' if
            'pyarrow' is unavailable.
        compression : {{'snappy', 'gzip', 'brotli', None}}, default 'snappy'
            Name of the compression to use. Use ``None`` for no compression.
        index : bool, default None
            If ``True``, include the dataframe's index(es) in the file output.
            If ``False``, they will not be written to the file.
            If ``None``, similar to ``True`` the dataframe's index(es)
            will be saved. However, instead of being saved as values,
            the RangeIndex will be stored as a range in the metadata so it
            doesn't require much space and is faster. Other indexes will
            be included as columns in the file output.

            .. versionadded:: 0.24.0

        partition_cols : list, optional, default None
            Column names by which to partition the dataset.
            Columns are partitioned in the order they are given.
            Must be None if path is not a string.

            .. versionadded:: 0.24.0

        {storage_options}

            .. versionadded:: 1.2.0

        **kwargs
            Additional arguments passed to the parquet library. See
            :ref:`pandas io <io.parquet>` for more details.

        Returns
        -------
        bytes if no path argument is provided else None

        See Also
        --------
        read_parquet : Read a parquet file.
        DataFrame.to_csv : Write a csv file.
        DataFrame.to_sql : Write to a sql table.
        DataFrame.to_hdf : Write to hdf.

        Notes
        -----
        This function requires either the `fastparquet
        <https://pypi.org/project/fastparquet>`_ or `pyarrow
        <https://arrow.apache.org/docs/python/>`_ library.

        Examples
        --------
        >>> df = pd.DataFrame(data={{'col1': [1, 2], 'col2': [3, 4]}})
        >>> df.to_parquet('df.parquet.gzip',
        ...               compression='gzip')  # doctest: +SKIP
        >>> pd.read_parquet('df.parquet.gzip')  # doctest: +SKIP
           col1  col2
        0     1     3
        1     2     4

        If you want to get a buffer to the parquet content you can use a io.BytesIO
        object, as long as you don't use partition_cols, which creates multiple files.

        >>> import io
        >>> f = io.BytesIO()
        >>> df.to_parquet(f)
        >>> f.seek(0)
        0
        >>> content = f.read()
        """
        from pandas.io.parquet import to_parquet

        return to_parquet(
            self,
            path,
            engine,
            compression=compression,
            index=index,
            partition_cols=partition_cols,
            storage_options=storage_options,
            **kwargs,
        )

    @Substitution(
        header_type="bool",
        header="Whether to print column labels, default True",
        col_space_type="str or int, list or dict of int or str",
        col_space="The minimum width of each column in CSS length "
        "units.  An int is assumed to be px units.\n\n"
        "            .. versionadded:: 0.25.0\n"
        "                Ability to use str",
    )
    @Substitution(shared_params=fmt.common_docstring, returns=fmt.return_docstring)
    def to_html(
        self,
        buf: FilePathOrBuffer[str] | None = None,
        columns: Sequence[str] | None = None,
        col_space: ColspaceArgType | None = None,
        header: bool | Sequence[str] = True,
        index: bool = True,
        na_rep: str = "NaN",
        formatters: FormattersType | None = None,
        float_format: FloatFormatType | None = None,
        sparsify: bool | None = None,
        index_names: bool = True,
        justify: str | None = None,
        max_rows: int | None = None,
        max_cols: int | None = None,
        show_dimensions: bool | str = False,
        decimal: str = ".",
        bold_rows: bool = True,
        classes: str | list | tuple | None = None,
        escape: bool = True,
        notebook: bool = False,
        border: int | None = None,
        table_id: str | None = None,
        render_links: bool = False,
        encoding: str | None = None,
    ):
        """
        Render a DataFrame as an HTML table.
        %(shared_params)s
        bold_rows : bool, default True
            Make the row labels bold in the output.
        classes : str or list or tuple, default None
            CSS class(es) to apply to the resulting html table.
        escape : bool, default True
            Convert the characters <, >, and & to HTML-safe sequences.
        notebook : {True, False}, default False
            Whether the generated HTML is for IPython Notebook.
        border : int
            A ``border=border`` attribute is included in the opening
            `<table>` tag. Default ``pd.options.display.html.border``.
        encoding : str, default "utf-8"
            Set character encoding.

            .. versionadded:: 1.0

        table_id : str, optional
            A css id is included in the opening `<table>` tag if specified.
        render_links : bool, default False
            Convert URLs to HTML links.

            .. versionadded:: 0.24.0
        %(returns)s
        See Also
        --------
        to_string : Convert DataFrame to a string.
        """
        if justify is not None and justify not in fmt._VALID_JUSTIFY_PARAMETERS:
            raise ValueError("Invalid value for justify parameter")

        formatter = fmt.DataFrameFormatter(
            self,
            columns=columns,
            col_space=col_space,
            na_rep=na_rep,
            header=header,
            index=index,
            formatters=formatters,
            float_format=float_format,
            bold_rows=bold_rows,
            sparsify=sparsify,
            justify=justify,
            index_names=index_names,
            escape=escape,
            decimal=decimal,
            max_rows=max_rows,
            max_cols=max_cols,
            show_dimensions=show_dimensions,
        )
        # TODO: a generic formatter wld b in DataFrameFormatter
        return fmt.DataFrameRenderer(formatter).to_html(
            buf=buf,
            classes=classes,
            notebook=notebook,
            border=border,
            encoding=encoding,
            table_id=table_id,
            render_links=render_links,
        )

    @doc(storage_options=generic._shared_docs["storage_options"])
    def to_xml(
        self,
        path_or_buffer: FilePathOrBuffer | None = None,
        index: bool = True,
        root_name: str | None = "data",
        row_name: str | None = "row",
        na_rep: str | None = None,
        attr_cols: str | list[str] | None = None,
        elem_cols: str | list[str] | None = None,
        namespaces: dict[str | None, str] | None = None,
        prefix: str | None = None,
        encoding: str = "utf-8",
        xml_declaration: bool | None = True,
        pretty_print: bool | None = True,
        parser: str | None = "lxml",
        stylesheet: FilePathOrBuffer | None = None,
        compression: CompressionOptions = "infer",
        storage_options: StorageOptions = None,
    ) -> str | None:
        """
        Render a DataFrame to an XML document.

        .. versionadded:: 1.3.0

        Parameters
        ----------
        path_or_buffer : str, path object or file-like object, optional
            File to write output to. If None, the output is returned as a
            string.
        index : bool, default True
            Whether to include index in XML document.
        root_name : str, default 'data'
            The name of root element in XML document.
        row_name : str, default 'row'
            The name of row element in XML document.
        na_rep : str, optional
            Missing data representation.
        attr_cols : list-like, optional
            List of columns to write as attributes in row element.
            Hierarchical columns will be flattened with underscore
            delimiting the different levels.
        elem_cols : list-like, optional
            List of columns to write as children in row element. By default,
            all columns output as children of row element. Hierarchical
            columns will be flattened with underscore delimiting the
            different levels.
        namespaces : dict, optional
            All namespaces to be defined in root element. Keys of dict
            should be prefix names and values of dict corresponding URIs.
            Default namespaces should be given empty string key. For
            example, ::

                namespaces = {{"": "https://example.com"}}

        prefix : str, optional
            Namespace prefix to be used for every element and/or attribute
            in document. This should be one of the keys in ``namespaces``
            dict.
        encoding : str, default 'utf-8'
            Encoding of the resulting document.
        xml_declaration : bool, default True
            Whether to include the XML declaration at start of document.
        pretty_print : bool, default True
            Whether output should be pretty printed with indentation and
            line breaks.
        parser : {{'lxml','etree'}}, default 'lxml'
            Parser module to use for building of tree. Only 'lxml' and
            'etree' are supported. With 'lxml', the ability to use XSLT
            stylesheet is supported.
        stylesheet : str, path object or file-like object, optional
            A URL, file-like object, or a raw string containing an XSLT
            script used to transform the raw XML output. Script should use
            layout of elements and attributes from original output. This
            argument requires ``lxml`` to be installed. Only XSLT 1.0
            scripts and not later versions is currently supported.
        compression : {{'infer', 'gzip', 'bz2', 'zip', 'xz', None}}, default 'infer'
            For on-the-fly decompression of on-disk data. If 'infer', then use
            gzip, bz2, zip or xz if path_or_buffer is a string ending in
            '.gz', '.bz2', '.zip', or 'xz', respectively, and no decompression
            otherwise. If using 'zip', the ZIP file must contain only one data
            file to be read in. Set to None for no decompression.
        {storage_options}

        Returns
        -------
        None or str
            If ``io`` is None, returns the resulting XML format as a
            string. Otherwise returns None.

        See Also
        --------
        to_json : Convert the pandas object to a JSON string.
        to_html : Convert DataFrame to a html.

        Examples
        --------
        >>> df = pd.DataFrame({{'shape': ['square', 'circle', 'triangle'],
        ...                    'degrees': [360, 360, 180],
        ...                    'sides': [4, np.nan, 3]}})

        >>> df.to_xml()  # doctest: +SKIP
        <?xml version='1.0' encoding='utf-8'?>
        <data>
          <row>
            <index>0</index>
            <shape>square</shape>
            <degrees>360</degrees>
            <sides>4.0</sides>
          </row>
          <row>
            <index>1</index>
            <shape>circle</shape>
            <degrees>360</degrees>
            <sides/>
          </row>
          <row>
            <index>2</index>
            <shape>triangle</shape>
            <degrees>180</degrees>
            <sides>3.0</sides>
          </row>
        </data>

        >>> df.to_xml(attr_cols=[
        ...           'index', 'shape', 'degrees', 'sides'
        ...           ])  # doctest: +SKIP
        <?xml version='1.0' encoding='utf-8'?>
        <data>
          <row index="0" shape="square" degrees="360" sides="4.0"/>
          <row index="1" shape="circle" degrees="360"/>
          <row index="2" shape="triangle" degrees="180" sides="3.0"/>
        </data>

        >>> df.to_xml(namespaces={{"doc": "https://example.com"}},
        ...           prefix="doc")  # doctest: +SKIP
        <?xml version='1.0' encoding='utf-8'?>
        <doc:data xmlns:doc="https://example.com">
          <doc:row>
            <doc:index>0</doc:index>
            <doc:shape>square</doc:shape>
            <doc:degrees>360</doc:degrees>
            <doc:sides>4.0</doc:sides>
          </doc:row>
          <doc:row>
            <doc:index>1</doc:index>
            <doc:shape>circle</doc:shape>
            <doc:degrees>360</doc:degrees>
            <doc:sides/>
          </doc:row>
          <doc:row>
            <doc:index>2</doc:index>
            <doc:shape>triangle</doc:shape>
            <doc:degrees>180</doc:degrees>
            <doc:sides>3.0</doc:sides>
          </doc:row>
        </doc:data>
        """

        from pandas.io.formats.xml import (
            EtreeXMLFormatter,
            LxmlXMLFormatter,
        )

        lxml = import_optional_dependency("lxml.etree", errors="ignore")

        TreeBuilder: type[EtreeXMLFormatter] | type[LxmlXMLFormatter]

        if parser == "lxml":
            if lxml is not None:
                TreeBuilder = LxmlXMLFormatter
            else:
                raise ImportError(
                    "lxml not found, please install or use the etree parser."
                )

        elif parser == "etree":
            TreeBuilder = EtreeXMLFormatter

        else:
            raise ValueError("Values for parser can only be lxml or etree.")

        xml_formatter = TreeBuilder(
            self,
            path_or_buffer=path_or_buffer,
            index=index,
            root_name=root_name,
            row_name=row_name,
            na_rep=na_rep,
            attr_cols=attr_cols,
            elem_cols=elem_cols,
            namespaces=namespaces,
            prefix=prefix,
            encoding=encoding,
            xml_declaration=xml_declaration,
            pretty_print=pretty_print,
            stylesheet=stylesheet,
            compression=compression,
            storage_options=storage_options,
        )

        return xml_formatter.write_output()

    # ----------------------------------------------------------------------
    @Substitution(
        klass="DataFrame",
        type_sub=" and columns",
        max_cols_sub=dedent(
            """\
            max_cols : int, optional
                When to switch from the verbose to the truncated output. If the
                DataFrame has more than `max_cols` columns, the truncated output
                is used. By default, the setting in
                ``pandas.options.display.max_info_columns`` is used."""
        ),
        show_counts_sub=dedent(
            """\
            show_counts : bool, optional
                Whether to show the non-null counts. By default, this is shown
                only if the DataFrame is smaller than
                ``pandas.options.display.max_info_rows`` and
                ``pandas.options.display.max_info_columns``. A value of True always
                shows the counts, and False never shows the counts.
            null_counts : bool, optional
                .. deprecated:: 1.2.0
                    Use show_counts instead."""
        ),
        examples_sub=dedent(
            """\
            >>> int_values = [1, 2, 3, 4, 5]
            >>> text_values = ['alpha', 'beta', 'gamma', 'delta', 'epsilon']
            >>> float_values = [0.0, 0.25, 0.5, 0.75, 1.0]
            >>> df = pd.DataFrame({"int_col": int_values, "text_col": text_values,
            ...                   "float_col": float_values})
            >>> df
                int_col text_col  float_col
            0        1    alpha       0.00
            1        2     beta       0.25
            2        3    gamma       0.50
            3        4    delta       0.75
            4        5  epsilon       1.00

            Prints information of all columns:

            >>> df.info(verbose=True)
            <class 'pandas.core.frame.DataFrame'>
            RangeIndex: 5 entries, 0 to 4
            Data columns (total 3 columns):
             #   Column     Non-Null Count  Dtype
            ---  ------     --------------  -----
             0   int_col    5 non-null      int64
             1   text_col   5 non-null      object
             2   float_col  5 non-null      float64
            dtypes: float64(1), int64(1), object(1)
            memory usage: 248.0+ bytes

            Prints a summary of columns count and its dtypes but not per column
            information:

            >>> df.info(verbose=False)
            <class 'pandas.core.frame.DataFrame'>
            RangeIndex: 5 entries, 0 to 4
            Columns: 3 entries, int_col to float_col
            dtypes: float64(1), int64(1), object(1)
            memory usage: 248.0+ bytes

            Pipe output of DataFrame.info to buffer instead of sys.stdout, get
            buffer content and writes to a text file:

            >>> import io
            >>> buffer = io.StringIO()
            >>> df.info(buf=buffer)
            >>> s = buffer.getvalue()
            >>> with open("df_info.txt", "w",
            ...           encoding="utf-8") as f:  # doctest: +SKIP
            ...     f.write(s)
            260

            The `memory_usage` parameter allows deep introspection mode, specially
            useful for big DataFrames and fine-tune memory optimization:

            >>> random_strings_array = np.random.choice(['a', 'b', 'c'], 10 ** 6)
            >>> df = pd.DataFrame({
            ...     'column_1': np.random.choice(['a', 'b', 'c'], 10 ** 6),
            ...     'column_2': np.random.choice(['a', 'b', 'c'], 10 ** 6),
            ...     'column_3': np.random.choice(['a', 'b', 'c'], 10 ** 6)
            ... })
            >>> df.info()
            <class 'pandas.core.frame.DataFrame'>
            RangeIndex: 1000000 entries, 0 to 999999
            Data columns (total 3 columns):
             #   Column    Non-Null Count    Dtype
            ---  ------    --------------    -----
             0   column_1  1000000 non-null  object
             1   column_2  1000000 non-null  object
             2   column_3  1000000 non-null  object
            dtypes: object(3)
            memory usage: 22.9+ MB

            >>> df.info(memory_usage='deep')
            <class 'pandas.core.frame.DataFrame'>
            RangeIndex: 1000000 entries, 0 to 999999
            Data columns (total 3 columns):
             #   Column    Non-Null Count    Dtype
            ---  ------    --------------    -----
             0   column_1  1000000 non-null  object
             1   column_2  1000000 non-null  object
             2   column_3  1000000 non-null  object
            dtypes: object(3)
            memory usage: 165.9 MB"""
        ),
        see_also_sub=dedent(
            """\
            DataFrame.describe: Generate descriptive statistics of DataFrame
                columns.
            DataFrame.memory_usage: Memory usage of DataFrame columns."""
        ),
        version_added_sub="",
    )
    @doc(BaseInfo.render)
    def info(
        self,
        verbose: bool | None = None,
        buf: IO[str] | None = None,
        max_cols: int | None = None,
        memory_usage: bool | str | None = None,
        show_counts: bool | None = None,
        null_counts: bool | None = None,
    ) -> None:
        if null_counts is not None:
            if show_counts is not None:
                raise ValueError("null_counts used with show_counts. Use show_counts.")
            warnings.warn(
                "null_counts is deprecated. Use show_counts instead",
                FutureWarning,
                stacklevel=2,
            )
            show_counts = null_counts
        info = DataFrameInfo(
            data=self,
            memory_usage=memory_usage,
        )
        info.render(
            buf=buf,
            max_cols=max_cols,
            verbose=verbose,
            show_counts=show_counts,
        )

    def memory_usage(self, index: bool = True, deep: bool = False) -> Series:
        """
        Return the memory usage of each column in bytes.

        The memory usage can optionally include the contribution of
        the index and elements of `object` dtype.

        This value is displayed in `DataFrame.info` by default. This can be
        suppressed by setting ``pandas.options.display.memory_usage`` to False.

        Parameters
        ----------
        index : bool, default True
            Specifies whether to include the memory usage of the DataFrame's
            index in returned Series. If ``index=True``, the memory usage of
            the index is the first item in the output.
        deep : bool, default False
            If True, introspect the data deeply by interrogating
            `object` dtypes for system-level memory consumption, and include
            it in the returned values.

        Returns
        -------
        Series
            A Series whose index is the original column names and whose values
            is the memory usage of each column in bytes.

        See Also
        --------
        numpy.ndarray.nbytes : Total bytes consumed by the elements of an
            ndarray.
        Series.memory_usage : Bytes consumed by a Series.
        Categorical : Memory-efficient array for string values with
            many repeated values.
        DataFrame.info : Concise summary of a DataFrame.

        Examples
        --------
        >>> dtypes = ['int64', 'float64', 'complex128', 'object', 'bool']
        >>> data = dict([(t, np.ones(shape=5000, dtype=int).astype(t))
        ...              for t in dtypes])
        >>> df = pd.DataFrame(data)
        >>> df.head()
           int64  float64            complex128  object  bool
        0      1      1.0              1.0+0.0j       1  True
        1      1      1.0              1.0+0.0j       1  True
        2      1      1.0              1.0+0.0j       1  True
        3      1      1.0              1.0+0.0j       1  True
        4      1      1.0              1.0+0.0j       1  True

        >>> df.memory_usage()
        Index           128
        int64         40000
        float64       40000
        complex128    80000
        object        40000
        bool           5000
        dtype: int64

        >>> df.memory_usage(index=False)
        int64         40000
        float64       40000
        complex128    80000
        object        40000
        bool           5000
        dtype: int64

        The memory footprint of `object` dtype columns is ignored by default:

        >>> df.memory_usage(deep=True)
        Index            128
        int64          40000
        float64        40000
        complex128     80000
        object        180000
        bool            5000
        dtype: int64

        Use a Categorical for efficient storage of an object-dtype column with
        many repeated values.

        >>> df['object'].astype('category').memory_usage(deep=True)
        5244
        """
        result = self._constructor_sliced(
            [c.memory_usage(index=False, deep=deep) for col, c in self.items()],
            index=self.columns,
        )
        if index:
            result = self._constructor_sliced(
                self.index.memory_usage(deep=deep), index=["Index"]
            ).append(result)
        return result

    def transpose(self, *args, copy: bool = False) -> DataFrame:
        """
        Transpose index and columns.

        Reflect the DataFrame over its main diagonal by writing rows as columns
        and vice-versa. The property :attr:`.T` is an accessor to the method
        :meth:`transpose`.

        Parameters
        ----------
        *args : tuple, optional
            Accepted for compatibility with NumPy.
        copy : bool, default False
            Whether to copy the data after transposing, even for DataFrames
            with a single dtype.

            Note that a copy is always required for mixed dtype DataFrames,
            or for DataFrames with any extension types.

        Returns
        -------
        DataFrame
            The transposed DataFrame.

        See Also
        --------
        numpy.transpose : Permute the dimensions of a given array.

        Notes
        -----
        Transposing a DataFrame with mixed dtypes will result in a homogeneous
        DataFrame with the `object` dtype. In such a case, a copy of the data
        is always made.

        Examples
        --------
        **Square DataFrame with homogeneous dtype**

        >>> d1 = {'col1': [1, 2], 'col2': [3, 4]}
        >>> df1 = pd.DataFrame(data=d1)
        >>> df1
           col1  col2
        0     1     3
        1     2     4

        >>> df1_transposed = df1.T # or df1.transpose()
        >>> df1_transposed
              0  1
        col1  1  2
        col2  3  4

        When the dtype is homogeneous in the original DataFrame, we get a
        transposed DataFrame with the same dtype:

        >>> df1.dtypes
        col1    int64
        col2    int64
        dtype: object
        >>> df1_transposed.dtypes
        0    int64
        1    int64
        dtype: object

        **Non-square DataFrame with mixed dtypes**

        >>> d2 = {'name': ['Alice', 'Bob'],
        ...       'score': [9.5, 8],
        ...       'employed': [False, True],
        ...       'kids': [0, 0]}
        >>> df2 = pd.DataFrame(data=d2)
        >>> df2
            name  score  employed  kids
        0  Alice    9.5     False     0
        1    Bob    8.0      True     0

        >>> df2_transposed = df2.T # or df2.transpose()
        >>> df2_transposed
                      0     1
        name      Alice   Bob
        score       9.5   8.0
        employed  False  True
        kids          0     0

        When the DataFrame has mixed dtypes, we get a transposed DataFrame with
        the `object` dtype:

        >>> df2.dtypes
        name         object
        score       float64
        employed       bool
        kids          int64
        dtype: object
        >>> df2_transposed.dtypes
        0    object
        1    object
        dtype: object
        """
        nv.validate_transpose(args, {})
        # construct the args

        dtypes = list(self.dtypes)
        if self._is_homogeneous_type and dtypes and is_extension_array_dtype(dtypes[0]):
            # We have EAs with the same dtype. We can preserve that dtype in transpose.
            dtype = dtypes[0]
            arr_type = dtype.construct_array_type()
            values = self.values

            new_values = [arr_type._from_sequence(row, dtype=dtype) for row in values]
            result = self._constructor(
                dict(zip(self.index, new_values)), index=self.columns
            )

        else:
            new_arr = self.values.T
            if copy:
                new_arr = new_arr.copy()
            result = self._constructor(new_arr, index=self.columns, columns=self.index)

        return result.__finalize__(self, method="transpose")

    @property
    def T(self) -> DataFrame:
        return self.transpose()

    # ----------------------------------------------------------------------
    # Indexing Methods

    def _ixs(self, i: int, axis: int = 0):
        """
        Parameters
        ----------
        i : int
        axis : int

        Notes
        -----
        If slice passed, the resulting data will be a view.
        """
        # irow
        if axis == 0:
            new_values = self._mgr.fast_xs(i)

            # if we are a copy, mark as such
            copy = isinstance(new_values, np.ndarray) and new_values.base is None
            result = self._constructor_sliced(
                new_values,
                index=self.columns,
                name=self.index[i],
                dtype=new_values.dtype,
            )
            result._set_is_copy(self, copy=copy)
            return result

        # icol
        else:
            label = self.columns[i]

            values = self._mgr.iget(i)
            result = self._box_col_values(values, i)

            # this is a cached value, mark it so
            result._set_as_cached(label, self)
            return result

    def _get_column_array(self, i: int) -> ArrayLike:
        """
        Get the values of the i'th column (ndarray or ExtensionArray, as stored
        in the Block)
        """
        return self._mgr.iget_values(i)

    def _iter_column_arrays(self) -> Iterator[ArrayLike]:
        """
        Iterate over the arrays of all columns in order.
        This returns the values as stored in the Block (ndarray or ExtensionArray).
        """
        for i in range(len(self.columns)):
            yield self._get_column_array(i)

    def __getitem__(self, key):
        key = lib.item_from_zerodim(key)
        key = com.apply_if_callable(key, self)

        if is_hashable(key):
            # shortcut if the key is in columns
            if self.columns.is_unique and key in self.columns:
                if isinstance(self.columns, MultiIndex):
                    return self._getitem_multilevel(key)
                return self._get_item_cache(key)

        # Do we have a slicer (on rows)?
        indexer = convert_to_index_sliceable(self, key)
        if indexer is not None:
            if isinstance(indexer, np.ndarray):
                indexer = lib.maybe_indices_to_slice(
                    indexer.astype(np.intp, copy=False), len(self)
                )
            # either we have a slice or we have a string that can be converted
            #  to a slice for partial-string date indexing
            return self._slice(indexer, axis=0)

        # Do we have a (boolean) DataFrame?
        if isinstance(key, DataFrame):
            return self.where(key)

        # Do we have a (boolean) 1d indexer?
        if com.is_bool_indexer(key):
            return self._getitem_bool_array(key)

        # We are left with two options: a single key, and a collection of keys,
        # We interpret tuples as collections only for non-MultiIndex
        is_single_key = isinstance(key, tuple) or not is_list_like(key)

        if is_single_key:
            if self.columns.nlevels > 1:
                return self._getitem_multilevel(key)
            indexer = self.columns.get_loc(key)
            if is_integer(indexer):
                indexer = [indexer]
        else:
            if is_iterator(key):
                key = list(key)
            indexer = self.loc._get_listlike_indexer(key, axis=1, raise_missing=True)[1]

        # take() does not accept boolean indexers
        if getattr(indexer, "dtype", None) == bool:
            indexer = np.where(indexer)[0]

        data = self._take_with_is_copy(indexer, axis=1)

        if is_single_key:
            # What does looking for a single key in a non-unique index return?
            # The behavior is inconsistent. It returns a Series, except when
            # - the key itself is repeated (test on data.shape, #9519), or
            # - we have a MultiIndex on columns (test on self.columns, #21309)
            if data.shape[1] == 1 and not isinstance(self.columns, MultiIndex):
                # GH#26490 using data[key] can cause RecursionError
                data = data._get_item_cache(key)

        return data

    def _getitem_bool_array(self, key):
        # also raises Exception if object array with NA values
        # warning here just in case -- previously __setitem__ was
        # reindexing but __getitem__ was not; it seems more reasonable to
        # go with the __setitem__ behavior since that is more consistent
        # with all other indexing behavior
        if isinstance(key, Series) and not key.index.equals(self.index):
            warnings.warn(
                "Boolean Series key will be reindexed to match DataFrame index.",
                UserWarning,
                stacklevel=3,
            )
        elif len(key) != len(self.index):
            raise ValueError(
                f"Item wrong length {len(key)} instead of {len(self.index)}."
            )

        # check_bool_indexer will throw exception if Series key cannot
        # be reindexed to match DataFrame rows
        key = check_bool_indexer(self.index, key)
        indexer = key.nonzero()[0]
        return self._take_with_is_copy(indexer, axis=0)

    def _getitem_multilevel(self, key):
        # self.columns is a MultiIndex
        loc = self.columns.get_loc(key)
        if isinstance(loc, (slice, np.ndarray)):
            new_columns = self.columns[loc]
            result_columns = maybe_droplevels(new_columns, key)
            if self._is_mixed_type:
                result = self.reindex(columns=new_columns)
                result.columns = result_columns
            else:
                new_values = self.values[:, loc]
                result = self._constructor(
                    new_values, index=self.index, columns=result_columns
                )
                result = result.__finalize__(self)

            # If there is only one column being returned, and its name is
            # either an empty string, or a tuple with an empty string as its
            # first element, then treat the empty string as a placeholder
            # and return the column as if the user had provided that empty
            # string in the key. If the result is a Series, exclude the
            # implied empty string from its name.
            if len(result.columns) == 1:
                top = result.columns[0]
                if isinstance(top, tuple):
                    top = top[0]
                if top == "":
                    result = result[""]
                    if isinstance(result, Series):
                        result = self._constructor_sliced(
                            result, index=self.index, name=key
                        )

            result._set_is_copy(self)
            return result
        else:
            # loc is neither a slice nor ndarray, so must be an int
            return self._ixs(loc, axis=1)

    def _get_value(self, index, col, takeable: bool = False) -> Scalar:
        """
        Quickly retrieve single value at passed column and index.

        Parameters
        ----------
        index : row label
        col : column label
        takeable : interpret the index/col as indexers, default False

        Returns
        -------
        scalar
        """
        if takeable:
            series = self._ixs(col, axis=1)
            return series._values[index]

        series = self._get_item_cache(col)
        engine = self.index._engine

        try:
            loc = engine.get_loc(index)
            return series._values[loc]
        except KeyError:
            # GH 20629
            if self.index.nlevels > 1:
                # partial indexing forbidden
                raise

        # we cannot handle direct indexing
        # use positional
        col = self.columns.get_loc(col)
        index = self.index.get_loc(index)
        return self._get_value(index, col, takeable=True)

    def __setitem__(self, key, value):
        key = com.apply_if_callable(key, self)

        # see if we can slice the rows
        indexer = convert_to_index_sliceable(self, key)
        if indexer is not None:
            # either we have a slice or we have a string that can be converted
            #  to a slice for partial-string date indexing
            return self._setitem_slice(indexer, value)

        if isinstance(key, DataFrame) or getattr(key, "ndim", None) == 2:
            self._setitem_frame(key, value)
        elif isinstance(key, (Series, np.ndarray, list, Index)):
            self._setitem_array(key, value)
        elif isinstance(value, DataFrame):
            self._set_item_frame_value(key, value)
        elif is_list_like(value) and 1 < len(
            self.columns.get_indexer_for([key])
        ) == len(value):
            # Column to set is duplicated
            self._setitem_array([key], value)
        else:
            # set column
            self._set_item(key, value)

    def _setitem_slice(self, key: slice, value):
        # NB: we can't just use self.loc[key] = value because that
        #  operates on labels and we need to operate positional for
        #  backwards-compat, xref GH#31469
        self._check_setitem_copy()
        self.iloc[key] = value

    def _setitem_array(self, key, value):
        # also raises Exception if object array with NA values
        if com.is_bool_indexer(key):
            # bool indexer is indexing along rows
            if len(key) != len(self.index):
                raise ValueError(
                    f"Item wrong length {len(key)} instead of {len(self.index)}!"
                )
            key = check_bool_indexer(self.index, key)
            indexer = key.nonzero()[0]
            self._check_setitem_copy()
            if isinstance(value, DataFrame):
                # GH#39931 reindex since iloc does not align
                value = value.reindex(self.index.take(indexer))
            self.iloc[indexer] = value

        else:
            if isinstance(value, DataFrame):
                check_key_length(self.columns, key, value)
                for k1, k2 in zip(key, value.columns):
                    self[k1] = value[k2]

            elif not is_list_like(value):
                for col in key:
                    self[col] = value

            elif isinstance(value, np.ndarray) and value.ndim == 2:
                self._iset_not_inplace(key, value)

            elif np.ndim(value) > 1:
                # list of lists
                value = DataFrame(value).values
                return self._setitem_array(key, value)

            else:
                self._iset_not_inplace(key, value)

    def _iset_not_inplace(self, key, value):
        # GH#39510 when setting with df[key] = obj with a list-like key and
        #  list-like value, we iterate over those listlikes and set columns
        #  one at a time.  This is different from dispatching to
        #  `self.loc[:, key]= value`  because loc.__setitem__ may overwrite
        #  data inplace, whereas this will insert new arrays.

        def igetitem(obj, i: int):
            # Note: we catch DataFrame obj before getting here, but
            #  hypothetically would return obj.iloc[:, i]
            if isinstance(obj, np.ndarray):
                return obj[..., i]
            else:
                return obj[i]

        if self.columns.is_unique:
            if np.shape(value)[-1] != len(key):
                raise ValueError("Columns must be same length as key")

            for i, col in enumerate(key):
                self[col] = igetitem(value, i)

        else:

            ilocs = self.columns.get_indexer_non_unique(key)[0]
            if (ilocs < 0).any():
                # key entries not in self.columns
                raise NotImplementedError

            if np.shape(value)[-1] != len(ilocs):
                raise ValueError("Columns must be same length as key")

            assert np.ndim(value) <= 2

            orig_columns = self.columns

            # Using self.iloc[:, i] = ... may set values inplace, which
            #  by convention we do not do in __setitem__
            try:
                self.columns = Index(range(len(self.columns)))
                for i, iloc in enumerate(ilocs):
                    self[iloc] = igetitem(value, i)
            finally:
                self.columns = orig_columns

    def _setitem_frame(self, key, value):
        # support boolean setting with DataFrame input, e.g.
        # df[df > df2] = 0
        if isinstance(key, np.ndarray):
            if key.shape != self.shape:
                raise ValueError("Array conditional must be same shape as self")
            key = self._constructor(key, **self._construct_axes_dict())

        if key.size and not is_bool_dtype(key.values):
            raise TypeError(
                "Must pass DataFrame or 2-d ndarray with boolean values only"
            )

        self._check_inplace_setting(value)
        self._check_setitem_copy()
        self._where(-key, value, inplace=True)

    def _set_item_frame_value(self, key, value: DataFrame) -> None:
        self._ensure_valid_index(value)

        # align columns
        if key in self.columns:
            loc = self.columns.get_loc(key)
            cols = self.columns[loc]
            len_cols = 1 if is_scalar(cols) else len(cols)
            if len_cols != len(value.columns):
                raise ValueError("Columns must be same length as key")

            # align right-hand-side columns if self.columns
            # is multi-index and self[key] is a sub-frame
            if isinstance(self.columns, MultiIndex) and isinstance(
                loc, (slice, Series, np.ndarray, Index)
            ):
                cols = maybe_droplevels(cols, key)
                if len(cols) and not cols.equals(value.columns):
                    value = value.reindex(cols, axis=1)

        # now align rows
        arraylike = _reindex_for_setitem(value, self.index)
        self._set_item_mgr(key, arraylike)

    def _iset_item_mgr(self, loc: int | slice | np.ndarray, value) -> None:
        # when called from _set_item_mgr loc can be anything returned from get_loc
        self._mgr.iset(loc, value)
        self._clear_item_cache()

    def _set_item_mgr(self, key, value: ArrayLike) -> None:
        try:
            loc = self._info_axis.get_loc(key)
        except KeyError:
            # This item wasn't present, just insert at end
            self._mgr.insert(len(self._info_axis), key, value)
        else:
            self._iset_item_mgr(loc, value)

        # check if we are modifying a copy
        # try to set first as we want an invalid
        # value exception to occur first
        if len(self):
            self._check_setitem_copy()

    def _iset_item(self, loc: int, value) -> None:
        arraylike = self._sanitize_column(value)
        self._iset_item_mgr(loc, arraylike)

        # check if we are modifying a copy
        # try to set first as we want an invalid
        # value exception to occur first
        if len(self):
            self._check_setitem_copy()

    def _set_item(self, key, value) -> None:
        """
        Add series to DataFrame in specified column.

        If series is a numpy-array (not a Series/TimeSeries), it must be the
        same length as the DataFrames index or an error will be thrown.

        Series/TimeSeries will be conformed to the DataFrames index to
        ensure homogeneity.
        """
        value = self._sanitize_column(value)

        if (
            key in self.columns
            and value.ndim == 1
            and not is_extension_array_dtype(value)
        ):
            # broadcast across multiple columns if necessary
            if not self.columns.is_unique or isinstance(self.columns, MultiIndex):
                existing_piece = self[key]
                if isinstance(existing_piece, DataFrame):
                    value = np.tile(value, (len(existing_piece.columns), 1)).T

        self._set_item_mgr(key, value)

    def _set_value(
        self, index: IndexLabel, col, value: Scalar, takeable: bool = False
    ) -> None:
        """
        Put single value at passed column and index.

        Parameters
        ----------
        index : Label
            row label
        col : Label
            column label
        value : scalar
        takeable : bool, default False
            Sets whether or not index/col interpreted as indexers
        """
        try:
            if takeable:
                series = self._ixs(col, axis=1)
                series._set_value(index, value, takeable=True)
                return

            series = self._get_item_cache(col)
            engine = self.index._engine
            loc = engine.get_loc(index)
            validate_numeric_casting(series.dtype, value)

            series._values[loc] = value
            # Note: trying to use series._set_value breaks tests in
            #  tests.frame.indexing.test_indexing and tests.indexing.test_partial
        except (KeyError, TypeError):
            # set using a non-recursive method & reset the cache
            if takeable:
                self.iloc[index, col] = value
            else:
                self.loc[index, col] = value
            self._item_cache.pop(col, None)

    def _ensure_valid_index(self, value) -> None:
        """
        Ensure that if we don't have an index, that we can create one from the
        passed value.
        """
        # GH5632, make sure that we are a Series convertible
        if not len(self.index) and is_list_like(value) and len(value):
            if not isinstance(value, DataFrame):
                try:
                    value = Series(value)
                except (ValueError, NotImplementedError, TypeError) as err:
                    raise ValueError(
                        "Cannot set a frame with no defined index "
                        "and a value that cannot be converted to a Series"
                    ) from err

            # GH31368 preserve name of index
            index_copy = value.index.copy()
            if self.index.name is not None:
                index_copy.name = self.index.name

            self._mgr = self._mgr.reindex_axis(index_copy, axis=1, fill_value=np.nan)

    def _box_col_values(self, values, loc: int) -> Series:
        """
        Provide boxed values for a column.
        """
        # Lookup in columns so that if e.g. a str datetime was passed
        #  we attach the Timestamp object as the name.
        name = self.columns[loc]
        klass = self._constructor_sliced
        return klass(values, index=self.index, name=name, fastpath=True)

    # ----------------------------------------------------------------------
    # Unsorted

    def query(self, expr: str, inplace: bool = False, **kwargs):
        """
        Query the columns of a DataFrame with a boolean expression.

        Parameters
        ----------
        expr : str
            The query string to evaluate.

            You can refer to variables
            in the environment by prefixing them with an '@' character like
            ``@a + b``.

            You can refer to column names that are not valid Python variable names
            by surrounding them in backticks. Thus, column names containing spaces
            or punctuations (besides underscores) or starting with digits must be
            surrounded by backticks. (For example, a column named "Area (cm^2)" would
            be referenced as ```Area (cm^2)```). Column names which are Python keywords
            (like "list", "for", "import", etc) cannot be used.

            For example, if one of your columns is called ``a a`` and you want
            to sum it with ``b``, your query should be ```a a` + b``.

            .. versionadded:: 0.25.0
                Backtick quoting introduced.

            .. versionadded:: 1.0.0
                Expanding functionality of backtick quoting for more than only spaces.

        inplace : bool
            Whether the query should modify the data in place or return
            a modified copy.
        **kwargs
            See the documentation for :func:`eval` for complete details
            on the keyword arguments accepted by :meth:`DataFrame.query`.

        Returns
        -------
        DataFrame or None
            DataFrame resulting from the provided query expression or
            None if ``inplace=True``.

        See Also
        --------
        eval : Evaluate a string describing operations on
            DataFrame columns.
        DataFrame.eval : Evaluate a string describing operations on
            DataFrame columns.

        Notes
        -----
        The result of the evaluation of this expression is first passed to
        :attr:`DataFrame.loc` and if that fails because of a
        multidimensional key (e.g., a DataFrame) then the result will be passed
        to :meth:`DataFrame.__getitem__`.

        This method uses the top-level :func:`eval` function to
        evaluate the passed query.

        The :meth:`~pandas.DataFrame.query` method uses a slightly
        modified Python syntax by default. For example, the ``&`` and ``|``
        (bitwise) operators have the precedence of their boolean cousins,
        :keyword:`and` and :keyword:`or`. This *is* syntactically valid Python,
        however the semantics are different.

        You can change the semantics of the expression by passing the keyword
        argument ``parser='python'``. This enforces the same semantics as
        evaluation in Python space. Likewise, you can pass ``engine='python'``
        to evaluate an expression using Python itself as a backend. This is not
        recommended as it is inefficient compared to using ``numexpr`` as the
        engine.

        The :attr:`DataFrame.index` and
        :attr:`DataFrame.columns` attributes of the
        :class:`~pandas.DataFrame` instance are placed in the query namespace
        by default, which allows you to treat both the index and columns of the
        frame as a column in the frame.
        The identifier ``index`` is used for the frame index; you can also
        use the name of the index to identify it in a query. Please note that
        Python keywords may not be used as identifiers.

        For further details and examples see the ``query`` documentation in
        :ref:`indexing <indexing.query>`.

        *Backtick quoted variables*

        Backtick quoted variables are parsed as literal Python code and
        are converted internally to a Python valid identifier.
        This can lead to the following problems.

        During parsing a number of disallowed characters inside the backtick
        quoted string are replaced by strings that are allowed as a Python identifier.
        These characters include all operators in Python, the space character, the
        question mark, the exclamation mark, the dollar sign, and the euro sign.
        For other characters that fall outside the ASCII range (U+0001..U+007F)
        and those that are not further specified in PEP 3131,
        the query parser will raise an error.
        This excludes whitespace different than the space character,
        but also the hashtag (as it is used for comments) and the backtick
        itself (backtick can also not be escaped).

        In a special case, quotes that make a pair around a backtick can
        confuse the parser.
        For example, ```it's` > `that's``` will raise an error,
        as it forms a quoted string (``'s > `that'``) with a backtick inside.

        See also the Python documentation about lexical analysis
        (https://docs.python.org/3/reference/lexical_analysis.html)
        in combination with the source code in :mod:`pandas.core.computation.parsing`.

        Examples
        --------
        >>> df = pd.DataFrame({'A': range(1, 6),
        ...                    'B': range(10, 0, -2),
        ...                    'C C': range(10, 5, -1)})
        >>> df
           A   B  C C
        0  1  10   10
        1  2   8    9
        2  3   6    8
        3  4   4    7
        4  5   2    6
        >>> df.query('A > B')
           A  B  C C
        4  5  2    6

        The previous expression is equivalent to

        >>> df[df.A > df.B]
           A  B  C C
        4  5  2    6

        For columns with spaces in their name, you can use backtick quoting.

        >>> df.query('B == `C C`')
           A   B  C C
        0  1  10   10

        The previous expression is equivalent to

        >>> df[df.B == df['C C']]
           A   B  C C
        0  1  10   10
        """
        inplace = validate_bool_kwarg(inplace, "inplace")
        if not isinstance(expr, str):
            msg = f"expr must be a string to be evaluated, {type(expr)} given"
            raise ValueError(msg)
        kwargs["level"] = kwargs.pop("level", 0) + 1
        kwargs["target"] = None
        res = self.eval(expr, **kwargs)

        try:
            result = self.loc[res]
        except ValueError:
            # when res is multi-dimensional loc raises, but this is sometimes a
            # valid query
            result = self[res]

        if inplace:
            self._update_inplace(result)
            return None
        else:
            return result

    def eval(self, expr: str, inplace: bool = False, **kwargs):
        """
        Evaluate a string describing operations on DataFrame columns.

        Operates on columns only, not specific rows or elements.  This allows
        `eval` to run arbitrary code, which can make you vulnerable to code
        injection if you pass user input to this function.

        Parameters
        ----------
        expr : str
            The expression string to evaluate.
        inplace : bool, default False
            If the expression contains an assignment, whether to perform the
            operation inplace and mutate the existing DataFrame. Otherwise,
            a new DataFrame is returned.
        **kwargs
            See the documentation for :func:`eval` for complete details
            on the keyword arguments accepted by
            :meth:`~pandas.DataFrame.query`.

        Returns
        -------
        ndarray, scalar, pandas object, or None
            The result of the evaluation or None if ``inplace=True``.

        See Also
        --------
        DataFrame.query : Evaluates a boolean expression to query the columns
            of a frame.
        DataFrame.assign : Can evaluate an expression or function to create new
            values for a column.
        eval : Evaluate a Python expression as a string using various
            backends.

        Notes
        -----
        For more details see the API documentation for :func:`~eval`.
        For detailed examples see :ref:`enhancing performance with eval
        <enhancingperf.eval>`.

        Examples
        --------
        >>> df = pd.DataFrame({'A': range(1, 6), 'B': range(10, 0, -2)})
        >>> df
           A   B
        0  1  10
        1  2   8
        2  3   6
        3  4   4
        4  5   2
        >>> df.eval('A + B')
        0    11
        1    10
        2     9
        3     8
        4     7
        dtype: int64

        Assignment is allowed though by default the original DataFrame is not
        modified.

        >>> df.eval('C = A + B')
           A   B   C
        0  1  10  11
        1  2   8  10
        2  3   6   9
        3  4   4   8
        4  5   2   7
        >>> df
           A   B
        0  1  10
        1  2   8
        2  3   6
        3  4   4
        4  5   2

        Use ``inplace=True`` to modify the original DataFrame.

        >>> df.eval('C = A + B', inplace=True)
        >>> df
           A   B   C
        0  1  10  11
        1  2   8  10
        2  3   6   9
        3  4   4   8
        4  5   2   7

        Multiple columns can be assigned to using multi-line expressions:

        >>> df.eval(
        ...     '''
        ... C = A + B
        ... D = A - B
        ... '''
        ... )
           A   B   C  D
        0  1  10  11 -9
        1  2   8  10 -6
        2  3   6   9 -3
        3  4   4   8  0
        4  5   2   7  3
        """
        from pandas.core.computation.eval import eval as _eval

        inplace = validate_bool_kwarg(inplace, "inplace")
        resolvers = kwargs.pop("resolvers", None)
        kwargs["level"] = kwargs.pop("level", 0) + 1
        if resolvers is None:
            index_resolvers = self._get_index_resolvers()
            column_resolvers = self._get_cleaned_column_resolvers()
            resolvers = column_resolvers, index_resolvers
        if "target" not in kwargs:
            kwargs["target"] = self
        kwargs["resolvers"] = kwargs.get("resolvers", ()) + tuple(resolvers)

        return _eval(expr, inplace=inplace, **kwargs)

    def select_dtypes(self, include=None, exclude=None) -> DataFrame:
        """
        Return a subset of the DataFrame's columns based on the column dtypes.

        Parameters
        ----------
        include, exclude : scalar or list-like
            A selection of dtypes or strings to be included/excluded. At least
            one of these parameters must be supplied.

        Returns
        -------
        DataFrame
            The subset of the frame including the dtypes in ``include`` and
            excluding the dtypes in ``exclude``.

        Raises
        ------
        ValueError
            * If both of ``include`` and ``exclude`` are empty
            * If ``include`` and ``exclude`` have overlapping elements
            * If any kind of string dtype is passed in.

        See Also
        --------
        DataFrame.dtypes: Return Series with the data type of each column.

        Notes
        -----
        * To select all *numeric* types, use ``np.number`` or ``'number'``
        * To select strings you must use the ``object`` dtype, but note that
          this will return *all* object dtype columns
        * See the `numpy dtype hierarchy
          <https://numpy.org/doc/stable/reference/arrays.scalars.html>`__
        * To select datetimes, use ``np.datetime64``, ``'datetime'`` or
          ``'datetime64'``
        * To select timedeltas, use ``np.timedelta64``, ``'timedelta'`` or
          ``'timedelta64'``
        * To select Pandas categorical dtypes, use ``'category'``
        * To select Pandas datetimetz dtypes, use ``'datetimetz'`` (new in
          0.20.0) or ``'datetime64[ns, tz]'``

        Examples
        --------
        >>> df = pd.DataFrame({'a': [1, 2] * 3,
        ...                    'b': [True, False] * 3,
        ...                    'c': [1.0, 2.0] * 3})
        >>> df
                a      b  c
        0       1   True  1.0
        1       2  False  2.0
        2       1   True  1.0
        3       2  False  2.0
        4       1   True  1.0
        5       2  False  2.0

        >>> df.select_dtypes(include='bool')
           b
        0  True
        1  False
        2  True
        3  False
        4  True
        5  False

        >>> df.select_dtypes(include=['float64'])
           c
        0  1.0
        1  2.0
        2  1.0
        3  2.0
        4  1.0
        5  2.0

        >>> df.select_dtypes(exclude=['int64'])
               b    c
        0   True  1.0
        1  False  2.0
        2   True  1.0
        3  False  2.0
        4   True  1.0
        5  False  2.0
        """
        if not is_list_like(include):
            include = (include,) if include is not None else ()
        if not is_list_like(exclude):
            exclude = (exclude,) if exclude is not None else ()

        selection = (frozenset(include), frozenset(exclude))

        if not any(selection):
            raise ValueError("at least one of include or exclude must be nonempty")

        # convert the myriad valid dtypes object to a single representation
        def check_int_infer_dtype(dtypes):
            converted_dtypes = []
            for dtype in dtypes:
                # Numpy maps int to different types (int32, in64) on Windows and Linux
                # see https://github.com/numpy/numpy/issues/9464
                if (isinstance(dtype, str) and dtype == "int") or (dtype is int):
                    converted_dtypes.append(np.int32)
                    # error: Argument 1 to "append" of "list" has incompatible type
                    # "Type[signedinteger[Any]]"; expected "Type[signedinteger[Any]]"
                    converted_dtypes.append(np.int64)  # type: ignore[arg-type]
                else:
                    # error: Argument 1 to "append" of "list" has incompatible type
                    # "Union[dtype[Any], ExtensionDtype]"; expected
                    # "Type[signedinteger[Any]]"
                    converted_dtypes.append(
                        infer_dtype_from_object(dtype)  # type: ignore[arg-type]
                    )
            return frozenset(converted_dtypes)

        include = check_int_infer_dtype(include)
        exclude = check_int_infer_dtype(exclude)

        for dtypes in (include, exclude):
            invalidate_string_dtypes(dtypes)

        # can't both include AND exclude!
        if not include.isdisjoint(exclude):
            raise ValueError(f"include and exclude overlap on {(include & exclude)}")

        # We raise when both include and exclude are empty
        # Hence, we can just shrink the columns we want to keep
        keep_these = np.full(self.shape[1], True)

        def extract_unique_dtypes_from_dtypes_set(
            dtypes_set: frozenset[Dtype], unique_dtypes: np.ndarray
        ) -> list[Dtype]:
            extracted_dtypes = [
                unique_dtype
                for unique_dtype in unique_dtypes
                if (
                    issubclass(
                        # error: Argument 1 to "tuple" has incompatible type
                        # "FrozenSet[Union[ExtensionDtype, Union[str, Any], Type[str],
                        # Type[float], Type[int], Type[complex], Type[bool],
                        # Type[object]]]"; expected "Iterable[Union[type, Tuple[Any,
                        # ...]]]"
                        unique_dtype.type,
                        tuple(dtypes_set),  # type: ignore[arg-type]
                    )
                    or (
                        np.number in dtypes_set
                        and getattr(unique_dtype, "_is_numeric", False)
                    )
                )
            ]
            return extracted_dtypes

        unique_dtypes = self.dtypes.unique()

        if include:
            included_dtypes = extract_unique_dtypes_from_dtypes_set(
                include, unique_dtypes
            )
            keep_these &= self.dtypes.isin(included_dtypes)

        if exclude:
            excluded_dtypes = extract_unique_dtypes_from_dtypes_set(
                exclude, unique_dtypes
            )
            keep_these &= ~self.dtypes.isin(excluded_dtypes)

        # error: "ndarray" has no attribute "values"
        return self.iloc[:, keep_these.values]  # type: ignore[attr-defined]

    def insert(self, loc, column, value, allow_duplicates: bool = False) -> None:
        """
        Insert column into DataFrame at specified location.

        Raises a ValueError if `column` is already contained in the DataFrame,
        unless `allow_duplicates` is set to True.

        Parameters
        ----------
        loc : int
            Insertion index. Must verify 0 <= loc <= len(columns).
        column : str, number, or hashable object
            Label of the inserted column.
        value : int, Series, or array-like
        allow_duplicates : bool, optional

        See Also
        --------
        Index.insert : Insert new item by index.

        Examples
        --------
        >>> df = pd.DataFrame({'col1': [1, 2], 'col2': [3, 4]})
        >>> df
           col1  col2
        0     1     3
        1     2     4
        >>> df.insert(1, "newcol", [99, 99])
        >>> df
           col1  newcol  col2
        0     1      99     3
        1     2      99     4
        >>> df.insert(0, "col1", [100, 100], allow_duplicates=True)
        >>> df
           col1  col1  newcol  col2
        0   100     1      99     3
        1   100     2      99     4

        Notice that pandas uses index alignment in case of `value` from type `Series`:

        >>> df.insert(0, "col0", pd.Series([5, 6], index=[1, 2]))
        >>> df
           col0  col1  col1  newcol  col2
        0   NaN   100     1      99     3
        1   5.0   100     2      99     4
        """
        if allow_duplicates and not self.flags.allows_duplicate_labels:
            raise ValueError(
                "Cannot specify 'allow_duplicates=True' when "
                "'self.flags.allows_duplicate_labels' is False."
            )
        if not allow_duplicates and column in self.columns:
            # Should this be a different kind of error??
            raise ValueError(f"cannot insert {column}, already exists")
        if not isinstance(loc, int):
            raise TypeError("loc must be int")

        value = self._sanitize_column(value)
        self._mgr.insert(loc, column, value)

    def assign(self, **kwargs) -> DataFrame:
        r"""
        Assign new columns to a DataFrame.

        Returns a new object with all original columns in addition to new ones.
        Existing columns that are re-assigned will be overwritten.

        Parameters
        ----------
        **kwargs : dict of {str: callable or Series}
            The column names are keywords. If the values are
            callable, they are computed on the DataFrame and
            assigned to the new columns. The callable must not
            change input DataFrame (though pandas doesn't check it).
            If the values are not callable, (e.g. a Series, scalar, or array),
            they are simply assigned.

        Returns
        -------
        DataFrame
            A new DataFrame with the new columns in addition to
            all the existing columns.

        Notes
        -----
        Assigning multiple columns within the same ``assign`` is possible.
        Later items in '\*\*kwargs' may refer to newly created or modified
        columns in 'df'; items are computed and assigned into 'df' in order.

        Examples
        --------
        >>> df = pd.DataFrame({'temp_c': [17.0, 25.0]},
        ...                   index=['Portland', 'Berkeley'])
        >>> df
                  temp_c
        Portland    17.0
        Berkeley    25.0

        Where the value is a callable, evaluated on `df`:

        >>> df.assign(temp_f=lambda x: x.temp_c * 9 / 5 + 32)
                  temp_c  temp_f
        Portland    17.0    62.6
        Berkeley    25.0    77.0

        Alternatively, the same behavior can be achieved by directly
        referencing an existing Series or sequence:

        >>> df.assign(temp_f=df['temp_c'] * 9 / 5 + 32)
                  temp_c  temp_f
        Portland    17.0    62.6
        Berkeley    25.0    77.0

        You can create multiple columns within the same assign where one
        of the columns depends on another one defined within the same assign:

        >>> df.assign(temp_f=lambda x: x['temp_c'] * 9 / 5 + 32,
        ...           temp_k=lambda x: (x['temp_f'] +  459.67) * 5 / 9)
                  temp_c  temp_f  temp_k
        Portland    17.0    62.6  290.15
        Berkeley    25.0    77.0  298.15
        """
        data = self.copy()

        for k, v in kwargs.items():
            data[k] = com.apply_if_callable(v, data)
        return data

    def _sanitize_column(self, value) -> ArrayLike:
        """
        Ensures new columns (which go into the BlockManager as new blocks) are
        always copied and converted into an array.

        Parameters
        ----------
        value : scalar, Series, or array-like

        Returns
        -------
        numpy.ndarray or ExtensionArray
        """
        self._ensure_valid_index(value)

        # We should never get here with DataFrame value
        if isinstance(value, Series):
            value = _reindex_for_setitem(value, self.index)

        elif isinstance(value, ExtensionArray):
            # Explicitly copy here
            value = value.copy()
            com.require_length_match(value, self.index)

        elif is_sequence(value):
            com.require_length_match(value, self.index)

            # turn me into an ndarray
            if not isinstance(value, (np.ndarray, Index)):
                if isinstance(value, list) and len(value) > 0:
                    value = maybe_convert_platform(value)
                else:
                    value = com.asarray_tuplesafe(value)
            elif isinstance(value, Index):
                value = value.copy(deep=True)._values
            else:
                value = value.copy()

            # possibly infer to datetimelike
            if is_object_dtype(value.dtype):
                value = sanitize_array(value, None)

        else:
            value = construct_1d_arraylike_from_scalar(value, len(self), dtype=None)

        return value

    @property
    def _series(self):
        return {
            item: Series(
                self._mgr.iget(idx), index=self.index, name=item, fastpath=True
            )
            for idx, item in enumerate(self.columns)
        }

    def lookup(
        self, row_labels: Sequence[IndexLabel], col_labels: Sequence[IndexLabel]
    ) -> np.ndarray:
        """
        Label-based "fancy indexing" function for DataFrame.
        Given equal-length arrays of row and column labels, return an
        array of the values corresponding to each (row, col) pair.

        .. deprecated:: 1.2.0
            DataFrame.lookup is deprecated,
            use DataFrame.melt and DataFrame.loc instead.
            For further details see
            :ref:`Looking up values by index/column labels <indexing.lookup>`.

        Parameters
        ----------
        row_labels : sequence
            The row labels to use for lookup.
        col_labels : sequence
            The column labels to use for lookup.

        Returns
        -------
        numpy.ndarray
            The found values.
        """
        msg = (
            "The 'lookup' method is deprecated and will be"
            "removed in a future version."
            "You can use DataFrame.melt and DataFrame.loc"
            "as a substitute."
        )
        warnings.warn(msg, FutureWarning, stacklevel=2)

        n = len(row_labels)
        if n != len(col_labels):
            raise ValueError("Row labels must have same size as column labels")
        if not (self.index.is_unique and self.columns.is_unique):
            # GH#33041
            raise ValueError("DataFrame.lookup requires unique index and columns")

        thresh = 1000
        if not self._is_mixed_type or n > thresh:
            values = self.values
            ridx = self.index.get_indexer(row_labels)
            cidx = self.columns.get_indexer(col_labels)
            if (ridx == -1).any():
                raise KeyError("One or more row labels was not found")
            if (cidx == -1).any():
                raise KeyError("One or more column labels was not found")
            flat_index = ridx * len(self.columns) + cidx
            result = values.flat[flat_index]
        else:
            result = np.empty(n, dtype="O")
            for i, (r, c) in enumerate(zip(row_labels, col_labels)):
                result[i] = self._get_value(r, c)

        if is_object_dtype(result):
            result = lib.maybe_convert_objects(result)

        return result

    # ----------------------------------------------------------------------
    # Reindexing and alignment

    def _reindex_axes(self, axes, level, limit, tolerance, method, fill_value, copy):
        frame = self

        columns = axes["columns"]
        if columns is not None:
            frame = frame._reindex_columns(
                columns, method, copy, level, fill_value, limit, tolerance
            )

        index = axes["index"]
        if index is not None:
            frame = frame._reindex_index(
                index, method, copy, level, fill_value, limit, tolerance
            )

        return frame

    def _reindex_index(
        self,
        new_index,
        method,
        copy: bool,
        level: Level,
        fill_value=np.nan,
        limit=None,
        tolerance=None,
    ):
        new_index, indexer = self.index.reindex(
            new_index, method=method, level=level, limit=limit, tolerance=tolerance
        )
        return self._reindex_with_indexers(
            {0: [new_index, indexer]},
            copy=copy,
            fill_value=fill_value,
            allow_dups=False,
        )

    def _reindex_columns(
        self,
        new_columns,
        method,
        copy: bool,
        level: Level,
        fill_value=None,
        limit=None,
        tolerance=None,
    ):
        new_columns, indexer = self.columns.reindex(
            new_columns, method=method, level=level, limit=limit, tolerance=tolerance
        )
        return self._reindex_with_indexers(
            {1: [new_columns, indexer]},
            copy=copy,
            fill_value=fill_value,
            allow_dups=False,
        )

    def _reindex_multi(self, axes, copy: bool, fill_value) -> DataFrame:
        """
        We are guaranteed non-Nones in the axes.
        """
        new_index, row_indexer = self.index.reindex(axes["index"])
        new_columns, col_indexer = self.columns.reindex(axes["columns"])

        if row_indexer is not None and col_indexer is not None:
            indexer = row_indexer, col_indexer
            # error: Argument 2 to "take_2d_multi" has incompatible type "Tuple[Any,
            # Any]"; expected "ndarray"
            new_values = take_2d_multi(self.values, indexer, fill_value=fill_value)
            return self._constructor(new_values, index=new_index, columns=new_columns)
        else:
            return self._reindex_with_indexers(
                {0: [new_index, row_indexer], 1: [new_columns, col_indexer]},
                copy=copy,
                fill_value=fill_value,
            )

    @doc(NDFrame.align, **_shared_doc_kwargs)
    def align(
        self,
        other,
        join: str = "outer",
        axis: Axis | None = None,
        level: Level | None = None,
        copy: bool = True,
        fill_value=None,
        method: str | None = None,
        limit=None,
        fill_axis: Axis = 0,
        broadcast_axis: Axis | None = None,
    ) -> DataFrame:
        return super().align(
            other,
            join=join,
            axis=axis,
            level=level,
            copy=copy,
            fill_value=fill_value,
            method=method,
            limit=limit,
            fill_axis=fill_axis,
            broadcast_axis=broadcast_axis,
        )

    @overload
    def set_axis(
        self, labels, axis: Axis = ..., inplace: Literal[False] = ...
    ) -> DataFrame:
        ...

    @overload
    def set_axis(self, labels, axis: Axis, inplace: Literal[True]) -> None:
        ...

    @overload
    def set_axis(self, labels, *, inplace: Literal[True]) -> None:
        ...

    @overload
    def set_axis(
        self, labels, axis: Axis = ..., inplace: bool = ...
    ) -> DataFrame | None:
        ...

    @Appender(
        """
        Examples
        --------
        >>> df = pd.DataFrame({"A": [1, 2, 3], "B": [4, 5, 6]})

        Change the row labels.

        >>> df.set_axis(['a', 'b', 'c'], axis='index')
           A  B
        a  1  4
        b  2  5
        c  3  6

        Change the column labels.

        >>> df.set_axis(['I', 'II'], axis='columns')
           I  II
        0  1   4
        1  2   5
        2  3   6

        Now, update the labels inplace.

        >>> df.set_axis(['i', 'ii'], axis='columns', inplace=True)
        >>> df
           i  ii
        0  1   4
        1  2   5
        2  3   6
        """
    )
    @Substitution(
        **_shared_doc_kwargs,
        extended_summary_sub=" column or",
        axis_description_sub=", and 1 identifies the columns",
        see_also_sub=" or columns",
    )
    @Appender(NDFrame.set_axis.__doc__)
    def set_axis(self, labels, axis: Axis = 0, inplace: bool = False):
        return super().set_axis(labels, axis=axis, inplace=inplace)

    @Substitution(**_shared_doc_kwargs)
    @Appender(NDFrame.reindex.__doc__)
    @rewrite_axis_style_signature(
        "labels",
        [
            ("method", None),
            ("copy", True),
            ("level", None),
            ("fill_value", np.nan),
            ("limit", None),
            ("tolerance", None),
        ],
    )
    def reindex(self, *args, **kwargs) -> DataFrame:
        axes = validate_axis_style_args(self, args, kwargs, "labels", "reindex")
        kwargs.update(axes)
        # Pop these, since the values are in `kwargs` under different names
        kwargs.pop("axis", None)
        kwargs.pop("labels", None)
        return super().reindex(**kwargs)

    def drop(
        self,
        labels=None,
        axis: Axis = 0,
        index=None,
        columns=None,
        level: Level | None = None,
        inplace: bool = False,
        errors: str = "raise",
    ):
        """
        Drop specified labels from rows or columns.

        Remove rows or columns by specifying label names and corresponding
        axis, or by specifying directly index or column names. When using a
        multi-index, labels on different levels can be removed by specifying
        the level.

        Parameters
        ----------
        labels : single label or list-like
            Index or column labels to drop.
        axis : {0 or 'index', 1 or 'columns'}, default 0
            Whether to drop labels from the index (0 or 'index') or
            columns (1 or 'columns').
        index : single label or list-like
            Alternative to specifying axis (``labels, axis=0``
            is equivalent to ``index=labels``).
        columns : single label or list-like
            Alternative to specifying axis (``labels, axis=1``
            is equivalent to ``columns=labels``).
        level : int or level name, optional
            For MultiIndex, level from which the labels will be removed.
        inplace : bool, default False
            If False, return a copy. Otherwise, do operation
            inplace and return None.
        errors : {'ignore', 'raise'}, default 'raise'
            If 'ignore', suppress error and only existing labels are
            dropped.

        Returns
        -------
        DataFrame or None
            DataFrame without the removed index or column labels or
            None if ``inplace=True``.

        Raises
        ------
        KeyError
            If any of the labels is not found in the selected axis.

        See Also
        --------
        DataFrame.loc : Label-location based indexer for selection by label.
        DataFrame.dropna : Return DataFrame with labels on given axis omitted
            where (all or any) data are missing.
        DataFrame.drop_duplicates : Return DataFrame with duplicate rows
            removed, optionally only considering certain columns.
        Series.drop : Return Series with specified index labels removed.

        Examples
        --------
        >>> df = pd.DataFrame(np.arange(12).reshape(3, 4),
        ...                   columns=['A', 'B', 'C', 'D'])
        >>> df
           A  B   C   D
        0  0  1   2   3
        1  4  5   6   7
        2  8  9  10  11

        Drop columns

        >>> df.drop(['B', 'C'], axis=1)
           A   D
        0  0   3
        1  4   7
        2  8  11

        >>> df.drop(columns=['B', 'C'])
           A   D
        0  0   3
        1  4   7
        2  8  11

        Drop a row by index

        >>> df.drop([0, 1])
           A  B   C   D
        2  8  9  10  11

        Drop columns and/or rows of MultiIndex DataFrame

        >>> midx = pd.MultiIndex(levels=[['lama', 'cow', 'falcon'],
        ...                              ['speed', 'weight', 'length']],
        ...                      codes=[[0, 0, 0, 1, 1, 1, 2, 2, 2],
        ...                             [0, 1, 2, 0, 1, 2, 0, 1, 2]])
        >>> df = pd.DataFrame(index=midx, columns=['big', 'small'],
        ...                   data=[[45, 30], [200, 100], [1.5, 1], [30, 20],
        ...                         [250, 150], [1.5, 0.8], [320, 250],
        ...                         [1, 0.8], [0.3, 0.2]])
        >>> df
                        big     small
        lama    speed   45.0    30.0
                weight  200.0   100.0
                length  1.5     1.0
        cow     speed   30.0    20.0
                weight  250.0   150.0
                length  1.5     0.8
        falcon  speed   320.0   250.0
                weight  1.0     0.8
                length  0.3     0.2

        >>> df.drop(index='cow', columns='small')
                        big
        lama    speed   45.0
                weight  200.0
                length  1.5
        falcon  speed   320.0
                weight  1.0
                length  0.3

        >>> df.drop(index='length', level=1)
                        big     small
        lama    speed   45.0    30.0
                weight  200.0   100.0
        cow     speed   30.0    20.0
                weight  250.0   150.0
        falcon  speed   320.0   250.0
                weight  1.0     0.8
        """
        return super().drop(
            labels=labels,
            axis=axis,
            index=index,
            columns=columns,
            level=level,
            inplace=inplace,
            errors=errors,
        )

    @rewrite_axis_style_signature(
        "mapper",
        [("copy", True), ("inplace", False), ("level", None), ("errors", "ignore")],
    )
    def rename(
        self,
        mapper: Renamer | None = None,
        *,
        index: Renamer | None = None,
        columns: Renamer | None = None,
        axis: Axis | None = None,
        copy: bool = True,
        inplace: bool = False,
        level: Level | None = None,
        errors: str = "ignore",
    ) -> DataFrame | None:
        """
        Alter axes labels.

        Function / dict values must be unique (1-to-1). Labels not contained in
        a dict / Series will be left as-is. Extra labels listed don't throw an
        error.

        See the :ref:`user guide <basics.rename>` for more.

        Parameters
        ----------
        mapper : dict-like or function
            Dict-like or function transformations to apply to
            that axis' values. Use either ``mapper`` and ``axis`` to
            specify the axis to target with ``mapper``, or ``index`` and
            ``columns``.
        index : dict-like or function
            Alternative to specifying axis (``mapper, axis=0``
            is equivalent to ``index=mapper``).
        columns : dict-like or function
            Alternative to specifying axis (``mapper, axis=1``
            is equivalent to ``columns=mapper``).
        axis : {0 or 'index', 1 or 'columns'}, default 0
            Axis to target with ``mapper``. Can be either the axis name
            ('index', 'columns') or number (0, 1). The default is 'index'.
        copy : bool, default True
            Also copy underlying data.
        inplace : bool, default False
            Whether to return a new DataFrame. If True then value of copy is
            ignored.
        level : int or level name, default None
            In case of a MultiIndex, only rename labels in the specified
            level.
        errors : {'ignore', 'raise'}, default 'ignore'
            If 'raise', raise a `KeyError` when a dict-like `mapper`, `index`,
            or `columns` contains labels that are not present in the Index
            being transformed.
            If 'ignore', existing keys will be renamed and extra keys will be
            ignored.

        Returns
        -------
        DataFrame or None
            DataFrame with the renamed axis labels or None if ``inplace=True``.

        Raises
        ------
        KeyError
            If any of the labels is not found in the selected axis and
            "errors='raise'".

        See Also
        --------
        DataFrame.rename_axis : Set the name of the axis.

        Examples
        --------
        ``DataFrame.rename`` supports two calling conventions

        * ``(index=index_mapper, columns=columns_mapper, ...)``
        * ``(mapper, axis={'index', 'columns'}, ...)``

        We *highly* recommend using keyword arguments to clarify your
        intent.

        Rename columns using a mapping:

        >>> df = pd.DataFrame({"A": [1, 2, 3], "B": [4, 5, 6]})
        >>> df.rename(columns={"A": "a", "B": "c"})
           a  c
        0  1  4
        1  2  5
        2  3  6

        Rename index using a mapping:

        >>> df.rename(index={0: "x", 1: "y", 2: "z"})
           A  B
        x  1  4
        y  2  5
        z  3  6

        Cast index labels to a different type:

        >>> df.index
        RangeIndex(start=0, stop=3, step=1)
        >>> df.rename(index=str).index
        Index(['0', '1', '2'], dtype='object')

        >>> df.rename(columns={"A": "a", "B": "b", "C": "c"}, errors="raise")
        Traceback (most recent call last):
        KeyError: ['C'] not found in axis

        Using axis-style parameters:

        >>> df.rename(str.lower, axis='columns')
           a  b
        0  1  4
        1  2  5
        2  3  6

        >>> df.rename({1: 2, 2: 4}, axis='index')
           A  B
        0  1  4
        2  2  5
        4  3  6
        """
        return super().rename(
            mapper=mapper,
            index=index,
            columns=columns,
            axis=axis,
            copy=copy,
            inplace=inplace,
            level=level,
            errors=errors,
        )

    @doc(NDFrame.fillna, **_shared_doc_kwargs)
    def fillna(
        self,
        value=None,
        method: str | None = None,
        axis: Axis | None = None,
        inplace: bool = False,
        limit=None,
        downcast=None,
    ) -> DataFrame | None:
        return super().fillna(
            value=value,
            method=method,
            axis=axis,
            inplace=inplace,
            limit=limit,
            downcast=downcast,
        )

    def pop(self, item: Hashable) -> Series:
        """
        Return item and drop from frame. Raise KeyError if not found.

        Parameters
        ----------
        item : label
            Label of column to be popped.

        Returns
        -------
        Series

        Examples
        --------
        >>> df = pd.DataFrame([('falcon', 'bird', 389.0),
        ...                    ('parrot', 'bird', 24.0),
        ...                    ('lion', 'mammal', 80.5),
        ...                    ('monkey', 'mammal', np.nan)],
        ...                   columns=('name', 'class', 'max_speed'))
        >>> df
             name   class  max_speed
        0  falcon    bird      389.0
        1  parrot    bird       24.0
        2    lion  mammal       80.5
        3  monkey  mammal        NaN

        >>> df.pop('class')
        0      bird
        1      bird
        2    mammal
        3    mammal
        Name: class, dtype: object

        >>> df
             name  max_speed
        0  falcon      389.0
        1  parrot       24.0
        2    lion       80.5
        3  monkey        NaN
        """
        return super().pop(item=item)

    @doc(NDFrame.replace, **_shared_doc_kwargs)
    def replace(
        self,
        to_replace=None,
        value=None,
        inplace: bool = False,
        limit=None,
        regex: bool = False,
        method: str = "pad",
    ):
        return super().replace(
            to_replace=to_replace,
            value=value,
            inplace=inplace,
            limit=limit,
            regex=regex,
            method=method,
        )

    def _replace_columnwise(
        self, mapping: dict[Hashable, tuple[Any, Any]], inplace: bool, regex
    ):
        """
        Dispatch to Series.replace column-wise.


        Parameters
        ----------
        mapping : dict
            of the form {col: (target, value)}
        inplace : bool
        regex : bool or same types as `to_replace` in DataFrame.replace

        Returns
        -------
        DataFrame or None
        """
        # Operate column-wise
        res = self if inplace else self.copy()
        ax = self.columns

        for i in range(len(ax)):
            if ax[i] in mapping:
                ser = self.iloc[:, i]

                target, value = mapping[ax[i]]
                newobj = ser.replace(target, value, regex=regex)

                res.iloc[:, i] = newobj

        if inplace:
            return
        return res.__finalize__(self)

    @doc(NDFrame.shift, klass=_shared_doc_kwargs["klass"])
    def shift(
        self,
        periods=1,
        freq: Frequency | None = None,
        axis: Axis = 0,
        fill_value=lib.no_default,
    ) -> DataFrame:
        axis = self._get_axis_number(axis)

        ncols = len(self.columns)

        if (
            axis == 1
            and periods != 0
            and ncols > 0
            and (fill_value is lib.no_default or len(self._mgr.arrays) > 1)
        ):
            # Exclude single-array-with-fill_value case so we issue a FutureWarning
            #  if an integer is passed with datetimelike dtype GH#31971
            from pandas import concat

            # tail: the data that is still in our shifted DataFrame
            if periods > 0:
                tail = self.iloc[:, :-periods]
            else:
                tail = self.iloc[:, -periods:]
            # pin a simple Index to avoid costly casting
            tail.columns = range(len(tail.columns))

            if fill_value is not lib.no_default:
                # GH#35488
                # TODO(EA2D): with 2D EAs we could construct other directly
                ser = Series(fill_value, index=self.index)
            else:
                # We infer fill_value to match the closest column
                if periods > 0:
                    ser = self.iloc[:, 0].shift(len(self))
                else:
                    ser = self.iloc[:, -1].shift(len(self))

            width = min(abs(periods), ncols)
            other = concat([ser] * width, axis=1)

            if periods > 0:
                result = concat([other, tail], axis=1)
            else:
                result = concat([tail, other], axis=1)

            result = cast(DataFrame, result)
            result.columns = self.columns.copy()
            return result

        return super().shift(
            periods=periods, freq=freq, axis=axis, fill_value=fill_value
        )

    def set_index(
        self,
        keys,
        drop: bool = True,
        append: bool = False,
        inplace: bool = False,
        verify_integrity: bool = False,
    ):
        """
        Set the DataFrame index using existing columns.

        Set the DataFrame index (row labels) using one or more existing
        columns or arrays (of the correct length). The index can replace the
        existing index or expand on it.

        Parameters
        ----------
        keys : label or array-like or list of labels/arrays
            This parameter can be either a single column key, a single array of
            the same length as the calling DataFrame, or a list containing an
            arbitrary combination of column keys and arrays. Here, "array"
            encompasses :class:`Series`, :class:`Index`, ``np.ndarray``, and
            instances of :class:`~collections.abc.Iterator`.
        drop : bool, default True
            Delete columns to be used as the new index.
        append : bool, default False
            Whether to append columns to existing index.
        inplace : bool, default False
            If True, modifies the DataFrame in place (do not create a new object).
        verify_integrity : bool, default False
            Check the new index for duplicates. Otherwise defer the check until
            necessary. Setting to False will improve the performance of this
            method.

        Returns
        -------
        DataFrame or None
            Changed row labels or None if ``inplace=True``.

        See Also
        --------
        DataFrame.reset_index : Opposite of set_index.
        DataFrame.reindex : Change to new indices or expand indices.
        DataFrame.reindex_like : Change to same indices as other DataFrame.

        Examples
        --------
        >>> df = pd.DataFrame({'month': [1, 4, 7, 10],
        ...                    'year': [2012, 2014, 2013, 2014],
        ...                    'sale': [55, 40, 84, 31]})
        >>> df
           month  year  sale
        0      1  2012    55
        1      4  2014    40
        2      7  2013    84
        3     10  2014    31

        Set the index to become the 'month' column:

        >>> df.set_index('month')
               year  sale
        month
        1      2012    55
        4      2014    40
        7      2013    84
        10     2014    31

        Create a MultiIndex using columns 'year' and 'month':

        >>> df.set_index(['year', 'month'])
                    sale
        year  month
        2012  1     55
        2014  4     40
        2013  7     84
        2014  10    31

        Create a MultiIndex using an Index and a column:

        >>> df.set_index([pd.Index([1, 2, 3, 4]), 'year'])
                 month  sale
           year
        1  2012  1      55
        2  2014  4      40
        3  2013  7      84
        4  2014  10     31

        Create a MultiIndex using two Series:

        >>> s = pd.Series([1, 2, 3, 4])
        >>> df.set_index([s, s**2])
              month  year  sale
        1 1       1  2012    55
        2 4       4  2014    40
        3 9       7  2013    84
        4 16     10  2014    31
        """
        inplace = validate_bool_kwarg(inplace, "inplace")
        self._check_inplace_and_allows_duplicate_labels(inplace)
        if not isinstance(keys, list):
            keys = [keys]

        err_msg = (
            'The parameter "keys" may be a column key, one-dimensional '
            "array, or a list containing only valid column keys and "
            "one-dimensional arrays."
        )

        missing: list[Hashable] = []
        for col in keys:
            if isinstance(col, (Index, Series, np.ndarray, list, abc.Iterator)):
                # arrays are fine as long as they are one-dimensional
                # iterators get converted to list below
                if getattr(col, "ndim", 1) != 1:
                    raise ValueError(err_msg)
            else:
                # everything else gets tried as a key; see GH 24969
                try:
                    found = col in self.columns
                except TypeError as err:
                    raise TypeError(
                        f"{err_msg}. Received column of type {type(col)}"
                    ) from err
                else:
                    if not found:
                        missing.append(col)

        if missing:
            raise KeyError(f"None of {missing} are in the columns")

        if inplace:
            frame = self
        else:
            frame = self.copy()

        arrays = []
        names: list[Hashable] = []
        if append:
            names = list(self.index.names)
            if isinstance(self.index, MultiIndex):
                for i in range(self.index.nlevels):
                    arrays.append(self.index._get_level_values(i))
            else:
                arrays.append(self.index)

        to_remove: list[Hashable] = []
        for col in keys:
            if isinstance(col, MultiIndex):
                for n in range(col.nlevels):
                    arrays.append(col._get_level_values(n))
                names.extend(col.names)
            elif isinstance(col, (Index, Series)):
                # if Index then not MultiIndex (treated above)

                # error: Argument 1 to "append" of "list" has incompatible type
                #  "Union[Index, Series]"; expected "Index"
                arrays.append(col)  # type:ignore[arg-type]
                names.append(col.name)
            elif isinstance(col, (list, np.ndarray)):
                # error: Argument 1 to "append" of "list" has incompatible type
                # "Union[List[Any], ndarray]"; expected "Index"
                arrays.append(col)  # type: ignore[arg-type]
                names.append(None)
            elif isinstance(col, abc.Iterator):
                # error: Argument 1 to "append" of "list" has incompatible type
                # "List[Any]"; expected "Index"
                arrays.append(list(col))  # type: ignore[arg-type]
                names.append(None)
            # from here, col can only be a column label
            else:
                arrays.append(frame[col]._values)
                names.append(col)
                if drop:
                    to_remove.append(col)

            if len(arrays[-1]) != len(self):
                # check newest element against length of calling frame, since
                # ensure_index_from_sequences would not raise for append=False.
                raise ValueError(
                    f"Length mismatch: Expected {len(self)} rows, "
                    f"received array of length {len(arrays[-1])}"
                )

        index = ensure_index_from_sequences(arrays, names)

        if verify_integrity and not index.is_unique:
            duplicates = index[index.duplicated()].unique()
            raise ValueError(f"Index has duplicate keys: {duplicates}")

        # use set to handle duplicate column names gracefully in case of drop
        for c in set(to_remove):
            del frame[c]

        # clear up memory usage
        index._cleanup()

        frame.index = index

        if not inplace:
            return frame

    @overload
    def reset_index(
        self,
        level: Hashable | Sequence[Hashable] | None = ...,
        drop: bool = ...,
        inplace: Literal[False] = ...,
        col_level: Hashable = ...,
        col_fill: Hashable = ...,
    ) -> DataFrame:
        ...

    @overload
    def reset_index(
        self,
        level: Hashable | Sequence[Hashable] | None,
        drop: bool,
        inplace: Literal[True],
        col_level: Hashable = ...,
        col_fill: Hashable = ...,
    ) -> None:
        ...

    @overload
    def reset_index(
        self,
        *,
        drop: bool,
        inplace: Literal[True],
        col_level: Hashable = ...,
        col_fill: Hashable = ...,
    ) -> None:
        ...

    @overload
    def reset_index(
        self,
<<<<<<< HEAD
        level: Optional[Union[Hashable, Sequence[Hashable]]],
        *,
=======
        *,
        level: Hashable | Sequence[Hashable] | None,
>>>>>>> 3b4b193d
        inplace: Literal[True],
        col_level: Hashable = ...,
        col_fill: Hashable = ...,
    ) -> None:
        ...

    @overload
    def reset_index(
        self,
        *,
        inplace: Literal[True],
        col_level: Hashable = ...,
        col_fill: Hashable = ...,
    ) -> None:
        ...

    @overload
    def reset_index(
        self,
        level: Hashable | Sequence[Hashable] | None = ...,
        drop: bool = ...,
        inplace: bool = ...,
        col_level: Hashable = ...,
        col_fill: Hashable = ...,
    ) -> DataFrame | None:
        ...

    def reset_index(
        self,
        level: Hashable | Sequence[Hashable] | None = None,
        drop: bool = False,
        inplace: bool = False,
        col_level: Hashable = 0,
        col_fill: Hashable = "",
    ) -> DataFrame | None:
        """
        Reset the index, or a level of it.

        Reset the index of the DataFrame, and use the default one instead.
        If the DataFrame has a MultiIndex, this method can remove one or more
        levels.

        Parameters
        ----------
        level : int, str, tuple, or list, default None
            Only remove the given levels from the index. Removes all levels by
            default.
        drop : bool, default False
            Do not try to insert index into dataframe columns. This resets
            the index to the default integer index.
        inplace : bool, default False
            Modify the DataFrame in place (do not create a new object).
        col_level : int or str, default 0
            If the columns have multiple levels, determines which level the
            labels are inserted into. By default it is inserted into the first
            level.
        col_fill : object, default ''
            If the columns have multiple levels, determines how the other
            levels are named. If None then the index name is repeated.

        Returns
        -------
        DataFrame or None
            DataFrame with the new index or None if ``inplace=True``.

        See Also
        --------
        DataFrame.set_index : Opposite of reset_index.
        DataFrame.reindex : Change to new indices or expand indices.
        DataFrame.reindex_like : Change to same indices as other DataFrame.

        Examples
        --------
        >>> df = pd.DataFrame([('bird', 389.0),
        ...                    ('bird', 24.0),
        ...                    ('mammal', 80.5),
        ...                    ('mammal', np.nan)],
        ...                   index=['falcon', 'parrot', 'lion', 'monkey'],
        ...                   columns=('class', 'max_speed'))
        >>> df
                 class  max_speed
        falcon    bird      389.0
        parrot    bird       24.0
        lion    mammal       80.5
        monkey  mammal        NaN

        When we reset the index, the old index is added as a column, and a
        new sequential index is used:

        >>> df.reset_index()
            index   class  max_speed
        0  falcon    bird      389.0
        1  parrot    bird       24.0
        2    lion  mammal       80.5
        3  monkey  mammal        NaN

        We can use the `drop` parameter to avoid the old index being added as
        a column:

        >>> df.reset_index(drop=True)
            class  max_speed
        0    bird      389.0
        1    bird       24.0
        2  mammal       80.5
        3  mammal        NaN

        You can also use `reset_index` with `MultiIndex`.

        >>> index = pd.MultiIndex.from_tuples([('bird', 'falcon'),
        ...                                    ('bird', 'parrot'),
        ...                                    ('mammal', 'lion'),
        ...                                    ('mammal', 'monkey')],
        ...                                   names=['class', 'name'])
        >>> columns = pd.MultiIndex.from_tuples([('speed', 'max'),
        ...                                      ('species', 'type')])
        >>> df = pd.DataFrame([(389.0, 'fly'),
        ...                    ( 24.0, 'fly'),
        ...                    ( 80.5, 'run'),
        ...                    (np.nan, 'jump')],
        ...                   index=index,
        ...                   columns=columns)
        >>> df
                       speed species
                         max    type
        class  name
        bird   falcon  389.0     fly
               parrot   24.0     fly
        mammal lion     80.5     run
               monkey    NaN    jump

        If the index has multiple levels, we can reset a subset of them:

        >>> df.reset_index(level='class')
                 class  speed species
                          max    type
        name
        falcon    bird  389.0     fly
        parrot    bird   24.0     fly
        lion    mammal   80.5     run
        monkey  mammal    NaN    jump

        If we are not dropping the index, by default, it is placed in the top
        level. We can place it in another level:

        >>> df.reset_index(level='class', col_level=1)
                        speed species
                 class    max    type
        name
        falcon    bird  389.0     fly
        parrot    bird   24.0     fly
        lion    mammal   80.5     run
        monkey  mammal    NaN    jump

        When the index is inserted under another level, we can specify under
        which one with the parameter `col_fill`:

        >>> df.reset_index(level='class', col_level=1, col_fill='species')
                      species  speed species
                        class    max    type
        name
        falcon           bird  389.0     fly
        parrot           bird   24.0     fly
        lion           mammal   80.5     run
        monkey         mammal    NaN    jump

        If we specify a nonexistent level for `col_fill`, it is created:

        >>> df.reset_index(level='class', col_level=1, col_fill='genus')
                        genus  speed species
                        class    max    type
        name
        falcon           bird  389.0     fly
        parrot           bird   24.0     fly
        lion           mammal   80.5     run
        monkey         mammal    NaN    jump
        """
        inplace = validate_bool_kwarg(inplace, "inplace")
        self._check_inplace_and_allows_duplicate_labels(inplace)
        if inplace:
            new_obj = self
        else:
            new_obj = self.copy()

        new_index = ibase.default_index(len(new_obj))
        if level is not None:
            if not isinstance(level, (tuple, list)):
                level = [level]
            level = [self.index._get_level_number(lev) for lev in level]
            if len(level) < self.index.nlevels:
                new_index = self.index.droplevel(level)

        if not drop:
            to_insert: Iterable[tuple[Any, Any | None]]
            if isinstance(self.index, MultiIndex):
                names = [
                    (n if n is not None else f"level_{i}")
                    for i, n in enumerate(self.index.names)
                ]
                to_insert = zip(self.index.levels, self.index.codes)
            else:
                default = "index" if "index" not in self else "level_0"
                names = [default] if self.index.name is None else [self.index.name]
                to_insert = ((self.index, None),)

            multi_col = isinstance(self.columns, MultiIndex)
            for i, (lev, lab) in reversed(list(enumerate(to_insert))):
                if level is not None and i not in level:
                    continue
                name = names[i]
                if multi_col:
                    col_name = list(name) if isinstance(name, tuple) else [name]
                    if col_fill is None:
                        if len(col_name) not in (1, self.columns.nlevels):
                            raise ValueError(
                                "col_fill=None is incompatible "
                                f"with incomplete column name {name}"
                            )
                        col_fill = col_name[0]

                    lev_num = self.columns._get_level_number(col_level)
                    name_lst = [col_fill] * lev_num + col_name
                    missing = self.columns.nlevels - len(name_lst)
                    name_lst += [col_fill] * missing
                    name = tuple(name_lst)

                # to ndarray and maybe infer different dtype
                level_values = lev._values
                if level_values.dtype == np.object_:
                    level_values = lib.maybe_convert_objects(level_values)

                if lab is not None:
                    # if we have the codes, extract the values with a mask
                    level_values = algorithms.take(
                        level_values, lab, allow_fill=True, fill_value=lev._na_value
                    )

                new_obj.insert(0, name, level_values)

        new_obj.index = new_index
        if not inplace:
            return new_obj

        return None

    # ----------------------------------------------------------------------
    # Reindex-based selection methods

    @doc(NDFrame.isna, klass=_shared_doc_kwargs["klass"])
    def isna(self) -> DataFrame:
        result = self._constructor(self._mgr.isna(func=isna))
        return result.__finalize__(self, method="isna")

    @doc(NDFrame.isna, klass=_shared_doc_kwargs["klass"])
    def isnull(self) -> DataFrame:
        return self.isna()

    @doc(NDFrame.notna, klass=_shared_doc_kwargs["klass"])
    def notna(self) -> DataFrame:
        return ~self.isna()

    @doc(NDFrame.notna, klass=_shared_doc_kwargs["klass"])
    def notnull(self) -> DataFrame:
        return ~self.isna()

    def dropna(
        self,
        axis: Axis = 0,
        how: str = "any",
        thresh=None,
        subset=None,
        inplace: bool = False,
    ):
        """
        Remove missing values.

        See the :ref:`User Guide <missing_data>` for more on which values are
        considered missing, and how to work with missing data.

        Parameters
        ----------
        axis : {0 or 'index', 1 or 'columns'}, default 0
            Determine if rows or columns which contain missing values are
            removed.

            * 0, or 'index' : Drop rows which contain missing values.
            * 1, or 'columns' : Drop columns which contain missing value.

            .. versionchanged:: 1.0.0

               Pass tuple or list to drop on multiple axes.
               Only a single axis is allowed.

        how : {'any', 'all'}, default 'any'
            Determine if row or column is removed from DataFrame, when we have
            at least one NA or all NA.

            * 'any' : If any NA values are present, drop that row or column.
            * 'all' : If all values are NA, drop that row or column.

        thresh : int, optional
            Require that many non-NA values.
        subset : array-like, optional
            Labels along other axis to consider, e.g. if you are dropping rows
            these would be a list of columns to include.
        inplace : bool, default False
            If True, do operation inplace and return None.

        Returns
        -------
        DataFrame or None
            DataFrame with NA entries dropped from it or None if ``inplace=True``.

        See Also
        --------
        DataFrame.isna: Indicate missing values.
        DataFrame.notna : Indicate existing (non-missing) values.
        DataFrame.fillna : Replace missing values.
        Series.dropna : Drop missing values.
        Index.dropna : Drop missing indices.

        Examples
        --------
        >>> df = pd.DataFrame({"name": ['Alfred', 'Batman', 'Catwoman'],
        ...                    "toy": [np.nan, 'Batmobile', 'Bullwhip'],
        ...                    "born": [pd.NaT, pd.Timestamp("1940-04-25"),
        ...                             pd.NaT]})
        >>> df
               name        toy       born
        0    Alfred        NaN        NaT
        1    Batman  Batmobile 1940-04-25
        2  Catwoman   Bullwhip        NaT

        Drop the rows where at least one element is missing.

        >>> df.dropna()
             name        toy       born
        1  Batman  Batmobile 1940-04-25

        Drop the columns where at least one element is missing.

        >>> df.dropna(axis='columns')
               name
        0    Alfred
        1    Batman
        2  Catwoman

        Drop the rows where all elements are missing.

        >>> df.dropna(how='all')
               name        toy       born
        0    Alfred        NaN        NaT
        1    Batman  Batmobile 1940-04-25
        2  Catwoman   Bullwhip        NaT

        Keep only the rows with at least 2 non-NA values.

        >>> df.dropna(thresh=2)
               name        toy       born
        1    Batman  Batmobile 1940-04-25
        2  Catwoman   Bullwhip        NaT

        Define in which columns to look for missing values.

        >>> df.dropna(subset=['name', 'toy'])
               name        toy       born
        1    Batman  Batmobile 1940-04-25
        2  Catwoman   Bullwhip        NaT

        Keep the DataFrame with valid entries in the same variable.

        >>> df.dropna(inplace=True)
        >>> df
             name        toy       born
        1  Batman  Batmobile 1940-04-25
        """
        inplace = validate_bool_kwarg(inplace, "inplace")
        if isinstance(axis, (tuple, list)):
            # GH20987
            raise TypeError("supplying multiple axes to axis is no longer supported.")

        axis = self._get_axis_number(axis)
        agg_axis = 1 - axis

        agg_obj = self
        if subset is not None:
            ax = self._get_axis(agg_axis)
            indices = ax.get_indexer_for(subset)
            check = indices == -1
            if check.any():
                raise KeyError(list(np.compress(check, subset)))
            agg_obj = self.take(indices, axis=agg_axis)

        count = agg_obj.count(axis=agg_axis)

        if thresh is not None:
            mask = count >= thresh
        elif how == "any":
            mask = count == len(agg_obj._get_axis(agg_axis))
        elif how == "all":
            mask = count > 0
        else:
            if how is not None:
                raise ValueError(f"invalid how option: {how}")
            else:
                raise TypeError("must specify how or thresh")

        result = self.loc(axis=axis)[mask]

        if inplace:
            self._update_inplace(result)
        else:
            return result

    def drop_duplicates(
        self,
        subset: Hashable | Sequence[Hashable] | None = None,
        keep: str | bool = "first",
        inplace: bool = False,
        ignore_index: bool = False,
    ) -> DataFrame | None:
        """
        Return DataFrame with duplicate rows removed.

        Considering certain columns is optional. Indexes, including time indexes
        are ignored.

        Parameters
        ----------
        subset : column label or sequence of labels, optional
            Only consider certain columns for identifying duplicates, by
            default use all of the columns.
        keep : {'first', 'last', False}, default 'first'
            Determines which duplicates (if any) to keep.
            - ``first`` : Drop duplicates except for the first occurrence.
            - ``last`` : Drop duplicates except for the last occurrence.
            - False : Drop all duplicates.
        inplace : bool, default False
            Whether to drop duplicates in place or to return a copy.
        ignore_index : bool, default False
            If True, the resulting axis will be labeled 0, 1, …, n - 1.

            .. versionadded:: 1.0.0

        Returns
        -------
        DataFrame or None
            DataFrame with duplicates removed or None if ``inplace=True``.

        See Also
        --------
        DataFrame.value_counts: Count unique combinations of columns.

        Examples
        --------
        Consider dataset containing ramen rating.

        >>> df = pd.DataFrame({
        ...     'brand': ['Yum Yum', 'Yum Yum', 'Indomie', 'Indomie', 'Indomie'],
        ...     'style': ['cup', 'cup', 'cup', 'pack', 'pack'],
        ...     'rating': [4, 4, 3.5, 15, 5]
        ... })
        >>> df
            brand style  rating
        0  Yum Yum   cup     4.0
        1  Yum Yum   cup     4.0
        2  Indomie   cup     3.5
        3  Indomie  pack    15.0
        4  Indomie  pack     5.0

        By default, it removes duplicate rows based on all columns.

        >>> df.drop_duplicates()
            brand style  rating
        0  Yum Yum   cup     4.0
        2  Indomie   cup     3.5
        3  Indomie  pack    15.0
        4  Indomie  pack     5.0

        To remove duplicates on specific column(s), use ``subset``.

        >>> df.drop_duplicates(subset=['brand'])
            brand style  rating
        0  Yum Yum   cup     4.0
        2  Indomie   cup     3.5

        To remove duplicates and keep last occurrences, use ``keep``.

        >>> df.drop_duplicates(subset=['brand', 'style'], keep='last')
            brand style  rating
        1  Yum Yum   cup     4.0
        2  Indomie   cup     3.5
        4  Indomie  pack     5.0
        """
        if self.empty:
            return self.copy()

        inplace = validate_bool_kwarg(inplace, "inplace")
        ignore_index = validate_bool_kwarg(ignore_index, "ignore_index")
        duplicated = self.duplicated(subset, keep=keep)

        result = self[-duplicated]
        if ignore_index:
            result.index = ibase.default_index(len(result))

        if inplace:
            self._update_inplace(result)
            return None
        else:
            return result

    def duplicated(
        self,
        subset: Hashable | Sequence[Hashable] | None = None,
        keep: str | bool = "first",
    ) -> Series:
        """
        Return boolean Series denoting duplicate rows.

        Considering certain columns is optional.

        Parameters
        ----------
        subset : column label or sequence of labels, optional
            Only consider certain columns for identifying duplicates, by
            default use all of the columns.
        keep : {'first', 'last', False}, default 'first'
            Determines which duplicates (if any) to mark.

            - ``first`` : Mark duplicates as ``True`` except for the first occurrence.
            - ``last`` : Mark duplicates as ``True`` except for the last occurrence.
            - False : Mark all duplicates as ``True``.

        Returns
        -------
        Series
            Boolean series for each duplicated rows.

        See Also
        --------
        Index.duplicated : Equivalent method on index.
        Series.duplicated : Equivalent method on Series.
        Series.drop_duplicates : Remove duplicate values from Series.
        DataFrame.drop_duplicates : Remove duplicate values from DataFrame.

        Examples
        --------
        Consider dataset containing ramen rating.

        >>> df = pd.DataFrame({
        ...     'brand': ['Yum Yum', 'Yum Yum', 'Indomie', 'Indomie', 'Indomie'],
        ...     'style': ['cup', 'cup', 'cup', 'pack', 'pack'],
        ...     'rating': [4, 4, 3.5, 15, 5]
        ... })
        >>> df
            brand style  rating
        0  Yum Yum   cup     4.0
        1  Yum Yum   cup     4.0
        2  Indomie   cup     3.5
        3  Indomie  pack    15.0
        4  Indomie  pack     5.0

        By default, for each set of duplicated values, the first occurrence
        is set on False and all others on True.

        >>> df.duplicated()
        0    False
        1     True
        2    False
        3    False
        4    False
        dtype: bool

        By using 'last', the last occurrence of each set of duplicated values
        is set on False and all others on True.

        >>> df.duplicated(keep='last')
        0     True
        1    False
        2    False
        3    False
        4    False
        dtype: bool

        By setting ``keep`` on False, all duplicates are True.

        >>> df.duplicated(keep=False)
        0     True
        1     True
        2    False
        3    False
        4    False
        dtype: bool

        To find duplicates on specific column(s), use ``subset``.

        >>> df.duplicated(subset=['brand'])
        0    False
        1     True
        2    False
        3     True
        4     True
        dtype: bool
        """
        from pandas._libs.hashtable import duplicated_int64

        if self.empty:
            return self._constructor_sliced(dtype=bool)

        def f(vals):
            labels, shape = algorithms.factorize(vals, size_hint=len(self))
            return labels.astype("i8", copy=False), len(shape)

        if subset is None:
            subset = self.columns
        elif (
            not np.iterable(subset)
            or isinstance(subset, str)
            or isinstance(subset, tuple)
            and subset in self.columns
        ):
            subset = (subset,)

        #  needed for mypy since can't narrow types using np.iterable
        subset = cast(Iterable, subset)

        # Verify all columns in subset exist in the queried dataframe
        # Otherwise, raise a KeyError, same as if you try to __getitem__ with a
        # key that doesn't exist.
        diff = Index(subset).difference(self.columns)
        if not diff.empty:
            raise KeyError(diff)

        vals = (col.values for name, col in self.items() if name in subset)
        labels, shape = map(list, zip(*map(f, vals)))

        ids = get_group_index(labels, shape, sort=False, xnull=False)
        result = self._constructor_sliced(duplicated_int64(ids, keep), index=self.index)
        return result.__finalize__(self, method="duplicated")

    # ----------------------------------------------------------------------
    # Sorting
    # TODO: Just move the sort_values doc here.
    @Substitution(**_shared_doc_kwargs)
    @Appender(NDFrame.sort_values.__doc__)
    # error: Signature of "sort_values" incompatible with supertype "NDFrame"
    def sort_values(  # type: ignore[override]
        self,
        by,
        axis: Axis = 0,
        ascending=True,
        inplace: bool = False,
        kind: str = "quicksort",
        na_position: str = "last",
        ignore_index: bool = False,
        key: ValueKeyFunc = None,
    ):
        inplace = validate_bool_kwarg(inplace, "inplace")
        axis = self._get_axis_number(axis)

        if not isinstance(by, list):
            by = [by]
        if is_sequence(ascending) and len(by) != len(ascending):
            raise ValueError(
                f"Length of ascending ({len(ascending)}) != length of by ({len(by)})"
            )
        if len(by) > 1:

            keys = [self._get_label_or_level_values(x, axis=axis) for x in by]

            # need to rewrap columns in Series to apply key function
            if key is not None:
                # error: List comprehension has incompatible type List[Series];
                # expected List[ndarray]
                keys = [
                    Series(k, name=name)  # type: ignore[misc]
                    for (k, name) in zip(keys, by)
                ]

            indexer = lexsort_indexer(
                keys, orders=ascending, na_position=na_position, key=key
            )
            indexer = ensure_platform_int(indexer)
        elif len(by):

            by = by[0]
            k = self._get_label_or_level_values(by, axis=axis)

            # need to rewrap column in Series to apply key function
            if key is not None:
                # error: Incompatible types in assignment (expression has type
                # "Series", variable has type "ndarray")
                k = Series(k, name=by)  # type: ignore[assignment]

            if isinstance(ascending, (tuple, list)):
                ascending = ascending[0]

            indexer = nargsort(
                k, kind=kind, ascending=ascending, na_position=na_position, key=key
            )
        else:
            return self.copy()

        new_data = self._mgr.take(
            indexer, axis=self._get_block_manager_axis(axis), verify=False
        )

        if ignore_index:
            new_data.set_axis(
                self._get_block_manager_axis(axis), ibase.default_index(len(indexer))
            )

        result = self._constructor(new_data)
        if inplace:
            return self._update_inplace(result)
        else:
            return result.__finalize__(self, method="sort_values")

    def sort_index(
        self,
        axis: Axis = 0,
        level: Level | None = None,
        ascending: bool | int | Sequence[bool | int] = True,
        inplace: bool = False,
        kind: str = "quicksort",
        na_position: str = "last",
        sort_remaining: bool = True,
        ignore_index: bool = False,
        key: IndexKeyFunc = None,
    ):
        """
        Sort object by labels (along an axis).

        Returns a new DataFrame sorted by label if `inplace` argument is
        ``False``, otherwise updates the original DataFrame and returns None.

        Parameters
        ----------
        axis : {0 or 'index', 1 or 'columns'}, default 0
            The axis along which to sort.  The value 0 identifies the rows,
            and 1 identifies the columns.
        level : int or level name or list of ints or list of level names
            If not None, sort on values in specified index level(s).
        ascending : bool or list-like of bools, default True
            Sort ascending vs. descending. When the index is a MultiIndex the
            sort direction can be controlled for each level individually.
        inplace : bool, default False
            If True, perform operation in-place.
        kind : {'quicksort', 'mergesort', 'heapsort', 'stable'}, default 'quicksort'
            Choice of sorting algorithm. See also :func:`numpy.sort` for more
            information. `mergesort` and `stable` are the only stable algorithms. For
            DataFrames, this option is only applied when sorting on a single
            column or label.
        na_position : {'first', 'last'}, default 'last'
            Puts NaNs at the beginning if `first`; `last` puts NaNs at the end.
            Not implemented for MultiIndex.
        sort_remaining : bool, default True
            If True and sorting by level and index is multilevel, sort by other
            levels too (in order) after sorting by specified level.
        ignore_index : bool, default False
            If True, the resulting axis will be labeled 0, 1, …, n - 1.

            .. versionadded:: 1.0.0

        key : callable, optional
            If not None, apply the key function to the index values
            before sorting. This is similar to the `key` argument in the
            builtin :meth:`sorted` function, with the notable difference that
            this `key` function should be *vectorized*. It should expect an
            ``Index`` and return an ``Index`` of the same shape. For MultiIndex
            inputs, the key is applied *per level*.

            .. versionadded:: 1.1.0

        Returns
        -------
        DataFrame or None
            The original DataFrame sorted by the labels or None if ``inplace=True``.

        See Also
        --------
        Series.sort_index : Sort Series by the index.
        DataFrame.sort_values : Sort DataFrame by the value.
        Series.sort_values : Sort Series by the value.

        Examples
        --------
        >>> df = pd.DataFrame([1, 2, 3, 4, 5], index=[100, 29, 234, 1, 150],
        ...                   columns=['A'])
        >>> df.sort_index()
             A
        1    4
        29   2
        100  1
        150  5
        234  3

        By default, it sorts in ascending order, to sort in descending order,
        use ``ascending=False``

        >>> df.sort_index(ascending=False)
             A
        234  3
        150  5
        100  1
        29   2
        1    4

        A key function can be specified which is applied to the index before
        sorting. For a ``MultiIndex`` this is applied to each level separately.

        >>> df = pd.DataFrame({"a": [1, 2, 3, 4]}, index=['A', 'b', 'C', 'd'])
        >>> df.sort_index(key=lambda x: x.str.lower())
           a
        A  1
        b  2
        C  3
        d  4
        """
        return super().sort_index(
            axis,
            level,
            ascending,
            inplace,
            kind,
            na_position,
            sort_remaining,
            ignore_index,
            key,
        )

    def value_counts(
        self,
        subset: Sequence[Hashable] | None = None,
        normalize: bool = False,
        sort: bool = True,
        ascending: bool = False,
    ):
        """
        Return a Series containing counts of unique rows in the DataFrame.

        .. versionadded:: 1.1.0

        Parameters
        ----------
        subset : list-like, optional
            Columns to use when counting unique combinations.
        normalize : bool, default False
            Return proportions rather than frequencies.
        sort : bool, default True
            Sort by frequencies.
        ascending : bool, default False
            Sort in ascending order.

        Returns
        -------
        Series

        See Also
        --------
        Series.value_counts: Equivalent method on Series.

        Notes
        -----
        The returned Series will have a MultiIndex with one level per input
        column. By default, rows that contain any NA values are omitted from
        the result. By default, the resulting Series will be in descending
        order so that the first element is the most frequently-occurring row.

        Examples
        --------
        >>> df = pd.DataFrame({'num_legs': [2, 4, 4, 6],
        ...                    'num_wings': [2, 0, 0, 0]},
        ...                   index=['falcon', 'dog', 'cat', 'ant'])
        >>> df
                num_legs  num_wings
        falcon         2          2
        dog            4          0
        cat            4          0
        ant            6          0

        >>> df.value_counts()
        num_legs  num_wings
        4         0            2
        2         2            1
        6         0            1
        dtype: int64

        >>> df.value_counts(sort=False)
        num_legs  num_wings
        2         2            1
        4         0            2
        6         0            1
        dtype: int64

        >>> df.value_counts(ascending=True)
        num_legs  num_wings
        2         2            1
        6         0            1
        4         0            2
        dtype: int64

        >>> df.value_counts(normalize=True)
        num_legs  num_wings
        4         0            0.50
        2         2            0.25
        6         0            0.25
        dtype: float64
        """
        if subset is None:
            subset = self.columns.tolist()

        counts = self.groupby(subset).grouper.size()

        if sort:
            counts = counts.sort_values(ascending=ascending)
        if normalize:
            counts /= counts.sum()

        # Force MultiIndex for single column
        if len(subset) == 1:
            counts.index = MultiIndex.from_arrays(
                [counts.index], names=[counts.index.name]
            )

        return counts

    def nlargest(self, n, columns, keep: str = "first") -> DataFrame:
        """
        Return the first `n` rows ordered by `columns` in descending order.

        Return the first `n` rows with the largest values in `columns`, in
        descending order. The columns that are not specified are returned as
        well, but not used for ordering.

        This method is equivalent to
        ``df.sort_values(columns, ascending=False).head(n)``, but more
        performant.

        Parameters
        ----------
        n : int
            Number of rows to return.
        columns : label or list of labels
            Column label(s) to order by.
        keep : {'first', 'last', 'all'}, default 'first'
            Where there are duplicate values:

            - `first` : prioritize the first occurrence(s)
            - `last` : prioritize the last occurrence(s)
            - ``all`` : do not drop any duplicates, even it means
                        selecting more than `n` items.

            .. versionadded:: 0.24.0

        Returns
        -------
        DataFrame
            The first `n` rows ordered by the given columns in descending
            order.

        See Also
        --------
        DataFrame.nsmallest : Return the first `n` rows ordered by `columns` in
            ascending order.
        DataFrame.sort_values : Sort DataFrame by the values.
        DataFrame.head : Return the first `n` rows without re-ordering.

        Notes
        -----
        This function cannot be used with all column types. For example, when
        specifying columns with `object` or `category` dtypes, ``TypeError`` is
        raised.

        Examples
        --------
        >>> df = pd.DataFrame({'population': [59000000, 65000000, 434000,
        ...                                   434000, 434000, 337000, 11300,
        ...                                   11300, 11300],
        ...                    'GDP': [1937894, 2583560 , 12011, 4520, 12128,
        ...                            17036, 182, 38, 311],
        ...                    'alpha-2': ["IT", "FR", "MT", "MV", "BN",
        ...                                "IS", "NR", "TV", "AI"]},
        ...                   index=["Italy", "France", "Malta",
        ...                          "Maldives", "Brunei", "Iceland",
        ...                          "Nauru", "Tuvalu", "Anguilla"])
        >>> df
                  population      GDP alpha-2
        Italy       59000000  1937894      IT
        France      65000000  2583560      FR
        Malta         434000    12011      MT
        Maldives      434000     4520      MV
        Brunei        434000    12128      BN
        Iceland       337000    17036      IS
        Nauru          11300      182      NR
        Tuvalu         11300       38      TV
        Anguilla       11300      311      AI

        In the following example, we will use ``nlargest`` to select the three
        rows having the largest values in column "population".

        >>> df.nlargest(3, 'population')
                population      GDP alpha-2
        France    65000000  2583560      FR
        Italy     59000000  1937894      IT
        Malta       434000    12011      MT

        When using ``keep='last'``, ties are resolved in reverse order:

        >>> df.nlargest(3, 'population', keep='last')
                population      GDP alpha-2
        France    65000000  2583560      FR
        Italy     59000000  1937894      IT
        Brunei      434000    12128      BN

        When using ``keep='all'``, all duplicate items are maintained:

        >>> df.nlargest(3, 'population', keep='all')
                  population      GDP alpha-2
        France      65000000  2583560      FR
        Italy       59000000  1937894      IT
        Malta         434000    12011      MT
        Maldives      434000     4520      MV
        Brunei        434000    12128      BN

        To order by the largest values in column "population" and then "GDP",
        we can specify multiple columns like in the next example.

        >>> df.nlargest(3, ['population', 'GDP'])
                population      GDP alpha-2
        France    65000000  2583560      FR
        Italy     59000000  1937894      IT
        Brunei      434000    12128      BN
        """
        return algorithms.SelectNFrame(self, n=n, keep=keep, columns=columns).nlargest()

    def nsmallest(self, n, columns, keep: str = "first") -> DataFrame:
        """
        Return the first `n` rows ordered by `columns` in ascending order.

        Return the first `n` rows with the smallest values in `columns`, in
        ascending order. The columns that are not specified are returned as
        well, but not used for ordering.

        This method is equivalent to
        ``df.sort_values(columns, ascending=True).head(n)``, but more
        performant.

        Parameters
        ----------
        n : int
            Number of items to retrieve.
        columns : list or str
            Column name or names to order by.
        keep : {'first', 'last', 'all'}, default 'first'
            Where there are duplicate values:

            - ``first`` : take the first occurrence.
            - ``last`` : take the last occurrence.
            - ``all`` : do not drop any duplicates, even it means
              selecting more than `n` items.

            .. versionadded:: 0.24.0

        Returns
        -------
        DataFrame

        See Also
        --------
        DataFrame.nlargest : Return the first `n` rows ordered by `columns` in
            descending order.
        DataFrame.sort_values : Sort DataFrame by the values.
        DataFrame.head : Return the first `n` rows without re-ordering.

        Examples
        --------
        >>> df = pd.DataFrame({'population': [59000000, 65000000, 434000,
        ...                                   434000, 434000, 337000, 337000,
        ...                                   11300, 11300],
        ...                    'GDP': [1937894, 2583560 , 12011, 4520, 12128,
        ...                            17036, 182, 38, 311],
        ...                    'alpha-2': ["IT", "FR", "MT", "MV", "BN",
        ...                                "IS", "NR", "TV", "AI"]},
        ...                   index=["Italy", "France", "Malta",
        ...                          "Maldives", "Brunei", "Iceland",
        ...                          "Nauru", "Tuvalu", "Anguilla"])
        >>> df
                  population      GDP alpha-2
        Italy       59000000  1937894      IT
        France      65000000  2583560      FR
        Malta         434000    12011      MT
        Maldives      434000     4520      MV
        Brunei        434000    12128      BN
        Iceland       337000    17036      IS
        Nauru         337000      182      NR
        Tuvalu         11300       38      TV
        Anguilla       11300      311      AI

        In the following example, we will use ``nsmallest`` to select the
        three rows having the smallest values in column "population".

        >>> df.nsmallest(3, 'population')
                  population    GDP alpha-2
        Tuvalu         11300     38      TV
        Anguilla       11300    311      AI
        Iceland       337000  17036      IS

        When using ``keep='last'``, ties are resolved in reverse order:

        >>> df.nsmallest(3, 'population', keep='last')
                  population  GDP alpha-2
        Anguilla       11300  311      AI
        Tuvalu         11300   38      TV
        Nauru         337000  182      NR

        When using ``keep='all'``, all duplicate items are maintained:

        >>> df.nsmallest(3, 'population', keep='all')
                  population    GDP alpha-2
        Tuvalu         11300     38      TV
        Anguilla       11300    311      AI
        Iceland       337000  17036      IS
        Nauru         337000    182      NR

        To order by the smallest values in column "population" and then "GDP", we can
        specify multiple columns like in the next example.

        >>> df.nsmallest(3, ['population', 'GDP'])
                  population  GDP alpha-2
        Tuvalu         11300   38      TV
        Anguilla       11300  311      AI
        Nauru         337000  182      NR
        """
        return algorithms.SelectNFrame(
            self, n=n, keep=keep, columns=columns
        ).nsmallest()

    def swaplevel(self, i: Axis = -2, j: Axis = -1, axis: Axis = 0) -> DataFrame:
        """
        Swap levels i and j in a MultiIndex on a particular axis.

        Parameters
        ----------
        i, j : int or str
            Levels of the indices to be swapped. Can pass level name as string.
        axis : {0 or 'index', 1 or 'columns'}, default 0
            The axis to swap levels on. 0 or 'index' for row-wise, 1 or
            'columns' for column-wise.

        Returns
        -------
        DataFrame

        Examples
        --------
        >>> df = pd.DataFrame(
        ...     {"Grade": ["A", "B", "A", "C"]},
        ...     index=[
        ...         ["Final exam", "Final exam", "Coursework", "Coursework"],
        ...         ["History", "Geography", "History", "Geography"],
        ...         ["January", "February", "March", "April"],
        ...     ],
        ... )
        >>> df
                                            Grade
        Final exam  History     January      A
                    Geography   February     B
        Coursework  History     March        A
                    Geography   April        C

        In the following example, we will swap the levels of the indices.
        Here, we will swap the levels column-wise, but levels can be swapped row-wise
        in a similar manner. Note that column-wise is the default behaviour.
        By not supplying any arguments for i and j, we swap the last and second to
        last indices.

        >>> df.swaplevel()
                                            Grade
        Final exam  January     History         A
                    February    Geography       B
        Coursework  March       History         A
                    April       Geography       C

        By supplying one argument, we can choose which index to swap the last
        index with. We can for example swap the first index with the last one as
        follows.

        >>> df.swaplevel(0)
                                            Grade
        January     History     Final exam      A
        February    Geography   Final exam      B
        March       History     Coursework      A
        April       Geography   Coursework      C

        We can also define explicitly which indices we want to swap by supplying values
        for both i and j. Here, we for example swap the first and second indices.

        >>> df.swaplevel(0, 1)
                                            Grade
        History     Final exam  January         A
        Geography   Final exam  February        B
        History     Coursework  March           A
        Geography   Coursework  April           C
        """
        result = self.copy()

        axis = self._get_axis_number(axis)

        if not isinstance(result._get_axis(axis), MultiIndex):  # pragma: no cover
            raise TypeError("Can only swap levels on a hierarchical axis.")

        if axis == 0:
            assert isinstance(result.index, MultiIndex)
            result.index = result.index.swaplevel(i, j)
        else:
            assert isinstance(result.columns, MultiIndex)
            result.columns = result.columns.swaplevel(i, j)
        return result

    def reorder_levels(self, order: Sequence[Axis], axis: Axis = 0) -> DataFrame:
        """
        Rearrange index levels using input order. May not drop or duplicate levels.

        Parameters
        ----------
        order : list of int or list of str
            List representing new level order. Reference level by number
            (position) or by key (label).
        axis : {0 or 'index', 1 or 'columns'}, default 0
            Where to reorder levels.

        Returns
        -------
        DataFrame
        """
        axis = self._get_axis_number(axis)
        if not isinstance(self._get_axis(axis), MultiIndex):  # pragma: no cover
            raise TypeError("Can only reorder levels on a hierarchical axis.")

        result = self.copy()

        if axis == 0:
            assert isinstance(result.index, MultiIndex)
            result.index = result.index.reorder_levels(order)
        else:
            assert isinstance(result.columns, MultiIndex)
            result.columns = result.columns.reorder_levels(order)
        return result

    # ----------------------------------------------------------------------
    # Arithmetic Methods

    def _cmp_method(self, other, op):
        axis = 1  # only relevant for Series other case

        self, other = ops.align_method_FRAME(self, other, axis, flex=False, level=None)

        # See GH#4537 for discussion of scalar op behavior
        new_data = self._dispatch_frame_op(other, op, axis=axis)
        return self._construct_result(new_data)

    def _arith_method(self, other, op):
        if ops.should_reindex_frame_op(self, other, op, 1, 1, None, None):
            return ops.frame_arith_method_with_reindex(self, other, op)

        axis = 1  # only relevant for Series other case

        self, other = ops.align_method_FRAME(self, other, axis, flex=True, level=None)

        new_data = self._dispatch_frame_op(other, op, axis=axis)
        return self._construct_result(new_data)

    _logical_method = _arith_method

    def _dispatch_frame_op(self, right, func: Callable, axis: int | None = None):
        """
        Evaluate the frame operation func(left, right) by evaluating
        column-by-column, dispatching to the Series implementation.

        Parameters
        ----------
        right : scalar, Series, or DataFrame
        func : arithmetic or comparison operator
        axis : {None, 0, 1}

        Returns
        -------
        DataFrame
        """
        # Get the appropriate array-op to apply to each column/block's values.
        array_op = ops.get_array_op(func)

        right = lib.item_from_zerodim(right)
        if not is_list_like(right):
            # i.e. scalar, faster than checking np.ndim(right) == 0
            with np.errstate(all="ignore"):
                bm = self._mgr.apply(array_op, right=right)
            return type(self)(bm)

        elif isinstance(right, DataFrame):
            assert self.index.equals(right.index)
            assert self.columns.equals(right.columns)
            # TODO: The previous assertion `assert right._indexed_same(self)`
            #  fails in cases with empty columns reached via
            #  _frame_arith_method_with_reindex

            # TODO operate_blockwise expects a manager of the same type
            with np.errstate(all="ignore"):
                bm = self._mgr.operate_blockwise(
                    # error: Argument 1 to "operate_blockwise" of "ArrayManager" has
                    # incompatible type "Union[ArrayManager, BlockManager]"; expected
                    # "ArrayManager"
                    # error: Argument 1 to "operate_blockwise" of "BlockManager" has
                    # incompatible type "Union[ArrayManager, BlockManager]"; expected
                    # "BlockManager"
                    right._mgr,  # type: ignore[arg-type]
                    array_op,
                )
            return type(self)(bm)

        elif isinstance(right, Series) and axis == 1:
            # axis=1 means we want to operate row-by-row
            assert right.index.equals(self.columns)

            right = right._values
            # maybe_align_as_frame ensures we do not have an ndarray here
            assert not isinstance(right, np.ndarray)

            with np.errstate(all="ignore"):
                arrays = [
                    array_op(_left, _right)
                    for _left, _right in zip(self._iter_column_arrays(), right)
                ]

        elif isinstance(right, Series):
            assert right.index.equals(self.index)  # Handle other cases later
            right = right._values

            with np.errstate(all="ignore"):
                arrays = [array_op(left, right) for left in self._iter_column_arrays()]

        else:
            # Remaining cases have less-obvious dispatch rules
            raise NotImplementedError(right)

        return type(self)._from_arrays(
            arrays, self.columns, self.index, verify_integrity=False
        )

    def _combine_frame(self, other: DataFrame, func, fill_value=None):
        # at this point we have `self._indexed_same(other)`

        if fill_value is None:
            # since _arith_op may be called in a loop, avoid function call
            #  overhead if possible by doing this check once
            _arith_op = func

        else:

            def _arith_op(left, right):
                # for the mixed_type case where we iterate over columns,
                # _arith_op(left, right) is equivalent to
                # left._binop(right, func, fill_value=fill_value)
                left, right = ops.fill_binop(left, right, fill_value)
                return func(left, right)

        new_data = self._dispatch_frame_op(other, _arith_op)
        return new_data

    def _construct_result(self, result) -> DataFrame:
        """
        Wrap the result of an arithmetic, comparison, or logical operation.

        Parameters
        ----------
        result : DataFrame

        Returns
        -------
        DataFrame
        """
        out = self._constructor(result, copy=False)
        # Pin columns instead of passing to constructor for compat with
        #  non-unique columns case
        out.columns = self.columns
        out.index = self.index
        return out

    def __divmod__(self, other) -> tuple[DataFrame, DataFrame]:
        # Naive implementation, room for optimization
        div = self // other
        mod = self - div * other
        return div, mod

    def __rdivmod__(self, other) -> tuple[DataFrame, DataFrame]:
        # Naive implementation, room for optimization
        div = other // self
        mod = other - div * self
        return div, mod

    # ----------------------------------------------------------------------
    # Combination-Related

    @doc(
        _shared_docs["compare"],
        """
Returns
-------
DataFrame
    DataFrame that shows the differences stacked side by side.

    The resulting index will be a MultiIndex with 'self' and 'other'
    stacked alternately at the inner level.

Raises
------
ValueError
    When the two DataFrames don't have identical labels or shape.

See Also
--------
Series.compare : Compare with another Series and show differences.
DataFrame.equals : Test whether two objects contain the same elements.

Notes
-----
Matching NaNs will not appear as a difference.

Can only compare identically-labeled
(i.e. same shape, identical row and column labels) DataFrames

Examples
--------
>>> df = pd.DataFrame(
...     {{
...         "col1": ["a", "a", "b", "b", "a"],
...         "col2": [1.0, 2.0, 3.0, np.nan, 5.0],
...         "col3": [1.0, 2.0, 3.0, 4.0, 5.0]
...     }},
...     columns=["col1", "col2", "col3"],
... )
>>> df
  col1  col2  col3
0    a   1.0   1.0
1    a   2.0   2.0
2    b   3.0   3.0
3    b   NaN   4.0
4    a   5.0   5.0

>>> df2 = df.copy()
>>> df2.loc[0, 'col1'] = 'c'
>>> df2.loc[2, 'col3'] = 4.0
>>> df2
  col1  col2  col3
0    c   1.0   1.0
1    a   2.0   2.0
2    b   3.0   4.0
3    b   NaN   4.0
4    a   5.0   5.0

Align the differences on columns

>>> df.compare(df2)
  col1       col3
  self other self other
0    a     c  NaN   NaN
2  NaN   NaN  3.0   4.0

Stack the differences on rows

>>> df.compare(df2, align_axis=0)
        col1  col3
0 self     a   NaN
  other    c   NaN
2 self   NaN   3.0
  other  NaN   4.0

Keep the equal values

>>> df.compare(df2, keep_equal=True)
  col1       col3
  self other self other
0    a     c  1.0   1.0
2    b     b  3.0   4.0

Keep all original rows and columns

>>> df.compare(df2, keep_shape=True)
  col1       col2       col3
  self other self other self other
0    a     c  NaN   NaN  NaN   NaN
1  NaN   NaN  NaN   NaN  NaN   NaN
2  NaN   NaN  NaN   NaN  3.0   4.0
3  NaN   NaN  NaN   NaN  NaN   NaN
4  NaN   NaN  NaN   NaN  NaN   NaN

Keep all original rows and columns and also all original values

>>> df.compare(df2, keep_shape=True, keep_equal=True)
  col1       col2       col3
  self other self other self other
0    a     c  1.0   1.0  1.0   1.0
1    a     a  2.0   2.0  2.0   2.0
2    b     b  3.0   3.0  3.0   4.0
3    b     b  NaN   NaN  4.0   4.0
4    a     a  5.0   5.0  5.0   5.0
""",
        klass=_shared_doc_kwargs["klass"],
    )
    def compare(
        self,
        other: DataFrame,
        align_axis: Axis = 1,
        keep_shape: bool = False,
        keep_equal: bool = False,
    ) -> DataFrame:
        return super().compare(
            other=other,
            align_axis=align_axis,
            keep_shape=keep_shape,
            keep_equal=keep_equal,
        )

    def combine(
        self, other: DataFrame, func, fill_value=None, overwrite: bool = True
    ) -> DataFrame:
        """
        Perform column-wise combine with another DataFrame.

        Combines a DataFrame with `other` DataFrame using `func`
        to element-wise combine columns. The row and column indexes of the
        resulting DataFrame will be the union of the two.

        Parameters
        ----------
        other : DataFrame
            The DataFrame to merge column-wise.
        func : function
            Function that takes two series as inputs and return a Series or a
            scalar. Used to merge the two dataframes column by columns.
        fill_value : scalar value, default None
            The value to fill NaNs with prior to passing any column to the
            merge func.
        overwrite : bool, default True
            If True, columns in `self` that do not exist in `other` will be
            overwritten with NaNs.

        Returns
        -------
        DataFrame
            Combination of the provided DataFrames.

        See Also
        --------
        DataFrame.combine_first : Combine two DataFrame objects and default to
            non-null values in frame calling the method.

        Examples
        --------
        Combine using a simple function that chooses the smaller column.

        >>> df1 = pd.DataFrame({'A': [0, 0], 'B': [4, 4]})
        >>> df2 = pd.DataFrame({'A': [1, 1], 'B': [3, 3]})
        >>> take_smaller = lambda s1, s2: s1 if s1.sum() < s2.sum() else s2
        >>> df1.combine(df2, take_smaller)
           A  B
        0  0  3
        1  0  3

        Example using a true element-wise combine function.

        >>> df1 = pd.DataFrame({'A': [5, 0], 'B': [2, 4]})
        >>> df2 = pd.DataFrame({'A': [1, 1], 'B': [3, 3]})
        >>> df1.combine(df2, np.minimum)
           A  B
        0  1  2
        1  0  3

        Using `fill_value` fills Nones prior to passing the column to the
        merge function.

        >>> df1 = pd.DataFrame({'A': [0, 0], 'B': [None, 4]})
        >>> df2 = pd.DataFrame({'A': [1, 1], 'B': [3, 3]})
        >>> df1.combine(df2, take_smaller, fill_value=-5)
           A    B
        0  0 -5.0
        1  0  4.0

        However, if the same element in both dataframes is None, that None
        is preserved

        >>> df1 = pd.DataFrame({'A': [0, 0], 'B': [None, 4]})
        >>> df2 = pd.DataFrame({'A': [1, 1], 'B': [None, 3]})
        >>> df1.combine(df2, take_smaller, fill_value=-5)
            A    B
        0  0 -5.0
        1  0  3.0

        Example that demonstrates the use of `overwrite` and behavior when
        the axis differ between the dataframes.

        >>> df1 = pd.DataFrame({'A': [0, 0], 'B': [4, 4]})
        >>> df2 = pd.DataFrame({'B': [3, 3], 'C': [-10, 1], }, index=[1, 2])
        >>> df1.combine(df2, take_smaller)
             A    B     C
        0  NaN  NaN   NaN
        1  NaN  3.0 -10.0
        2  NaN  3.0   1.0

        >>> df1.combine(df2, take_smaller, overwrite=False)
             A    B     C
        0  0.0  NaN   NaN
        1  0.0  3.0 -10.0
        2  NaN  3.0   1.0

        Demonstrating the preference of the passed in dataframe.

        >>> df2 = pd.DataFrame({'B': [3, 3], 'C': [1, 1], }, index=[1, 2])
        >>> df2.combine(df1, take_smaller)
           A    B   C
        0  0.0  NaN NaN
        1  0.0  3.0 NaN
        2  NaN  3.0 NaN

        >>> df2.combine(df1, take_smaller, overwrite=False)
             A    B   C
        0  0.0  NaN NaN
        1  0.0  3.0 1.0
        2  NaN  3.0 1.0
        """
        other_idxlen = len(other.index)  # save for compare

        this, other = self.align(other, copy=False)
        new_index = this.index

        if other.empty and len(new_index) == len(self.index):
            return self.copy()

        if self.empty and len(other) == other_idxlen:
            return other.copy()

        # sorts if possible
        new_columns = this.columns.union(other.columns)
        do_fill = fill_value is not None
        result = {}
        for col in new_columns:
            series = this[col]
            otherSeries = other[col]

            this_dtype = series.dtype
            other_dtype = otherSeries.dtype

            this_mask = isna(series)
            other_mask = isna(otherSeries)

            # don't overwrite columns unnecessarily
            # DO propagate if this column is not in the intersection
            if not overwrite and other_mask.all():
                result[col] = this[col].copy()
                continue

            if do_fill:
                series = series.copy()
                otherSeries = otherSeries.copy()
                series[this_mask] = fill_value
                otherSeries[other_mask] = fill_value

            if col not in self.columns:
                # If self DataFrame does not have col in other DataFrame,
                # try to promote series, which is all NaN, as other_dtype.
                new_dtype = other_dtype
                try:
                    series = series.astype(new_dtype, copy=False)
                except ValueError:
                    # e.g. new_dtype is integer types
                    pass
            else:
                # if we have different dtypes, possibly promote
                new_dtype = find_common_type([this_dtype, other_dtype])
                if not is_dtype_equal(this_dtype, new_dtype):
                    series = series.astype(new_dtype)
                if not is_dtype_equal(other_dtype, new_dtype):
                    otherSeries = otherSeries.astype(new_dtype)

            arr = func(series, otherSeries)
            arr = maybe_downcast_to_dtype(arr, new_dtype)

            result[col] = arr

        # convert_objects just in case
        return self._constructor(result, index=new_index, columns=new_columns)

    def combine_first(self, other: DataFrame) -> DataFrame:
        """
        Update null elements with value in the same location in `other`.

        Combine two DataFrame objects by filling null values in one DataFrame
        with non-null values from other DataFrame. The row and column indexes
        of the resulting DataFrame will be the union of the two.

        Parameters
        ----------
        other : DataFrame
            Provided DataFrame to use to fill null values.

        Returns
        -------
        DataFrame
            The result of combining the provided DataFrame with the other object.

        See Also
        --------
        DataFrame.combine : Perform series-wise operation on two DataFrames
            using a given function.

        Examples
        --------
        >>> df1 = pd.DataFrame({'A': [None, 0], 'B': [None, 4]})
        >>> df2 = pd.DataFrame({'A': [1, 1], 'B': [3, 3]})
        >>> df1.combine_first(df2)
             A    B
        0  1.0  3.0
        1  0.0  4.0

        Null values still persist if the location of that null value
        does not exist in `other`

        >>> df1 = pd.DataFrame({'A': [None, 0], 'B': [4, None]})
        >>> df2 = pd.DataFrame({'B': [3, 3], 'C': [1, 1]}, index=[1, 2])
        >>> df1.combine_first(df2)
             A    B    C
        0  NaN  4.0  NaN
        1  0.0  3.0  1.0
        2  NaN  3.0  1.0
        """
        import pandas.core.computation.expressions as expressions

        def combiner(x, y):
            mask = extract_array(isna(x))

            x_values = extract_array(x, extract_numpy=True)
            y_values = extract_array(y, extract_numpy=True)

            # If the column y in other DataFrame is not in first DataFrame,
            # just return y_values.
            if y.name not in self.columns:
                return y_values

            return expressions.where(mask, y_values, x_values)

        combined = self.combine(other, combiner, overwrite=False)

        dtypes = {
            col: find_common_type([self.dtypes[col], other.dtypes[col]])
            for col in self.columns.intersection(other.columns)
            if not is_dtype_equal(combined.dtypes[col], self.dtypes[col])
        }

        if dtypes:
            combined = combined.astype(dtypes)

        return combined

    def update(
        self,
        other,
        join: str = "left",
        overwrite: bool = True,
        filter_func=None,
        errors: str = "ignore",
    ) -> None:
        """
        Modify in place using non-NA values from another DataFrame.

        Aligns on indices. There is no return value.

        Parameters
        ----------
        other : DataFrame, or object coercible into a DataFrame
            Should have at least one matching index/column label
            with the original DataFrame. If a Series is passed,
            its name attribute must be set, and that will be
            used as the column name to align with the original DataFrame.
        join : {'left'}, default 'left'
            Only left join is implemented, keeping the index and columns of the
            original object.
        overwrite : bool, default True
            How to handle non-NA values for overlapping keys:

            * True: overwrite original DataFrame's values
              with values from `other`.
            * False: only update values that are NA in
              the original DataFrame.

        filter_func : callable(1d-array) -> bool 1d-array, optional
            Can choose to replace values other than NA. Return True for values
            that should be updated.
        errors : {'raise', 'ignore'}, default 'ignore'
            If 'raise', will raise a ValueError if the DataFrame and `other`
            both contain non-NA data in the same place.

            .. versionchanged:: 0.24.0
               Changed from `raise_conflict=False|True`
               to `errors='ignore'|'raise'`.

        Returns
        -------
        None : method directly changes calling object

        Raises
        ------
        ValueError
            * When `errors='raise'` and there's overlapping non-NA data.
            * When `errors` is not either `'ignore'` or `'raise'`
        NotImplementedError
            * If `join != 'left'`

        See Also
        --------
        dict.update : Similar method for dictionaries.
        DataFrame.merge : For column(s)-on-column(s) operations.

        Examples
        --------
        >>> df = pd.DataFrame({'A': [1, 2, 3],
        ...                    'B': [400, 500, 600]})
        >>> new_df = pd.DataFrame({'B': [4, 5, 6],
        ...                        'C': [7, 8, 9]})
        >>> df.update(new_df)
        >>> df
           A  B
        0  1  4
        1  2  5
        2  3  6

        The DataFrame's length does not increase as a result of the update,
        only values at matching index/column labels are updated.

        >>> df = pd.DataFrame({'A': ['a', 'b', 'c'],
        ...                    'B': ['x', 'y', 'z']})
        >>> new_df = pd.DataFrame({'B': ['d', 'e', 'f', 'g', 'h', 'i']})
        >>> df.update(new_df)
        >>> df
           A  B
        0  a  d
        1  b  e
        2  c  f

        For Series, its name attribute must be set.

        >>> df = pd.DataFrame({'A': ['a', 'b', 'c'],
        ...                    'B': ['x', 'y', 'z']})
        >>> new_column = pd.Series(['d', 'e'], name='B', index=[0, 2])
        >>> df.update(new_column)
        >>> df
           A  B
        0  a  d
        1  b  y
        2  c  e
        >>> df = pd.DataFrame({'A': ['a', 'b', 'c'],
        ...                    'B': ['x', 'y', 'z']})
        >>> new_df = pd.DataFrame({'B': ['d', 'e']}, index=[1, 2])
        >>> df.update(new_df)
        >>> df
           A  B
        0  a  x
        1  b  d
        2  c  e

        If `other` contains NaNs the corresponding values are not updated
        in the original dataframe.

        >>> df = pd.DataFrame({'A': [1, 2, 3],
        ...                    'B': [400, 500, 600]})
        >>> new_df = pd.DataFrame({'B': [4, np.nan, 6]})
        >>> df.update(new_df)
        >>> df
           A      B
        0  1    4.0
        1  2  500.0
        2  3    6.0
        """
        import pandas.core.computation.expressions as expressions

        # TODO: Support other joins
        if join != "left":  # pragma: no cover
            raise NotImplementedError("Only left join is supported")
        if errors not in ["ignore", "raise"]:
            raise ValueError("The parameter errors must be either 'ignore' or 'raise'")

        if not isinstance(other, DataFrame):
            other = DataFrame(other)

        other = other.reindex_like(self)

        for col in self.columns:
            this = self[col]._values
            that = other[col]._values
            if filter_func is not None:
                with np.errstate(all="ignore"):
                    mask = ~filter_func(this) | isna(that)
            else:
                if errors == "raise":
                    mask_this = notna(that)
                    mask_that = notna(this)
                    if any(mask_this & mask_that):
                        raise ValueError("Data overlaps.")

                if overwrite:
                    mask = isna(that)
                else:
                    mask = notna(this)

            # don't overwrite columns unnecessarily
            if mask.all():
                continue

            self[col] = expressions.where(mask, this, that)

    # ----------------------------------------------------------------------
    # Data reshaping
    @Appender(
        """
Examples
--------
>>> df = pd.DataFrame({'Animal': ['Falcon', 'Falcon',
...                               'Parrot', 'Parrot'],
...                    'Max Speed': [380., 370., 24., 26.]})
>>> df
   Animal  Max Speed
0  Falcon      380.0
1  Falcon      370.0
2  Parrot       24.0
3  Parrot       26.0
>>> df.groupby(['Animal']).mean()
        Max Speed
Animal
Falcon      375.0
Parrot       25.0

**Hierarchical Indexes**

We can groupby different levels of a hierarchical index
using the `level` parameter:

>>> arrays = [['Falcon', 'Falcon', 'Parrot', 'Parrot'],
...           ['Captive', 'Wild', 'Captive', 'Wild']]
>>> index = pd.MultiIndex.from_arrays(arrays, names=('Animal', 'Type'))
>>> df = pd.DataFrame({'Max Speed': [390., 350., 30., 20.]},
...                   index=index)
>>> df
                Max Speed
Animal Type
Falcon Captive      390.0
       Wild         350.0
Parrot Captive       30.0
       Wild          20.0
>>> df.groupby(level=0).mean()
        Max Speed
Animal
Falcon      370.0
Parrot       25.0
>>> df.groupby(level="Type").mean()
         Max Speed
Type
Captive      210.0
Wild         185.0

We can also choose to include NA in group keys or not by setting
`dropna` parameter, the default setting is `True`:

>>> l = [[1, 2, 3], [1, None, 4], [2, 1, 3], [1, 2, 2]]
>>> df = pd.DataFrame(l, columns=["a", "b", "c"])

>>> df.groupby(by=["b"]).sum()
    a   c
b
1.0 2   3
2.0 2   5

>>> df.groupby(by=["b"], dropna=False).sum()
    a   c
b
1.0 2   3
2.0 2   5
NaN 1   4

>>> l = [["a", 12, 12], [None, 12.3, 33.], ["b", 12.3, 123], ["a", 1, 1]]
>>> df = pd.DataFrame(l, columns=["a", "b", "c"])

>>> df.groupby(by="a").sum()
    b     c
a
a   13.0   13.0
b   12.3  123.0

>>> df.groupby(by="a", dropna=False).sum()
    b     c
a
a   13.0   13.0
b   12.3  123.0
NaN 12.3   33.0
"""
    )
    @Appender(_shared_docs["groupby"] % _shared_doc_kwargs)
    def groupby(
        self,
        by=None,
        axis: Axis = 0,
        level: Level | None = None,
        as_index: bool = True,
        sort: bool = True,
        group_keys: bool = True,
        squeeze: bool = no_default,
        observed: bool = False,
        dropna: bool = True,
    ) -> DataFrameGroupBy:
        from pandas.core.groupby.generic import DataFrameGroupBy

        if squeeze is not no_default:
            warnings.warn(
                (
                    "The `squeeze` parameter is deprecated and "
                    "will be removed in a future version."
                ),
                FutureWarning,
                stacklevel=2,
            )
        else:
            squeeze = False

        if level is None and by is None:
            raise TypeError("You have to supply one of 'by' and 'level'")
        axis = self._get_axis_number(axis)

        return DataFrameGroupBy(
            obj=self,
            keys=by,
            axis=axis,
            level=level,
            as_index=as_index,
            sort=sort,
            group_keys=group_keys,
            squeeze=squeeze,
            observed=observed,
            dropna=dropna,
        )

    _shared_docs[
        "pivot"
    ] = """
        Return reshaped DataFrame organized by given index / column values.

        Reshape data (produce a "pivot" table) based on column values. Uses
        unique values from specified `index` / `columns` to form axes of the
        resulting DataFrame. This function does not support data
        aggregation, multiple values will result in a MultiIndex in the
        columns. See the :ref:`User Guide <reshaping>` for more on reshaping.

        Parameters
        ----------%s
        index : str or object or a list of str, optional
            Column to use to make new frame's index. If None, uses
            existing index.

            .. versionchanged:: 1.1.0
               Also accept list of index names.

        columns : str or object or a list of str
            Column to use to make new frame's columns.

            .. versionchanged:: 1.1.0
               Also accept list of columns names.

        values : str, object or a list of the previous, optional
            Column(s) to use for populating new frame's values. If not
            specified, all remaining columns will be used and the result will
            have hierarchically indexed columns.

        Returns
        -------
        DataFrame
            Returns reshaped DataFrame.

        Raises
        ------
        ValueError:
            When there are any `index`, `columns` combinations with multiple
            values. `DataFrame.pivot_table` when you need to aggregate.

        See Also
        --------
        DataFrame.pivot_table : Generalization of pivot that can handle
            duplicate values for one index/column pair.
        DataFrame.unstack : Pivot based on the index values instead of a
            column.
        wide_to_long : Wide panel to long format. Less flexible but more
            user-friendly than melt.

        Notes
        -----
        For finer-tuned control, see hierarchical indexing documentation along
        with the related stack/unstack methods.

        Examples
        --------
        >>> df = pd.DataFrame({'foo': ['one', 'one', 'one', 'two', 'two',
        ...                            'two'],
        ...                    'bar': ['A', 'B', 'C', 'A', 'B', 'C'],
        ...                    'baz': [1, 2, 3, 4, 5, 6],
        ...                    'zoo': ['x', 'y', 'z', 'q', 'w', 't']})
        >>> df
            foo   bar  baz  zoo
        0   one   A    1    x
        1   one   B    2    y
        2   one   C    3    z
        3   two   A    4    q
        4   two   B    5    w
        5   two   C    6    t

        >>> df.pivot(index='foo', columns='bar', values='baz')
        bar  A   B   C
        foo
        one  1   2   3
        two  4   5   6

        >>> df.pivot(index='foo', columns='bar')['baz']
        bar  A   B   C
        foo
        one  1   2   3
        two  4   5   6

        >>> df.pivot(index='foo', columns='bar', values=['baz', 'zoo'])
              baz       zoo
        bar   A  B  C   A  B  C
        foo
        one   1  2  3   x  y  z
        two   4  5  6   q  w  t

        You could also assign a list of column names or a list of index names.

        >>> df = pd.DataFrame({
        ...        "lev1": [1, 1, 1, 2, 2, 2],
        ...        "lev2": [1, 1, 2, 1, 1, 2],
        ...        "lev3": [1, 2, 1, 2, 1, 2],
        ...        "lev4": [1, 2, 3, 4, 5, 6],
        ...        "values": [0, 1, 2, 3, 4, 5]})
        >>> df
            lev1 lev2 lev3 lev4 values
        0   1    1    1    1    0
        1   1    1    2    2    1
        2   1    2    1    3    2
        3   2    1    2    4    3
        4   2    1    1    5    4
        5   2    2    2    6    5

        >>> df.pivot(index="lev1", columns=["lev2", "lev3"],values="values")
        lev2    1         2
        lev3    1    2    1    2
        lev1
        1     0.0  1.0  2.0  NaN
        2     4.0  3.0  NaN  5.0

        >>> df.pivot(index=["lev1", "lev2"], columns=["lev3"],values="values")
              lev3    1    2
        lev1  lev2
           1     1  0.0  1.0
                 2  2.0  NaN
           2     1  4.0  3.0
                 2  NaN  5.0

        A ValueError is raised if there are any duplicates.

        >>> df = pd.DataFrame({"foo": ['one', 'one', 'two', 'two'],
        ...                    "bar": ['A', 'A', 'B', 'C'],
        ...                    "baz": [1, 2, 3, 4]})
        >>> df
           foo bar  baz
        0  one   A    1
        1  one   A    2
        2  two   B    3
        3  two   C    4

        Notice that the first two rows are the same for our `index`
        and `columns` arguments.

        >>> df.pivot(index='foo', columns='bar', values='baz')
        Traceback (most recent call last):
           ...
        ValueError: Index contains duplicate entries, cannot reshape
        """

    @Substitution("")
    @Appender(_shared_docs["pivot"])
    def pivot(self, index=None, columns=None, values=None) -> DataFrame:
        from pandas.core.reshape.pivot import pivot

        return pivot(self, index=index, columns=columns, values=values)

    _shared_docs[
        "pivot_table"
    ] = """
        Create a spreadsheet-style pivot table as a DataFrame.

        The levels in the pivot table will be stored in MultiIndex objects
        (hierarchical indexes) on the index and columns of the result DataFrame.

        Parameters
        ----------%s
        values : column to aggregate, optional
        index : column, Grouper, array, or list of the previous
            If an array is passed, it must be the same length as the data. The
            list can contain any of the other types (except list).
            Keys to group by on the pivot table index.  If an array is passed,
            it is being used as the same manner as column values.
        columns : column, Grouper, array, or list of the previous
            If an array is passed, it must be the same length as the data. The
            list can contain any of the other types (except list).
            Keys to group by on the pivot table column.  If an array is passed,
            it is being used as the same manner as column values.
        aggfunc : function, list of functions, dict, default numpy.mean
            If list of functions passed, the resulting pivot table will have
            hierarchical columns whose top level are the function names
            (inferred from the function objects themselves)
            If dict is passed, the key is column to aggregate and value
            is function or list of functions.
        fill_value : scalar, default None
            Value to replace missing values with (in the resulting pivot table,
            after aggregation).
        margins : bool, default False
            Add all row / columns (e.g. for subtotal / grand totals).
        dropna : bool, default True
            Do not include columns whose entries are all NaN.
        margins_name : str, default 'All'
            Name of the row / column that will contain the totals
            when margins is True.
        observed : bool, default False
            This only applies if any of the groupers are Categoricals.
            If True: only show observed values for categorical groupers.
            If False: show all values for categorical groupers.

            .. versionchanged:: 0.25.0

        Returns
        -------
        DataFrame
            An Excel style pivot table.

        See Also
        --------
        DataFrame.pivot : Pivot without aggregation that can handle
            non-numeric data.
        DataFrame.melt: Unpivot a DataFrame from wide to long format,
            optionally leaving identifiers set.
        wide_to_long : Wide panel to long format. Less flexible but more
            user-friendly than melt.

        Examples
        --------
        >>> df = pd.DataFrame({"A": ["foo", "foo", "foo", "foo", "foo",
        ...                          "bar", "bar", "bar", "bar"],
        ...                    "B": ["one", "one", "one", "two", "two",
        ...                          "one", "one", "two", "two"],
        ...                    "C": ["small", "large", "large", "small",
        ...                          "small", "large", "small", "small",
        ...                          "large"],
        ...                    "D": [1, 2, 2, 3, 3, 4, 5, 6, 7],
        ...                    "E": [2, 4, 5, 5, 6, 6, 8, 9, 9]})
        >>> df
             A    B      C  D  E
        0  foo  one  small  1  2
        1  foo  one  large  2  4
        2  foo  one  large  2  5
        3  foo  two  small  3  5
        4  foo  two  small  3  6
        5  bar  one  large  4  6
        6  bar  one  small  5  8
        7  bar  two  small  6  9
        8  bar  two  large  7  9

        This first example aggregates values by taking the sum.

        >>> table = pd.pivot_table(df, values='D', index=['A', 'B'],
        ...                     columns=['C'], aggfunc=np.sum)
        >>> table
        C        large  small
        A   B
        bar one    4.0    5.0
            two    7.0    6.0
        foo one    4.0    1.0
            two    NaN    6.0

        We can also fill missing values using the `fill_value` parameter.

        >>> table = pd.pivot_table(df, values='D', index=['A', 'B'],
        ...                     columns=['C'], aggfunc=np.sum, fill_value=0)
        >>> table
        C        large  small
        A   B
        bar one      4      5
            two      7      6
        foo one      4      1
            two      0      6

        The next example aggregates by taking the mean across multiple columns.

        >>> table = pd.pivot_table(df, values=['D', 'E'], index=['A', 'C'],
        ...                     aggfunc={'D': np.mean,
        ...                              'E': np.mean})
        >>> table
                        D         E
        A   C
        bar large  5.500000  7.500000
            small  5.500000  8.500000
        foo large  2.000000  4.500000
            small  2.333333  4.333333

        We can also calculate multiple types of aggregations for any given
        value column.

        >>> table = pd.pivot_table(df, values=['D', 'E'], index=['A', 'C'],
        ...                     aggfunc={'D': np.mean,
        ...                              'E': [min, max, np.mean]})
        >>> table
                        D    E
                    mean  max      mean  min
        A   C
        bar large  5.500000  9.0  7.500000  6.0
            small  5.500000  9.0  8.500000  8.0
        foo large  2.000000  5.0  4.500000  4.0
            small  2.333333  6.0  4.333333  2.0
        """

    @Substitution("")
    @Appender(_shared_docs["pivot_table"])
    def pivot_table(
        self,
        values=None,
        index=None,
        columns=None,
        aggfunc="mean",
        fill_value=None,
        margins=False,
        dropna=True,
        margins_name="All",
        observed=False,
    ) -> DataFrame:
        from pandas.core.reshape.pivot import pivot_table

        return pivot_table(
            self,
            values=values,
            index=index,
            columns=columns,
            aggfunc=aggfunc,
            fill_value=fill_value,
            margins=margins,
            dropna=dropna,
            margins_name=margins_name,
            observed=observed,
        )

    def stack(self, level: Level = -1, dropna: bool = True):
        """
        Stack the prescribed level(s) from columns to index.

        Return a reshaped DataFrame or Series having a multi-level
        index with one or more new inner-most levels compared to the current
        DataFrame. The new inner-most levels are created by pivoting the
        columns of the current dataframe:

          - if the columns have a single level, the output is a Series;
          - if the columns have multiple levels, the new index
            level(s) is (are) taken from the prescribed level(s) and
            the output is a DataFrame.

        Parameters
        ----------
        level : int, str, list, default -1
            Level(s) to stack from the column axis onto the index
            axis, defined as one index or label, or a list of indices
            or labels.
        dropna : bool, default True
            Whether to drop rows in the resulting Frame/Series with
            missing values. Stacking a column level onto the index
            axis can create combinations of index and column values
            that are missing from the original dataframe. See Examples
            section.

        Returns
        -------
        DataFrame or Series
            Stacked dataframe or series.

        See Also
        --------
        DataFrame.unstack : Unstack prescribed level(s) from index axis
             onto column axis.
        DataFrame.pivot : Reshape dataframe from long format to wide
             format.
        DataFrame.pivot_table : Create a spreadsheet-style pivot table
             as a DataFrame.

        Notes
        -----
        The function is named by analogy with a collection of books
        being reorganized from being side by side on a horizontal
        position (the columns of the dataframe) to being stacked
        vertically on top of each other (in the index of the
        dataframe).

        Examples
        --------
        **Single level columns**

        >>> df_single_level_cols = pd.DataFrame([[0, 1], [2, 3]],
        ...                                     index=['cat', 'dog'],
        ...                                     columns=['weight', 'height'])

        Stacking a dataframe with a single level column axis returns a Series:

        >>> df_single_level_cols
             weight height
        cat       0      1
        dog       2      3
        >>> df_single_level_cols.stack()
        cat  weight    0
             height    1
        dog  weight    2
             height    3
        dtype: int64

        **Multi level columns: simple case**

        >>> multicol1 = pd.MultiIndex.from_tuples([('weight', 'kg'),
        ...                                        ('weight', 'pounds')])
        >>> df_multi_level_cols1 = pd.DataFrame([[1, 2], [2, 4]],
        ...                                     index=['cat', 'dog'],
        ...                                     columns=multicol1)

        Stacking a dataframe with a multi-level column axis:

        >>> df_multi_level_cols1
             weight
                 kg    pounds
        cat       1        2
        dog       2        4
        >>> df_multi_level_cols1.stack()
                    weight
        cat kg           1
            pounds       2
        dog kg           2
            pounds       4

        **Missing values**

        >>> multicol2 = pd.MultiIndex.from_tuples([('weight', 'kg'),
        ...                                        ('height', 'm')])
        >>> df_multi_level_cols2 = pd.DataFrame([[1.0, 2.0], [3.0, 4.0]],
        ...                                     index=['cat', 'dog'],
        ...                                     columns=multicol2)

        It is common to have missing values when stacking a dataframe
        with multi-level columns, as the stacked dataframe typically
        has more values than the original dataframe. Missing values
        are filled with NaNs:

        >>> df_multi_level_cols2
            weight height
                kg      m
        cat    1.0    2.0
        dog    3.0    4.0
        >>> df_multi_level_cols2.stack()
                height  weight
        cat kg     NaN     1.0
            m      2.0     NaN
        dog kg     NaN     3.0
            m      4.0     NaN

        **Prescribing the level(s) to be stacked**

        The first parameter controls which level or levels are stacked:

        >>> df_multi_level_cols2.stack(0)
                     kg    m
        cat height  NaN  2.0
            weight  1.0  NaN
        dog height  NaN  4.0
            weight  3.0  NaN
        >>> df_multi_level_cols2.stack([0, 1])
        cat  height  m     2.0
             weight  kg    1.0
        dog  height  m     4.0
             weight  kg    3.0
        dtype: float64

        **Dropping missing values**

        >>> df_multi_level_cols3 = pd.DataFrame([[None, 1.0], [2.0, 3.0]],
        ...                                     index=['cat', 'dog'],
        ...                                     columns=multicol2)

        Note that rows where all values are missing are dropped by
        default but this behaviour can be controlled via the dropna
        keyword parameter:

        >>> df_multi_level_cols3
            weight height
                kg      m
        cat    NaN    1.0
        dog    2.0    3.0
        >>> df_multi_level_cols3.stack(dropna=False)
                height  weight
        cat kg     NaN     NaN
            m      1.0     NaN
        dog kg     NaN     2.0
            m      3.0     NaN
        >>> df_multi_level_cols3.stack(dropna=True)
                height  weight
        cat m      1.0     NaN
        dog kg     NaN     2.0
            m      3.0     NaN
        """
        from pandas.core.reshape.reshape import (
            stack,
            stack_multiple,
        )

        if isinstance(level, (tuple, list)):
            result = stack_multiple(self, level, dropna=dropna)
        else:
            result = stack(self, level, dropna=dropna)

        return result.__finalize__(self, method="stack")

    def explode(self, column: str | tuple, ignore_index: bool = False) -> DataFrame:
        """
        Transform each element of a list-like to a row, replicating index values.

        .. versionadded:: 0.25.0

        Parameters
        ----------
        column : str or tuple
            Column to explode.
        ignore_index : bool, default False
            If True, the resulting index will be labeled 0, 1, …, n - 1.

            .. versionadded:: 1.1.0

        Returns
        -------
        DataFrame
            Exploded lists to rows of the subset columns;
            index will be duplicated for these rows.

        Raises
        ------
        ValueError :
            if columns of the frame are not unique.

        See Also
        --------
        DataFrame.unstack : Pivot a level of the (necessarily hierarchical)
            index labels.
        DataFrame.melt : Unpivot a DataFrame from wide format to long format.
        Series.explode : Explode a DataFrame from list-like columns to long format.

        Notes
        -----
        This routine will explode list-likes including lists, tuples, sets,
        Series, and np.ndarray. The result dtype of the subset rows will
        be object. Scalars will be returned unchanged, and empty list-likes will
        result in a np.nan for that row. In addition, the ordering of rows in the
        output will be non-deterministic when exploding sets.

        Examples
        --------
        >>> df = pd.DataFrame({'A': [[1, 2, 3], 'foo', [], [3, 4]], 'B': 1})
        >>> df
                   A  B
        0  [1, 2, 3]  1
        1        foo  1
        2         []  1
        3     [3, 4]  1

        >>> df.explode('A')
             A  B
        0    1  1
        0    2  1
        0    3  1
        1  foo  1
        2  NaN  1
        3    3  1
        3    4  1
        """
        if not (is_scalar(column) or isinstance(column, tuple)):
            raise ValueError("column must be a scalar")
        if not self.columns.is_unique:
            raise ValueError("columns must be unique")

        df = self.reset_index(drop=True)
        result = df[column].explode()
        result = df.drop([column], axis=1).join(result)
        if ignore_index:
            result.index = ibase.default_index(len(result))
        else:
            result.index = self.index.take(result.index)
        result = result.reindex(columns=self.columns, copy=False)

        return result

    def unstack(self, level: Level = -1, fill_value=None):
        """
        Pivot a level of the (necessarily hierarchical) index labels.

        Returns a DataFrame having a new level of column labels whose inner-most level
        consists of the pivoted index labels.

        If the index is not a MultiIndex, the output will be a Series
        (the analogue of stack when the columns are not a MultiIndex).

        Parameters
        ----------
        level : int, str, or list of these, default -1 (last level)
            Level(s) of index to unstack, can pass level name.
        fill_value : int, str or dict
            Replace NaN with this value if the unstack produces missing values.

        Returns
        -------
        Series or DataFrame

        See Also
        --------
        DataFrame.pivot : Pivot a table based on column values.
        DataFrame.stack : Pivot a level of the column labels (inverse operation
            from `unstack`).

        Examples
        --------
        >>> index = pd.MultiIndex.from_tuples([('one', 'a'), ('one', 'b'),
        ...                                    ('two', 'a'), ('two', 'b')])
        >>> s = pd.Series(np.arange(1.0, 5.0), index=index)
        >>> s
        one  a   1.0
             b   2.0
        two  a   3.0
             b   4.0
        dtype: float64

        >>> s.unstack(level=-1)
             a   b
        one  1.0  2.0
        two  3.0  4.0

        >>> s.unstack(level=0)
           one  two
        a  1.0   3.0
        b  2.0   4.0

        >>> df = s.unstack(level=0)
        >>> df.unstack()
        one  a  1.0
             b  2.0
        two  a  3.0
             b  4.0
        dtype: float64
        """
        from pandas.core.reshape.reshape import unstack

        result = unstack(self, level, fill_value)

        return result.__finalize__(self, method="unstack")

    @Appender(_shared_docs["melt"] % {"caller": "df.melt(", "other": "melt"})
    def melt(
        self,
        id_vars=None,
        value_vars=None,
        var_name=None,
        value_name="value",
        col_level: Level | None = None,
        ignore_index: bool = True,
    ) -> DataFrame:

        return melt(
            self,
            id_vars=id_vars,
            value_vars=value_vars,
            var_name=var_name,
            value_name=value_name,
            col_level=col_level,
            ignore_index=ignore_index,
        )

    # ----------------------------------------------------------------------
    # Time series-related

    @doc(
        Series.diff,
        klass="Dataframe",
        extra_params="axis : {0 or 'index', 1 or 'columns'}, default 0\n    "
        "Take difference over rows (0) or columns (1).\n",
        other_klass="Series",
        examples=dedent(
            """
        Difference with previous row

        >>> df = pd.DataFrame({'a': [1, 2, 3, 4, 5, 6],
        ...                    'b': [1, 1, 2, 3, 5, 8],
        ...                    'c': [1, 4, 9, 16, 25, 36]})
        >>> df
           a  b   c
        0  1  1   1
        1  2  1   4
        2  3  2   9
        3  4  3  16
        4  5  5  25
        5  6  8  36

        >>> df.diff()
             a    b     c
        0  NaN  NaN   NaN
        1  1.0  0.0   3.0
        2  1.0  1.0   5.0
        3  1.0  1.0   7.0
        4  1.0  2.0   9.0
        5  1.0  3.0  11.0

        Difference with previous column

        >>> df.diff(axis=1)
            a  b   c
        0 NaN  0   0
        1 NaN -1   3
        2 NaN -1   7
        3 NaN -1  13
        4 NaN  0  20
        5 NaN  2  28

        Difference with 3rd previous row

        >>> df.diff(periods=3)
             a    b     c
        0  NaN  NaN   NaN
        1  NaN  NaN   NaN
        2  NaN  NaN   NaN
        3  3.0  2.0  15.0
        4  3.0  4.0  21.0
        5  3.0  6.0  27.0

        Difference with following row

        >>> df.diff(periods=-1)
             a    b     c
        0 -1.0  0.0  -3.0
        1 -1.0 -1.0  -5.0
        2 -1.0 -1.0  -7.0
        3 -1.0 -2.0  -9.0
        4 -1.0 -3.0 -11.0
        5  NaN  NaN   NaN

        Overflow in input dtype

        >>> df = pd.DataFrame({'a': [1, 0]}, dtype=np.uint8)
        >>> df.diff()
               a
        0    NaN
        1  255.0"""
        ),
    )
    def diff(self, periods: int = 1, axis: Axis = 0) -> DataFrame:
        if not isinstance(periods, int):
            if not (is_float(periods) and periods.is_integer()):
                raise ValueError("periods must be an integer")
            periods = int(periods)

        axis = self._get_axis_number(axis)
        if axis == 1 and periods != 0:
            return self - self.shift(periods, axis=axis)

        new_data = self._mgr.diff(n=periods, axis=axis)
        return self._constructor(new_data).__finalize__(self, "diff")

    # ----------------------------------------------------------------------
    # Function application

    def _gotitem(
        self,
        key: IndexLabel,
        ndim: int,
        subset: FrameOrSeriesUnion | None = None,
    ) -> FrameOrSeriesUnion:
        """
        Sub-classes to define. Return a sliced object.

        Parameters
        ----------
        key : string / list of selections
        ndim : {1, 2}
            requested ndim of result
        subset : object, default None
            subset to act on
        """
        if subset is None:
            subset = self
        elif subset.ndim == 1:  # is Series
            return subset

        # TODO: _shallow_copy(subset)?
        return subset[key]

    _agg_summary_and_see_also_doc = dedent(
        """
    The aggregation operations are always performed over an axis, either the
    index (default) or the column axis. This behavior is different from
    `numpy` aggregation functions (`mean`, `median`, `prod`, `sum`, `std`,
    `var`), where the default is to compute the aggregation of the flattened
    array, e.g., ``numpy.mean(arr_2d)`` as opposed to
    ``numpy.mean(arr_2d, axis=0)``.

    `agg` is an alias for `aggregate`. Use the alias.

    See Also
    --------
    DataFrame.apply : Perform any type of operations.
    DataFrame.transform : Perform transformation type operations.
    core.groupby.GroupBy : Perform operations over groups.
    core.resample.Resampler : Perform operations over resampled bins.
    core.window.Rolling : Perform operations over rolling window.
    core.window.Expanding : Perform operations over expanding window.
    core.window.ExponentialMovingWindow : Perform operation over exponential weighted
        window.
    """
    )

    _agg_examples_doc = dedent(
        """
    Examples
    --------
    >>> df = pd.DataFrame([[1, 2, 3],
    ...                    [4, 5, 6],
    ...                    [7, 8, 9],
    ...                    [np.nan, np.nan, np.nan]],
    ...                   columns=['A', 'B', 'C'])

    Aggregate these functions over the rows.

    >>> df.agg(['sum', 'min'])
            A     B     C
    sum  12.0  15.0  18.0
    min   1.0   2.0   3.0

    Different aggregations per column.

    >>> df.agg({'A' : ['sum', 'min'], 'B' : ['min', 'max']})
            A    B
    sum  12.0  NaN
    min   1.0  2.0
    max   NaN  8.0

    Aggregate different functions over the columns and rename the index of the resulting
    DataFrame.

    >>> df.agg(x=('A', max), y=('B', 'min'), z=('C', np.mean))
         A    B    C
    x  7.0  NaN  NaN
    y  NaN  2.0  NaN
    z  NaN  NaN  6.0

    Aggregate over the columns.

    >>> df.agg("mean", axis="columns")
    0    2.0
    1    5.0
    2    8.0
    3    NaN
    dtype: float64
    """
    )

    @doc(
        _shared_docs["aggregate"],
        klass=_shared_doc_kwargs["klass"],
        axis=_shared_doc_kwargs["axis"],
        see_also=_agg_summary_and_see_also_doc,
        examples=_agg_examples_doc,
    )
    def aggregate(self, func=None, axis: Axis = 0, *args, **kwargs):
        from pandas.core.apply import frame_apply

        axis = self._get_axis_number(axis)

        relabeling, func, columns, order = reconstruct_func(func, **kwargs)

        op = frame_apply(self, func=func, axis=axis, args=args, kwargs=kwargs)
        result = op.agg()

        if relabeling:
            # This is to keep the order to columns occurrence unchanged, and also
            # keep the order of new columns occurrence unchanged

            # For the return values of reconstruct_func, if relabeling is
            # False, columns and order will be None.
            assert columns is not None
            assert order is not None

            result_in_dict = relabel_result(result, func, columns, order)
            result = DataFrame(result_in_dict, index=columns)

        return result

    agg = aggregate

    @doc(
        _shared_docs["transform"],
        klass=_shared_doc_kwargs["klass"],
        axis=_shared_doc_kwargs["axis"],
    )
    def transform(
        self, func: AggFuncType, axis: Axis = 0, *args, **kwargs
    ) -> DataFrame:
        from pandas.core.apply import frame_apply

        op = frame_apply(self, func=func, axis=axis, args=args, kwargs=kwargs)
        result = op.transform()
        assert isinstance(result, DataFrame)
        return result

    def apply(
        self,
        func: AggFuncType,
        axis: Axis = 0,
        raw: bool = False,
        result_type=None,
        args=(),
        **kwargs,
    ):
        """
        Apply a function along an axis of the DataFrame.

        Objects passed to the function are Series objects whose index is
        either the DataFrame's index (``axis=0``) or the DataFrame's columns
        (``axis=1``). By default (``result_type=None``), the final return type
        is inferred from the return type of the applied function. Otherwise,
        it depends on the `result_type` argument.

        Parameters
        ----------
        func : function
            Function to apply to each column or row.
        axis : {0 or 'index', 1 or 'columns'}, default 0
            Axis along which the function is applied:

            * 0 or 'index': apply function to each column.
            * 1 or 'columns': apply function to each row.

        raw : bool, default False
            Determines if row or column is passed as a Series or ndarray object:

            * ``False`` : passes each row or column as a Series to the
              function.
            * ``True`` : the passed function will receive ndarray objects
              instead.
              If you are just applying a NumPy reduction function this will
              achieve much better performance.

        result_type : {'expand', 'reduce', 'broadcast', None}, default None
            These only act when ``axis=1`` (columns):

            * 'expand' : list-like results will be turned into columns.
            * 'reduce' : returns a Series if possible rather than expanding
              list-like results. This is the opposite of 'expand'.
            * 'broadcast' : results will be broadcast to the original shape
              of the DataFrame, the original index and columns will be
              retained.

            The default behaviour (None) depends on the return value of the
            applied function: list-like results will be returned as a Series
            of those. However if the apply function returns a Series these
            are expanded to columns.
        args : tuple
            Positional arguments to pass to `func` in addition to the
            array/series.
        **kwargs
            Additional keyword arguments to pass as keywords arguments to
            `func`.

        Returns
        -------
        Series or DataFrame
            Result of applying ``func`` along the given axis of the
            DataFrame.

        See Also
        --------
        DataFrame.applymap: For elementwise operations.
        DataFrame.aggregate: Only perform aggregating type operations.
        DataFrame.transform: Only perform transforming type operations.

        Notes
        -----
        Functions that mutate the passed object can produce unexpected
        behavior or errors and are not supported. See :ref:`udf-mutation`
        for more details.

        Examples
        --------
        >>> df = pd.DataFrame([[4, 9]] * 3, columns=['A', 'B'])
        >>> df
           A  B
        0  4  9
        1  4  9
        2  4  9

        Using a numpy universal function (in this case the same as
        ``np.sqrt(df)``):

        >>> df.apply(np.sqrt)
             A    B
        0  2.0  3.0
        1  2.0  3.0
        2  2.0  3.0

        Using a reducing function on either axis

        >>> df.apply(np.sum, axis=0)
        A    12
        B    27
        dtype: int64

        >>> df.apply(np.sum, axis=1)
        0    13
        1    13
        2    13
        dtype: int64

        Returning a list-like will result in a Series

        >>> df.apply(lambda x: [1, 2], axis=1)
        0    [1, 2]
        1    [1, 2]
        2    [1, 2]
        dtype: object

        Passing ``result_type='expand'`` will expand list-like results
        to columns of a Dataframe

        >>> df.apply(lambda x: [1, 2], axis=1, result_type='expand')
           0  1
        0  1  2
        1  1  2
        2  1  2

        Returning a Series inside the function is similar to passing
        ``result_type='expand'``. The resulting column names
        will be the Series index.

        >>> df.apply(lambda x: pd.Series([1, 2], index=['foo', 'bar']), axis=1)
           foo  bar
        0    1    2
        1    1    2
        2    1    2

        Passing ``result_type='broadcast'`` will ensure the same shape
        result, whether list-like or scalar is returned by the function,
        and broadcast it along the axis. The resulting column names will
        be the originals.

        >>> df.apply(lambda x: [1, 2], axis=1, result_type='broadcast')
           A  B
        0  1  2
        1  1  2
        2  1  2
        """
        from pandas.core.apply import frame_apply

        op = frame_apply(
            self,
            func=func,
            axis=axis,
            raw=raw,
            result_type=result_type,
            args=args,
            kwargs=kwargs,
        )
        return op.apply()

    def applymap(
        self, func: PythonFuncType, na_action: str | None = None, **kwargs
    ) -> DataFrame:
        """
        Apply a function to a Dataframe elementwise.

        This method applies a function that accepts and returns a scalar
        to every element of a DataFrame.

        Parameters
        ----------
        func : callable
            Python function, returns a single value from a single value.
        na_action : {None, 'ignore'}, default None
            If ‘ignore’, propagate NaN values, without passing them to func.

            .. versionadded:: 1.2

        **kwargs
            Additional keyword arguments to pass as keywords arguments to
            `func`.

            .. versionadded:: 1.3

        Returns
        -------
        DataFrame
            Transformed DataFrame.

        See Also
        --------
        DataFrame.apply : Apply a function along input axis of DataFrame.

        Examples
        --------
        >>> df = pd.DataFrame([[1, 2.12], [3.356, 4.567]])
        >>> df
               0      1
        0  1.000  2.120
        1  3.356  4.567

        >>> df.applymap(lambda x: len(str(x)))
           0  1
        0  3  4
        1  5  5

        Like Series.map, NA values can be ignored:

        >>> df_copy = df.copy()
        >>> df_copy.iloc[0, 0] = pd.NA
        >>> df_copy.applymap(lambda x: len(str(x)), na_action='ignore')
              0  1
        0  <NA>  4
        1     5  5

        Note that a vectorized version of `func` often exists, which will
        be much faster. You could square each number elementwise.

        >>> df.applymap(lambda x: x**2)
                   0          1
        0   1.000000   4.494400
        1  11.262736  20.857489

        But it's better to avoid applymap in that case.

        >>> df ** 2
                   0          1
        0   1.000000   4.494400
        1  11.262736  20.857489
        """
        if na_action not in {"ignore", None}:
            raise ValueError(
                f"na_action must be 'ignore' or None. Got {repr(na_action)}"
            )
        ignore_na = na_action == "ignore"
        func = functools.partial(func, **kwargs)

        # if we have a dtype == 'M8[ns]', provide boxed values
        def infer(x):
            if x.empty:
                return lib.map_infer(x, func, ignore_na=ignore_na)
            return lib.map_infer(x.astype(object)._values, func, ignore_na=ignore_na)

        return self.apply(infer).__finalize__(self, "applymap")

    # ----------------------------------------------------------------------
    # Merging / joining methods

    def append(
        self,
        other,
        ignore_index: bool = False,
        verify_integrity: bool = False,
        sort: bool = False,
    ) -> DataFrame:
        """
        Append rows of `other` to the end of caller, returning a new object.

        Columns in `other` that are not in the caller are added as new columns.

        Parameters
        ----------
        other : DataFrame or Series/dict-like object, or list of these
            The data to append.
        ignore_index : bool, default False
            If True, the resulting axis will be labeled 0, 1, …, n - 1.
        verify_integrity : bool, default False
            If True, raise ValueError on creating index with duplicates.
        sort : bool, default False
            Sort columns if the columns of `self` and `other` are not aligned.

            .. versionchanged:: 1.0.0

                Changed to not sort by default.

        Returns
        -------
        DataFrame

        See Also
        --------
        concat : General function to concatenate DataFrame or Series objects.

        Notes
        -----
        If a list of dict/series is passed and the keys are all contained in
        the DataFrame's index, the order of the columns in the resulting
        DataFrame will be unchanged.

        Iteratively appending rows to a DataFrame can be more computationally
        intensive than a single concatenate. A better solution is to append
        those rows to a list and then concatenate the list with the original
        DataFrame all at once.

        Examples
        --------
        >>> df = pd.DataFrame([[1, 2], [3, 4]], columns=list('AB'))
        >>> df
           A  B
        0  1  2
        1  3  4
        >>> df2 = pd.DataFrame([[5, 6], [7, 8]], columns=list('AB'))
        >>> df.append(df2)
           A  B
        0  1  2
        1  3  4
        0  5  6
        1  7  8

        With `ignore_index` set to True:

        >>> df.append(df2, ignore_index=True)
           A  B
        0  1  2
        1  3  4
        2  5  6
        3  7  8

        The following, while not recommended methods for generating DataFrames,
        show two ways to generate a DataFrame from multiple data sources.

        Less efficient:

        >>> df = pd.DataFrame(columns=['A'])
        >>> for i in range(5):
        ...     df = df.append({'A': i}, ignore_index=True)
        >>> df
           A
        0  0
        1  1
        2  2
        3  3
        4  4

        More efficient:

        >>> pd.concat([pd.DataFrame([i], columns=['A']) for i in range(5)],
        ...           ignore_index=True)
           A
        0  0
        1  1
        2  2
        3  3
        4  4
        """
        if isinstance(other, (Series, dict)):
            if isinstance(other, dict):
                if not ignore_index:
                    raise TypeError("Can only append a dict if ignore_index=True")
                other = Series(other)
            if other.name is None and not ignore_index:
                raise TypeError(
                    "Can only append a Series if ignore_index=True "
                    "or if the Series has a name"
                )

            index = Index([other.name], name=self.index.name)
            idx_diff = other.index.difference(self.columns)
            try:
                combined_columns = self.columns.append(idx_diff)
            except TypeError:
                combined_columns = self.columns.astype(object).append(idx_diff)
            other = (
                other.reindex(combined_columns, copy=False)
                .to_frame()
                .T.infer_objects()
                .rename_axis(index.names, copy=False)
            )
            if not self.columns.equals(combined_columns):
                self = self.reindex(columns=combined_columns)
        elif isinstance(other, list):
            if not other:
                pass
            elif not isinstance(other[0], DataFrame):
                other = DataFrame(other)
                if (self.columns.get_indexer(other.columns) >= 0).all():
                    other = other.reindex(columns=self.columns)

        from pandas.core.reshape.concat import concat

        if isinstance(other, (list, tuple)):
            to_concat = [self, *other]
        else:
            to_concat = [self, other]
        return (
            concat(
                to_concat,
                ignore_index=ignore_index,
                verify_integrity=verify_integrity,
                sort=sort,
            )
        ).__finalize__(self, method="append")

    def join(
        self,
        other: FrameOrSeriesUnion,
        on: IndexLabel | None = None,
        how: str = "left",
        lsuffix: str = "",
        rsuffix: str = "",
        sort: bool = False,
    ) -> DataFrame:
        """
        Join columns of another DataFrame.

        Join columns with `other` DataFrame either on index or on a key
        column. Efficiently join multiple DataFrame objects by index at once by
        passing a list.

        Parameters
        ----------
        other : DataFrame, Series, or list of DataFrame
            Index should be similar to one of the columns in this one. If a
            Series is passed, its name attribute must be set, and that will be
            used as the column name in the resulting joined DataFrame.
        on : str, list of str, or array-like, optional
            Column or index level name(s) in the caller to join on the index
            in `other`, otherwise joins index-on-index. If multiple
            values given, the `other` DataFrame must have a MultiIndex. Can
            pass an array as the join key if it is not already contained in
            the calling DataFrame. Like an Excel VLOOKUP operation.
        how : {'left', 'right', 'outer', 'inner'}, default 'left'
            How to handle the operation of the two objects.

            * left: use calling frame's index (or column if on is specified)
            * right: use `other`'s index.
            * outer: form union of calling frame's index (or column if on is
              specified) with `other`'s index, and sort it.
              lexicographically.
            * inner: form intersection of calling frame's index (or column if
              on is specified) with `other`'s index, preserving the order
              of the calling's one.
        lsuffix : str, default ''
            Suffix to use from left frame's overlapping columns.
        rsuffix : str, default ''
            Suffix to use from right frame's overlapping columns.
        sort : bool, default False
            Order result DataFrame lexicographically by the join key. If False,
            the order of the join key depends on the join type (how keyword).

        Returns
        -------
        DataFrame
            A dataframe containing columns from both the caller and `other`.

        See Also
        --------
        DataFrame.merge : For column(s)-on-column(s) operations.

        Notes
        -----
        Parameters `on`, `lsuffix`, and `rsuffix` are not supported when
        passing a list of `DataFrame` objects.

        Support for specifying index levels as the `on` parameter was added
        in version 0.23.0.

        Examples
        --------
        >>> df = pd.DataFrame({'key': ['K0', 'K1', 'K2', 'K3', 'K4', 'K5'],
        ...                    'A': ['A0', 'A1', 'A2', 'A3', 'A4', 'A5']})

        >>> df
          key   A
        0  K0  A0
        1  K1  A1
        2  K2  A2
        3  K3  A3
        4  K4  A4
        5  K5  A5

        >>> other = pd.DataFrame({'key': ['K0', 'K1', 'K2'],
        ...                       'B': ['B0', 'B1', 'B2']})

        >>> other
          key   B
        0  K0  B0
        1  K1  B1
        2  K2  B2

        Join DataFrames using their indexes.

        >>> df.join(other, lsuffix='_caller', rsuffix='_other')
          key_caller   A key_other    B
        0         K0  A0        K0   B0
        1         K1  A1        K1   B1
        2         K2  A2        K2   B2
        3         K3  A3       NaN  NaN
        4         K4  A4       NaN  NaN
        5         K5  A5       NaN  NaN

        If we want to join using the key columns, we need to set key to be
        the index in both `df` and `other`. The joined DataFrame will have
        key as its index.

        >>> df.set_index('key').join(other.set_index('key'))
              A    B
        key
        K0   A0   B0
        K1   A1   B1
        K2   A2   B2
        K3   A3  NaN
        K4   A4  NaN
        K5   A5  NaN

        Another option to join using the key columns is to use the `on`
        parameter. DataFrame.join always uses `other`'s index but we can use
        any column in `df`. This method preserves the original DataFrame's
        index in the result.

        >>> df.join(other.set_index('key'), on='key')
          key   A    B
        0  K0  A0   B0
        1  K1  A1   B1
        2  K2  A2   B2
        3  K3  A3  NaN
        4  K4  A4  NaN
        5  K5  A5  NaN
        """
        return self._join_compat(
            other, on=on, how=how, lsuffix=lsuffix, rsuffix=rsuffix, sort=sort
        )

    def _join_compat(
        self,
        other: FrameOrSeriesUnion,
        on: IndexLabel | None = None,
        how: str = "left",
        lsuffix: str = "",
        rsuffix: str = "",
        sort: bool = False,
    ):
        from pandas.core.reshape.concat import concat
        from pandas.core.reshape.merge import merge

        if isinstance(other, Series):
            if other.name is None:
                raise ValueError("Other Series must have a name")
            other = DataFrame({other.name: other})

        if isinstance(other, DataFrame):
            if how == "cross":
                return merge(
                    self,
                    other,
                    how=how,
                    on=on,
                    suffixes=(lsuffix, rsuffix),
                    sort=sort,
                )
            return merge(
                self,
                other,
                left_on=on,
                how=how,
                left_index=on is None,
                right_index=True,
                suffixes=(lsuffix, rsuffix),
                sort=sort,
            )
        else:
            if on is not None:
                raise ValueError(
                    "Joining multiple DataFrames only supported for joining on index"
                )

            frames = [self] + list(other)

            can_concat = all(df.index.is_unique for df in frames)

            # join indexes only using concat
            if can_concat:
                if how == "left":
                    res = concat(
                        frames, axis=1, join="outer", verify_integrity=True, sort=sort
                    )
                    return res.reindex(self.index, copy=False)
                else:
                    return concat(
                        frames, axis=1, join=how, verify_integrity=True, sort=sort
                    )

            joined = frames[0]

            for frame in frames[1:]:
                joined = merge(
                    joined, frame, how=how, left_index=True, right_index=True
                )

            return joined

    @Substitution("")
    @Appender(_merge_doc, indents=2)
    def merge(
        self,
        right: FrameOrSeriesUnion,
        how: str = "inner",
        on: IndexLabel | None = None,
        left_on: IndexLabel | None = None,
        right_on: IndexLabel | None = None,
        left_index: bool = False,
        right_index: bool = False,
        sort: bool = False,
        suffixes: Suffixes = ("_x", "_y"),
        copy: bool = True,
        indicator: bool = False,
        validate: str | None = None,
    ) -> DataFrame:
        from pandas.core.reshape.merge import merge

        return merge(
            self,
            right,
            how=how,
            on=on,
            left_on=left_on,
            right_on=right_on,
            left_index=left_index,
            right_index=right_index,
            sort=sort,
            suffixes=suffixes,
            copy=copy,
            indicator=indicator,
            validate=validate,
        )

    def round(
        self, decimals: int | dict[IndexLabel, int] | Series = 0, *args, **kwargs
    ) -> DataFrame:
        """
        Round a DataFrame to a variable number of decimal places.

        Parameters
        ----------
        decimals : int, dict, Series
            Number of decimal places to round each column to. If an int is
            given, round each column to the same number of places.
            Otherwise dict and Series round to variable numbers of places.
            Column names should be in the keys if `decimals` is a
            dict-like, or in the index if `decimals` is a Series. Any
            columns not included in `decimals` will be left as is. Elements
            of `decimals` which are not columns of the input will be
            ignored.
        *args
            Additional keywords have no effect but might be accepted for
            compatibility with numpy.
        **kwargs
            Additional keywords have no effect but might be accepted for
            compatibility with numpy.

        Returns
        -------
        DataFrame
            A DataFrame with the affected columns rounded to the specified
            number of decimal places.

        See Also
        --------
        numpy.around : Round a numpy array to the given number of decimals.
        Series.round : Round a Series to the given number of decimals.

        Examples
        --------
        >>> df = pd.DataFrame([(.21, .32), (.01, .67), (.66, .03), (.21, .18)],
        ...                   columns=['dogs', 'cats'])
        >>> df
            dogs  cats
        0  0.21  0.32
        1  0.01  0.67
        2  0.66  0.03
        3  0.21  0.18

        By providing an integer each column is rounded to the same number
        of decimal places

        >>> df.round(1)
            dogs  cats
        0   0.2   0.3
        1   0.0   0.7
        2   0.7   0.0
        3   0.2   0.2

        With a dict, the number of places for specific columns can be
        specified with the column names as key and the number of decimal
        places as value

        >>> df.round({'dogs': 1, 'cats': 0})
            dogs  cats
        0   0.2   0.0
        1   0.0   1.0
        2   0.7   0.0
        3   0.2   0.0

        Using a Series, the number of places for specific columns can be
        specified with the column names as index and the number of
        decimal places as value

        >>> decimals = pd.Series([0, 1], index=['cats', 'dogs'])
        >>> df.round(decimals)
            dogs  cats
        0   0.2   0.0
        1   0.0   1.0
        2   0.7   0.0
        3   0.2   0.0
        """
        from pandas.core.reshape.concat import concat

        def _dict_round(df, decimals):
            for col, vals in df.items():
                try:
                    yield _series_round(vals, decimals[col])
                except KeyError:
                    yield vals

        def _series_round(s, decimals):
            if is_integer_dtype(s) or is_float_dtype(s):
                return s.round(decimals)
            return s

        nv.validate_round(args, kwargs)

        if isinstance(decimals, (dict, Series)):
            if isinstance(decimals, Series):
                if not decimals.index.is_unique:
                    raise ValueError("Index of decimals must be unique")
            new_cols = list(_dict_round(self, decimals))
        elif is_integer(decimals):
            # Dispatch to Series.round
            new_cols = [_series_round(v, decimals) for _, v in self.items()]
        else:
            raise TypeError("decimals must be an integer, a dict-like or a Series")

        if len(new_cols) > 0:
            return self._constructor(
                concat(new_cols, axis=1), index=self.index, columns=self.columns
            )
        else:
            return self

    # ----------------------------------------------------------------------
    # Statistical methods, etc.

    def corr(
        self,
        method: str | Callable[[np.ndarray, np.ndarray], float] = "pearson",
        min_periods: int = 1,
    ) -> DataFrame:
        """
        Compute pairwise correlation of columns, excluding NA/null values.

        Parameters
        ----------
        method : {'pearson', 'kendall', 'spearman'} or callable
            Method of correlation:

            * pearson : standard correlation coefficient
            * kendall : Kendall Tau correlation coefficient
            * spearman : Spearman rank correlation
            * callable: callable with input two 1d ndarrays
                and returning a float. Note that the returned matrix from corr
                will have 1 along the diagonals and will be symmetric
                regardless of the callable's behavior.

                .. versionadded:: 0.24.0

        min_periods : int, optional
            Minimum number of observations required per pair of columns
            to have a valid result.

        Returns
        -------
        DataFrame
            Correlation matrix.

        See Also
        --------
        DataFrame.corrwith : Compute pairwise correlation with another
            DataFrame or Series.
        Series.corr : Compute the correlation between two Series.

        Examples
        --------
        >>> def histogram_intersection(a, b):
        ...     v = np.minimum(a, b).sum().round(decimals=1)
        ...     return v
        >>> df = pd.DataFrame([(.2, .3), (.0, .6), (.6, .0), (.2, .1)],
        ...                   columns=['dogs', 'cats'])
        >>> df.corr(method=histogram_intersection)
              dogs  cats
        dogs   1.0   0.3
        cats   0.3   1.0
        """
        numeric_df = self._get_numeric_data()
        cols = numeric_df.columns
        idx = cols.copy()
        mat = numeric_df.to_numpy(dtype=float, na_value=np.nan, copy=False)

        if method == "pearson":
            correl = libalgos.nancorr(mat, minp=min_periods)
        elif method == "spearman":
            correl = libalgos.nancorr_spearman(mat, minp=min_periods)
        elif method == "kendall":
            correl = libalgos.nancorr_kendall(mat, minp=min_periods)
        elif callable(method):
            if min_periods is None:
                min_periods = 1
            mat = mat.T
            corrf = nanops.get_corr_func(method)
            K = len(cols)
            correl = np.empty((K, K), dtype=float)
            mask = np.isfinite(mat)
            for i, ac in enumerate(mat):
                for j, bc in enumerate(mat):
                    if i > j:
                        continue

                    valid = mask[i] & mask[j]
                    if valid.sum() < min_periods:
                        c = np.nan
                    elif i == j:
                        c = 1.0
                    elif not valid.all():
                        c = corrf(ac[valid], bc[valid])
                    else:
                        c = corrf(ac, bc)
                    correl[i, j] = c
                    correl[j, i] = c
        else:
            raise ValueError(
                "method must be either 'pearson', "
                "'spearman', 'kendall', or a callable, "
                f"'{method}' was supplied"
            )

        return self._constructor(correl, index=idx, columns=cols)

    def cov(self, min_periods: int | None = None, ddof: int | None = 1) -> DataFrame:
        """
        Compute pairwise covariance of columns, excluding NA/null values.

        Compute the pairwise covariance among the series of a DataFrame.
        The returned data frame is the `covariance matrix
        <https://en.wikipedia.org/wiki/Covariance_matrix>`__ of the columns
        of the DataFrame.

        Both NA and null values are automatically excluded from the
        calculation. (See the note below about bias from missing values.)
        A threshold can be set for the minimum number of
        observations for each value created. Comparisons with observations
        below this threshold will be returned as ``NaN``.

        This method is generally used for the analysis of time series data to
        understand the relationship between different measures
        across time.

        Parameters
        ----------
        min_periods : int, optional
            Minimum number of observations required per pair of columns
            to have a valid result.

        ddof : int, default 1
            Delta degrees of freedom.  The divisor used in calculations
            is ``N - ddof``, where ``N`` represents the number of elements.

            .. versionadded:: 1.1.0

        Returns
        -------
        DataFrame
            The covariance matrix of the series of the DataFrame.

        See Also
        --------
        Series.cov : Compute covariance with another Series.
        core.window.ExponentialMovingWindow.cov: Exponential weighted sample covariance.
        core.window.Expanding.cov : Expanding sample covariance.
        core.window.Rolling.cov : Rolling sample covariance.

        Notes
        -----
        Returns the covariance matrix of the DataFrame's time series.
        The covariance is normalized by N-ddof.

        For DataFrames that have Series that are missing data (assuming that
        data is `missing at random
        <https://en.wikipedia.org/wiki/Missing_data#Missing_at_random>`__)
        the returned covariance matrix will be an unbiased estimate
        of the variance and covariance between the member Series.

        However, for many applications this estimate may not be acceptable
        because the estimate covariance matrix is not guaranteed to be positive
        semi-definite. This could lead to estimate correlations having
        absolute values which are greater than one, and/or a non-invertible
        covariance matrix. See `Estimation of covariance matrices
        <https://en.wikipedia.org/w/index.php?title=Estimation_of_covariance_
        matrices>`__ for more details.

        Examples
        --------
        >>> df = pd.DataFrame([(1, 2), (0, 3), (2, 0), (1, 1)],
        ...                   columns=['dogs', 'cats'])
        >>> df.cov()
                  dogs      cats
        dogs  0.666667 -1.000000
        cats -1.000000  1.666667

        >>> np.random.seed(42)
        >>> df = pd.DataFrame(np.random.randn(1000, 5),
        ...                   columns=['a', 'b', 'c', 'd', 'e'])
        >>> df.cov()
                  a         b         c         d         e
        a  0.998438 -0.020161  0.059277 -0.008943  0.014144
        b -0.020161  1.059352 -0.008543 -0.024738  0.009826
        c  0.059277 -0.008543  1.010670 -0.001486 -0.000271
        d -0.008943 -0.024738 -0.001486  0.921297 -0.013692
        e  0.014144  0.009826 -0.000271 -0.013692  0.977795

        **Minimum number of periods**

        This method also supports an optional ``min_periods`` keyword
        that specifies the required minimum number of non-NA observations for
        each column pair in order to have a valid result:

        >>> np.random.seed(42)
        >>> df = pd.DataFrame(np.random.randn(20, 3),
        ...                   columns=['a', 'b', 'c'])
        >>> df.loc[df.index[:5], 'a'] = np.nan
        >>> df.loc[df.index[5:10], 'b'] = np.nan
        >>> df.cov(min_periods=12)
                  a         b         c
        a  0.316741       NaN -0.150812
        b       NaN  1.248003  0.191417
        c -0.150812  0.191417  0.895202
        """
        numeric_df = self._get_numeric_data()
        cols = numeric_df.columns
        idx = cols.copy()
        mat = numeric_df.to_numpy(dtype=float, na_value=np.nan, copy=False)

        if notna(mat).all():
            if min_periods is not None and min_periods > len(mat):
                base_cov = np.empty((mat.shape[1], mat.shape[1]))
                base_cov.fill(np.nan)
            else:
                base_cov = np.cov(mat.T, ddof=ddof)
            base_cov = base_cov.reshape((len(cols), len(cols)))
        else:
            base_cov = libalgos.nancorr(mat, cov=True, minp=min_periods)

        return self._constructor(base_cov, index=idx, columns=cols)

    def corrwith(self, other, axis: Axis = 0, drop=False, method="pearson") -> Series:
        """
        Compute pairwise correlation.

        Pairwise correlation is computed between rows or columns of
        DataFrame with rows or columns of Series or DataFrame. DataFrames
        are first aligned along both axes before computing the
        correlations.

        Parameters
        ----------
        other : DataFrame, Series
            Object with which to compute correlations.
        axis : {0 or 'index', 1 or 'columns'}, default 0
            The axis to use. 0 or 'index' to compute column-wise, 1 or 'columns' for
            row-wise.
        drop : bool, default False
            Drop missing indices from result.
        method : {'pearson', 'kendall', 'spearman'} or callable
            Method of correlation:

            * pearson : standard correlation coefficient
            * kendall : Kendall Tau correlation coefficient
            * spearman : Spearman rank correlation
            * callable: callable with input two 1d ndarrays
                and returning a float.

            .. versionadded:: 0.24.0

        Returns
        -------
        Series
            Pairwise correlations.

        See Also
        --------
        DataFrame.corr : Compute pairwise correlation of columns.
        """
        axis = self._get_axis_number(axis)
        this = self._get_numeric_data()

        if isinstance(other, Series):
            return this.apply(lambda x: other.corr(x, method=method), axis=axis)

        other = other._get_numeric_data()
        left, right = this.align(other, join="inner", copy=False)

        if axis == 1:
            left = left.T
            right = right.T

        if method == "pearson":
            # mask missing values
            left = left + right * 0
            right = right + left * 0

            # demeaned data
            ldem = left - left.mean()
            rdem = right - right.mean()

            num = (ldem * rdem).sum()
            dom = (left.count() - 1) * left.std() * right.std()

            correl = num / dom

        elif method in ["kendall", "spearman"] or callable(method):

            def c(x):
                return nanops.nancorr(x[0], x[1], method=method)

            correl = self._constructor_sliced(
                map(c, zip(left.values.T, right.values.T)), index=left.columns
            )

        else:
            raise ValueError(
                f"Invalid method {method} was passed, "
                "valid methods are: 'pearson', 'kendall', "
                "'spearman', or callable"
            )

        if not drop:
            # Find non-matching labels along the given axis
            # and append missing correlations (GH 22375)
            raxis = 1 if axis == 0 else 0
            result_index = this._get_axis(raxis).union(other._get_axis(raxis))
            idx_diff = result_index.difference(correl.index)

            if len(idx_diff) > 0:
                correl = correl.append(Series([np.nan] * len(idx_diff), index=idx_diff))

        return correl

    # ----------------------------------------------------------------------
    # ndarray-like stats methods

    def count(
        self, axis: Axis = 0, level: Level | None = None, numeric_only: bool = False
    ):
        """
        Count non-NA cells for each column or row.

        The values `None`, `NaN`, `NaT`, and optionally `numpy.inf` (depending
        on `pandas.options.mode.use_inf_as_na`) are considered NA.

        Parameters
        ----------
        axis : {0 or 'index', 1 or 'columns'}, default 0
            If 0 or 'index' counts are generated for each column.
            If 1 or 'columns' counts are generated for each row.
        level : int or str, optional
            If the axis is a `MultiIndex` (hierarchical), count along a
            particular `level`, collapsing into a `DataFrame`.
            A `str` specifies the level name.
        numeric_only : bool, default False
            Include only `float`, `int` or `boolean` data.

        Returns
        -------
        Series or DataFrame
            For each column/row the number of non-NA/null entries.
            If `level` is specified returns a `DataFrame`.

        See Also
        --------
        Series.count: Number of non-NA elements in a Series.
        DataFrame.value_counts: Count unique combinations of columns.
        DataFrame.shape: Number of DataFrame rows and columns (including NA
            elements).
        DataFrame.isna: Boolean same-sized DataFrame showing places of NA
            elements.

        Examples
        --------
        Constructing DataFrame from a dictionary:

        >>> df = pd.DataFrame({"Person":
        ...                    ["John", "Myla", "Lewis", "John", "Myla"],
        ...                    "Age": [24., np.nan, 21., 33, 26],
        ...                    "Single": [False, True, True, True, False]})
        >>> df
           Person   Age  Single
        0    John  24.0   False
        1    Myla   NaN    True
        2   Lewis  21.0    True
        3    John  33.0    True
        4    Myla  26.0   False

        Notice the uncounted NA values:

        >>> df.count()
        Person    5
        Age       4
        Single    5
        dtype: int64

        Counts for each **row**:

        >>> df.count(axis='columns')
        0    3
        1    2
        2    3
        3    3
        4    3
        dtype: int64

        Counts for one level of a `MultiIndex`:

        >>> df.set_index(["Person", "Single"]).count(level="Person")
                Age
        Person
        John      2
        Lewis     1
        Myla      1
        """
        axis = self._get_axis_number(axis)
        if level is not None:
            return self._count_level(level, axis=axis, numeric_only=numeric_only)

        if numeric_only:
            frame = self._get_numeric_data()
        else:
            frame = self

        # GH #423
        if len(frame._get_axis(axis)) == 0:
            result = self._constructor_sliced(0, index=frame._get_agg_axis(axis))
        else:
            if frame._is_mixed_type or frame._mgr.any_extension_types:
                # the or any_extension_types is really only hit for single-
                # column frames with an extension array
                result = notna(frame).sum(axis=axis)
            else:
                # GH13407
                series_counts = notna(frame).sum(axis=axis)
                counts = series_counts.values
                result = self._constructor_sliced(
                    counts, index=frame._get_agg_axis(axis)
                )

        return result.astype("int64")

    def _count_level(self, level: Level, axis: int = 0, numeric_only: bool = False):
        if numeric_only:
            frame = self._get_numeric_data()
        else:
            frame = self

        count_axis = frame._get_axis(axis)
        agg_axis = frame._get_agg_axis(axis)

        if not isinstance(count_axis, MultiIndex):
            raise TypeError(
                f"Can only count levels on hierarchical {self._get_axis_name(axis)}."
            )

        # Mask NaNs: Mask rows or columns where the index level is NaN, and all
        # values in the DataFrame that are NaN
        if frame._is_mixed_type:
            # Since we have mixed types, calling notna(frame.values) might
            # upcast everything to object
            values_mask = notna(frame).values
        else:
            # But use the speedup when we have homogeneous dtypes
            values_mask = notna(frame.values)

        index_mask = notna(count_axis.get_level_values(level=level))
        if axis == 1:
            mask = index_mask & values_mask
        else:
            mask = index_mask.reshape(-1, 1) & values_mask

        if isinstance(level, str):
            level = count_axis._get_level_number(level)

        level_name = count_axis._names[level]
        level_index = count_axis.levels[level]._rename(name=level_name)
        level_codes = ensure_platform_int(count_axis.codes[level])
        counts = lib.count_level_2d(mask, level_codes, len(level_index), axis=axis)

        if axis == 1:
            result = self._constructor(counts, index=agg_axis, columns=level_index)
        else:
            result = self._constructor(counts, index=level_index, columns=agg_axis)

        return result

    def _reduce(
        self,
        op,
        name: str,
        *,
        axis: Axis = 0,
        skipna: bool = True,
        numeric_only: bool | None = None,
        filter_type=None,
        **kwds,
    ):

        min_count = kwds.get("min_count", 0)
        assert filter_type is None or filter_type == "bool", filter_type
        out_dtype = "bool" if filter_type == "bool" else None

        own_dtypes = [arr.dtype for arr in self._iter_column_arrays()]

        dtype_is_dt = np.array(
            [is_datetime64_any_dtype(dtype) for dtype in own_dtypes],
            dtype=bool,
        )
        if numeric_only is None and name in ["mean", "median"] and dtype_is_dt.any():
            warnings.warn(
                "DataFrame.mean and DataFrame.median with numeric_only=None "
                "will include datetime64 and datetime64tz columns in a "
                "future version.",
                FutureWarning,
                stacklevel=5,
            )
            cols = self.columns[~dtype_is_dt]
            self = self[cols]

        # TODO: Make other agg func handle axis=None properly GH#21597
        axis = self._get_axis_number(axis)
        labels = self._get_agg_axis(axis)
        assert axis in [0, 1]

        def func(values: np.ndarray):
            # We only use this in the case that operates on self.values
            return op(values, axis=axis, skipna=skipna, **kwds)

        def blk_func(values, axis=1):
            if isinstance(values, ExtensionArray):
                if values.ndim == 2:
                    # i.e. DatetimeArray, TimedeltaArray
                    return values._reduce(name, axis=1, skipna=skipna, **kwds)
                return values._reduce(name, skipna=skipna, **kwds)
            else:
                return op(values, axis=axis, skipna=skipna, **kwds)

        def _get_data() -> DataFrame:
            if filter_type is None:
                data = self._get_numeric_data()
            else:
                # GH#25101, GH#24434
                assert filter_type == "bool"
                data = self._get_bool_data()
            return data

        if (numeric_only is not None or axis == 0) and min_count == 0:
            # For numeric_only non-None and axis non-None, we know
            #  which blocks to use and no try/except is needed.
            #  For numeric_only=None only the case with axis==0 and no object
            #  dtypes are unambiguous can be handled with BlockManager.reduce
            # Case with EAs see GH#35881
            df = self
            if numeric_only is True:
                df = _get_data()
            if axis == 1:
                df = df.T
                axis = 0

            ignore_failures = numeric_only is None

            # After possibly _get_data and transposing, we are now in the
            #  simple case where we can use BlockManager.reduce
            res, _ = df._mgr.reduce(blk_func, ignore_failures=ignore_failures)
            out = df._constructor(res).iloc[0]
            if out_dtype is not None:
                out = out.astype(out_dtype)
            if axis == 0 and len(self) == 0 and name in ["sum", "prod"]:
                # Even if we are object dtype, follow numpy and return
                #  float64, see test_apply_funcs_over_empty
                out = out.astype(np.float64)
            return out

        assert numeric_only is None

        data = self
        values = data.values

        try:
            result = func(values)

        except TypeError:
            # e.g. in nanops trying to convert strs to float

            data = _get_data()
            labels = data._get_agg_axis(axis)

            values = data.values
            with np.errstate(all="ignore"):
                result = func(values)

        if hasattr(result, "dtype"):
            if filter_type == "bool" and notna(result).all():
                result = result.astype(np.bool_)
            elif filter_type is None and is_object_dtype(result.dtype):
                try:
                    result = result.astype(np.float64)
                except (ValueError, TypeError):
                    # try to coerce to the original dtypes item by item if we can
                    pass

        result = self._constructor_sliced(result, index=labels)
        return result

    def nunique(self, axis: Axis = 0, dropna: bool = True) -> Series:
        """
        Count distinct observations over requested axis.

        Return Series with number of distinct observations. Can ignore NaN
        values.

        Parameters
        ----------
        axis : {0 or 'index', 1 or 'columns'}, default 0
            The axis to use. 0 or 'index' for row-wise, 1 or 'columns' for
            column-wise.
        dropna : bool, default True
            Don't include NaN in the counts.

        Returns
        -------
        Series

        See Also
        --------
        Series.nunique: Method nunique for Series.
        DataFrame.count: Count non-NA cells for each column or row.

        Examples
        --------
        >>> df = pd.DataFrame({'A': [1, 2, 3], 'B': [1, 1, 1]})
        >>> df.nunique()
        A    3
        B    1
        dtype: int64

        >>> df.nunique(axis=1)
        0    1
        1    2
        2    2
        dtype: int64
        """
        return self.apply(Series.nunique, axis=axis, dropna=dropna)

    def idxmin(self, axis: Axis = 0, skipna: bool = True) -> Series:
        """
        Return index of first occurrence of minimum over requested axis.

        NA/null values are excluded.

        Parameters
        ----------
        axis : {0 or 'index', 1 or 'columns'}, default 0
            The axis to use. 0 or 'index' for row-wise, 1 or 'columns' for column-wise.
        skipna : bool, default True
            Exclude NA/null values. If an entire row/column is NA, the result
            will be NA.

        Returns
        -------
        Series
            Indexes of minima along the specified axis.

        Raises
        ------
        ValueError
            * If the row/column is empty

        See Also
        --------
        Series.idxmin : Return index of the minimum element.

        Notes
        -----
        This method is the DataFrame version of ``ndarray.argmin``.

        Examples
        --------
        Consider a dataset containing food consumption in Argentina.

        >>> df = pd.DataFrame({'consumption': [10.51, 103.11, 55.48],
        ...                    'co2_emissions': [37.2, 19.66, 1712]},
        ...                    index=['Pork', 'Wheat Products', 'Beef'])

        >>> df
                        consumption  co2_emissions
        Pork                  10.51         37.20
        Wheat Products       103.11         19.66
        Beef                  55.48       1712.00

        By default, it returns the index for the minimum value in each column.

        >>> df.idxmin()
        consumption                Pork
        co2_emissions    Wheat Products
        dtype: object

        To return the index for the minimum value in each row, use ``axis="columns"``.

        >>> df.idxmin(axis="columns")
        Pork                consumption
        Wheat Products    co2_emissions
        Beef                consumption
        dtype: object
        """
        axis = self._get_axis_number(axis)

        res = self._reduce(
            nanops.nanargmin, "argmin", axis=axis, skipna=skipna, numeric_only=False
        )
        indices = res._values

        # indices will always be np.ndarray since axis is not None and
        # values is a 2d array for DataFrame
        # error: Item "int" of "Union[int, Any]" has no attribute "__iter__"
        assert isinstance(indices, np.ndarray)  # for mypy

        index = self._get_axis(axis)
        result = [index[i] if i >= 0 else np.nan for i in indices]
        return self._constructor_sliced(result, index=self._get_agg_axis(axis))

    def idxmax(self, axis: Axis = 0, skipna: bool = True) -> Series:
        """
        Return index of first occurrence of maximum over requested axis.

        NA/null values are excluded.

        Parameters
        ----------
        axis : {0 or 'index', 1 or 'columns'}, default 0
            The axis to use. 0 or 'index' for row-wise, 1 or 'columns' for column-wise.
        skipna : bool, default True
            Exclude NA/null values. If an entire row/column is NA, the result
            will be NA.

        Returns
        -------
        Series
            Indexes of maxima along the specified axis.

        Raises
        ------
        ValueError
            * If the row/column is empty

        See Also
        --------
        Series.idxmax : Return index of the maximum element.

        Notes
        -----
        This method is the DataFrame version of ``ndarray.argmax``.

        Examples
        --------
        Consider a dataset containing food consumption in Argentina.

        >>> df = pd.DataFrame({'consumption': [10.51, 103.11, 55.48],
        ...                    'co2_emissions': [37.2, 19.66, 1712]},
        ...                    index=['Pork', 'Wheat Products', 'Beef'])

        >>> df
                        consumption  co2_emissions
        Pork                  10.51         37.20
        Wheat Products       103.11         19.66
        Beef                  55.48       1712.00

        By default, it returns the index for the maximum value in each column.

        >>> df.idxmax()
        consumption     Wheat Products
        co2_emissions             Beef
        dtype: object

        To return the index for the maximum value in each row, use ``axis="columns"``.

        >>> df.idxmax(axis="columns")
        Pork              co2_emissions
        Wheat Products     consumption
        Beef              co2_emissions
        dtype: object
        """
        axis = self._get_axis_number(axis)

        res = self._reduce(
            nanops.nanargmax, "argmax", axis=axis, skipna=skipna, numeric_only=False
        )
        indices = res._values

        # indices will always be np.ndarray since axis is not None and
        # values is a 2d array for DataFrame
        # error: Item "int" of "Union[int, Any]" has no attribute "__iter__"
        assert isinstance(indices, np.ndarray)  # for mypy

        index = self._get_axis(axis)
        result = [index[i] if i >= 0 else np.nan for i in indices]
        return self._constructor_sliced(result, index=self._get_agg_axis(axis))

    def _get_agg_axis(self, axis_num: int) -> Index:
        """
        Let's be explicit about this.
        """
        if axis_num == 0:
            return self.columns
        elif axis_num == 1:
            return self.index
        else:
            raise ValueError(f"Axis must be 0 or 1 (got {repr(axis_num)})")

    def mode(
        self, axis: Axis = 0, numeric_only: bool = False, dropna: bool = True
    ) -> DataFrame:
        """
        Get the mode(s) of each element along the selected axis.

        The mode of a set of values is the value that appears most often.
        It can be multiple values.

        Parameters
        ----------
        axis : {0 or 'index', 1 or 'columns'}, default 0
            The axis to iterate over while searching for the mode:

            * 0 or 'index' : get mode of each column
            * 1 or 'columns' : get mode of each row.

        numeric_only : bool, default False
            If True, only apply to numeric columns.
        dropna : bool, default True
            Don't consider counts of NaN/NaT.

            .. versionadded:: 0.24.0

        Returns
        -------
        DataFrame
            The modes of each column or row.

        See Also
        --------
        Series.mode : Return the highest frequency value in a Series.
        Series.value_counts : Return the counts of values in a Series.

        Examples
        --------
        >>> df = pd.DataFrame([('bird', 2, 2),
        ...                    ('mammal', 4, np.nan),
        ...                    ('arthropod', 8, 0),
        ...                    ('bird', 2, np.nan)],
        ...                   index=('falcon', 'horse', 'spider', 'ostrich'),
        ...                   columns=('species', 'legs', 'wings'))
        >>> df
                   species  legs  wings
        falcon        bird     2    2.0
        horse       mammal     4    NaN
        spider   arthropod     8    0.0
        ostrich       bird     2    NaN

        By default, missing values are not considered, and the mode of wings
        are both 0 and 2. Because the resulting DataFrame has two rows,
        the second row of ``species`` and ``legs`` contains ``NaN``.

        >>> df.mode()
          species  legs  wings
        0    bird   2.0    0.0
        1     NaN   NaN    2.0

        Setting ``dropna=False`` ``NaN`` values are considered and they can be
        the mode (like for wings).

        >>> df.mode(dropna=False)
          species  legs  wings
        0    bird     2    NaN

        Setting ``numeric_only=True``, only the mode of numeric columns is
        computed, and columns of other types are ignored.

        >>> df.mode(numeric_only=True)
           legs  wings
        0   2.0    0.0
        1   NaN    2.0

        To compute the mode over columns and not rows, use the axis parameter:

        >>> df.mode(axis='columns', numeric_only=True)
                   0    1
        falcon   2.0  NaN
        horse    4.0  NaN
        spider   0.0  8.0
        ostrich  2.0  NaN
        """
        data = self if not numeric_only else self._get_numeric_data()

        def f(s):
            return s.mode(dropna=dropna)

        data = data.apply(f, axis=axis)
        # Ensure index is type stable (should always use int index)
        if data.empty:
            data.index = ibase.default_index(0)

        return data

    def quantile(
        self,
        q=0.5,
        axis: Axis = 0,
        numeric_only: bool = True,
        interpolation: str = "linear",
    ):
        """
        Return values at the given quantile over requested axis.

        Parameters
        ----------
        q : float or array-like, default 0.5 (50% quantile)
            Value between 0 <= q <= 1, the quantile(s) to compute.
        axis : {0, 1, 'index', 'columns'}, default 0
            Equals 0 or 'index' for row-wise, 1 or 'columns' for column-wise.
        numeric_only : bool, default True
            If False, the quantile of datetime and timedelta data will be
            computed as well.
        interpolation : {'linear', 'lower', 'higher', 'midpoint', 'nearest'}
            This optional parameter specifies the interpolation method to use,
            when the desired quantile lies between two data points `i` and `j`:

            * linear: `i + (j - i) * fraction`, where `fraction` is the
              fractional part of the index surrounded by `i` and `j`.
            * lower: `i`.
            * higher: `j`.
            * nearest: `i` or `j` whichever is nearest.
            * midpoint: (`i` + `j`) / 2.

        Returns
        -------
        Series or DataFrame

            If ``q`` is an array, a DataFrame will be returned where the
              index is ``q``, the columns are the columns of self, and the
              values are the quantiles.
            If ``q`` is a float, a Series will be returned where the
              index is the columns of self and the values are the quantiles.

        See Also
        --------
        core.window.Rolling.quantile: Rolling quantile.
        numpy.percentile: Numpy function to compute the percentile.

        Examples
        --------
        >>> df = pd.DataFrame(np.array([[1, 1], [2, 10], [3, 100], [4, 100]]),
        ...                   columns=['a', 'b'])
        >>> df.quantile(.1)
        a    1.3
        b    3.7
        Name: 0.1, dtype: float64
        >>> df.quantile([.1, .5])
               a     b
        0.1  1.3   3.7
        0.5  2.5  55.0

        Specifying `numeric_only=False` will also compute the quantile of
        datetime and timedelta data.

        >>> df = pd.DataFrame({'A': [1, 2],
        ...                    'B': [pd.Timestamp('2010'),
        ...                          pd.Timestamp('2011')],
        ...                    'C': [pd.Timedelta('1 days'),
        ...                          pd.Timedelta('2 days')]})
        >>> df.quantile(0.5, numeric_only=False)
        A                    1.5
        B    2010-07-02 12:00:00
        C        1 days 12:00:00
        Name: 0.5, dtype: object
        """
        validate_percentile(q)

        if not is_list_like(q):
            # BlockManager.quantile expects listlike, so we wrap and unwrap here
            res = self.quantile(
                [q], axis=axis, numeric_only=numeric_only, interpolation=interpolation
            )
            return res.iloc[0]

        q = Index(q, dtype=np.float64)
        data = self._get_numeric_data() if numeric_only else self
        axis = self._get_axis_number(axis)

        if axis == 1:
            data = data.T

        if len(data.columns) == 0:
            # GH#23925 _get_numeric_data may have dropped all columns
            cols = Index([], name=self.columns.name)
            if is_list_like(q):
                return self._constructor([], index=q, columns=cols)
            return self._constructor_sliced([], index=cols, name=q, dtype=np.float64)

        res = data._mgr.quantile(qs=q, axis=1, interpolation=interpolation)

        result = self._constructor(res)
        return result

    @doc(NDFrame.asfreq, **_shared_doc_kwargs)
    def asfreq(
        self,
        freq: Frequency,
        method=None,
        how: str | None = None,
        normalize: bool = False,
        fill_value=None,
    ) -> DataFrame:
        return super().asfreq(
            freq=freq,
            method=method,
            how=how,
            normalize=normalize,
            fill_value=fill_value,
        )

    @doc(NDFrame.resample, **_shared_doc_kwargs)
    def resample(
        self,
        rule,
        axis=0,
        closed: str | None = None,
        label: str | None = None,
        convention: str = "start",
        kind: str | None = None,
        loffset=None,
        base: int | None = None,
        on=None,
        level=None,
        origin: str | TimestampConvertibleTypes = "start_day",
        offset: TimedeltaConvertibleTypes | None = None,
    ) -> Resampler:
        return super().resample(
            rule=rule,
            axis=axis,
            closed=closed,
            label=label,
            convention=convention,
            kind=kind,
            loffset=loffset,
            base=base,
            on=on,
            level=level,
            origin=origin,
            offset=offset,
        )

    def to_timestamp(
        self,
        freq: Frequency | None = None,
        how: str = "start",
        axis: Axis = 0,
        copy: bool = True,
    ) -> DataFrame:
        """
        Cast to DatetimeIndex of timestamps, at *beginning* of period.

        Parameters
        ----------
        freq : str, default frequency of PeriodIndex
            Desired frequency.
        how : {'s', 'e', 'start', 'end'}
            Convention for converting period to timestamp; start of period
            vs. end.
        axis : {0 or 'index', 1 or 'columns'}, default 0
            The axis to convert (the index by default).
        copy : bool, default True
            If False then underlying input data is not copied.

        Returns
        -------
        DataFrame with DatetimeIndex
        """
        new_obj = self.copy(deep=copy)

        axis_name = self._get_axis_name(axis)
        old_ax = getattr(self, axis_name)
        if not isinstance(old_ax, PeriodIndex):
            raise TypeError(f"unsupported Type {type(old_ax).__name__}")

        new_ax = old_ax.to_timestamp(freq=freq, how=how)

        setattr(new_obj, axis_name, new_ax)
        return new_obj

    def to_period(
        self, freq: Frequency | None = None, axis: Axis = 0, copy: bool = True
    ) -> DataFrame:
        """
        Convert DataFrame from DatetimeIndex to PeriodIndex.

        Convert DataFrame from DatetimeIndex to PeriodIndex with desired
        frequency (inferred from index if not passed).

        Parameters
        ----------
        freq : str, default
            Frequency of the PeriodIndex.
        axis : {0 or 'index', 1 or 'columns'}, default 0
            The axis to convert (the index by default).
        copy : bool, default True
            If False then underlying input data is not copied.

        Returns
        -------
        DataFrame with PeriodIndex
        """
        new_obj = self.copy(deep=copy)

        axis_name = self._get_axis_name(axis)
        old_ax = getattr(self, axis_name)
        if not isinstance(old_ax, DatetimeIndex):
            raise TypeError(f"unsupported Type {type(old_ax).__name__}")

        new_ax = old_ax.to_period(freq=freq)

        setattr(new_obj, axis_name, new_ax)
        return new_obj

    def isin(self, values) -> DataFrame:
        """
        Whether each element in the DataFrame is contained in values.

        Parameters
        ----------
        values : iterable, Series, DataFrame or dict
            The result will only be true at a location if all the
            labels match. If `values` is a Series, that's the index. If
            `values` is a dict, the keys must be the column names,
            which must match. If `values` is a DataFrame,
            then both the index and column labels must match.

        Returns
        -------
        DataFrame
            DataFrame of booleans showing whether each element in the DataFrame
            is contained in values.

        See Also
        --------
        DataFrame.eq: Equality test for DataFrame.
        Series.isin: Equivalent method on Series.
        Series.str.contains: Test if pattern or regex is contained within a
            string of a Series or Index.

        Examples
        --------
        >>> df = pd.DataFrame({'num_legs': [2, 4], 'num_wings': [2, 0]},
        ...                   index=['falcon', 'dog'])
        >>> df
                num_legs  num_wings
        falcon         2          2
        dog            4          0

        When ``values`` is a list check whether every value in the DataFrame
        is present in the list (which animals have 0 or 2 legs or wings)

        >>> df.isin([0, 2])
                num_legs  num_wings
        falcon      True       True
        dog        False       True

        When ``values`` is a dict, we can pass values to check for each
        column separately:

        >>> df.isin({'num_wings': [0, 3]})
                num_legs  num_wings
        falcon     False      False
        dog        False       True

        When ``values`` is a Series or DataFrame the index and column must
        match. Note that 'falcon' does not match based on the number of legs
        in df2.

        >>> other = pd.DataFrame({'num_legs': [8, 2], 'num_wings': [0, 2]},
        ...                      index=['spider', 'falcon'])
        >>> df.isin(other)
                num_legs  num_wings
        falcon      True       True
        dog        False      False
        """
        if isinstance(values, dict):
            from pandas.core.reshape.concat import concat

            values = collections.defaultdict(list, values)
            return concat(
                (
                    self.iloc[:, [i]].isin(values[col])
                    for i, col in enumerate(self.columns)
                ),
                axis=1,
            )
        elif isinstance(values, Series):
            if not values.index.is_unique:
                raise ValueError("cannot compute isin with a duplicate axis.")
            return self.eq(values.reindex_like(self), axis="index")
        elif isinstance(values, DataFrame):
            if not (values.columns.is_unique and values.index.is_unique):
                raise ValueError("cannot compute isin with a duplicate axis.")
            return self.eq(values.reindex_like(self))
        else:
            if not is_list_like(values):
                raise TypeError(
                    "only list-like or dict-like objects are allowed "
                    "to be passed to DataFrame.isin(), "
                    f"you passed a '{type(values).__name__}'"
                )
            return self._constructor(
                algorithms.isin(self.values.ravel(), values).reshape(self.shape),
                self.index,
                self.columns,
            )

    # ----------------------------------------------------------------------
    # Add index and columns
    _AXIS_ORDERS = ["index", "columns"]
    _AXIS_TO_AXIS_NUMBER: dict[Axis, int] = {
        **NDFrame._AXIS_TO_AXIS_NUMBER,
        1: 1,
        "columns": 1,
    }
    _AXIS_REVERSED = True
    _AXIS_LEN = len(_AXIS_ORDERS)
    _info_axis_number = 1
    _info_axis_name = "columns"

    index: Index = properties.AxisProperty(
        axis=1, doc="The index (row labels) of the DataFrame."
    )
    columns: Index = properties.AxisProperty(
        axis=0, doc="The column labels of the DataFrame."
    )

    @property
    def _AXIS_NUMBERS(self) -> dict[str, int]:
        """.. deprecated:: 1.1.0"""
        super()._AXIS_NUMBERS
        return {"index": 0, "columns": 1}

    @property
    def _AXIS_NAMES(self) -> dict[int, str]:
        """.. deprecated:: 1.1.0"""
        super()._AXIS_NAMES
        return {0: "index", 1: "columns"}

    # ----------------------------------------------------------------------
    # Add plotting methods to DataFrame
    plot = CachedAccessor("plot", pandas.plotting.PlotAccessor)
    hist = pandas.plotting.hist_frame
    boxplot = pandas.plotting.boxplot_frame
    sparse = CachedAccessor("sparse", SparseFrameAccessor)


DataFrame._add_numeric_operations()

ops.add_flex_arithmetic_methods(DataFrame)


def _from_nested_dict(data) -> collections.defaultdict:
    new_data: collections.defaultdict = collections.defaultdict(dict)
    for index, s in data.items():
        for col, v in s.items():
            new_data[col][index] = v
    return new_data


def _reindex_for_setitem(value: FrameOrSeriesUnion, index: Index) -> ArrayLike:
    # reindex if necessary

    if value.index.equals(index) or not len(index):
        return value._values.copy()

    # GH#4107
    try:
        reindexed_value = value.reindex(index)._values
    except ValueError as err:
        # raised in MultiIndex.from_tuples, see test_insert_error_msmgs
        if not value.index.is_unique:
            # duplicate axis
            raise err

        raise TypeError(
            "incompatible index of inserted column with frame index"
        ) from err
    return reindexed_value<|MERGE_RESOLUTION|>--- conflicted
+++ resolved
@@ -5373,13 +5373,8 @@
     @overload
     def reset_index(
         self,
-<<<<<<< HEAD
-        level: Optional[Union[Hashable, Sequence[Hashable]]],
+        level: Hashable | Sequence[Hashable] | None,
         *,
-=======
-        *,
-        level: Hashable | Sequence[Hashable] | None,
->>>>>>> 3b4b193d
         inplace: Literal[True],
         col_level: Hashable = ...,
         col_fill: Hashable = ...,
