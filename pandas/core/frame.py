"""
DataFrame
---------
An efficient 2D container for potentially mixed-type time series or other
labeled data series.

Similar to its R counterpart, data.frame, except providing automatic data
alignment and a host of useful data manipulation methods having to do with the
labeling information
"""

import collections
from collections import abc
import datetime
from io import StringIO
import itertools
from textwrap import dedent
from typing import (
    IO,
    TYPE_CHECKING,
    Any,
    Dict,
    FrozenSet,
    Hashable,
    Iterable,
    Iterator,
    List,
    Optional,
    Sequence,
    Set,
    Tuple,
    Type,
    Union,
    cast,
)
import warnings

import numpy as np
import numpy.ma as ma

from pandas._config import get_option

from pandas._libs import algos as libalgos, lib, properties
from pandas._typing import (
<<<<<<< HEAD
=======
    ArrayLike,
>>>>>>> 6bc8a49f
    Axes,
    Axis,
    Dtype,
    FilePathOrBuffer,
<<<<<<< HEAD
    IndexKeyFunc,
    Label,
    Level,
    Renamer,
    ValueKeyFunc,
=======
    Label,
    Level,
    Renamer,
>>>>>>> 6bc8a49f
)
from pandas.compat import PY37
from pandas.compat._optional import import_optional_dependency
from pandas.compat.numpy import function as nv
from pandas.util._decorators import (
    Appender,
    Substitution,
    deprecate_kwarg,
    doc,
    rewrite_axis_style_signature,
)
from pandas.util._validators import (
    validate_axis_style_args,
    validate_bool_kwarg,
    validate_percentile,
)

from pandas.core.dtypes.cast import (
    cast_scalar_to_array,
    coerce_to_dtypes,
    find_common_type,
    infer_dtype_from_scalar,
    invalidate_string_dtypes,
    maybe_cast_to_datetime,
    maybe_convert_platform,
    maybe_downcast_to_dtype,
    maybe_infer_to_datetimelike,
    maybe_upcast,
    maybe_upcast_putmask,
    validate_numeric_casting,
)
from pandas.core.dtypes.common import (
    ensure_float64,
    ensure_int64,
    ensure_platform_int,
    infer_dtype_from_object,
    is_bool_dtype,
    is_dataclass,
    is_datetime64_any_dtype,
    is_dict_like,
    is_dtype_equal,
    is_extension_array_dtype,
    is_float_dtype,
    is_hashable,
    is_integer,
    is_integer_dtype,
    is_iterator,
    is_list_like,
    is_named_tuple,
    is_object_dtype,
    is_period_dtype,
    is_scalar,
    is_sequence,
    needs_i8_conversion,
)
from pandas.core.dtypes.generic import (
    ABCDataFrame,
    ABCIndexClass,
    ABCMultiIndex,
    ABCSeries,
)
from pandas.core.dtypes.missing import isna, notna

from pandas.core import algorithms, common as com, nanops, ops
from pandas.core.accessor import CachedAccessor
from pandas.core.arrays import Categorical, ExtensionArray
from pandas.core.arrays.datetimelike import DatetimeLikeArrayMixin as DatetimeLikeArray
from pandas.core.arrays.sparse import SparseFrameAccessor
from pandas.core.generic import NDFrame, _shared_docs
from pandas.core.indexes import base as ibase
from pandas.core.indexes.api import Index, ensure_index, ensure_index_from_sequences
from pandas.core.indexes.datetimes import DatetimeIndex
from pandas.core.indexes.multi import MultiIndex, maybe_droplevels
from pandas.core.indexes.period import PeriodIndex
from pandas.core.indexing import check_bool_indexer, convert_to_index_sliceable
from pandas.core.internals import BlockManager
from pandas.core.internals.construction import (
    arrays_to_mgr,
    dataclasses_to_dicts,
    get_names_from_index,
    init_dict,
    init_ndarray,
    masked_rec_array_to_mgr,
    reorder_arrays,
    sanitize_index,
    to_arrays,
)
from pandas.core.ops.missing import dispatch_fill_zeros
from pandas.core.series import Series
from pandas.core.sorting import ensure_key_mapped

from pandas.io.common import get_filepath_or_buffer
from pandas.io.formats import console, format as fmt
from pandas.io.formats.info import info
import pandas.plotting

if TYPE_CHECKING:
    from pandas.core.groupby.generic import DataFrameGroupBy
    from pandas.io.formats.style import Styler

# ---------------------------------------------------------------------
# Docstring templates

_shared_doc_kwargs = dict(
    axes="index, columns",
    klass="DataFrame",
    axes_single_arg="{0 or 'index', 1 or 'columns'}",
    axis="""axis : {0 or 'index', 1 or 'columns'}, default 0
        If 0 or 'index': apply function to each column.
        If 1 or 'columns': apply function to each row.""",
    optional_by="""
        by : str or list of str
            Name or list of names to sort by.

            - if `axis` is 0 or `'index'` then `by` may contain index
              levels and/or column labels.
            - if `axis` is 1 or `'columns'` then `by` may contain column
              levels and/or index labels.

            .. versionchanged:: 0.23.0

               Allow specifying index or column level names.""",
    versionadded_to_excel="",
    optional_labels="""labels : array-like, optional
            New labels / index to conform the axis specified by 'axis' to.""",
    optional_axis="""axis : int or str, optional
            Axis to target. Can be either the axis name ('index', 'columns')
            or number (0, 1).""",
)

_numeric_only_doc = """numeric_only : boolean, default None
    Include only float, int, boolean data. If None, will attempt to use
    everything, then use only numeric data
"""

_merge_doc = """
Merge DataFrame or named Series objects with a database-style join.

The join is done on columns or indexes. If joining columns on
columns, the DataFrame indexes *will be ignored*. Otherwise if joining indexes
on indexes or indexes on a column or columns, the index will be passed on.

Parameters
----------%s
right : DataFrame or named Series
    Object to merge with.
how : {'left', 'right', 'outer', 'inner'}, default 'inner'
    Type of merge to be performed.

    * left: use only keys from left frame, similar to a SQL left outer join;
      preserve key order.
    * right: use only keys from right frame, similar to a SQL right outer join;
      preserve key order.
    * outer: use union of keys from both frames, similar to a SQL full outer
      join; sort keys lexicographically.
    * inner: use intersection of keys from both frames, similar to a SQL inner
      join; preserve the order of the left keys.
on : label or list
    Column or index level names to join on. These must be found in both
    DataFrames. If `on` is None and not merging on indexes then this defaults
    to the intersection of the columns in both DataFrames.
left_on : label or list, or array-like
    Column or index level names to join on in the left DataFrame. Can also
    be an array or list of arrays of the length of the left DataFrame.
    These arrays are treated as if they are columns.
right_on : label or list, or array-like
    Column or index level names to join on in the right DataFrame. Can also
    be an array or list of arrays of the length of the right DataFrame.
    These arrays are treated as if they are columns.
left_index : bool, default False
    Use the index from the left DataFrame as the join key(s). If it is a
    MultiIndex, the number of keys in the other DataFrame (either the index
    or a number of columns) must match the number of levels.
right_index : bool, default False
    Use the index from the right DataFrame as the join key. Same caveats as
    left_index.
sort : bool, default False
    Sort the join keys lexicographically in the result DataFrame. If False,
    the order of the join keys depends on the join type (how keyword).
suffixes : tuple of (str, str), default ('_x', '_y')
    Suffix to apply to overlapping column names in the left and right
    side, respectively. To raise an exception on overlapping columns use
    (False, False).
copy : bool, default True
    If False, avoid copy if possible.
indicator : bool or str, default False
    If True, adds a column to output DataFrame called "_merge" with
    information on the source of each row.
    If string, column with information on source of each row will be added to
    output DataFrame, and column will be named value of string.
    Information column is Categorical-type and takes on a value of "left_only"
    for observations whose merge key only appears in 'left' DataFrame,
    "right_only" for observations whose merge key only appears in 'right'
    DataFrame, and "both" if the observation's merge key is found in both.

validate : str, optional
    If specified, checks if merge is of specified type.

    * "one_to_one" or "1:1": check if merge keys are unique in both
      left and right datasets.
    * "one_to_many" or "1:m": check if merge keys are unique in left
      dataset.
    * "many_to_one" or "m:1": check if merge keys are unique in right
      dataset.
    * "many_to_many" or "m:m": allowed, but does not result in checks.

Returns
-------
DataFrame
    A DataFrame of the two merged objects.

See Also
--------
merge_ordered : Merge with optional filling/interpolation.
merge_asof : Merge on nearest keys.
DataFrame.join : Similar method using indices.

Notes
-----
Support for specifying index levels as the `on`, `left_on`, and
`right_on` parameters was added in version 0.23.0
Support for merging named Series objects was added in version 0.24.0

Examples
--------
>>> df1 = pd.DataFrame({'lkey': ['foo', 'bar', 'baz', 'foo'],
...                     'value': [1, 2, 3, 5]})
>>> df2 = pd.DataFrame({'rkey': ['foo', 'bar', 'baz', 'foo'],
...                     'value': [5, 6, 7, 8]})
>>> df1
    lkey value
0   foo      1
1   bar      2
2   baz      3
3   foo      5
>>> df2
    rkey value
0   foo      5
1   bar      6
2   baz      7
3   foo      8

Merge df1 and df2 on the lkey and rkey columns. The value columns have
the default suffixes, _x and _y, appended.

>>> df1.merge(df2, left_on='lkey', right_on='rkey')
  lkey  value_x rkey  value_y
0  foo        1  foo        5
1  foo        1  foo        8
2  foo        5  foo        5
3  foo        5  foo        8
4  bar        2  bar        6
5  baz        3  baz        7

Merge DataFrames df1 and df2 with specified left and right suffixes
appended to any overlapping columns.

>>> df1.merge(df2, left_on='lkey', right_on='rkey',
...           suffixes=('_left', '_right'))
  lkey  value_left rkey  value_right
0  foo           1  foo            5
1  foo           1  foo            8
2  foo           5  foo            5
3  foo           5  foo            8
4  bar           2  bar            6
5  baz           3  baz            7

Merge DataFrames df1 and df2, but raise an exception if the DataFrames have
any overlapping columns.

>>> df1.merge(df2, left_on='lkey', right_on='rkey', suffixes=(False, False))
Traceback (most recent call last):
...
ValueError: columns overlap but no suffix specified:
    Index(['value'], dtype='object')
"""


# -----------------------------------------------------------------------
# DataFrame class


class DataFrame(NDFrame):
    """
    Two-dimensional, size-mutable, potentially heterogeneous tabular data.

    Data structure also contains labeled axes (rows and columns).
    Arithmetic operations align on both row and column labels. Can be
    thought of as a dict-like container for Series objects. The primary
    pandas data structure.

    Parameters
    ----------
    data : ndarray (structured or homogeneous), Iterable, dict, or DataFrame
        Dict can contain Series, arrays, constants, or list-like objects.

        .. versionchanged:: 0.23.0
           If data is a dict, column order follows insertion-order for
           Python 3.6 and later.

        .. versionchanged:: 0.25.0
           If data is a list of dicts, column order follows insertion-order
           for Python 3.6 and later.

    index : Index or array-like
        Index to use for resulting frame. Will default to RangeIndex if
        no indexing information part of input data and no index provided.
    columns : Index or array-like
        Column labels to use for resulting frame. Will default to
        RangeIndex (0, 1, 2, ..., n) if no column labels are provided.
    dtype : dtype, default None
        Data type to force. Only a single dtype is allowed. If None, infer.
    copy : bool, default False
        Copy data from inputs. Only affects DataFrame / 2d ndarray input.

    See Also
    --------
    DataFrame.from_records : Constructor from tuples, also record arrays.
    DataFrame.from_dict : From dicts of Series, arrays, or dicts.
    read_csv : Read a comma-separated values (csv) file into DataFrame.
    read_table : Read general delimited file into DataFrame.
    read_clipboard : Read text from clipboard into DataFrame.

    Examples
    --------
    Constructing DataFrame from a dictionary.

    >>> d = {'col1': [1, 2], 'col2': [3, 4]}
    >>> df = pd.DataFrame(data=d)
    >>> df
       col1  col2
    0     1     3
    1     2     4

    Notice that the inferred dtype is int64.

    >>> df.dtypes
    col1    int64
    col2    int64
    dtype: object

    To enforce a single dtype:

    >>> df = pd.DataFrame(data=d, dtype=np.int8)
    >>> df.dtypes
    col1    int8
    col2    int8
    dtype: object

    Constructing DataFrame from numpy ndarray:

    >>> df2 = pd.DataFrame(np.array([[1, 2, 3], [4, 5, 6], [7, 8, 9]]),
    ...                    columns=['a', 'b', 'c'])
    >>> df2
       a  b  c
    0  1  2  3
    1  4  5  6
    2  7  8  9
    """

    _internal_names_set = {"columns", "index"} | NDFrame._internal_names_set
    _typ = "dataframe"

    @property
    def _constructor(self) -> Type["DataFrame"]:
        return DataFrame

    _constructor_sliced: Type[Series] = Series
    _deprecations: FrozenSet[str] = NDFrame._deprecations | frozenset([])
    _accessors: Set[str] = {"sparse"}

    @property
    def _constructor_expanddim(self):
        raise NotImplementedError("Not supported for DataFrames!")

    # ----------------------------------------------------------------------
    # Constructors

    def __init__(
        self,
        data=None,
        index: Optional[Axes] = None,
        columns: Optional[Axes] = None,
        dtype: Optional[Dtype] = None,
        copy: bool = False,
    ):
        if data is None:
            data = {}
        if dtype is not None:
            dtype = self._validate_dtype(dtype)

        if isinstance(data, DataFrame):
            data = data._mgr

        if isinstance(data, BlockManager):
            if index is None and columns is None and dtype is None and copy is False:
                # GH#33357 fastpath
                NDFrame.__init__(self, data)
                return

            mgr = self._init_mgr(
                data, axes=dict(index=index, columns=columns), dtype=dtype, copy=copy
            )
        elif isinstance(data, dict):
            mgr = init_dict(data, index, columns, dtype=dtype)
        elif isinstance(data, ma.MaskedArray):
            import numpy.ma.mrecords as mrecords

            # masked recarray
            if isinstance(data, mrecords.MaskedRecords):
                mgr = masked_rec_array_to_mgr(data, index, columns, dtype, copy)

            # a masked array
            else:
                mask = ma.getmaskarray(data)
                if mask.any():
                    data, fill_value = maybe_upcast(data, copy=True)
                    data.soften_mask()  # set hardmask False if it was True
                    data[mask] = fill_value
                else:
                    data = data.copy()
                mgr = init_ndarray(data, index, columns, dtype=dtype, copy=copy)

        elif isinstance(data, (np.ndarray, Series, Index)):
            if data.dtype.names:
                data_columns = list(data.dtype.names)
                data = {k: data[k] for k in data_columns}
                if columns is None:
                    columns = data_columns
                mgr = init_dict(data, index, columns, dtype=dtype)
            elif getattr(data, "name", None) is not None:
                mgr = init_dict({data.name: data}, index, columns, dtype=dtype)
            else:
                mgr = init_ndarray(data, index, columns, dtype=dtype, copy=copy)

        # For data is list-like, or Iterable (will consume into list)
        elif isinstance(data, abc.Iterable) and not isinstance(data, (str, bytes)):
            if not isinstance(data, (abc.Sequence, ExtensionArray)):
                data = list(data)
            if len(data) > 0:
                if is_dataclass(data[0]):
                    data = dataclasses_to_dicts(data)
                if is_list_like(data[0]) and getattr(data[0], "ndim", 1) == 1:
                    if is_named_tuple(data[0]) and columns is None:
                        columns = data[0]._fields
                    arrays, columns = to_arrays(data, columns, dtype=dtype)
                    columns = ensure_index(columns)

                    # set the index
                    if index is None:
                        if isinstance(data[0], Series):
                            index = get_names_from_index(data)
                        elif isinstance(data[0], Categorical):
                            index = ibase.default_index(len(data[0]))
                        else:
                            index = ibase.default_index(len(data))

                    mgr = arrays_to_mgr(arrays, columns, index, columns, dtype=dtype)
                else:
                    mgr = init_ndarray(data, index, columns, dtype=dtype, copy=copy)
            else:
                mgr = init_dict({}, index, columns, dtype=dtype)
        else:
            try:
                arr = np.array(data, dtype=dtype, copy=copy)
            except (ValueError, TypeError) as err:
                exc = TypeError(
                    "DataFrame constructor called with "
                    f"incompatible data and dtype: {err}"
                )
                raise exc from err

            if arr.ndim == 0 and index is not None and columns is not None:
                values = cast_scalar_to_array(
                    (len(index), len(columns)), data, dtype=dtype
                )
                mgr = init_ndarray(
                    values, index, columns, dtype=values.dtype, copy=False
                )
            else:
                raise ValueError("DataFrame constructor not properly called!")

        NDFrame.__init__(self, mgr)

    # ----------------------------------------------------------------------

    @property
    def axes(self) -> List[Index]:
        """
        Return a list representing the axes of the DataFrame.

        It has the row axis labels and column axis labels as the only members.
        They are returned in that order.

        Examples
        --------
        >>> df = pd.DataFrame({'col1': [1, 2], 'col2': [3, 4]})
        >>> df.axes
        [RangeIndex(start=0, stop=2, step=1), Index(['col1', 'col2'],
        dtype='object')]
        """
        return [self.index, self.columns]

    @property
    def shape(self) -> Tuple[int, int]:
        """
        Return a tuple representing the dimensionality of the DataFrame.

        See Also
        --------
        ndarray.shape

        Examples
        --------
        >>> df = pd.DataFrame({'col1': [1, 2], 'col2': [3, 4]})
        >>> df.shape
        (2, 2)

        >>> df = pd.DataFrame({'col1': [1, 2], 'col2': [3, 4],
        ...                    'col3': [5, 6]})
        >>> df.shape
        (2, 3)
        """
        return len(self.index), len(self.columns)

    @property
    def _is_homogeneous_type(self) -> bool:
        """
        Whether all the columns in a DataFrame have the same type.

        Returns
        -------
        bool

        See Also
        --------
        Index._is_homogeneous_type : Whether the object has a single
            dtype.
        MultiIndex._is_homogeneous_type : Whether all the levels of a
            MultiIndex have the same dtype.

        Examples
        --------
        >>> DataFrame({"A": [1, 2], "B": [3, 4]})._is_homogeneous_type
        True
        >>> DataFrame({"A": [1, 2], "B": [3.0, 4.0]})._is_homogeneous_type
        False

        Items with the same type but different sizes are considered
        different types.

        >>> DataFrame({
        ...    "A": np.array([1, 2], dtype=np.int32),
        ...    "B": np.array([1, 2], dtype=np.int64)})._is_homogeneous_type
        False
        """
        if self._mgr.any_extension_types:
            return len({block.dtype for block in self._mgr.blocks}) == 1
        else:
            return not self._mgr.is_mixed_type

    @property
    def _can_fast_transpose(self) -> bool:
        """
        Can we transpose this DataFrame without creating any new array objects.
        """
        if self._data.any_extension_types:
            # TODO(EA2D) special case would be unnecessary with 2D EAs
            return False
        return len(self._data.blocks) == 1

    # ----------------------------------------------------------------------
    # Rendering Methods

    def _repr_fits_vertical_(self) -> bool:
        """
        Check length against max_rows.
        """
        max_rows = get_option("display.max_rows")
        return len(self) <= max_rows

    def _repr_fits_horizontal_(self, ignore_width: bool = False) -> bool:
        """
        Check if full repr fits in horizontal boundaries imposed by the display
        options width and max_columns.

        In case of non-interactive session, no boundaries apply.

        `ignore_width` is here so ipnb+HTML output can behave the way
        users expect. display.max_columns remains in effect.
        GH3541, GH3573
        """
        width, height = console.get_console_size()
        max_columns = get_option("display.max_columns")
        nb_columns = len(self.columns)

        # exceed max columns
        if (max_columns and nb_columns > max_columns) or (
            (not ignore_width) and width and nb_columns > (width // 2)
        ):
            return False

        # used by repr_html under IPython notebook or scripts ignore terminal
        # dims
        if ignore_width or not console.in_interactive_session():
            return True

        if get_option("display.width") is not None or console.in_ipython_frontend():
            # check at least the column row for excessive width
            max_rows = 1
        else:
            max_rows = get_option("display.max_rows")

        # when auto-detecting, so width=None and not in ipython front end
        # check whether repr fits horizontal by actually checking
        # the width of the rendered repr
        buf = StringIO()

        # only care about the stuff we'll actually print out
        # and to_string on entire frame may be expensive
        d = self

        if not (max_rows is None):  # unlimited rows
            # min of two, where one may be None
            d = d.iloc[: min(max_rows, len(d))]
        else:
            return True

        d.to_string(buf=buf)
        value = buf.getvalue()
        repr_width = max(len(l) for l in value.split("\n"))

        return repr_width < width

    def _info_repr(self) -> bool:
        """
        True if the repr should show the info view.
        """
        info_repr_option = get_option("display.large_repr") == "info"
        return info_repr_option and not (
            self._repr_fits_horizontal_() and self._repr_fits_vertical_()
        )

    def __repr__(self) -> str:
        """
        Return a string representation for a particular DataFrame.
        """
        buf = StringIO("")
        if self._info_repr():
            self.info(buf=buf)
            return buf.getvalue()

        max_rows = get_option("display.max_rows")
        min_rows = get_option("display.min_rows")
        max_cols = get_option("display.max_columns")
        max_colwidth = get_option("display.max_colwidth")
        show_dimensions = get_option("display.show_dimensions")
        if get_option("display.expand_frame_repr"):
            width, _ = console.get_console_size()
        else:
            width = None
        self.to_string(
            buf=buf,
            max_rows=max_rows,
            min_rows=min_rows,
            max_cols=max_cols,
            line_width=width,
            max_colwidth=max_colwidth,
            show_dimensions=show_dimensions,
        )

        return buf.getvalue()

    def _repr_html_(self) -> Optional[str]:
        """
        Return a html representation for a particular DataFrame.

        Mainly for IPython notebook.
        """
        if self._info_repr():
            buf = StringIO("")
            self.info(buf=buf)
            # need to escape the <class>, should be the first line.
            val = buf.getvalue().replace("<", r"&lt;", 1)
            val = val.replace(">", r"&gt;", 1)
            return "<pre>" + val + "</pre>"

        if get_option("display.notebook_repr_html"):
            max_rows = get_option("display.max_rows")
            min_rows = get_option("display.min_rows")
            max_cols = get_option("display.max_columns")
            show_dimensions = get_option("display.show_dimensions")

            formatter = fmt.DataFrameFormatter(
                self,
                columns=None,
                col_space=None,
                na_rep="NaN",
                formatters=None,
                float_format=None,
                sparsify=None,
                justify=None,
                index_names=True,
                header=True,
                index=True,
                bold_rows=True,
                escape=True,
                max_rows=max_rows,
                min_rows=min_rows,
                max_cols=max_cols,
                show_dimensions=show_dimensions,
                decimal=".",
                table_id=None,
                render_links=False,
            )
            return formatter.to_html(notebook=True)
        else:
            return None

    @Substitution(
        header_type="bool or sequence",
        header="Write out the column names. If a list of strings "
        "is given, it is assumed to be aliases for the "
        "column names",
        col_space_type="int",
        col_space="The minimum width of each column",
    )
    @Substitution(shared_params=fmt.common_docstring, returns=fmt.return_docstring)
    def to_string(
        self,
        buf: Optional[FilePathOrBuffer[str]] = None,
        columns: Optional[Sequence[str]] = None,
        col_space: Optional[int] = None,
        header: Union[bool, Sequence[str]] = True,
        index: bool = True,
        na_rep: str = "NaN",
        formatters: Optional[fmt.FormattersType] = None,
        float_format: Optional[fmt.FloatFormatType] = None,
        sparsify: Optional[bool] = None,
        index_names: bool = True,
        justify: Optional[str] = None,
        max_rows: Optional[int] = None,
        min_rows: Optional[int] = None,
        max_cols: Optional[int] = None,
        show_dimensions: bool = False,
        decimal: str = ".",
        line_width: Optional[int] = None,
        max_colwidth: Optional[int] = None,
        encoding: Optional[str] = None,
    ) -> Optional[str]:
        """
        Render a DataFrame to a console-friendly tabular output.
        %(shared_params)s
        line_width : int, optional
            Width to wrap a line in characters.
        max_colwidth : int, optional
            Max width to truncate each column in characters. By default, no limit.

            .. versionadded:: 1.0.0
        encoding : str, default "utf-8"
            Set character encoding.

            .. versionadded:: 1.0
        %(returns)s
        See Also
        --------
        to_html : Convert DataFrame to HTML.

        Examples
        --------
        >>> d = {'col1': [1, 2, 3], 'col2': [4, 5, 6]}
        >>> df = pd.DataFrame(d)
        >>> print(df.to_string())
           col1  col2
        0     1     4
        1     2     5
        2     3     6
        """
        from pandas import option_context

        with option_context("display.max_colwidth", max_colwidth):
            formatter = fmt.DataFrameFormatter(
                self,
                columns=columns,
                col_space=col_space,
                na_rep=na_rep,
                formatters=formatters,
                float_format=float_format,
                sparsify=sparsify,
                justify=justify,
                index_names=index_names,
                header=header,
                index=index,
                min_rows=min_rows,
                max_rows=max_rows,
                max_cols=max_cols,
                show_dimensions=show_dimensions,
                decimal=decimal,
                line_width=line_width,
            )
            return formatter.to_string(buf=buf, encoding=encoding)

    # ----------------------------------------------------------------------

    @property
    def style(self) -> "Styler":
        """
        Returns a Styler object.

        Contains methods for building a styled HTML representation of the DataFrame.

        See Also
        --------
        io.formats.style.Styler : Helps style a DataFrame or Series according to the
            data with HTML and CSS.
        """
        from pandas.io.formats.style import Styler

        return Styler(self)

    _shared_docs[
        "items"
    ] = r"""
        Iterate over (column name, Series) pairs.

        Iterates over the DataFrame columns, returning a tuple with
        the column name and the content as a Series.

        Yields
        ------
        label : object
            The column names for the DataFrame being iterated over.
        content : Series
            The column entries belonging to each label, as a Series.

        See Also
        --------
        DataFrame.iterrows : Iterate over DataFrame rows as
            (index, Series) pairs.
        DataFrame.itertuples : Iterate over DataFrame rows as namedtuples
            of the values.

        Examples
        --------
        >>> df = pd.DataFrame({'species': ['bear', 'bear', 'marsupial'],
        ...                   'population': [1864, 22000, 80000]},
        ...                   index=['panda', 'polar', 'koala'])
        >>> df
                species   population
        panda   bear      1864
        polar   bear      22000
        koala   marsupial 80000
        >>> for label, content in df.items():
        ...     print(f'label: {label}')
        ...     print(f'content: {content}', sep='\n')
        ...
        label: species
        content:
        panda         bear
        polar         bear
        koala    marsupial
        Name: species, dtype: object
        label: population
        content:
        panda     1864
        polar    22000
        koala    80000
        Name: population, dtype: int64
        """

    @Appender(_shared_docs["items"])
    def items(self) -> Iterable[Tuple[Label, Series]]:
        if self.columns.is_unique and hasattr(self, "_item_cache"):
            for k in self.columns:
                yield k, self._get_item_cache(k)
        else:
            for i, k in enumerate(self.columns):
                yield k, self._ixs(i, axis=1)

    @Appender(_shared_docs["items"])
    def iteritems(self) -> Iterable[Tuple[Label, Series]]:
        yield from self.items()

    def iterrows(self) -> Iterable[Tuple[Label, Series]]:
        """
        Iterate over DataFrame rows as (index, Series) pairs.

        Yields
        ------
        index : label or tuple of label
            The index of the row. A tuple for a `MultiIndex`.
        data : Series
            The data of the row as a Series.

        it : generator
            A generator that iterates over the rows of the frame.

        See Also
        --------
        DataFrame.itertuples : Iterate over DataFrame rows as namedtuples of the values.
        DataFrame.items : Iterate over (column name, Series) pairs.

        Notes
        -----
        1. Because ``iterrows`` returns a Series for each row,
           it does **not** preserve dtypes across the rows (dtypes are
           preserved across columns for DataFrames). For example,

           >>> df = pd.DataFrame([[1, 1.5]], columns=['int', 'float'])
           >>> row = next(df.iterrows())[1]
           >>> row
           int      1.0
           float    1.5
           Name: 0, dtype: float64
           >>> print(row['int'].dtype)
           float64
           >>> print(df['int'].dtype)
           int64

           To preserve dtypes while iterating over the rows, it is better
           to use :meth:`itertuples` which returns namedtuples of the values
           and which is generally faster than ``iterrows``.

        2. You should **never modify** something you are iterating over.
           This is not guaranteed to work in all cases. Depending on the
           data types, the iterator returns a copy and not a view, and writing
           to it will have no effect.
        """
        columns = self.columns
        klass = self._constructor_sliced
        for k, v in zip(self.index, self.values):
            s = klass(v, index=columns, name=k)
            yield k, s

    def itertuples(self, index=True, name="Pandas"):
        """
        Iterate over DataFrame rows as namedtuples.

        Parameters
        ----------
        index : bool, default True
            If True, return the index as the first element of the tuple.
        name : str or None, default "Pandas"
            The name of the returned namedtuples or None to return regular
            tuples.

        Returns
        -------
        iterator
            An object to iterate over namedtuples for each row in the
            DataFrame with the first field possibly being the index and
            following fields being the column values.

        See Also
        --------
        DataFrame.iterrows : Iterate over DataFrame rows as (index, Series)
            pairs.
        DataFrame.items : Iterate over (column name, Series) pairs.

        Notes
        -----
        The column names will be renamed to positional names if they are
        invalid Python identifiers, repeated, or start with an underscore.
        On python versions < 3.7 regular tuples are returned for DataFrames
        with a large number of columns (>254).

        Examples
        --------
        >>> df = pd.DataFrame({'num_legs': [4, 2], 'num_wings': [0, 2]},
        ...                   index=['dog', 'hawk'])
        >>> df
              num_legs  num_wings
        dog          4          0
        hawk         2          2
        >>> for row in df.itertuples():
        ...     print(row)
        ...
        Pandas(Index='dog', num_legs=4, num_wings=0)
        Pandas(Index='hawk', num_legs=2, num_wings=2)

        By setting the `index` parameter to False we can remove the index
        as the first element of the tuple:

        >>> for row in df.itertuples(index=False):
        ...     print(row)
        ...
        Pandas(num_legs=4, num_wings=0)
        Pandas(num_legs=2, num_wings=2)

        With the `name` parameter set we set a custom name for the yielded
        namedtuples:

        >>> for row in df.itertuples(name='Animal'):
        ...     print(row)
        ...
        Animal(Index='dog', num_legs=4, num_wings=0)
        Animal(Index='hawk', num_legs=2, num_wings=2)
        """
        arrays = []
        fields = list(self.columns)
        if index:
            arrays.append(self.index)
            fields.insert(0, "Index")

        # use integer indexing because of possible duplicate column names
        arrays.extend(self.iloc[:, k] for k in range(len(self.columns)))

        # Python versions before 3.7 support at most 255 arguments to constructors
        can_return_named_tuples = PY37 or len(self.columns) + index < 255
        if name is not None and can_return_named_tuples:
            itertuple = collections.namedtuple(name, fields, rename=True)
            return map(itertuple._make, zip(*arrays))

        # fallback to regular tuples
        return zip(*arrays)

    def __len__(self) -> int:
        """
        Returns length of info axis, but here we use the index.
        """
        return len(self.index)

    def dot(self, other):
        """
        Compute the matrix multiplication between the DataFrame and other.

        This method computes the matrix product between the DataFrame and the
        values of an other Series, DataFrame or a numpy array.

        It can also be called using ``self @ other`` in Python >= 3.5.

        Parameters
        ----------
        other : Series, DataFrame or array-like
            The other object to compute the matrix product with.

        Returns
        -------
        Series or DataFrame
            If other is a Series, return the matrix product between self and
            other as a Series. If other is a DataFrame or a numpy.array, return
            the matrix product of self and other in a DataFrame of a np.array.

        See Also
        --------
        Series.dot: Similar method for Series.

        Notes
        -----
        The dimensions of DataFrame and other must be compatible in order to
        compute the matrix multiplication. In addition, the column names of
        DataFrame and the index of other must contain the same values, as they
        will be aligned prior to the multiplication.

        The dot method for Series computes the inner product, instead of the
        matrix product here.

        Examples
        --------
        Here we multiply a DataFrame with a Series.

        >>> df = pd.DataFrame([[0, 1, -2, -1], [1, 1, 1, 1]])
        >>> s = pd.Series([1, 1, 2, 1])
        >>> df.dot(s)
        0    -4
        1     5
        dtype: int64

        Here we multiply a DataFrame with another DataFrame.

        >>> other = pd.DataFrame([[0, 1], [1, 2], [-1, -1], [2, 0]])
        >>> df.dot(other)
            0   1
        0   1   4
        1   2   2

        Note that the dot method give the same result as @

        >>> df @ other
            0   1
        0   1   4
        1   2   2

        The dot method works also if other is an np.array.

        >>> arr = np.array([[0, 1], [1, 2], [-1, -1], [2, 0]])
        >>> df.dot(arr)
            0   1
        0   1   4
        1   2   2

        Note how shuffling of the objects does not change the result.

        >>> s2 = s.reindex([1, 0, 2, 3])
        >>> df.dot(s2)
        0    -4
        1     5
        dtype: int64
        """
        if isinstance(other, (Series, DataFrame)):
            common = self.columns.union(other.index)
            if len(common) > len(self.columns) or len(common) > len(other.index):
                raise ValueError("matrices are not aligned")

            left = self.reindex(columns=common, copy=False)
            right = other.reindex(index=common, copy=False)
            lvals = left.values
            rvals = right.values
        else:
            left = self
            lvals = self.values
            rvals = np.asarray(other)
            if lvals.shape[1] != rvals.shape[0]:
                raise ValueError(
                    f"Dot product shape mismatch, {lvals.shape} vs {rvals.shape}"
                )

        if isinstance(other, DataFrame):
            return self._constructor(
                np.dot(lvals, rvals), index=left.index, columns=other.columns
            )
        elif isinstance(other, Series):
            return Series(np.dot(lvals, rvals), index=left.index)
        elif isinstance(rvals, (np.ndarray, Index)):
            result = np.dot(lvals, rvals)
            if result.ndim == 2:
                return self._constructor(result, index=left.index)
            else:
                return Series(result, index=left.index)
        else:  # pragma: no cover
            raise TypeError(f"unsupported type: {type(other)}")

    def __matmul__(self, other):
        """
        Matrix multiplication using binary `@` operator in Python>=3.5.
        """
        return self.dot(other)

    def __rmatmul__(self, other):
        """
        Matrix multiplication using binary `@` operator in Python>=3.5.
        """
        return self.T.dot(np.transpose(other)).T

    # ----------------------------------------------------------------------
    # IO methods (to / from other formats)

    @classmethod
    def from_dict(cls, data, orient="columns", dtype=None, columns=None) -> "DataFrame":
        """
        Construct DataFrame from dict of array-like or dicts.

        Creates DataFrame object from dictionary by columns or by index
        allowing dtype specification.

        Parameters
        ----------
        data : dict
            Of the form {field : array-like} or {field : dict}.
        orient : {'columns', 'index'}, default 'columns'
            The "orientation" of the data. If the keys of the passed dict
            should be the columns of the resulting DataFrame, pass 'columns'
            (default). Otherwise if the keys should be rows, pass 'index'.
        dtype : dtype, default None
            Data type to force, otherwise infer.
        columns : list, default None
            Column labels to use when ``orient='index'``. Raises a ValueError
            if used with ``orient='columns'``.

            .. versionadded:: 0.23.0

        Returns
        -------
        DataFrame

        See Also
        --------
        DataFrame.from_records : DataFrame from ndarray (structured
            dtype), list of tuples, dict, or DataFrame.
        DataFrame : DataFrame object creation using constructor.

        Examples
        --------
        By default the keys of the dict become the DataFrame columns:

        >>> data = {'col_1': [3, 2, 1, 0], 'col_2': ['a', 'b', 'c', 'd']}
        >>> pd.DataFrame.from_dict(data)
           col_1 col_2
        0      3     a
        1      2     b
        2      1     c
        3      0     d

        Specify ``orient='index'`` to create the DataFrame using dictionary
        keys as rows:

        >>> data = {'row_1': [3, 2, 1, 0], 'row_2': ['a', 'b', 'c', 'd']}
        >>> pd.DataFrame.from_dict(data, orient='index')
               0  1  2  3
        row_1  3  2  1  0
        row_2  a  b  c  d

        When using the 'index' orientation, the column names can be
        specified manually:

        >>> pd.DataFrame.from_dict(data, orient='index',
        ...                        columns=['A', 'B', 'C', 'D'])
               A  B  C  D
        row_1  3  2  1  0
        row_2  a  b  c  d
        """
        index = None
        orient = orient.lower()
        if orient == "index":
            if len(data) > 0:
                # TODO speed up Series case
                if isinstance(list(data.values())[0], (Series, dict)):
                    data = _from_nested_dict(data)
                else:
                    data, index = list(data.values()), list(data.keys())
        elif orient == "columns":
            if columns is not None:
                raise ValueError("cannot use columns parameter with orient='columns'")
        else:  # pragma: no cover
            raise ValueError("only recognize index or columns for orient")

        return cls(data, index=index, columns=columns, dtype=dtype)

    def to_numpy(self, dtype=None, copy: bool = False) -> np.ndarray:
        """
        Convert the DataFrame to a NumPy array.

        .. versionadded:: 0.24.0

        By default, the dtype of the returned array will be the common NumPy
        dtype of all types in the DataFrame. For example, if the dtypes are
        ``float16`` and ``float32``, the results dtype will be ``float32``.
        This may require copying data and coercing values, which may be
        expensive.

        Parameters
        ----------
        dtype : str or numpy.dtype, optional
            The dtype to pass to :meth:`numpy.asarray`.
        copy : bool, default False
            Whether to ensure that the returned value is a not a view on
            another array. Note that ``copy=False`` does not *ensure* that
            ``to_numpy()`` is no-copy. Rather, ``copy=True`` ensure that
            a copy is made, even if not strictly necessary.

        Returns
        -------
        numpy.ndarray

        See Also
        --------
        Series.to_numpy : Similar method for Series.

        Examples
        --------
        >>> pd.DataFrame({"A": [1, 2], "B": [3, 4]}).to_numpy()
        array([[1, 3],
               [2, 4]])

        With heterogeneous data, the lowest common type will have to
        be used.

        >>> df = pd.DataFrame({"A": [1, 2], "B": [3.0, 4.5]})
        >>> df.to_numpy()
        array([[1. , 3. ],
               [2. , 4.5]])

        For a mix of numeric and non-numeric types, the output array will
        have object dtype.

        >>> df['C'] = pd.date_range('2000', periods=2)
        >>> df.to_numpy()
        array([[1, 3.0, Timestamp('2000-01-01 00:00:00')],
               [2, 4.5, Timestamp('2000-01-02 00:00:00')]], dtype=object)
        """
        result = np.array(self.values, dtype=dtype, copy=copy)
        return result

    def to_dict(self, orient="dict", into=dict):
        """
        Convert the DataFrame to a dictionary.

        The type of the key-value pairs can be customized with the parameters
        (see below).

        Parameters
        ----------
        orient : str {'dict', 'list', 'series', 'split', 'records', 'index'}
            Determines the type of the values of the dictionary.

            - 'dict' (default) : dict like {column -> {index -> value}}
            - 'list' : dict like {column -> [values]}
            - 'series' : dict like {column -> Series(values)}
            - 'split' : dict like
              {'index' -> [index], 'columns' -> [columns], 'data' -> [values]}
            - 'records' : list like
              [{column -> value}, ... , {column -> value}]
            - 'index' : dict like {index -> {column -> value}}

            Abbreviations are allowed. `s` indicates `series` and `sp`
            indicates `split`.

        into : class, default dict
            The collections.abc.Mapping subclass used for all Mappings
            in the return value.  Can be the actual class or an empty
            instance of the mapping type you want.  If you want a
            collections.defaultdict, you must pass it initialized.

        Returns
        -------
        dict, list or collections.abc.Mapping
            Return a collections.abc.Mapping object representing the DataFrame.
            The resulting transformation depends on the `orient` parameter.

        See Also
        --------
        DataFrame.from_dict: Create a DataFrame from a dictionary.
        DataFrame.to_json: Convert a DataFrame to JSON format.

        Examples
        --------
        >>> df = pd.DataFrame({'col1': [1, 2],
        ...                    'col2': [0.5, 0.75]},
        ...                   index=['row1', 'row2'])
        >>> df
              col1  col2
        row1     1  0.50
        row2     2  0.75
        >>> df.to_dict()
        {'col1': {'row1': 1, 'row2': 2}, 'col2': {'row1': 0.5, 'row2': 0.75}}

        You can specify the return orientation.

        >>> df.to_dict('series')
        {'col1': row1    1
                 row2    2
        Name: col1, dtype: int64,
        'col2': row1    0.50
                row2    0.75
        Name: col2, dtype: float64}

        >>> df.to_dict('split')
        {'index': ['row1', 'row2'], 'columns': ['col1', 'col2'],
         'data': [[1, 0.5], [2, 0.75]]}

        >>> df.to_dict('records')
        [{'col1': 1, 'col2': 0.5}, {'col1': 2, 'col2': 0.75}]

        >>> df.to_dict('index')
        {'row1': {'col1': 1, 'col2': 0.5}, 'row2': {'col1': 2, 'col2': 0.75}}

        You can also specify the mapping type.

        >>> from collections import OrderedDict, defaultdict
        >>> df.to_dict(into=OrderedDict)
        OrderedDict([('col1', OrderedDict([('row1', 1), ('row2', 2)])),
                     ('col2', OrderedDict([('row1', 0.5), ('row2', 0.75)]))])

        If you want a `defaultdict`, you need to initialize it:

        >>> dd = defaultdict(list)
        >>> df.to_dict('records', into=dd)
        [defaultdict(<class 'list'>, {'col1': 1, 'col2': 0.5}),
         defaultdict(<class 'list'>, {'col1': 2, 'col2': 0.75})]
        """
        if not self.columns.is_unique:
            warnings.warn(
                "DataFrame columns are not unique, some columns will be omitted.",
                UserWarning,
                stacklevel=2,
            )
        # GH16122
        into_c = com.standardize_mapping(into)

        orient = orient.lower()
        # GH32515
        if orient.startswith(("d", "l", "s", "r", "i")) and orient not in {
            "dict",
            "list",
            "series",
            "split",
            "records",
            "index",
        }:
            warnings.warn(
                "Using short name for 'orient' is deprecated. Only the "
                "options: ('dict', list, 'series', 'split', 'records', 'index') "
                "will be used in a future version. Use one of the above "
                "to silence this warning.",
                FutureWarning,
            )

            if orient.startswith("d"):
                orient = "dict"
            elif orient.startswith("l"):
                orient = "list"
            elif orient.startswith("sp"):
                orient = "split"
            elif orient.startswith("s"):
                orient = "series"
            elif orient.startswith("r"):
                orient = "records"
            elif orient.startswith("i"):
                orient = "index"

        if orient == "dict":
            return into_c((k, v.to_dict(into)) for k, v in self.items())

        elif orient == "list":
            return into_c((k, v.tolist()) for k, v in self.items())

        elif orient == "split":
            return into_c(
                (
                    ("index", self.index.tolist()),
                    ("columns", self.columns.tolist()),
                    (
                        "data",
                        [
                            list(map(com.maybe_box_datetimelike, t))
                            for t in self.itertuples(index=False, name=None)
                        ],
                    ),
                )
            )

        elif orient == "series":
            return into_c((k, com.maybe_box_datetimelike(v)) for k, v in self.items())

        elif orient == "records":
            columns = self.columns.tolist()
            rows = (
                dict(zip(columns, row))
                for row in self.itertuples(index=False, name=None)
            )
            return [
                into_c((k, com.maybe_box_datetimelike(v)) for k, v in row.items())
                for row in rows
            ]

        elif orient == "index":
            if not self.index.is_unique:
                raise ValueError("DataFrame index must be unique for orient='index'.")
            return into_c(
                (t[0], dict(zip(self.columns, t[1:])))
                for t in self.itertuples(name=None)
            )

        else:
            raise ValueError(f"orient '{orient}' not understood")

    def to_gbq(
        self,
        destination_table,
        project_id=None,
        chunksize=None,
        reauth=False,
        if_exists="fail",
        auth_local_webserver=False,
        table_schema=None,
        location=None,
        progress_bar=True,
        credentials=None,
    ) -> None:
        """
        Write a DataFrame to a Google BigQuery table.

        This function requires the `pandas-gbq package
        <https://pandas-gbq.readthedocs.io>`__.

        See the `How to authenticate with Google BigQuery
        <https://pandas-gbq.readthedocs.io/en/latest/howto/authentication.html>`__
        guide for authentication instructions.

        Parameters
        ----------
        destination_table : str
            Name of table to be written, in the form ``dataset.tablename``.
        project_id : str, optional
            Google BigQuery Account project ID. Optional when available from
            the environment.
        chunksize : int, optional
            Number of rows to be inserted in each chunk from the dataframe.
            Set to ``None`` to load the whole dataframe at once.
        reauth : bool, default False
            Force Google BigQuery to re-authenticate the user. This is useful
            if multiple accounts are used.
        if_exists : str, default 'fail'
            Behavior when the destination table exists. Value can be one of:

            ``'fail'``
                If table exists raise pandas_gbq.gbq.TableCreationError.
            ``'replace'``
                If table exists, drop it, recreate it, and insert data.
            ``'append'``
                If table exists, insert data. Create if does not exist.
        auth_local_webserver : bool, default False
            Use the `local webserver flow`_ instead of the `console flow`_
            when getting user credentials.

            .. _local webserver flow:
                https://google-auth-oauthlib.readthedocs.io/en/latest/reference/google_auth_oauthlib.flow.html#google_auth_oauthlib.flow.InstalledAppFlow.run_local_server
            .. _console flow:
                https://google-auth-oauthlib.readthedocs.io/en/latest/reference/google_auth_oauthlib.flow.html#google_auth_oauthlib.flow.InstalledAppFlow.run_console

            *New in version 0.2.0 of pandas-gbq*.
        table_schema : list of dicts, optional
            List of BigQuery table fields to which according DataFrame
            columns conform to, e.g. ``[{'name': 'col1', 'type':
            'STRING'},...]``. If schema is not provided, it will be
            generated according to dtypes of DataFrame columns. See
            BigQuery API documentation on available names of a field.

            *New in version 0.3.1 of pandas-gbq*.
        location : str, optional
            Location where the load job should run. See the `BigQuery locations
            documentation
            <https://cloud.google.com/bigquery/docs/dataset-locations>`__ for a
            list of available locations. The location must match that of the
            target dataset.

            *New in version 0.5.0 of pandas-gbq*.
        progress_bar : bool, default True
            Use the library `tqdm` to show the progress bar for the upload,
            chunk by chunk.

            *New in version 0.5.0 of pandas-gbq*.
        credentials : google.auth.credentials.Credentials, optional
            Credentials for accessing Google APIs. Use this parameter to
            override default credentials, such as to use Compute Engine
            :class:`google.auth.compute_engine.Credentials` or Service
            Account :class:`google.oauth2.service_account.Credentials`
            directly.

            *New in version 0.8.0 of pandas-gbq*.

            .. versionadded:: 0.24.0

        See Also
        --------
        pandas_gbq.to_gbq : This function in the pandas-gbq library.
        read_gbq : Read a DataFrame from Google BigQuery.
        """
        from pandas.io import gbq

        gbq.to_gbq(
            self,
            destination_table,
            project_id=project_id,
            chunksize=chunksize,
            reauth=reauth,
            if_exists=if_exists,
            auth_local_webserver=auth_local_webserver,
            table_schema=table_schema,
            location=location,
            progress_bar=progress_bar,
            credentials=credentials,
        )

    @classmethod
    def from_records(
        cls,
        data,
        index=None,
        exclude=None,
        columns=None,
        coerce_float=False,
        nrows=None,
    ) -> "DataFrame":
        """
        Convert structured or record ndarray to DataFrame.

        Parameters
        ----------
        data : ndarray (structured dtype), list of tuples, dict, or DataFrame
        index : str, list of fields, array-like
            Field of array to use as the index, alternately a specific set of
            input labels to use.
        exclude : sequence, default None
            Columns or fields to exclude.
        columns : sequence, default None
            Column names to use. If the passed data do not have names
            associated with them, this argument provides names for the
            columns. Otherwise this argument indicates the order of the columns
            in the result (any names not found in the data will become all-NA
            columns).
        coerce_float : bool, default False
            Attempt to convert values of non-string, non-numeric objects (like
            decimal.Decimal) to floating point, useful for SQL result sets.
        nrows : int, default None
            Number of rows to read if data is an iterator.

        Returns
        -------
        DataFrame
        """
        # Make a copy of the input columns so we can modify it
        if columns is not None:
            columns = ensure_index(columns)

        if is_iterator(data):
            if nrows == 0:
                return cls()

            try:
                first_row = next(data)
            except StopIteration:
                return cls(index=index, columns=columns)

            dtype = None
            if hasattr(first_row, "dtype") and first_row.dtype.names:
                dtype = first_row.dtype

            values = [first_row]

            if nrows is None:
                values += data
            else:
                values.extend(itertools.islice(data, nrows - 1))

            if dtype is not None:
                data = np.array(values, dtype=dtype)
            else:
                data = values

        if isinstance(data, dict):
            if columns is None:
                columns = arr_columns = ensure_index(sorted(data))
                arrays = [data[k] for k in columns]
            else:
                arrays = []
                arr_columns = []
                for k, v in data.items():
                    if k in columns:
                        arr_columns.append(k)
                        arrays.append(v)

                arrays, arr_columns = reorder_arrays(arrays, arr_columns, columns)

        elif isinstance(data, (np.ndarray, DataFrame)):
            arrays, columns = to_arrays(data, columns)
            if columns is not None:
                columns = ensure_index(columns)
            arr_columns = columns
        else:
            arrays, arr_columns = to_arrays(data, columns, coerce_float=coerce_float)

            arr_columns = ensure_index(arr_columns)
            if columns is not None:
                columns = ensure_index(columns)
            else:
                columns = arr_columns

        if exclude is None:
            exclude = set()
        else:
            exclude = set(exclude)

        result_index = None
        if index is not None:
            if isinstance(index, str) or not hasattr(index, "__iter__"):
                i = columns.get_loc(index)
                exclude.add(index)
                if len(arrays) > 0:
                    result_index = Index(arrays[i], name=index)
                else:
                    result_index = Index([], name=index)
            else:
                try:
                    index_data = [arrays[arr_columns.get_loc(field)] for field in index]
                except (KeyError, TypeError):
                    # raised by get_loc, see GH#29258
                    result_index = index
                else:
                    result_index = ensure_index_from_sequences(index_data, names=index)
                    exclude.update(index)

        if any(exclude):
            arr_exclude = [x for x in exclude if x in arr_columns]
            to_remove = [arr_columns.get_loc(col) for col in arr_exclude]
            arrays = [v for i, v in enumerate(arrays) if i not in to_remove]

            arr_columns = arr_columns.drop(arr_exclude)
            columns = columns.drop(exclude)

        mgr = arrays_to_mgr(arrays, arr_columns, result_index, columns)

        return cls(mgr)

    def to_records(
        self, index=True, column_dtypes=None, index_dtypes=None
    ) -> np.recarray:
        """
        Convert DataFrame to a NumPy record array.

        Index will be included as the first field of the record array if
        requested.

        Parameters
        ----------
        index : bool, default True
            Include index in resulting record array, stored in 'index'
            field or using the index label, if set.
        column_dtypes : str, type, dict, default None
            .. versionadded:: 0.24.0

            If a string or type, the data type to store all columns. If
            a dictionary, a mapping of column names and indices (zero-indexed)
            to specific data types.
        index_dtypes : str, type, dict, default None
            .. versionadded:: 0.24.0

            If a string or type, the data type to store all index levels. If
            a dictionary, a mapping of index level names and indices
            (zero-indexed) to specific data types.

            This mapping is applied only if `index=True`.

        Returns
        -------
        numpy.recarray
            NumPy ndarray with the DataFrame labels as fields and each row
            of the DataFrame as entries.

        See Also
        --------
        DataFrame.from_records: Convert structured or record ndarray
            to DataFrame.
        numpy.recarray: An ndarray that allows field access using
            attributes, analogous to typed columns in a
            spreadsheet.

        Examples
        --------
        >>> df = pd.DataFrame({'A': [1, 2], 'B': [0.5, 0.75]},
        ...                   index=['a', 'b'])
        >>> df
           A     B
        a  1  0.50
        b  2  0.75
        >>> df.to_records()
        rec.array([('a', 1, 0.5 ), ('b', 2, 0.75)],
                  dtype=[('index', 'O'), ('A', '<i8'), ('B', '<f8')])

        If the DataFrame index has no label then the recarray field name
        is set to 'index'. If the index has a label then this is used as the
        field name:

        >>> df.index = df.index.rename("I")
        >>> df.to_records()
        rec.array([('a', 1, 0.5 ), ('b', 2, 0.75)],
                  dtype=[('I', 'O'), ('A', '<i8'), ('B', '<f8')])

        The index can be excluded from the record array:

        >>> df.to_records(index=False)
        rec.array([(1, 0.5 ), (2, 0.75)],
                  dtype=[('A', '<i8'), ('B', '<f8')])

        Data types can be specified for the columns:

        >>> df.to_records(column_dtypes={"A": "int32"})
        rec.array([('a', 1, 0.5 ), ('b', 2, 0.75)],
                  dtype=[('I', 'O'), ('A', '<i4'), ('B', '<f8')])

        As well as for the index:

        >>> df.to_records(index_dtypes="<S2")
        rec.array([(b'a', 1, 0.5 ), (b'b', 2, 0.75)],
                  dtype=[('I', 'S2'), ('A', '<i8'), ('B', '<f8')])

        >>> index_dtypes = f"<S{df.index.str.len().max()}"
        >>> df.to_records(index_dtypes=index_dtypes)
        rec.array([(b'a', 1, 0.5 ), (b'b', 2, 0.75)],
                  dtype=[('I', 'S1'), ('A', '<i8'), ('B', '<f8')])
        """
        if index:
            if isinstance(self.index, ABCMultiIndex):
                # array of tuples to numpy cols. copy copy copy
                ix_vals = list(map(np.array, zip(*self.index.values)))
            else:
                ix_vals = [self.index.values]

            arrays = ix_vals + [
                np.asarray(self.iloc[:, i]) for i in range(len(self.columns))
            ]

            count = 0
            index_names = list(self.index.names)

            if isinstance(self.index, ABCMultiIndex):
                for i, n in enumerate(index_names):
                    if n is None:
                        index_names[i] = f"level_{count}"
                        count += 1
            elif index_names[0] is None:
                index_names = ["index"]

            names = [str(name) for name in itertools.chain(index_names, self.columns)]
        else:
            arrays = [np.asarray(self.iloc[:, i]) for i in range(len(self.columns))]
            names = [str(c) for c in self.columns]
            index_names = []

        index_len = len(index_names)
        formats = []

        for i, v in enumerate(arrays):
            index = i

            # When the names and arrays are collected, we
            # first collect those in the DataFrame's index,
            # followed by those in its columns.
            #
            # Thus, the total length of the array is:
            # len(index_names) + len(DataFrame.columns).
            #
            # This check allows us to see whether we are
            # handling a name / array in the index or column.
            if index < index_len:
                dtype_mapping = index_dtypes
                name = index_names[index]
            else:
                index -= index_len
                dtype_mapping = column_dtypes
                name = self.columns[index]

            # We have a dictionary, so we get the data type
            # associated with the index or column (which can
            # be denoted by its name in the DataFrame or its
            # position in DataFrame's array of indices or
            # columns, whichever is applicable.
            if is_dict_like(dtype_mapping):
                if name in dtype_mapping:
                    dtype_mapping = dtype_mapping[name]
                elif index in dtype_mapping:
                    dtype_mapping = dtype_mapping[index]
                else:
                    dtype_mapping = None

            # If no mapping can be found, use the array's
            # dtype attribute for formatting.
            #
            # A valid dtype must either be a type or
            # string naming a type.
            if dtype_mapping is None:
                formats.append(v.dtype)
            elif isinstance(dtype_mapping, (type, np.dtype, str)):
                formats.append(dtype_mapping)
            else:
                element = "row" if i < index_len else "column"
                msg = f"Invalid dtype {dtype_mapping} specified for {element} {name}"
                raise ValueError(msg)

        return np.rec.fromarrays(arrays, dtype={"names": names, "formats": formats})

    @classmethod
    def _from_arrays(
        cls, arrays, columns, index, dtype=None, verify_integrity=True
    ) -> "DataFrame":
        """
        Create DataFrame from a list of arrays corresponding to the columns.

        Parameters
        ----------
        arrays : list-like of arrays
            Each array in the list corresponds to one column, in order.
        columns : list-like, Index
            The column names for the resulting DataFrame.
        index : list-like, Index
            The rows labels for the resulting DataFrame.
        dtype : dtype, optional
            Optional dtype to enforce for all arrays.
        verify_integrity : bool, default True
            Validate and homogenize all input. If set to False, it is assumed
            that all elements of `arrays` are actual arrays how they will be
            stored in a block (numpy ndarray or ExtensionArray), have the same
            length as and are aligned with the index, and that `columns` and
            `index` are ensured to be an Index object.

        Returns
        -------
        DataFrame
        """
        mgr = arrays_to_mgr(
            arrays,
            columns,
            index,
            columns,
            dtype=dtype,
            verify_integrity=verify_integrity,
        )
        return cls(mgr)

    @deprecate_kwarg(old_arg_name="fname", new_arg_name="path")
    def to_stata(
        self,
        path: FilePathOrBuffer,
        convert_dates: Optional[Dict[Label, str]] = None,
        write_index: bool = True,
        byteorder: Optional[str] = None,
        time_stamp: Optional[datetime.datetime] = None,
        data_label: Optional[str] = None,
        variable_labels: Optional[Dict[Label, str]] = None,
        version: Optional[int] = 114,
        convert_strl: Optional[Sequence[Label]] = None,
    ) -> None:
        """
        Export DataFrame object to Stata dta format.

        Writes the DataFrame to a Stata dataset file.
        "dta" files contain a Stata dataset.

        Parameters
        ----------
        path : str, buffer or path object
            String, path object (pathlib.Path or py._path.local.LocalPath) or
            object implementing a binary write() function. If using a buffer
            then the buffer will not be automatically closed after the file
            data has been written.

            .. versionchanged:: 1.0.0

            Previously this was "fname"

        convert_dates : dict
            Dictionary mapping columns containing datetime types to stata
            internal format to use when writing the dates. Options are 'tc',
            'td', 'tm', 'tw', 'th', 'tq', 'ty'. Column can be either an integer
            or a name. Datetime columns that do not have a conversion type
            specified will be converted to 'tc'. Raises NotImplementedError if
            a datetime column has timezone information.
        write_index : bool
            Write the index to Stata dataset.
        byteorder : str
            Can be ">", "<", "little", or "big". default is `sys.byteorder`.
        time_stamp : datetime
            A datetime to use as file creation date.  Default is the current
            time.
        data_label : str, optional
            A label for the data set.  Must be 80 characters or smaller.
        variable_labels : dict
            Dictionary containing columns as keys and variable labels as
            values. Each label must be 80 characters or smaller.
        version : {114, 117, 118, 119, None}, default 114
            Version to use in the output dta file. Set to None to let pandas
            decide between 118 or 119 formats depending on the number of
            columns in the frame. Version 114 can be read by Stata 10 and
            later. Version 117 can be read by Stata 13 or later. Version 118
            is supported in Stata 14 and later. Version 119 is supported in
            Stata 15 and later. Version 114 limits string variables to 244
            characters or fewer while versions 117 and later allow strings
            with lengths up to 2,000,000 characters. Versions 118 and 119
            support Unicode characters, and version 119 supports more than
            32,767 variables.

            .. versionadded:: 0.23.0
            .. versionchanged:: 1.0.0

                Added support for formats 118 and 119.

        convert_strl : list, optional
            List of column names to convert to string columns to Stata StrL
            format. Only available if version is 117.  Storing strings in the
            StrL format can produce smaller dta files if strings have more than
            8 characters and values are repeated.

            .. versionadded:: 0.23.0

        Raises
        ------
        NotImplementedError
            * If datetimes contain timezone information
            * Column dtype is not representable in Stata
        ValueError
            * Columns listed in convert_dates are neither datetime64[ns]
              or datetime.datetime
            * Column listed in convert_dates is not in DataFrame
            * Categorical label contains more than 32,000 characters

        See Also
        --------
        read_stata : Import Stata data files.
        io.stata.StataWriter : Low-level writer for Stata data files.
        io.stata.StataWriter117 : Low-level writer for version 117 files.

        Examples
        --------
        >>> df = pd.DataFrame({'animal': ['falcon', 'parrot', 'falcon',
        ...                               'parrot'],
        ...                    'speed': [350, 18, 361, 15]})
        >>> df.to_stata('animals.dta')  # doctest: +SKIP
        """
        if version not in (114, 117, 118, 119, None):
            raise ValueError("Only formats 114, 117, 118 and 119 are supported.")
        if version == 114:
            if convert_strl is not None:
                raise ValueError("strl is not supported in format 114")
            from pandas.io.stata import StataWriter as statawriter
        elif version == 117:
            # mypy: Name 'statawriter' already defined (possibly by an import)
            from pandas.io.stata import StataWriter117 as statawriter  # type: ignore
        else:  # versions 118 and 119
            # mypy: Name 'statawriter' already defined (possibly by an import)
            from pandas.io.stata import StataWriterUTF8 as statawriter  # type:ignore

        kwargs: Dict[str, Any] = {}
        if version is None or version >= 117:
            # strl conversion is only supported >= 117
            kwargs["convert_strl"] = convert_strl
        if version is None or version >= 118:
            # Specifying the version is only supported for UTF8 (118 or 119)
            kwargs["version"] = version

        # mypy: Too many arguments for "StataWriter"
        writer = statawriter(  # type: ignore
            path,
            self,
            convert_dates=convert_dates,
            byteorder=byteorder,
            time_stamp=time_stamp,
            data_label=data_label,
            write_index=write_index,
            variable_labels=variable_labels,
            **kwargs,
        )
        writer.write_file()

    @deprecate_kwarg(old_arg_name="fname", new_arg_name="path")
    def to_feather(self, path, **kwargs) -> None:
        """
        Write a DataFrame to the binary Feather format.

        Parameters
        ----------
        path : str
            String file path.
        **kwargs :
            Additional keywords passed to :func:`pyarrow.feather.write_feather`.
            Starting with pyarrow 0.17, this includes the `compression`,
            `compression_level`, `chunksize` and `version` keywords.

            .. versionadded:: 1.1.0
        """
        from pandas.io.feather_format import to_feather

        to_feather(self, path, **kwargs)

    @Appender(
        """
        Examples
        --------
        >>> df = pd.DataFrame(
        ...     data={"animal_1": ["elk", "pig"], "animal_2": ["dog", "quetzal"]}
        ... )
        >>> print(df.to_markdown())
        |    | animal_1   | animal_2   |
        |---:|:-----------|:-----------|
        |  0 | elk        | dog        |
        |  1 | pig        | quetzal    |
        """
    )
    @Substitution(klass="DataFrame")
    @Appender(_shared_docs["to_markdown"])
    def to_markdown(
        self, buf: Optional[IO[str]] = None, mode: Optional[str] = None, **kwargs
    ) -> Optional[str]:
        kwargs.setdefault("headers", "keys")
        kwargs.setdefault("tablefmt", "pipe")
        tabulate = import_optional_dependency("tabulate")
        result = tabulate.tabulate(self, **kwargs)
        if buf is None:
            return result
        buf, _, _, _ = get_filepath_or_buffer(buf, mode=mode)
        assert buf is not None  # Help mypy.
        buf.writelines(result)
        return None

    @deprecate_kwarg(old_arg_name="fname", new_arg_name="path")
    def to_parquet(
        self,
        path,
        engine="auto",
        compression="snappy",
        index=None,
        partition_cols=None,
        **kwargs,
    ) -> None:
        """
        Write a DataFrame to the binary parquet format.

        This function writes the dataframe as a `parquet file
        <https://parquet.apache.org/>`_. You can choose different parquet
        backends, and have the option of compression. See
        :ref:`the user guide <io.parquet>` for more details.

        Parameters
        ----------
        path : str
            File path or Root Directory path. Will be used as Root Directory
            path while writing a partitioned dataset.

            .. versionchanged:: 1.0.0

            Previously this was "fname"

        engine : {'auto', 'pyarrow', 'fastparquet'}, default 'auto'
            Parquet library to use. If 'auto', then the option
            ``io.parquet.engine`` is used. The default ``io.parquet.engine``
            behavior is to try 'pyarrow', falling back to 'fastparquet' if
            'pyarrow' is unavailable.
        compression : {'snappy', 'gzip', 'brotli', None}, default 'snappy'
            Name of the compression to use. Use ``None`` for no compression.
        index : bool, default None
            If ``True``, include the dataframe's index(es) in the file output.
            If ``False``, they will not be written to the file.
            If ``None``, similar to ``True`` the dataframe's index(es)
            will be saved. However, instead of being saved as values,
            the RangeIndex will be stored as a range in the metadata so it
            doesn't require much space and is faster. Other indexes will
            be included as columns in the file output.

            .. versionadded:: 0.24.0

        partition_cols : list, optional, default None
            Column names by which to partition the dataset.
            Columns are partitioned in the order they are given.

            .. versionadded:: 0.24.0

        **kwargs
            Additional arguments passed to the parquet library. See
            :ref:`pandas io <io.parquet>` for more details.

        See Also
        --------
        read_parquet : Read a parquet file.
        DataFrame.to_csv : Write a csv file.
        DataFrame.to_sql : Write to a sql table.
        DataFrame.to_hdf : Write to hdf.

        Notes
        -----
        This function requires either the `fastparquet
        <https://pypi.org/project/fastparquet>`_ or `pyarrow
        <https://arrow.apache.org/docs/python/>`_ library.

        Examples
        --------
        >>> df = pd.DataFrame(data={'col1': [1, 2], 'col2': [3, 4]})
        >>> df.to_parquet('df.parquet.gzip',
        ...               compression='gzip')  # doctest: +SKIP
        >>> pd.read_parquet('df.parquet.gzip')  # doctest: +SKIP
           col1  col2
        0     1     3
        1     2     4
        """
        from pandas.io.parquet import to_parquet

        to_parquet(
            self,
            path,
            engine,
            compression=compression,
            index=index,
            partition_cols=partition_cols,
            **kwargs,
        )

    @Substitution(
        header_type="bool",
        header="Whether to print column labels, default True",
        col_space_type="str or int",
        col_space="The minimum width of each column in CSS length "
        "units.  An int is assumed to be px units.\n\n"
        "            .. versionadded:: 0.25.0\n"
        "                Ability to use str",
    )
    @Substitution(shared_params=fmt.common_docstring, returns=fmt.return_docstring)
    def to_html(
        self,
        buf=None,
        columns=None,
        col_space=None,
        header=True,
        index=True,
        na_rep="NaN",
        formatters=None,
        float_format=None,
        sparsify=None,
        index_names=True,
        justify=None,
        max_rows=None,
        max_cols=None,
        show_dimensions=False,
        decimal=".",
        bold_rows=True,
        classes=None,
        escape=True,
        notebook=False,
        border=None,
        table_id=None,
        render_links=False,
        encoding=None,
    ):
        """
        Render a DataFrame as an HTML table.
        %(shared_params)s
        bold_rows : bool, default True
            Make the row labels bold in the output.
        classes : str or list or tuple, default None
            CSS class(es) to apply to the resulting html table.
        escape : bool, default True
            Convert the characters <, >, and & to HTML-safe sequences.
        notebook : {True, False}, default False
            Whether the generated HTML is for IPython Notebook.
        border : int
            A ``border=border`` attribute is included in the opening
            `<table>` tag. Default ``pd.options.display.html.border``.
        encoding : str, default "utf-8"
            Set character encoding.

            .. versionadded:: 1.0

        table_id : str, optional
            A css id is included in the opening `<table>` tag if specified.

            .. versionadded:: 0.23.0

        render_links : bool, default False
            Convert URLs to HTML links.

            .. versionadded:: 0.24.0
        %(returns)s
        See Also
        --------
        to_string : Convert DataFrame to a string.
        """
        if justify is not None and justify not in fmt._VALID_JUSTIFY_PARAMETERS:
            raise ValueError("Invalid value for justify parameter")

        formatter = fmt.DataFrameFormatter(
            self,
            columns=columns,
            col_space=col_space,
            na_rep=na_rep,
            formatters=formatters,
            float_format=float_format,
            sparsify=sparsify,
            justify=justify,
            index_names=index_names,
            header=header,
            index=index,
            bold_rows=bold_rows,
            escape=escape,
            max_rows=max_rows,
            max_cols=max_cols,
            show_dimensions=show_dimensions,
            decimal=decimal,
            table_id=table_id,
            render_links=render_links,
        )
        # TODO: a generic formatter wld b in DataFrameFormatter
        return formatter.to_html(
            buf=buf,
            classes=classes,
            notebook=notebook,
            border=border,
            encoding=encoding,
        )

    # ----------------------------------------------------------------------
    @doc(info)
    def info(
        self, verbose=None, buf=None, max_cols=None, memory_usage=None, null_counts=None
    ) -> None:
        return info(self, verbose, buf, max_cols, memory_usage, null_counts)

    def memory_usage(self, index=True, deep=False) -> Series:
        """
        Return the memory usage of each column in bytes.

        The memory usage can optionally include the contribution of
        the index and elements of `object` dtype.

        This value is displayed in `DataFrame.info` by default. This can be
        suppressed by setting ``pandas.options.display.memory_usage`` to False.

        Parameters
        ----------
        index : bool, default True
            Specifies whether to include the memory usage of the DataFrame's
            index in returned Series. If ``index=True``, the memory usage of
            the index is the first item in the output.
        deep : bool, default False
            If True, introspect the data deeply by interrogating
            `object` dtypes for system-level memory consumption, and include
            it in the returned values.

        Returns
        -------
        Series
            A Series whose index is the original column names and whose values
            is the memory usage of each column in bytes.

        See Also
        --------
        numpy.ndarray.nbytes : Total bytes consumed by the elements of an
            ndarray.
        Series.memory_usage : Bytes consumed by a Series.
        Categorical : Memory-efficient array for string values with
            many repeated values.
        DataFrame.info : Concise summary of a DataFrame.

        Examples
        --------
        >>> dtypes = ['int64', 'float64', 'complex128', 'object', 'bool']
        >>> data = dict([(t, np.ones(shape=5000).astype(t))
        ...              for t in dtypes])
        >>> df = pd.DataFrame(data)
        >>> df.head()
           int64  float64            complex128  object  bool
        0      1      1.0    1.000000+0.000000j       1  True
        1      1      1.0    1.000000+0.000000j       1  True
        2      1      1.0    1.000000+0.000000j       1  True
        3      1      1.0    1.000000+0.000000j       1  True
        4      1      1.0    1.000000+0.000000j       1  True

        >>> df.memory_usage()
        Index           128
        int64         40000
        float64       40000
        complex128    80000
        object        40000
        bool           5000
        dtype: int64

        >>> df.memory_usage(index=False)
        int64         40000
        float64       40000
        complex128    80000
        object        40000
        bool           5000
        dtype: int64

        The memory footprint of `object` dtype columns is ignored by default:

        >>> df.memory_usage(deep=True)
        Index            128
        int64          40000
        float64        40000
        complex128     80000
        object        160000
        bool            5000
        dtype: int64

        Use a Categorical for efficient storage of an object-dtype column with
        many repeated values.

        >>> df['object'].astype('category').memory_usage(deep=True)
        5216
        """
        result = Series(
            [c.memory_usage(index=False, deep=deep) for col, c in self.items()],
            index=self.columns,
        )
        if index:
            result = Series(self.index.memory_usage(deep=deep), index=["Index"]).append(
                result
            )
        return result

    def transpose(self, *args, copy: bool = False) -> "DataFrame":
        """
        Transpose index and columns.

        Reflect the DataFrame over its main diagonal by writing rows as columns
        and vice-versa. The property :attr:`.T` is an accessor to the method
        :meth:`transpose`.

        Parameters
        ----------
        *args : tuple, optional
            Accepted for compatibility with NumPy.
        copy : bool, default False
            Whether to copy the data after transposing, even for DataFrames
            with a single dtype.

            Note that a copy is always required for mixed dtype DataFrames,
            or for DataFrames with any extension types.

        Returns
        -------
        DataFrame
            The transposed DataFrame.

        See Also
        --------
        numpy.transpose : Permute the dimensions of a given array.

        Notes
        -----
        Transposing a DataFrame with mixed dtypes will result in a homogeneous
        DataFrame with the `object` dtype. In such a case, a copy of the data
        is always made.

        Examples
        --------
        **Square DataFrame with homogeneous dtype**

        >>> d1 = {'col1': [1, 2], 'col2': [3, 4]}
        >>> df1 = pd.DataFrame(data=d1)
        >>> df1
           col1  col2
        0     1     3
        1     2     4

        >>> df1_transposed = df1.T # or df1.transpose()
        >>> df1_transposed
              0  1
        col1  1  2
        col2  3  4

        When the dtype is homogeneous in the original DataFrame, we get a
        transposed DataFrame with the same dtype:

        >>> df1.dtypes
        col1    int64
        col2    int64
        dtype: object
        >>> df1_transposed.dtypes
        0    int64
        1    int64
        dtype: object

        **Non-square DataFrame with mixed dtypes**

        >>> d2 = {'name': ['Alice', 'Bob'],
        ...       'score': [9.5, 8],
        ...       'employed': [False, True],
        ...       'kids': [0, 0]}
        >>> df2 = pd.DataFrame(data=d2)
        >>> df2
            name  score  employed  kids
        0  Alice    9.5     False     0
        1    Bob    8.0      True     0

        >>> df2_transposed = df2.T # or df2.transpose()
        >>> df2_transposed
                      0     1
        name      Alice   Bob
        score       9.5     8
        employed  False  True
        kids          0     0

        When the DataFrame has mixed dtypes, we get a transposed DataFrame with
        the `object` dtype:

        >>> df2.dtypes
        name         object
        score       float64
        employed       bool
        kids          int64
        dtype: object
        >>> df2_transposed.dtypes
        0    object
        1    object
        dtype: object
        """
        nv.validate_transpose(args, dict())
        # construct the args

        dtypes = list(self.dtypes)
        if self._is_homogeneous_type and dtypes and is_extension_array_dtype(dtypes[0]):
            # We have EAs with the same dtype. We can preserve that dtype in transpose.
            dtype = dtypes[0]
            arr_type = dtype.construct_array_type()
            values = self.values

            new_values = [arr_type._from_sequence(row, dtype=dtype) for row in values]
            result = self._constructor(
                dict(zip(self.index, new_values)), index=self.columns
            )

        else:
            new_values = self.values.T
            if copy:
                new_values = new_values.copy()
            result = self._constructor(
                new_values, index=self.columns, columns=self.index
            )

        return result.__finalize__(self, method="transpose")

    @property
    def T(self) -> "DataFrame":
        return self.transpose()

    # ----------------------------------------------------------------------
    # Indexing Methods

    def _ixs(self, i: int, axis: int = 0):
        """
        Parameters
        ----------
        i : int
        axis : int

        Notes
        -----
        If slice passed, the resulting data will be a view.
        """
        # irow
        if axis == 0:
            new_values = self._mgr.fast_xs(i)

            # if we are a copy, mark as such
            copy = isinstance(new_values, np.ndarray) and new_values.base is None
            result = self._constructor_sliced(
                new_values,
                index=self.columns,
                name=self.index[i],
                dtype=new_values.dtype,
            )
            result._set_is_copy(self, copy=copy)
            return result

        # icol
        else:
            label = self.columns[i]

            values = self._mgr.iget(i)
            result = self._box_col_values(values, label)

            # this is a cached value, mark it so
            result._set_as_cached(label, self)

            return result

    def _get_column_array(self, i: int) -> ArrayLike:
        """
        Get the values of the i'th column (ndarray or ExtensionArray, as stored
        in the Block)
        """
        return self._data.iget_values(i)

    def _iter_column_arrays(self) -> Iterator[ArrayLike]:
        """
        Iterate over the arrays of all columns in order.
        This returns the values as stored in the Block (ndarray or ExtensionArray).
        """
        for i in range(len(self.columns)):
            yield self._get_column_array(i)

    def __getitem__(self, key):
        key = lib.item_from_zerodim(key)
        key = com.apply_if_callable(key, self)

        if is_hashable(key):
            # shortcut if the key is in columns
            if self.columns.is_unique and key in self.columns:
                if self.columns.nlevels > 1:
                    return self._getitem_multilevel(key)
                return self._get_item_cache(key)

        # Do we have a slicer (on rows)?
        indexer = convert_to_index_sliceable(self, key)
        if indexer is not None:
            # either we have a slice or we have a string that can be converted
            #  to a slice for partial-string date indexing
            return self._slice(indexer, axis=0)

        # Do we have a (boolean) DataFrame?
        if isinstance(key, DataFrame):
            return self.where(key)

        # Do we have a (boolean) 1d indexer?
        if com.is_bool_indexer(key):
            return self._getitem_bool_array(key)

        # We are left with two options: a single key, and a collection of keys,
        # We interpret tuples as collections only for non-MultiIndex
        is_single_key = isinstance(key, tuple) or not is_list_like(key)

        if is_single_key:
            if self.columns.nlevels > 1:
                return self._getitem_multilevel(key)
            indexer = self.columns.get_loc(key)
            if is_integer(indexer):
                indexer = [indexer]
        else:
            if is_iterator(key):
                key = list(key)
            indexer = self.loc._get_listlike_indexer(key, axis=1, raise_missing=True)[1]

        # take() does not accept boolean indexers
        if getattr(indexer, "dtype", None) == bool:
            indexer = np.where(indexer)[0]

        data = self._take_with_is_copy(indexer, axis=1)

        if is_single_key:
            # What does looking for a single key in a non-unique index return?
            # The behavior is inconsistent. It returns a Series, except when
            # - the key itself is repeated (test on data.shape, #9519), or
            # - we have a MultiIndex on columns (test on self.columns, #21309)
            if data.shape[1] == 1 and not isinstance(self.columns, ABCMultiIndex):
                data = data[key]

        return data

    def _getitem_bool_array(self, key):
        # also raises Exception if object array with NA values
        # warning here just in case -- previously __setitem__ was
        # reindexing but __getitem__ was not; it seems more reasonable to
        # go with the __setitem__ behavior since that is more consistent
        # with all other indexing behavior
        if isinstance(key, Series) and not key.index.equals(self.index):
            warnings.warn(
                "Boolean Series key will be reindexed to match DataFrame index.",
                UserWarning,
                stacklevel=3,
            )
        elif len(key) != len(self.index):
            raise ValueError(
                f"Item wrong length {len(key)} instead of {len(self.index)}."
            )

        # check_bool_indexer will throw exception if Series key cannot
        # be reindexed to match DataFrame rows
        key = check_bool_indexer(self.index, key)
        indexer = key.nonzero()[0]
        return self._take_with_is_copy(indexer, axis=0)

    def _getitem_multilevel(self, key):
        # self.columns is a MultiIndex
        loc = self.columns.get_loc(key)
        if isinstance(loc, (slice, Series, np.ndarray, Index)):
            new_columns = self.columns[loc]
            result_columns = maybe_droplevels(new_columns, key)
            if self._is_mixed_type:
                result = self.reindex(columns=new_columns)
                result.columns = result_columns
            else:
                new_values = self.values[:, loc]
                result = self._constructor(
                    new_values, index=self.index, columns=result_columns
                )
                result = result.__finalize__(self)

            # If there is only one column being returned, and its name is
            # either an empty string, or a tuple with an empty string as its
            # first element, then treat the empty string as a placeholder
            # and return the column as if the user had provided that empty
            # string in the key. If the result is a Series, exclude the
            # implied empty string from its name.
            if len(result.columns) == 1:
                top = result.columns[0]
                if isinstance(top, tuple):
                    top = top[0]
                if top == "":
                    result = result[""]
                    if isinstance(result, Series):
                        result = self._constructor_sliced(
                            result, index=self.index, name=key
                        )

            result._set_is_copy(self)
            return result
        else:
            return self._get_item_cache(key)

    def _get_value(self, index, col, takeable: bool = False):
        """
        Quickly retrieve single value at passed column and index.

        Parameters
        ----------
        index : row label
        col : column label
        takeable : interpret the index/col as indexers, default False

        Returns
        -------
        scalar
        """
        if takeable:
            series = self._ixs(col, axis=1)
            return series._values[index]

        series = self._get_item_cache(col)
        engine = self.index._engine

        try:
            loc = engine.get_loc(index)
            return series._values[loc]
        except KeyError:
            # GH 20629
            if self.index.nlevels > 1:
                # partial indexing forbidden
                raise

        # we cannot handle direct indexing
        # use positional
        col = self.columns.get_loc(col)
        index = self.index.get_loc(index)
        return self._get_value(index, col, takeable=True)

    def __setitem__(self, key, value):
        key = com.apply_if_callable(key, self)

        # see if we can slice the rows
        indexer = convert_to_index_sliceable(self, key)
        if indexer is not None:
            # either we have a slice or we have a string that can be converted
            #  to a slice for partial-string date indexing
            return self._setitem_slice(indexer, value)

        if isinstance(key, DataFrame) or getattr(key, "ndim", None) == 2:
            self._setitem_frame(key, value)
        elif isinstance(key, (Series, np.ndarray, list, Index)):
            self._setitem_array(key, value)
        else:
            # set column
            self._set_item(key, value)

    def _setitem_slice(self, key: slice, value):
        # NB: we can't just use self.loc[key] = value because that
        #  operates on labels and we need to operate positional for
        #  backwards-compat, xref GH#31469
        self._check_setitem_copy()
        self.iloc._setitem_with_indexer(key, value)

    def _setitem_array(self, key, value):
        # also raises Exception if object array with NA values
        if com.is_bool_indexer(key):
            if len(key) != len(self.index):
                raise ValueError(
                    f"Item wrong length {len(key)} instead of {len(self.index)}!"
                )
            key = check_bool_indexer(self.index, key)
            indexer = key.nonzero()[0]
            self._check_setitem_copy()
            self.iloc._setitem_with_indexer(indexer, value)
        else:
            if isinstance(value, DataFrame):
                if len(value.columns) != len(key):
                    raise ValueError("Columns must be same length as key")
                for k1, k2 in zip(key, value.columns):
                    self[k1] = value[k2]
            else:
                self.loc._ensure_listlike_indexer(key, axis=1)
                indexer = self.loc._get_listlike_indexer(
                    key, axis=1, raise_missing=False
                )[1]
                self._check_setitem_copy()
                self.iloc._setitem_with_indexer((slice(None), indexer), value)

    def _setitem_frame(self, key, value):
        # support boolean setting with DataFrame input, e.g.
        # df[df > df2] = 0
        if isinstance(key, np.ndarray):
            if key.shape != self.shape:
                raise ValueError("Array conditional must be same shape as self")
            key = self._constructor(key, **self._construct_axes_dict())

        if key.values.size and not is_bool_dtype(key.values):
            raise TypeError(
                "Must pass DataFrame or 2-d ndarray with boolean values only"
            )

        self._check_inplace_setting(value)
        self._check_setitem_copy()
        self._where(-key, value, inplace=True)

    def _iset_item(self, loc: int, value):
        self._ensure_valid_index(value)

        # technically _sanitize_column expects a label, not a position,
        #  but the behavior is the same as long as we pass broadcast=False
        value = self._sanitize_column(loc, value, broadcast=False)
        NDFrame._iset_item(self, loc, value)

        # check if we are modifying a copy
        # try to set first as we want an invalid
        # value exception to occur first
        if len(self):
            self._check_setitem_copy()

    def _set_item(self, key, value):
        """
        Add series to DataFrame in specified column.

        If series is a numpy-array (not a Series/TimeSeries), it must be the
        same length as the DataFrames index or an error will be thrown.

        Series/TimeSeries will be conformed to the DataFrames index to
        ensure homogeneity.
        """
        self._ensure_valid_index(value)
        value = self._sanitize_column(key, value)
        NDFrame._set_item(self, key, value)

        # check if we are modifying a copy
        # try to set first as we want an invalid
        # value exception to occur first
        if len(self):
            self._check_setitem_copy()

    def _set_value(self, index, col, value, takeable: bool = False):
        """
        Put single value at passed column and index.

        Parameters
        ----------
        index : row label
        col : column label
        value : scalar
        takeable : interpret the index/col as indexers, default False
        """
        try:
            if takeable is True:
                series = self._ixs(col, axis=1)
                series._set_value(index, value, takeable=True)
                return

            series = self._get_item_cache(col)
            engine = self.index._engine
            loc = engine.get_loc(index)
            validate_numeric_casting(series.dtype, value)

            series._values[loc] = value
            # Note: trying to use series._set_value breaks tests in
            #  tests.frame.indexing.test_indexing and tests.indexing.test_partial
        except (KeyError, TypeError):
            # set using a non-recursive method & reset the cache
            if takeable:
                self.iloc[index, col] = value
            else:
                self.loc[index, col] = value
            self._item_cache.pop(col, None)

    def _ensure_valid_index(self, value):
        """
        Ensure that if we don't have an index, that we can create one from the
        passed value.
        """
        # GH5632, make sure that we are a Series convertible
        if not len(self.index) and is_list_like(value) and len(value):
            try:
                value = Series(value)
            except (ValueError, NotImplementedError, TypeError) as err:
                raise ValueError(
                    "Cannot set a frame with no defined index "
                    "and a value that cannot be converted to a Series"
                ) from err

            self._mgr = self._mgr.reindex_axis(
                value.index.copy(), axis=1, fill_value=np.nan
            )

    def _box_item_values(self, key, values):
        items = self.columns[self.columns.get_loc(key)]
        if values.ndim == 2:
            return self._constructor(values.T, columns=items, index=self.index)
        else:
            return self._box_col_values(values, items)

    def _box_col_values(self, values, items):
        """
        Provide boxed values for a column.
        """
        klass = self._constructor_sliced
        return klass(values, index=self.index, name=items, fastpath=True)

    # ----------------------------------------------------------------------
    # Unsorted

    def query(self, expr, inplace=False, **kwargs):
        """
        Query the columns of a DataFrame with a boolean expression.

        Parameters
        ----------
        expr : str
            The query string to evaluate.

            You can refer to variables
            in the environment by prefixing them with an '@' character like
            ``@a + b``.

            You can refer to column names that contain spaces or operators by
            surrounding them in backticks. This way you can also escape
            names that start with a digit, or those that  are a Python keyword.
            Basically when it is not valid Python identifier. See notes down
            for more details.

            For example, if one of your columns is called ``a a`` and you want
            to sum it with ``b``, your query should be ```a a` + b``.

            .. versionadded:: 0.25.0
                Backtick quoting introduced.

            .. versionadded:: 1.0.0
                Expanding functionality of backtick quoting for more than only spaces.

        inplace : bool
            Whether the query should modify the data in place or return
            a modified copy.
        **kwargs
            See the documentation for :func:`eval` for complete details
            on the keyword arguments accepted by :meth:`DataFrame.query`.

        Returns
        -------
        DataFrame
            DataFrame resulting from the provided query expression.

        See Also
        --------
        eval : Evaluate a string describing operations on
            DataFrame columns.
        DataFrame.eval : Evaluate a string describing operations on
            DataFrame columns.

        Notes
        -----
        The result of the evaluation of this expression is first passed to
        :attr:`DataFrame.loc` and if that fails because of a
        multidimensional key (e.g., a DataFrame) then the result will be passed
        to :meth:`DataFrame.__getitem__`.

        This method uses the top-level :func:`eval` function to
        evaluate the passed query.

        The :meth:`~pandas.DataFrame.query` method uses a slightly
        modified Python syntax by default. For example, the ``&`` and ``|``
        (bitwise) operators have the precedence of their boolean cousins,
        :keyword:`and` and :keyword:`or`. This *is* syntactically valid Python,
        however the semantics are different.

        You can change the semantics of the expression by passing the keyword
        argument ``parser='python'``. This enforces the same semantics as
        evaluation in Python space. Likewise, you can pass ``engine='python'``
        to evaluate an expression using Python itself as a backend. This is not
        recommended as it is inefficient compared to using ``numexpr`` as the
        engine.

        The :attr:`DataFrame.index` and
        :attr:`DataFrame.columns` attributes of the
        :class:`~pandas.DataFrame` instance are placed in the query namespace
        by default, which allows you to treat both the index and columns of the
        frame as a column in the frame.
        The identifier ``index`` is used for the frame index; you can also
        use the name of the index to identify it in a query. Please note that
        Python keywords may not be used as identifiers.

        For further details and examples see the ``query`` documentation in
        :ref:`indexing <indexing.query>`.

        *Backtick quoted variables*

        Backtick quoted variables are parsed as literal Python code and
        are converted internally to a Python valid identifier.
        This can lead to the following problems.

        During parsing a number of disallowed characters inside the backtick
        quoted string are replaced by strings that are allowed as a Python identifier.
        These characters include all operators in Python, the space character, the
        question mark, the exclamation mark, the dollar sign, and the euro sign.
        For other characters that fall outside the ASCII range (U+0001..U+007F)
        and those that are not further specified in PEP 3131,
        the query parser will raise an error.
        This excludes whitespace different than the space character,
        but also the hashtag (as it is used for comments) and the backtick
        itself (backtick can also not be escaped).

        In a special case, quotes that make a pair around a backtick can
        confuse the parser.
        For example, ```it's` > `that's``` will raise an error,
        as it forms a quoted string (``'s > `that'``) with a backtick inside.

        See also the Python documentation about lexical analysis
        (https://docs.python.org/3/reference/lexical_analysis.html)
        in combination with the source code in :mod:`pandas.core.computation.parsing`.

        Examples
        --------
        >>> df = pd.DataFrame({'A': range(1, 6),
        ...                    'B': range(10, 0, -2),
        ...                    'C C': range(10, 5, -1)})
        >>> df
           A   B  C C
        0  1  10   10
        1  2   8    9
        2  3   6    8
        3  4   4    7
        4  5   2    6
        >>> df.query('A > B')
           A  B  C C
        4  5  2    6

        The previous expression is equivalent to

        >>> df[df.A > df.B]
           A  B  C C
        4  5  2    6

        For columns with spaces in their name, you can use backtick quoting.

        >>> df.query('B == `C C`')
           A   B  C C
        0  1  10   10

        The previous expression is equivalent to

        >>> df[df.B == df['C C']]
           A   B  C C
        0  1  10   10
        """
        inplace = validate_bool_kwarg(inplace, "inplace")
        if not isinstance(expr, str):
            msg = f"expr must be a string to be evaluated, {type(expr)} given"
            raise ValueError(msg)
        kwargs["level"] = kwargs.pop("level", 0) + 1
        kwargs["target"] = None
        res = self.eval(expr, **kwargs)

        try:
            result = self.loc[res]
        except ValueError:
            # when res is multi-dimensional loc raises, but this is sometimes a
            # valid query
            result = self[res]

        if inplace:
            self._update_inplace(result)
        else:
            return result

    def eval(self, expr, inplace=False, **kwargs):
        """
        Evaluate a string describing operations on DataFrame columns.

        Operates on columns only, not specific rows or elements.  This allows
        `eval` to run arbitrary code, which can make you vulnerable to code
        injection if you pass user input to this function.

        Parameters
        ----------
        expr : str
            The expression string to evaluate.
        inplace : bool, default False
            If the expression contains an assignment, whether to perform the
            operation inplace and mutate the existing DataFrame. Otherwise,
            a new DataFrame is returned.
        **kwargs
            See the documentation for :func:`eval` for complete details
            on the keyword arguments accepted by
            :meth:`~pandas.DataFrame.query`.

        Returns
        -------
        ndarray, scalar, or pandas object
            The result of the evaluation.

        See Also
        --------
        DataFrame.query : Evaluates a boolean expression to query the columns
            of a frame.
        DataFrame.assign : Can evaluate an expression or function to create new
            values for a column.
        eval : Evaluate a Python expression as a string using various
            backends.

        Notes
        -----
        For more details see the API documentation for :func:`~eval`.
        For detailed examples see :ref:`enhancing performance with eval
        <enhancingperf.eval>`.

        Examples
        --------
        >>> df = pd.DataFrame({'A': range(1, 6), 'B': range(10, 0, -2)})
        >>> df
           A   B
        0  1  10
        1  2   8
        2  3   6
        3  4   4
        4  5   2
        >>> df.eval('A + B')
        0    11
        1    10
        2     9
        3     8
        4     7
        dtype: int64

        Assignment is allowed though by default the original DataFrame is not
        modified.

        >>> df.eval('C = A + B')
           A   B   C
        0  1  10  11
        1  2   8  10
        2  3   6   9
        3  4   4   8
        4  5   2   7
        >>> df
           A   B
        0  1  10
        1  2   8
        2  3   6
        3  4   4
        4  5   2

        Use ``inplace=True`` to modify the original DataFrame.

        >>> df.eval('C = A + B', inplace=True)
        >>> df
           A   B   C
        0  1  10  11
        1  2   8  10
        2  3   6   9
        3  4   4   8
        4  5   2   7

        Multiple columns can be assigned to using multi-line expressions:

        >>> df.eval(
        ...     '''
        ... C = A + B
        ... D = A - B
        ... '''
        ... )
           A   B   C  D
        0  1  10  11 -9
        1  2   8  10 -6
        2  3   6   9 -3
        3  4   4   8  0
        4  5   2   7  3
        """
        from pandas.core.computation.eval import eval as _eval

        inplace = validate_bool_kwarg(inplace, "inplace")
        resolvers = kwargs.pop("resolvers", None)
        kwargs["level"] = kwargs.pop("level", 0) + 1
        if resolvers is None:
            index_resolvers = self._get_index_resolvers()
            column_resolvers = self._get_cleaned_column_resolvers()
            resolvers = column_resolvers, index_resolvers
        if "target" not in kwargs:
            kwargs["target"] = self
        kwargs["resolvers"] = kwargs.get("resolvers", ()) + tuple(resolvers)

        return _eval(expr, inplace=inplace, **kwargs)

    def select_dtypes(self, include=None, exclude=None) -> "DataFrame":
        """
        Return a subset of the DataFrame's columns based on the column dtypes.

        Parameters
        ----------
        include, exclude : scalar or list-like
            A selection of dtypes or strings to be included/excluded. At least
            one of these parameters must be supplied.

        Returns
        -------
        DataFrame
            The subset of the frame including the dtypes in ``include`` and
            excluding the dtypes in ``exclude``.

        Raises
        ------
        ValueError
            * If both of ``include`` and ``exclude`` are empty
            * If ``include`` and ``exclude`` have overlapping elements
            * If any kind of string dtype is passed in.

        Notes
        -----
        * To select all *numeric* types, use ``np.number`` or ``'number'``
        * To select strings you must use the ``object`` dtype, but note that
          this will return *all* object dtype columns
        * See the `numpy dtype hierarchy
          <https://docs.scipy.org/doc/numpy/reference/arrays.scalars.html>`__
        * To select datetimes, use ``np.datetime64``, ``'datetime'`` or
          ``'datetime64'``
        * To select timedeltas, use ``np.timedelta64``, ``'timedelta'`` or
          ``'timedelta64'``
        * To select Pandas categorical dtypes, use ``'category'``
        * To select Pandas datetimetz dtypes, use ``'datetimetz'`` (new in
          0.20.0) or ``'datetime64[ns, tz]'``

        Examples
        --------
        >>> df = pd.DataFrame({'a': [1, 2] * 3,
        ...                    'b': [True, False] * 3,
        ...                    'c': [1.0, 2.0] * 3})
        >>> df
                a      b  c
        0       1   True  1.0
        1       2  False  2.0
        2       1   True  1.0
        3       2  False  2.0
        4       1   True  1.0
        5       2  False  2.0

        >>> df.select_dtypes(include='bool')
           b
        0  True
        1  False
        2  True
        3  False
        4  True
        5  False

        >>> df.select_dtypes(include=['float64'])
           c
        0  1.0
        1  2.0
        2  1.0
        3  2.0
        4  1.0
        5  2.0

        >>> df.select_dtypes(exclude=['int'])
               b    c
        0   True  1.0
        1  False  2.0
        2   True  1.0
        3  False  2.0
        4   True  1.0
        5  False  2.0
        """
        if not is_list_like(include):
            include = (include,) if include is not None else ()
        if not is_list_like(exclude):
            exclude = (exclude,) if exclude is not None else ()

        selection = (frozenset(include), frozenset(exclude))

        if not any(selection):
            raise ValueError("at least one of include or exclude must be nonempty")

        # convert the myriad valid dtypes object to a single representation
        include = frozenset(infer_dtype_from_object(x) for x in include)
        exclude = frozenset(infer_dtype_from_object(x) for x in exclude)
        for dtypes in (include, exclude):
            invalidate_string_dtypes(dtypes)

        # can't both include AND exclude!
        if not include.isdisjoint(exclude):
            raise ValueError(f"include and exclude overlap on {(include & exclude)}")

        # We raise when both include and exclude are empty
        # Hence, we can just shrink the columns we want to keep
        keep_these = np.full(self.shape[1], True)

        def extract_unique_dtypes_from_dtypes_set(
            dtypes_set: FrozenSet[Dtype], unique_dtypes: np.ndarray
        ) -> List[Dtype]:
            extracted_dtypes = [
                unique_dtype
                for unique_dtype in unique_dtypes
                if issubclass(unique_dtype.type, tuple(dtypes_set))  # type: ignore
            ]
            return extracted_dtypes

        unique_dtypes = self.dtypes.unique()

        if include:
            included_dtypes = extract_unique_dtypes_from_dtypes_set(
                include, unique_dtypes
            )
            keep_these &= self.dtypes.isin(included_dtypes)

        if exclude:
            excluded_dtypes = extract_unique_dtypes_from_dtypes_set(
                exclude, unique_dtypes
            )
            keep_these &= ~self.dtypes.isin(excluded_dtypes)

        return self.iloc[:, keep_these.values]

    def insert(self, loc, column, value, allow_duplicates=False) -> None:
        """
        Insert column into DataFrame at specified location.

        Raises a ValueError if `column` is already contained in the DataFrame,
        unless `allow_duplicates` is set to True.

        Parameters
        ----------
        loc : int
            Insertion index. Must verify 0 <= loc <= len(columns).
        column : str, number, or hashable object
            Label of the inserted column.
        value : int, Series, or array-like
        allow_duplicates : bool, optional
        """
        self._ensure_valid_index(value)
        value = self._sanitize_column(column, value, broadcast=False)
        self._mgr.insert(loc, column, value, allow_duplicates=allow_duplicates)

    def assign(self, **kwargs) -> "DataFrame":
        r"""
        Assign new columns to a DataFrame.

        Returns a new object with all original columns in addition to new ones.
        Existing columns that are re-assigned will be overwritten.

        Parameters
        ----------
        **kwargs : dict of {str: callable or Series}
            The column names are keywords. If the values are
            callable, they are computed on the DataFrame and
            assigned to the new columns. The callable must not
            change input DataFrame (though pandas doesn't check it).
            If the values are not callable, (e.g. a Series, scalar, or array),
            they are simply assigned.

        Returns
        -------
        DataFrame
            A new DataFrame with the new columns in addition to
            all the existing columns.

        Notes
        -----
        Assigning multiple columns within the same ``assign`` is possible.
        Later items in '\*\*kwargs' may refer to newly created or modified
        columns in 'df'; items are computed and assigned into 'df' in order.

        .. versionchanged:: 0.23.0

           Keyword argument order is maintained.

        Examples
        --------
        >>> df = pd.DataFrame({'temp_c': [17.0, 25.0]},
        ...                   index=['Portland', 'Berkeley'])
        >>> df
                  temp_c
        Portland    17.0
        Berkeley    25.0

        Where the value is a callable, evaluated on `df`:

        >>> df.assign(temp_f=lambda x: x.temp_c * 9 / 5 + 32)
                  temp_c  temp_f
        Portland    17.0    62.6
        Berkeley    25.0    77.0

        Alternatively, the same behavior can be achieved by directly
        referencing an existing Series or sequence:

        >>> df.assign(temp_f=df['temp_c'] * 9 / 5 + 32)
                  temp_c  temp_f
        Portland    17.0    62.6
        Berkeley    25.0    77.0

        You can create multiple columns within the same assign where one
        of the columns depends on another one defined within the same assign:

        >>> df.assign(temp_f=lambda x: x['temp_c'] * 9 / 5 + 32,
        ...           temp_k=lambda x: (x['temp_f'] +  459.67) * 5 / 9)
                  temp_c  temp_f  temp_k
        Portland    17.0    62.6  290.15
        Berkeley    25.0    77.0  298.15
        """
        data = self.copy()

        for k, v in kwargs.items():
            data[k] = com.apply_if_callable(v, data)
        return data

    def _sanitize_column(self, key, value, broadcast=True):
        """
        Ensures new columns (which go into the BlockManager as new blocks) are
        always copied and converted into an array.

        Parameters
        ----------
        key : object
        value : scalar, Series, or array-like
        broadcast : bool, default True
            If ``key`` matches multiple duplicate column names in the
            DataFrame, this parameter indicates whether ``value`` should be
            tiled so that the returned array contains a (duplicated) column for
            each occurrence of the key. If False, ``value`` will not be tiled.

        Returns
        -------
        numpy.ndarray
        """

        def reindexer(value):
            # reindex if necessary

            if value.index.equals(self.index) or not len(self.index):
                value = value._values.copy()
            else:

                # GH 4107
                try:
                    value = value.reindex(self.index)._values
                except ValueError as err:
                    # raised in MultiIndex.from_tuples, see test_insert_error_msmgs
                    if not value.index.is_unique:
                        # duplicate axis
                        raise err

                    # other
                    raise TypeError(
                        "incompatible index of inserted column with frame index"
                    ) from err
            return value

        if isinstance(value, Series):
            value = reindexer(value)

        elif isinstance(value, DataFrame):
            # align right-hand-side columns if self.columns
            # is multi-index and self[key] is a sub-frame
            if isinstance(self.columns, ABCMultiIndex) and key in self.columns:
                loc = self.columns.get_loc(key)
                if isinstance(loc, (slice, Series, np.ndarray, Index)):
                    cols = maybe_droplevels(self.columns[loc], key)
                    if len(cols) and not cols.equals(value.columns):
                        value = value.reindex(cols, axis=1)
            # now align rows
            value = reindexer(value).T

        elif isinstance(value, ExtensionArray):
            # Explicitly copy here, instead of in sanitize_index,
            # as sanitize_index won't copy an EA, even with copy=True
            value = value.copy()
            value = sanitize_index(value, self.index)

        elif isinstance(value, Index) or is_sequence(value):

            # turn me into an ndarray
            value = sanitize_index(value, self.index)
            if not isinstance(value, (np.ndarray, Index)):
                if isinstance(value, list) and len(value) > 0:
                    value = maybe_convert_platform(value)
                else:
                    value = com.asarray_tuplesafe(value)
            elif value.ndim == 2:
                value = value.copy().T
            elif isinstance(value, Index):
                value = value.copy(deep=True)
            else:
                value = value.copy()

            # possibly infer to datetimelike
            if is_object_dtype(value.dtype):
                value = maybe_infer_to_datetimelike(value)

        else:
            # cast ignores pandas dtypes. so save the dtype first
            infer_dtype, _ = infer_dtype_from_scalar(value, pandas_dtype=True)

            # upcast
            value = cast_scalar_to_array(len(self.index), value)
            value = maybe_cast_to_datetime(value, infer_dtype)

        # return internal types directly
        if is_extension_array_dtype(value):
            return value

        # broadcast across multiple columns if necessary
        if broadcast and key in self.columns and value.ndim == 1:
            if not self.columns.is_unique or isinstance(self.columns, ABCMultiIndex):
                existing_piece = self[key]
                if isinstance(existing_piece, DataFrame):
                    value = np.tile(value, (len(existing_piece.columns), 1))

        return np.atleast_2d(np.asarray(value))

    @property
    def _series(self):
        return {
            item: Series(self._mgr.iget(idx), index=self.index, name=item)
            for idx, item in enumerate(self.columns)
        }

    def lookup(self, row_labels, col_labels) -> np.ndarray:
        """
        Label-based "fancy indexing" function for DataFrame.

        Given equal-length arrays of row and column labels, return an
        array of the values corresponding to each (row, col) pair.

        Parameters
        ----------
        row_labels : sequence
            The row labels to use for lookup.
        col_labels : sequence
            The column labels to use for lookup.

        Returns
        -------
        numpy.ndarray
            The found values.
        """
        n = len(row_labels)
        if n != len(col_labels):
            raise ValueError("Row labels must have same size as column labels")
        if not (self.index.is_unique and self.columns.is_unique):
            # GH#33041
            raise ValueError("DataFrame.lookup requires unique index and columns")

        thresh = 1000
        if not self._is_mixed_type or n > thresh:
            values = self.values
            ridx = self.index.get_indexer(row_labels)
            cidx = self.columns.get_indexer(col_labels)
            if (ridx == -1).any():
                raise KeyError("One or more row labels was not found")
            if (cidx == -1).any():
                raise KeyError("One or more column labels was not found")
            flat_index = ridx * len(self.columns) + cidx
            result = values.flat[flat_index]
        else:
            result = np.empty(n, dtype="O")
            for i, (r, c) in enumerate(zip(row_labels, col_labels)):
                result[i] = self._get_value(r, c)

        if is_object_dtype(result):
            result = lib.maybe_convert_objects(result)

        return result

    # ----------------------------------------------------------------------
    # Reindexing and alignment

    def _reindex_axes(self, axes, level, limit, tolerance, method, fill_value, copy):
        frame = self

        columns = axes["columns"]
        if columns is not None:
            frame = frame._reindex_columns(
                columns, method, copy, level, fill_value, limit, tolerance
            )

        index = axes["index"]
        if index is not None:
            frame = frame._reindex_index(
                index, method, copy, level, fill_value, limit, tolerance
            )

        return frame

    def _reindex_index(
        self,
        new_index,
        method,
        copy,
        level,
        fill_value=np.nan,
        limit=None,
        tolerance=None,
    ):
        new_index, indexer = self.index.reindex(
            new_index, method=method, level=level, limit=limit, tolerance=tolerance
        )
        return self._reindex_with_indexers(
            {0: [new_index, indexer]},
            copy=copy,
            fill_value=fill_value,
            allow_dups=False,
        )

    def _reindex_columns(
        self,
        new_columns,
        method,
        copy,
        level,
        fill_value=None,
        limit=None,
        tolerance=None,
    ):
        new_columns, indexer = self.columns.reindex(
            new_columns, method=method, level=level, limit=limit, tolerance=tolerance
        )
        return self._reindex_with_indexers(
            {1: [new_columns, indexer]},
            copy=copy,
            fill_value=fill_value,
            allow_dups=False,
        )

    def _reindex_multi(self, axes, copy, fill_value) -> "DataFrame":
        """
        We are guaranteed non-Nones in the axes.
        """
        new_index, row_indexer = self.index.reindex(axes["index"])
        new_columns, col_indexer = self.columns.reindex(axes["columns"])

        if row_indexer is not None and col_indexer is not None:
            indexer = row_indexer, col_indexer
            new_values = algorithms.take_2d_multi(
                self.values, indexer, fill_value=fill_value
            )
            return self._constructor(new_values, index=new_index, columns=new_columns)
        else:
            return self._reindex_with_indexers(
                {0: [new_index, row_indexer], 1: [new_columns, col_indexer]},
                copy=copy,
                fill_value=fill_value,
            )

    @doc(NDFrame.align, **_shared_doc_kwargs)
    def align(
        self,
        other,
        join="outer",
        axis=None,
        level=None,
        copy=True,
        fill_value=None,
        method=None,
        limit=None,
        fill_axis=0,
        broadcast_axis=None,
    ) -> "DataFrame":
        return super().align(
            other,
            join=join,
            axis=axis,
            level=level,
            copy=copy,
            fill_value=fill_value,
            method=method,
            limit=limit,
            fill_axis=fill_axis,
            broadcast_axis=broadcast_axis,
        )

    @Appender(
        """
        Examples
        --------
        >>> df = pd.DataFrame({"A": [1, 2, 3], "B": [4, 5, 6]})

        Change the row labels.

        >>> df.set_axis(['a', 'b', 'c'], axis='index')
           A  B
        a  1  4
        b  2  5
        c  3  6

        Change the column labels.

        >>> df.set_axis(['I', 'II'], axis='columns')
           I  II
        0  1   4
        1  2   5
        2  3   6

        Now, update the labels inplace.

        >>> df.set_axis(['i', 'ii'], axis='columns', inplace=True)
        >>> df
           i  ii
        0  1   4
        1  2   5
        2  3   6
        """
    )
    @Substitution(
        **_shared_doc_kwargs,
        extended_summary_sub=" column or",
        axis_description_sub=", and 1 identifies the columns",
        see_also_sub=" or columns",
    )
    @Appender(NDFrame.set_axis.__doc__)
    def set_axis(self, labels, axis: Axis = 0, inplace: bool = False):
        return super().set_axis(labels, axis=axis, inplace=inplace)

    @Substitution(**_shared_doc_kwargs)
    @Appender(NDFrame.reindex.__doc__)
    @rewrite_axis_style_signature(
        "labels",
        [
            ("method", None),
            ("copy", True),
            ("level", None),
            ("fill_value", np.nan),
            ("limit", None),
            ("tolerance", None),
        ],
    )
    def reindex(self, *args, **kwargs) -> "DataFrame":
        axes = validate_axis_style_args(self, args, kwargs, "labels", "reindex")
        kwargs.update(axes)
        # Pop these, since the values are in `kwargs` under different names
        kwargs.pop("axis", None)
        kwargs.pop("labels", None)
        return super().reindex(**kwargs)

    def drop(
        self,
        labels=None,
        axis=0,
        index=None,
        columns=None,
        level=None,
        inplace=False,
        errors="raise",
    ):
        """
        Drop specified labels from rows or columns.

        Remove rows or columns by specifying label names and corresponding
        axis, or by specifying directly index or column names. When using a
        multi-index, labels on different levels can be removed by specifying
        the level.

        Parameters
        ----------
        labels : single label or list-like
            Index or column labels to drop.
        axis : {0 or 'index', 1 or 'columns'}, default 0
            Whether to drop labels from the index (0 or 'index') or
            columns (1 or 'columns').
        index : single label or list-like
            Alternative to specifying axis (``labels, axis=0``
            is equivalent to ``index=labels``).
        columns : single label or list-like
            Alternative to specifying axis (``labels, axis=1``
            is equivalent to ``columns=labels``).
        level : int or level name, optional
            For MultiIndex, level from which the labels will be removed.
        inplace : bool, default False
            If True, do operation inplace and return None.
        errors : {'ignore', 'raise'}, default 'raise'
            If 'ignore', suppress error and only existing labels are
            dropped.

        Returns
        -------
        DataFrame
            DataFrame without the removed index or column labels.

        Raises
        ------
        KeyError
            If any of the labels is not found in the selected axis.

        See Also
        --------
        DataFrame.loc : Label-location based indexer for selection by label.
        DataFrame.dropna : Return DataFrame with labels on given axis omitted
            where (all or any) data are missing.
        DataFrame.drop_duplicates : Return DataFrame with duplicate rows
            removed, optionally only considering certain columns.
        Series.drop : Return Series with specified index labels removed.

        Examples
        --------
        >>> df = pd.DataFrame(np.arange(12).reshape(3, 4),
        ...                   columns=['A', 'B', 'C', 'D'])
        >>> df
           A  B   C   D
        0  0  1   2   3
        1  4  5   6   7
        2  8  9  10  11

        Drop columns

        >>> df.drop(['B', 'C'], axis=1)
           A   D
        0  0   3
        1  4   7
        2  8  11

        >>> df.drop(columns=['B', 'C'])
           A   D
        0  0   3
        1  4   7
        2  8  11

        Drop a row by index

        >>> df.drop([0, 1])
           A  B   C   D
        2  8  9  10  11

        Drop columns and/or rows of MultiIndex DataFrame

        >>> midx = pd.MultiIndex(levels=[['lama', 'cow', 'falcon'],
        ...                              ['speed', 'weight', 'length']],
        ...                      codes=[[0, 0, 0, 1, 1, 1, 2, 2, 2],
        ...                             [0, 1, 2, 0, 1, 2, 0, 1, 2]])
        >>> df = pd.DataFrame(index=midx, columns=['big', 'small'],
        ...                   data=[[45, 30], [200, 100], [1.5, 1], [30, 20],
        ...                         [250, 150], [1.5, 0.8], [320, 250],
        ...                         [1, 0.8], [0.3, 0.2]])
        >>> df
                        big     small
        lama    speed   45.0    30.0
                weight  200.0   100.0
                length  1.5     1.0
        cow     speed   30.0    20.0
                weight  250.0   150.0
                length  1.5     0.8
        falcon  speed   320.0   250.0
                weight  1.0     0.8
                length  0.3     0.2

        >>> df.drop(index='cow', columns='small')
                        big
        lama    speed   45.0
                weight  200.0
                length  1.5
        falcon  speed   320.0
                weight  1.0
                length  0.3

        >>> df.drop(index='length', level=1)
                        big     small
        lama    speed   45.0    30.0
                weight  200.0   100.0
        cow     speed   30.0    20.0
                weight  250.0   150.0
        falcon  speed   320.0   250.0
                weight  1.0     0.8
        """
        return super().drop(
            labels=labels,
            axis=axis,
            index=index,
            columns=columns,
            level=level,
            inplace=inplace,
            errors=errors,
        )

    @rewrite_axis_style_signature(
        "mapper",
        [("copy", True), ("inplace", False), ("level", None), ("errors", "ignore")],
    )
    def rename(
        self,
        mapper: Optional[Renamer] = None,
        *,
        index: Optional[Renamer] = None,
        columns: Optional[Renamer] = None,
        axis: Optional[Axis] = None,
        copy: bool = True,
        inplace: bool = False,
        level: Optional[Level] = None,
        errors: str = "ignore",
    ) -> Optional["DataFrame"]:
        """
        Alter axes labels.

        Function / dict values must be unique (1-to-1). Labels not contained in
        a dict / Series will be left as-is. Extra labels listed don't throw an
        error.

        See the :ref:`user guide <basics.rename>` for more.

        Parameters
        ----------
        mapper : dict-like or function
            Dict-like or functions transformations to apply to
            that axis' values. Use either ``mapper`` and ``axis`` to
            specify the axis to target with ``mapper``, or ``index`` and
            ``columns``.
        index : dict-like or function
            Alternative to specifying axis (``mapper, axis=0``
            is equivalent to ``index=mapper``).
        columns : dict-like or function
            Alternative to specifying axis (``mapper, axis=1``
            is equivalent to ``columns=mapper``).
        axis : {0 or 'index', 1 or 'columns'}, default 0
            Axis to target with ``mapper``. Can be either the axis name
            ('index', 'columns') or number (0, 1). The default is 'index'.
        copy : bool, default True
            Also copy underlying data.
        inplace : bool, default False
            Whether to return a new DataFrame. If True then value of copy is
            ignored.
        level : int or level name, default None
            In case of a MultiIndex, only rename labels in the specified
            level.
        errors : {'ignore', 'raise'}, default 'ignore'
            If 'raise', raise a `KeyError` when a dict-like `mapper`, `index`,
            or `columns` contains labels that are not present in the Index
            being transformed.
            If 'ignore', existing keys will be renamed and extra keys will be
            ignored.

        Returns
        -------
        DataFrame
            DataFrame with the renamed axis labels.

        Raises
        ------
        KeyError
            If any of the labels is not found in the selected axis and
            "errors='raise'".

        See Also
        --------
        DataFrame.rename_axis : Set the name of the axis.

        Examples
        --------
        ``DataFrame.rename`` supports two calling conventions

        * ``(index=index_mapper, columns=columns_mapper, ...)``
        * ``(mapper, axis={'index', 'columns'}, ...)``

        We *highly* recommend using keyword arguments to clarify your
        intent.

        Rename columns using a mapping:

        >>> df = pd.DataFrame({"A": [1, 2, 3], "B": [4, 5, 6]})
        >>> df.rename(columns={"A": "a", "B": "c"})
           a  c
        0  1  4
        1  2  5
        2  3  6

        Rename index using a mapping:

        >>> df.rename(index={0: "x", 1: "y", 2: "z"})
           A  B
        x  1  4
        y  2  5
        z  3  6

        Cast index labels to a different type:

        >>> df.index
        RangeIndex(start=0, stop=3, step=1)
        >>> df.rename(index=str).index
        Index(['0', '1', '2'], dtype='object')

        >>> df.rename(columns={"A": "a", "B": "b", "C": "c"}, errors="raise")
        Traceback (most recent call last):
        KeyError: ['C'] not found in axis

        Using axis-style parameters

        >>> df.rename(str.lower, axis='columns')
           a  b
        0  1  4
        1  2  5
        2  3  6

        >>> df.rename({1: 2, 2: 4}, axis='index')
           A  B
        0  1  4
        2  2  5
        4  3  6
        """
        return super().rename(
            mapper=mapper,
            index=index,
            columns=columns,
            axis=axis,
            copy=copy,
            inplace=inplace,
            level=level,
            errors=errors,
        )

    @doc(NDFrame.fillna, **_shared_doc_kwargs)
    def fillna(
        self,
        value=None,
        method=None,
        axis=None,
        inplace=False,
        limit=None,
        downcast=None,
    ) -> Optional["DataFrame"]:
        return super().fillna(
            value=value,
            method=method,
            axis=axis,
            inplace=inplace,
            limit=limit,
            downcast=downcast,
        )

    @doc(NDFrame.replace, **_shared_doc_kwargs)
    def replace(
        self,
        to_replace=None,
        value=None,
        inplace=False,
        limit=None,
        regex=False,
        method="pad",
    ):
        return super().replace(
            to_replace=to_replace,
            value=value,
            inplace=inplace,
            limit=limit,
            regex=regex,
            method=method,
        )

    def _replace_columnwise(
        self, mapping: Dict[Label, Tuple[Any, Any]], inplace: bool, regex
    ):
        """
        Dispatch to Series.replace column-wise.


        Parameters
        ----------
        mapping : dict
            of the form {col: (target, value)}
        inplace : bool
        regex : bool or same types as `to_replace` in DataFrame.replace

        Returns
        -------
        DataFrame or None
        """
        # Operate column-wise
        res = self if inplace else self.copy()
        ax = self.columns

        for i in range(len(ax)):
            if ax[i] in mapping:
                ser = self.iloc[:, i]

                target, value = mapping[ax[i]]
                newobj = ser.replace(target, value, regex=regex)

                res.iloc[:, i] = newobj

        if inplace:
            return
        return res.__finalize__(self)

    @doc(NDFrame.shift, klass=_shared_doc_kwargs["klass"])
    def shift(self, periods=1, freq=None, axis=0, fill_value=None) -> "DataFrame":
        return super().shift(
            periods=periods, freq=freq, axis=axis, fill_value=fill_value
        )

    def set_index(
        self, keys, drop=True, append=False, inplace=False, verify_integrity=False
    ):
        """
        Set the DataFrame index using existing columns.

        Set the DataFrame index (row labels) using one or more existing
        columns or arrays (of the correct length). The index can replace the
        existing index or expand on it.

        Parameters
        ----------
        keys : label or array-like or list of labels/arrays
            This parameter can be either a single column key, a single array of
            the same length as the calling DataFrame, or a list containing an
            arbitrary combination of column keys and arrays. Here, "array"
            encompasses :class:`Series`, :class:`Index`, ``np.ndarray``, and
            instances of :class:`~collections.abc.Iterator`.
        drop : bool, default True
            Delete columns to be used as the new index.
        append : bool, default False
            Whether to append columns to existing index.
        inplace : bool, default False
            Modify the DataFrame in place (do not create a new object).
        verify_integrity : bool, default False
            Check the new index for duplicates. Otherwise defer the check until
            necessary. Setting to False will improve the performance of this
            method.

        Returns
        -------
        DataFrame
            Changed row labels.

        See Also
        --------
        DataFrame.reset_index : Opposite of set_index.
        DataFrame.reindex : Change to new indices or expand indices.
        DataFrame.reindex_like : Change to same indices as other DataFrame.

        Examples
        --------
        >>> df = pd.DataFrame({'month': [1, 4, 7, 10],
        ...                    'year': [2012, 2014, 2013, 2014],
        ...                    'sale': [55, 40, 84, 31]})
        >>> df
           month  year  sale
        0      1  2012    55
        1      4  2014    40
        2      7  2013    84
        3     10  2014    31

        Set the index to become the 'month' column:

        >>> df.set_index('month')
               year  sale
        month
        1      2012    55
        4      2014    40
        7      2013    84
        10     2014    31

        Create a MultiIndex using columns 'year' and 'month':

        >>> df.set_index(['year', 'month'])
                    sale
        year  month
        2012  1     55
        2014  4     40
        2013  7     84
        2014  10    31

        Create a MultiIndex using an Index and a column:

        >>> df.set_index([pd.Index([1, 2, 3, 4]), 'year'])
                 month  sale
           year
        1  2012  1      55
        2  2014  4      40
        3  2013  7      84
        4  2014  10     31

        Create a MultiIndex using two Series:

        >>> s = pd.Series([1, 2, 3, 4])
        >>> df.set_index([s, s**2])
              month  year  sale
        1 1       1  2012    55
        2 4       4  2014    40
        3 9       7  2013    84
        4 16     10  2014    31
        """
        inplace = validate_bool_kwarg(inplace, "inplace")
        if not isinstance(keys, list):
            keys = [keys]

        err_msg = (
            'The parameter "keys" may be a column key, one-dimensional '
            "array, or a list containing only valid column keys and "
            "one-dimensional arrays."
        )

        missing: List[Label] = []
        for col in keys:
            if isinstance(
                col, (ABCIndexClass, ABCSeries, np.ndarray, list, abc.Iterator)
            ):
                # arrays are fine as long as they are one-dimensional
                # iterators get converted to list below
                if getattr(col, "ndim", 1) != 1:
                    raise ValueError(err_msg)
            else:
                # everything else gets tried as a key; see GH 24969
                try:
                    found = col in self.columns
                except TypeError as err:
                    raise TypeError(
                        f"{err_msg}. Received column of type {type(col)}"
                    ) from err
                else:
                    if not found:
                        missing.append(col)

        if missing:
            raise KeyError(f"None of {missing} are in the columns")

        if inplace:
            frame = self
        else:
            frame = self.copy()

        arrays = []
        names = []
        if append:
            names = list(self.index.names)
            if isinstance(self.index, ABCMultiIndex):
                for i in range(self.index.nlevels):
                    arrays.append(self.index._get_level_values(i))
            else:
                arrays.append(self.index)

        to_remove: List[Label] = []
        for col in keys:
            if isinstance(col, ABCMultiIndex):
                for n in range(col.nlevels):
                    arrays.append(col._get_level_values(n))
                names.extend(col.names)
            elif isinstance(col, (ABCIndexClass, ABCSeries)):
                # if Index then not MultiIndex (treated above)
                arrays.append(col)
                names.append(col.name)
            elif isinstance(col, (list, np.ndarray)):
                arrays.append(col)
                names.append(None)
            elif isinstance(col, abc.Iterator):
                arrays.append(list(col))
                names.append(None)
            # from here, col can only be a column label
            else:
                arrays.append(frame[col]._values)
                names.append(col)
                if drop:
                    to_remove.append(col)

            if len(arrays[-1]) != len(self):
                # check newest element against length of calling frame, since
                # ensure_index_from_sequences would not raise for append=False.
                raise ValueError(
                    f"Length mismatch: Expected {len(self)} rows, "
                    f"received array of length {len(arrays[-1])}"
                )

        index = ensure_index_from_sequences(arrays, names)

        if verify_integrity and not index.is_unique:
            duplicates = index[index.duplicated()].unique()
            raise ValueError(f"Index has duplicate keys: {duplicates}")

        # use set to handle duplicate column names gracefully in case of drop
        for c in set(to_remove):
            del frame[c]

        # clear up memory usage
        index._cleanup()

        frame.index = index

        if not inplace:
            return frame

    def reset_index(
        self,
        level: Optional[Union[Hashable, Sequence[Hashable]]] = None,
        drop: bool = False,
        inplace: bool = False,
        col_level: Hashable = 0,
        col_fill: Label = "",
    ) -> Optional["DataFrame"]:
        """
        Reset the index, or a level of it.

        Reset the index of the DataFrame, and use the default one instead.
        If the DataFrame has a MultiIndex, this method can remove one or more
        levels.

        Parameters
        ----------
        level : int, str, tuple, or list, default None
            Only remove the given levels from the index. Removes all levels by
            default.
        drop : bool, default False
            Do not try to insert index into dataframe columns. This resets
            the index to the default integer index.
        inplace : bool, default False
            Modify the DataFrame in place (do not create a new object).
        col_level : int or str, default 0
            If the columns have multiple levels, determines which level the
            labels are inserted into. By default it is inserted into the first
            level.
        col_fill : object, default ''
            If the columns have multiple levels, determines how the other
            levels are named. If None then the index name is repeated.

        Returns
        -------
        DataFrame or None
            DataFrame with the new index or None if ``inplace=True``.

        See Also
        --------
        DataFrame.set_index : Opposite of reset_index.
        DataFrame.reindex : Change to new indices or expand indices.
        DataFrame.reindex_like : Change to same indices as other DataFrame.

        Examples
        --------
        >>> df = pd.DataFrame([('bird', 389.0),
        ...                    ('bird', 24.0),
        ...                    ('mammal', 80.5),
        ...                    ('mammal', np.nan)],
        ...                   index=['falcon', 'parrot', 'lion', 'monkey'],
        ...                   columns=('class', 'max_speed'))
        >>> df
                 class  max_speed
        falcon    bird      389.0
        parrot    bird       24.0
        lion    mammal       80.5
        monkey  mammal        NaN

        When we reset the index, the old index is added as a column, and a
        new sequential index is used:

        >>> df.reset_index()
            index   class  max_speed
        0  falcon    bird      389.0
        1  parrot    bird       24.0
        2    lion  mammal       80.5
        3  monkey  mammal        NaN

        We can use the `drop` parameter to avoid the old index being added as
        a column:

        >>> df.reset_index(drop=True)
            class  max_speed
        0    bird      389.0
        1    bird       24.0
        2  mammal       80.5
        3  mammal        NaN

        You can also use `reset_index` with `MultiIndex`.

        >>> index = pd.MultiIndex.from_tuples([('bird', 'falcon'),
        ...                                    ('bird', 'parrot'),
        ...                                    ('mammal', 'lion'),
        ...                                    ('mammal', 'monkey')],
        ...                                   names=['class', 'name'])
        >>> columns = pd.MultiIndex.from_tuples([('speed', 'max'),
        ...                                      ('species', 'type')])
        >>> df = pd.DataFrame([(389.0, 'fly'),
        ...                    ( 24.0, 'fly'),
        ...                    ( 80.5, 'run'),
        ...                    (np.nan, 'jump')],
        ...                   index=index,
        ...                   columns=columns)
        >>> df
                       speed species
                         max    type
        class  name
        bird   falcon  389.0     fly
               parrot   24.0     fly
        mammal lion     80.5     run
               monkey    NaN    jump

        If the index has multiple levels, we can reset a subset of them:

        >>> df.reset_index(level='class')
                 class  speed species
                          max    type
        name
        falcon    bird  389.0     fly
        parrot    bird   24.0     fly
        lion    mammal   80.5     run
        monkey  mammal    NaN    jump

        If we are not dropping the index, by default, it is placed in the top
        level. We can place it in another level:

        >>> df.reset_index(level='class', col_level=1)
                        speed species
                 class    max    type
        name
        falcon    bird  389.0     fly
        parrot    bird   24.0     fly
        lion    mammal   80.5     run
        monkey  mammal    NaN    jump

        When the index is inserted under another level, we can specify under
        which one with the parameter `col_fill`:

        >>> df.reset_index(level='class', col_level=1, col_fill='species')
                      species  speed species
                        class    max    type
        name
        falcon           bird  389.0     fly
        parrot           bird   24.0     fly
        lion           mammal   80.5     run
        monkey         mammal    NaN    jump

        If we specify a nonexistent level for `col_fill`, it is created:

        >>> df.reset_index(level='class', col_level=1, col_fill='genus')
                        genus  speed species
                        class    max    type
        name
        falcon           bird  389.0     fly
        parrot           bird   24.0     fly
        lion           mammal   80.5     run
        monkey         mammal    NaN    jump
        """
        inplace = validate_bool_kwarg(inplace, "inplace")
        if inplace:
            new_obj = self
        else:
            new_obj = self.copy()

        def _maybe_casted_values(index, labels=None):
            values = index._values
            if not isinstance(index, (PeriodIndex, DatetimeIndex)):
                if values.dtype == np.object_:
                    values = lib.maybe_convert_objects(values)

            # if we have the labels, extract the values with a mask
            if labels is not None:
                mask = labels == -1

                # we can have situations where the whole mask is -1,
                # meaning there is nothing found in labels, so make all nan's
                if mask.all():
                    values = np.empty(len(mask))
                    values.fill(np.nan)
                else:
                    values = values.take(labels)

                    # TODO(https://github.com/pandas-dev/pandas/issues/24206)
                    # Push this into maybe_upcast_putmask?
                    # We can't pass EAs there right now. Looks a bit
                    # complicated.
                    # So we unbox the ndarray_values, op, re-box.
                    values_type = type(values)
                    values_dtype = values.dtype

                    if issubclass(values_type, DatetimeLikeArray):
                        values = values._data  # TODO: can we de-kludge yet?

                    if mask.any():
                        values, _ = maybe_upcast_putmask(values, mask, np.nan)

                    if issubclass(values_type, DatetimeLikeArray):
                        values = values_type(values, dtype=values_dtype)

            return values

        new_index = ibase.default_index(len(new_obj))
        if level is not None:
            if not isinstance(level, (tuple, list)):
                level = [level]
            level = [self.index._get_level_number(lev) for lev in level]
            if len(level) < self.index.nlevels:
                new_index = self.index.droplevel(level)

        if not drop:
            to_insert: Iterable[Tuple[Any, Optional[Any]]]
            if isinstance(self.index, ABCMultiIndex):
                names = [
                    (n if n is not None else f"level_{i}")
                    for i, n in enumerate(self.index.names)
                ]
                to_insert = zip(self.index.levels, self.index.codes)
            else:
                default = "index" if "index" not in self else "level_0"
                names = [default] if self.index.name is None else [self.index.name]
                to_insert = ((self.index, None),)

            multi_col = isinstance(self.columns, ABCMultiIndex)
            for i, (lev, lab) in reversed(list(enumerate(to_insert))):
                if not (level is None or i in level):
                    continue
                name = names[i]
                if multi_col:
                    col_name = list(name) if isinstance(name, tuple) else [name]
                    if col_fill is None:
                        if len(col_name) not in (1, self.columns.nlevels):
                            raise ValueError(
                                "col_fill=None is incompatible "
                                f"with incomplete column name {name}"
                            )
                        col_fill = col_name[0]

                    lev_num = self.columns._get_level_number(col_level)
                    name_lst = [col_fill] * lev_num + col_name
                    missing = self.columns.nlevels - len(name_lst)
                    name_lst += [col_fill] * missing
                    name = tuple(name_lst)
                # to ndarray and maybe infer different dtype
                level_values = _maybe_casted_values(lev, lab)
                new_obj.insert(0, name, level_values)

        new_obj.index = new_index
        if not inplace:
            return new_obj

        return None

    # ----------------------------------------------------------------------
    # Reindex-based selection methods

    @Appender(_shared_docs["isna"] % _shared_doc_kwargs)
    def isna(self) -> "DataFrame":
        result = self._constructor(self._data.isna(func=isna))
        return result.__finalize__(self, method="isna")

    @Appender(_shared_docs["isna"] % _shared_doc_kwargs)
    def isnull(self) -> "DataFrame":
        return self.isna()

    @Appender(_shared_docs["notna"] % _shared_doc_kwargs)
    def notna(self) -> "DataFrame":
        return ~self.isna()

    @Appender(_shared_docs["notna"] % _shared_doc_kwargs)
    def notnull(self) -> "DataFrame":
        return ~self.isna()

    def dropna(self, axis=0, how="any", thresh=None, subset=None, inplace=False):
        """
        Remove missing values.

        See the :ref:`User Guide <missing_data>` for more on which values are
        considered missing, and how to work with missing data.

        Parameters
        ----------
        axis : {0 or 'index', 1 or 'columns'}, default 0
            Determine if rows or columns which contain missing values are
            removed.

            * 0, or 'index' : Drop rows which contain missing values.
            * 1, or 'columns' : Drop columns which contain missing value.

            .. versionchanged:: 1.0.0

               Pass tuple or list to drop on multiple axes.
               Only a single axis is allowed.

        how : {'any', 'all'}, default 'any'
            Determine if row or column is removed from DataFrame, when we have
            at least one NA or all NA.

            * 'any' : If any NA values are present, drop that row or column.
            * 'all' : If all values are NA, drop that row or column.

        thresh : int, optional
            Require that many non-NA values.
        subset : array-like, optional
            Labels along other axis to consider, e.g. if you are dropping rows
            these would be a list of columns to include.
        inplace : bool, default False
            If True, do operation inplace and return None.

        Returns
        -------
        DataFrame
            DataFrame with NA entries dropped from it.

        See Also
        --------
        DataFrame.isna: Indicate missing values.
        DataFrame.notna : Indicate existing (non-missing) values.
        DataFrame.fillna : Replace missing values.
        Series.dropna : Drop missing values.
        Index.dropna : Drop missing indices.

        Examples
        --------
        >>> df = pd.DataFrame({"name": ['Alfred', 'Batman', 'Catwoman'],
        ...                    "toy": [np.nan, 'Batmobile', 'Bullwhip'],
        ...                    "born": [pd.NaT, pd.Timestamp("1940-04-25"),
        ...                             pd.NaT]})
        >>> df
               name        toy       born
        0    Alfred        NaN        NaT
        1    Batman  Batmobile 1940-04-25
        2  Catwoman   Bullwhip        NaT

        Drop the rows where at least one element is missing.

        >>> df.dropna()
             name        toy       born
        1  Batman  Batmobile 1940-04-25

        Drop the columns where at least one element is missing.

        >>> df.dropna(axis='columns')
               name
        0    Alfred
        1    Batman
        2  Catwoman

        Drop the rows where all elements are missing.

        >>> df.dropna(how='all')
               name        toy       born
        0    Alfred        NaN        NaT
        1    Batman  Batmobile 1940-04-25
        2  Catwoman   Bullwhip        NaT

        Keep only the rows with at least 2 non-NA values.

        >>> df.dropna(thresh=2)
               name        toy       born
        1    Batman  Batmobile 1940-04-25
        2  Catwoman   Bullwhip        NaT

        Define in which columns to look for missing values.

        >>> df.dropna(subset=['name', 'born'])
               name        toy       born
        1    Batman  Batmobile 1940-04-25

        Keep the DataFrame with valid entries in the same variable.

        >>> df.dropna(inplace=True)
        >>> df
             name        toy       born
        1  Batman  Batmobile 1940-04-25
        """
        inplace = validate_bool_kwarg(inplace, "inplace")
        if isinstance(axis, (tuple, list)):
            # GH20987
            raise TypeError("supplying multiple axes to axis is no longer supported.")

        axis = self._get_axis_number(axis)
        agg_axis = 1 - axis

        agg_obj = self
        if subset is not None:
            ax = self._get_axis(agg_axis)
            indices = ax.get_indexer_for(subset)
            check = indices == -1
            if check.any():
                raise KeyError(list(np.compress(check, subset)))
            agg_obj = self.take(indices, axis=agg_axis)

        count = agg_obj.count(axis=agg_axis)

        if thresh is not None:
            mask = count >= thresh
        elif how == "any":
            mask = count == len(agg_obj._get_axis(agg_axis))
        elif how == "all":
            mask = count > 0
        else:
            if how is not None:
                raise ValueError(f"invalid how option: {how}")
            else:
                raise TypeError("must specify how or thresh")

        result = self.loc(axis=axis)[mask]

        if inplace:
            self._update_inplace(result)
        else:
            return result

    def drop_duplicates(
        self,
        subset: Optional[Union[Hashable, Sequence[Hashable]]] = None,
        keep: Union[str, bool] = "first",
        inplace: bool = False,
        ignore_index: bool = False,
    ) -> Optional["DataFrame"]:
        """
        Return DataFrame with duplicate rows removed.

        Considering certain columns is optional. Indexes, including time indexes
        are ignored.

        Parameters
        ----------
        subset : column label or sequence of labels, optional
            Only consider certain columns for identifying duplicates, by
            default use all of the columns.
        keep : {'first', 'last', False}, default 'first'
            Determines which duplicates (if any) to keep.
            - ``first`` : Drop duplicates except for the first occurrence.
            - ``last`` : Drop duplicates except for the last occurrence.
            - False : Drop all duplicates.
        inplace : bool, default False
            Whether to drop duplicates in place or to return a copy.
        ignore_index : bool, default False
            If True, the resulting axis will be labeled 0, 1, …, n - 1.

            .. versionadded:: 1.0.0

        Returns
        -------
        DataFrame
            DataFrame with duplicates removed or None if ``inplace=True``.

        See Also
        --------
        DataFrame.value_counts: Count unique combinations of columns.

        Examples
        --------
        Consider dataset containing ramen rating.

        >>> df = pd.DataFrame({
        ...     'brand': ['Yum Yum', 'Yum Yum', 'Indomie', 'Indomie', 'Indomie'],
        ...     'style': ['cup', 'cup', 'cup', 'pack', 'pack'],
        ...     'rating': [4, 4, 3.5, 15, 5]
        ... })
        >>> df
            brand style  rating
        0  Yum Yum   cup     4.0
        1  Yum Yum   cup     4.0
        2  Indomie   cup     3.5
        3  Indomie  pack    15.0
        4  Indomie  pack     5.0

        By default, it removes duplicate rows based on all columns.

        >>> df.drop_duplicates()
            brand style  rating
        0  Yum Yum   cup     4.0
        2  Indomie   cup     3.5
        3  Indomie  pack    15.0
        4  Indomie  pack     5.0

        To remove duplicates on specific column(s), use ``subset``.

        >>> df.drop_duplicates(subset=['brand'])
            brand style  rating
        0  Yum Yum   cup     4.0
        2  Indomie   cup     3.5

        To remove duplicates and keep last occurences, use ``keep``.

        >>> df.drop_duplicates(subset=['brand', 'style'], keep='last')
            brand style  rating
        1  Yum Yum   cup     4.0
        2  Indomie   cup     3.5
        4  Indomie  pack     5.0
        """
        if self.empty:
            return self.copy()

        inplace = validate_bool_kwarg(inplace, "inplace")
        duplicated = self.duplicated(subset, keep=keep)

        result = self[-duplicated]
        if ignore_index:
            result.index = ibase.default_index(len(result))

        if inplace:
            self._update_inplace(result)
            return None
        else:
            return result

    def duplicated(
        self,
        subset: Optional[Union[Hashable, Sequence[Hashable]]] = None,
        keep: Union[str, bool] = "first",
    ) -> "Series":
        """
        Return boolean Series denoting duplicate rows.

        Considering certain columns is optional.

        Parameters
        ----------
        subset : column label or sequence of labels, optional
            Only consider certain columns for identifying duplicates, by
            default use all of the columns.
        keep : {'first', 'last', False}, default 'first'
            Determines which duplicates (if any) to mark.

            - ``first`` : Mark duplicates as ``True`` except for the first occurrence.
            - ``last`` : Mark duplicates as ``True`` except for the last occurrence.
            - False : Mark all duplicates as ``True``.

        Returns
        -------
        Series
            Boolean series for each duplicated rows.

        See Also
        --------
        Index.duplicated : Equivalent method on index.
        Series.duplicated : Equivalent method on Series.
        Series.drop_duplicates : Remove duplicate values from Series.
        DataFrame.drop_duplicates : Remove duplicate values from DataFrame.

        Examples
        --------
        Consider dataset containing ramen rating.

        >>> df = pd.DataFrame({
        ...     'brand': ['Yum Yum', 'Yum Yum', 'Indomie', 'Indomie', 'Indomie'],
        ...     'style': ['cup', 'cup', 'cup', 'pack', 'pack'],
        ...     'rating': [4, 4, 3.5, 15, 5]
        ... })
        >>> df
            brand style  rating
        0  Yum Yum   cup     4.0
        1  Yum Yum   cup     4.0
        2  Indomie   cup     3.5
        3  Indomie  pack    15.0
        4  Indomie  pack     5.0

        By default, for each set of duplicated values, the first occurrence
        is set on False and all others on True.

        >>> df.duplicated()
        0    False
        1     True
        2    False
        3    False
        4    False
        dtype: bool

        By using 'last', the last occurrence of each set of duplicated values
        is set on False and all others on True.

        >>> df.duplicated(keep='last')
        0     True
        1    False
        2    False
        3    False
        4    False
        dtype: bool

        By setting ``keep`` on False, all duplicates are True.

        >>> df.duplicated(keep=False)
        0     True
        1     True
        2    False
        3    False
        4    False
        dtype: bool

        To find duplicates on specific column(s), use ``subset``.

        >>> df.duplicated(subset=['brand'])
        0    False
        1     True
        2    False
        3     True
        4     True
        dtype: bool
        """
        from pandas.core.sorting import get_group_index
        from pandas._libs.hashtable import duplicated_int64, _SIZE_HINT_LIMIT

        if self.empty:
            return Series(dtype=bool)

        def f(vals):
            labels, shape = algorithms.factorize(
                vals, size_hint=min(len(self), _SIZE_HINT_LIMIT)
            )
            return labels.astype("i8", copy=False), len(shape)

        if subset is None:
            subset = self.columns
        elif (
            not np.iterable(subset)
            or isinstance(subset, str)
            or isinstance(subset, tuple)
            and subset in self.columns
        ):
            subset = (subset,)

        #  needed for mypy since can't narrow types using np.iterable
        subset = cast(Iterable, subset)

        # Verify all columns in subset exist in the queried dataframe
        # Otherwise, raise a KeyError, same as if you try to __getitem__ with a
        # key that doesn't exist.
        diff = Index(subset).difference(self.columns)
        if not diff.empty:
            raise KeyError(diff)

        vals = (col.values for name, col in self.items() if name in subset)
        labels, shape = map(list, zip(*map(f, vals)))

        ids = get_group_index(labels, shape, sort=False, xnull=False)
        return Series(duplicated_int64(ids, keep), index=self.index)

    # ----------------------------------------------------------------------
    # Sorting
    # TODO: Just move the sort_values doc here.
    @Substitution(**_shared_doc_kwargs)
    @Appender(NDFrame.sort_values.__doc__)
    def sort_values(  # type: ignore[override] # NOQA # issue 27237
        self,
        by,
        axis=0,
        ascending=True,
        inplace=False,
        kind="quicksort",
        na_position="last",
        ignore_index=False,
        key: ValueKeyFunc = None,
    ):
        inplace = validate_bool_kwarg(inplace, "inplace")
        axis = self._get_axis_number(axis)

        if not isinstance(by, list):
            by = [by]
        if is_sequence(ascending) and len(by) != len(ascending):
            raise ValueError(
                f"Length of ascending ({len(ascending)}) != length of by ({len(by)})"
            )
        if len(by) > 1:
            from pandas.core.sorting import lexsort_indexer

            keys = [self._get_label_or_level_values(x, axis=axis) for x in by]

            # need to rewrap columns in Series to apply key function
            if key is not None:
                keys = [Series(k, name=name) for (k, name) in zip(keys, by)]

            indexer = lexsort_indexer(
                keys, orders=ascending, na_position=na_position, key=key
            )
            indexer = ensure_platform_int(indexer)
        else:
            from pandas.core.sorting import nargsort

            by = by[0]
            k = self._get_label_or_level_values(by, axis=axis)

            # need to rewrap column in Series to apply key function
            if key is not None:
                k = Series(k, name=by)

            if isinstance(ascending, (tuple, list)):
                ascending = ascending[0]

            indexer = nargsort(
                k, kind=kind, ascending=ascending, na_position=na_position, key=key
            )

        new_data = self._mgr.take(
            indexer, axis=self._get_block_manager_axis(axis), verify=False
        )

        if ignore_index:
            new_data.axes[1] = ibase.default_index(len(indexer))

        result = self._constructor(new_data)
        if inplace:
            return self._update_inplace(result)
        else:
            return result.__finalize__(self, method="sort_values")

    def sort_index(
        self,
        axis=0,
        level=None,
        ascending: bool = True,
        inplace: bool = False,
        kind: str = "quicksort",
        na_position: str = "last",
        sort_remaining: bool = True,
        ignore_index: bool = False,
        key: IndexKeyFunc = None,
    ):
        """
        Sort object by labels (along an axis).

        Returns a new DataFrame sorted by label if `inplace` argument is
        ``False``, otherwise updates the original DataFrame and returns None.

        Parameters
        ----------
        axis : {0 or 'index', 1 or 'columns'}, default 0
            The axis along which to sort.  The value 0 identifies the rows,
            and 1 identifies the columns.
        level : int or level name or list of ints or list of level names
            If not None, sort on values in specified index level(s).
        ascending : bool or list of bools, default True
            Sort ascending vs. descending. When the index is a MultiIndex the
            sort direction can be controlled for each level individually.
        inplace : bool, default False
            If True, perform operation in-place.
        kind : {'quicksort', 'mergesort', 'heapsort'}, default 'quicksort'
            Choice of sorting algorithm. See also ndarray.np.sort for more
            information.  `mergesort` is the only stable algorithm. For
            DataFrames, this option is only applied when sorting on a single
            column or label.
        na_position : {'first', 'last'}, default 'last'
            Puts NaNs at the beginning if `first`; `last` puts NaNs at the end.
            Not implemented for MultiIndex.
        sort_remaining : bool, default True
            If True and sorting by level and index is multilevel, sort by other
            levels too (in order) after sorting by specified level.
        ignore_index : bool, default False
            If True, the resulting axis will be labeled 0, 1, …, n - 1.

            .. versionadded:: 1.0.0

        key : callable, optional
            If not None, apply the key function to the index values
            before sorting. This is similar to the `key` argument in the
            builtin :meth:`sorted` function, with the notable difference that
            this `key` function should be *vectorized*. It should expect an
            ``Index`` and return an ``Index`` of the same shape. For MultiIndex
            inputs, the key is applied *per level*.

            .. versionadded:: 1.1.0

        Returns
        -------
        DataFrame
            The original DataFrame sorted by the labels.

        See Also
        --------
        Series.sort_index : Sort Series by the index.
        DataFrame.sort_values : Sort DataFrame by the value.
        Series.sort_values : Sort Series by the value.

        Examples
        --------
        >>> df = pd.DataFrame([1, 2, 3, 4, 5], index=[100, 29, 234, 1, 150],
        ...                   columns=['A'])
        >>> df.sort_index()
             A
        1    4
        29   2
        100  1
        150  5
        234  3

        By default, it sorts in ascending order, to sort in descending order,
        use ``ascending=False``

        >>> df.sort_index(ascending=False)
             A
        234  3
        150  5
        100  1
        29   2
        1    4
        """
        # TODO: this can be combined with Series.sort_index impl as
        # almost identical

        inplace = validate_bool_kwarg(inplace, "inplace")

        axis = self._get_axis_number(axis)
        labels = self._get_axis(axis)

        # apply key to each level separately and create a new index
        if isinstance(labels, ABCMultiIndex):
            labels = labels.apply_key(key, level=level)
        else:
            labels = ensure_key_mapped(labels, key)

        # make sure that the axis is lexsorted to start
        # if not we need to reconstruct to get the correct indexer
        labels = labels._sort_levels_monotonic()
        if level is not None:
            new_axis, indexer = labels.sortlevel(
                level, ascending=ascending, sort_remaining=sort_remaining
            )

        elif isinstance(labels, ABCMultiIndex):
            from pandas.core.sorting import lexsort_indexer

            indexer = lexsort_indexer(
                labels._get_codes_for_sorting(),
                orders=ascending,
                na_position=na_position,
            )
        else:
            from pandas.core.sorting import nargsort

            # Check monotonic-ness before sort an index
            # GH11080
            if (ascending and labels.is_monotonic_increasing) or (
                not ascending and labels.is_monotonic_decreasing
            ):
                if inplace:
                    return
                else:
                    return self.copy()

            indexer = nargsort(
                labels, kind=kind, ascending=ascending, na_position=na_position
            )

        baxis = self._get_block_manager_axis(axis)
        new_data = self._mgr.take(indexer, axis=baxis, verify=False)

        # reconstruct axis if needed
        new_data.axes[baxis] = new_data.axes[baxis]._sort_levels_monotonic()

        if ignore_index:
            new_data.axes[1] = ibase.default_index(len(indexer))

        result = self._constructor(new_data)
        if inplace:
            return self._update_inplace(result)
        else:
            return result.__finalize__(self, method="sort_index")

    def value_counts(
        self,
        subset: Optional[Sequence[Label]] = None,
        normalize: bool = False,
        sort: bool = True,
        ascending: bool = False,
    ):
        """
        Return a Series containing counts of unique rows in the DataFrame.

        .. versionadded:: 1.1.0

        Parameters
        ----------
        subset : list-like, optional
            Columns to use when counting unique combinations.
        normalize : bool, default False
            Return proportions rather than frequencies.
        sort : bool, default True
            Sort by frequencies.
        ascending : bool, default False
            Sort in ascending order.

        Returns
        -------
        Series

        See Also
        --------
        Series.value_counts: Equivalent method on Series.

        Notes
        -----
        The returned Series will have a MultiIndex with one level per input
        column. By default, rows that contain any NA values are omitted from
        the result. By default, the resulting Series will be in descending
        order so that the first element is the most frequently-occurring row.

        Examples
        --------
        >>> df = pd.DataFrame({'num_legs': [2, 4, 4, 6],
        ...                    'num_wings': [2, 0, 0, 0]},
        ...                   index=['falcon', 'dog', 'cat', 'ant'])
        >>> df
                num_legs  num_wings
        falcon         2          2
        dog            4          0
        cat            4          0
        ant            6          0

        >>> df.value_counts()
        num_legs  num_wings
        4         0            2
        6         0            1
        2         2            1
        dtype: int64

        >>> df.value_counts(sort=False)
        num_legs  num_wings
        2         2            1
        4         0            2
        6         0            1
        dtype: int64

        >>> df.value_counts(ascending=True)
        num_legs  num_wings
        2         2            1
        6         0            1
        4         0            2
        dtype: int64

        >>> df.value_counts(normalize=True)
        num_legs  num_wings
        4         0            0.50
        6         0            0.25
        2         2            0.25
        dtype: float64
        """
        if subset is None:
            subset = self.columns.tolist()

        counts = self.groupby(subset).size()

        if sort:
            counts = counts.sort_values(ascending=ascending)
        if normalize:
            counts /= counts.sum()

        # Force MultiIndex for single column
        if len(subset) == 1:
            counts.index = MultiIndex.from_arrays(
                [counts.index], names=[counts.index.name]
            )

        return counts

    def nlargest(self, n, columns, keep="first") -> "DataFrame":
        """
        Return the first `n` rows ordered by `columns` in descending order.

        Return the first `n` rows with the largest values in `columns`, in
        descending order. The columns that are not specified are returned as
        well, but not used for ordering.

        This method is equivalent to
        ``df.sort_values(columns, ascending=False).head(n)``, but more
        performant.

        Parameters
        ----------
        n : int
            Number of rows to return.
        columns : label or list of labels
            Column label(s) to order by.
        keep : {'first', 'last', 'all'}, default 'first'
            Where there are duplicate values:

            - `first` : prioritize the first occurrence(s)
            - `last` : prioritize the last occurrence(s)
            - ``all`` : do not drop any duplicates, even it means
                        selecting more than `n` items.

            .. versionadded:: 0.24.0

        Returns
        -------
        DataFrame
            The first `n` rows ordered by the given columns in descending
            order.

        See Also
        --------
        DataFrame.nsmallest : Return the first `n` rows ordered by `columns` in
            ascending order.
        DataFrame.sort_values : Sort DataFrame by the values.
        DataFrame.head : Return the first `n` rows without re-ordering.

        Notes
        -----
        This function cannot be used with all column types. For example, when
        specifying columns with `object` or `category` dtypes, ``TypeError`` is
        raised.

        Examples
        --------
        >>> df = pd.DataFrame({'population': [59000000, 65000000, 434000,
        ...                                   434000, 434000, 337000, 11300,
        ...                                   11300, 11300],
        ...                    'GDP': [1937894, 2583560 , 12011, 4520, 12128,
        ...                            17036, 182, 38, 311],
        ...                    'alpha-2': ["IT", "FR", "MT", "MV", "BN",
        ...                                "IS", "NR", "TV", "AI"]},
        ...                   index=["Italy", "France", "Malta",
        ...                          "Maldives", "Brunei", "Iceland",
        ...                          "Nauru", "Tuvalu", "Anguilla"])
        >>> df
                  population      GDP alpha-2
        Italy       59000000  1937894      IT
        France      65000000  2583560      FR
        Malta         434000    12011      MT
        Maldives      434000     4520      MV
        Brunei        434000    12128      BN
        Iceland       337000    17036      IS
        Nauru          11300      182      NR
        Tuvalu         11300       38      TV
        Anguilla       11300      311      AI

        In the following example, we will use ``nlargest`` to select the three
        rows having the largest values in column "population".

        >>> df.nlargest(3, 'population')
                population      GDP alpha-2
        France    65000000  2583560      FR
        Italy     59000000  1937894      IT
        Malta       434000    12011      MT

        When using ``keep='last'``, ties are resolved in reverse order:

        >>> df.nlargest(3, 'population', keep='last')
                population      GDP alpha-2
        France    65000000  2583560      FR
        Italy     59000000  1937894      IT
        Brunei      434000    12128      BN

        When using ``keep='all'``, all duplicate items are maintained:

        >>> df.nlargest(3, 'population', keep='all')
                  population      GDP alpha-2
        France      65000000  2583560      FR
        Italy       59000000  1937894      IT
        Malta         434000    12011      MT
        Maldives      434000     4520      MV
        Brunei        434000    12128      BN

        To order by the largest values in column "population" and then "GDP",
        we can specify multiple columns like in the next example.

        >>> df.nlargest(3, ['population', 'GDP'])
                population      GDP alpha-2
        France    65000000  2583560      FR
        Italy     59000000  1937894      IT
        Brunei      434000    12128      BN
        """
        return algorithms.SelectNFrame(self, n=n, keep=keep, columns=columns).nlargest()

    def nsmallest(self, n, columns, keep="first") -> "DataFrame":
        """
        Return the first `n` rows ordered by `columns` in ascending order.

        Return the first `n` rows with the smallest values in `columns`, in
        ascending order. The columns that are not specified are returned as
        well, but not used for ordering.

        This method is equivalent to
        ``df.sort_values(columns, ascending=True).head(n)``, but more
        performant.

        Parameters
        ----------
        n : int
            Number of items to retrieve.
        columns : list or str
            Column name or names to order by.
        keep : {'first', 'last', 'all'}, default 'first'
            Where there are duplicate values:

            - ``first`` : take the first occurrence.
            - ``last`` : take the last occurrence.
            - ``all`` : do not drop any duplicates, even it means
              selecting more than `n` items.

            .. versionadded:: 0.24.0

        Returns
        -------
        DataFrame

        See Also
        --------
        DataFrame.nlargest : Return the first `n` rows ordered by `columns` in
            descending order.
        DataFrame.sort_values : Sort DataFrame by the values.
        DataFrame.head : Return the first `n` rows without re-ordering.

        Examples
        --------
        >>> df = pd.DataFrame({'population': [59000000, 65000000, 434000,
        ...                                   434000, 434000, 337000, 337000,
        ...                                   11300, 11300],
        ...                    'GDP': [1937894, 2583560 , 12011, 4520, 12128,
        ...                            17036, 182, 38, 311],
        ...                    'alpha-2': ["IT", "FR", "MT", "MV", "BN",
        ...                                "IS", "NR", "TV", "AI"]},
        ...                   index=["Italy", "France", "Malta",
        ...                          "Maldives", "Brunei", "Iceland",
        ...                          "Nauru", "Tuvalu", "Anguilla"])
        >>> df
                  population      GDP alpha-2
        Italy       59000000  1937894      IT
        France      65000000  2583560      FR
        Malta         434000    12011      MT
        Maldives      434000     4520      MV
        Brunei        434000    12128      BN
        Iceland       337000    17036      IS
        Nauru         337000      182      NR
        Tuvalu         11300       38      TV
        Anguilla       11300      311      AI

        In the following example, we will use ``nsmallest`` to select the
        three rows having the smallest values in column "population".

        >>> df.nsmallest(3, 'population')
                  population    GDP alpha-2
        Tuvalu         11300     38      TV
        Anguilla       11300    311      AI
        Iceland       337000  17036	     IS

        When using ``keep='last'``, ties are resolved in reverse order:

        >>> df.nsmallest(3, 'population', keep='last')
                  population  GDP alpha-2
        Anguilla       11300  311      AI
        Tuvalu         11300   38      TV
        Nauru         337000  182      NR

        When using ``keep='all'``, all duplicate items are maintained:

        >>> df.nsmallest(3, 'population', keep='all')
                  population    GDP alpha-2
        Tuvalu         11300     38      TV
        Anguilla       11300    311      AI
        Iceland       337000  17036      IS
        Nauru         337000    182      NR

        To order by the smallest values in column "population" and then "GDP", we can
        specify multiple columns like in the next example.

        >>> df.nsmallest(3, ['population', 'GDP'])
                  population  GDP alpha-2
        Tuvalu         11300   38      TV
        Anguilla       11300  311      AI
        Nauru         337000  182      NR
        """
        return algorithms.SelectNFrame(
            self, n=n, keep=keep, columns=columns
        ).nsmallest()

    def swaplevel(self, i=-2, j=-1, axis=0) -> "DataFrame":
        """
        Swap levels i and j in a MultiIndex on a particular axis.

        Parameters
        ----------
        i, j : int or str
            Levels of the indices to be swapped. Can pass level name as string.
        axis : {0 or 'index', 1 or 'columns'}, default 0
            The axis to swap levels on. 0 or 'index' for row-wise, 1 or
            'columns' for column-wise.

        Returns
        -------
        DataFrame
        """
        result = self.copy()

        axis = self._get_axis_number(axis)

        if not isinstance(result._get_axis(axis), ABCMultiIndex):  # pragma: no cover
            raise TypeError("Can only swap levels on a hierarchical axis.")

        if axis == 0:
            assert isinstance(result.index, ABCMultiIndex)
            result.index = result.index.swaplevel(i, j)
        else:
            assert isinstance(result.columns, ABCMultiIndex)
            result.columns = result.columns.swaplevel(i, j)
        return result

    def reorder_levels(self, order, axis=0) -> "DataFrame":
        """
        Rearrange index levels using input order. May not drop or duplicate levels.

        Parameters
        ----------
        order : list of int or list of str
            List representing new level order. Reference level by number
            (position) or by key (label).
        axis : {0 or 'index', 1 or 'columns'}, default 0
            Where to reorder levels.

        Returns
        -------
        DataFrame
        """
        axis = self._get_axis_number(axis)
        if not isinstance(self._get_axis(axis), ABCMultiIndex):  # pragma: no cover
            raise TypeError("Can only reorder levels on a hierarchical axis.")

        result = self.copy()

        if axis == 0:
            assert isinstance(result.index, ABCMultiIndex)
            result.index = result.index.reorder_levels(order)
        else:
            assert isinstance(result.columns, ABCMultiIndex)
            result.columns = result.columns.reorder_levels(order)
        return result

    # ----------------------------------------------------------------------
    # Arithmetic / combination related

    def _combine_frame(self, other: "DataFrame", func, fill_value=None):
        # at this point we have `self._indexed_same(other)`

        if fill_value is None:
            # since _arith_op may be called in a loop, avoid function call
            #  overhead if possible by doing this check once
            _arith_op = func

        else:

            def _arith_op(left, right):
                # for the mixed_type case where we iterate over columns,
                # _arith_op(left, right) is equivalent to
                # left._binop(right, func, fill_value=fill_value)
                left, right = ops.fill_binop(left, right, fill_value)
                return func(left, right)

        if ops.should_series_dispatch(self, other, func):
            # iterate over columns
            new_data = ops.dispatch_to_series(self, other, _arith_op)
        else:
            with np.errstate(all="ignore"):
                res_values = _arith_op(self.values, other.values)
            new_data = dispatch_fill_zeros(func, self.values, other.values, res_values)

        return new_data

    def _construct_result(self, result) -> "DataFrame":
        """
        Wrap the result of an arithmetic, comparison, or logical operation.

        Parameters
        ----------
        result : DataFrame

        Returns
        -------
        DataFrame
        """
        out = self._constructor(result, index=self.index, copy=False)
        # Pin columns instead of passing to constructor for compat with
        #  non-unique columns case
        out.columns = self.columns
        return out

    def combine(
        self, other: "DataFrame", func, fill_value=None, overwrite=True
    ) -> "DataFrame":
        """
        Perform column-wise combine with another DataFrame.

        Combines a DataFrame with `other` DataFrame using `func`
        to element-wise combine columns. The row and column indexes of the
        resulting DataFrame will be the union of the two.

        Parameters
        ----------
        other : DataFrame
            The DataFrame to merge column-wise.
        func : function
            Function that takes two series as inputs and return a Series or a
            scalar. Used to merge the two dataframes column by columns.
        fill_value : scalar value, default None
            The value to fill NaNs with prior to passing any column to the
            merge func.
        overwrite : bool, default True
            If True, columns in `self` that do not exist in `other` will be
            overwritten with NaNs.

        Returns
        -------
        DataFrame
            Combination of the provided DataFrames.

        See Also
        --------
        DataFrame.combine_first : Combine two DataFrame objects and default to
            non-null values in frame calling the method.

        Examples
        --------
        Combine using a simple function that chooses the smaller column.

        >>> df1 = pd.DataFrame({'A': [0, 0], 'B': [4, 4]})
        >>> df2 = pd.DataFrame({'A': [1, 1], 'B': [3, 3]})
        >>> take_smaller = lambda s1, s2: s1 if s1.sum() < s2.sum() else s2
        >>> df1.combine(df2, take_smaller)
           A  B
        0  0  3
        1  0  3

        Example using a true element-wise combine function.

        >>> df1 = pd.DataFrame({'A': [5, 0], 'B': [2, 4]})
        >>> df2 = pd.DataFrame({'A': [1, 1], 'B': [3, 3]})
        >>> df1.combine(df2, np.minimum)
           A  B
        0  1  2
        1  0  3

        Using `fill_value` fills Nones prior to passing the column to the
        merge function.

        >>> df1 = pd.DataFrame({'A': [0, 0], 'B': [None, 4]})
        >>> df2 = pd.DataFrame({'A': [1, 1], 'B': [3, 3]})
        >>> df1.combine(df2, take_smaller, fill_value=-5)
           A    B
        0  0 -5.0
        1  0  4.0

        However, if the same element in both dataframes is None, that None
        is preserved

        >>> df1 = pd.DataFrame({'A': [0, 0], 'B': [None, 4]})
        >>> df2 = pd.DataFrame({'A': [1, 1], 'B': [None, 3]})
        >>> df1.combine(df2, take_smaller, fill_value=-5)
            A    B
        0  0 -5.0
        1  0  3.0

        Example that demonstrates the use of `overwrite` and behavior when
        the axis differ between the dataframes.

        >>> df1 = pd.DataFrame({'A': [0, 0], 'B': [4, 4]})
        >>> df2 = pd.DataFrame({'B': [3, 3], 'C': [-10, 1], }, index=[1, 2])
        >>> df1.combine(df2, take_smaller)
             A    B     C
        0  NaN  NaN   NaN
        1  NaN  3.0 -10.0
        2  NaN  3.0   1.0

        >>> df1.combine(df2, take_smaller, overwrite=False)
             A    B     C
        0  0.0  NaN   NaN
        1  0.0  3.0 -10.0
        2  NaN  3.0   1.0

        Demonstrating the preference of the passed in dataframe.

        >>> df2 = pd.DataFrame({'B': [3, 3], 'C': [1, 1], }, index=[1, 2])
        >>> df2.combine(df1, take_smaller)
           A    B   C
        0  0.0  NaN NaN
        1  0.0  3.0 NaN
        2  NaN  3.0 NaN

        >>> df2.combine(df1, take_smaller, overwrite=False)
             A    B   C
        0  0.0  NaN NaN
        1  0.0  3.0 1.0
        2  NaN  3.0 1.0
        """
        other_idxlen = len(other.index)  # save for compare

        this, other = self.align(other, copy=False)
        new_index = this.index

        if other.empty and len(new_index) == len(self.index):
            return self.copy()

        if self.empty and len(other) == other_idxlen:
            return other.copy()

        # sorts if possible
        new_columns = this.columns.union(other.columns)
        do_fill = fill_value is not None
        result = {}
        for col in new_columns:
            series = this[col]
            otherSeries = other[col]

            this_dtype = series.dtype
            other_dtype = otherSeries.dtype

            this_mask = isna(series)
            other_mask = isna(otherSeries)

            # don't overwrite columns unnecessarily
            # DO propagate if this column is not in the intersection
            if not overwrite and other_mask.all():
                result[col] = this[col].copy()
                continue

            if do_fill:
                series = series.copy()
                otherSeries = otherSeries.copy()
                series[this_mask] = fill_value
                otherSeries[other_mask] = fill_value

            if col not in self.columns:
                # If self DataFrame does not have col in other DataFrame,
                # try to promote series, which is all NaN, as other_dtype.
                new_dtype = other_dtype
                try:
                    series = series.astype(new_dtype, copy=False)
                except ValueError:
                    # e.g. new_dtype is integer types
                    pass
            else:
                # if we have different dtypes, possibly promote
                new_dtype = find_common_type([this_dtype, other_dtype])
                if not is_dtype_equal(this_dtype, new_dtype):
                    series = series.astype(new_dtype)
                if not is_dtype_equal(other_dtype, new_dtype):
                    otherSeries = otherSeries.astype(new_dtype)

            arr = func(series, otherSeries)
            arr = maybe_downcast_to_dtype(arr, this_dtype)

            result[col] = arr

        # convert_objects just in case
        return self._constructor(result, index=new_index, columns=new_columns)

    def combine_first(self, other: "DataFrame") -> "DataFrame":
        """
        Update null elements with value in the same location in `other`.

        Combine two DataFrame objects by filling null values in one DataFrame
        with non-null values from other DataFrame. The row and column indexes
        of the resulting DataFrame will be the union of the two.

        Parameters
        ----------
        other : DataFrame
            Provided DataFrame to use to fill null values.

        Returns
        -------
        DataFrame

        See Also
        --------
        DataFrame.combine : Perform series-wise operation on two DataFrames
            using a given function.

        Examples
        --------
        >>> df1 = pd.DataFrame({'A': [None, 0], 'B': [None, 4]})
        >>> df2 = pd.DataFrame({'A': [1, 1], 'B': [3, 3]})
        >>> df1.combine_first(df2)
             A    B
        0  1.0  3.0
        1  0.0  4.0

        Null values still persist if the location of that null value
        does not exist in `other`

        >>> df1 = pd.DataFrame({'A': [None, 0], 'B': [4, None]})
        >>> df2 = pd.DataFrame({'B': [3, 3], 'C': [1, 1]}, index=[1, 2])
        >>> df1.combine_first(df2)
             A    B    C
        0  NaN  4.0  NaN
        1  0.0  3.0  1.0
        2  NaN  3.0  1.0
        """
        import pandas.core.computation.expressions as expressions

        def extract_values(arr):
            # Does two things:
            # 1. maybe gets the values from the Series / Index
            # 2. convert datelike to i8
            if isinstance(arr, (ABCIndexClass, ABCSeries)):
                arr = arr._values

            if needs_i8_conversion(arr):
                if is_extension_array_dtype(arr.dtype):
                    arr = arr.asi8
                else:
                    arr = arr.view("i8")
            return arr

        def combiner(x, y):
            mask = isna(x)
            if isinstance(mask, (ABCIndexClass, ABCSeries)):
                mask = mask._values

            x_values = extract_values(x)
            y_values = extract_values(y)

            # If the column y in other DataFrame is not in first DataFrame,
            # just return y_values.
            if y.name not in self.columns:
                return y_values

            return expressions.where(mask, y_values, x_values)

        return self.combine(other, combiner, overwrite=False)

    def update(
        self, other, join="left", overwrite=True, filter_func=None, errors="ignore"
    ) -> None:
        """
        Modify in place using non-NA values from another DataFrame.

        Aligns on indices. There is no return value.

        Parameters
        ----------
        other : DataFrame, or object coercible into a DataFrame
            Should have at least one matching index/column label
            with the original DataFrame. If a Series is passed,
            its name attribute must be set, and that will be
            used as the column name to align with the original DataFrame.
        join : {'left'}, default 'left'
            Only left join is implemented, keeping the index and columns of the
            original object.
        overwrite : bool, default True
            How to handle non-NA values for overlapping keys:

            * True: overwrite original DataFrame's values
              with values from `other`.
            * False: only update values that are NA in
              the original DataFrame.

        filter_func : callable(1d-array) -> bool 1d-array, optional
            Can choose to replace values other than NA. Return True for values
            that should be updated.
        errors : {'raise', 'ignore'}, default 'ignore'
            If 'raise', will raise a ValueError if the DataFrame and `other`
            both contain non-NA data in the same place.

            .. versionchanged:: 0.24.0
               Changed from `raise_conflict=False|True`
               to `errors='ignore'|'raise'`.

        Returns
        -------
        None : method directly changes calling object

        Raises
        ------
        ValueError
            * When `errors='raise'` and there's overlapping non-NA data.
            * When `errors` is not either `'ignore'` or `'raise'`
        NotImplementedError
            * If `join != 'left'`

        See Also
        --------
        dict.update : Similar method for dictionaries.
        DataFrame.merge : For column(s)-on-columns(s) operations.

        Examples
        --------
        >>> df = pd.DataFrame({'A': [1, 2, 3],
        ...                    'B': [400, 500, 600]})
        >>> new_df = pd.DataFrame({'B': [4, 5, 6],
        ...                        'C': [7, 8, 9]})
        >>> df.update(new_df)
        >>> df
           A  B
        0  1  4
        1  2  5
        2  3  6

        The DataFrame's length does not increase as a result of the update,
        only values at matching index/column labels are updated.

        >>> df = pd.DataFrame({'A': ['a', 'b', 'c'],
        ...                    'B': ['x', 'y', 'z']})
        >>> new_df = pd.DataFrame({'B': ['d', 'e', 'f', 'g', 'h', 'i']})
        >>> df.update(new_df)
        >>> df
           A  B
        0  a  d
        1  b  e
        2  c  f

        For Series, it's name attribute must be set.

        >>> df = pd.DataFrame({'A': ['a', 'b', 'c'],
        ...                    'B': ['x', 'y', 'z']})
        >>> new_column = pd.Series(['d', 'e'], name='B', index=[0, 2])
        >>> df.update(new_column)
        >>> df
           A  B
        0  a  d
        1  b  y
        2  c  e
        >>> df = pd.DataFrame({'A': ['a', 'b', 'c'],
        ...                    'B': ['x', 'y', 'z']})
        >>> new_df = pd.DataFrame({'B': ['d', 'e']}, index=[1, 2])
        >>> df.update(new_df)
        >>> df
           A  B
        0  a  x
        1  b  d
        2  c  e

        If `other` contains NaNs the corresponding values are not updated
        in the original dataframe.

        >>> df = pd.DataFrame({'A': [1, 2, 3],
        ...                    'B': [400, 500, 600]})
        >>> new_df = pd.DataFrame({'B': [4, np.nan, 6]})
        >>> df.update(new_df)
        >>> df
           A      B
        0  1    4.0
        1  2  500.0
        2  3    6.0
        """
        import pandas.core.computation.expressions as expressions

        # TODO: Support other joins
        if join != "left":  # pragma: no cover
            raise NotImplementedError("Only left join is supported")
        if errors not in ["ignore", "raise"]:
            raise ValueError("The parameter errors must be either 'ignore' or 'raise'")

        if not isinstance(other, DataFrame):
            other = DataFrame(other)

        other = other.reindex_like(self)

        for col in self.columns:
            this = self[col]._values
            that = other[col]._values
            if filter_func is not None:
                with np.errstate(all="ignore"):
                    mask = ~filter_func(this) | isna(that)
            else:
                if errors == "raise":
                    mask_this = notna(that)
                    mask_that = notna(this)
                    if any(mask_this & mask_that):
                        raise ValueError("Data overlaps.")

                if overwrite:
                    mask = isna(that)
                else:
                    mask = notna(this)

            # don't overwrite columns unnecessarily
            if mask.all():
                continue

            self[col] = expressions.where(mask, this, that)

    # ----------------------------------------------------------------------
    # Data reshaping
    @Appender(
        """
Examples
--------
>>> df = pd.DataFrame({'Animal': ['Falcon', 'Falcon',
...                               'Parrot', 'Parrot'],
...                    'Max Speed': [380., 370., 24., 26.]})
>>> df
   Animal  Max Speed
0  Falcon      380.0
1  Falcon      370.0
2  Parrot       24.0
3  Parrot       26.0
>>> df.groupby(['Animal']).mean()
        Max Speed
Animal
Falcon      375.0
Parrot       25.0

**Hierarchical Indexes**

We can groupby different levels of a hierarchical index
using the `level` parameter:

>>> arrays = [['Falcon', 'Falcon', 'Parrot', 'Parrot'],
...           ['Captive', 'Wild', 'Captive', 'Wild']]
>>> index = pd.MultiIndex.from_arrays(arrays, names=('Animal', 'Type'))
>>> df = pd.DataFrame({'Max Speed': [390., 350., 30., 20.]},
...                   index=index)
>>> df
                Max Speed
Animal Type
Falcon Captive      390.0
       Wild         350.0
Parrot Captive       30.0
       Wild          20.0
>>> df.groupby(level=0).mean()
        Max Speed
Animal
Falcon      370.0
Parrot       25.0
>>> df.groupby(level="Type").mean()
         Max Speed
Type
Captive      210.0
Wild         185.0
"""
    )
    @Appender(_shared_docs["groupby"] % _shared_doc_kwargs)
    def groupby(
        self,
        by=None,
        axis=0,
        level=None,
        as_index: bool = True,
        sort: bool = True,
        group_keys: bool = True,
        squeeze: bool = False,
        observed: bool = False,
    ) -> "DataFrameGroupBy":
        from pandas.core.groupby.generic import DataFrameGroupBy

        if level is None and by is None:
            raise TypeError("You have to supply one of 'by' and 'level'")
        axis = self._get_axis_number(axis)

        return DataFrameGroupBy(
            obj=self,
            keys=by,
            axis=axis,
            level=level,
            as_index=as_index,
            sort=sort,
            group_keys=group_keys,
            squeeze=squeeze,
            observed=observed,
        )

    _shared_docs[
        "pivot"
    ] = """
        Return reshaped DataFrame organized by given index / column values.

        Reshape data (produce a "pivot" table) based on column values. Uses
        unique values from specified `index` / `columns` to form axes of the
        resulting DataFrame. This function does not support data
        aggregation, multiple values will result in a MultiIndex in the
        columns. See the :ref:`User Guide <reshaping>` for more on reshaping.

        Parameters
        ----------%s
        index : str or object or a list of str, optional
            Column to use to make new frame's index. If None, uses
            existing index.

            .. versionchanged:: 1.1.0
               Also accept list of index names.

        columns : str or object or a list of str
            Column to use to make new frame's columns.

            .. versionchanged:: 1.1.0
               Also accept list of columns names.

        values : str, object or a list of the previous, optional
            Column(s) to use for populating new frame's values. If not
            specified, all remaining columns will be used and the result will
            have hierarchically indexed columns.

            .. versionchanged:: 0.23.0
               Also accept list of column names.

        Returns
        -------
        DataFrame
            Returns reshaped DataFrame.

        Raises
        ------
        ValueError:
            When there are any `index`, `columns` combinations with multiple
            values. `DataFrame.pivot_table` when you need to aggregate.

        See Also
        --------
        DataFrame.pivot_table : Generalization of pivot that can handle
            duplicate values for one index/column pair.
        DataFrame.unstack : Pivot based on the index values instead of a
            column.

        Notes
        -----
        For finer-tuned control, see hierarchical indexing documentation along
        with the related stack/unstack methods.

        Examples
        --------
        >>> df = pd.DataFrame({'foo': ['one', 'one', 'one', 'two', 'two',
        ...                            'two'],
        ...                    'bar': ['A', 'B', 'C', 'A', 'B', 'C'],
        ...                    'baz': [1, 2, 3, 4, 5, 6],
        ...                    'zoo': ['x', 'y', 'z', 'q', 'w', 't']})
        >>> df
            foo   bar  baz  zoo
        0   one   A    1    x
        1   one   B    2    y
        2   one   C    3    z
        3   two   A    4    q
        4   two   B    5    w
        5   two   C    6    t

        >>> df.pivot(index='foo', columns='bar', values='baz')
        bar  A   B   C
        foo
        one  1   2   3
        two  4   5   6

        >>> df.pivot(index='foo', columns='bar')['baz']
        bar  A   B   C
        foo
        one  1   2   3
        two  4   5   6

        >>> df.pivot(index='foo', columns='bar', values=['baz', 'zoo'])
              baz       zoo
        bar   A  B  C   A  B  C
        foo
        one   1  2  3   x  y  z
        two   4  5  6   q  w  t

        You could also assign a list of column names or a list of index names.

        >>> df = pd.DataFrame({
        ...        "lev1": [1, 1, 1, 2, 2, 2],
        ...        "lev2": [1, 1, 2, 1, 1, 2],
        ...        "lev3": [1, 2, 1, 2, 1, 2],
        ...        "lev4": [1, 2, 3, 4, 5, 6],
        ...        "values": [0, 1, 2, 3, 4, 5]})
        >>> df
            lev1 lev2 lev3 lev4 values
        0   1    1    1    1    0
        1   1    1    2    2    1
        2   1    2    1    3    2
        3   2    1    2    4    3
        4   2    1    1    5    4
        5   2    2    2    6    5

        >>> df.pivot(index="lev1", columns=["lev2", "lev3"],values="values")
        lev2    1         2
        lev3    1    2    1    2
        lev1
        1     0.0  1.0  2.0  NaN
        2     4.0  3.0  NaN  5.0

        >>> df.pivot(index=["lev1", "lev2"], columns=["lev3"],values="values")
              lev3    1    2
        lev1  lev2
           1     1  0.0  1.0
                 2  2.0  NaN
           2     1  4.0  3.0
                 2  NaN  5.0

        A ValueError is raised if there are any duplicates.

        >>> df = pd.DataFrame({"foo": ['one', 'one', 'two', 'two'],
        ...                    "bar": ['A', 'A', 'B', 'C'],
        ...                    "baz": [1, 2, 3, 4]})
        >>> df
           foo bar  baz
        0  one   A    1
        1  one   A    2
        2  two   B    3
        3  two   C    4

        Notice that the first two rows are the same for our `index`
        and `columns` arguments.

        >>> df.pivot(index='foo', columns='bar', values='baz')
        Traceback (most recent call last):
           ...
        ValueError: Index contains duplicate entries, cannot reshape
        """

    @Substitution("")
    @Appender(_shared_docs["pivot"])
    def pivot(self, index=None, columns=None, values=None) -> "DataFrame":
        from pandas.core.reshape.pivot import pivot

        return pivot(self, index=index, columns=columns, values=values)

    _shared_docs[
        "pivot_table"
    ] = """
        Create a spreadsheet-style pivot table as a DataFrame.

        The levels in the pivot table will be stored in MultiIndex objects
        (hierarchical indexes) on the index and columns of the result DataFrame.

        Parameters
        ----------%s
        values : column to aggregate, optional
        index : column, Grouper, array, or list of the previous
            If an array is passed, it must be the same length as the data. The
            list can contain any of the other types (except list).
            Keys to group by on the pivot table index.  If an array is passed,
            it is being used as the same manner as column values.
        columns : column, Grouper, array, or list of the previous
            If an array is passed, it must be the same length as the data. The
            list can contain any of the other types (except list).
            Keys to group by on the pivot table column.  If an array is passed,
            it is being used as the same manner as column values.
        aggfunc : function, list of functions, dict, default numpy.mean
            If list of functions passed, the resulting pivot table will have
            hierarchical columns whose top level are the function names
            (inferred from the function objects themselves)
            If dict is passed, the key is column to aggregate and value
            is function or list of functions.
        fill_value : scalar, default None
            Value to replace missing values with (in the resulting pivot table,
            after aggregation).
        margins : bool, default False
            Add all row / columns (e.g. for subtotal / grand totals).
        dropna : bool, default True
            Do not include columns whose entries are all NaN.
        margins_name : str, default 'All'
            Name of the row / column that will contain the totals
            when margins is True.
        observed : bool, default False
            This only applies if any of the groupers are Categoricals.
            If True: only show observed values for categorical groupers.
            If False: show all values for categorical groupers.

            .. versionchanged:: 0.25.0

        Returns
        -------
        DataFrame
            An Excel style pivot table.

        See Also
        --------
        DataFrame.pivot : Pivot without aggregation that can handle
            non-numeric data.

        Examples
        --------
        >>> df = pd.DataFrame({"A": ["foo", "foo", "foo", "foo", "foo",
        ...                          "bar", "bar", "bar", "bar"],
        ...                    "B": ["one", "one", "one", "two", "two",
        ...                          "one", "one", "two", "two"],
        ...                    "C": ["small", "large", "large", "small",
        ...                          "small", "large", "small", "small",
        ...                          "large"],
        ...                    "D": [1, 2, 2, 3, 3, 4, 5, 6, 7],
        ...                    "E": [2, 4, 5, 5, 6, 6, 8, 9, 9]})
        >>> df
             A    B      C  D  E
        0  foo  one  small  1  2
        1  foo  one  large  2  4
        2  foo  one  large  2  5
        3  foo  two  small  3  5
        4  foo  two  small  3  6
        5  bar  one  large  4  6
        6  bar  one  small  5  8
        7  bar  two  small  6  9
        8  bar  two  large  7  9

        This first example aggregates values by taking the sum.

        >>> table = pd.pivot_table(df, values='D', index=['A', 'B'],
        ...                     columns=['C'], aggfunc=np.sum)
        >>> table
        C        large  small
        A   B
        bar one    4.0    5.0
            two    7.0    6.0
        foo one    4.0    1.0
            two    NaN    6.0

        We can also fill missing values using the `fill_value` parameter.

        >>> table = pd.pivot_table(df, values='D', index=['A', 'B'],
        ...                     columns=['C'], aggfunc=np.sum, fill_value=0)
        >>> table
        C        large  small
        A   B
        bar one      4      5
            two      7      6
        foo one      4      1
            two      0      6

        The next example aggregates by taking the mean across multiple columns.

        >>> table = pd.pivot_table(df, values=['D', 'E'], index=['A', 'C'],
        ...                     aggfunc={'D': np.mean,
        ...                              'E': np.mean})
        >>> table
                        D         E
        A   C
        bar large  5.500000  7.500000
            small  5.500000  8.500000
        foo large  2.000000  4.500000
            small  2.333333  4.333333

        We can also calculate multiple types of aggregations for any given
        value column.

        >>> table = pd.pivot_table(df, values=['D', 'E'], index=['A', 'C'],
        ...                     aggfunc={'D': np.mean,
        ...                              'E': [min, max, np.mean]})
        >>> table
                        D    E
                    mean  max      mean  min
        A   C
        bar large  5.500000  9.0  7.500000  6.0
            small  5.500000  9.0  8.500000  8.0
        foo large  2.000000  5.0  4.500000  4.0
            small  2.333333  6.0  4.333333  2.0
        """

    @Substitution("")
    @Appender(_shared_docs["pivot_table"])
    def pivot_table(
        self,
        values=None,
        index=None,
        columns=None,
        aggfunc="mean",
        fill_value=None,
        margins=False,
        dropna=True,
        margins_name="All",
        observed=False,
    ) -> "DataFrame":
        from pandas.core.reshape.pivot import pivot_table

        return pivot_table(
            self,
            values=values,
            index=index,
            columns=columns,
            aggfunc=aggfunc,
            fill_value=fill_value,
            margins=margins,
            dropna=dropna,
            margins_name=margins_name,
            observed=observed,
        )

    def stack(self, level=-1, dropna=True):
        """
        Stack the prescribed level(s) from columns to index.

        Return a reshaped DataFrame or Series having a multi-level
        index with one or more new inner-most levels compared to the current
        DataFrame. The new inner-most levels are created by pivoting the
        columns of the current dataframe:

          - if the columns have a single level, the output is a Series;
          - if the columns have multiple levels, the new index
            level(s) is (are) taken from the prescribed level(s) and
            the output is a DataFrame.

        The new index levels are sorted.

        Parameters
        ----------
        level : int, str, list, default -1
            Level(s) to stack from the column axis onto the index
            axis, defined as one index or label, or a list of indices
            or labels.
        dropna : bool, default True
            Whether to drop rows in the resulting Frame/Series with
            missing values. Stacking a column level onto the index
            axis can create combinations of index and column values
            that are missing from the original dataframe. See Examples
            section.

        Returns
        -------
        DataFrame or Series
            Stacked dataframe or series.

        See Also
        --------
        DataFrame.unstack : Unstack prescribed level(s) from index axis
             onto column axis.
        DataFrame.pivot : Reshape dataframe from long format to wide
             format.
        DataFrame.pivot_table : Create a spreadsheet-style pivot table
             as a DataFrame.

        Notes
        -----
        The function is named by analogy with a collection of books
        being reorganized from being side by side on a horizontal
        position (the columns of the dataframe) to being stacked
        vertically on top of each other (in the index of the
        dataframe).

        Examples
        --------
        **Single level columns**

        >>> df_single_level_cols = pd.DataFrame([[0, 1], [2, 3]],
        ...                                     index=['cat', 'dog'],
        ...                                     columns=['weight', 'height'])

        Stacking a dataframe with a single level column axis returns a Series:

        >>> df_single_level_cols
             weight height
        cat       0      1
        dog       2      3
        >>> df_single_level_cols.stack()
        cat  weight    0
             height    1
        dog  weight    2
             height    3
        dtype: int64

        **Multi level columns: simple case**

        >>> multicol1 = pd.MultiIndex.from_tuples([('weight', 'kg'),
        ...                                        ('weight', 'pounds')])
        >>> df_multi_level_cols1 = pd.DataFrame([[1, 2], [2, 4]],
        ...                                     index=['cat', 'dog'],
        ...                                     columns=multicol1)

        Stacking a dataframe with a multi-level column axis:

        >>> df_multi_level_cols1
             weight
                 kg    pounds
        cat       1        2
        dog       2        4
        >>> df_multi_level_cols1.stack()
                    weight
        cat kg           1
            pounds       2
        dog kg           2
            pounds       4

        **Missing values**

        >>> multicol2 = pd.MultiIndex.from_tuples([('weight', 'kg'),
        ...                                        ('height', 'm')])
        >>> df_multi_level_cols2 = pd.DataFrame([[1.0, 2.0], [3.0, 4.0]],
        ...                                     index=['cat', 'dog'],
        ...                                     columns=multicol2)

        It is common to have missing values when stacking a dataframe
        with multi-level columns, as the stacked dataframe typically
        has more values than the original dataframe. Missing values
        are filled with NaNs:

        >>> df_multi_level_cols2
            weight height
                kg      m
        cat    1.0    2.0
        dog    3.0    4.0
        >>> df_multi_level_cols2.stack()
                height  weight
        cat kg     NaN     1.0
            m      2.0     NaN
        dog kg     NaN     3.0
            m      4.0     NaN

        **Prescribing the level(s) to be stacked**

        The first parameter controls which level or levels are stacked:

        >>> df_multi_level_cols2.stack(0)
                     kg    m
        cat height  NaN  2.0
            weight  1.0  NaN
        dog height  NaN  4.0
            weight  3.0  NaN
        >>> df_multi_level_cols2.stack([0, 1])
        cat  height  m     2.0
             weight  kg    1.0
        dog  height  m     4.0
             weight  kg    3.0
        dtype: float64

        **Dropping missing values**

        >>> df_multi_level_cols3 = pd.DataFrame([[None, 1.0], [2.0, 3.0]],
        ...                                     index=['cat', 'dog'],
        ...                                     columns=multicol2)

        Note that rows where all values are missing are dropped by
        default but this behaviour can be controlled via the dropna
        keyword parameter:

        >>> df_multi_level_cols3
            weight height
                kg      m
        cat    NaN    1.0
        dog    2.0    3.0
        >>> df_multi_level_cols3.stack(dropna=False)
                height  weight
        cat kg     NaN     NaN
            m      1.0     NaN
        dog kg     NaN     2.0
            m      3.0     NaN
        >>> df_multi_level_cols3.stack(dropna=True)
                height  weight
        cat m      1.0     NaN
        dog kg     NaN     2.0
            m      3.0     NaN
        """
        from pandas.core.reshape.reshape import stack, stack_multiple

        if isinstance(level, (tuple, list)):
            return stack_multiple(self, level, dropna=dropna)
        else:
            return stack(self, level, dropna=dropna)

    def explode(self, column: Union[str, Tuple]) -> "DataFrame":
        """
        Transform each element of a list-like to a row, replicating index values.

        .. versionadded:: 0.25.0

        Parameters
        ----------
        column : str or tuple
            Column to explode.

        Returns
        -------
        DataFrame
            Exploded lists to rows of the subset columns;
            index will be duplicated for these rows.

        Raises
        ------
        ValueError :
            if columns of the frame are not unique.

        See Also
        --------
        DataFrame.unstack : Pivot a level of the (necessarily hierarchical)
            index labels.
        DataFrame.melt : Unpivot a DataFrame from wide format to long format.
        Series.explode : Explode a DataFrame from list-like columns to long format.

        Notes
        -----
        This routine will explode list-likes including lists, tuples,
        Series, and np.ndarray. The result dtype of the subset rows will
        be object. Scalars will be returned unchanged. Empty list-likes will
        result in a np.nan for that row.

        Examples
        --------
        >>> df = pd.DataFrame({'A': [[1, 2, 3], 'foo', [], [3, 4]], 'B': 1})
        >>> df
                   A  B
        0  [1, 2, 3]  1
        1        foo  1
        2         []  1
        3     [3, 4]  1

        >>> df.explode('A')
             A  B
        0    1  1
        0    2  1
        0    3  1
        1  foo  1
        2  NaN  1
        3    3  1
        3    4  1
        """
        if not (is_scalar(column) or isinstance(column, tuple)):
            raise ValueError("column must be a scalar")
        if not self.columns.is_unique:
            raise ValueError("columns must be unique")

        df = self.reset_index(drop=True)
        # TODO: use overload to refine return type of reset_index
        assert df is not None  # needed for mypy
        result = df[column].explode()
        result = df.drop([column], axis=1).join(result)
        result.index = self.index.take(result.index)
        result = result.reindex(columns=self.columns, copy=False)

        return result

    def unstack(self, level=-1, fill_value=None):
        """
        Pivot a level of the (necessarily hierarchical) index labels.

        Returns a DataFrame having a new level of column labels whose inner-most level
        consists of the pivoted index labels.

        If the index is not a MultiIndex, the output will be a Series
        (the analogue of stack when the columns are not a MultiIndex).

        The level involved will automatically get sorted.

        Parameters
        ----------
        level : int, str, or list of these, default -1 (last level)
            Level(s) of index to unstack, can pass level name.
        fill_value : int, str or dict
            Replace NaN with this value if the unstack produces missing values.

        Returns
        -------
        Series or DataFrame

        See Also
        --------
        DataFrame.pivot : Pivot a table based on column values.
        DataFrame.stack : Pivot a level of the column labels (inverse operation
            from `unstack`).

        Examples
        --------
        >>> index = pd.MultiIndex.from_tuples([('one', 'a'), ('one', 'b'),
        ...                                    ('two', 'a'), ('two', 'b')])
        >>> s = pd.Series(np.arange(1.0, 5.0), index=index)
        >>> s
        one  a   1.0
             b   2.0
        two  a   3.0
             b   4.0
        dtype: float64

        >>> s.unstack(level=-1)
             a   b
        one  1.0  2.0
        two  3.0  4.0

        >>> s.unstack(level=0)
           one  two
        a  1.0   3.0
        b  2.0   4.0

        >>> df = s.unstack(level=0)
        >>> df.unstack()
        one  a  1.0
             b  2.0
        two  a  3.0
             b  4.0
        dtype: float64
        """
        from pandas.core.reshape.reshape import unstack

        return unstack(self, level, fill_value)

    _shared_docs[
        "melt"
    ] = """
    Unpivot a DataFrame from wide to long format, optionally leaving identifiers set.

    This function is useful to massage a DataFrame into a format where one
    or more columns are identifier variables (`id_vars`), while all other
    columns, considered measured variables (`value_vars`), are "unpivoted" to
    the row axis, leaving just two non-identifier columns, 'variable' and
    'value'.
    %(versionadded)s
    Parameters
    ----------
    id_vars : tuple, list, or ndarray, optional
        Column(s) to use as identifier variables.
    value_vars : tuple, list, or ndarray, optional
        Column(s) to unpivot. If not specified, uses all columns that
        are not set as `id_vars`.
    var_name : scalar
        Name to use for the 'variable' column. If None it uses
        ``frame.columns.name`` or 'variable'.
    value_name : scalar, default 'value'
        Name to use for the 'value' column.
    col_level : int or str, optional
        If columns are a MultiIndex then use this level to melt.

    Returns
    -------
    DataFrame
        Unpivoted DataFrame.

    See Also
    --------
    %(other)s : Identical method.
    pivot_table : Create a spreadsheet-style pivot table as a DataFrame.
    DataFrame.pivot : Return reshaped DataFrame organized
        by given index / column values.
    DataFrame.explode : Explode a DataFrame from list-like
            columns to long format.

    Examples
    --------
    >>> df = pd.DataFrame({'A': {0: 'a', 1: 'b', 2: 'c'},
    ...                    'B': {0: 1, 1: 3, 2: 5},
    ...                    'C': {0: 2, 1: 4, 2: 6}})
    >>> df
       A  B  C
    0  a  1  2
    1  b  3  4
    2  c  5  6

    >>> %(caller)sid_vars=['A'], value_vars=['B'])
       A variable  value
    0  a        B      1
    1  b        B      3
    2  c        B      5

    >>> %(caller)sid_vars=['A'], value_vars=['B', 'C'])
       A variable  value
    0  a        B      1
    1  b        B      3
    2  c        B      5
    3  a        C      2
    4  b        C      4
    5  c        C      6

    The names of 'variable' and 'value' columns can be customized:

    >>> %(caller)sid_vars=['A'], value_vars=['B'],
    ...         var_name='myVarname', value_name='myValname')
       A myVarname  myValname
    0  a         B          1
    1  b         B          3
    2  c         B          5

    If you have multi-index columns:

    >>> df.columns = [list('ABC'), list('DEF')]
    >>> df
       A  B  C
       D  E  F
    0  a  1  2
    1  b  3  4
    2  c  5  6

    >>> %(caller)scol_level=0, id_vars=['A'], value_vars=['B'])
       A variable  value
    0  a        B      1
    1  b        B      3
    2  c        B      5

    >>> %(caller)sid_vars=[('A', 'D')], value_vars=[('B', 'E')])
      (A, D) variable_0 variable_1  value
    0      a          B          E      1
    1      b          B          E      3
    2      c          B          E      5
    """

    @Appender(
        _shared_docs["melt"]
        % dict(
            caller="df.melt(",
            versionadded="\n    .. versionadded:: 0.20.0\n",
            other="melt",
        )
    )
    def melt(
        self,
        id_vars=None,
        value_vars=None,
        var_name=None,
        value_name="value",
        col_level=None,
    ) -> "DataFrame":
        from pandas.core.reshape.melt import melt

        return melt(
            self,
            id_vars=id_vars,
            value_vars=value_vars,
            var_name=var_name,
            value_name=value_name,
            col_level=col_level,
        )

    # ----------------------------------------------------------------------
    # Time series-related

    def diff(self, periods: int = 1, axis: Axis = 0) -> "DataFrame":
        """
        First discrete difference of element.

        Calculates the difference of a DataFrame element compared with another
        element in the DataFrame (default is the element in the same column
        of the previous row).

        Parameters
        ----------
        periods : int, default 1
            Periods to shift for calculating difference, accepts negative
            values.
        axis : {0 or 'index', 1 or 'columns'}, default 0
            Take difference over rows (0) or columns (1).

        Returns
        -------
        DataFrame

        See Also
        --------
        Series.diff: First discrete difference for a Series.
        DataFrame.pct_change: Percent change over given number of periods.
        DataFrame.shift: Shift index by desired number of periods with an
            optional time freq.

        Notes
        -----
        For boolean dtypes, this uses :meth:`operator.xor` rather than
        :meth:`operator.sub`.

        Examples
        --------
        Difference with previous row

        >>> df = pd.DataFrame({'a': [1, 2, 3, 4, 5, 6],
        ...                    'b': [1, 1, 2, 3, 5, 8],
        ...                    'c': [1, 4, 9, 16, 25, 36]})
        >>> df
           a  b   c
        0  1  1   1
        1  2  1   4
        2  3  2   9
        3  4  3  16
        4  5  5  25
        5  6  8  36

        >>> df.diff()
             a    b     c
        0  NaN  NaN   NaN
        1  1.0  0.0   3.0
        2  1.0  1.0   5.0
        3  1.0  1.0   7.0
        4  1.0  2.0   9.0
        5  1.0  3.0  11.0

        Difference with previous column

        >>> df.diff(axis=1)
            a    b     c
        0 NaN  0.0   0.0
        1 NaN -1.0   3.0
        2 NaN -1.0   7.0
        3 NaN -1.0  13.0
        4 NaN  0.0  20.0
        5 NaN  2.0  28.0

        Difference with 3rd previous row

        >>> df.diff(periods=3)
             a    b     c
        0  NaN  NaN   NaN
        1  NaN  NaN   NaN
        2  NaN  NaN   NaN
        3  3.0  2.0  15.0
        4  3.0  4.0  21.0
        5  3.0  6.0  27.0

        Difference with following row

        >>> df.diff(periods=-1)
             a    b     c
        0 -1.0  0.0  -3.0
        1 -1.0 -1.0  -5.0
        2 -1.0 -1.0  -7.0
        3 -1.0 -2.0  -9.0
        4 -1.0 -3.0 -11.0
        5  NaN  NaN   NaN
        """
        bm_axis = self._get_block_manager_axis(axis)
        self._consolidate_inplace()

        if bm_axis == 0 and periods != 0:
            return self.T.diff(periods, axis=0).T

        new_data = self._mgr.diff(n=periods, axis=bm_axis)
        return self._constructor(new_data)

    # ----------------------------------------------------------------------
    # Function application

    def _gotitem(
        self,
        key: Union[str, List[str]],
        ndim: int,
        subset: Optional[Union[Series, ABCDataFrame]] = None,
    ) -> Union[Series, ABCDataFrame]:
        """
        Sub-classes to define. Return a sliced object.

        Parameters
        ----------
        key : string / list of selections
        ndim : 1,2
            requested ndim of result
        subset : object, default None
            subset to act on
        """
        if subset is None:
            subset = self
        elif subset.ndim == 1:  # is Series
            return subset

        # TODO: _shallow_copy(subset)?
        return subset[key]

    _agg_summary_and_see_also_doc = dedent(
        """
    The aggregation operations are always performed over an axis, either the
    index (default) or the column axis. This behavior is different from
    `numpy` aggregation functions (`mean`, `median`, `prod`, `sum`, `std`,
    `var`), where the default is to compute the aggregation of the flattened
    array, e.g., ``numpy.mean(arr_2d)`` as opposed to
    ``numpy.mean(arr_2d, axis=0)``.

    `agg` is an alias for `aggregate`. Use the alias.

    See Also
    --------
    DataFrame.apply : Perform any type of operations.
    DataFrame.transform : Perform transformation type operations.
    core.groupby.GroupBy : Perform operations over groups.
    core.resample.Resampler : Perform operations over resampled bins.
    core.window.Rolling : Perform operations over rolling window.
    core.window.Expanding : Perform operations over expanding window.
    core.window.EWM : Perform operation over exponential weighted
        window.
    """
    )

    _agg_examples_doc = dedent(
        """
    Examples
    --------
    >>> df = pd.DataFrame([[1, 2, 3],
    ...                    [4, 5, 6],
    ...                    [7, 8, 9],
    ...                    [np.nan, np.nan, np.nan]],
    ...                   columns=['A', 'B', 'C'])

    Aggregate these functions over the rows.

    >>> df.agg(['sum', 'min'])
            A     B     C
    sum  12.0  15.0  18.0
    min   1.0   2.0   3.0

    Different aggregations per column.

    >>> df.agg({'A' : ['sum', 'min'], 'B' : ['min', 'max']})
            A    B
    max   NaN  8.0
    min   1.0  2.0
    sum  12.0  NaN

    Aggregate over the columns.

    >>> df.agg("mean", axis="columns")
    0    2.0
    1    5.0
    2    8.0
    3    NaN
    dtype: float64
    """
    )

    @Substitution(
        see_also=_agg_summary_and_see_also_doc,
        examples=_agg_examples_doc,
        versionadded="\n.. versionadded:: 0.20.0\n",
        **_shared_doc_kwargs,
    )
    @Appender(_shared_docs["aggregate"])
    def aggregate(self, func, axis=0, *args, **kwargs):
        axis = self._get_axis_number(axis)

        result = None
        try:
            result, how = self._aggregate(func, axis=axis, *args, **kwargs)
        except TypeError:
            pass
        if result is None:
            return self.apply(func, axis=axis, args=args, **kwargs)
        return result

    def _aggregate(self, arg, axis=0, *args, **kwargs):
        if axis == 1:
            # NDFrame.aggregate returns a tuple, and we need to transpose
            # only result
            result, how = self.T._aggregate(arg, *args, **kwargs)
            result = result.T if result is not None else result
            return result, how
        return super()._aggregate(arg, *args, **kwargs)

    agg = aggregate

    @Appender(_shared_docs["transform"] % _shared_doc_kwargs)
    def transform(self, func, axis=0, *args, **kwargs) -> "DataFrame":
        axis = self._get_axis_number(axis)
        if axis == 1:
            return self.T.transform(func, *args, **kwargs).T
        return super().transform(func, *args, **kwargs)

    def apply(self, func, axis=0, raw=False, result_type=None, args=(), **kwds):
        """
        Apply a function along an axis of the DataFrame.

        Objects passed to the function are Series objects whose index is
        either the DataFrame's index (``axis=0``) or the DataFrame's columns
        (``axis=1``). By default (``result_type=None``), the final return type
        is inferred from the return type of the applied function. Otherwise,
        it depends on the `result_type` argument.

        Parameters
        ----------
        func : function
            Function to apply to each column or row.
        axis : {0 or 'index', 1 or 'columns'}, default 0
            Axis along which the function is applied:

            * 0 or 'index': apply function to each column.
            * 1 or 'columns': apply function to each row.

        raw : bool, default False
            Determines if row or column is passed as a Series or ndarray object:

            * ``False`` : passes each row or column as a Series to the
              function.
            * ``True`` : the passed function will receive ndarray objects
              instead.
              If you are just applying a NumPy reduction function this will
              achieve much better performance.

        result_type : {'expand', 'reduce', 'broadcast', None}, default None
            These only act when ``axis=1`` (columns):

            * 'expand' : list-like results will be turned into columns.
            * 'reduce' : returns a Series if possible rather than expanding
              list-like results. This is the opposite of 'expand'.
            * 'broadcast' : results will be broadcast to the original shape
              of the DataFrame, the original index and columns will be
              retained.

            The default behaviour (None) depends on the return value of the
            applied function: list-like results will be returned as a Series
            of those. However if the apply function returns a Series these
            are expanded to columns.

            .. versionadded:: 0.23.0

        args : tuple
            Positional arguments to pass to `func` in addition to the
            array/series.
        **kwds
            Additional keyword arguments to pass as keywords arguments to
            `func`.

        Returns
        -------
        Series or DataFrame
            Result of applying ``func`` along the given axis of the
            DataFrame.

        See Also
        --------
        DataFrame.applymap: For elementwise operations.
        DataFrame.aggregate: Only perform aggregating type operations.
        DataFrame.transform: Only perform transforming type operations.

        Examples
        --------
        >>> df = pd.DataFrame([[4, 9]] * 3, columns=['A', 'B'])
        >>> df
           A  B
        0  4  9
        1  4  9
        2  4  9

        Using a numpy universal function (in this case the same as
        ``np.sqrt(df)``):

        >>> df.apply(np.sqrt)
             A    B
        0  2.0  3.0
        1  2.0  3.0
        2  2.0  3.0

        Using a reducing function on either axis

        >>> df.apply(np.sum, axis=0)
        A    12
        B    27
        dtype: int64

        >>> df.apply(np.sum, axis=1)
        0    13
        1    13
        2    13
        dtype: int64

        Returning a list-like will result in a Series

        >>> df.apply(lambda x: [1, 2], axis=1)
        0    [1, 2]
        1    [1, 2]
        2    [1, 2]
        dtype: object

        Passing ``result_type='expand'`` will expand list-like results
        to columns of a Dataframe

        >>> df.apply(lambda x: [1, 2], axis=1, result_type='expand')
           0  1
        0  1  2
        1  1  2
        2  1  2

        Returning a Series inside the function is similar to passing
        ``result_type='expand'``. The resulting column names
        will be the Series index.

        >>> df.apply(lambda x: pd.Series([1, 2], index=['foo', 'bar']), axis=1)
           foo  bar
        0    1    2
        1    1    2
        2    1    2

        Passing ``result_type='broadcast'`` will ensure the same shape
        result, whether list-like or scalar is returned by the function,
        and broadcast it along the axis. The resulting column names will
        be the originals.

        >>> df.apply(lambda x: [1, 2], axis=1, result_type='broadcast')
           A  B
        0  1  2
        1  1  2
        2  1  2
        """
        from pandas.core.apply import frame_apply

        op = frame_apply(
            self,
            func=func,
            axis=axis,
            raw=raw,
            result_type=result_type,
            args=args,
            kwds=kwds,
        )
        return op.get_result()

    def applymap(self, func) -> "DataFrame":
        """
        Apply a function to a Dataframe elementwise.

        This method applies a function that accepts and returns a scalar
        to every element of a DataFrame.

        Parameters
        ----------
        func : callable
            Python function, returns a single value from a single value.

        Returns
        -------
        DataFrame
            Transformed DataFrame.

        See Also
        --------
        DataFrame.apply : Apply a function along input axis of DataFrame.

        Notes
        -----
        In the current implementation applymap calls `func` twice on the
        first column/row to decide whether it can take a fast or slow
        code path. This can lead to unexpected behavior if `func` has
        side-effects, as they will take effect twice for the first
        column/row.

        Examples
        --------
        >>> df = pd.DataFrame([[1, 2.12], [3.356, 4.567]])
        >>> df
               0      1
        0  1.000  2.120
        1  3.356  4.567

        >>> df.applymap(lambda x: len(str(x)))
           0  1
        0  3  4
        1  5  5

        Note that a vectorized version of `func` often exists, which will
        be much faster. You could square each number elementwise.

        >>> df.applymap(lambda x: x**2)
                   0          1
        0   1.000000   4.494400
        1  11.262736  20.857489

        But it's better to avoid applymap in that case.

        >>> df ** 2
                   0          1
        0   1.000000   4.494400
        1  11.262736  20.857489
        """
        # if we have a dtype == 'M8[ns]', provide boxed values
        def infer(x):
            if x.empty:
                return lib.map_infer(x, func)
            return lib.map_infer(x.astype(object).values, func)

        return self.apply(infer)

    # ----------------------------------------------------------------------
    # Merging / joining methods

    def append(
        self, other, ignore_index=False, verify_integrity=False, sort=False
    ) -> "DataFrame":
        """
        Append rows of `other` to the end of caller, returning a new object.

        Columns in `other` that are not in the caller are added as new columns.

        Parameters
        ----------
        other : DataFrame or Series/dict-like object, or list of these
            The data to append.
        ignore_index : bool, default False
            If True, do not use the index labels.
        verify_integrity : bool, default False
            If True, raise ValueError on creating index with duplicates.
        sort : bool, default False
            Sort columns if the columns of `self` and `other` are not aligned.

            .. versionadded:: 0.23.0
            .. versionchanged:: 1.0.0

                Changed to not sort by default.

        Returns
        -------
        DataFrame

        See Also
        --------
        concat : General function to concatenate DataFrame or Series objects.

        Notes
        -----
        If a list of dict/series is passed and the keys are all contained in
        the DataFrame's index, the order of the columns in the resulting
        DataFrame will be unchanged.

        Iteratively appending rows to a DataFrame can be more computationally
        intensive than a single concatenate. A better solution is to append
        those rows to a list and then concatenate the list with the original
        DataFrame all at once.

        Examples
        --------
        >>> df = pd.DataFrame([[1, 2], [3, 4]], columns=list('AB'))
        >>> df
           A  B
        0  1  2
        1  3  4
        >>> df2 = pd.DataFrame([[5, 6], [7, 8]], columns=list('AB'))
        >>> df.append(df2)
           A  B
        0  1  2
        1  3  4
        0  5  6
        1  7  8

        With `ignore_index` set to True:

        >>> df.append(df2, ignore_index=True)
           A  B
        0  1  2
        1  3  4
        2  5  6
        3  7  8

        The following, while not recommended methods for generating DataFrames,
        show two ways to generate a DataFrame from multiple data sources.

        Less efficient:

        >>> df = pd.DataFrame(columns=['A'])
        >>> for i in range(5):
        ...     df = df.append({'A': i}, ignore_index=True)
        >>> df
           A
        0  0
        1  1
        2  2
        3  3
        4  4

        More efficient:

        >>> pd.concat([pd.DataFrame([i], columns=['A']) for i in range(5)],
        ...           ignore_index=True)
           A
        0  0
        1  1
        2  2
        3  3
        4  4
        """
        if isinstance(other, (Series, dict)):
            if isinstance(other, dict):
                if not ignore_index:
                    raise TypeError("Can only append a dict if ignore_index=True")
                other = Series(other)
            if other.name is None and not ignore_index:
                raise TypeError(
                    "Can only append a Series if ignore_index=True "
                    "or if the Series has a name"
                )

            index = Index([other.name], name=self.index.name)
            idx_diff = other.index.difference(self.columns)
            try:
                combined_columns = self.columns.append(idx_diff)
            except TypeError:
                combined_columns = self.columns.astype(object).append(idx_diff)
            other = (
                other.reindex(combined_columns, copy=False)
                .to_frame()
                .T.infer_objects()
                .rename_axis(index.names, copy=False)
            )
            if not self.columns.equals(combined_columns):
                self = self.reindex(columns=combined_columns)
        elif isinstance(other, list):
            if not other:
                pass
            elif not isinstance(other[0], DataFrame):
                other = DataFrame(other)
                if (self.columns.get_indexer(other.columns) >= 0).all():
                    other = other.reindex(columns=self.columns)

        from pandas.core.reshape.concat import concat

        if isinstance(other, (list, tuple)):
            to_concat = [self, *other]
        else:
            to_concat = [self, other]
        return concat(
            to_concat,
            ignore_index=ignore_index,
            verify_integrity=verify_integrity,
            sort=sort,
        )

    def join(
        self, other, on=None, how="left", lsuffix="", rsuffix="", sort=False
    ) -> "DataFrame":
        """
        Join columns of another DataFrame.

        Join columns with `other` DataFrame either on index or on a key
        column. Efficiently join multiple DataFrame objects by index at once by
        passing a list.

        Parameters
        ----------
        other : DataFrame, Series, or list of DataFrame
            Index should be similar to one of the columns in this one. If a
            Series is passed, its name attribute must be set, and that will be
            used as the column name in the resulting joined DataFrame.
        on : str, list of str, or array-like, optional
            Column or index level name(s) in the caller to join on the index
            in `other`, otherwise joins index-on-index. If multiple
            values given, the `other` DataFrame must have a MultiIndex. Can
            pass an array as the join key if it is not already contained in
            the calling DataFrame. Like an Excel VLOOKUP operation.
        how : {'left', 'right', 'outer', 'inner'}, default 'left'
            How to handle the operation of the two objects.

            * left: use calling frame's index (or column if on is specified)
            * right: use `other`'s index.
            * outer: form union of calling frame's index (or column if on is
              specified) with `other`'s index, and sort it.
              lexicographically.
            * inner: form intersection of calling frame's index (or column if
              on is specified) with `other`'s index, preserving the order
              of the calling's one.
        lsuffix : str, default ''
            Suffix to use from left frame's overlapping columns.
        rsuffix : str, default ''
            Suffix to use from right frame's overlapping columns.
        sort : bool, default False
            Order result DataFrame lexicographically by the join key. If False,
            the order of the join key depends on the join type (how keyword).

        Returns
        -------
        DataFrame
            A dataframe containing columns from both the caller and `other`.

        See Also
        --------
        DataFrame.merge : For column(s)-on-columns(s) operations.

        Notes
        -----
        Parameters `on`, `lsuffix`, and `rsuffix` are not supported when
        passing a list of `DataFrame` objects.

        Support for specifying index levels as the `on` parameter was added
        in version 0.23.0.

        Examples
        --------
        >>> df = pd.DataFrame({'key': ['K0', 'K1', 'K2', 'K3', 'K4', 'K5'],
        ...                    'A': ['A0', 'A1', 'A2', 'A3', 'A4', 'A5']})

        >>> df
          key   A
        0  K0  A0
        1  K1  A1
        2  K2  A2
        3  K3  A3
        4  K4  A4
        5  K5  A5

        >>> other = pd.DataFrame({'key': ['K0', 'K1', 'K2'],
        ...                       'B': ['B0', 'B1', 'B2']})

        >>> other
          key   B
        0  K0  B0
        1  K1  B1
        2  K2  B2

        Join DataFrames using their indexes.

        >>> df.join(other, lsuffix='_caller', rsuffix='_other')
          key_caller   A key_other    B
        0         K0  A0        K0   B0
        1         K1  A1        K1   B1
        2         K2  A2        K2   B2
        3         K3  A3       NaN  NaN
        4         K4  A4       NaN  NaN
        5         K5  A5       NaN  NaN

        If we want to join using the key columns, we need to set key to be
        the index in both `df` and `other`. The joined DataFrame will have
        key as its index.

        >>> df.set_index('key').join(other.set_index('key'))
              A    B
        key
        K0   A0   B0
        K1   A1   B1
        K2   A2   B2
        K3   A3  NaN
        K4   A4  NaN
        K5   A5  NaN

        Another option to join using the key columns is to use the `on`
        parameter. DataFrame.join always uses `other`'s index but we can use
        any column in `df`. This method preserves the original DataFrame's
        index in the result.

        >>> df.join(other.set_index('key'), on='key')
          key   A    B
        0  K0  A0   B0
        1  K1  A1   B1
        2  K2  A2   B2
        3  K3  A3  NaN
        4  K4  A4  NaN
        5  K5  A5  NaN
        """
        return self._join_compat(
            other, on=on, how=how, lsuffix=lsuffix, rsuffix=rsuffix, sort=sort
        )

    def _join_compat(
        self, other, on=None, how="left", lsuffix="", rsuffix="", sort=False
    ):
        from pandas.core.reshape.merge import merge
        from pandas.core.reshape.concat import concat

        if isinstance(other, Series):
            if other.name is None:
                raise ValueError("Other Series must have a name")
            other = DataFrame({other.name: other})

        if isinstance(other, DataFrame):
            return merge(
                self,
                other,
                left_on=on,
                how=how,
                left_index=on is None,
                right_index=True,
                suffixes=(lsuffix, rsuffix),
                sort=sort,
            )
        else:
            if on is not None:
                raise ValueError(
                    "Joining multiple DataFrames only supported for joining on index"
                )

            frames = [self] + list(other)

            can_concat = all(df.index.is_unique for df in frames)

            # join indexes only using concat
            if can_concat:
                if how == "left":
                    res = concat(
                        frames, axis=1, join="outer", verify_integrity=True, sort=sort
                    )
                    return res.reindex(self.index, copy=False)
                else:
                    return concat(
                        frames, axis=1, join=how, verify_integrity=True, sort=sort
                    )

            joined = frames[0]

            for frame in frames[1:]:
                joined = merge(
                    joined, frame, how=how, left_index=True, right_index=True
                )

            return joined

    @Substitution("")
    @Appender(_merge_doc, indents=2)
    def merge(
        self,
        right,
        how="inner",
        on=None,
        left_on=None,
        right_on=None,
        left_index=False,
        right_index=False,
        sort=False,
        suffixes=("_x", "_y"),
        copy=True,
        indicator=False,
        validate=None,
    ) -> "DataFrame":
        from pandas.core.reshape.merge import merge

        return merge(
            self,
            right,
            how=how,
            on=on,
            left_on=left_on,
            right_on=right_on,
            left_index=left_index,
            right_index=right_index,
            sort=sort,
            suffixes=suffixes,
            copy=copy,
            indicator=indicator,
            validate=validate,
        )

    def round(self, decimals=0, *args, **kwargs) -> "DataFrame":
        """
        Round a DataFrame to a variable number of decimal places.

        Parameters
        ----------
        decimals : int, dict, Series
            Number of decimal places to round each column to. If an int is
            given, round each column to the same number of places.
            Otherwise dict and Series round to variable numbers of places.
            Column names should be in the keys if `decimals` is a
            dict-like, or in the index if `decimals` is a Series. Any
            columns not included in `decimals` will be left as is. Elements
            of `decimals` which are not columns of the input will be
            ignored.
        *args
            Additional keywords have no effect but might be accepted for
            compatibility with numpy.
        **kwargs
            Additional keywords have no effect but might be accepted for
            compatibility with numpy.

        Returns
        -------
        DataFrame
            A DataFrame with the affected columns rounded to the specified
            number of decimal places.

        See Also
        --------
        numpy.around : Round a numpy array to the given number of decimals.
        Series.round : Round a Series to the given number of decimals.

        Examples
        --------
        >>> df = pd.DataFrame([(.21, .32), (.01, .67), (.66, .03), (.21, .18)],
        ...                   columns=['dogs', 'cats'])
        >>> df
            dogs  cats
        0  0.21  0.32
        1  0.01  0.67
        2  0.66  0.03
        3  0.21  0.18

        By providing an integer each column is rounded to the same number
        of decimal places

        >>> df.round(1)
            dogs  cats
        0   0.2   0.3
        1   0.0   0.7
        2   0.7   0.0
        3   0.2   0.2

        With a dict, the number of places for specific columns can be
        specified with the column names as key and the number of decimal
        places as value

        >>> df.round({'dogs': 1, 'cats': 0})
            dogs  cats
        0   0.2   0.0
        1   0.0   1.0
        2   0.7   0.0
        3   0.2   0.0

        Using a Series, the number of places for specific columns can be
        specified with the column names as index and the number of
        decimal places as value

        >>> decimals = pd.Series([0, 1], index=['cats', 'dogs'])
        >>> df.round(decimals)
            dogs  cats
        0   0.2   0.0
        1   0.0   1.0
        2   0.7   0.0
        3   0.2   0.0
        """
        from pandas.core.reshape.concat import concat

        def _dict_round(df, decimals):
            for col, vals in df.items():
                try:
                    yield _series_round(vals, decimals[col])
                except KeyError:
                    yield vals

        def _series_round(s, decimals):
            if is_integer_dtype(s) or is_float_dtype(s):
                return s.round(decimals)
            return s

        nv.validate_round(args, kwargs)

        if isinstance(decimals, (dict, Series)):
            if isinstance(decimals, Series):
                if not decimals.index.is_unique:
                    raise ValueError("Index of decimals must be unique")
            new_cols = list(_dict_round(self, decimals))
        elif is_integer(decimals):
            # Dispatch to Series.round
            new_cols = [_series_round(v, decimals) for _, v in self.items()]
        else:
            raise TypeError("decimals must be an integer, a dict-like or a Series")

        if len(new_cols) > 0:
            return self._constructor(
                concat(new_cols, axis=1), index=self.index, columns=self.columns
            )
        else:
            return self

    # ----------------------------------------------------------------------
    # Statistical methods, etc.

    def corr(self, method="pearson", min_periods=1) -> "DataFrame":
        """
        Compute pairwise correlation of columns, excluding NA/null values.

        Parameters
        ----------
        method : {'pearson', 'kendall', 'spearman'} or callable
            Method of correlation:

            * pearson : standard correlation coefficient
            * kendall : Kendall Tau correlation coefficient
            * spearman : Spearman rank correlation
            * callable: callable with input two 1d ndarrays
                and returning a float. Note that the returned matrix from corr
                will have 1 along the diagonals and will be symmetric
                regardless of the callable's behavior.

                .. versionadded:: 0.24.0

        min_periods : int, optional
            Minimum number of observations required per pair of columns
            to have a valid result. Currently only available for Pearson
            and Spearman correlation.

        Returns
        -------
        DataFrame
            Correlation matrix.

        See Also
        --------
        DataFrame.corrwith : Compute pairwise correlation with another
            DataFrame or Series.
        Series.corr : Compute the correlation between two Series.

        Examples
        --------
        >>> def histogram_intersection(a, b):
        ...     v = np.minimum(a, b).sum().round(decimals=1)
        ...     return v
        >>> df = pd.DataFrame([(.2, .3), (.0, .6), (.6, .0), (.2, .1)],
        ...                   columns=['dogs', 'cats'])
        >>> df.corr(method=histogram_intersection)
              dogs  cats
        dogs   1.0   0.3
        cats   0.3   1.0
        """
        numeric_df = self._get_numeric_data()
        cols = numeric_df.columns
        idx = cols.copy()
        mat = numeric_df.values

        if method == "pearson":
            correl = libalgos.nancorr(ensure_float64(mat), minp=min_periods)
        elif method == "spearman":
            correl = libalgos.nancorr_spearman(ensure_float64(mat), minp=min_periods)
        elif method == "kendall" or callable(method):
            if min_periods is None:
                min_periods = 1
            mat = ensure_float64(mat).T
            corrf = nanops.get_corr_func(method)
            K = len(cols)
            correl = np.empty((K, K), dtype=float)
            mask = np.isfinite(mat)
            for i, ac in enumerate(mat):
                for j, bc in enumerate(mat):
                    if i > j:
                        continue

                    valid = mask[i] & mask[j]
                    if valid.sum() < min_periods:
                        c = np.nan
                    elif i == j:
                        c = 1.0
                    elif not valid.all():
                        c = corrf(ac[valid], bc[valid])
                    else:
                        c = corrf(ac, bc)
                    correl[i, j] = c
                    correl[j, i] = c
        else:
            raise ValueError(
                "method must be either 'pearson', "
                "'spearman', 'kendall', or a callable, "
                f"'{method}' was supplied"
            )

        return self._constructor(correl, index=idx, columns=cols)

    def cov(self, min_periods=None) -> "DataFrame":
        """
        Compute pairwise covariance of columns, excluding NA/null values.

        Compute the pairwise covariance among the series of a DataFrame.
        The returned data frame is the `covariance matrix
        <https://en.wikipedia.org/wiki/Covariance_matrix>`__ of the columns
        of the DataFrame.

        Both NA and null values are automatically excluded from the
        calculation. (See the note below about bias from missing values.)
        A threshold can be set for the minimum number of
        observations for each value created. Comparisons with observations
        below this threshold will be returned as ``NaN``.

        This method is generally used for the analysis of time series data to
        understand the relationship between different measures
        across time.

        Parameters
        ----------
        min_periods : int, optional
            Minimum number of observations required per pair of columns
            to have a valid result.

        Returns
        -------
        DataFrame
            The covariance matrix of the series of the DataFrame.

        See Also
        --------
        Series.cov : Compute covariance with another Series.
        core.window.EWM.cov: Exponential weighted sample covariance.
        core.window.Expanding.cov : Expanding sample covariance.
        core.window.Rolling.cov : Rolling sample covariance.

        Notes
        -----
        Returns the covariance matrix of the DataFrame's time series.
        The covariance is normalized by N-1.

        For DataFrames that have Series that are missing data (assuming that
        data is `missing at random
        <https://en.wikipedia.org/wiki/Missing_data#Missing_at_random>`__)
        the returned covariance matrix will be an unbiased estimate
        of the variance and covariance between the member Series.

        However, for many applications this estimate may not be acceptable
        because the estimate covariance matrix is not guaranteed to be positive
        semi-definite. This could lead to estimate correlations having
        absolute values which are greater than one, and/or a non-invertible
        covariance matrix. See `Estimation of covariance matrices
        <https://en.wikipedia.org/w/index.php?title=Estimation_of_covariance_
        matrices>`__ for more details.

        Examples
        --------
        >>> df = pd.DataFrame([(1, 2), (0, 3), (2, 0), (1, 1)],
        ...                   columns=['dogs', 'cats'])
        >>> df.cov()
                  dogs      cats
        dogs  0.666667 -1.000000
        cats -1.000000  1.666667

        >>> np.random.seed(42)
        >>> df = pd.DataFrame(np.random.randn(1000, 5),
        ...                   columns=['a', 'b', 'c', 'd', 'e'])
        >>> df.cov()
                  a         b         c         d         e
        a  0.998438 -0.020161  0.059277 -0.008943  0.014144
        b -0.020161  1.059352 -0.008543 -0.024738  0.009826
        c  0.059277 -0.008543  1.010670 -0.001486 -0.000271
        d -0.008943 -0.024738 -0.001486  0.921297 -0.013692
        e  0.014144  0.009826 -0.000271 -0.013692  0.977795

        **Minimum number of periods**

        This method also supports an optional ``min_periods`` keyword
        that specifies the required minimum number of non-NA observations for
        each column pair in order to have a valid result:

        >>> np.random.seed(42)
        >>> df = pd.DataFrame(np.random.randn(20, 3),
        ...                   columns=['a', 'b', 'c'])
        >>> df.loc[df.index[:5], 'a'] = np.nan
        >>> df.loc[df.index[5:10], 'b'] = np.nan
        >>> df.cov(min_periods=12)
                  a         b         c
        a  0.316741       NaN -0.150812
        b       NaN  1.248003  0.191417
        c -0.150812  0.191417  0.895202
        """
        numeric_df = self._get_numeric_data()
        cols = numeric_df.columns
        idx = cols.copy()
        mat = numeric_df.values

        if notna(mat).all():
            if min_periods is not None and min_periods > len(mat):
                baseCov = np.empty((mat.shape[1], mat.shape[1]))
                baseCov.fill(np.nan)
            else:
                baseCov = np.cov(mat.T)
            baseCov = baseCov.reshape((len(cols), len(cols)))
        else:
            baseCov = libalgos.nancorr(ensure_float64(mat), cov=True, minp=min_periods)

        return self._constructor(baseCov, index=idx, columns=cols)

    def corrwith(self, other, axis=0, drop=False, method="pearson") -> Series:
        """
        Compute pairwise correlation.

        Pairwise correlation is computed between rows or columns of
        DataFrame with rows or columns of Series or DataFrame. DataFrames
        are first aligned along both axes before computing the
        correlations.

        Parameters
        ----------
        other : DataFrame, Series
            Object with which to compute correlations.
        axis : {0 or 'index', 1 or 'columns'}, default 0
            The axis to use. 0 or 'index' to compute column-wise, 1 or 'columns' for
            row-wise.
        drop : bool, default False
            Drop missing indices from result.
        method : {'pearson', 'kendall', 'spearman'} or callable
            Method of correlation:

            * pearson : standard correlation coefficient
            * kendall : Kendall Tau correlation coefficient
            * spearman : Spearman rank correlation
            * callable: callable with input two 1d ndarrays
                and returning a float.

            .. versionadded:: 0.24.0

        Returns
        -------
        Series
            Pairwise correlations.

        See Also
        --------
        DataFrame.corr : Compute pairwise correlation of columns.
        """
        axis = self._get_axis_number(axis)
        this = self._get_numeric_data()

        if isinstance(other, Series):
            return this.apply(lambda x: other.corr(x, method=method), axis=axis)

        other = other._get_numeric_data()
        left, right = this.align(other, join="inner", copy=False)

        if axis == 1:
            left = left.T
            right = right.T

        if method == "pearson":
            # mask missing values
            left = left + right * 0
            right = right + left * 0

            # demeaned data
            ldem = left - left.mean()
            rdem = right - right.mean()

            num = (ldem * rdem).sum()
            dom = (left.count() - 1) * left.std() * right.std()

            correl = num / dom

        elif method in ["kendall", "spearman"] or callable(method):

            def c(x):
                return nanops.nancorr(x[0], x[1], method=method)

            correl = Series(
                map(c, zip(left.values.T, right.values.T)), index=left.columns
            )

        else:
            raise ValueError(
                f"Invalid method {method} was passed, "
                "valid methods are: 'pearson', 'kendall', "
                "'spearman', or callable"
            )

        if not drop:
            # Find non-matching labels along the given axis
            # and append missing correlations (GH 22375)
            raxis = 1 if axis == 0 else 0
            result_index = this._get_axis(raxis).union(other._get_axis(raxis))
            idx_diff = result_index.difference(correl.index)

            if len(idx_diff) > 0:
                correl = correl.append(Series([np.nan] * len(idx_diff), index=idx_diff))

        return correl

    # ----------------------------------------------------------------------
    # ndarray-like stats methods

    def count(self, axis=0, level=None, numeric_only=False):
        """
        Count non-NA cells for each column or row.

        The values `None`, `NaN`, `NaT`, and optionally `numpy.inf` (depending
        on `pandas.options.mode.use_inf_as_na`) are considered NA.

        Parameters
        ----------
        axis : {0 or 'index', 1 or 'columns'}, default 0
            If 0 or 'index' counts are generated for each column.
            If 1 or 'columns' counts are generated for each row.
        level : int or str, optional
            If the axis is a `MultiIndex` (hierarchical), count along a
            particular `level`, collapsing into a `DataFrame`.
            A `str` specifies the level name.
        numeric_only : bool, default False
            Include only `float`, `int` or `boolean` data.

        Returns
        -------
        Series or DataFrame
            For each column/row the number of non-NA/null entries.
            If `level` is specified returns a `DataFrame`.

        See Also
        --------
        Series.count: Number of non-NA elements in a Series.
        DataFrame.shape: Number of DataFrame rows and columns (including NA
            elements).
        DataFrame.isna: Boolean same-sized DataFrame showing places of NA
            elements.

        Examples
        --------
        Constructing DataFrame from a dictionary:

        >>> df = pd.DataFrame({"Person":
        ...                    ["John", "Myla", "Lewis", "John", "Myla"],
        ...                    "Age": [24., np.nan, 21., 33, 26],
        ...                    "Single": [False, True, True, True, False]})
        >>> df
           Person   Age  Single
        0    John  24.0   False
        1    Myla   NaN    True
        2   Lewis  21.0    True
        3    John  33.0    True
        4    Myla  26.0   False

        Notice the uncounted NA values:

        >>> df.count()
        Person    5
        Age       4
        Single    5
        dtype: int64

        Counts for each **row**:

        >>> df.count(axis='columns')
        0    3
        1    2
        2    3
        3    3
        4    3
        dtype: int64

        Counts for one level of a `MultiIndex`:

        >>> df.set_index(["Person", "Single"]).count(level="Person")
                Age
        Person
        John      2
        Lewis     1
        Myla      1
        """
        axis = self._get_axis_number(axis)
        if level is not None:
            return self._count_level(level, axis=axis, numeric_only=numeric_only)

        if numeric_only:
            frame = self._get_numeric_data()
        else:
            frame = self

        # GH #423
        if len(frame._get_axis(axis)) == 0:
            result = Series(0, index=frame._get_agg_axis(axis))
        else:
            if frame._is_mixed_type or frame._mgr.any_extension_types:
                # the or any_extension_types is really only hit for single-
                # column frames with an extension array
                result = notna(frame).sum(axis=axis)
            else:
                # GH13407
                series_counts = notna(frame).sum(axis=axis)
                counts = series_counts.values
                result = Series(counts, index=frame._get_agg_axis(axis))

        return result.astype("int64")

    def _count_level(self, level, axis=0, numeric_only=False):
        if numeric_only:
            frame = self._get_numeric_data()
        else:
            frame = self

        count_axis = frame._get_axis(axis)
        agg_axis = frame._get_agg_axis(axis)

        if not isinstance(count_axis, ABCMultiIndex):
            raise TypeError(
                f"Can only count levels on hierarchical {self._get_axis_name(axis)}."
            )

        # Mask NaNs: Mask rows or columns where the index level is NaN, and all
        # values in the DataFrame that are NaN
        if frame._is_mixed_type:
            # Since we have mixed types, calling notna(frame.values) might
            # upcast everything to object
            values_mask = notna(frame).values
        else:
            # But use the speedup when we have homogeneous dtypes
            values_mask = notna(frame.values)

        index_mask = notna(count_axis.get_level_values(level=level))
        if axis == 1:
            mask = index_mask & values_mask
        else:
            mask = index_mask.reshape(-1, 1) & values_mask

        if isinstance(level, str):
            level = count_axis._get_level_number(level)

        level_name = count_axis._names[level]
        level_index = count_axis.levels[level]._shallow_copy(name=level_name)
        level_codes = ensure_int64(count_axis.codes[level])
        counts = lib.count_level_2d(mask, level_codes, len(level_index), axis=axis)

        if axis == 1:
            result = DataFrame(counts, index=agg_axis, columns=level_index)
        else:
            result = DataFrame(counts, index=level_index, columns=agg_axis)

        return result

    def _reduce(
        self, op, name, axis=0, skipna=True, numeric_only=None, filter_type=None, **kwds
    ):

        assert filter_type is None or filter_type == "bool", filter_type

        dtype_is_dt = np.array(
            [
                is_datetime64_any_dtype(values.dtype) or is_period_dtype(values.dtype)
                for values in self._iter_column_arrays()
            ],
            dtype=bool,
        )
        if numeric_only is None and name in ["mean", "median"] and dtype_is_dt.any():
            warnings.warn(
                "DataFrame.mean and DataFrame.median with numeric_only=None "
                "will include datetime64, datetime64tz, and PeriodDtype columns in a "
                "future version.",
                FutureWarning,
                stacklevel=3,
            )
            cols = self.columns[~dtype_is_dt]
            self = self[cols]

        if axis is None and filter_type == "bool":
            labels = None
            constructor = None
        else:
            # TODO: Make other agg func handle axis=None properly
            axis = self._get_axis_number(axis)
            labels = self._get_agg_axis(axis)
            constructor = self._constructor

        def f(x):
            return op(x, axis=axis, skipna=skipna, **kwds)

        def _get_data(axis_matters):
            if filter_type is None:
                data = self._get_numeric_data()
            elif filter_type == "bool":
                if axis_matters:
                    # GH#25101, GH#24434
                    data = self._get_bool_data() if axis == 0 else self
                else:
                    data = self._get_bool_data()
            else:  # pragma: no cover
                msg = (
                    f"Generating numeric_only data with filter_type {filter_type} "
                    "not supported."
                )
                raise NotImplementedError(msg)
            return data

        if numeric_only is not None and axis in [0, 1]:
            df = self
            if numeric_only is True:
                df = _get_data(axis_matters=True)
            if axis == 1:
                df = df.T
                axis = 0

            out_dtype = "bool" if filter_type == "bool" else None

            def blk_func(values):
                if values.ndim == 1 and not isinstance(values, np.ndarray):
                    # we can't pass axis=1
                    return op(values, axis=0, skipna=skipna, **kwds)
                return op(values, axis=1, skipna=skipna, **kwds)

            # After possibly _get_data and transposing, we are now in the
            #  simple case where we can use BlockManager._reduce
            res = df._mgr.reduce(blk_func)
            assert isinstance(res, dict)
            if len(res):
                assert len(res) == max(list(res.keys())) + 1, res.keys()
            out = df._constructor_sliced(res, index=range(len(res)), dtype=out_dtype)
            out.index = df.columns
            if axis == 0 and df.dtypes.apply(needs_i8_conversion).any():
                # FIXME: needs_i8_conversion check is kludge, not sure
                #  why it is necessary in this case and this case alone
                out[:] = coerce_to_dtypes(out.values, df.dtypes)
            return out

        if not self._is_homogeneous_type:
            # try to avoid self.values call

            if filter_type is None and axis == 0 and len(self) > 0:
                # operate column-wise

                # numeric_only must be None here, as other cases caught above
                # require len(self) > 0 bc frame_apply messes up empty prod/sum

                # this can end up with a non-reduction
                # but not always. if the types are mixed
                # with datelike then need to make sure a series

                # we only end up here if we have not specified
                # numeric_only and yet we have tried a
                # column-by-column reduction, where we have mixed type.
                # So let's just do what we can
                from pandas.core.apply import frame_apply

                opa = frame_apply(
                    self, func=f, result_type="expand", ignore_failures=True
                )
                result = opa.get_result()
                if result.ndim == self.ndim:
                    result = result.iloc[0].rename(None)
                return result

        data = self
        if numeric_only is None:
            data = self
            values = data.values

            try:
                result = f(values)

            except TypeError:
                # e.g. in nanops trying to convert strs to float

                # TODO: why doesnt axis matter here?
                data = _get_data(axis_matters=False)
                labels = data._get_agg_axis(axis)

                values = data.values
                with np.errstate(all="ignore"):
                    result = f(values)

        else:
            if numeric_only:
                data = _get_data(axis_matters=True)
                labels = data._get_agg_axis(axis)

                values = data.values
            else:
                data = self
                values = data.values
            result = f(values)

        if filter_type == "bool" and is_object_dtype(values) and axis is None:
            # work around https://github.com/numpy/numpy/issues/10489
            # TODO: can we de-duplicate parts of this with the next blocK?
            result = np.bool_(result)
        elif hasattr(result, "dtype") and is_object_dtype(result.dtype):
            try:
                if filter_type is None:
                    result = result.astype(np.float64)
                elif filter_type == "bool" and notna(result).all():
                    result = result.astype(np.bool_)
            except (ValueError, TypeError):
                # try to coerce to the original dtypes item by item if we can
                if axis == 0:
                    result = coerce_to_dtypes(result, data.dtypes)

        if constructor is not None:
            result = self._constructor_sliced(result, index=labels)
        return result

    def nunique(self, axis=0, dropna=True) -> Series:
        """
        Count distinct observations over requested axis.

        Return Series with number of distinct observations. Can ignore NaN
        values.

        Parameters
        ----------
        axis : {0 or 'index', 1 or 'columns'}, default 0
            The axis to use. 0 or 'index' for row-wise, 1 or 'columns' for
            column-wise.
        dropna : bool, default True
            Don't include NaN in the counts.

        Returns
        -------
        Series

        See Also
        --------
        Series.nunique: Method nunique for Series.
        DataFrame.count: Count non-NA cells for each column or row.

        Examples
        --------
        >>> df = pd.DataFrame({'A': [1, 2, 3], 'B': [1, 1, 1]})
        >>> df.nunique()
        A    3
        B    1
        dtype: int64

        >>> df.nunique(axis=1)
        0    1
        1    2
        2    2
        dtype: int64
        """
        return self.apply(Series.nunique, axis=axis, dropna=dropna)

    def idxmin(self, axis=0, skipna=True) -> Series:
        """
        Return index of first occurrence of minimum over requested axis.

        NA/null values are excluded.

        Parameters
        ----------
        axis : {0 or 'index', 1 or 'columns'}, default 0
            The axis to use. 0 or 'index' for row-wise, 1 or 'columns' for column-wise.
        skipna : bool, default True
            Exclude NA/null values. If an entire row/column is NA, the result
            will be NA.

        Returns
        -------
        Series
            Indexes of minima along the specified axis.

        Raises
        ------
        ValueError
            * If the row/column is empty

        See Also
        --------
        Series.idxmin : Return index of the minimum element.

        Notes
        -----
        This method is the DataFrame version of ``ndarray.argmin``.

        Examples
        --------
        Consider a dataset containing food consumption in Argentina.

        >>> df = pd.DataFrame({'consumption': [10.51, 103.11, 55.48],
        ...                    'co2_emissions': [37.2, 19.66, 1712]},
        ...                    index=['Pork', 'Wheat Products', 'Beef'])

        >>> df
                        consumption  co2_emissions
        Pork                  10.51         37.20
        Wheat Products       103.11         19.66
        Beef                  55.48       1712.00

        By default, it returns the index for the minimum value in each column.

        >>> df.idxmin()
        consumption                Pork
        co2_emissions    Wheat Products
        dtype: object

        To return the index for the minimum value in each row, use ``axis="columns"``.

        >>> df.idxmin(axis="columns")
        Pork                consumption
        Wheat Products    co2_emissions
        Beef                consumption
        dtype: object
        """
        axis = self._get_axis_number(axis)
        indices = nanops.nanargmin(self.values, axis=axis, skipna=skipna)
        index = self._get_axis(axis)
        result = [index[i] if i >= 0 else np.nan for i in indices]
        return Series(result, index=self._get_agg_axis(axis))

    def idxmax(self, axis=0, skipna=True) -> Series:
        """
        Return index of first occurrence of maximum over requested axis.

        NA/null values are excluded.

        Parameters
        ----------
        axis : {0 or 'index', 1 or 'columns'}, default 0
            The axis to use. 0 or 'index' for row-wise, 1 or 'columns' for column-wise.
        skipna : bool, default True
            Exclude NA/null values. If an entire row/column is NA, the result
            will be NA.

        Returns
        -------
        Series
            Indexes of maxima along the specified axis.

        Raises
        ------
        ValueError
            * If the row/column is empty

        See Also
        --------
        Series.idxmax : Return index of the maximum element.

        Notes
        -----
        This method is the DataFrame version of ``ndarray.argmax``.

        Examples
        --------
        Consider a dataset containing food consumption in Argentina.

        >>> df = pd.DataFrame({'consumption': [10.51, 103.11, 55.48],
        ...                    'co2_emissions': [37.2, 19.66, 1712]},
        ...                    index=['Pork', 'Wheat Products', 'Beef'])

        >>> df
                        consumption  co2_emissions
        Pork                  10.51         37.20
        Wheat Products       103.11         19.66
        Beef                  55.48       1712.00

        By default, it returns the index for the maximum value in each column.

        >>> df.idxmax()
        consumption     Wheat Products
        co2_emissions             Beef
        dtype: object

        To return the index for the maximum value in each row, use ``axis="columns"``.

        >>> df.idxmax(axis="columns")
        Pork              co2_emissions
        Wheat Products     consumption
        Beef              co2_emissions
        dtype: object
        """
        axis = self._get_axis_number(axis)
        indices = nanops.nanargmax(self.values, axis=axis, skipna=skipna)
        index = self._get_axis(axis)
        result = [index[i] if i >= 0 else np.nan for i in indices]
        return Series(result, index=self._get_agg_axis(axis))

    def _get_agg_axis(self, axis_num):
        """
        Let's be explicit about this.
        """
        if axis_num == 0:
            return self.columns
        elif axis_num == 1:
            return self.index
        else:
            raise ValueError(f"Axis must be 0 or 1 (got {repr(axis_num)})")

    def mode(self, axis=0, numeric_only=False, dropna=True) -> "DataFrame":
        """
        Get the mode(s) of each element along the selected axis.

        The mode of a set of values is the value that appears most often.
        It can be multiple values.

        Parameters
        ----------
        axis : {0 or 'index', 1 or 'columns'}, default 0
            The axis to iterate over while searching for the mode:

            * 0 or 'index' : get mode of each column
            * 1 or 'columns' : get mode of each row.

        numeric_only : bool, default False
            If True, only apply to numeric columns.
        dropna : bool, default True
            Don't consider counts of NaN/NaT.

            .. versionadded:: 0.24.0

        Returns
        -------
        DataFrame
            The modes of each column or row.

        See Also
        --------
        Series.mode : Return the highest frequency value in a Series.
        Series.value_counts : Return the counts of values in a Series.

        Examples
        --------
        >>> df = pd.DataFrame([('bird', 2, 2),
        ...                    ('mammal', 4, np.nan),
        ...                    ('arthropod', 8, 0),
        ...                    ('bird', 2, np.nan)],
        ...                   index=('falcon', 'horse', 'spider', 'ostrich'),
        ...                   columns=('species', 'legs', 'wings'))
        >>> df
                   species  legs  wings
        falcon        bird     2    2.0
        horse       mammal     4    NaN
        spider   arthropod     8    0.0
        ostrich       bird     2    NaN

        By default, missing values are not considered, and the mode of wings
        are both 0 and 2. The second row of species and legs contains ``NaN``,
        because they have only one mode, but the DataFrame has two rows.

        >>> df.mode()
          species  legs  wings
        0    bird   2.0    0.0
        1     NaN   NaN    2.0

        Setting ``dropna=False`` ``NaN`` values are considered and they can be
        the mode (like for wings).

        >>> df.mode(dropna=False)
          species  legs  wings
        0    bird     2    NaN

        Setting ``numeric_only=True``, only the mode of numeric columns is
        computed, and columns of other types are ignored.

        >>> df.mode(numeric_only=True)
           legs  wings
        0   2.0    0.0
        1   NaN    2.0

        To compute the mode over columns and not rows, use the axis parameter:

        >>> df.mode(axis='columns', numeric_only=True)
                   0    1
        falcon   2.0  NaN
        horse    4.0  NaN
        spider   0.0  8.0
        ostrich  2.0  NaN
        """
        data = self if not numeric_only else self._get_numeric_data()

        def f(s):
            return s.mode(dropna=dropna)

        return data.apply(f, axis=axis)

    def quantile(self, q=0.5, axis=0, numeric_only=True, interpolation="linear"):
        """
        Return values at the given quantile over requested axis.

        Parameters
        ----------
        q : float or array-like, default 0.5 (50% quantile)
            Value between 0 <= q <= 1, the quantile(s) to compute.
        axis : {0, 1, 'index', 'columns'}, default 0
            Equals 0 or 'index' for row-wise, 1 or 'columns' for column-wise.
        numeric_only : bool, default True
            If False, the quantile of datetime and timedelta data will be
            computed as well.
        interpolation : {'linear', 'lower', 'higher', 'midpoint', 'nearest'}
            This optional parameter specifies the interpolation method to use,
            when the desired quantile lies between two data points `i` and `j`:

            * linear: `i + (j - i) * fraction`, where `fraction` is the
              fractional part of the index surrounded by `i` and `j`.
            * lower: `i`.
            * higher: `j`.
            * nearest: `i` or `j` whichever is nearest.
            * midpoint: (`i` + `j`) / 2.

        Returns
        -------
        Series or DataFrame

            If ``q`` is an array, a DataFrame will be returned where the
              index is ``q``, the columns are the columns of self, and the
              values are the quantiles.
            If ``q`` is a float, a Series will be returned where the
              index is the columns of self and the values are the quantiles.

        See Also
        --------
        core.window.Rolling.quantile: Rolling quantile.
        numpy.percentile: Numpy function to compute the percentile.

        Examples
        --------
        >>> df = pd.DataFrame(np.array([[1, 1], [2, 10], [3, 100], [4, 100]]),
        ...                   columns=['a', 'b'])
        >>> df.quantile(.1)
        a    1.3
        b    3.7
        Name: 0.1, dtype: float64
        >>> df.quantile([.1, .5])
               a     b
        0.1  1.3   3.7
        0.5  2.5  55.0

        Specifying `numeric_only=False` will also compute the quantile of
        datetime and timedelta data.

        >>> df = pd.DataFrame({'A': [1, 2],
        ...                    'B': [pd.Timestamp('2010'),
        ...                          pd.Timestamp('2011')],
        ...                    'C': [pd.Timedelta('1 days'),
        ...                          pd.Timedelta('2 days')]})
        >>> df.quantile(0.5, numeric_only=False)
        A                    1.5
        B    2010-07-02 12:00:00
        C        1 days 12:00:00
        Name: 0.5, dtype: object
        """
        validate_percentile(q)

        data = self._get_numeric_data() if numeric_only else self
        axis = self._get_axis_number(axis)
        is_transposed = axis == 1

        if is_transposed:
            data = data.T

        if len(data.columns) == 0:
            # GH#23925 _get_numeric_data may have dropped all columns
            cols = Index([], name=self.columns.name)
            if is_list_like(q):
                return self._constructor([], index=q, columns=cols)
            return self._constructor_sliced([], index=cols, name=q, dtype=np.float64)

        result = data._mgr.quantile(
            qs=q, axis=1, interpolation=interpolation, transposed=is_transposed
        )

        if result.ndim == 2:
            result = self._constructor(result)
        else:
            result = self._constructor_sliced(result, name=q)

        if is_transposed:
            result = result.T

        return result

    def to_timestamp(
        self, freq=None, how: str = "start", axis: Axis = 0, copy: bool = True
    ) -> "DataFrame":
        """
        Cast to DatetimeIndex of timestamps, at *beginning* of period.

        Parameters
        ----------
        freq : str, default frequency of PeriodIndex
            Desired frequency.
        how : {'s', 'e', 'start', 'end'}
            Convention for converting period to timestamp; start of period
            vs. end.
        axis : {0 or 'index', 1 or 'columns'}, default 0
            The axis to convert (the index by default).
        copy : bool, default True
            If False then underlying input data is not copied.

        Returns
        -------
        DataFrame with DatetimeIndex
        """
        new_obj = self.copy(deep=copy)

        axis_name = self._get_axis_name(axis)
        old_ax = getattr(self, axis_name)
        new_ax = old_ax.to_timestamp(freq=freq, how=how)

        setattr(new_obj, axis_name, new_ax)
        return new_obj

    def to_period(self, freq=None, axis: Axis = 0, copy: bool = True) -> "DataFrame":
        """
        Convert DataFrame from DatetimeIndex to PeriodIndex.

        Convert DataFrame from DatetimeIndex to PeriodIndex with desired
        frequency (inferred from index if not passed).

        Parameters
        ----------
        freq : str, default
            Frequency of the PeriodIndex.
        axis : {0 or 'index', 1 or 'columns'}, default 0
            The axis to convert (the index by default).
        copy : bool, default True
            If False then underlying input data is not copied.

        Returns
        -------
        DataFrame with PeriodIndex
        """
        new_obj = self.copy(deep=copy)

        axis_name = self._get_axis_name(axis)
        old_ax = getattr(self, axis_name)
        new_ax = old_ax.to_period(freq=freq)

        setattr(new_obj, axis_name, new_ax)
        return new_obj

    def isin(self, values) -> "DataFrame":
        """
        Whether each element in the DataFrame is contained in values.

        Parameters
        ----------
        values : iterable, Series, DataFrame or dict
            The result will only be true at a location if all the
            labels match. If `values` is a Series, that's the index. If
            `values` is a dict, the keys must be the column names,
            which must match. If `values` is a DataFrame,
            then both the index and column labels must match.

        Returns
        -------
        DataFrame
            DataFrame of booleans showing whether each element in the DataFrame
            is contained in values.

        See Also
        --------
        DataFrame.eq: Equality test for DataFrame.
        Series.isin: Equivalent method on Series.
        Series.str.contains: Test if pattern or regex is contained within a
            string of a Series or Index.

        Examples
        --------
        >>> df = pd.DataFrame({'num_legs': [2, 4], 'num_wings': [2, 0]},
        ...                   index=['falcon', 'dog'])
        >>> df
                num_legs  num_wings
        falcon         2          2
        dog            4          0

        When ``values`` is a list check whether every value in the DataFrame
        is present in the list (which animals have 0 or 2 legs or wings)

        >>> df.isin([0, 2])
                num_legs  num_wings
        falcon      True       True
        dog        False       True

        When ``values`` is a dict, we can pass values to check for each
        column separately:

        >>> df.isin({'num_wings': [0, 3]})
                num_legs  num_wings
        falcon     False      False
        dog        False       True

        When ``values`` is a Series or DataFrame the index and column must
        match. Note that 'falcon' does not match based on the number of legs
        in df2.

        >>> other = pd.DataFrame({'num_legs': [8, 2], 'num_wings': [0, 2]},
        ...                      index=['spider', 'falcon'])
        >>> df.isin(other)
                num_legs  num_wings
        falcon      True       True
        dog        False      False
        """
        if isinstance(values, dict):
            from pandas.core.reshape.concat import concat

            values = collections.defaultdict(list, values)
            return concat(
                (
                    self.iloc[:, [i]].isin(values[col])
                    for i, col in enumerate(self.columns)
                ),
                axis=1,
            )
        elif isinstance(values, Series):
            if not values.index.is_unique:
                raise ValueError("cannot compute isin with a duplicate axis.")
            return self.eq(values.reindex_like(self), axis="index")
        elif isinstance(values, DataFrame):
            if not (values.columns.is_unique and values.index.is_unique):
                raise ValueError("cannot compute isin with a duplicate axis.")
            return self.eq(values.reindex_like(self))
        else:
            if not is_list_like(values):
                raise TypeError(
                    "only list-like or dict-like objects are allowed "
                    "to be passed to DataFrame.isin(), "
                    f"you passed a '{type(values).__name__}'"
                )
            return DataFrame(
                algorithms.isin(self.values.ravel(), values).reshape(self.shape),
                self.index,
                self.columns,
            )

    # ----------------------------------------------------------------------
    # Add index and columns
    _AXIS_ORDERS = ["index", "columns"]
    _AXIS_NUMBERS = {"index": 0, "columns": 1}
    _AXIS_NAMES = {0: "index", 1: "columns"}
    _AXIS_REVERSED = True
    _AXIS_LEN = len(_AXIS_ORDERS)
    _info_axis_number = 1
    _info_axis_name = "columns"

    index: "Index" = properties.AxisProperty(
        axis=1, doc="The index (row labels) of the DataFrame."
    )
    columns: "Index" = properties.AxisProperty(
        axis=0, doc="The column labels of the DataFrame."
    )

    # ----------------------------------------------------------------------
    # Add plotting methods to DataFrame
    plot = CachedAccessor("plot", pandas.plotting.PlotAccessor)
    hist = pandas.plotting.hist_frame
    boxplot = pandas.plotting.boxplot_frame
    sparse = CachedAccessor("sparse", SparseFrameAccessor)


DataFrame._add_numeric_operations()
DataFrame._add_series_or_dataframe_operations()

ops.add_flex_arithmetic_methods(DataFrame)
ops.add_special_arithmetic_methods(DataFrame)


def _from_nested_dict(data):
    # TODO: this should be seriously cythonized
    new_data = collections.defaultdict(dict)
    for index, s in data.items():
        for col, v in s.items():
            new_data[col][index] = v
    return new_data<|MERGE_RESOLUTION|>--- conflicted
+++ resolved
@@ -42,25 +42,16 @@
 
 from pandas._libs import algos as libalgos, lib, properties
 from pandas._typing import (
-<<<<<<< HEAD
-=======
     ArrayLike,
->>>>>>> 6bc8a49f
     Axes,
     Axis,
     Dtype,
     FilePathOrBuffer,
-<<<<<<< HEAD
     IndexKeyFunc,
     Label,
     Level,
     Renamer,
     ValueKeyFunc,
-=======
-    Label,
-    Level,
-    Renamer,
->>>>>>> 6bc8a49f
 )
 from pandas.compat import PY37
 from pandas.compat._optional import import_optional_dependency
