--- conflicted
+++ resolved
@@ -4919,18 +4919,12 @@
 
         Examples
         --------
-<<<<<<< HEAD
-        >>> df1 = pd.DataFrame({'A': [0, 0], 'B': [4, 4]})
-        >>> df2 = pd.DataFrame({'A': [1, 1], 'B': [3, 3]})
-        >>> df1.combine(df2, lambda s1, s2: s1 if s1.sum() < s2.sum() else s2)
-=======
         Combine using a simple function that chooses the smaller column.
 
         >>> df1 = pd.DataFrame({'A': [0, 0], 'B': [4, 4]})
         >>> df2 = pd.DataFrame({'A': [1, 1], 'B': [3, 3]})
         >>> take_smaller = lambda s1, s2: s1 if s1.sum() < s2.sum() else s2
         >>> df1.combine(df2, take_smaller)
->>>>>>> c71b46a5
            A  B
         0  0  3
         1  0  3
