# pylint: disable=E1101
# pylint: disable=W0212,W0703,W0622
"""
DataFrame
---------
An efficient 2D container for potentially mixed-type time series or other
labeled data series.

Similar to its R counterpart, data.frame, except providing automatic data
alignment and a host of useful data manipulation methods having to do with the
labeling information
"""
from __future__ import division

import collections
import functools
import itertools
import sys
import warnings
from textwrap import dedent

import numpy as np
import numpy.ma as ma

from pandas._libs import lib, algos as libalgos

from pandas.util._decorators import (Appender, Substitution,
                                     rewrite_axis_style_signature,
                                     deprecate_kwarg)
from pandas.util._validators import (validate_bool_kwarg,
                                     validate_axis_style_args)

from pandas import compat
from pandas.compat import (range, map, zip, lrange, lmap, lzip, StringIO, u,
                           OrderedDict, PY36, raise_with_traceback,
                           string_and_binary_types)
from pandas.compat.numpy import function as nv

from pandas.core.dtypes.cast import (
    maybe_upcast,
    cast_scalar_to_array,
    construct_1d_arraylike_from_scalar,
    infer_dtype_from_scalar,
    maybe_cast_to_datetime,
    maybe_infer_to_datetimelike,
    maybe_convert_platform,
    maybe_downcast_to_dtype,
    invalidate_string_dtypes,
    coerce_to_dtypes,
    maybe_upcast_putmask,
    find_common_type)
from pandas.core.dtypes.common import (
    is_categorical_dtype,
    is_object_dtype,
    is_extension_type,
    is_extension_array_dtype,
    is_datetime64tz_dtype,
    is_datetime64_any_dtype,
    is_bool_dtype,
    is_integer_dtype,
    is_float_dtype,
    is_integer,
    is_scalar,
    is_dtype_equal,
    needs_i8_conversion,
    _get_dtype_from_object,
    ensure_float64,
    ensure_int64,
    ensure_platform_int,
    is_list_like,
    is_nested_list_like,
    is_iterator,
    is_sequence,
    is_named_tuple)
from pandas.core.dtypes.generic import ABCSeries, ABCIndexClass
from pandas.core.dtypes.missing import isna, notna

from pandas.core import algorithms
from pandas.core import common as com
from pandas.core import nanops
from pandas.core import ops
from pandas.core.accessor import CachedAccessor
from pandas.core.arrays import Categorical, ExtensionArray
from pandas.core.config import get_option
from pandas.core.generic import NDFrame, _shared_docs
from pandas.core.index import (Index, MultiIndex, ensure_index,
                               ensure_index_from_sequences)
from pandas.core.indexes import base as ibase
from pandas.core.indexes.datetimes import DatetimeIndex
from pandas.core.indexes.period import PeriodIndex
from pandas.core.indexes.timedeltas import TimedeltaIndex
from pandas.core.indexing import (maybe_droplevels, convert_to_index_sliceable,
                                  check_bool_indexer)
from pandas.core.internals import (BlockManager,
                                   create_block_manager_from_arrays,
                                   create_block_manager_from_blocks)
from pandas.core.series import Series

from pandas.io.formats import console
from pandas.io.formats import format as fmt
from pandas.io.formats.printing import pprint_thing

import pandas.plotting._core as gfx

# ---------------------------------------------------------------------
# Docstring templates

_shared_doc_kwargs = dict(
    axes='index, columns', klass='DataFrame',
    axes_single_arg="{0 or 'index', 1 or 'columns'}",
    axis="""axis : {0 or 'index', 1 or 'columns'}, default 0
        If 0 or 'index': apply function to each column.
        If 1 or 'columns': apply function to each row.""",
    optional_by="""
        by : str or list of str
            Name or list of names to sort by.

            - if `axis` is 0 or `'index'` then `by` may contain index
              levels and/or column labels
            - if `axis` is 1 or `'columns'` then `by` may contain column
              levels and/or index labels

            .. versionchanged:: 0.23.0
               Allow specifying index or column level names.""",
    versionadded_to_excel='',
    optional_labels="""labels : array-like, optional
            New labels / index to conform the axis specified by 'axis' to.""",
    optional_axis="""axis : int or str, optional
            Axis to target. Can be either the axis name ('index', 'columns')
            or number (0, 1).""",
)

_numeric_only_doc = """numeric_only : boolean, default None
    Include only float, int, boolean data. If None, will attempt to use
    everything, then use only numeric data
"""

_merge_doc = """
Merge DataFrame or named Series objects with a database-style join.

The join is done on columns or indexes. If joining columns on
columns, the DataFrame indexes *will be ignored*. Otherwise if joining indexes
on indexes or indexes on a column or columns, the index will be passed on.

Parameters
----------%s
right : DataFrame or named Series
    Object to merge with.
how : {'left', 'right', 'outer', 'inner'}, default 'inner'
    Type of merge to be performed.

    * left: use only keys from left frame, similar to a SQL left outer join;
      preserve key order.
    * right: use only keys from right frame, similar to a SQL right outer join;
      preserve key order.
    * outer: use union of keys from both frames, similar to a SQL full outer
      join; sort keys lexicographically.
    * inner: use intersection of keys from both frames, similar to a SQL inner
      join; preserve the order of the left keys.
on : label or list
    Column or index level names to join on. These must be found in both
    DataFrames. If `on` is None and not merging on indexes then this defaults
    to the intersection of the columns in both DataFrames.
left_on : label or list, or array-like
    Column or index level names to join on in the left DataFrame. Can also
    be an array or list of arrays of the length of the left DataFrame.
    These arrays are treated as if they are columns.
right_on : label or list, or array-like
    Column or index level names to join on in the right DataFrame. Can also
    be an array or list of arrays of the length of the right DataFrame.
    These arrays are treated as if they are columns.
left_index : bool, default False
    Use the index from the left DataFrame as the join key(s). If it is a
    MultiIndex, the number of keys in the other DataFrame (either the index
    or a number of columns) must match the number of levels.
right_index : bool, default False
    Use the index from the right DataFrame as the join key. Same caveats as
    left_index.
sort : bool, default False
    Sort the join keys lexicographically in the result DataFrame. If False,
    the order of the join keys depends on the join type (how keyword).
suffixes : tuple of (str, str), default ('_x', '_y')
    Suffix to apply to overlapping column names in the left and right
    side, respectively. To raise an exception on overlapping columns use
    (False, False).
copy : bool, default True
    If False, avoid copy if possible.
indicator : bool or str, default False
    If True, adds a column to output DataFrame called "_merge" with
    information on the source of each row.
    If string, column with information on source of each row will be added to
    output DataFrame, and column will be named value of string.
    Information column is Categorical-type and takes on a value of "left_only"
    for observations whose merge key only appears in 'left' DataFrame,
    "right_only" for observations whose merge key only appears in 'right'
    DataFrame, and "both" if the observation's merge key is found in both.

validate : str, optional
    If specified, checks if merge is of specified type.

    * "one_to_one" or "1:1": check if merge keys are unique in both
      left and right datasets.
    * "one_to_many" or "1:m": check if merge keys are unique in left
      dataset.
    * "many_to_one" or "m:1": check if merge keys are unique in right
      dataset.
    * "many_to_many" or "m:m": allowed, but does not result in checks.

    .. versionadded:: 0.21.0

Returns
-------
DataFrame
    A DataFrame of the two merged objects.

Notes
-----
Support for specifying index levels as the `on`, `left_on`, and
`right_on` parameters was added in version 0.23.0
Support for merging named Series objects was added in version 0.24.0

See Also
--------
merge_ordered : Merge with optional filling/interpolation.
merge_asof : Merge on nearest keys.
DataFrame.join : Similar method using indices.

Examples
--------

>>> df1 = pd.DataFrame({'lkey': ['foo', 'bar', 'baz', 'foo'],
...                     'value': [1, 2, 3, 5]})
>>> df2 = pd.DataFrame({'rkey': ['foo', 'bar', 'baz', 'foo'],
...                     'value': [5, 6, 7, 8]})
>>> df1
    lkey value
0   foo      1
1   bar      2
2   baz      3
3   foo      5
>>> df2
    rkey value
0   foo      5
1   bar      6
2   baz      7
3   foo      8

Merge df1 and df2 on the lkey and rkey columns. The value columns have
the default suffixes, _x and _y, appended.

>>> df1.merge(df2, left_on='lkey', right_on='rkey')
  lkey  value_x rkey  value_y
0  foo        1  foo        5
1  foo        1  foo        8
2  foo        5  foo        5
3  foo        5  foo        8
4  bar        2  bar        6
5  baz        3  baz        7

Merge DataFrames df1 and df2 with specified left and right suffixes
appended to any overlapping columns.

>>> df1.merge(df2, left_on='lkey', right_on='rkey',
...           suffixes=('_left', '_right'))
  lkey  value_left rkey  value_right
0  foo           1  foo            5
1  foo           1  foo            8
2  foo           5  foo            5
3  foo           5  foo            8
4  bar           2  bar            6
5  baz           3  baz            7

Merge DataFrames df1 and df2, but raise an exception if the DataFrames have
any overlapping columns.

>>> df1.merge(df2, left_on='lkey', right_on='rkey', suffixes=(False, False))
Traceback (most recent call last):
...
ValueError: columns overlap but no suffix specified:
    Index(['value'], dtype='object')
"""

# -----------------------------------------------------------------------
# DataFrame class


class DataFrame(NDFrame):
    """
    Two-dimensional size-mutable, potentially heterogeneous tabular data
    structure with labeled axes (rows and columns). Arithmetic operations
    align on both row and column labels. Can be thought of as a dict-like
    container for Series objects. The primary pandas data structure.

    Parameters
    ----------
    data : ndarray (structured or homogeneous), Iterable, dict, or DataFrame
        Dict can contain Series, arrays, constants, or list-like objects

        .. versionchanged :: 0.23.0
           If data is a dict, argument order is maintained for Python 3.6
           and later.

    index : Index or array-like
        Index to use for resulting frame. Will default to RangeIndex if
        no indexing information part of input data and no index provided
    columns : Index or array-like
        Column labels to use for resulting frame. Will default to
        RangeIndex (0, 1, 2, ..., n) if no column labels are provided
    dtype : dtype, default None
        Data type to force. Only a single dtype is allowed. If None, infer
    copy : boolean, default False
        Copy data from inputs. Only affects DataFrame / 2d ndarray input

    Examples
    --------
    Constructing DataFrame from a dictionary.

    >>> d = {'col1': [1, 2], 'col2': [3, 4]}
    >>> df = pd.DataFrame(data=d)
    >>> df
       col1  col2
    0     1     3
    1     2     4

    Notice that the inferred dtype is int64.

    >>> df.dtypes
    col1    int64
    col2    int64
    dtype: object

    To enforce a single dtype:

    >>> df = pd.DataFrame(data=d, dtype=np.int8)
    >>> df.dtypes
    col1    int8
    col2    int8
    dtype: object

    Constructing DataFrame from numpy ndarray:

    >>> df2 = pd.DataFrame(np.array([[1, 2, 3], [4, 5, 6], [7, 8, 9]]),
    ...                    columns=['a', 'b', 'c'])
    >>> df2
       a  b  c
    0  1  2  3
    1  4  5  6
    2  7  8  9

    See Also
    --------
    DataFrame.from_records : Constructor from tuples, also record arrays.
    DataFrame.from_dict : From dicts of Series, arrays, or dicts.
    DataFrame.from_items : From sequence of (key, value) pairs
        pandas.read_csv, pandas.read_table, pandas.read_clipboard.
    """

    @property
    def _constructor(self):
        return DataFrame

    _constructor_sliced = Series
    _deprecations = NDFrame._deprecations | frozenset(
        ['get_value', 'set_value', 'from_csv', 'from_items'])
    _accessors = set()

    @property
    def _constructor_expanddim(self):
        from pandas.core.panel import Panel
        return Panel

    def __init__(self, data=None, index=None, columns=None, dtype=None,
                 copy=False):
        if data is None:
            data = {}
        if dtype is not None:
            dtype = self._validate_dtype(dtype)

        if isinstance(data, DataFrame):
            data = data._data

        if isinstance(data, BlockManager):
            mgr = self._init_mgr(data, axes=dict(index=index, columns=columns),
                                 dtype=dtype, copy=copy)
        elif isinstance(data, dict):
            mgr = self._init_dict(data, index, columns, dtype=dtype)
        elif isinstance(data, ma.MaskedArray):
            import numpy.ma.mrecords as mrecords
            # masked recarray
            if isinstance(data, mrecords.MaskedRecords):
                mgr = _masked_rec_array_to_mgr(data, index, columns, dtype,
                                               copy)

            # a masked array
            else:
                mask = ma.getmaskarray(data)
                if mask.any():
                    data, fill_value = maybe_upcast(data, copy=True)
                    data[mask] = fill_value
                else:
                    data = data.copy()
                mgr = self._init_ndarray(data, index, columns, dtype=dtype,
                                         copy=copy)

        elif isinstance(data, (np.ndarray, Series, Index)):
            if data.dtype.names:
                data_columns = list(data.dtype.names)
                data = {k: data[k] for k in data_columns}
                if columns is None:
                    columns = data_columns
                mgr = self._init_dict(data, index, columns, dtype=dtype)
            elif getattr(data, 'name', None) is not None:
                mgr = self._init_dict({data.name: data}, index, columns,
                                      dtype=dtype)
            else:
                mgr = self._init_ndarray(data, index, columns, dtype=dtype,
                                         copy=copy)

        # For data is list-like, or Iterable (will consume into list)
        elif (isinstance(data, compat.Iterable)
              and not isinstance(data, string_and_binary_types)):
            if not isinstance(data, compat.Sequence):
                data = list(data)
            if len(data) > 0:
                if is_list_like(data[0]) and getattr(data[0], 'ndim', 1) == 1:
                    if is_named_tuple(data[0]) and columns is None:
                        columns = data[0]._fields
                    arrays, columns = _to_arrays(data, columns, dtype=dtype)
                    columns = ensure_index(columns)

                    # set the index
                    if index is None:
                        if isinstance(data[0], Series):
                            index = _get_names_from_index(data)
                        elif isinstance(data[0], Categorical):
                            index = ibase.default_index(len(data[0]))
                        else:
                            index = ibase.default_index(len(data))

                    mgr = _arrays_to_mgr(arrays, columns, index, columns,
                                         dtype=dtype)
                else:
                    mgr = self._init_ndarray(data, index, columns, dtype=dtype,
                                             copy=copy)
            else:
                mgr = self._init_dict({}, index, columns, dtype=dtype)
        else:
            try:
                arr = np.array(data, dtype=dtype, copy=copy)
            except (ValueError, TypeError) as e:
                exc = TypeError('DataFrame constructor called with '
                                'incompatible data and dtype: {e}'.format(e=e))
                raise_with_traceback(exc)

            if arr.ndim == 0 and index is not None and columns is not None:
                values = cast_scalar_to_array((len(index), len(columns)),
                                              data, dtype=dtype)
                mgr = self._init_ndarray(values, index, columns,
                                         dtype=values.dtype, copy=False)
            else:
                raise ValueError('DataFrame constructor not properly called!')

        NDFrame.__init__(self, mgr, fastpath=True)

    def _init_dict(self, data, index, columns, dtype=None):
        """
        Segregate Series based on type and coerce into matrices.
        Needs to handle a lot of exceptional cases.
        """
        if columns is not None:
            arrays = Series(data, index=columns, dtype=object)
            data_names = arrays.index

            missing = arrays.isnull()
            if index is None:
                # GH10856
                # raise ValueError if only scalars in dict
                index = extract_index(arrays[~missing])
            else:
                index = ensure_index(index)

            # no obvious "empty" int column
            if missing.any() and not is_integer_dtype(dtype):
                if dtype is None or np.issubdtype(dtype, np.flexible):
                    # 1783
                    nan_dtype = object
                else:
                    nan_dtype = dtype
                v = construct_1d_arraylike_from_scalar(np.nan, len(index),
                                                       nan_dtype)
                arrays.loc[missing] = [v] * missing.sum()

        else:
            keys = com.dict_keys_to_ordered_list(data)
            columns = data_names = Index(keys)
            arrays = [data[k] for k in keys]

        return _arrays_to_mgr(arrays, data_names, index, columns, dtype=dtype)

    def _init_ndarray(self, values, index, columns, dtype=None, copy=False):
        # input must be a ndarray, list, Series, index

        if isinstance(values, Series):
            if columns is None:
                if values.name is not None:
                    columns = [values.name]
            if index is None:
                index = values.index
            else:
                values = values.reindex(index)

            # zero len case (GH #2234)
            if not len(values) and columns is not None and len(columns):
                values = np.empty((0, 1), dtype=object)

        # helper to create the axes as indexes
        def _get_axes(N, K, index=index, columns=columns):
            # return axes or defaults

            if index is None:
                index = ibase.default_index(N)
            else:
                index = ensure_index(index)

            if columns is None:
                columns = ibase.default_index(K)
            else:
                columns = ensure_index(columns)
            return index, columns

        # we could have a categorical type passed or coerced to 'category'
        # recast this to an _arrays_to_mgr
        if (is_categorical_dtype(getattr(values, 'dtype', None)) or
                is_categorical_dtype(dtype)):

            if not hasattr(values, 'dtype'):
                values = _prep_ndarray(values, copy=copy)
                values = values.ravel()
            elif copy:
                values = values.copy()

            index, columns = _get_axes(len(values), 1)
            return _arrays_to_mgr([values], columns, index, columns,
                                  dtype=dtype)
        elif (is_datetime64tz_dtype(values) or
              is_extension_array_dtype(values)):
            # GH19157
            if columns is None:
                columns = [0]
            return _arrays_to_mgr([values], columns, index, columns,
                                  dtype=dtype)

        # by definition an array here
        # the dtypes will be coerced to a single dtype
        values = _prep_ndarray(values, copy=copy)

        if dtype is not None:
            if not is_dtype_equal(values.dtype, dtype):
                try:
                    values = values.astype(dtype)
                except Exception as orig:
                    e = ValueError("failed to cast to '{dtype}' (Exception "
                                   "was: {orig})".format(dtype=dtype,
                                                         orig=orig))
                    raise_with_traceback(e)

        index, columns = _get_axes(*values.shape)
        values = values.T

        # if we don't have a dtype specified, then try to convert objects
        # on the entire block; this is to convert if we have datetimelike's
        # embedded in an object type
        if dtype is None and is_object_dtype(values):
            values = maybe_infer_to_datetimelike(values)

        return create_block_manager_from_blocks([values], [columns, index])

    @property
    def axes(self):
        """
        Return a list representing the axes of the DataFrame.

        It has the row axis labels and column axis labels as the only members.
        They are returned in that order.

        Examples
        --------
        >>> df = pd.DataFrame({'col1': [1, 2], 'col2': [3, 4]})
        >>> df.axes
        [RangeIndex(start=0, stop=2, step=1), Index(['coll', 'col2'],
        dtype='object')]
        """
        return [self.index, self.columns]

    @property
    def shape(self):
        """
        Return a tuple representing the dimensionality of the DataFrame.

        See Also
        --------
        ndarray.shape

        Examples
        --------
        >>> df = pd.DataFrame({'col1': [1, 2], 'col2': [3, 4]})
        >>> df.shape
        (2, 2)

        >>> df = pd.DataFrame({'col1': [1, 2], 'col2': [3, 4],
        ...                    'col3': [5, 6]})
        >>> df.shape
        (2, 3)
        """
        return len(self.index), len(self.columns)

    @property
    def _is_homogeneous_type(self):
        """
        Whether all the columns in a DataFrame have the same type.

        Returns
        -------
        bool

        Examples
        --------
        >>> DataFrame({"A": [1, 2], "B": [3, 4]})._is_homogeneous_type
        True
        >>> DataFrame({"A": [1, 2], "B": [3.0, 4.0]})._is_homogeneous_type
        False

        Items with the same type but different sizes are considered
        different types.

        >>> DataFrame({
        ...    "A": np.array([1, 2], dtype=np.int32),
        ...    "B": np.array([1, 2], dtype=np.int64)})._is_homogeneous_type
        False
        """
        if self._data.any_extension_types:
            return len({block.dtype for block in self._data.blocks}) == 1
        else:
            return not self._data.is_mixed_type

    def _repr_fits_vertical_(self):
        """
        Check length against max_rows.
        """
        max_rows = get_option("display.max_rows")
        return len(self) <= max_rows

    def _repr_fits_horizontal_(self, ignore_width=False):
        """
        Check if full repr fits in horizontal boundaries imposed by the display
        options width and max_columns.

        In case off non-interactive session, no boundaries apply.

        `ignore_width` is here so ipnb+HTML output can behave the way
        users expect. display.max_columns remains in effect.
        GH3541, GH3573
        """

        width, height = console.get_console_size()
        max_columns = get_option("display.max_columns")
        nb_columns = len(self.columns)

        # exceed max columns
        if ((max_columns and nb_columns > max_columns) or
                ((not ignore_width) and width and nb_columns > (width // 2))):
            return False

        # used by repr_html under IPython notebook or scripts ignore terminal
        # dims
        if ignore_width or not console.in_interactive_session():
            return True

        if (get_option('display.width') is not None or
                console.in_ipython_frontend()):
            # check at least the column row for excessive width
            max_rows = 1
        else:
            max_rows = get_option("display.max_rows")

        # when auto-detecting, so width=None and not in ipython front end
        # check whether repr fits horizontal by actually checking
        # the width of the rendered repr
        buf = StringIO()

        # only care about the stuff we'll actually print out
        # and to_string on entire frame may be expensive
        d = self

        if not (max_rows is None):  # unlimited rows
            # min of two, where one may be None
            d = d.iloc[:min(max_rows, len(d))]
        else:
            return True

        d.to_string(buf=buf)
        value = buf.getvalue()
        repr_width = max(len(l) for l in value.split('\n'))

        return repr_width < width

    def _info_repr(self):
        """
        True if the repr should show the info view.
        """
        info_repr_option = (get_option("display.large_repr") == "info")
        return info_repr_option and not (self._repr_fits_horizontal_() and
                                         self._repr_fits_vertical_())

    def __unicode__(self):
        """
        Return a string representation for a particular DataFrame.

        Invoked by unicode(df) in py2 only. Yields a Unicode String in both
        py2/py3.
        """
        buf = StringIO(u(""))
        if self._info_repr():
            self.info(buf=buf)
            return buf.getvalue()

        max_rows = get_option("display.max_rows")
        max_cols = get_option("display.max_columns")
        show_dimensions = get_option("display.show_dimensions")
        if get_option("display.expand_frame_repr"):
            width, _ = console.get_console_size()
        else:
            width = None
        self.to_string(buf=buf, max_rows=max_rows, max_cols=max_cols,
                       line_width=width, show_dimensions=show_dimensions)

        return buf.getvalue()

    def _repr_html_(self):
        """
        Return a html representation for a particular DataFrame.

        Mainly for IPython notebook.
        """
        # qtconsole doesn't report its line width, and also
        # behaves badly when outputting an HTML table
        # that doesn't fit the window, so disable it.
        # XXX: In IPython 3.x and above, the Qt console will not attempt to
        # display HTML, so this check can be removed when support for
        # IPython 2.x is no longer needed.
        if console.in_qtconsole():
            # 'HTML output is disabled in QtConsole'
            return None

        if self._info_repr():
            buf = StringIO(u(""))
            self.info(buf=buf)
            # need to escape the <class>, should be the first line.
            val = buf.getvalue().replace('<', r'&lt;', 1)
            val = val.replace('>', r'&gt;', 1)
            return '<pre>' + val + '</pre>'

        if get_option("display.notebook_repr_html"):
            max_rows = get_option("display.max_rows")
            max_cols = get_option("display.max_columns")
            show_dimensions = get_option("display.show_dimensions")

            return self.to_html(max_rows=max_rows, max_cols=max_cols,
                                show_dimensions=show_dimensions, notebook=True)
        else:
            return None

    @property
    def style(self):
        """
        Property returning a Styler object containing methods for
        building a styled HTML representation fo the DataFrame.

        See Also
        --------
        pandas.io.formats.style.Styler
        """
        from pandas.io.formats.style import Styler
        return Styler(self)

    def iteritems(self):
        r"""
        Iterator over (column name, Series) pairs.

        Iterates over the DataFrame columns, returning a tuple with
        the column name and the content as a Series.

        Yields
        ------
        label : object
            The column names for the DataFrame being iterated over.
        content : Series
            The column entries belonging to each label, as a Series.

        See Also
        --------
        DataFrame.iterrows : Iterate over DataFrame rows as
            (index, Series) pairs.
        DataFrame.itertuples : Iterate over DataFrame rows as namedtuples
            of the values.

        Examples
        --------
        >>> df = pd.DataFrame({'species': ['bear', 'bear', 'marsupial'],
        ...                   'population': [1864, 22000, 80000]},
        ...                   index=['panda', 'polar', 'koala'])
        >>> df
                species   population
        panda 	bear 	  1864
        polar 	bear 	  22000
        koala 	marsupial 80000
        >>> for label, content in df.iteritems():
        ...     print('label:', label)
        ...     print('content:', content, sep='\n')
        ...
        label: species
        content:
        panda         bear
        polar         bear
        koala    marsupial
        Name: species, dtype: object
        label: population
        content:
        panda     1864
        polar    22000
        koala    80000
        Name: population, dtype: int64
        """
        if self.columns.is_unique and hasattr(self, '_item_cache'):
            for k in self.columns:
                yield k, self._get_item_cache(k)
        else:
            for i, k in enumerate(self.columns):
                yield k, self._ixs(i, axis=1)

    def iterrows(self):
        """
        Iterate over DataFrame rows as (index, Series) pairs.

        Notes
        -----

        1. Because ``iterrows`` returns a Series for each row,
           it does **not** preserve dtypes across the rows (dtypes are
           preserved across columns for DataFrames). For example,

           >>> df = pd.DataFrame([[1, 1.5]], columns=['int', 'float'])
           >>> row = next(df.iterrows())[1]
           >>> row
           int      1.0
           float    1.5
           Name: 0, dtype: float64
           >>> print(row['int'].dtype)
           float64
           >>> print(df['int'].dtype)
           int64

           To preserve dtypes while iterating over the rows, it is better
           to use :meth:`itertuples` which returns namedtuples of the values
           and which is generally faster than ``iterrows``.

        2. You should **never modify** something you are iterating over.
           This is not guaranteed to work in all cases. Depending on the
           data types, the iterator returns a copy and not a view, and writing
           to it will have no effect.

        Yields
        ------
        index : label or tuple of label
            The index of the row. A tuple for a `MultiIndex`.
        data : Series
            The data of the row as a Series.

        it : generator
            A generator that iterates over the rows of the frame.

        See Also
        --------
        itertuples : Iterate over DataFrame rows as namedtuples of the values.
        iteritems : Iterate over (column name, Series) pairs.
        """
        columns = self.columns
        klass = self._constructor_sliced
        for k, v in zip(self.index, self.values):
            s = klass(v, index=columns, name=k)
            yield k, s

    def itertuples(self, index=True, name="Pandas"):
        """
        Iterate over DataFrame rows as namedtuples.

        Parameters
        ----------
        index : bool, default True
            If True, return the index as the first element of the tuple.
        name : str, default "Pandas"
            The name of the returned namedtuples or None to return regular
            tuples.

        Yields
        -------
        collections.namedtuple
            Yields a namedtuple for each row in the DataFrame with the first
            field possibly being the index and following fields being the
            column values.

        Notes
        -----
        The column names will be renamed to positional names if they are
        invalid Python identifiers, repeated, or start with an underscore.
        With a large number of columns (>255), regular tuples are returned.

        See Also
        --------
        DataFrame.iterrows : Iterate over DataFrame rows as (index, Series)
            pairs.
        DataFrame.iteritems : Iterate over (column name, Series) pairs.

        Examples
        --------
        >>> df = pd.DataFrame({'num_legs': [4, 2], 'num_wings': [0, 2]},
        ...                   index=['dog', 'hawk'])
        >>> df
              num_legs  num_wings
        dog          4          0
        hawk         2          2
        >>> for row in df.itertuples():
        ...     print(row)
        ...
        Pandas(Index='dog', num_legs=4, num_wings=0)
        Pandas(Index='hawk', num_legs=2, num_wings=2)

        By setting the `index` parameter to False we can remove the index
        as the first element of the tuple:

        >>> for row in df.itertuples(index=False):
        ...     print(row)
        ...
        Pandas(num_legs=4, num_wings=0)
        Pandas(num_legs=2, num_wings=2)

        With the `name` parameter set we set a custom name for the yielded
        namedtuples:

        >>> for row in df.itertuples(name='Animal'):
        ...     print(row)
        ...
        Animal(Index='dog', num_legs=4, num_wings=0)
        Animal(Index='hawk', num_legs=2, num_wings=2)
        """
        arrays = []
        fields = []
        if index:
            arrays.append(self.index)
            fields.append("Index")

        # use integer indexing because of possible duplicate column names
        arrays.extend(self.iloc[:, k] for k in range(len(self.columns)))

        # Python 3 supports at most 255 arguments to constructor, and
        # things get slow with this many fields in Python 2
        if name is not None and len(self.columns) + index < 256:
            # `rename` is unsupported in Python 2.6
            try:
                itertuple = collections.namedtuple(name,
                                                   fields + list(self.columns),
                                                   rename=True)
                return map(itertuple._make, zip(*arrays))
            except Exception:
                pass

        # fallback to regular tuples
        return zip(*arrays)

    items = iteritems

    def __len__(self):
        """
        Returns length of info axis, but here we use the index.
        """
        return len(self.index)

    def dot(self, other):
        """
        Matrix multiplication with DataFrame or Series objects. Can also be
        called using `self @ other` in Python >= 3.5.

        Parameters
        ----------
        other : DataFrame or Series

        Returns
        -------
        dot_product : DataFrame or Series
        """
        if isinstance(other, (Series, DataFrame)):
            common = self.columns.union(other.index)
            if (len(common) > len(self.columns) or
                    len(common) > len(other.index)):
                raise ValueError('matrices are not aligned')

            left = self.reindex(columns=common, copy=False)
            right = other.reindex(index=common, copy=False)
            lvals = left.values
            rvals = right.values
        else:
            left = self
            lvals = self.values
            rvals = np.asarray(other)
            if lvals.shape[1] != rvals.shape[0]:
                raise ValueError('Dot product shape mismatch, '
                                 '{s} vs {r}'.format(s=lvals.shape,
                                                     r=rvals.shape))

        if isinstance(other, DataFrame):
            return self._constructor(np.dot(lvals, rvals), index=left.index,
                                     columns=other.columns)
        elif isinstance(other, Series):
            return Series(np.dot(lvals, rvals), index=left.index)
        elif isinstance(rvals, (np.ndarray, Index)):
            result = np.dot(lvals, rvals)
            if result.ndim == 2:
                return self._constructor(result, index=left.index)
            else:
                return Series(result, index=left.index)
        else:  # pragma: no cover
            raise TypeError('unsupported type: {oth}'.format(oth=type(other)))

    def __matmul__(self, other):
        """
        Matrix multiplication using binary `@` operator in Python>=3.5.
        """
        return self.dot(other)

    def __rmatmul__(self, other):
        """
        Matrix multiplication using binary `@` operator in Python>=3.5.
        """
        return self.T.dot(np.transpose(other)).T

    # ----------------------------------------------------------------------
    # IO methods (to / from other formats)

    @classmethod
    def from_dict(cls, data, orient='columns', dtype=None, columns=None):
        """
        Construct DataFrame from dict of array-like or dicts.

        Creates DataFrame object from dictionary by columns or by index
        allowing dtype specification.

        Parameters
        ----------
        data : dict
            Of the form {field : array-like} or {field : dict}.
        orient : {'columns', 'index'}, default 'columns'
            The "orientation" of the data. If the keys of the passed dict
            should be the columns of the resulting DataFrame, pass 'columns'
            (default). Otherwise if the keys should be rows, pass 'index'.
        dtype : dtype, default None
            Data type to force, otherwise infer.
        columns : list, default None
            Column labels to use when ``orient='index'``. Raises a ValueError
            if used with ``orient='columns'``.

            .. versionadded:: 0.23.0

        Returns
        -------
        pandas.DataFrame

        See Also
        --------
        DataFrame.from_records : DataFrame from ndarray (structured
            dtype), list of tuples, dict, or DataFrame.
        DataFrame : DataFrame object creation using constructor.

        Examples
        --------
        By default the keys of the dict become the DataFrame columns:

        >>> data = {'col_1': [3, 2, 1, 0], 'col_2': ['a', 'b', 'c', 'd']}
        >>> pd.DataFrame.from_dict(data)
           col_1 col_2
        0      3     a
        1      2     b
        2      1     c
        3      0     d

        Specify ``orient='index'`` to create the DataFrame using dictionary
        keys as rows:

        >>> data = {'row_1': [3, 2, 1, 0], 'row_2': ['a', 'b', 'c', 'd']}
        >>> pd.DataFrame.from_dict(data, orient='index')
               0  1  2  3
        row_1  3  2  1  0
        row_2  a  b  c  d

        When using the 'index' orientation, the column names can be
        specified manually:

        >>> pd.DataFrame.from_dict(data, orient='index',
        ...                        columns=['A', 'B', 'C', 'D'])
               A  B  C  D
        row_1  3  2  1  0
        row_2  a  b  c  d
        """
        index = None
        orient = orient.lower()
        if orient == 'index':
            if len(data) > 0:
                # TODO speed up Series case
                if isinstance(list(data.values())[0], (Series, dict)):
                    data = _from_nested_dict(data)
                else:
                    data, index = list(data.values()), list(data.keys())
        elif orient == 'columns':
            if columns is not None:
                raise ValueError("cannot use columns parameter with "
                                 "orient='columns'")
        else:  # pragma: no cover
            raise ValueError('only recognize index or columns for orient')

        return cls(data, index=index, columns=columns, dtype=dtype)

    def to_dict(self, orient='dict', into=dict):
        """
        Convert the DataFrame to a dictionary.

        The type of the key-value pairs can be customized with the parameters
        (see below).

        Parameters
        ----------
        orient : str {'dict', 'list', 'series', 'split', 'records', 'index'}
            Determines the type of the values of the dictionary.

            - 'dict' (default) : dict like {column -> {index -> value}}
            - 'list' : dict like {column -> [values]}
            - 'series' : dict like {column -> Series(values)}
            - 'split' : dict like
              {'index' -> [index], 'columns' -> [columns], 'data' -> [values]}
            - 'records' : list like
              [{column -> value}, ... , {column -> value}]
            - 'index' : dict like {index -> {column -> value}}

            Abbreviations are allowed. `s` indicates `series` and `sp`
            indicates `split`.

        into : class, default dict
            The collections.Mapping subclass used for all Mappings
            in the return value.  Can be the actual class or an empty
            instance of the mapping type you want.  If you want a
            collections.defaultdict, you must pass it initialized.

            .. versionadded:: 0.21.0

        Returns
        -------
        dict, list or collections.Mapping
            Return a collections.Mapping object representing the DataFrame.
            The resulting transformation depends on the `orient` parameter.

        See Also
        --------
        DataFrame.from_dict: Create a DataFrame from a dictionary.
        DataFrame.to_json: Convert a DataFrame to JSON format.

        Examples
        --------
        >>> df = pd.DataFrame({'col1': [1, 2],
        ...                    'col2': [0.5, 0.75]},
        ...                   index=['row1', 'row2'])
        >>> df
              col1  col2
        row1     1  0.50
        row2     2  0.75
        >>> df.to_dict()
        {'col1': {'row1': 1, 'row2': 2}, 'col2': {'row1': 0.5, 'row2': 0.75}}

        You can specify the return orientation.

        >>> df.to_dict('series')
        {'col1': row1    1
                 row2    2
        Name: col1, dtype: int64,
        'col2': row1    0.50
                row2    0.75
        Name: col2, dtype: float64}

        >>> df.to_dict('split')
        {'index': ['row1', 'row2'], 'columns': ['col1', 'col2'],
         'data': [[1.0, 0.5], [2.0, 0.75]]}

        >>> df.to_dict('records')
        [{'col1': 1.0, 'col2': 0.5}, {'col1': 2.0, 'col2': 0.75}]

        >>> df.to_dict('index')
        {'row1': {'col1': 1, 'col2': 0.5}, 'row2': {'col1': 2, 'col2': 0.75}}

        You can also specify the mapping type.

        >>> from collections import OrderedDict, defaultdict
        >>> df.to_dict(into=OrderedDict)
        OrderedDict([('col1', OrderedDict([('row1', 1), ('row2', 2)])),
                     ('col2', OrderedDict([('row1', 0.5), ('row2', 0.75)]))])

        If you want a `defaultdict`, you need to initialize it:

        >>> dd = defaultdict(list)
        >>> df.to_dict('records', into=dd)
        [defaultdict(<class 'list'>, {'col1': 1.0, 'col2': 0.5}),
         defaultdict(<class 'list'>, {'col1': 2.0, 'col2': 0.75})]
        """
        if not self.columns.is_unique:
            warnings.warn("DataFrame columns are not unique, some "
                          "columns will be omitted.", UserWarning,
                          stacklevel=2)
        # GH16122
        into_c = com.standardize_mapping(into)
        if orient.lower().startswith('d'):
            return into_c(
                (k, v.to_dict(into)) for k, v in compat.iteritems(self))
        elif orient.lower().startswith('l'):
            return into_c((k, v.tolist()) for k, v in compat.iteritems(self))
        elif orient.lower().startswith('sp'):
            return into_c((('index', self.index.tolist()),
                           ('columns', self.columns.tolist()),
                           ('data', lib.map_infer(self.values.ravel(),
                                                  com.maybe_box_datetimelike)
                            .reshape(self.values.shape).tolist())))
        elif orient.lower().startswith('s'):
            return into_c((k, com.maybe_box_datetimelike(v))
                          for k, v in compat.iteritems(self))
        elif orient.lower().startswith('r'):
            return [into_c((k, com.maybe_box_datetimelike(v))
                           for k, v in zip(self.columns, np.atleast_1d(row)))
                    for row in self.values]
        elif orient.lower().startswith('i'):
            if not self.index.is_unique:
                raise ValueError(
                    "DataFrame index must be unique for orient='index'."
                )
            return into_c((t[0], dict(zip(self.columns, t[1:])))
                          for t in self.itertuples())
        else:
            raise ValueError("orient '{o}' not understood".format(o=orient))

    def to_gbq(self, destination_table, project_id=None, chunksize=None,
               reauth=False, if_exists='fail', auth_local_webserver=False,
               table_schema=None, location=None, progress_bar=True,
               credentials=None, verbose=None, private_key=None):
        """
        Write a DataFrame to a Google BigQuery table.

        This function requires the `pandas-gbq package
        <https://pandas-gbq.readthedocs.io>`__.

        See the `How to authenticate with Google BigQuery
        <https://pandas-gbq.readthedocs.io/en/latest/howto/authentication.html>`__
        guide for authentication instructions.

        Parameters
        ----------
        destination_table : str
            Name of table to be written, in the form ``dataset.tablename``.
        project_id : str, optional
            Google BigQuery Account project ID. Optional when available from
            the environment.
        chunksize : int, optional
            Number of rows to be inserted in each chunk from the dataframe.
            Set to ``None`` to load the whole dataframe at once.
        reauth : bool, default False
            Force Google BigQuery to re-authenticate the user. This is useful
            if multiple accounts are used.
        if_exists : str, default 'fail'
            Behavior when the destination table exists. Value can be one of:

            ``'fail'``
                If table exists, do nothing.
            ``'replace'``
                If table exists, drop it, recreate it, and insert data.
            ``'append'``
                If table exists, insert data. Create if does not exist.
        private_key : str, optional
            Service account private key in JSON format. Can be file path
            or string contents. This is useful for remote server
            authentication (eg. Jupyter/IPython notebook on remote host).
        auth_local_webserver : bool, default False
            Use the `local webserver flow`_ instead of the `console flow`_
            when getting user credentials.

            .. _local webserver flow:
                http://google-auth-oauthlib.readthedocs.io/en/latest/reference/google_auth_oauthlib.flow.html#google_auth_oauthlib.flow.InstalledAppFlow.run_local_server
            .. _console flow:
                http://google-auth-oauthlib.readthedocs.io/en/latest/reference/google_auth_oauthlib.flow.html#google_auth_oauthlib.flow.InstalledAppFlow.run_console

            *New in version 0.2.0 of pandas-gbq*.
        table_schema : list of dicts, optional
            List of BigQuery table fields to which according DataFrame
            columns conform to, e.g. ``[{'name': 'col1', 'type':
            'STRING'},...]``. If schema is not provided, it will be
            generated according to dtypes of DataFrame columns. See
            BigQuery API documentation on available names of a field.

            *New in version 0.3.1 of pandas-gbq*.
        location : str, optional
            Location where the load job should run. See the `BigQuery locations
            documentation
            <https://cloud.google.com/bigquery/docs/dataset-locations>`__ for a
            list of available locations. The location must match that of the
            target dataset.

            *New in version 0.5.0 of pandas-gbq*.
        progress_bar : bool, default True
            Use the library `tqdm` to show the progress bar for the upload,
            chunk by chunk.

            *New in version 0.5.0 of pandas-gbq*.
        credentials : google.auth.credentials.Credentials, optional
            Credentials for accessing Google APIs. Use this parameter to
            override default credentials, such as to use Compute Engine
            :class:`google.auth.compute_engine.Credentials` or Service
            Account :class:`google.oauth2.service_account.Credentials`
            directly.

            *New in version 0.8.0 of pandas-gbq*.

            .. versionadded:: 0.24.0
        verbose : bool, deprecated
            Deprecated in pandas-gbq version 0.4.0. Use the `logging module
            to adjust verbosity instead
            <https://pandas-gbq.readthedocs.io/en/latest/intro.html#logging>`__.
        private_key : str, deprecated
            Deprecated in pandas-gbq version 0.8.0. Use the ``credentials``
            parameter and
            :func:`google.oauth2.service_account.Credentials.from_service_account_info`
            or
            :func:`google.oauth2.service_account.Credentials.from_service_account_file`
            instead.

            Service account private key in JSON format. Can be file path
            or string contents. This is useful for remote server
            authentication (eg. Jupyter/IPython notebook on remote host).

        See Also
        --------
        pandas_gbq.to_gbq : This function in the pandas-gbq library.
        pandas.read_gbq : Read a DataFrame from Google BigQuery.
        """
        from pandas.io import gbq
        return gbq.to_gbq(
            self, destination_table, project_id=project_id,
            chunksize=chunksize, reauth=reauth, if_exists=if_exists,
            auth_local_webserver=auth_local_webserver,
            table_schema=table_schema, location=location,
            progress_bar=progress_bar, credentials=credentials,
            verbose=verbose, private_key=private_key)

    @classmethod
    def from_records(cls, data, index=None, exclude=None, columns=None,
                     coerce_float=False, nrows=None):
        """
        Convert structured or record ndarray to DataFrame.

        Parameters
        ----------
        data : ndarray (structured dtype), list of tuples, dict, or DataFrame
        index : string, list of fields, array-like
            Field of array to use as the index, alternately a specific set of
            input labels to use
        exclude : sequence, default None
            Columns or fields to exclude
        columns : sequence, default None
            Column names to use. If the passed data do not have names
            associated with them, this argument provides names for the
            columns. Otherwise this argument indicates the order of the columns
            in the result (any names not found in the data will become all-NA
            columns)
        coerce_float : boolean, default False
            Attempt to convert values of non-string, non-numeric objects (like
            decimal.Decimal) to floating point, useful for SQL result sets
        nrows : int, default None
            Number of rows to read if data is an iterator

        Returns
        -------
        df : DataFrame
        """

        # Make a copy of the input columns so we can modify it
        if columns is not None:
            columns = ensure_index(columns)

        if is_iterator(data):
            if nrows == 0:
                return cls()

            try:
                first_row = next(data)
            except StopIteration:
                return cls(index=index, columns=columns)

            dtype = None
            if hasattr(first_row, 'dtype') and first_row.dtype.names:
                dtype = first_row.dtype

            values = [first_row]

            if nrows is None:
                values += data
            else:
                values.extend(itertools.islice(data, nrows - 1))

            if dtype is not None:
                data = np.array(values, dtype=dtype)
            else:
                data = values

        if isinstance(data, dict):
            if columns is None:
                columns = arr_columns = ensure_index(sorted(data))
                arrays = [data[k] for k in columns]
            else:
                arrays = []
                arr_columns = []
                for k, v in compat.iteritems(data):
                    if k in columns:
                        arr_columns.append(k)
                        arrays.append(v)

                arrays, arr_columns = _reorder_arrays(arrays, arr_columns,
                                                      columns)

        elif isinstance(data, (np.ndarray, DataFrame)):
            arrays, columns = _to_arrays(data, columns)
            if columns is not None:
                columns = ensure_index(columns)
            arr_columns = columns
        else:
            arrays, arr_columns = _to_arrays(data, columns,
                                             coerce_float=coerce_float)

            arr_columns = ensure_index(arr_columns)
            if columns is not None:
                columns = ensure_index(columns)
            else:
                columns = arr_columns

        if exclude is None:
            exclude = set()
        else:
            exclude = set(exclude)

        result_index = None
        if index is not None:
            if (isinstance(index, compat.string_types) or
                    not hasattr(index, "__iter__")):
                i = columns.get_loc(index)
                exclude.add(index)
                if len(arrays) > 0:
                    result_index = Index(arrays[i], name=index)
                else:
                    result_index = Index([], name=index)
            else:
                try:
                    to_remove = [arr_columns.get_loc(field) for field in index]
                    index_data = [arrays[i] for i in to_remove]
                    result_index = ensure_index_from_sequences(index_data,
                                                               names=index)

                    exclude.update(index)
                except Exception:
                    result_index = index

        if any(exclude):
            arr_exclude = [x for x in exclude if x in arr_columns]
            to_remove = [arr_columns.get_loc(col) for col in arr_exclude]
            arrays = [v for i, v in enumerate(arrays) if i not in to_remove]

            arr_columns = arr_columns.drop(arr_exclude)
            columns = columns.drop(exclude)

        mgr = _arrays_to_mgr(arrays, arr_columns, result_index, columns)

        return cls(mgr)

    def to_records(self, index=True, convert_datetime64=None):
        """
        Convert DataFrame to a NumPy record array.

        Index will be included as the first field of the record array if
        requested.

        Parameters
        ----------
        index : bool, default True
            Include index in resulting record array, stored in 'index'
            field or using the index label, if set.
        convert_datetime64 : bool, default None
            .. deprecated:: 0.23.0

            Whether to convert the index to datetime.datetime if it is a
            DatetimeIndex.

        Returns
        -------
        numpy.recarray
            NumPy ndarray with the DataFrame labels as fields and each row
            of the DataFrame as entries.

        See Also
        --------
        DataFrame.from_records: Convert structured or record ndarray
            to DataFrame.
        numpy.recarray: An ndarray that allows field access using
            attributes, analogous to typed columns in a
            spreadsheet.

        Examples
        --------
        >>> df = pd.DataFrame({'A': [1, 2], 'B': [0.5, 0.75]},
        ...                   index=['a', 'b'])
        >>> df
           A     B
        a  1  0.50
        b  2  0.75
        >>> df.to_records()
        rec.array([('a', 1, 0.5 ), ('b', 2, 0.75)],
                  dtype=[('index', 'O'), ('A', '<i8'), ('B', '<f8')])

        If the DataFrame index has no label then the recarray field name
        is set to 'index'. If the index has a label then this is used as the
        field name:

        >>> df.index = df.index.rename("I")
        >>> df.to_records()
        rec.array([('a', 1, 0.5 ), ('b', 2, 0.75)],
                  dtype=[('I', 'O'), ('A', '<i8'), ('B', '<f8')])

        The index can be excluded from the record array:

        >>> df.to_records(index=False)
        rec.array([(1, 0.5 ), (2, 0.75)],
                  dtype=[('A', '<i8'), ('B', '<f8')])
        """

        if convert_datetime64 is not None:
            warnings.warn("The 'convert_datetime64' parameter is "
                          "deprecated and will be removed in a future "
                          "version",
                          FutureWarning, stacklevel=2)

        if index:
            if is_datetime64_any_dtype(self.index) and convert_datetime64:
                ix_vals = [self.index.to_pydatetime()]
            else:
                if isinstance(self.index, MultiIndex):
                    # array of tuples to numpy cols. copy copy copy
                    ix_vals = lmap(np.array, zip(*self.index.values))
                else:
                    ix_vals = [self.index.values]

            arrays = ix_vals + [self[c].get_values() for c in self.columns]

            count = 0
            index_names = list(self.index.names)
            if isinstance(self.index, MultiIndex):
                for i, n in enumerate(index_names):
                    if n is None:
                        index_names[i] = 'level_%d' % count
                        count += 1
            elif index_names[0] is None:
                index_names = ['index']
            names = (lmap(compat.text_type, index_names) +
                     lmap(compat.text_type, self.columns))
        else:
            arrays = [self[c].get_values() for c in self.columns]
            names = lmap(compat.text_type, self.columns)

        formats = [v.dtype for v in arrays]
        return np.rec.fromarrays(
            arrays,
            dtype={'names': names, 'formats': formats}
        )

    @classmethod
    def from_items(cls, items, columns=None, orient='columns'):
        """
        Construct a DataFrame from a list of tuples.

        .. deprecated:: 0.23.0
          `from_items` is deprecated and will be removed in a future version.
          Use :meth:`DataFrame.from_dict(dict(items)) <DataFrame.from_dict>`
          instead.
          :meth:`DataFrame.from_dict(OrderedDict(items)) <DataFrame.from_dict>`
          may be used to preserve the key order.

        Convert (key, value) pairs to DataFrame. The keys will be the axis
        index (usually the columns, but depends on the specified
        orientation). The values should be arrays or Series.

        Parameters
        ----------
        items : sequence of (key, value) pairs
            Values should be arrays or Series.
        columns : sequence of column labels, optional
            Must be passed if orient='index'.
        orient : {'columns', 'index'}, default 'columns'
            The "orientation" of the data. If the keys of the
            input correspond to column labels, pass 'columns'
            (default). Otherwise if the keys correspond to the index,
            pass 'index'.

        Returns
        -------
        frame : DataFrame
        """

        warnings.warn("from_items is deprecated. Please use "
                      "DataFrame.from_dict(dict(items), ...) instead. "
                      "DataFrame.from_dict(OrderedDict(items)) may be used to "
                      "preserve the key order.",
                      FutureWarning, stacklevel=2)

        keys, values = lzip(*items)

        if orient == 'columns':
            if columns is not None:
                columns = ensure_index(columns)

                idict = dict(items)
                if len(idict) < len(items):
                    if not columns.equals(ensure_index(keys)):
                        raise ValueError('With non-unique item names, passed '
                                         'columns must be identical')
                    arrays = values
                else:
                    arrays = [idict[k] for k in columns if k in idict]
            else:
                columns = ensure_index(keys)
                arrays = values

            # GH 17312
            # Provide more informative error msg when scalar values passed
            try:
                return cls._from_arrays(arrays, columns, None)

            except ValueError:
                if not is_nested_list_like(values):
                    raise ValueError('The value in each (key, value) pair '
                                     'must be an array, Series, or dict')

        elif orient == 'index':
            if columns is None:
                raise TypeError("Must pass columns with orient='index'")

            keys = ensure_index(keys)

            # GH 17312
            # Provide more informative error msg when scalar values passed
            try:
                arr = np.array(values, dtype=object).T
                data = [lib.maybe_convert_objects(v) for v in arr]
                return cls._from_arrays(data, columns, keys)

            except TypeError:
                if not is_nested_list_like(values):
                    raise ValueError('The value in each (key, value) pair '
                                     'must be an array, Series, or dict')

        else:  # pragma: no cover
            raise ValueError("'orient' must be either 'columns' or 'index'")

    @classmethod
    def _from_arrays(cls, arrays, columns, index, dtype=None):
        mgr = _arrays_to_mgr(arrays, columns, index, columns, dtype=dtype)
        return cls(mgr)

    @classmethod
    def from_csv(cls, path, header=0, sep=',', index_col=0, parse_dates=True,
                 encoding=None, tupleize_cols=None,
                 infer_datetime_format=False):
        """
        Read CSV file.

        .. deprecated:: 0.21.0
            Use :func:`pandas.read_csv` instead.

        It is preferable to use the more powerful :func:`pandas.read_csv`
        for most general purposes, but ``from_csv`` makes for an easy
        roundtrip to and from a file (the exact counterpart of
        ``to_csv``), especially with a DataFrame of time series data.

        This method only differs from the preferred :func:`pandas.read_csv`
        in some defaults:

        - `index_col` is ``0`` instead of ``None`` (take first column as index
          by default)
        - `parse_dates` is ``True`` instead of ``False`` (try parsing the index
          as datetime by default)

        So a ``pd.DataFrame.from_csv(path)`` can be replaced by
        ``pd.read_csv(path, index_col=0, parse_dates=True)``.

        Parameters
        ----------
        path : string file path or file handle / StringIO
        header : int, default 0
            Row to use as header (skip prior rows)
        sep : string, default ','
            Field delimiter
        index_col : int or sequence, default 0
            Column to use for index. If a sequence is given, a MultiIndex
            is used. Different default from read_table
        parse_dates : boolean, default True
            Parse dates. Different default from read_table
        tupleize_cols : boolean, default False
            write multi_index columns as a list of tuples (if True)
            or new (expanded format) if False)
        infer_datetime_format : boolean, default False
            If True and `parse_dates` is True for a column, try to infer the
            datetime format based on the first datetime string. If the format
            can be inferred, there often will be a large parsing speed-up.

        See Also
        --------
        pandas.read_csv

        Returns
        -------
        y : DataFrame
        """

        warnings.warn("from_csv is deprecated. Please use read_csv(...) "
                      "instead. Note that some of the default arguments are "
                      "different, so please refer to the documentation "
                      "for from_csv when changing your function calls",
                      FutureWarning, stacklevel=2)

        from pandas.io.parsers import read_csv
        return read_csv(path, header=header, sep=sep,
                        parse_dates=parse_dates, index_col=index_col,
                        encoding=encoding, tupleize_cols=tupleize_cols,
                        infer_datetime_format=infer_datetime_format)

    def to_sparse(self, fill_value=None, kind='block'):
        """
        Convert to SparseDataFrame.

        Implement the sparse version of the DataFrame meaning that any data
        matching a specific value it's omitted in the representation.
        The sparse DataFrame allows for a more efficient storage.

        Parameters
        ----------
        fill_value : float, default None
            The specific value that should be omitted in the representation.
        kind : {'block', 'integer'}, default 'block'
            The kind of the SparseIndex tracking where data is not equal to
            the fill value:

            - 'block' tracks only the locations and sizes of blocks of data.
            - 'integer' keeps an array with all the locations of the data.

            In most cases 'block' is recommended, since it's more memory
            efficient.

        Returns
        -------
        SparseDataFrame
            The sparse representation of the DataFrame.

        See Also
        --------
        DataFrame.to_dense :
            Converts the DataFrame back to the its dense form.

        Examples
        --------
        >>> df = pd.DataFrame([(np.nan, np.nan),
        ...                    (1., np.nan),
        ...                    (np.nan, 1.)])
        >>> df
             0    1
        0  NaN  NaN
        1  1.0  NaN
        2  NaN  1.0
        >>> type(df)
        <class 'pandas.core.frame.DataFrame'>

        >>> sdf = df.to_sparse()
        >>> sdf
             0    1
        0  NaN  NaN
        1  1.0  NaN
        2  NaN  1.0
        >>> type(sdf)
        <class 'pandas.core.sparse.frame.SparseDataFrame'>
        """
        from pandas.core.sparse.api import SparseDataFrame
        return SparseDataFrame(self._series, index=self.index,
                               columns=self.columns, default_kind=kind,
                               default_fill_value=fill_value)

    def to_panel(self):
        """
        Transform long (stacked) format (DataFrame) into wide (3D, Panel)
        format.

        .. deprecated:: 0.20.0

        Currently the index of the DataFrame must be a 2-level MultiIndex. This
        may be generalized later

        Returns
        -------
        panel : Panel
        """
        # only support this kind for now
        if (not isinstance(self.index, MultiIndex) or  # pragma: no cover
                len(self.index.levels) != 2):
            raise NotImplementedError('Only 2-level MultiIndex are supported.')

        if not self.index.is_unique:
            raise ValueError("Can't convert non-uniquely indexed "
                             "DataFrame to Panel")

        self._consolidate_inplace()

        # minor axis must be sorted
        if self.index.lexsort_depth < 2:
            selfsorted = self.sort_index(level=0)
        else:
            selfsorted = self

        major_axis, minor_axis = selfsorted.index.levels
        major_labels, minor_labels = selfsorted.index.labels
        shape = len(major_axis), len(minor_axis)

        # preserve names, if any
        major_axis = major_axis.copy()
        major_axis.name = self.index.names[0]

        minor_axis = minor_axis.copy()
        minor_axis.name = self.index.names[1]

        # create new axes
        new_axes = [selfsorted.columns, major_axis, minor_axis]

        # create new manager
        new_mgr = selfsorted._data.reshape_nd(axes=new_axes,
                                              labels=[major_labels,
                                                      minor_labels],
                                              shape=shape,
                                              ref_items=selfsorted.columns)

        return self._constructor_expanddim(new_mgr)

    @deprecate_kwarg(old_arg_name='encoding', new_arg_name=None)
    def to_stata(self, fname, convert_dates=None, write_index=True,
                 encoding="latin-1", byteorder=None, time_stamp=None,
                 data_label=None, variable_labels=None, version=114,
                 convert_strl=None):
        """
        Export DataFrame object to Stata dta format.

        Writes the DataFrame to a Stata dataset file.
        "dta" files contain a Stata dataset.

        Parameters
        ----------
        fname : str, buffer or path object
            String, path object (pathlib.Path or py._path.local.LocalPath) or
            object implementing a binary write() function. If using a buffer
            then the buffer will not be automatically closed after the file
            data has been written.
        convert_dates : dict
            Dictionary mapping columns containing datetime types to stata
            internal format to use when writing the dates. Options are 'tc',
            'td', 'tm', 'tw', 'th', 'tq', 'ty'. Column can be either an integer
            or a name. Datetime columns that do not have a conversion type
            specified will be converted to 'tc'. Raises NotImplementedError if
            a datetime column has timezone information.
        write_index : bool
            Write the index to Stata dataset.
        encoding : str
            Default is latin-1. Unicode is not supported.
        byteorder : str
            Can be ">", "<", "little", or "big". default is `sys.byteorder`.
        time_stamp : datetime
            A datetime to use as file creation date.  Default is the current
            time.
        data_label : str, optional
            A label for the data set.  Must be 80 characters or smaller.
        variable_labels : dict
            Dictionary containing columns as keys and variable labels as
            values. Each label must be 80 characters or smaller.

            .. versionadded:: 0.19.0

        version : {114, 117}, default 114
            Version to use in the output dta file.  Version 114 can be used
            read by Stata 10 and later.  Version 117 can be read by Stata 13
            or later. Version 114 limits string variables to 244 characters or
            fewer while 117 allows strings with lengths up to 2,000,000
            characters.

            .. versionadded:: 0.23.0

        convert_strl : list, optional
            List of column names to convert to string columns to Stata StrL
            format. Only available if version is 117.  Storing strings in the
            StrL format can produce smaller dta files if strings have more than
            8 characters and values are repeated.

            .. versionadded:: 0.23.0

        Raises
        ------
        NotImplementedError
            * If datetimes contain timezone information
            * Column dtype is not representable in Stata
        ValueError
            * Columns listed in convert_dates are neither datetime64[ns]
              or datetime.datetime
            * Column listed in convert_dates is not in DataFrame
            * Categorical label contains more than 32,000 characters

            .. versionadded:: 0.19.0

        See Also
        --------
        read_stata : Import Stata data files.
        io.stata.StataWriter : Low-level writer for Stata data files.
        io.stata.StataWriter117 : Low-level writer for version 117 files.

        Examples
        --------
        >>> df = pd.DataFrame({'animal': ['falcon', 'parrot', 'falcon',
        ...                               'parrot'],
        ...                    'speed': [350, 18, 361, 15]})
        >>> df.to_stata('animals.dta')  # doctest: +SKIP
        """
        kwargs = {}
        if version not in (114, 117):
            raise ValueError('Only formats 114 and 117 supported.')
        if version == 114:
            if convert_strl is not None:
                raise ValueError('strl support is only available when using '
                                 'format 117')
            from pandas.io.stata import StataWriter as statawriter
        else:
            from pandas.io.stata import StataWriter117 as statawriter
            kwargs['convert_strl'] = convert_strl

        writer = statawriter(fname, self, convert_dates=convert_dates,
                             byteorder=byteorder, time_stamp=time_stamp,
                             data_label=data_label, write_index=write_index,
                             variable_labels=variable_labels, **kwargs)
        writer.write_file()

    def to_feather(self, fname):
        """
        Write out the binary feather-format for DataFrames.

        .. versionadded:: 0.20.0

        Parameters
        ----------
        fname : str
            string file path
        """
        from pandas.io.feather_format import to_feather
        to_feather(self, fname)

    def to_parquet(self, fname, engine='auto', compression='snappy',
                   index=None, partition_cols=None, **kwargs):
        """
        Write a DataFrame to the binary parquet format.

        .. versionadded:: 0.21.0

        This function writes the dataframe as a `parquet file
        <https://parquet.apache.org/>`_. You can choose different parquet
        backends, and have the option of compression. See
        :ref:`the user guide <io.parquet>` for more details.

        Parameters
        ----------
        fname : str
            File path or Root Directory path. Will be used as Root Directory
            path while writing a partitioned dataset.

            .. versionchanged:: 0.24.0

        engine : {'auto', 'pyarrow', 'fastparquet'}, default 'auto'
            Parquet library to use. If 'auto', then the option
            ``io.parquet.engine`` is used. The default ``io.parquet.engine``
            behavior is to try 'pyarrow', falling back to 'fastparquet' if
            'pyarrow' is unavailable.
        compression : {'snappy', 'gzip', 'brotli', None}, default 'snappy'
            Name of the compression to use. Use ``None`` for no compression.
        index : bool, default None
            If ``True``, include the dataframe's index(es) in the file output.
            If ``False``, they will not be written to the file. If ``None``,
            the behavior depends on the chosen engine.

            .. versionadded:: 0.24.0

        partition_cols : list, optional, default None
            Column names by which to partition the dataset
            Columns are partitioned in the order they are given

            .. versionadded:: 0.24.0

        **kwargs
            Additional arguments passed to the parquet library. See
            :ref:`pandas io <io.parquet>` for more details.

        See Also
        --------
        read_parquet : Read a parquet file.
        DataFrame.to_csv : Write a csv file.
        DataFrame.to_sql : Write to a sql table.
        DataFrame.to_hdf : Write to hdf.

        Notes
        -----
        This function requires either the `fastparquet
        <https://pypi.org/project/fastparquet>`_ or `pyarrow
        <https://arrow.apache.org/docs/python/>`_ library.

        Examples
        --------
        >>> df = pd.DataFrame(data={'col1': [1, 2], 'col2': [3, 4]})
        >>> df.to_parquet('df.parquet.gzip',
        ...               compression='gzip')  # doctest: +SKIP
        >>> pd.read_parquet('df.parquet.gzip')  # doctest: +SKIP
           col1  col2
        0     1     3
        1     2     4
        """
        from pandas.io.parquet import to_parquet
        to_parquet(self, fname, engine,
                   compression=compression, index=index,
                   partition_cols=partition_cols, **kwargs)

    @Substitution(header='Write out the column names. If a list of strings '
                         'is given, it is assumed to be aliases for the '
                         'column names')
    @Substitution(shared_params=fmt.common_docstring,
                  returns=fmt.return_docstring)
    def to_string(self, buf=None, columns=None, col_space=None, header=True,
                  index=True, na_rep='NaN', formatters=None, float_format=None,
                  sparsify=None, index_names=True, justify=None,
                  max_rows=None, max_cols=None, show_dimensions=False,
                  decimal='.', line_width=None):
        """
        Render a DataFrame to a console-friendly tabular output.
        %(shared_params)s
        line_width : int, optional
            Width to wrap a line in characters.
        %(returns)s
        See Also
        --------
        to_html : Convert DataFrame to HTML.

        Examples
        --------
        >>> d = {'col1': [1, 2, 3], 'col2': [4, 5, 6]}
        >>> df = pd.DataFrame(d)
        >>> print(df.to_string())
           col1  col2
        0     1     4
        1     2     5
        2     3     6
        """

        formatter = fmt.DataFrameFormatter(self, buf=buf, columns=columns,
                                           col_space=col_space, na_rep=na_rep,
                                           formatters=formatters,
                                           float_format=float_format,
                                           sparsify=sparsify, justify=justify,
                                           index_names=index_names,
                                           header=header, index=index,
                                           max_rows=max_rows,
                                           max_cols=max_cols,
                                           show_dimensions=show_dimensions,
                                           decimal=decimal,
                                           line_width=line_width)
        formatter.to_string()

        if buf is None:
            result = formatter.buf.getvalue()
            return result

    @Substitution(header='Whether to print column labels, default True')
    @Substitution(shared_params=fmt.common_docstring,
                  returns=fmt.return_docstring)
    def to_html(self, buf=None, columns=None, col_space=None, header=True,
                index=True, na_rep='NaN', formatters=None, float_format=None,
                sparsify=None, index_names=True, justify=None, max_rows=None,
                max_cols=None, show_dimensions=False, decimal='.',
                bold_rows=True, classes=None, escape=True,
                notebook=False, border=None, table_id=None):
        """
        Render a DataFrame as an HTML table.
        %(shared_params)s
        bold_rows : bool, default True
            Make the row labels bold in the output.
        classes : str or list or tuple, default None
            CSS class(es) to apply to the resulting html table.
        escape : bool, default True
            Convert the characters <, >, and & to HTML-safe sequences.
        notebook : {True, False}, default False
            Whether the generated HTML is for IPython Notebook.
        border : int
            A ``border=border`` attribute is included in the opening
            `<table>` tag. Default ``pd.options.html.border``.

            .. versionadded:: 0.19.0

        table_id : str, optional
            A css id is included in the opening `<table>` tag if specified.

            .. versionadded:: 0.23.0
        %(returns)s
        See Also
        --------
        to_string : Convert DataFrame to a string.
        """

        if (justify is not None and
                justify not in fmt._VALID_JUSTIFY_PARAMETERS):
            raise ValueError("Invalid value for justify parameter")

        formatter = fmt.DataFrameFormatter(self, buf=buf, columns=columns,
                                           col_space=col_space, na_rep=na_rep,
                                           formatters=formatters,
                                           float_format=float_format,
                                           sparsify=sparsify, justify=justify,
                                           index_names=index_names,
                                           header=header, index=index,
                                           bold_rows=bold_rows, escape=escape,
                                           max_rows=max_rows,
                                           max_cols=max_cols,
                                           show_dimensions=show_dimensions,
                                           decimal=decimal, table_id=table_id)
        # TODO: a generic formatter wld b in DataFrameFormatter
        formatter.to_html(classes=classes, notebook=notebook, border=border)

        if buf is None:
            return formatter.buf.getvalue()

    def info(self, verbose=None, buf=None, max_cols=None, memory_usage=None,
             null_counts=None):
        """
        Print a concise summary of a DataFrame.

        This method prints information about a DataFrame including
        the index dtype and column dtypes, non-null values and memory usage.

        Parameters
        ----------
        verbose : bool, optional
            Whether to print the full summary. By default, the setting in
            ``pandas.options.display.max_info_columns`` is followed.
        buf : writable buffer, defaults to sys.stdout
            Where to send the output. By default, the output is printed to
            sys.stdout. Pass a writable buffer if you need to further process
            the output.
        max_cols : int, optional
            When to switch from the verbose to the truncated output. If the
            DataFrame has more than `max_cols` columns, the truncated output
            is used. By default, the setting in
            ``pandas.options.display.max_info_columns`` is used.
        memory_usage : bool, str, optional
            Specifies whether total memory usage of the DataFrame
            elements (including the index) should be displayed. By default,
            this follows the ``pandas.options.display.memory_usage`` setting.

            True always show memory usage. False never shows memory usage.
            A value of 'deep' is equivalent to "True with deep introspection".
            Memory usage is shown in human-readable units (base-2
            representation). Without deep introspection a memory estimation is
            made based in column dtype and number of rows assuming values
            consume the same memory amount for corresponding dtypes. With deep
            memory introspection, a real memory usage calculation is performed
            at the cost of computational resources.
        null_counts : bool, optional
            Whether to show the non-null counts. By default, this is shown
            only if the frame is smaller than
            ``pandas.options.display.max_info_rows`` and
            ``pandas.options.display.max_info_columns``. A value of True always
            shows the counts, and False never shows the counts.

        Returns
        -------
        None
            This method prints a summary of a DataFrame and returns None.

        See Also
        --------
        DataFrame.describe: Generate descriptive statistics of DataFrame
            columns.
        DataFrame.memory_usage: Memory usage of DataFrame columns.

        Examples
        --------
        >>> int_values = [1, 2, 3, 4, 5]
        >>> text_values = ['alpha', 'beta', 'gamma', 'delta', 'epsilon']
        >>> float_values = [0.0, 0.25, 0.5, 0.75, 1.0]
        >>> df = pd.DataFrame({"int_col": int_values, "text_col": text_values,
        ...                   "float_col": float_values})
        >>> df
           int_col text_col  float_col
        0        1    alpha       0.00
        1        2     beta       0.25
        2        3    gamma       0.50
        3        4    delta       0.75
        4        5  epsilon       1.00

        Prints information of all columns:

        >>> df.info(verbose=True)
        <class 'pandas.core.frame.DataFrame'>
        RangeIndex: 5 entries, 0 to 4
        Data columns (total 3 columns):
        int_col      5 non-null int64
        text_col     5 non-null object
        float_col    5 non-null float64
        dtypes: float64(1), int64(1), object(1)
        memory usage: 200.0+ bytes

        Prints a summary of columns count and its dtypes but not per column
        information:

        >>> df.info(verbose=False)
        <class 'pandas.core.frame.DataFrame'>
        RangeIndex: 5 entries, 0 to 4
        Columns: 3 entries, int_col to float_col
        dtypes: float64(1), int64(1), object(1)
        memory usage: 200.0+ bytes

        Pipe output of DataFrame.info to buffer instead of sys.stdout, get
        buffer content and writes to a text file:

        >>> import io
        >>> buffer = io.StringIO()
        >>> df.info(buf=buffer)
        >>> s = buffer.getvalue()
        >>> with open("df_info.txt", "w",
        ...           encoding="utf-8") as f:  # doctest: +SKIP
        ...     f.write(s)
        260

        The `memory_usage` parameter allows deep introspection mode, specially
        useful for big DataFrames and fine-tune memory optimization:

        >>> random_strings_array = np.random.choice(['a', 'b', 'c'], 10 ** 6)
        >>> df = pd.DataFrame({
        ...     'column_1': np.random.choice(['a', 'b', 'c'], 10 ** 6),
        ...     'column_2': np.random.choice(['a', 'b', 'c'], 10 ** 6),
        ...     'column_3': np.random.choice(['a', 'b', 'c'], 10 ** 6)
        ... })
        >>> df.info()
        <class 'pandas.core.frame.DataFrame'>
        RangeIndex: 1000000 entries, 0 to 999999
        Data columns (total 3 columns):
        column_1    1000000 non-null object
        column_2    1000000 non-null object
        column_3    1000000 non-null object
        dtypes: object(3)
        memory usage: 22.9+ MB

        >>> df.info(memory_usage='deep')
        <class 'pandas.core.frame.DataFrame'>
        RangeIndex: 1000000 entries, 0 to 999999
        Data columns (total 3 columns):
        column_1    1000000 non-null object
        column_2    1000000 non-null object
        column_3    1000000 non-null object
        dtypes: object(3)
        memory usage: 188.8 MB
        """

        if buf is None:  # pragma: no cover
            buf = sys.stdout

        lines = []

        lines.append(str(type(self)))
        lines.append(self.index._summary())

        if len(self.columns) == 0:
            lines.append('Empty {name}'.format(name=type(self).__name__))
            fmt.buffer_put_lines(buf, lines)
            return

        cols = self.columns

        # hack
        if max_cols is None:
            max_cols = get_option('display.max_info_columns',
                                  len(self.columns) + 1)

        max_rows = get_option('display.max_info_rows', len(self) + 1)

        if null_counts is None:
            show_counts = ((len(self.columns) <= max_cols) and
                           (len(self) < max_rows))
        else:
            show_counts = null_counts
        exceeds_info_cols = len(self.columns) > max_cols

        def _verbose_repr():
            lines.append('Data columns (total %d columns):' %
                         len(self.columns))
            space = max(len(pprint_thing(k)) for k in self.columns) + 4
            counts = None

            tmpl = "{count}{dtype}"
            if show_counts:
                counts = self.count()
                if len(cols) != len(counts):  # pragma: no cover
                    raise AssertionError(
                        'Columns must equal counts '
                        '({cols:d} != {counts:d})'.format(
                            cols=len(cols), counts=len(counts)))
                tmpl = "{count} non-null {dtype}"

            dtypes = self.dtypes
            for i, col in enumerate(self.columns):
                dtype = dtypes.iloc[i]
                col = pprint_thing(col)

                count = ""
                if show_counts:
                    count = counts.iloc[i]

                lines.append(_put_str(col, space) + tmpl.format(count=count,
                                                                dtype=dtype))

        def _non_verbose_repr():
            lines.append(self.columns._summary(name='Columns'))

        def _sizeof_fmt(num, size_qualifier):
            # returns size in human readable format
            for x in ['bytes', 'KB', 'MB', 'GB', 'TB']:
                if num < 1024.0:
                    return ("{num:3.1f}{size_q} "
                            "{x}".format(num=num, size_q=size_qualifier, x=x))
                num /= 1024.0
            return "{num:3.1f}{size_q} {pb}".format(num=num,
                                                    size_q=size_qualifier,
                                                    pb='PB')

        if verbose:
            _verbose_repr()
        elif verbose is False:  # specifically set to False, not nesc None
            _non_verbose_repr()
        else:
            if exceeds_info_cols:
                _non_verbose_repr()
            else:
                _verbose_repr()

        counts = self.get_dtype_counts()
        dtypes = ['{k}({kk:d})'.format(k=k[0], kk=k[1]) for k
                  in sorted(compat.iteritems(counts))]
        lines.append('dtypes: {types}'.format(types=', '.join(dtypes)))

        if memory_usage is None:
            memory_usage = get_option('display.memory_usage')
        if memory_usage:
            # append memory usage of df to display
            size_qualifier = ''
            if memory_usage == 'deep':
                deep = True
            else:
                # size_qualifier is just a best effort; not guaranteed to catch
                # all cases (e.g., it misses categorical data even with object
                # categories)
                deep = False
                if ('object' in counts or
                        self.index._is_memory_usage_qualified()):
                    size_qualifier = '+'
            mem_usage = self.memory_usage(index=True, deep=deep).sum()
            lines.append("memory usage: {mem}\n".format(
                mem=_sizeof_fmt(mem_usage, size_qualifier)))

        fmt.buffer_put_lines(buf, lines)

    def memory_usage(self, index=True, deep=False):
        """
        Return the memory usage of each column in bytes.

        The memory usage can optionally include the contribution of
        the index and elements of `object` dtype.

        This value is displayed in `DataFrame.info` by default. This can be
        suppressed by setting ``pandas.options.display.memory_usage`` to False.

        Parameters
        ----------
        index : bool, default True
            Specifies whether to include the memory usage of the DataFrame's
            index in returned Series. If ``index=True`` the memory usage of the
            index the first item in the output.
        deep : bool, default False
            If True, introspect the data deeply by interrogating
            `object` dtypes for system-level memory consumption, and include
            it in the returned values.

        Returns
        -------
        sizes : Series
            A Series whose index is the original column names and whose values
            is the memory usage of each column in bytes.

        See Also
        --------
        numpy.ndarray.nbytes : Total bytes consumed by the elements of an
            ndarray.
        Series.memory_usage : Bytes consumed by a Series.
        pandas.Categorical : Memory-efficient array for string values with
            many repeated values.
        DataFrame.info : Concise summary of a DataFrame.

        Examples
        --------
        >>> dtypes = ['int64', 'float64', 'complex128', 'object', 'bool']
        >>> data = dict([(t, np.ones(shape=5000).astype(t))
        ...              for t in dtypes])
        >>> df = pd.DataFrame(data)
        >>> df.head()
           int64  float64  complex128 object  bool
        0      1      1.0      (1+0j)      1  True
        1      1      1.0      (1+0j)      1  True
        2      1      1.0      (1+0j)      1  True
        3      1      1.0      (1+0j)      1  True
        4      1      1.0      (1+0j)      1  True

        >>> df.memory_usage()
        Index            80
        int64         40000
        float64       40000
        complex128    80000
        object        40000
        bool           5000
        dtype: int64

        >>> df.memory_usage(index=False)
        int64         40000
        float64       40000
        complex128    80000
        object        40000
        bool           5000
        dtype: int64

        The memory footprint of `object` dtype columns is ignored by default:

        >>> df.memory_usage(deep=True)
        Index             80
        int64          40000
        float64        40000
        complex128     80000
        object        160000
        bool            5000
        dtype: int64

        Use a Categorical for efficient storage of an object-dtype column with
        many repeated values.

        >>> df['object'].astype('category').memory_usage(deep=True)
        5168
        """
        result = Series([c.memory_usage(index=False, deep=deep)
                         for col, c in self.iteritems()], index=self.columns)
        if index:
            result = Series(self.index.memory_usage(deep=deep),
                            index=['Index']).append(result)
        return result

    def transpose(self, *args, **kwargs):
        """
        Transpose index and columns.

        Reflect the DataFrame over its main diagonal by writing rows as columns
        and vice-versa. The property :attr:`.T` is an accessor to the method
        :meth:`transpose`.

        Parameters
        ----------
        copy : bool, default False
            If True, the underlying data is copied. Otherwise (default), no
            copy is made if possible.
        *args, **kwargs
            Additional keywords have no effect but might be accepted for
            compatibility with numpy.

        Returns
        -------
        DataFrame
            The transposed DataFrame.

        See Also
        --------
        numpy.transpose : Permute the dimensions of a given array.

        Notes
        -----
        Transposing a DataFrame with mixed dtypes will result in a homogeneous
        DataFrame with the `object` dtype. In such a case, a copy of the data
        is always made.

        Examples
        --------
        **Square DataFrame with homogeneous dtype**

        >>> d1 = {'col1': [1, 2], 'col2': [3, 4]}
        >>> df1 = pd.DataFrame(data=d1)
        >>> df1
           col1  col2
        0     1     3
        1     2     4

        >>> df1_transposed = df1.T # or df1.transpose()
        >>> df1_transposed
              0  1
        col1  1  2
        col2  3  4

        When the dtype is homogeneous in the original DataFrame, we get a
        transposed DataFrame with the same dtype:

        >>> df1.dtypes
        col1    int64
        col2    int64
        dtype: object
        >>> df1_transposed.dtypes
        0    int64
        1    int64
        dtype: object

        **Non-square DataFrame with mixed dtypes**

        >>> d2 = {'name': ['Alice', 'Bob'],
        ...       'score': [9.5, 8],
        ...       'employed': [False, True],
        ...       'kids': [0, 0]}
        >>> df2 = pd.DataFrame(data=d2)
        >>> df2
            name  score  employed  kids
        0  Alice    9.5     False     0
        1    Bob    8.0      True     0

        >>> df2_transposed = df2.T # or df2.transpose()
        >>> df2_transposed
                      0     1
        name      Alice   Bob
        score       9.5     8
        employed  False  True
        kids          0     0

        When the DataFrame has mixed dtypes, we get a transposed DataFrame with
        the `object` dtype:

        >>> df2.dtypes
        name         object
        score       float64
        employed       bool
        kids          int64
        dtype: object
        >>> df2_transposed.dtypes
        0    object
        1    object
        dtype: object
        """
        nv.validate_transpose(args, dict())
        return super(DataFrame, self).transpose(1, 0, **kwargs)

    T = property(transpose)

    # ----------------------------------------------------------------------
    # Picklability

    # legacy pickle formats
    def _unpickle_frame_compat(self, state):  # pragma: no cover
        if len(state) == 2:  # pragma: no cover
            series, idx = state
            columns = sorted(series)
        else:
            series, cols, idx = state
            columns = com._unpickle_array(cols)

        index = com._unpickle_array(idx)
        self._data = self._init_dict(series, index, columns, None)

    def _unpickle_matrix_compat(self, state):  # pragma: no cover
        # old unpickling
        (vals, idx, cols), object_state = state

        index = com._unpickle_array(idx)
        dm = DataFrame(vals, index=index, columns=com._unpickle_array(cols),
                       copy=False)

        if object_state is not None:
            ovals, _, ocols = object_state
            objects = DataFrame(ovals, index=index,
                                columns=com._unpickle_array(ocols), copy=False)

            dm = dm.join(objects)

        self._data = dm._data

    # ----------------------------------------------------------------------
    # Getting and setting elements

    def get_value(self, index, col, takeable=False):
        """
        Quickly retrieve single value at passed column and index.

        .. deprecated:: 0.21.0
            Use .at[] or .iat[] accessors instead.

        Parameters
        ----------
        index : row label
        col : column label
        takeable : interpret the index/col as indexers, default False

        Returns
        -------
        value : scalar value
        """

        warnings.warn("get_value is deprecated and will be removed "
                      "in a future release. Please use "
                      ".at[] or .iat[] accessors instead", FutureWarning,
                      stacklevel=2)
        return self._get_value(index, col, takeable=takeable)

    def _get_value(self, index, col, takeable=False):

        if takeable:
            series = self._iget_item_cache(col)
            return com.maybe_box_datetimelike(series._values[index])

        series = self._get_item_cache(col)
        engine = self.index._engine

        try:
            return engine.get_value(series._values, index)
        except (TypeError, ValueError):

            # we cannot handle direct indexing
            # use positional
            col = self.columns.get_loc(col)
            index = self.index.get_loc(index)
            return self._get_value(index, col, takeable=True)
    _get_value.__doc__ = get_value.__doc__

    def set_value(self, index, col, value, takeable=False):
        """
        Put single value at passed column and index.

        .. deprecated:: 0.21.0
            Use .at[] or .iat[] accessors instead.

        Parameters
        ----------
        index : row label
        col : column label
        value : scalar value
        takeable : interpret the index/col as indexers, default False

        Returns
        -------
        frame : DataFrame
            If label pair is contained, will be reference to calling DataFrame,
            otherwise a new object
        """
        warnings.warn("set_value is deprecated and will be removed "
                      "in a future release. Please use "
                      ".at[] or .iat[] accessors instead", FutureWarning,
                      stacklevel=2)
        return self._set_value(index, col, value, takeable=takeable)

    def _set_value(self, index, col, value, takeable=False):
        try:
            if takeable is True:
                series = self._iget_item_cache(col)
                return series._set_value(index, value, takeable=True)

            series = self._get_item_cache(col)
            engine = self.index._engine
            engine.set_value(series._values, index, value)
            return self
        except (KeyError, TypeError):

            # set using a non-recursive method & reset the cache
            self.loc[index, col] = value
            self._item_cache.pop(col, None)

            return self
    _set_value.__doc__ = set_value.__doc__

    def _ixs(self, i, axis=0):
        """
        Parameters
        ----------
        i : int, slice, or sequence of integers
        axis : int

        Notes
        -----
        If slice passed, the resulting data will be a view.
        """
        # irow
        if axis == 0:
            if isinstance(i, slice):
                return self[i]
            else:
                label = self.index[i]
                if isinstance(label, Index):
                    # a location index by definition
                    result = self.take(i, axis=axis)
                    copy = True
                else:
                    new_values = self._data.fast_xs(i)
                    if is_scalar(new_values):
                        return new_values

                    # if we are a copy, mark as such
                    copy = (isinstance(new_values, np.ndarray) and
                            new_values.base is None)
                    result = self._constructor_sliced(new_values,
                                                      index=self.columns,
                                                      name=self.index[i],
                                                      dtype=new_values.dtype)
                result._set_is_copy(self, copy=copy)
                return result

        # icol
        else:
            label = self.columns[i]
            if isinstance(i, slice):
                # need to return view
                lab_slice = slice(label[0], label[-1])
                return self.loc[:, lab_slice]
            else:
                if isinstance(label, Index):
                    return self._take(i, axis=1)

                index_len = len(self.index)

                # if the values returned are not the same length
                # as the index (iow a not found value), iget returns
                # a 0-len ndarray. This is effectively catching
                # a numpy error (as numpy should really raise)
                values = self._data.iget(i)

                if index_len and not len(values):
                    values = np.array([np.nan] * index_len, dtype=object)
                result = self._box_col_values(values, label)

                # this is a cached value, mark it so
                result._set_as_cached(label, self)

                return result

    def __getitem__(self, key):
        key = com.apply_if_callable(key, self)

        # shortcut if the key is in columns
        try:
            if self.columns.is_unique and key in self.columns:
                if self.columns.nlevels > 1:
                    return self._getitem_multilevel(key)
                return self._get_item_cache(key)
        except (TypeError, ValueError):
            # The TypeError correctly catches non hashable "key" (e.g. list)
            # The ValueError can be removed once GH #21729 is fixed
            pass

        # Do we have a slicer (on rows)?
        indexer = convert_to_index_sliceable(self, key)
        if indexer is not None:
            return self._slice(indexer, axis=0)

        # Do we have a (boolean) DataFrame?
        if isinstance(key, DataFrame):
            return self._getitem_frame(key)

        # Do we have a (boolean) 1d indexer?
        if com.is_bool_indexer(key):
            return self._getitem_bool_array(key)

        # We are left with two options: a single key, and a collection of keys,
        # We interpret tuples as collections only for non-MultiIndex
        is_single_key = isinstance(key, tuple) or not is_list_like(key)

        if is_single_key:
            if self.columns.nlevels > 1:
                return self._getitem_multilevel(key)
            indexer = self.columns.get_loc(key)
            if is_integer(indexer):
                indexer = [indexer]
        else:
            if is_iterator(key):
                key = list(key)
            indexer = self.loc._convert_to_indexer(key, axis=1,
                                                   raise_missing=True)

        # take() does not accept boolean indexers
        if getattr(indexer, "dtype", None) == bool:
            indexer = np.where(indexer)[0]

        data = self._take(indexer, axis=1)

        if is_single_key:
            # What does looking for a single key in a non-unique index return?
            # The behavior is inconsistent. It returns a Series, except when
            # - the key itself is repeated (test on data.shape, #9519), or
            # - we have a MultiIndex on columns (test on self.columns, #21309)
            if data.shape[1] == 1 and not isinstance(self.columns, MultiIndex):
                data = data[key]

        return data

    def _getitem_bool_array(self, key):
        # also raises Exception if object array with NA values
        # warning here just in case -- previously __setitem__ was
        # reindexing but __getitem__ was not; it seems more reasonable to
        # go with the __setitem__ behavior since that is more consistent
        # with all other indexing behavior
        if isinstance(key, Series) and not key.index.equals(self.index):
            warnings.warn("Boolean Series key will be reindexed to match "
                          "DataFrame index.", UserWarning, stacklevel=3)
        elif len(key) != len(self.index):
            raise ValueError('Item wrong length %d instead of %d.' %
                             (len(key), len(self.index)))

        # check_bool_indexer will throw exception if Series key cannot
        # be reindexed to match DataFrame rows
        key = check_bool_indexer(self.index, key)
        indexer = key.nonzero()[0]
        return self._take(indexer, axis=0)

    def _getitem_multilevel(self, key):
        loc = self.columns.get_loc(key)
        if isinstance(loc, (slice, Series, np.ndarray, Index)):
            new_columns = self.columns[loc]
            result_columns = maybe_droplevels(new_columns, key)
            if self._is_mixed_type:
                result = self.reindex(columns=new_columns)
                result.columns = result_columns
            else:
                new_values = self.values[:, loc]
                result = self._constructor(new_values, index=self.index,
                                           columns=result_columns)
                result = result.__finalize__(self)

            # If there is only one column being returned, and its name is
            # either an empty string, or a tuple with an empty string as its
            # first element, then treat the empty string as a placeholder
            # and return the column as if the user had provided that empty
            # string in the key. If the result is a Series, exclude the
            # implied empty string from its name.
            if len(result.columns) == 1:
                top = result.columns[0]
                if isinstance(top, tuple):
                    top = top[0]
                if top == '':
                    result = result['']
                    if isinstance(result, Series):
                        result = self._constructor_sliced(result,
                                                          index=self.index,
                                                          name=key)

            result._set_is_copy(self)
            return result
        else:
            return self._get_item_cache(key)

    def _getitem_frame(self, key):
        if key.values.size and not is_bool_dtype(key.values):
            raise ValueError('Must pass DataFrame with boolean values only')
        return self.where(key)

    def query(self, expr, inplace=False, **kwargs):
        """
        Query the columns of a DataFrame with a boolean expression.

        Parameters
        ----------
        expr : string
            The query string to evaluate.  You can refer to variables
            in the environment by prefixing them with an '@' character like
            ``@a + b``.
        inplace : bool
            Whether the query should modify the data in place or return
            a modified copy

            .. versionadded:: 0.18.0

        kwargs : dict
            See the documentation for :func:`pandas.eval` for complete details
            on the keyword arguments accepted by :meth:`DataFrame.query`.

        Returns
        -------
        q : DataFrame

        Notes
        -----
        The result of the evaluation of this expression is first passed to
        :attr:`DataFrame.loc` and if that fails because of a
        multidimensional key (e.g., a DataFrame) then the result will be passed
        to :meth:`DataFrame.__getitem__`.

        This method uses the top-level :func:`pandas.eval` function to
        evaluate the passed query.

        The :meth:`~pandas.DataFrame.query` method uses a slightly
        modified Python syntax by default. For example, the ``&`` and ``|``
        (bitwise) operators have the precedence of their boolean cousins,
        :keyword:`and` and :keyword:`or`. This *is* syntactically valid Python,
        however the semantics are different.

        You can change the semantics of the expression by passing the keyword
        argument ``parser='python'``. This enforces the same semantics as
        evaluation in Python space. Likewise, you can pass ``engine='python'``
        to evaluate an expression using Python itself as a backend. This is not
        recommended as it is inefficient compared to using ``numexpr`` as the
        engine.

        The :attr:`DataFrame.index` and
        :attr:`DataFrame.columns` attributes of the
        :class:`~pandas.DataFrame` instance are placed in the query namespace
        by default, which allows you to treat both the index and columns of the
        frame as a column in the frame.
        The identifier ``index`` is used for the frame index; you can also
        use the name of the index to identify it in a query. Please note that
        Python keywords may not be used as identifiers.

        For further details and examples see the ``query`` documentation in
        :ref:`indexing <indexing.query>`.

        See Also
        --------
        pandas.eval
        DataFrame.eval

        Examples
        --------
        >>> df = pd.DataFrame(np.random.randn(10, 2), columns=list('ab'))
        >>> df.query('a > b')
        >>> df[df.a > df.b]  # same result as the previous expression
        """
        inplace = validate_bool_kwarg(inplace, 'inplace')
        if not isinstance(expr, compat.string_types):
            msg = "expr must be a string to be evaluated, {0} given"
            raise ValueError(msg.format(type(expr)))
        kwargs['level'] = kwargs.pop('level', 0) + 1
        kwargs['target'] = None
        res = self.eval(expr, **kwargs)

        try:
            new_data = self.loc[res]
        except ValueError:
            # when res is multi-dimensional loc raises, but this is sometimes a
            # valid query
            new_data = self[res]

        if inplace:
            self._update_inplace(new_data)
        else:
            return new_data

    def eval(self, expr, inplace=False, **kwargs):
        """
        Evaluate a string describing operations on DataFrame columns.

        Operates on columns only, not specific rows or elements.  This allows
        `eval` to run arbitrary code, which can make you vulnerable to code
        injection if you pass user input to this function.

        Parameters
        ----------
        expr : str
            The expression string to evaluate.
        inplace : bool, default False
            If the expression contains an assignment, whether to perform the
            operation inplace and mutate the existing DataFrame. Otherwise,
            a new DataFrame is returned.

            .. versionadded:: 0.18.0.
        kwargs : dict
            See the documentation for :func:`~pandas.eval` for complete details
            on the keyword arguments accepted by
            :meth:`~pandas.DataFrame.query`.

        Returns
        -------
        ndarray, scalar, or pandas object
            The result of the evaluation.

        See Also
        --------
        DataFrame.query : Evaluates a boolean expression to query the columns
            of a frame.
        DataFrame.assign : Can evaluate an expression or function to create new
            values for a column.
        pandas.eval : Evaluate a Python expression as a string using various
            backends.

        Notes
        -----
        For more details see the API documentation for :func:`~pandas.eval`.
        For detailed examples see :ref:`enhancing performance with eval
        <enhancingperf.eval>`.

        Examples
        --------
        >>> df = pd.DataFrame({'A': range(1, 6), 'B': range(10, 0, -2)})
        >>> df
           A   B
        0  1  10
        1  2   8
        2  3   6
        3  4   4
        4  5   2
        >>> df.eval('A + B')
        0    11
        1    10
        2     9
        3     8
        4     7
        dtype: int64

        Assignment is allowed though by default the original DataFrame is not
        modified.

        >>> df.eval('C = A + B')
           A   B   C
        0  1  10  11
        1  2   8  10
        2  3   6   9
        3  4   4   8
        4  5   2   7
        >>> df
           A   B
        0  1  10
        1  2   8
        2  3   6
        3  4   4
        4  5   2

        Use ``inplace=True`` to modify the original DataFrame.

        >>> df.eval('C = A + B', inplace=True)
        >>> df
           A   B   C
        0  1  10  11
        1  2   8  10
        2  3   6   9
        3  4   4   8
        4  5   2   7
        """
        from pandas.core.computation.eval import eval as _eval

        inplace = validate_bool_kwarg(inplace, 'inplace')
        resolvers = kwargs.pop('resolvers', None)
        kwargs['level'] = kwargs.pop('level', 0) + 1
        if resolvers is None:
            index_resolvers = self._get_index_resolvers()
            resolvers = dict(self.iteritems()), index_resolvers
        if 'target' not in kwargs:
            kwargs['target'] = self
        kwargs['resolvers'] = kwargs.get('resolvers', ()) + tuple(resolvers)
        return _eval(expr, inplace=inplace, **kwargs)

    def select_dtypes(self, include=None, exclude=None):
        """
        Return a subset of the DataFrame's columns based on the column dtypes.

        Parameters
        ----------
        include, exclude : scalar or list-like
            A selection of dtypes or strings to be included/excluded. At least
            one of these parameters must be supplied.

        Raises
        ------
        ValueError
            * If both of ``include`` and ``exclude`` are empty
            * If ``include`` and ``exclude`` have overlapping elements
            * If any kind of string dtype is passed in.

        Returns
        -------
        subset : DataFrame
            The subset of the frame including the dtypes in ``include`` and
            excluding the dtypes in ``exclude``.

        Notes
        -----
        * To select all *numeric* types, use ``np.number`` or ``'number'``
        * To select strings you must use the ``object`` dtype, but note that
          this will return *all* object dtype columns
        * See the `numpy dtype hierarchy
          <http://docs.scipy.org/doc/numpy/reference/arrays.scalars.html>`__
        * To select datetimes, use ``np.datetime64``, ``'datetime'`` or
          ``'datetime64'``
        * To select timedeltas, use ``np.timedelta64``, ``'timedelta'`` or
          ``'timedelta64'``
        * To select Pandas categorical dtypes, use ``'category'``
        * To select Pandas datetimetz dtypes, use ``'datetimetz'`` (new in
          0.20.0) or ``'datetime64[ns, tz]'``

        Examples
        --------
        >>> df = pd.DataFrame({'a': [1, 2] * 3,
        ...                    'b': [True, False] * 3,
        ...                    'c': [1.0, 2.0] * 3})
        >>> df
                a      b  c
        0       1   True  1.0
        1       2  False  2.0
        2       1   True  1.0
        3       2  False  2.0
        4       1   True  1.0
        5       2  False  2.0

        >>> df.select_dtypes(include='bool')
           b
        0  True
        1  False
        2  True
        3  False
        4  True
        5  False

        >>> df.select_dtypes(include=['float64'])
           c
        0  1.0
        1  2.0
        2  1.0
        3  2.0
        4  1.0
        5  2.0

        >>> df.select_dtypes(exclude=['int'])
               b    c
        0   True  1.0
        1  False  2.0
        2   True  1.0
        3  False  2.0
        4   True  1.0
        5  False  2.0
        """
        def _get_info_slice(obj, indexer):
            """Slice the info axis of `obj` with `indexer`."""
            if not hasattr(obj, '_info_axis_number'):
                msg = 'object of type {typ!r} has no info axis'
                raise TypeError(msg.format(typ=type(obj).__name__))
            slices = [slice(None)] * obj.ndim
            slices[obj._info_axis_number] = indexer
            return tuple(slices)

        if not is_list_like(include):
            include = (include,) if include is not None else ()
        if not is_list_like(exclude):
            exclude = (exclude,) if exclude is not None else ()

        selection = tuple(map(frozenset, (include, exclude)))

        if not any(selection):
            raise ValueError('at least one of include or exclude must be '
                             'nonempty')

        # convert the myriad valid dtypes object to a single representation
        include, exclude = map(
            lambda x: frozenset(map(_get_dtype_from_object, x)), selection)
        for dtypes in (include, exclude):
            invalidate_string_dtypes(dtypes)

        # can't both include AND exclude!
        if not include.isdisjoint(exclude):
            raise ValueError('include and exclude overlap on {inc_ex}'.format(
                inc_ex=(include & exclude)))

        # empty include/exclude -> defaults to True
        # three cases (we've already raised if both are empty)
        # case 1: empty include, nonempty exclude
        # we have True, True, ... True for include, same for exclude
        # in the loop below we get the excluded
        # and when we call '&' below we get only the excluded
        # case 2: nonempty include, empty exclude
        # same as case 1, but with include
        # case 3: both nonempty
        # the "union" of the logic of case 1 and case 2:
        # we get the included and excluded, and return their logical and
        include_these = Series(not bool(include), index=self.columns)
        exclude_these = Series(not bool(exclude), index=self.columns)

        def is_dtype_instance_mapper(idx, dtype):
            return idx, functools.partial(issubclass, dtype.type)

        for idx, f in itertools.starmap(is_dtype_instance_mapper,
                                        enumerate(self.dtypes)):
            if include:  # checks for the case of empty include or exclude
                include_these.iloc[idx] = any(map(f, include))
            if exclude:
                exclude_these.iloc[idx] = not any(map(f, exclude))

        dtype_indexer = include_these & exclude_these
        return self.loc[_get_info_slice(self, dtype_indexer)]

    def _box_item_values(self, key, values):
        items = self.columns[self.columns.get_loc(key)]
        if values.ndim == 2:
            return self._constructor(values.T, columns=items, index=self.index)
        else:
            return self._box_col_values(values, items)

    def _box_col_values(self, values, items):
        """
        Provide boxed values for a column.
        """
        klass = self._constructor_sliced
        return klass(values, index=self.index, name=items, fastpath=True)

    def __setitem__(self, key, value):
        key = com.apply_if_callable(key, self)

        # see if we can slice the rows
        indexer = convert_to_index_sliceable(self, key)
        if indexer is not None:
            return self._setitem_slice(indexer, value)

        if isinstance(key, DataFrame) or getattr(key, 'ndim', None) == 2:
            self._setitem_frame(key, value)
        elif isinstance(key, (Series, np.ndarray, list, Index)):
            self._setitem_array(key, value)
        else:
            # set column
            self._set_item(key, value)

    def _setitem_slice(self, key, value):
        self._check_setitem_copy()
        self.loc._setitem_with_indexer(key, value)

    def _setitem_array(self, key, value):
        # also raises Exception if object array with NA values
        if com.is_bool_indexer(key):
            if len(key) != len(self.index):
                raise ValueError('Item wrong length %d instead of %d!' %
                                 (len(key), len(self.index)))
            key = check_bool_indexer(self.index, key)
            indexer = key.nonzero()[0]
            self._check_setitem_copy()
            self.loc._setitem_with_indexer(indexer, value)
        else:
            if isinstance(value, DataFrame):
                if len(value.columns) != len(key):
                    raise ValueError('Columns must be same length as key')
                for k1, k2 in zip(key, value.columns):
                    self[k1] = value[k2]
            else:
                indexer = self.loc._convert_to_indexer(key, axis=1)
                self._check_setitem_copy()
                self.loc._setitem_with_indexer((slice(None), indexer), value)

    def _setitem_frame(self, key, value):
        # support boolean setting with DataFrame input, e.g.
        # df[df > df2] = 0
        if isinstance(key, np.ndarray):
            if key.shape != self.shape:
                raise ValueError(
                    'Array conditional must be same shape as self'
                )
            key = self._constructor(key, **self._construct_axes_dict())

        if key.values.size and not is_bool_dtype(key.values):
            raise TypeError(
                'Must pass DataFrame or 2-d ndarray with boolean values only'
            )

        self._check_inplace_setting(value)
        self._check_setitem_copy()
        self._where(-key, value, inplace=True)

    def _ensure_valid_index(self, value):
        """
        Ensure that if we don't have an index, that we can create one from the
        passed value.
        """
        # GH5632, make sure that we are a Series convertible
        if not len(self.index) and is_list_like(value):
            try:
                value = Series(value)
            except (ValueError, NotImplementedError, TypeError):
                raise ValueError('Cannot set a frame with no defined index '
                                 'and a value that cannot be converted to a '
                                 'Series')

            self._data = self._data.reindex_axis(value.index.copy(), axis=1,
                                                 fill_value=np.nan)

    def _set_item(self, key, value):
        """
        Add series to DataFrame in specified column.

        If series is a numpy-array (not a Series/TimeSeries), it must be the
        same length as the DataFrames index or an error will be thrown.

        Series/TimeSeries will be conformed to the DataFrames index to
        ensure homogeneity.
        """

        self._ensure_valid_index(value)
        value = self._sanitize_column(key, value)
        NDFrame._set_item(self, key, value)

        # check if we are modifying a copy
        # try to set first as we want an invalid
        # value exception to occur first
        if len(self):
            self._check_setitem_copy()

    def insert(self, loc, column, value, allow_duplicates=False):
        """
        Insert column into DataFrame at specified location.

        Raises a ValueError if `column` is already contained in the DataFrame,
        unless `allow_duplicates` is set to True.

        Parameters
        ----------
        loc : int
            Insertion index. Must verify 0 <= loc <= len(columns)
        column : string, number, or hashable object
            label of the inserted column
        value : int, Series, or array-like
        allow_duplicates : bool, optional
        """
        self._ensure_valid_index(value)
        value = self._sanitize_column(column, value, broadcast=False)
        self._data.insert(loc, column, value,
                          allow_duplicates=allow_duplicates)

    def assign(self, **kwargs):
        r"""
        Assign new columns to a DataFrame.

        Returns a new object with all original columns in addition to new ones.
        Existing columns that are re-assigned will be overwritten.

        Parameters
        ----------
        **kwargs : dict of {str: callable or Series}
            The column names are keywords. If the values are
            callable, they are computed on the DataFrame and
            assigned to the new columns. The callable must not
            change input DataFrame (though pandas doesn't check it).
            If the values are not callable, (e.g. a Series, scalar, or array),
            they are simply assigned.

        Returns
        -------
        DataFrame
            A new DataFrame with the new columns in addition to
            all the existing columns.

        Notes
        -----
        Assigning multiple columns within the same ``assign`` is possible.
        For Python 3.6 and above, later items in '\*\*kwargs' may refer to
        newly created or modified columns in 'df'; items are computed and
        assigned into 'df' in order.  For Python 3.5 and below, the order of
        keyword arguments is not specified, you cannot refer to newly created
        or modified columns. All items are computed first, and then assigned
        in alphabetical order.

        .. versionchanged :: 0.23.0

           Keyword argument order is maintained for Python 3.6 and later.

        Examples
        --------
        >>> df = pd.DataFrame({'temp_c': [17.0, 25.0]},
        ...                   index=['Portland', 'Berkeley'])
        >>> df
                  temp_c
        Portland    17.0
        Berkeley    25.0

        Where the value is a callable, evaluated on `df`:

        >>> df.assign(temp_f=lambda x: x.temp_c * 9 / 5 + 32)
                  temp_c  temp_f
        Portland    17.0    62.6
        Berkeley    25.0    77.0

        Alternatively, the same behavior can be achieved by directly
        referencing an existing Series or sequence:

        >>> df.assign(temp_f=df['temp_c'] * 9 / 5 + 32)
                  temp_c  temp_f
        Portland    17.0    62.6
        Berkeley    25.0    77.0

        In Python 3.6+, you can create multiple columns within the same assign
        where one of the columns depends on another one defined within the same
        assign:

        >>> df.assign(temp_f=lambda x: x['temp_c'] * 9 / 5 + 32,
        ...           temp_k=lambda x: (x['temp_f'] +  459.67) * 5 / 9)
                  temp_c  temp_f  temp_k
        Portland    17.0    62.6  290.15
        Berkeley    25.0    77.0  298.15
        """
        data = self.copy()

        # >= 3.6 preserve order of kwargs
        if PY36:
            for k, v in kwargs.items():
                data[k] = com.apply_if_callable(v, data)
        else:
            # <= 3.5: do all calculations first...
            results = OrderedDict()
            for k, v in kwargs.items():
                results[k] = com.apply_if_callable(v, data)

            # <= 3.5 and earlier
            results = sorted(results.items())
            # ... and then assign
            for k, v in results:
                data[k] = v
        return data

    def _sanitize_column(self, key, value, broadcast=True):
        """
        Ensures new columns (which go into the BlockManager as new blocks) are
        always copied and converted into an array.

        Parameters
        ----------
        key : object
        value : scalar, Series, or array-like
        broadcast : bool, default True
            If ``key`` matches multiple duplicate column names in the
            DataFrame, this parameter indicates whether ``value`` should be
            tiled so that the returned array contains a (duplicated) column for
            each occurrence of the key. If False, ``value`` will not be tiled.

        Returns
        -------
        sanitized_column : numpy-array
        """

        def reindexer(value):
            # reindex if necessary

            if value.index.equals(self.index) or not len(self.index):
                value = value._values.copy()
            else:

                # GH 4107
                try:
                    value = value.reindex(self.index)._values
                except Exception as e:

                    # duplicate axis
                    if not value.index.is_unique:
                        raise e

                    # other
                    raise TypeError('incompatible index of inserted column '
                                    'with frame index')
            return value

        if isinstance(value, Series):
            value = reindexer(value)

        elif isinstance(value, DataFrame):
            # align right-hand-side columns if self.columns
            # is multi-index and self[key] is a sub-frame
            if isinstance(self.columns, MultiIndex) and key in self.columns:
                loc = self.columns.get_loc(key)
                if isinstance(loc, (slice, Series, np.ndarray, Index)):
                    cols = maybe_droplevels(self.columns[loc], key)
                    if len(cols) and not cols.equals(value.columns):
                        value = value.reindex(cols, axis=1)
            # now align rows
            value = reindexer(value).T

        elif isinstance(value, ExtensionArray):
            from pandas.core.series import _sanitize_index
            # Explicitly copy here, instead of in _sanitize_index,
            # as sanitize_index won't copy an EA, even with copy=True
            value = value.copy()
            value = _sanitize_index(value, self.index, copy=False)

        elif isinstance(value, Index) or is_sequence(value):
            from pandas.core.series import _sanitize_index

            # turn me into an ndarray
            value = _sanitize_index(value, self.index, copy=False)
            if not isinstance(value, (np.ndarray, Index)):
                if isinstance(value, list) and len(value) > 0:
                    value = maybe_convert_platform(value)
                else:
                    value = com.asarray_tuplesafe(value)
            elif value.ndim == 2:
                value = value.copy().T
            elif isinstance(value, Index):
                value = value.copy(deep=True)
            else:
                value = value.copy()

            # possibly infer to datetimelike
            if is_object_dtype(value.dtype):
                value = maybe_infer_to_datetimelike(value)

        else:
            # cast ignores pandas dtypes. so save the dtype first
            infer_dtype, _ = infer_dtype_from_scalar(
                value, pandas_dtype=True)

            # upcast
            value = cast_scalar_to_array(len(self.index), value)
            value = maybe_cast_to_datetime(value, infer_dtype)

        # return internal types directly
        if is_extension_type(value) or is_extension_array_dtype(value):
            return value

        # broadcast across multiple columns if necessary
        if broadcast and key in self.columns and value.ndim == 1:
            if (not self.columns.is_unique or
                    isinstance(self.columns, MultiIndex)):
                existing_piece = self[key]
                if isinstance(existing_piece, DataFrame):
                    value = np.tile(value, (len(existing_piece.columns), 1))

        return np.atleast_2d(np.asarray(value))

    @property
    def _series(self):
        result = {}
        for idx, item in enumerate(self.columns):
            result[item] = Series(self._data.iget(idx), index=self.index,
                                  name=item)
        return result

    def lookup(self, row_labels, col_labels):
        """
        Label-based "fancy indexing" function for DataFrame.

        Given equal-length arrays of row and column labels, return an
        array of the values corresponding to each (row, col) pair.

        Parameters
        ----------
        row_labels : sequence
            The row labels to use for lookup
        col_labels : sequence
            The column labels to use for lookup

        Notes
        -----
        Akin to::

            result = []
            for row, col in zip(row_labels, col_labels):
                result.append(df.get_value(row, col))

        Examples
        --------
        values : ndarray
            The found values
        """
        n = len(row_labels)
        if n != len(col_labels):
            raise ValueError('Row labels must have same size as column labels')

        thresh = 1000
        if not self._is_mixed_type or n > thresh:
            values = self.values
            ridx = self.index.get_indexer(row_labels)
            cidx = self.columns.get_indexer(col_labels)
            if (ridx == -1).any():
                raise KeyError('One or more row labels was not found')
            if (cidx == -1).any():
                raise KeyError('One or more column labels was not found')
            flat_index = ridx * len(self.columns) + cidx
            result = values.flat[flat_index]
        else:
            result = np.empty(n, dtype='O')
            for i, (r, c) in enumerate(zip(row_labels, col_labels)):
                result[i] = self._get_value(r, c)

        if is_object_dtype(result):
            result = lib.maybe_convert_objects(result)

        return result

    # ----------------------------------------------------------------------
    # Reindexing and alignment

    def _reindex_axes(self, axes, level, limit, tolerance, method, fill_value,
                      copy):
        frame = self

        columns = axes['columns']
        if columns is not None:
            frame = frame._reindex_columns(columns, method, copy, level,
                                           fill_value, limit, tolerance)

        index = axes['index']
        if index is not None:
            frame = frame._reindex_index(index, method, copy, level,
                                         fill_value, limit, tolerance)

        return frame

    def _reindex_index(self, new_index, method, copy, level, fill_value=np.nan,
                       limit=None, tolerance=None):
        new_index, indexer = self.index.reindex(new_index, method=method,
                                                level=level, limit=limit,
                                                tolerance=tolerance)
        return self._reindex_with_indexers({0: [new_index, indexer]},
                                           copy=copy, fill_value=fill_value,
                                           allow_dups=False)

    def _reindex_columns(self, new_columns, method, copy, level,
                         fill_value=None, limit=None, tolerance=None):
        new_columns, indexer = self.columns.reindex(new_columns, method=method,
                                                    level=level, limit=limit,
                                                    tolerance=tolerance)
        return self._reindex_with_indexers({1: [new_columns, indexer]},
                                           copy=copy, fill_value=fill_value,
                                           allow_dups=False)

    def _reindex_multi(self, axes, copy, fill_value):
        """
        We are guaranteed non-Nones in the axes.
        """

        new_index, row_indexer = self.index.reindex(axes['index'])
        new_columns, col_indexer = self.columns.reindex(axes['columns'])

        if row_indexer is not None and col_indexer is not None:
            indexer = row_indexer, col_indexer
            new_values = algorithms.take_2d_multi(self.values, indexer,
                                                  fill_value=fill_value)
            return self._constructor(new_values, index=new_index,
                                     columns=new_columns)
        else:
            return self._reindex_with_indexers({0: [new_index, row_indexer],
                                                1: [new_columns, col_indexer]},
                                               copy=copy,
                                               fill_value=fill_value)

    @Appender(_shared_docs['align'] % _shared_doc_kwargs)
    def align(self, other, join='outer', axis=None, level=None, copy=True,
              fill_value=None, method=None, limit=None, fill_axis=0,
              broadcast_axis=None):
        return super(DataFrame, self).align(other, join=join, axis=axis,
                                            level=level, copy=copy,
                                            fill_value=fill_value,
                                            method=method, limit=limit,
                                            fill_axis=fill_axis,
                                            broadcast_axis=broadcast_axis)

    @Substitution(**_shared_doc_kwargs)
    @Appender(NDFrame.reindex.__doc__)
    @rewrite_axis_style_signature('labels', [('method', None),
                                             ('copy', True),
                                             ('level', None),
                                             ('fill_value', np.nan),
                                             ('limit', None),
                                             ('tolerance', None)])
    def reindex(self, *args, **kwargs):
        axes = validate_axis_style_args(self, args, kwargs, 'labels',
                                        'reindex')
        kwargs.update(axes)
        # Pop these, since the values are in `kwargs` under different names
        kwargs.pop('axis', None)
        kwargs.pop('labels', None)
        return super(DataFrame, self).reindex(**kwargs)

    @Appender(_shared_docs['reindex_axis'] % _shared_doc_kwargs)
    def reindex_axis(self, labels, axis=0, method=None, level=None, copy=True,
                     limit=None, fill_value=np.nan):
        return super(DataFrame,
                     self).reindex_axis(labels=labels, axis=axis,
                                        method=method, level=level, copy=copy,
                                        limit=limit, fill_value=fill_value)

    def drop(self, labels=None, axis=0, index=None, columns=None,
             level=None, inplace=False, errors='raise'):
        """
        Drop specified labels from rows or columns.

        Remove rows or columns by specifying label names and corresponding
        axis, or by specifying directly index or column names. When using a
        multi-index, labels on different levels can be removed by specifying
        the level.

        Parameters
        ----------
        labels : single label or list-like
            Index or column labels to drop.
        axis : {0 or 'index', 1 or 'columns'}, default 0
            Whether to drop labels from the index (0 or 'index') or
            columns (1 or 'columns').
        index, columns : single label or list-like
            Alternative to specifying axis (``labels, axis=1``
            is equivalent to ``columns=labels``).

            .. versionadded:: 0.21.0
        level : int or level name, optional
            For MultiIndex, level from which the labels will be removed.
        inplace : bool, default False
            If True, do operation inplace and return None.
        errors : {'ignore', 'raise'}, default 'raise'
            If 'ignore', suppress error and only existing labels are
            dropped.

        Returns
        -------
        dropped : pandas.DataFrame

        See Also
        --------
        DataFrame.loc : Label-location based indexer for selection by label.
        DataFrame.dropna : Return DataFrame with labels on given axis omitted
            where (all or any) data are missing.
        DataFrame.drop_duplicates : Return DataFrame with duplicate rows
            removed, optionally only considering certain columns.
        Series.drop : Return Series with specified index labels removed.

        Raises
        ------
        KeyError
            If none of the labels are found in the selected axis

        Examples
        --------
        >>> df = pd.DataFrame(np.arange(12).reshape(3,4),
        ...                   columns=['A', 'B', 'C', 'D'])
        >>> df
           A  B   C   D
        0  0  1   2   3
        1  4  5   6   7
        2  8  9  10  11

        Drop columns

        >>> df.drop(['B', 'C'], axis=1)
           A   D
        0  0   3
        1  4   7
        2  8  11

        >>> df.drop(columns=['B', 'C'])
           A   D
        0  0   3
        1  4   7
        2  8  11

        Drop a row by index

        >>> df.drop([0, 1])
           A  B   C   D
        2  8  9  10  11

        Drop columns and/or rows of MultiIndex DataFrame

        >>> midx = pd.MultiIndex(levels=[['lama', 'cow', 'falcon'],
        ...                              ['speed', 'weight', 'length']],
        ...                      labels=[[0, 0, 0, 1, 1, 1, 2, 2, 2],
        ...                              [0, 1, 2, 0, 1, 2, 0, 1, 2]])
        >>> df = pd.DataFrame(index=midx, columns=['big', 'small'],
        ...                   data=[[45, 30], [200, 100], [1.5, 1], [30, 20],
        ...                         [250, 150], [1.5, 0.8], [320, 250],
        ...                         [1, 0.8], [0.3,0.2]])
        >>> df
                        big     small
        lama    speed   45.0    30.0
                weight  200.0   100.0
                length  1.5     1.0
        cow     speed   30.0    20.0
                weight  250.0   150.0
                length  1.5     0.8
        falcon  speed   320.0   250.0
                weight  1.0     0.8
                length  0.3     0.2

        >>> df.drop(index='cow', columns='small')
                        big
        lama    speed   45.0
                weight  200.0
                length  1.5
        falcon  speed   320.0
                weight  1.0
                length  0.3

        >>> df.drop(index='length', level=1)
                        big     small
        lama    speed   45.0    30.0
                weight  200.0   100.0
        cow     speed   30.0    20.0
                weight  250.0   150.0
        falcon  speed   320.0   250.0
                weight  1.0     0.8
        """
        return super(DataFrame, self).drop(labels=labels, axis=axis,
                                           index=index, columns=columns,
                                           level=level, inplace=inplace,
                                           errors=errors)

    @rewrite_axis_style_signature('mapper', [('copy', True),
                                             ('inplace', False),
                                             ('level', None)])
    def rename(self, *args, **kwargs):
        """
        Alter axes labels.

        Function / dict values must be unique (1-to-1). Labels not contained in
        a dict / Series will be left as-is. Extra labels listed don't throw an
        error.

        See the :ref:`user guide <basics.rename>` for more.

        Parameters
        ----------
        mapper, index, columns : dict-like or function, optional
            dict-like or functions transformations to apply to
            that axis' values. Use either ``mapper`` and ``axis`` to
            specify the axis to target with ``mapper``, or ``index`` and
            ``columns``.
        axis : int or str, optional
            Axis to target with ``mapper``. Can be either the axis name
            ('index', 'columns') or number (0, 1). The default is 'index'.
        copy : boolean, default True
            Also copy underlying data
        inplace : boolean, default False
            Whether to return a new DataFrame. If True then value of copy is
            ignored.
        level : int or level name, default None
            In case of a MultiIndex, only rename labels in the specified
            level.

        Returns
        -------
        renamed : DataFrame

        See Also
        --------
        pandas.DataFrame.rename_axis

        Examples
        --------

        ``DataFrame.rename`` supports two calling conventions

        * ``(index=index_mapper, columns=columns_mapper, ...)``
        * ``(mapper, axis={'index', 'columns'}, ...)``

        We *highly* recommend using keyword arguments to clarify your
        intent.

        >>> df = pd.DataFrame({"A": [1, 2, 3], "B": [4, 5, 6]})
        >>> df.rename(index=str, columns={"A": "a", "B": "c"})
           a  c
        0  1  4
        1  2  5
        2  3  6

        >>> df.rename(index=str, columns={"A": "a", "C": "c"})
           a  B
        0  1  4
        1  2  5
        2  3  6

        Using axis-style parameters

        >>> df.rename(str.lower, axis='columns')
           a  b
        0  1  4
        1  2  5
        2  3  6

        >>> df.rename({1: 2, 2: 4}, axis='index')
           A  B
        0  1  4
        2  2  5
        4  3  6
        """
        axes = validate_axis_style_args(self, args, kwargs, 'mapper', 'rename')
        kwargs.update(axes)
        # Pop these, since the values are in `kwargs` under different names
        kwargs.pop('axis', None)
        kwargs.pop('mapper', None)
        return super(DataFrame, self).rename(**kwargs)

    @Substitution(**_shared_doc_kwargs)
    @Appender(NDFrame.fillna.__doc__)
    def fillna(self, value=None, method=None, axis=None, inplace=False,
               limit=None, downcast=None, **kwargs):
        return super(DataFrame,
                     self).fillna(value=value, method=method, axis=axis,
                                  inplace=inplace, limit=limit,
                                  downcast=downcast, **kwargs)

    @Appender(_shared_docs['replace'] % _shared_doc_kwargs)
    def replace(self, to_replace=None, value=None, inplace=False, limit=None,
                regex=False, method='pad'):
        return super(DataFrame, self).replace(to_replace=to_replace,
                                              value=value, inplace=inplace,
                                              limit=limit, regex=regex,
                                              method=method)

    @Appender(_shared_docs['shift'] % _shared_doc_kwargs)
    def shift(self, periods=1, freq=None, axis=0):
        return super(DataFrame, self).shift(periods=periods, freq=freq,
                                            axis=axis)

<<<<<<< HEAD
    @Substitution(
        klass='DataFrame', other_klass='Series',
        params=dedent("""\
        keys : column label or list of column labels / arrays
            Either a column label, Series, Index, MultiIndex, list, np.ndarray
            or a list containing only column labels, Series, Index, MultiIndex,
            list np.ndarray.
        drop : boolean, default True
            Delete columns to be used as the new index.\
        """),
        examples=dedent("""\
=======
    def set_index(self, keys, drop=True, append=False, inplace=False,
                  verify_integrity=False):
        """
        Set the DataFrame index using existing columns.

        Set the DataFrame index (row labels) using one or more existing
        columns. The index can replace the existing index or expand on it.

        Parameters
        ----------
        keys : label or list of label
            Name or names of the columns that will be used as the index.
        drop : bool, default True
            Delete columns to be used as the new index.
        append : bool, default False
            Whether to append columns to existing index.
        inplace : bool, default False
            Modify the DataFrame in place (do not create a new object).
        verify_integrity : bool, default False
            Check the new index for duplicates. Otherwise defer the check until
            necessary. Setting to False will improve the performance of this
            method.

        Returns
        -------
        DataFrame
            Changed row labels.

        See Also
        --------
        DataFrame.reset_index : Opposite of set_index.
        DataFrame.reindex : Change to new indices or expand indices.
        DataFrame.reindex_like : Change to same indices as other DataFrame.

        Examples
        --------
>>>>>>> ee283fae
        >>> df = pd.DataFrame({'month': [1, 4, 7, 10],
        ...                    'year': [2012, 2014, 2013, 2014],
        ...                    'sale': [55, 40, 84, 31]})
        >>> df
           month  year  sale
        0      1  2012    55
        1      4  2014    40
        2      7  2013    84
        3     10  2014    31

        Set the index to become the 'month' column:

        >>> df.set_index('month')
               year  sale
        month
        1      2012    55
        4      2014    40
        7      2013    84
        10     2014    31

        Create a MultiIndex using columns 'year' and 'month':

        >>> df.set_index(['year', 'month'])
                    sale
        year  month
        2012  1     55
        2014  4     40
        2013  7     84
        2014  10    31

        Create a MultiIndex using a set of values and a column:

        >>> df.set_index([[1, 2, 3, 4], 'year'])
                 month  sale
           year
        1  2012  1      55
        2  2014  4      40
        3  2013  7      84
        4  2014  10     31
        """)
    )
    @Appender(NDFrame.set_index.__doc__)
    def set_index(self, keys, drop=True, append=False, inplace=False,
                  verify_integrity=False):

        if not isinstance(keys, list):
            keys = [keys]

        missing = []
        for col in keys:
            if (is_scalar(col) or isinstance(col, tuple)) and col in self:
                # tuples can be both column keys or list-likes
                # if they are valid column keys, everything is fine
                continue
            elif is_scalar(col) and col not in self:
                # tuples that are not column keys are considered list-like,
                # not considered missing
                missing.append(col)
            elif (not is_list_like(col, allow_sets=False)
                  or getattr(col, 'ndim', 1) > 1):
                raise TypeError('The parameter "keys" may only contain a '
                                'combination of valid column keys and '
                                'one-dimensional list-likes')

        if missing:
            raise KeyError('{}'.format(missing))

        return super(DataFrame, self).set_index(
            keys=keys, drop=drop, append=append, inplace=inplace,
            verify_integrity=verify_integrity)

    def reset_index(self, level=None, drop=False, inplace=False, col_level=0,
                    col_fill=''):
        """
        Reset the index, or a level of it.

        Reset the index of the DataFrame, and use the default one instead.
        If the DataFrame has a MultiIndex, this method can remove one or more
        levels.

        Parameters
        ----------
        level : int, str, tuple, or list, default None
            Only remove the given levels from the index. Removes all levels by
            default.
        drop : bool, default False
            Do not try to insert index into dataframe columns. This resets
            the index to the default integer index.
        inplace : bool, default False
            Modify the DataFrame in place (do not create a new object).
        col_level : int or str, default 0
            If the columns have multiple levels, determines which level the
            labels are inserted into. By default it is inserted into the first
            level.
        col_fill : object, default ''
            If the columns have multiple levels, determines how the other
            levels are named. If None then the index name is repeated.

        Returns
        -------
        DataFrame
            DataFrame with the new index.

        See Also
        --------
        DataFrame.set_index : Opposite of reset_index.
        DataFrame.reindex : Change to new indices or expand indices.
        DataFrame.reindex_like : Change to same indices as other DataFrame.

        Examples
        --------
        >>> df = pd.DataFrame([('bird', 389.0),
        ...                    ('bird', 24.0),
        ...                    ('mammal', 80.5),
        ...                    ('mammal', np.nan)],
        ...                   index=['falcon', 'parrot', 'lion', 'monkey'],
        ...                   columns=('class', 'max_speed'))
        >>> df
                 class  max_speed
        falcon    bird      389.0
        parrot    bird       24.0
        lion    mammal       80.5
        monkey  mammal        NaN

        When we reset the index, the old index is added as a column, and a
        new sequential index is used:

        >>> df.reset_index()
            index   class  max_speed
        0  falcon    bird      389.0
        1  parrot    bird       24.0
        2    lion  mammal       80.5
        3  monkey  mammal        NaN

        We can use the `drop` parameter to avoid the old index being added as
        a column:

        >>> df.reset_index(drop=True)
            class  max_speed
        0    bird      389.0
        1    bird       24.0
        2  mammal       80.5
        3  mammal        NaN

        You can also use `reset_index` with `MultiIndex`.

        >>> index = pd.MultiIndex.from_tuples([('bird', 'falcon'),
        ...                                    ('bird', 'parrot'),
        ...                                    ('mammal', 'lion'),
        ...                                    ('mammal', 'monkey')],
        ...                                   names=['class', 'name'])
        >>> columns = pd.MultiIndex.from_tuples([('speed', 'max'),
        ...                                      ('species', 'type')])
        >>> df = pd.DataFrame([(389.0, 'fly'),
        ...                    ( 24.0, 'fly'),
        ...                    ( 80.5, 'run'),
        ...                    (np.nan, 'jump')],
        ...                   index=index,
        ...                   columns=columns)
        >>> df
                       speed species
                         max    type
        class  name
        bird   falcon  389.0     fly
               parrot   24.0     fly
        mammal lion     80.5     run
               monkey    NaN    jump

        If the index has multiple levels, we can reset a subset of them:

        >>> df.reset_index(level='class')
                 class  speed species
                          max    type
        name
        falcon    bird  389.0     fly
        parrot    bird   24.0     fly
        lion    mammal   80.5     run
        monkey  mammal    NaN    jump

        If we are not dropping the index, by default, it is placed in the top
        level. We can place it in another level:

        >>> df.reset_index(level='class', col_level=1)
                        speed species
                 class    max    type
        name
        falcon    bird  389.0     fly
        parrot    bird   24.0     fly
        lion    mammal   80.5     run
        monkey  mammal    NaN    jump

        When the index is inserted under another level, we can specify under
        which one with the parameter `col_fill`:

        >>> df.reset_index(level='class', col_level=1, col_fill='species')
                      species  speed species
                        class    max    type
        name
        falcon           bird  389.0     fly
        parrot           bird   24.0     fly
        lion           mammal   80.5     run
        monkey         mammal    NaN    jump

        If we specify a nonexistent level for `col_fill`, it is created:

        >>> df.reset_index(level='class', col_level=1, col_fill='genus')
                        genus  speed species
                        class    max    type
        name
        falcon           bird  389.0     fly
        parrot           bird   24.0     fly
        lion           mammal   80.5     run
        monkey         mammal    NaN    jump
        """
        inplace = validate_bool_kwarg(inplace, 'inplace')
        if inplace:
            new_obj = self
        else:
            new_obj = self.copy()

        def _maybe_casted_values(index, labels=None):
            values = index._values
            if not isinstance(index, (PeriodIndex, DatetimeIndex)):
                if values.dtype == np.object_:
                    values = lib.maybe_convert_objects(values)

            # if we have the labels, extract the values with a mask
            if labels is not None:
                mask = labels == -1

                # we can have situations where the whole mask is -1,
                # meaning there is nothing found in labels, so make all nan's
                if mask.all():
                    values = np.empty(len(mask))
                    values.fill(np.nan)
                else:
                    values = values.take(labels)
                    if mask.any():
                        values, changed = maybe_upcast_putmask(
                            values, mask, np.nan)
            return values

        new_index = ibase.default_index(len(new_obj))
        if level is not None:
            if not isinstance(level, (tuple, list)):
                level = [level]
            level = [self.index._get_level_number(lev) for lev in level]
            if len(level) < self.index.nlevels:
                new_index = self.index.droplevel(level)

        if not drop:
            if isinstance(self.index, MultiIndex):
                names = [n if n is not None else ('level_%d' % i)
                         for (i, n) in enumerate(self.index.names)]
                to_insert = lzip(self.index.levels, self.index.labels)
            else:
                default = 'index' if 'index' not in self else 'level_0'
                names = ([default] if self.index.name is None
                         else [self.index.name])
                to_insert = ((self.index, None),)

            multi_col = isinstance(self.columns, MultiIndex)
            for i, (lev, lab) in reversed(list(enumerate(to_insert))):
                if not (level is None or i in level):
                    continue
                name = names[i]
                if multi_col:
                    col_name = (list(name) if isinstance(name, tuple)
                                else [name])
                    if col_fill is None:
                        if len(col_name) not in (1, self.columns.nlevels):
                            raise ValueError("col_fill=None is incompatible "
                                             "with incomplete column name "
                                             "{}".format(name))
                        col_fill = col_name[0]

                    lev_num = self.columns._get_level_number(col_level)
                    name_lst = [col_fill] * lev_num + col_name
                    missing = self.columns.nlevels - len(name_lst)
                    name_lst += [col_fill] * missing
                    name = tuple(name_lst)
                # to ndarray and maybe infer different dtype
                level_values = _maybe_casted_values(lev, lab)
                new_obj.insert(0, name, level_values)

        new_obj.index = new_index
        if not inplace:
            return new_obj

    # ----------------------------------------------------------------------
    # Reindex-based selection methods

    @Appender(_shared_docs['isna'] % _shared_doc_kwargs)
    def isna(self):
        return super(DataFrame, self).isna()

    @Appender(_shared_docs['isna'] % _shared_doc_kwargs)
    def isnull(self):
        return super(DataFrame, self).isnull()

    @Appender(_shared_docs['notna'] % _shared_doc_kwargs)
    def notna(self):
        return super(DataFrame, self).notna()

    @Appender(_shared_docs['notna'] % _shared_doc_kwargs)
    def notnull(self):
        return super(DataFrame, self).notnull()

    def dropna(self, axis=0, how='any', thresh=None, subset=None,
               inplace=False):
        """
        Remove missing values.

        See the :ref:`User Guide <missing_data>` for more on which values are
        considered missing, and how to work with missing data.

        Parameters
        ----------
        axis : {0 or 'index', 1 or 'columns'}, default 0
            Determine if rows or columns which contain missing values are
            removed.

            * 0, or 'index' : Drop rows which contain missing values.
            * 1, or 'columns' : Drop columns which contain missing value.

            .. deprecated:: 0.23.0

               Pass tuple or list to drop on multiple axes.
               Only a single axis is allowed.

        how : {'any', 'all'}, default 'any'
            Determine if row or column is removed from DataFrame, when we have
            at least one NA or all NA.

            * 'any' : If any NA values are present, drop that row or column.
            * 'all' : If all values are NA, drop that row or column.

        thresh : int, optional
            Require that many non-NA values.
        subset : array-like, optional
            Labels along other axis to consider, e.g. if you are dropping rows
            these would be a list of columns to include.
        inplace : bool, default False
            If True, do operation inplace and return None.

        Returns
        -------
        DataFrame
            DataFrame with NA entries dropped from it.

        See Also
        --------
        DataFrame.isna: Indicate missing values.
        DataFrame.notna : Indicate existing (non-missing) values.
        DataFrame.fillna : Replace missing values.
        Series.dropna : Drop missing values.
        Index.dropna : Drop missing indices.

        Examples
        --------
        >>> df = pd.DataFrame({"name": ['Alfred', 'Batman', 'Catwoman'],
        ...                    "toy": [np.nan, 'Batmobile', 'Bullwhip'],
        ...                    "born": [pd.NaT, pd.Timestamp("1940-04-25"),
        ...                             pd.NaT]})
        >>> df
               name        toy       born
        0    Alfred        NaN        NaT
        1    Batman  Batmobile 1940-04-25
        2  Catwoman   Bullwhip        NaT

        Drop the rows where at least one element is missing.

        >>> df.dropna()
             name        toy       born
        1  Batman  Batmobile 1940-04-25

        Drop the columns where at least one element is missing.

        >>> df.dropna(axis='columns')
               name
        0    Alfred
        1    Batman
        2  Catwoman

        Drop the rows where all elements are missing.

        >>> df.dropna(how='all')
               name        toy       born
        0    Alfred        NaN        NaT
        1    Batman  Batmobile 1940-04-25
        2  Catwoman   Bullwhip        NaT

        Keep only the rows with at least 2 non-NA values.

        >>> df.dropna(thresh=2)
               name        toy       born
        1    Batman  Batmobile 1940-04-25
        2  Catwoman   Bullwhip        NaT

        Define in which columns to look for missing values.

        >>> df.dropna(subset=['name', 'born'])
               name        toy       born
        1    Batman  Batmobile 1940-04-25

        Keep the DataFrame with valid entries in the same variable.

        >>> df.dropna(inplace=True)
        >>> df
             name        toy       born
        1  Batman  Batmobile 1940-04-25
        """
        inplace = validate_bool_kwarg(inplace, 'inplace')
        if isinstance(axis, (tuple, list)):
            # GH20987
            msg = ("supplying multiple axes to axis is deprecated and "
                   "will be removed in a future version.")
            warnings.warn(msg, FutureWarning, stacklevel=2)

            result = self
            for ax in axis:
                result = result.dropna(how=how, thresh=thresh, subset=subset,
                                       axis=ax)
        else:
            axis = self._get_axis_number(axis)
            agg_axis = 1 - axis

            agg_obj = self
            if subset is not None:
                ax = self._get_axis(agg_axis)
                indices = ax.get_indexer_for(subset)
                check = indices == -1
                if check.any():
                    raise KeyError(list(np.compress(check, subset)))
                agg_obj = self.take(indices, axis=agg_axis)

            count = agg_obj.count(axis=agg_axis)

            if thresh is not None:
                mask = count >= thresh
            elif how == 'any':
                mask = count == len(agg_obj._get_axis(agg_axis))
            elif how == 'all':
                mask = count > 0
            else:
                if how is not None:
                    raise ValueError('invalid how option: {h}'.format(h=how))
                else:
                    raise TypeError('must specify how or thresh')

            result = self._take(mask.nonzero()[0], axis=axis)

        if inplace:
            self._update_inplace(result)
        else:
            return result

    def drop_duplicates(self, subset=None, keep='first', inplace=False):
        """
        Return DataFrame with duplicate rows removed, optionally only
        considering certain columns.

        Parameters
        ----------
        subset : column label or sequence of labels, optional
            Only consider certain columns for identifying duplicates, by
            default use all of the columns
        keep : {'first', 'last', False}, default 'first'
            - ``first`` : Drop duplicates except for the first occurrence.
            - ``last`` : Drop duplicates except for the last occurrence.
            - False : Drop all duplicates.
        inplace : boolean, default False
            Whether to drop duplicates in place or to return a copy

        Returns
        -------
        deduplicated : DataFrame
        """
        if self.empty:
            return self.copy()

        inplace = validate_bool_kwarg(inplace, 'inplace')
        duplicated = self.duplicated(subset, keep=keep)

        if inplace:
            inds, = (-duplicated).nonzero()
            new_data = self._data.take(inds)
            self._update_inplace(new_data)
        else:
            return self[-duplicated]

    def duplicated(self, subset=None, keep='first'):
        """
        Return boolean Series denoting duplicate rows, optionally only
        considering certain columns.

        Parameters
        ----------
        subset : column label or sequence of labels, optional
            Only consider certain columns for identifying duplicates, by
            default use all of the columns
        keep : {'first', 'last', False}, default 'first'
            - ``first`` : Mark duplicates as ``True`` except for the
              first occurrence.
            - ``last`` : Mark duplicates as ``True`` except for the
              last occurrence.
            - False : Mark all duplicates as ``True``.

        Returns
        -------
        duplicated : Series
        """
        from pandas.core.sorting import get_group_index
        from pandas._libs.hashtable import duplicated_int64, _SIZE_HINT_LIMIT

        if self.empty:
            return Series()

        def f(vals):
            labels, shape = algorithms.factorize(
                vals, size_hint=min(len(self), _SIZE_HINT_LIMIT))
            return labels.astype('i8', copy=False), len(shape)

        if subset is None:
            subset = self.columns
        elif (not np.iterable(subset) or
              isinstance(subset, compat.string_types) or
              isinstance(subset, tuple) and subset in self.columns):
            subset = subset,

        # Verify all columns in subset exist in the queried dataframe
        # Otherwise, raise a KeyError, same as if you try to __getitem__ with a
        # key that doesn't exist.
        diff = Index(subset).difference(self.columns)
        if not diff.empty:
            raise KeyError(diff)

        vals = (col.values for name, col in self.iteritems()
                if name in subset)
        labels, shape = map(list, zip(*map(f, vals)))

        ids = get_group_index(labels, shape, sort=False, xnull=False)
        return Series(duplicated_int64(ids, keep), index=self.index)

    # ----------------------------------------------------------------------
    # Sorting

    @Substitution(**_shared_doc_kwargs)
    @Appender(NDFrame.sort_values.__doc__)
    def sort_values(self, by, axis=0, ascending=True, inplace=False,
                    kind='quicksort', na_position='last'):
        inplace = validate_bool_kwarg(inplace, 'inplace')
        axis = self._get_axis_number(axis)

        if not isinstance(by, list):
            by = [by]
        if is_sequence(ascending) and len(by) != len(ascending):
            raise ValueError('Length of ascending (%d) != length of by (%d)' %
                             (len(ascending), len(by)))
        if len(by) > 1:
            from pandas.core.sorting import lexsort_indexer

            keys = []
            for x in by:
                k = self._get_label_or_level_values(x, axis=axis)
                keys.append(k)
            indexer = lexsort_indexer(keys, orders=ascending,
                                      na_position=na_position)
            indexer = ensure_platform_int(indexer)
        else:
            from pandas.core.sorting import nargsort

            by = by[0]
            k = self._get_label_or_level_values(by, axis=axis)

            if isinstance(ascending, (tuple, list)):
                ascending = ascending[0]

            indexer = nargsort(k, kind=kind, ascending=ascending,
                               na_position=na_position)

        new_data = self._data.take(indexer,
                                   axis=self._get_block_manager_axis(axis),
                                   verify=False)

        if inplace:
            return self._update_inplace(new_data)
        else:
            return self._constructor(new_data).__finalize__(self)

    @Substitution(**_shared_doc_kwargs)
    @Appender(NDFrame.sort_index.__doc__)
    def sort_index(self, axis=0, level=None, ascending=True, inplace=False,
                   kind='quicksort', na_position='last', sort_remaining=True,
                   by=None):

        # TODO: this can be combined with Series.sort_index impl as
        # almost identical

        inplace = validate_bool_kwarg(inplace, 'inplace')
        # 10726
        if by is not None:
            warnings.warn("by argument to sort_index is deprecated, "
                          "please use .sort_values(by=...)",
                          FutureWarning, stacklevel=2)
            if level is not None:
                raise ValueError("unable to simultaneously sort by and level")
            return self.sort_values(by, axis=axis, ascending=ascending,
                                    inplace=inplace)

        axis = self._get_axis_number(axis)
        labels = self._get_axis(axis)

        # make sure that the axis is lexsorted to start
        # if not we need to reconstruct to get the correct indexer
        labels = labels._sort_levels_monotonic()
        if level is not None:

            new_axis, indexer = labels.sortlevel(level, ascending=ascending,
                                                 sort_remaining=sort_remaining)

        elif isinstance(labels, MultiIndex):
            from pandas.core.sorting import lexsort_indexer

            indexer = lexsort_indexer(labels._get_labels_for_sorting(),
                                      orders=ascending,
                                      na_position=na_position)
        else:
            from pandas.core.sorting import nargsort

            # Check monotonic-ness before sort an index
            # GH11080
            if ((ascending and labels.is_monotonic_increasing) or
                    (not ascending and labels.is_monotonic_decreasing)):
                if inplace:
                    return
                else:
                    return self.copy()

            indexer = nargsort(labels, kind=kind, ascending=ascending,
                               na_position=na_position)

        baxis = self._get_block_manager_axis(axis)
        new_data = self._data.take(indexer,
                                   axis=baxis,
                                   verify=False)

        # reconstruct axis if needed
        new_data.axes[baxis] = new_data.axes[baxis]._sort_levels_monotonic()

        if inplace:
            return self._update_inplace(new_data)
        else:
            return self._constructor(new_data).__finalize__(self)

    def nlargest(self, n, columns, keep='first'):
        """
        Return the first `n` rows ordered by `columns` in descending order.

        Return the first `n` rows with the largest values in `columns`, in
        descending order. The columns that are not specified are returned as
        well, but not used for ordering.

        This method is equivalent to
        ``df.sort_values(columns, ascending=False).head(n)``, but more
        performant.

        Parameters
        ----------
        n : int
            Number of rows to return.
        columns : label or list of labels
            Column label(s) to order by.
        keep : {'first', 'last', 'all'}, default 'first'
            Where there are duplicate values:

            - `first` : prioritize the first occurrence(s)
            - `last` : prioritize the last occurrence(s)
            - ``all`` : do not drop any duplicates, even it means
                        selecting more than `n` items.

            .. versionadded:: 0.24.0

        Returns
        -------
        DataFrame
            The first `n` rows ordered by the given columns in descending
            order.

        See Also
        --------
        DataFrame.nsmallest : Return the first `n` rows ordered by `columns` in
            ascending order.
        DataFrame.sort_values : Sort DataFrame by the values.
        DataFrame.head : Return the first `n` rows without re-ordering.

        Notes
        -----
        This function cannot be used with all column types. For example, when
        specifying columns with `object` or `category` dtypes, ``TypeError`` is
        raised.

        Examples
        --------
        >>> df = pd.DataFrame({'population': [59000000, 65000000, 434000,
        ...                                   434000, 434000, 337000, 11300,
        ...                                   11300, 11300],
        ...                    'GDP': [1937894, 2583560 , 12011, 4520, 12128,
        ...                            17036, 182, 38, 311],
        ...                    'alpha-2': ["IT", "FR", "MT", "MV", "BN",
        ...                                "IS", "NR", "TV", "AI"]},
        ...                   index=["Italy", "France", "Malta",
        ...                          "Maldives", "Brunei", "Iceland",
        ...                          "Nauru", "Tuvalu", "Anguilla"])
        >>> df
                  population      GDP alpha-2
        Italy       59000000  1937894      IT
        France      65000000  2583560      FR
        Malta         434000    12011      MT
        Maldives      434000     4520      MV
        Brunei        434000    12128      BN
        Iceland       337000    17036      IS
        Nauru          11300      182      NR
        Tuvalu         11300       38      TV
        Anguilla       11300      311      AI

        In the following example, we will use ``nlargest`` to select the three
        rows having the largest values in column "population".

        >>> df.nlargest(3, 'population')
                population      GDP alpha-2
        France    65000000  2583560      FR
        Italy     59000000  1937894      IT
        Malta       434000    12011      MT

        When using ``keep='last'``, ties are resolved in reverse order:

        >>> df.nlargest(3, 'population', keep='last')
                population      GDP alpha-2
        France    65000000  2583560      FR
        Italy     59000000  1937894      IT
        Brunei      434000    12128      BN

        When using ``keep='all'``, all duplicate items are maintained:

        >>> df.nlargest(3, 'population', keep='all')
                  population      GDP alpha-2
        France      65000000  2583560      FR
        Italy       59000000  1937894      IT
        Malta         434000    12011      MT
        Maldives      434000     4520      MV
        Brunei        434000    12128      BN

        To order by the largest values in column "population" and then "GDP",
        we can specify multiple columns like in the next example.

        >>> df.nlargest(3, ['population', 'GDP'])
                population      GDP alpha-2
        France    65000000  2583560      FR
        Italy     59000000  1937894      IT
        Brunei      434000    12128      BN
        """
        return algorithms.SelectNFrame(self,
                                       n=n,
                                       keep=keep,
                                       columns=columns).nlargest()

    def nsmallest(self, n, columns, keep='first'):
        """
        Return the first `n` rows ordered by `columns` in ascending order.

        Return the first `n` rows with the smallest values in `columns`, in
        ascending order. The columns that are not specified are returned as
        well, but not used for ordering.

        This method is equivalent to
        ``df.sort_values(columns, ascending=True).head(n)``, but more
        performant.

        Parameters
        ----------
        n : int
            Number of items to retrieve.
        columns : list or str
            Column name or names to order by.
        keep : {'first', 'last', 'all'}, default 'first'
            Where there are duplicate values:

            - ``first`` : take the first occurrence.
            - ``last`` : take the last occurrence.
            - ``all`` : do not drop any duplicates, even it means
              selecting more than `n` items.

            .. versionadded:: 0.24.0

        Returns
        -------
        DataFrame

        See Also
        --------
        DataFrame.nlargest : Return the first `n` rows ordered by `columns` in
            descending order.
        DataFrame.sort_values : Sort DataFrame by the values.
        DataFrame.head : Return the first `n` rows without re-ordering.

        Examples
        --------
        >>> df = pd.DataFrame({'population': [59000000, 65000000, 434000,
        ...                                   434000, 434000, 337000, 11300,
        ...                                   11300, 11300],
        ...                    'GDP': [1937894, 2583560 , 12011, 4520, 12128,
        ...                            17036, 182, 38, 311],
        ...                    'alpha-2': ["IT", "FR", "MT", "MV", "BN",
        ...                                "IS", "NR", "TV", "AI"]},
        ...                   index=["Italy", "France", "Malta",
        ...                          "Maldives", "Brunei", "Iceland",
        ...                          "Nauru", "Tuvalu", "Anguilla"])
        >>> df
                  population      GDP alpha-2
        Italy       59000000  1937894      IT
        France      65000000  2583560      FR
        Malta         434000    12011      MT
        Maldives      434000     4520      MV
        Brunei        434000    12128      BN
        Iceland       337000    17036      IS
        Nauru          11300      182      NR
        Tuvalu         11300       38      TV
        Anguilla       11300      311      AI

        In the following example, we will use ``nsmallest`` to select the
        three rows having the smallest values in column "a".

        >>> df.nsmallest(3, 'population')
                  population  GDP alpha-2
        Nauru          11300  182      NR
        Tuvalu         11300   38      TV
        Anguilla       11300  311      AI

        When using ``keep='last'``, ties are resolved in reverse order:

        >>> df.nsmallest(3, 'population', keep='last')
                  population  GDP alpha-2
        Anguilla       11300  311      AI
        Tuvalu         11300   38      TV
        Nauru          11300  182      NR

        When using ``keep='all'``, all duplicate items are maintained:

        >>> df.nsmallest(3, 'population', keep='all')
                  population  GDP alpha-2
        Nauru          11300  182      NR
        Tuvalu         11300   38      TV
        Anguilla       11300  311      AI

        To order by the largest values in column "a" and then "c", we can
        specify multiple columns like in the next example.

        >>> df.nsmallest(3, ['population', 'GDP'])
                  population  GDP alpha-2
        Tuvalu         11300   38      TV
        Nauru          11300  182      NR
        Anguilla       11300  311      AI
        """
        return algorithms.SelectNFrame(self,
                                       n=n,
                                       keep=keep,
                                       columns=columns).nsmallest()

    def swaplevel(self, i=-2, j=-1, axis=0):
        """
        Swap levels i and j in a MultiIndex on a particular axis.

        Parameters
        ----------
        i, j : int, string (can be mixed)
            Level of index to be swapped. Can pass level name as string.

        Returns
        -------
        swapped : same type as caller (new object)

        .. versionchanged:: 0.18.1

           The indexes ``i`` and ``j`` are now optional, and default to
           the two innermost levels of the index.
        """
        result = self.copy()

        axis = self._get_axis_number(axis)
        if axis == 0:
            result.index = result.index.swaplevel(i, j)
        else:
            result.columns = result.columns.swaplevel(i, j)
        return result

    def reorder_levels(self, order, axis=0):
        """
        Rearrange index levels using input order. May not drop or
        duplicate levels.

        Parameters
        ----------
        order : list of int or list of str
            List representing new level order. Reference level by number
            (position) or by key (label).
        axis : int
            Where to reorder levels.

        Returns
        -------
        type of caller (new object)
        """
        axis = self._get_axis_number(axis)
        if not isinstance(self._get_axis(axis),
                          MultiIndex):  # pragma: no cover
            raise TypeError('Can only reorder levels on a hierarchical axis.')

        result = self.copy()

        if axis == 0:
            result.index = result.index.reorder_levels(order)
        else:
            result.columns = result.columns.reorder_levels(order)
        return result

    # ----------------------------------------------------------------------
    # Arithmetic / combination related

    def _combine_frame(self, other, func, fill_value=None, level=None):
        this, other = self.align(other, join='outer', level=level, copy=False)
        new_index, new_columns = this.index, this.columns

        def _arith_op(left, right):
            # for the mixed_type case where we iterate over columns,
            # _arith_op(left, right) is equivalent to
            # left._binop(right, func, fill_value=fill_value)
            left, right = ops.fill_binop(left, right, fill_value)
            return func(left, right)

        if ops.should_series_dispatch(this, other, func):
            # iterate over columns
            return ops.dispatch_to_series(this, other, _arith_op)
        else:
            result = _arith_op(this.values, other.values)
            return self._constructor(result,
                                     index=new_index, columns=new_columns,
                                     copy=False)

    def _combine_match_index(self, other, func, level=None):
        left, right = self.align(other, join='outer', axis=0, level=level,
                                 copy=False)
        assert left.index.equals(right.index)

        if left._is_mixed_type or right._is_mixed_type:
            # operate column-wise; avoid costly object-casting in `.values`
            return ops.dispatch_to_series(left, right, func)
        else:
            # fastpath --> operate directly on values
            with np.errstate(all="ignore"):
                new_data = func(left.values.T, right.values).T
            return self._constructor(new_data,
                                     index=left.index, columns=self.columns,
                                     copy=False)

    def _combine_match_columns(self, other, func, level=None):
        assert isinstance(other, Series)
        left, right = self.align(other, join='outer', axis=1, level=level,
                                 copy=False)
        assert left.columns.equals(right.index)
        return ops.dispatch_to_series(left, right, func, axis="columns")

    def _combine_const(self, other, func):
        assert lib.is_scalar(other) or np.ndim(other) == 0
        return ops.dispatch_to_series(self, other, func)

    def combine(self, other, func, fill_value=None, overwrite=True):
        """
        Perform column-wise combine with another DataFrame based on a
        passed function.

        Combines a DataFrame with `other` DataFrame using `func`
        to element-wise combine columns. The row and column indexes of the
        resulting DataFrame will be the union of the two.

        Parameters
        ----------
        other : DataFrame
            The DataFrame to merge column-wise.
        func : function
            Function that takes two series as inputs and return a Series or a
            scalar. Used to merge the two dataframes column by columns.
        fill_value : scalar value, default None
            The value to fill NaNs with prior to passing any column to the
            merge func.
        overwrite : boolean, default True
            If True, columns in `self` that do not exist in `other` will be
            overwritten with NaNs.

        Returns
        -------
        result : DataFrame

        Examples
        --------
        Combine using a simple function that chooses the smaller column.

        >>> df1 = pd.DataFrame({'A': [0, 0], 'B': [4, 4]})
        >>> df2 = pd.DataFrame({'A': [1, 1], 'B': [3, 3]})
        >>> take_smaller = lambda s1, s2: s1 if s1.sum() < s2.sum() else s2
        >>> df1.combine(df2, take_smaller)
           A  B
        0  0  3
        1  0  3

        Example using a true element-wise combine function.

        >>> df1 = pd.DataFrame({'A': [5, 0], 'B': [2, 4]})
        >>> df2 = pd.DataFrame({'A': [1, 1], 'B': [3, 3]})
        >>> df1.combine(df2, np.minimum)
           A  B
        0  1  2
        1  0  3

        Using `fill_value` fills Nones prior to passing the column to the
        merge function.

        >>> df1 = pd.DataFrame({'A': [0, 0], 'B': [None, 4]})
        >>> df2 = pd.DataFrame({'A': [1, 1], 'B': [3, 3]})
        >>> df1.combine(df2, take_smaller, fill_value=-5)
           A    B
        0  0 -5.0
        1  0  4.0

        However, if the same element in both dataframes is None, that None
        is preserved

        >>> df1 = pd.DataFrame({'A': [0, 0], 'B': [None, 4]})
        >>> df2 = pd.DataFrame({'A': [1, 1], 'B': [None, 3]})
        >>> df1.combine(df2, take_smaller, fill_value=-5)
           A    B
        0  0  NaN
        1  0  3.0

        Example that demonstrates the use of `overwrite` and behavior when
        the axis differ between the dataframes.

        >>> df1 = pd.DataFrame({'A': [0, 0], 'B': [4, 4]})
        >>> df2 = pd.DataFrame({'B': [3, 3], 'C': [-10, 1],}, index=[1, 2])
        >>> df1.combine(df2, take_smaller)
             A    B     C
        0  NaN  NaN   NaN
        1  NaN  3.0 -10.0
        2  NaN  3.0   1.0

        >>> df1.combine(df2, take_smaller, overwrite=False)
             A    B     C
        0  0.0  NaN   NaN
        1  0.0  3.0 -10.0
        2  NaN  3.0   1.0

        Demonstrating the preference of the passed in dataframe.

        >>> df2 = pd.DataFrame({'B': [3, 3], 'C': [1, 1],}, index=[1, 2])
        >>> df2.combine(df1, take_smaller)
           A    B   C
        0  0.0  NaN NaN
        1  0.0  3.0 NaN
        2  NaN  3.0 NaN

        >>> df2.combine(df1, take_smaller, overwrite=False)
             A    B   C
        0  0.0  NaN NaN
        1  0.0  3.0 1.0
        2  NaN  3.0 1.0

        See Also
        --------
        DataFrame.combine_first : Combine two DataFrame objects and default to
            non-null values in frame calling the method.
        """
        other_idxlen = len(other.index)  # save for compare

        this, other = self.align(other, copy=False)
        new_index = this.index

        if other.empty and len(new_index) == len(self.index):
            return self.copy()

        if self.empty and len(other) == other_idxlen:
            return other.copy()

        # sorts if possible
        new_columns = this.columns.union(other.columns)
        do_fill = fill_value is not None
        result = {}
        for col in new_columns:
            series = this[col]
            otherSeries = other[col]

            this_dtype = series.dtype
            other_dtype = otherSeries.dtype

            this_mask = isna(series)
            other_mask = isna(otherSeries)

            # don't overwrite columns unecessarily
            # DO propagate if this column is not in the intersection
            if not overwrite and other_mask.all():
                result[col] = this[col].copy()
                continue

            if do_fill:
                series = series.copy()
                otherSeries = otherSeries.copy()
                series[this_mask] = fill_value
                otherSeries[other_mask] = fill_value

            if col not in self.columns:
                # If self DataFrame does not have col in other DataFrame,
                # try to promote series, which is all NaN, as other_dtype.
                new_dtype = other_dtype
                try:
                    series = series.astype(new_dtype, copy=False)
                except ValueError:
                    # e.g. new_dtype is integer types
                    pass
            else:
                # if we have different dtypes, possibly promote
                new_dtype = find_common_type([this_dtype, other_dtype])
                if not is_dtype_equal(this_dtype, new_dtype):
                    series = series.astype(new_dtype)
                if not is_dtype_equal(other_dtype, new_dtype):
                    otherSeries = otherSeries.astype(new_dtype)

            arr = func(series, otherSeries)
            arr = maybe_downcast_to_dtype(arr, this_dtype)

            result[col] = arr

        # convert_objects just in case
        return self._constructor(result, index=new_index,
                                 columns=new_columns)

    def combine_first(self, other):
        """
        Update null elements with value in the same location in `other`.

        Combine two DataFrame objects by filling null values in one DataFrame
        with non-null values from other DataFrame. The row and column indexes
        of the resulting DataFrame will be the union of the two.

        Parameters
        ----------
        other : DataFrame
            Provided DataFrame to use to fill null values.

        Returns
        -------
        combined : DataFrame

        Examples
        --------

        >>> df1 = pd.DataFrame({'A': [None, 0], 'B': [None, 4]})
        >>> df2 = pd.DataFrame({'A': [1, 1], 'B': [3, 3]})
        >>> df1.combine_first(df2)
             A    B
        0  1.0  3.0
        1  0.0  4.0

        Null values still persist if the location of that null value
        does not exist in `other`

        >>> df1 = pd.DataFrame({'A': [None, 0], 'B': [4, None]})
        >>> df2 = pd.DataFrame({'B': [3, 3], 'C': [1, 1]}, index=[1, 2])
        >>> df1.combine_first(df2)
             A    B    C
        0  NaN  4.0  NaN
        1  0.0  3.0  1.0
        2  NaN  3.0  1.0

        See Also
        --------
        DataFrame.combine : Perform series-wise operation on two DataFrames
            using a given function.
        """
        import pandas.core.computation.expressions as expressions

        def extract_values(arr):
            # Does two things:
            # 1. maybe gets the values from the Series / Index
            # 2. convert datelike to i8
            if isinstance(arr, (ABCIndexClass, ABCSeries)):
                arr = arr._values

            if needs_i8_conversion(arr):
                # TODO(DatetimelikeArray): just use .asi8
                if is_extension_array_dtype(arr.dtype):
                    arr = arr.asi8
                else:
                    arr = arr.view('i8')
            return arr

        def combiner(x, y):
            mask = isna(x)
            if isinstance(mask, (ABCIndexClass, ABCSeries)):
                mask = mask._values

            x_values = extract_values(x)
            y_values = extract_values(y)

            # If the column y in other DataFrame is not in first DataFrame,
            # just return y_values.
            if y.name not in self.columns:
                return y_values

            return expressions.where(mask, y_values, x_values)

        return self.combine(other, combiner, overwrite=False)

    @deprecate_kwarg(old_arg_name='raise_conflict', new_arg_name='errors',
                     mapping={False: 'ignore', True: 'raise'})
    def update(self, other, join='left', overwrite=True, filter_func=None,
               errors='ignore'):
        """
        Modify in place using non-NA values from another DataFrame.

        Aligns on indices. There is no return value.

        Parameters
        ----------
        other : DataFrame, or object coercible into a DataFrame
            Should have at least one matching index/column label
            with the original DataFrame. If a Series is passed,
            its name attribute must be set, and that will be
            used as the column name to align with the original DataFrame.
        join : {'left'}, default 'left'
            Only left join is implemented, keeping the index and columns of the
            original object.
        overwrite : bool, default True
            How to handle non-NA values for overlapping keys:

            * True: overwrite original DataFrame's values
              with values from `other`.
            * False: only update values that are NA in
              the original DataFrame.

        filter_func : callable(1d-array) -> bool 1d-array, optional
            Can choose to replace values other than NA. Return True for values
            that should be updated.
        errors : {'raise', 'ignore'}, default 'ignore'
            If 'raise', will raise a ValueError if the DataFrame and `other`
            both contain non-NA data in the same place.

            .. versionchanged :: 0.24.0
               Changed from `raise_conflict=False|True`
               to `errors='ignore'|'raise'`.

        Returns
        -------
        None : method directly changes calling object

        Raises
        ------
        ValueError
            * When `errors='raise'` and there's overlapping non-NA data.
            * When `errors` is not either `'ignore'` or `'raise'`
        NotImplementedError
            * If `join != 'left'`

        See Also
        --------
        dict.update : Similar method for dictionaries.
        DataFrame.merge : For column(s)-on-columns(s) operations.

        Examples
        --------
        >>> df = pd.DataFrame({'A': [1, 2, 3],
        ...                    'B': [400, 500, 600]})
        >>> new_df = pd.DataFrame({'B': [4, 5, 6],
        ...                        'C': [7, 8, 9]})
        >>> df.update(new_df)
        >>> df
           A  B
        0  1  4
        1  2  5
        2  3  6

        The DataFrame's length does not increase as a result of the update,
        only values at matching index/column labels are updated.

        >>> df = pd.DataFrame({'A': ['a', 'b', 'c'],
        ...                    'B': ['x', 'y', 'z']})
        >>> new_df = pd.DataFrame({'B': ['d', 'e', 'f', 'g', 'h', 'i']})
        >>> df.update(new_df)
        >>> df
           A  B
        0  a  d
        1  b  e
        2  c  f

        For Series, it's name attribute must be set.

        >>> df = pd.DataFrame({'A': ['a', 'b', 'c'],
        ...                    'B': ['x', 'y', 'z']})
        >>> new_column = pd.Series(['d', 'e'], name='B', index=[0, 2])
        >>> df.update(new_column)
        >>> df
           A  B
        0  a  d
        1  b  y
        2  c  e
        >>> df = pd.DataFrame({'A': ['a', 'b', 'c'],
        ...                    'B': ['x', 'y', 'z']})
        >>> new_df = pd.DataFrame({'B': ['d', 'e']}, index=[1, 2])
        >>> df.update(new_df)
        >>> df
           A  B
        0  a  x
        1  b  d
        2  c  e

        If `other` contains NaNs the corresponding values are not updated
        in the original dataframe.

        >>> df = pd.DataFrame({'A': [1, 2, 3],
        ...                    'B': [400, 500, 600]})
        >>> new_df = pd.DataFrame({'B': [4, np.nan, 6]})
        >>> df.update(new_df)
        >>> df
           A      B
        0  1    4.0
        1  2  500.0
        2  3    6.0
        """
        import pandas.core.computation.expressions as expressions
        # TODO: Support other joins
        if join != 'left':  # pragma: no cover
            raise NotImplementedError("Only left join is supported")
        if errors not in ['ignore', 'raise']:
            raise ValueError("The parameter errors must be either "
                             "'ignore' or 'raise'")

        if not isinstance(other, DataFrame):
            other = DataFrame(other)

        other = other.reindex_like(self)

        for col in self.columns:
            this = self[col].values
            that = other[col].values
            if filter_func is not None:
                with np.errstate(all='ignore'):
                    mask = ~filter_func(this) | isna(that)
            else:
                if errors == 'raise':
                    mask_this = notna(that)
                    mask_that = notna(this)
                    if any(mask_this & mask_that):
                        raise ValueError("Data overlaps.")

                if overwrite:
                    mask = isna(that)
                else:
                    mask = notna(this)

            # don't overwrite columns unecessarily
            if mask.all():
                continue

            self[col] = expressions.where(mask, this, that)

    # ----------------------------------------------------------------------
    # Data reshaping

    _shared_docs['pivot'] = """
        Return reshaped DataFrame organized by given index / column values.

        Reshape data (produce a "pivot" table) based on column values. Uses
        unique values from specified `index` / `columns` to form axes of the
        resulting DataFrame. This function does not support data
        aggregation, multiple values will result in a MultiIndex in the
        columns. See the :ref:`User Guide <reshaping>` for more on reshaping.

        Parameters
        ----------%s
        index : string or object, optional
            Column to use to make new frame's index. If None, uses
            existing index.
        columns : string or object
            Column to use to make new frame's columns.
        values : string, object or a list of the previous, optional
            Column(s) to use for populating new frame's values. If not
            specified, all remaining columns will be used and the result will
            have hierarchically indexed columns.

            .. versionchanged :: 0.23.0
               Also accept list of column names.

        Returns
        -------
        DataFrame
            Returns reshaped DataFrame.

        Raises
        ------
        ValueError:
            When there are any `index`, `columns` combinations with multiple
            values. `DataFrame.pivot_table` when you need to aggregate.

        See Also
        --------
        DataFrame.pivot_table : Generalization of pivot that can handle
            duplicate values for one index/column pair.
        DataFrame.unstack : Pivot based on the index values instead of a
            column.

        Notes
        -----
        For finer-tuned control, see hierarchical indexing documentation along
        with the related stack/unstack methods.

        Examples
        --------
        >>> df = pd.DataFrame({'foo': ['one', 'one', 'one', 'two', 'two',
        ...                            'two'],
        ...                    'bar': ['A', 'B', 'C', 'A', 'B', 'C'],
        ...                    'baz': [1, 2, 3, 4, 5, 6],
        ...                    'zoo': ['x', 'y', 'z', 'q', 'w', 't']})
        >>> df
            foo   bar  baz  zoo
        0   one   A    1    x
        1   one   B    2    y
        2   one   C    3    z
        3   two   A    4    q
        4   two   B    5    w
        5   two   C    6    t

        >>> df.pivot(index='foo', columns='bar', values='baz')
        bar  A   B   C
        foo
        one  1   2   3
        two  4   5   6

        >>> df.pivot(index='foo', columns='bar')['baz']
        bar  A   B   C
        foo
        one  1   2   3
        two  4   5   6

        >>> df.pivot(index='foo', columns='bar', values=['baz', 'zoo'])
              baz       zoo
        bar   A  B  C   A  B  C
        foo
        one   1  2  3   x  y  z
        two   4  5  6   q  w  t

        A ValueError is raised if there are any duplicates.

        >>> df = pd.DataFrame({"foo": ['one', 'one', 'two', 'two'],
        ...                    "bar": ['A', 'A', 'B', 'C'],
        ...                    "baz": [1, 2, 3, 4]})
        >>> df
           foo bar  baz
        0  one   A    1
        1  one   A    2
        2  two   B    3
        3  two   C    4

        Notice that the first two rows are the same for our `index`
        and `columns` arguments.

        >>> df.pivot(index='foo', columns='bar', values='baz')
        Traceback (most recent call last):
           ...
        ValueError: Index contains duplicate entries, cannot reshape
        """

    @Substitution('')
    @Appender(_shared_docs['pivot'])
    def pivot(self, index=None, columns=None, values=None):
        from pandas.core.reshape.pivot import pivot
        return pivot(self, index=index, columns=columns, values=values)

    _shared_docs['pivot_table'] = """
        Create a spreadsheet-style pivot table as a DataFrame. The levels in
        the pivot table will be stored in MultiIndex objects (hierarchical
        indexes) on the index and columns of the result DataFrame.

        Parameters
        ----------%s
        values : column to aggregate, optional
        index : column, Grouper, array, or list of the previous
            If an array is passed, it must be the same length as the data. The
            list can contain any of the other types (except list).
            Keys to group by on the pivot table index.  If an array is passed,
            it is being used as the same manner as column values.
        columns : column, Grouper, array, or list of the previous
            If an array is passed, it must be the same length as the data. The
            list can contain any of the other types (except list).
            Keys to group by on the pivot table column.  If an array is passed,
            it is being used as the same manner as column values.
        aggfunc : function, list of functions, dict, default numpy.mean
            If list of functions passed, the resulting pivot table will have
            hierarchical columns whose top level are the function names
            (inferred from the function objects themselves)
            If dict is passed, the key is column to aggregate and value
            is function or list of functions
        fill_value : scalar, default None
            Value to replace missing values with
        margins : boolean, default False
            Add all row / columns (e.g. for subtotal / grand totals)
        dropna : boolean, default True
            Do not include columns whose entries are all NaN
        margins_name : string, default 'All'
            Name of the row / column that will contain the totals
            when margins is True.

        Examples
        --------
        >>> df = pd.DataFrame({"A": ["foo", "foo", "foo", "foo", "foo",
        ...                          "bar", "bar", "bar", "bar"],
        ...                    "B": ["one", "one", "one", "two", "two",
        ...                          "one", "one", "two", "two"],
        ...                    "C": ["small", "large", "large", "small",
        ...                          "small", "large", "small", "small",
        ...                          "large"],
        ...                    "D": [1, 2, 2, 3, 3, 4, 5, 6, 7],
        ...                    "E": [2, 4, 5, 5, 6, 6, 8, 9, 9]})
        >>> df
             A    B      C  D  E
        0  foo  one  small  1  2
        1  foo  one  large  2  4
        2  foo  one  large  2  5
        3  foo  two  small  3  5
        4  foo  two  small  3  6
        5  bar  one  large  4  6
        6  bar  one  small  5  8
        7  bar  two  small  6  9
        8  bar  two  large  7  9

        This first example aggregates values by taking the sum.

        >>> table = pivot_table(df, values='D', index=['A', 'B'],
        ...                     columns=['C'], aggfunc=np.sum)
        >>> table
        C        large  small
        A   B
        bar one      4      5
            two      7      6
        foo one      4      1
            two    NaN      6

        We can also fill missing values using the `fill_value` parameter.

        >>> table = pivot_table(df, values='D', index=['A', 'B'],
        ...                     columns=['C'], aggfunc=np.sum, fill_value=0)
        >>> table
        C        large  small
        A   B
        bar one      4      5
            two      7      6
        foo one      4      1
            two      0      6

        The next example aggregates by taking the mean across multiple columns.

        >>> table = pivot_table(df, values=['D', 'E'], index=['A', 'C'],
        ...                     aggfunc={'D': np.mean,
        ...                              'E': np.mean})
        >>> table
                          D         E
                       mean      mean
        A   C
        bar large  5.500000  7.500000
            small  5.500000  8.500000
        foo large  2.000000  4.500000
            small  2.333333  4.333333

        We can also calculate multiple types of aggregations for any given
        value column.

        >>> table = pivot_table(df, values=['D', 'E'], index=['A', 'C'],
        ...                     aggfunc={'D': np.mean,
        ...                              'E': [min, max, np.mean]})
        >>> table
                          D   E
                       mean max      mean min
        A   C
        bar large  5.500000  9   7.500000   6
            small  5.500000  9   8.500000   8
        foo large  2.000000  5   4.500000   4
            small  2.333333  6   4.333333   2

        Returns
        -------
        table : DataFrame

        See Also
        --------
        DataFrame.pivot : Pivot without aggregation that can handle
            non-numeric data.
        """

    @Substitution('')
    @Appender(_shared_docs['pivot_table'])
    def pivot_table(self, values=None, index=None, columns=None,
                    aggfunc='mean', fill_value=None, margins=False,
                    dropna=True, margins_name='All'):
        from pandas.core.reshape.pivot import pivot_table
        return pivot_table(self, values=values, index=index, columns=columns,
                           aggfunc=aggfunc, fill_value=fill_value,
                           margins=margins, dropna=dropna,
                           margins_name=margins_name)

    def stack(self, level=-1, dropna=True):
        """
        Stack the prescribed level(s) from columns to index.

        Return a reshaped DataFrame or Series having a multi-level
        index with one or more new inner-most levels compared to the current
        DataFrame. The new inner-most levels are created by pivoting the
        columns of the current dataframe:

          - if the columns have a single level, the output is a Series;
          - if the columns have multiple levels, the new index
            level(s) is (are) taken from the prescribed level(s) and
            the output is a DataFrame.

        The new index levels are sorted.

        Parameters
        ----------
        level : int, str, list, default -1
            Level(s) to stack from the column axis onto the index
            axis, defined as one index or label, or a list of indices
            or labels.
        dropna : bool, default True
            Whether to drop rows in the resulting Frame/Series with
            missing values. Stacking a column level onto the index
            axis can create combinations of index and column values
            that are missing from the original dataframe. See Examples
            section.

        Returns
        -------
        DataFrame or Series
            Stacked dataframe or series.

        See Also
        --------
        DataFrame.unstack : Unstack prescribed level(s) from index axis
             onto column axis.
        DataFrame.pivot : Reshape dataframe from long format to wide
             format.
        DataFrame.pivot_table : Create a spreadsheet-style pivot table
             as a DataFrame.

        Notes
        -----
        The function is named by analogy with a collection of books
        being re-organised from being side by side on a horizontal
        position (the columns of the dataframe) to being stacked
        vertically on top of of each other (in the index of the
        dataframe).

        Examples
        --------
        **Single level columns**

        >>> df_single_level_cols = pd.DataFrame([[0, 1], [2, 3]],
        ...                                     index=['cat', 'dog'],
        ...                                     columns=['weight', 'height'])

        Stacking a dataframe with a single level column axis returns a Series:

        >>> df_single_level_cols
             weight height
        cat       0      1
        dog       2      3
        >>> df_single_level_cols.stack()
        cat  weight    0
             height    1
        dog  weight    2
             height    3
        dtype: int64

        **Multi level columns: simple case**

        >>> multicol1 = pd.MultiIndex.from_tuples([('weight', 'kg'),
        ...                                        ('weight', 'pounds')])
        >>> df_multi_level_cols1 = pd.DataFrame([[1, 2], [2, 4]],
        ...                                     index=['cat', 'dog'],
        ...                                     columns=multicol1)

        Stacking a dataframe with a multi-level column axis:

        >>> df_multi_level_cols1
             weight
                 kg    pounds
        cat       1        2
        dog       2        4
        >>> df_multi_level_cols1.stack()
                    weight
        cat kg           1
            pounds       2
        dog kg           2
            pounds       4

        **Missing values**

        >>> multicol2 = pd.MultiIndex.from_tuples([('weight', 'kg'),
        ...                                        ('height', 'm')])
        >>> df_multi_level_cols2 = pd.DataFrame([[1.0, 2.0], [3.0, 4.0]],
        ...                                     index=['cat', 'dog'],
        ...                                     columns=multicol2)

        It is common to have missing values when stacking a dataframe
        with multi-level columns, as the stacked dataframe typically
        has more values than the original dataframe. Missing values
        are filled with NaNs:

        >>> df_multi_level_cols2
            weight height
                kg      m
        cat    1.0    2.0
        dog    3.0    4.0
        >>> df_multi_level_cols2.stack()
                height  weight
        cat kg     NaN     1.0
            m      2.0     NaN
        dog kg     NaN     3.0
            m      4.0     NaN

        **Prescribing the level(s) to be stacked**

        The first parameter controls which level or levels are stacked:

        >>> df_multi_level_cols2.stack(0)
                     kg    m
        cat height  NaN  2.0
            weight  1.0  NaN
        dog height  NaN  4.0
            weight  3.0  NaN
        >>> df_multi_level_cols2.stack([0, 1])
        cat  height  m     2.0
             weight  kg    1.0
        dog  height  m     4.0
             weight  kg    3.0
        dtype: float64

        **Dropping missing values**

        >>> df_multi_level_cols3 = pd.DataFrame([[None, 1.0], [2.0, 3.0]],
        ...                                     index=['cat', 'dog'],
        ...                                     columns=multicol2)

        Note that rows where all values are missing are dropped by
        default but this behaviour can be controlled via the dropna
        keyword parameter:

        >>> df_multi_level_cols3
            weight height
                kg      m
        cat    NaN    1.0
        dog    2.0    3.0
        >>> df_multi_level_cols3.stack(dropna=False)
                height  weight
        cat kg     NaN     NaN
            m      1.0     NaN
        dog kg     NaN     2.0
            m      3.0     NaN
        >>> df_multi_level_cols3.stack(dropna=True)
                height  weight
        cat m      1.0     NaN
        dog kg     NaN     2.0
            m      3.0     NaN
        """
        from pandas.core.reshape.reshape import stack, stack_multiple

        if isinstance(level, (tuple, list)):
            return stack_multiple(self, level, dropna=dropna)
        else:
            return stack(self, level, dropna=dropna)

    def unstack(self, level=-1, fill_value=None):
        """
        Pivot a level of the (necessarily hierarchical) index labels, returning
        a DataFrame having a new level of column labels whose inner-most level
        consists of the pivoted index labels.

        If the index is not a MultiIndex, the output will be a Series
        (the analogue of stack when the columns are not a MultiIndex).

        The level involved will automatically get sorted.

        Parameters
        ----------
        level : int, string, or list of these, default -1 (last level)
            Level(s) of index to unstack, can pass level name
        fill_value : replace NaN with this value if the unstack produces
            missing values

            .. versionadded:: 0.18.0

        See Also
        --------
        DataFrame.pivot : Pivot a table based on column values.
        DataFrame.stack : Pivot a level of the column labels (inverse operation
            from `unstack`).

        Examples
        --------
        >>> index = pd.MultiIndex.from_tuples([('one', 'a'), ('one', 'b'),
        ...                                    ('two', 'a'), ('two', 'b')])
        >>> s = pd.Series(np.arange(1.0, 5.0), index=index)
        >>> s
        one  a   1.0
             b   2.0
        two  a   3.0
             b   4.0
        dtype: float64

        >>> s.unstack(level=-1)
             a   b
        one  1.0  2.0
        two  3.0  4.0

        >>> s.unstack(level=0)
           one  two
        a  1.0   3.0
        b  2.0   4.0

        >>> df = s.unstack(level=0)
        >>> df.unstack()
        one  a  1.0
             b  2.0
        two  a  3.0
             b  4.0
        dtype: float64

        Returns
        -------
        unstacked : DataFrame or Series
        """
        from pandas.core.reshape.reshape import unstack
        return unstack(self, level, fill_value)

    _shared_docs['melt'] = ("""
    Unpivots a DataFrame from wide format to long format, optionally
    leaving identifier variables set.

    This function is useful to massage a DataFrame into a format where one
    or more columns are identifier variables (`id_vars`), while all other
    columns, considered measured variables (`value_vars`), are "unpivoted" to
    the row axis, leaving just two non-identifier columns, 'variable' and
    'value'.

    %(versionadded)s
    Parameters
    ----------
    frame : DataFrame
    id_vars : tuple, list, or ndarray, optional
        Column(s) to use as identifier variables.
    value_vars : tuple, list, or ndarray, optional
        Column(s) to unpivot. If not specified, uses all columns that
        are not set as `id_vars`.
    var_name : scalar
        Name to use for the 'variable' column. If None it uses
        ``frame.columns.name`` or 'variable'.
    value_name : scalar, default 'value'
        Name to use for the 'value' column.
    col_level : int or string, optional
        If columns are a MultiIndex then use this level to melt.

    See Also
    --------
    %(other)s
    pivot_table
    DataFrame.pivot

    Examples
    --------
    >>> df = pd.DataFrame({'A': {0: 'a', 1: 'b', 2: 'c'},
    ...                    'B': {0: 1, 1: 3, 2: 5},
    ...                    'C': {0: 2, 1: 4, 2: 6}})
    >>> df
       A  B  C
    0  a  1  2
    1  b  3  4
    2  c  5  6

    >>> %(caller)sid_vars=['A'], value_vars=['B'])
       A variable  value
    0  a        B      1
    1  b        B      3
    2  c        B      5

    >>> %(caller)sid_vars=['A'], value_vars=['B', 'C'])
       A variable  value
    0  a        B      1
    1  b        B      3
    2  c        B      5
    3  a        C      2
    4  b        C      4
    5  c        C      6

    The names of 'variable' and 'value' columns can be customized:

    >>> %(caller)sid_vars=['A'], value_vars=['B'],
    ...         var_name='myVarname', value_name='myValname')
       A myVarname  myValname
    0  a         B          1
    1  b         B          3
    2  c         B          5

    If you have multi-index columns:

    >>> df.columns = [list('ABC'), list('DEF')]
    >>> df
       A  B  C
       D  E  F
    0  a  1  2
    1  b  3  4
    2  c  5  6

    >>> %(caller)scol_level=0, id_vars=['A'], value_vars=['B'])
       A variable  value
    0  a        B      1
    1  b        B      3
    2  c        B      5

    >>> %(caller)sid_vars=[('A', 'D')], value_vars=[('B', 'E')])
      (A, D) variable_0 variable_1  value
    0      a          B          E      1
    1      b          B          E      3
    2      c          B          E      5

    """)

    @Appender(_shared_docs['melt'] %
              dict(caller='df.melt(',
                   versionadded='.. versionadded:: 0.20.0\n',
                   other='melt'))
    def melt(self, id_vars=None, value_vars=None, var_name=None,
             value_name='value', col_level=None):
        from pandas.core.reshape.melt import melt
        return melt(self, id_vars=id_vars, value_vars=value_vars,
                    var_name=var_name, value_name=value_name,
                    col_level=col_level)

    # ----------------------------------------------------------------------
    # Time series-related

    def diff(self, periods=1, axis=0):
        """
        First discrete difference of element.

        Calculates the difference of a DataFrame element compared with another
        element in the DataFrame (default is the element in the same column
        of the previous row).

        Parameters
        ----------
        periods : int, default 1
            Periods to shift for calculating difference, accepts negative
            values.
        axis : {0 or 'index', 1 or 'columns'}, default 0
            Take difference over rows (0) or columns (1).

            .. versionadded:: 0.16.1.

        Returns
        -------
        diffed : DataFrame

        See Also
        --------
        Series.diff: First discrete difference for a Series.
        DataFrame.pct_change: Percent change over given number of periods.
        DataFrame.shift: Shift index by desired number of periods with an
            optional time freq.

        Examples
        --------
        Difference with previous row

        >>> df = pd.DataFrame({'a': [1, 2, 3, 4, 5, 6],
        ...                    'b': [1, 1, 2, 3, 5, 8],
        ...                    'c': [1, 4, 9, 16, 25, 36]})
        >>> df
           a  b   c
        0  1  1   1
        1  2  1   4
        2  3  2   9
        3  4  3  16
        4  5  5  25
        5  6  8  36

        >>> df.diff()
             a    b     c
        0  NaN  NaN   NaN
        1  1.0  0.0   3.0
        2  1.0  1.0   5.0
        3  1.0  1.0   7.0
        4  1.0  2.0   9.0
        5  1.0  3.0  11.0

        Difference with previous column

        >>> df.diff(axis=1)
            a    b     c
        0 NaN  0.0   0.0
        1 NaN -1.0   3.0
        2 NaN -1.0   7.0
        3 NaN -1.0  13.0
        4 NaN  0.0  20.0
        5 NaN  2.0  28.0

        Difference with 3rd previous row

        >>> df.diff(periods=3)
             a    b     c
        0  NaN  NaN   NaN
        1  NaN  NaN   NaN
        2  NaN  NaN   NaN
        3  3.0  2.0  15.0
        4  3.0  4.0  21.0
        5  3.0  6.0  27.0

        Difference with following row

        >>> df.diff(periods=-1)
             a    b     c
        0 -1.0  0.0  -3.0
        1 -1.0 -1.0  -5.0
        2 -1.0 -1.0  -7.0
        3 -1.0 -2.0  -9.0
        4 -1.0 -3.0 -11.0
        5  NaN  NaN   NaN
        """
        bm_axis = self._get_block_manager_axis(axis)
        new_data = self._data.diff(n=periods, axis=bm_axis)
        return self._constructor(new_data)

    # ----------------------------------------------------------------------
    # Function application

    def _gotitem(self,
                 key,           # type: Union[str, List[str]]
                 ndim,          # type: int
                 subset=None    # type: Union[Series, DataFrame, None]
                 ):
        # type: (...) -> Union[Series, DataFrame]
        """
        Sub-classes to define. Return a sliced object.

        Parameters
        ----------
        key : string / list of selections
        ndim : 1,2
            requested ndim of result
        subset : object, default None
            subset to act on
        """
        if subset is None:
            subset = self
        elif subset.ndim == 1:  # is Series
            return subset

        # TODO: _shallow_copy(subset)?
        return subset[key]

    _agg_doc = dedent("""
    The aggregation operations are always performed over an axis, either the
    index (default) or the column axis. This behavior is different from
    `numpy` aggregation functions (`mean`, `median`, `prod`, `sum`, `std`,
    `var`), where the default is to compute the aggregation of the flattened
    array, e.g., ``numpy.mean(arr_2d)`` as opposed to ``numpy.mean(arr_2d,
    axis=0)``.

    `agg` is an alias for `aggregate`. Use the alias.

    Examples
    --------
    >>> df = pd.DataFrame([[1, 2, 3],
    ...                    [4, 5, 6],
    ...                    [7, 8, 9],
    ...                    [np.nan, np.nan, np.nan]],
    ...                   columns=['A', 'B', 'C'])

    Aggregate these functions over the rows.

    >>> df.agg(['sum', 'min'])
            A     B     C
    sum  12.0  15.0  18.0
    min   1.0   2.0   3.0

    Different aggregations per column.

    >>> df.agg({'A' : ['sum', 'min'], 'B' : ['min', 'max']})
            A    B
    max   NaN  8.0
    min   1.0  2.0
    sum  12.0  NaN

    Aggregate over the columns.

    >>> df.agg("mean", axis="columns")
    0    2.0
    1    5.0
    2    8.0
    3    NaN
    dtype: float64

    See Also
    --------
    DataFrame.apply : Perform any type of operations.
    DataFrame.transform : Perform transformation type operations.
    pandas.core.groupby.GroupBy : Perform operations over groups.
    pandas.core.resample.Resampler : Perform operations over resampled bins.
    pandas.core.window.Rolling : Perform operations over rolling window.
    pandas.core.window.Expanding : Perform operations over expanding window.
    pandas.core.window.EWM : Perform operation over exponential weighted
        window.
    """)

    @Appender(_agg_doc)
    @Appender(_shared_docs['aggregate'] % dict(
        versionadded='.. versionadded:: 0.20.0',
        **_shared_doc_kwargs))
    def aggregate(self, func, axis=0, *args, **kwargs):
        axis = self._get_axis_number(axis)

        result = None
        try:
            result, how = self._aggregate(func, axis=axis, *args, **kwargs)
        except TypeError:
            pass
        if result is None:
            return self.apply(func, axis=axis, args=args, **kwargs)
        return result

    def _aggregate(self, arg, axis=0, *args, **kwargs):
        if axis == 1:
            # NDFrame.aggregate returns a tuple, and we need to transpose
            # only result
            result, how = (super(DataFrame, self.T)
                           ._aggregate(arg, *args, **kwargs))
            result = result.T if result is not None else result
            return result, how
        return super(DataFrame, self)._aggregate(arg, *args, **kwargs)

    agg = aggregate

    @Appender(_shared_docs['transform'] % _shared_doc_kwargs)
    def transform(self, func, axis=0, *args, **kwargs):
        axis = self._get_axis_number(axis)
        if axis == 1:
            return super(DataFrame, self.T).transform(func, *args, **kwargs).T
        return super(DataFrame, self).transform(func, *args, **kwargs)

    def apply(self, func, axis=0, broadcast=None, raw=False, reduce=None,
              result_type=None, args=(), **kwds):
        """
        Apply a function along an axis of the DataFrame.

        Objects passed to the function are Series objects whose index is
        either the DataFrame's index (``axis=0``) or the DataFrame's columns
        (``axis=1``). By default (``result_type=None``), the final return type
        is inferred from the return type of the applied function. Otherwise,
        it depends on the `result_type` argument.

        Parameters
        ----------
        func : function
            Function to apply to each column or row.
        axis : {0 or 'index', 1 or 'columns'}, default 0
            Axis along which the function is applied:

            * 0 or 'index': apply function to each column.
            * 1 or 'columns': apply function to each row.
        broadcast : bool, optional
            Only relevant for aggregation functions:

            * ``False`` or ``None`` : returns a Series whose length is the
              length of the index or the number of columns (based on the
              `axis` parameter)
            * ``True`` : results will be broadcast to the original shape
              of the frame, the original index and columns will be retained.

            .. deprecated:: 0.23.0
               This argument will be removed in a future version, replaced
               by result_type='broadcast'.

        raw : bool, default False
            * ``False`` : passes each row or column as a Series to the
              function.
            * ``True`` : the passed function will receive ndarray objects
              instead.
              If you are just applying a NumPy reduction function this will
              achieve much better performance.
        reduce : bool or None, default None
            Try to apply reduction procedures. If the DataFrame is empty,
            `apply` will use `reduce` to determine whether the result
            should be a Series or a DataFrame. If ``reduce=None`` (the
            default), `apply`'s return value will be guessed by calling
            `func` on an empty Series
            (note: while guessing, exceptions raised by `func` will be
            ignored).
            If ``reduce=True`` a Series will always be returned, and if
            ``reduce=False`` a DataFrame will always be returned.

            .. deprecated:: 0.23.0
               This argument will be removed in a future version, replaced
               by ``result_type='reduce'``.

        result_type : {'expand', 'reduce', 'broadcast', None}, default None
            These only act when ``axis=1`` (columns):

            * 'expand' : list-like results will be turned into columns.
            * 'reduce' : returns a Series if possible rather than expanding
              list-like results. This is the opposite of 'expand'.
            * 'broadcast' : results will be broadcast to the original shape
              of the DataFrame, the original index and columns will be
              retained.

            The default behaviour (None) depends on the return value of the
            applied function: list-like results will be returned as a Series
            of those. However if the apply function returns a Series these
            are expanded to columns.

            .. versionadded:: 0.23.0

        args : tuple
            Positional arguments to pass to `func` in addition to the
            array/series.
        **kwds
            Additional keyword arguments to pass as keywords arguments to
            `func`.

        Notes
        -----
        In the current implementation apply calls `func` twice on the
        first column/row to decide whether it can take a fast or slow
        code path. This can lead to unexpected behavior if `func` has
        side-effects, as they will take effect twice for the first
        column/row.

        See Also
        --------
        DataFrame.applymap: For elementwise operations.
        DataFrame.aggregate: Only perform aggregating type operations.
        DataFrame.transform: Only perform transforming type operations.

        Examples
        --------

        >>> df = pd.DataFrame([[4, 9],] * 3, columns=['A', 'B'])
        >>> df
           A  B
        0  4  9
        1  4  9
        2  4  9

        Using a numpy universal function (in this case the same as
        ``np.sqrt(df)``):

        >>> df.apply(np.sqrt)
             A    B
        0  2.0  3.0
        1  2.0  3.0
        2  2.0  3.0

        Using a reducing function on either axis

        >>> df.apply(np.sum, axis=0)
        A    12
        B    27
        dtype: int64

        >>> df.apply(np.sum, axis=1)
        0    13
        1    13
        2    13
        dtype: int64

        Retuning a list-like will result in a Series

        >>> df.apply(lambda x: [1, 2], axis=1)
        0    [1, 2]
        1    [1, 2]
        2    [1, 2]
        dtype: object

        Passing result_type='expand' will expand list-like results
        to columns of a Dataframe

        >>> df.apply(lambda x: [1, 2], axis=1, result_type='expand')
           0  1
        0  1  2
        1  1  2
        2  1  2

        Returning a Series inside the function is similar to passing
        ``result_type='expand'``. The resulting column names
        will be the Series index.

        >>> df.apply(lambda x: pd.Series([1, 2], index=['foo', 'bar']), axis=1)
           foo  bar
        0    1    2
        1    1    2
        2    1    2

        Passing ``result_type='broadcast'`` will ensure the same shape
        result, whether list-like or scalar is returned by the function,
        and broadcast it along the axis. The resulting column names will
        be the originals.

        >>> df.apply(lambda x: [1, 2], axis=1, result_type='broadcast')
           A  B
        0  1  2
        1  1  2
        2  1  2

        Returns
        -------
        applied : Series or DataFrame
        """
        from pandas.core.apply import frame_apply
        op = frame_apply(self,
                         func=func,
                         axis=axis,
                         broadcast=broadcast,
                         raw=raw,
                         reduce=reduce,
                         result_type=result_type,
                         args=args,
                         kwds=kwds)
        return op.get_result()

    def applymap(self, func):
        """
        Apply a function to a Dataframe elementwise.

        This method applies a function that accepts and returns a scalar
        to every element of a DataFrame.

        Parameters
        ----------
        func : callable
            Python function, returns a single value from a single value.

        Returns
        -------
        DataFrame
            Transformed DataFrame.

        See Also
        --------
        DataFrame.apply : Apply a function along input axis of DataFrame.

        Examples
        --------
        >>> df = pd.DataFrame([[1, 2.12], [3.356, 4.567]])
        >>> df
               0      1
        0  1.000  2.120
        1  3.356  4.567

        >>> df.applymap(lambda x: len(str(x)))
           0  1
        0  3  4
        1  5  5

        Note that a vectorized version of `func` often exists, which will
        be much faster. You could square each number elementwise.

        >>> df.applymap(lambda x: x**2)
                   0          1
        0   1.000000   4.494400
        1  11.262736  20.857489

        But it's better to avoid applymap in that case.

        >>> df ** 2
                   0          1
        0   1.000000   4.494400
        1  11.262736  20.857489
        """

        # if we have a dtype == 'M8[ns]', provide boxed values
        def infer(x):
            if x.empty:
                return lib.map_infer(x, func)
            return lib.map_infer(x.astype(object).values, func)

        return self.apply(infer)

    # ----------------------------------------------------------------------
    # Merging / joining methods

    def append(self, other, ignore_index=False,
               verify_integrity=False, sort=None):
        """
        Append rows of `other` to the end of caller, returning a new object.

        Columns in `other` that are not in the caller are added as new columns.

        Parameters
        ----------
        other : DataFrame or Series/dict-like object, or list of these
            The data to append.
        ignore_index : boolean, default False
            If True, do not use the index labels.
        verify_integrity : boolean, default False
            If True, raise ValueError on creating index with duplicates.
        sort : boolean, default None
            Sort columns if the columns of `self` and `other` are not aligned.
            The default sorting is deprecated and will change to not-sorting
            in a future version of pandas. Explicitly pass ``sort=True`` to
            silence the warning and sort. Explicitly pass ``sort=False`` to
            silence the warning and not sort.

            .. versionadded:: 0.23.0

        Returns
        -------
        appended : DataFrame

        Notes
        -----
        If a list of dict/series is passed and the keys are all contained in
        the DataFrame's index, the order of the columns in the resulting
        DataFrame will be unchanged.

        Iteratively appending rows to a DataFrame can be more computationally
        intensive than a single concatenate. A better solution is to append
        those rows to a list and then concatenate the list with the original
        DataFrame all at once.

        See Also
        --------
        pandas.concat : General function to concatenate DataFrame, Series
            or Panel objects.

        Examples
        --------

        >>> df = pd.DataFrame([[1, 2], [3, 4]], columns=list('AB'))
        >>> df
           A  B
        0  1  2
        1  3  4
        >>> df2 = pd.DataFrame([[5, 6], [7, 8]], columns=list('AB'))
        >>> df.append(df2)
           A  B
        0  1  2
        1  3  4
        0  5  6
        1  7  8

        With `ignore_index` set to True:

        >>> df.append(df2, ignore_index=True)
           A  B
        0  1  2
        1  3  4
        2  5  6
        3  7  8

        The following, while not recommended methods for generating DataFrames,
        show two ways to generate a DataFrame from multiple data sources.

        Less efficient:

        >>> df = pd.DataFrame(columns=['A'])
        >>> for i in range(5):
        ...     df = df.append({'A': i}, ignore_index=True)
        >>> df
           A
        0  0
        1  1
        2  2
        3  3
        4  4

        More efficient:

        >>> pd.concat([pd.DataFrame([i], columns=['A']) for i in range(5)],
        ...           ignore_index=True)
           A
        0  0
        1  1
        2  2
        3  3
        4  4
        """
        if isinstance(other, (Series, dict)):
            if isinstance(other, dict):
                other = Series(other)
            if other.name is None and not ignore_index:
                raise TypeError('Can only append a Series if ignore_index=True'
                                ' or if the Series has a name')

            if other.name is None:
                index = None
            else:
                # other must have the same index name as self, otherwise
                # index name will be reset
                index = Index([other.name], name=self.index.name)

            idx_diff = other.index.difference(self.columns)
            try:
                combined_columns = self.columns.append(idx_diff)
            except TypeError:
                combined_columns = self.columns.astype(object).append(idx_diff)
            other = other.reindex(combined_columns, copy=False)
            other = DataFrame(other.values.reshape((1, len(other))),
                              index=index,
                              columns=combined_columns)
            other = other._convert(datetime=True, timedelta=True)
            if not self.columns.equals(combined_columns):
                self = self.reindex(columns=combined_columns)
        elif isinstance(other, list) and not isinstance(other[0], DataFrame):
            other = DataFrame(other)
            if (self.columns.get_indexer(other.columns) >= 0).all():
                other = other.loc[:, self.columns]

        from pandas.core.reshape.concat import concat
        if isinstance(other, (list, tuple)):
            to_concat = [self] + other
        else:
            to_concat = [self, other]
        return concat(to_concat, ignore_index=ignore_index,
                      verify_integrity=verify_integrity,
                      sort=sort)

    def join(self, other, on=None, how='left', lsuffix='', rsuffix='',
             sort=False):
        """
        Join columns of another DataFrame.

        Join columns with `other` DataFrame either on index or on a key
        column. Efficiently join multiple DataFrame objects by index at once by
        passing a list.

        Parameters
        ----------
        other : DataFrame, Series, or list of DataFrame
            Index should be similar to one of the columns in this one. If a
            Series is passed, its name attribute must be set, and that will be
            used as the column name in the resulting joined DataFrame.
        on : str, list of str, or array-like, optional
            Column or index level name(s) in the caller to join on the index
            in `other`, otherwise joins index-on-index. If multiple
            values given, the `other` DataFrame must have a MultiIndex. Can
            pass an array as the join key if it is not already contained in
            the calling DataFrame. Like an Excel VLOOKUP operation.
        how : {'left', 'right', 'outer', 'inner'}, default 'left'
            How to handle the operation of the two objects.

            * left: use calling frame's index (or column if on is specified)
            * right: use `other`'s index.
            * outer: form union of calling frame's index (or column if on is
              specified) with `other`'s index, and sort it.
              lexicographically.
            * inner: form intersection of calling frame's index (or column if
              on is specified) with `other`'s index, preserving the order
              of the calling's one.
        lsuffix : str, default ''
            Suffix to use from left frame's overlapping columns.
        rsuffix : str, default ''
            Suffix to use from right frame's overlapping columns.
        sort : bool, default False
            Order result DataFrame lexicographically by the join key. If False,
            the order of the join key depends on the join type (how keyword).

        Returns
        -------
        DataFrame
            A dataframe containing columns from both the caller and `other`.

        Notes
        -----
        Parameters `on`, `lsuffix`, and `rsuffix` are not supported when
        passing a list of `DataFrame` objects.

        Support for specifying index levels as the `on` parameter was added
        in version 0.23.0.

        See Also
        --------
        DataFrame.merge : For column(s)-on-columns(s) operations.

        Examples
        --------
        >>> df = pd.DataFrame({'key': ['K0', 'K1', 'K2', 'K3', 'K4', 'K5'],
        ...                    'A': ['A0', 'A1', 'A2', 'A3', 'A4', 'A5']})

        >>> df
          key   A
        0  K0  A0
        1  K1  A1
        2  K2  A2
        3  K3  A3
        4  K4  A4
        5  K5  A5

        >>> other = pd.DataFrame({'key': ['K0', 'K1', 'K2'],
        ...                       'B': ['B0', 'B1', 'B2']})

        >>> other
          key   B
        0  K0  B0
        1  K1  B1
        2  K2  B2

        Join DataFrames using their indexes.

        >>> df.join(other, lsuffix='_caller', rsuffix='_other')
          key_caller   A key_other    B
        0         K0  A0        K0   B0
        1         K1  A1        K1   B1
        2         K2  A2        K2   B2
        3         K3  A3       NaN  NaN
        4         K4  A4       NaN  NaN
        5         K5  A5       NaN  NaN

        If we want to join using the key columns, we need to set key to be
        the index in both `df` and `other`. The joined DataFrame will have
        key as its index.

        >>> df.set_index('key').join(other.set_index('key'))
              A    B
        key
        K0   A0   B0
        K1   A1   B1
        K2   A2   B2
        K3   A3  NaN
        K4   A4  NaN
        K5   A5  NaN

        Another option to join using the key columns is to use the `on`
        parameter. DataFrame.join always uses `other`'s index but we can use
        any column in `df`. This method preserves the original DataFrame's
        index in the result.

        >>> df.join(other.set_index('key'), on='key')
          key   A    B
        0  K0  A0   B0
        1  K1  A1   B1
        2  K2  A2   B2
        3  K3  A3  NaN
        4  K4  A4  NaN
        5  K5  A5  NaN
        """
        # For SparseDataFrame's benefit
        return self._join_compat(other, on=on, how=how, lsuffix=lsuffix,
                                 rsuffix=rsuffix, sort=sort)

    def _join_compat(self, other, on=None, how='left', lsuffix='', rsuffix='',
                     sort=False):
        from pandas.core.reshape.merge import merge
        from pandas.core.reshape.concat import concat

        if isinstance(other, Series):
            if other.name is None:
                raise ValueError('Other Series must have a name')
            other = DataFrame({other.name: other})

        if isinstance(other, DataFrame):
            return merge(self, other, left_on=on, how=how,
                         left_index=on is None, right_index=True,
                         suffixes=(lsuffix, rsuffix), sort=sort)
        else:
            if on is not None:
                raise ValueError('Joining multiple DataFrames only supported'
                                 ' for joining on index')

            frames = [self] + list(other)

            can_concat = all(df.index.is_unique for df in frames)

            # join indexes only using concat
            if can_concat:
                if how == 'left':
                    how = 'outer'
                    join_axes = [self.index]
                else:
                    join_axes = None
                return concat(frames, axis=1, join=how, join_axes=join_axes,
                              verify_integrity=True)

            joined = frames[0]

            for frame in frames[1:]:
                joined = merge(joined, frame, how=how, left_index=True,
                               right_index=True)

            return joined

    @Substitution('')
    @Appender(_merge_doc, indents=2)
    def merge(self, right, how='inner', on=None, left_on=None, right_on=None,
              left_index=False, right_index=False, sort=False,
              suffixes=('_x', '_y'), copy=True, indicator=False,
              validate=None):
        from pandas.core.reshape.merge import merge
        return merge(self, right, how=how, on=on, left_on=left_on,
                     right_on=right_on, left_index=left_index,
                     right_index=right_index, sort=sort, suffixes=suffixes,
                     copy=copy, indicator=indicator, validate=validate)

    def round(self, decimals=0, *args, **kwargs):
        """
        Round a DataFrame to a variable number of decimal places.

        Parameters
        ----------
        decimals : int, dict, Series
            Number of decimal places to round each column to. If an int is
            given, round each column to the same number of places.
            Otherwise dict and Series round to variable numbers of places.
            Column names should be in the keys if `decimals` is a
            dict-like, or in the index if `decimals` is a Series. Any
            columns not included in `decimals` will be left as is. Elements
            of `decimals` which are not columns of the input will be
            ignored.

        Returns
        -------
        DataFrame

        See Also
        --------
        numpy.around
        Series.round

        Examples
        --------
        >>> df = pd.DataFrame(np.random.random([3, 3]),
        ...     columns=['A', 'B', 'C'], index=['first', 'second', 'third'])
        >>> df
                       A         B         C
        first   0.028208  0.992815  0.173891
        second  0.038683  0.645646  0.577595
        third   0.877076  0.149370  0.491027
        >>> df.round(2)
                   A     B     C
        first   0.03  0.99  0.17
        second  0.04  0.65  0.58
        third   0.88  0.15  0.49
        >>> df.round({'A': 1, 'C': 2})
                  A         B     C
        first   0.0  0.992815  0.17
        second  0.0  0.645646  0.58
        third   0.9  0.149370  0.49
        >>> decimals = pd.Series([1, 0, 2], index=['A', 'B', 'C'])
        >>> df.round(decimals)
                  A  B     C
        first   0.0  1  0.17
        second  0.0  1  0.58
        third   0.9  0  0.49
        """
        from pandas.core.reshape.concat import concat

        def _dict_round(df, decimals):
            for col, vals in df.iteritems():
                try:
                    yield _series_round(vals, decimals[col])
                except KeyError:
                    yield vals

        def _series_round(s, decimals):
            if is_integer_dtype(s) or is_float_dtype(s):
                return s.round(decimals)
            return s

        nv.validate_round(args, kwargs)

        if isinstance(decimals, (dict, Series)):
            if isinstance(decimals, Series):
                if not decimals.index.is_unique:
                    raise ValueError("Index of decimals must be unique")
            new_cols = [col for col in _dict_round(self, decimals)]
        elif is_integer(decimals):
            # Dispatch to Series.round
            new_cols = [_series_round(v, decimals)
                        for _, v in self.iteritems()]
        else:
            raise TypeError("decimals must be an integer, a dict-like or a "
                            "Series")

        if len(new_cols) > 0:
            return self._constructor(concat(new_cols, axis=1),
                                     index=self.index,
                                     columns=self.columns)
        else:
            return self

    # ----------------------------------------------------------------------
    # Statistical methods, etc.

    def corr(self, method='pearson', min_periods=1):
        """
        Compute pairwise correlation of columns, excluding NA/null values.

        Parameters
        ----------
        method : {'pearson', 'kendall', 'spearman'} or callable
            * pearson : standard correlation coefficient
            * kendall : Kendall Tau correlation coefficient
            * spearman : Spearman rank correlation
            * callable: callable with input two 1d ndarrays
                and returning a float
                .. versionadded:: 0.24.0

        min_periods : int, optional
            Minimum number of observations required per pair of columns
            to have a valid result. Currently only available for pearson
            and spearman correlation

        Returns
        -------
        y : DataFrame

        Examples
        --------
        >>> histogram_intersection = lambda a, b: np.minimum(a, b
        ... ).sum().round(decimals=1)
        >>> df = pd.DataFrame([(.2, .3), (.0, .6), (.6, .0), (.2, .1)],
        ...                   columns=['dogs', 'cats'])
        >>> df.corr(method=histogram_intersection)
              dogs cats
        dogs   1.0  0.3
        cats   0.3  1.0
        """
        numeric_df = self._get_numeric_data()
        cols = numeric_df.columns
        idx = cols.copy()
        mat = numeric_df.values

        if method == 'pearson':
            correl = libalgos.nancorr(ensure_float64(mat), minp=min_periods)
        elif method == 'spearman':
            correl = libalgos.nancorr_spearman(ensure_float64(mat),
                                               minp=min_periods)
        elif method == 'kendall' or callable(method):
            if min_periods is None:
                min_periods = 1
            mat = ensure_float64(mat).T
            corrf = nanops.get_corr_func(method)
            K = len(cols)
            correl = np.empty((K, K), dtype=float)
            mask = np.isfinite(mat)
            for i, ac in enumerate(mat):
                for j, bc in enumerate(mat):
                    if i > j:
                        continue

                    valid = mask[i] & mask[j]
                    if valid.sum() < min_periods:
                        c = np.nan
                    elif i == j:
                        c = 1.
                    elif not valid.all():
                        c = corrf(ac[valid], bc[valid])
                    else:
                        c = corrf(ac, bc)
                    correl[i, j] = c
                    correl[j, i] = c
        else:
            raise ValueError("method must be either 'pearson', "
                             "'spearman', or 'kendall', '{method}' "
                             "was supplied".format(method=method))

        return self._constructor(correl, index=idx, columns=cols)

    def cov(self, min_periods=None):
        """
        Compute pairwise covariance of columns, excluding NA/null values.

        Compute the pairwise covariance among the series of a DataFrame.
        The returned data frame is the `covariance matrix
        <https://en.wikipedia.org/wiki/Covariance_matrix>`__ of the columns
        of the DataFrame.

        Both NA and null values are automatically excluded from the
        calculation. (See the note below about bias from missing values.)
        A threshold can be set for the minimum number of
        observations for each value created. Comparisons with observations
        below this threshold will be returned as ``NaN``.

        This method is generally used for the analysis of time series data to
        understand the relationship between different measures
        across time.

        Parameters
        ----------
        min_periods : int, optional
            Minimum number of observations required per pair of columns
            to have a valid result.

        Returns
        -------
        DataFrame
            The covariance matrix of the series of the DataFrame.

        See Also
        --------
        pandas.Series.cov : Compute covariance with another Series.
        pandas.core.window.EWM.cov: Exponential weighted sample covariance.
        pandas.core.window.Expanding.cov : Expanding sample covariance.
        pandas.core.window.Rolling.cov : Rolling sample covariance.

        Notes
        -----
        Returns the covariance matrix of the DataFrame's time series.
        The covariance is normalized by N-1.

        For DataFrames that have Series that are missing data (assuming that
        data is `missing at random
        <https://en.wikipedia.org/wiki/Missing_data#Missing_at_random>`__)
        the returned covariance matrix will be an unbiased estimate
        of the variance and covariance between the member Series.

        However, for many applications this estimate may not be acceptable
        because the estimate covariance matrix is not guaranteed to be positive
        semi-definite. This could lead to estimate correlations having
        absolute values which are greater than one, and/or a non-invertible
        covariance matrix. See `Estimation of covariance matrices
        <http://en.wikipedia.org/w/index.php?title=Estimation_of_covariance_
        matrices>`__ for more details.

        Examples
        --------
        >>> df = pd.DataFrame([(1, 2), (0, 3), (2, 0), (1, 1)],
        ...                   columns=['dogs', 'cats'])
        >>> df.cov()
                  dogs      cats
        dogs  0.666667 -1.000000
        cats -1.000000  1.666667

        >>> np.random.seed(42)
        >>> df = pd.DataFrame(np.random.randn(1000, 5),
        ...                   columns=['a', 'b', 'c', 'd', 'e'])
        >>> df.cov()
                  a         b         c         d         e
        a  0.998438 -0.020161  0.059277 -0.008943  0.014144
        b -0.020161  1.059352 -0.008543 -0.024738  0.009826
        c  0.059277 -0.008543  1.010670 -0.001486 -0.000271
        d -0.008943 -0.024738 -0.001486  0.921297 -0.013692
        e  0.014144  0.009826 -0.000271 -0.013692  0.977795

        **Minimum number of periods**

        This method also supports an optional ``min_periods`` keyword
        that specifies the required minimum number of non-NA observations for
        each column pair in order to have a valid result:

        >>> np.random.seed(42)
        >>> df = pd.DataFrame(np.random.randn(20, 3),
        ...                   columns=['a', 'b', 'c'])
        >>> df.loc[df.index[:5], 'a'] = np.nan
        >>> df.loc[df.index[5:10], 'b'] = np.nan
        >>> df.cov(min_periods=12)
                  a         b         c
        a  0.316741       NaN -0.150812
        b       NaN  1.248003  0.191417
        c -0.150812  0.191417  0.895202
        """
        numeric_df = self._get_numeric_data()
        cols = numeric_df.columns
        idx = cols.copy()
        mat = numeric_df.values

        if notna(mat).all():
            if min_periods is not None and min_periods > len(mat):
                baseCov = np.empty((mat.shape[1], mat.shape[1]))
                baseCov.fill(np.nan)
            else:
                baseCov = np.cov(mat.T)
            baseCov = baseCov.reshape((len(cols), len(cols)))
        else:
            baseCov = libalgos.nancorr(ensure_float64(mat), cov=True,
                                       minp=min_periods)

        return self._constructor(baseCov, index=idx, columns=cols)

    def corrwith(self, other, axis=0, drop=False):
        """
        Compute pairwise correlation between rows or columns of two DataFrame
        objects.

        Parameters
        ----------
        other : DataFrame, Series
        axis : {0 or 'index', 1 or 'columns'}, default 0
            0 or 'index' to compute column-wise, 1 or 'columns' for row-wise
        drop : boolean, default False
            Drop missing indices from result, default returns union of all

        Returns
        -------
        correls : Series
        """
        axis = self._get_axis_number(axis)
        this = self._get_numeric_data()

        if isinstance(other, Series):
            return this.apply(other.corr, axis=axis)

        other = other._get_numeric_data()

        left, right = this.align(other, join='inner', copy=False)

        # mask missing values
        left = left + right * 0
        right = right + left * 0

        if axis == 1:
            left = left.T
            right = right.T

        # demeaned data
        ldem = left - left.mean()
        rdem = right - right.mean()

        num = (ldem * rdem).sum()
        dom = (left.count() - 1) * left.std() * right.std()

        correl = num / dom

        if not drop:
            raxis = 1 if axis == 0 else 0
            result_index = this._get_axis(raxis).union(other._get_axis(raxis))
            correl = correl.reindex(result_index)

        return correl

    # ----------------------------------------------------------------------
    # ndarray-like stats methods

    def count(self, axis=0, level=None, numeric_only=False):
        """
        Count non-NA cells for each column or row.

        The values `None`, `NaN`, `NaT`, and optionally `numpy.inf` (depending
        on `pandas.options.mode.use_inf_as_na`) are considered NA.

        Parameters
        ----------
        axis : {0 or 'index', 1 or 'columns'}, default 0
            If 0 or 'index' counts are generated for each column.
            If 1 or 'columns' counts are generated for each **row**.
        level : int or str, optional
            If the axis is a `MultiIndex` (hierarchical), count along a
            particular `level`, collapsing into a `DataFrame`.
            A `str` specifies the level name.
        numeric_only : boolean, default False
            Include only `float`, `int` or `boolean` data.

        Returns
        -------
        Series or DataFrame
            For each column/row the number of non-NA/null entries.
            If `level` is specified returns a `DataFrame`.

        See Also
        --------
        Series.count: Number of non-NA elements in a Series.
        DataFrame.shape: Number of DataFrame rows and columns (including NA
            elements).
        DataFrame.isna: Boolean same-sized DataFrame showing places of NA
            elements.

        Examples
        --------
        Constructing DataFrame from a dictionary:

        >>> df = pd.DataFrame({"Person":
        ...                    ["John", "Myla", "Lewis", "John", "Myla"],
        ...                    "Age": [24., np.nan, 21., 33, 26],
        ...                    "Single": [False, True, True, True, False]})
        >>> df
           Person   Age  Single
        0    John  24.0   False
        1    Myla   NaN    True
        2   Lewis  21.0    True
        3    John  33.0    True
        4    Myla  26.0   False

        Notice the uncounted NA values:

        >>> df.count()
        Person    5
        Age       4
        Single    5
        dtype: int64

        Counts for each **row**:

        >>> df.count(axis='columns')
        0    3
        1    2
        2    3
        3    3
        4    3
        dtype: int64

        Counts for one level of a `MultiIndex`:

        >>> df.set_index(["Person", "Single"]).count(level="Person")
                Age
        Person
        John      2
        Lewis     1
        Myla      1
        """
        axis = self._get_axis_number(axis)
        if level is not None:
            return self._count_level(level, axis=axis,
                                     numeric_only=numeric_only)

        if numeric_only:
            frame = self._get_numeric_data()
        else:
            frame = self

        # GH #423
        if len(frame._get_axis(axis)) == 0:
            result = Series(0, index=frame._get_agg_axis(axis))
        else:
            if frame._is_mixed_type or frame._data.any_extension_types:
                # the or any_extension_types is really only hit for single-
                # column frames with an extension array
                result = notna(frame).sum(axis=axis)
            else:
                # GH13407
                series_counts = notna(frame).sum(axis=axis)
                counts = series_counts.values
                result = Series(counts, index=frame._get_agg_axis(axis))

        return result.astype('int64')

    def _count_level(self, level, axis=0, numeric_only=False):
        if numeric_only:
            frame = self._get_numeric_data()
        else:
            frame = self

        count_axis = frame._get_axis(axis)
        agg_axis = frame._get_agg_axis(axis)

        if not isinstance(count_axis, MultiIndex):
            raise TypeError("Can only count levels on hierarchical "
                            "{ax}.".format(ax=self._get_axis_name(axis)))

        if frame._is_mixed_type:
            # Since we have mixed types, calling notna(frame.values) might
            # upcast everything to object
            mask = notna(frame).values
        else:
            # But use the speedup when we have homogeneous dtypes
            mask = notna(frame.values)

        if axis == 1:
            # We're transposing the mask rather than frame to avoid potential
            # upcasts to object, which induces a ~20x slowdown
            mask = mask.T

        if isinstance(level, compat.string_types):
            level = count_axis._get_level_number(level)

        level_index = count_axis.levels[level]
        labels = ensure_int64(count_axis.labels[level])
        counts = lib.count_level_2d(mask, labels, len(level_index), axis=0)

        result = DataFrame(counts, index=level_index, columns=agg_axis)

        if axis == 1:
            # Undo our earlier transpose
            return result.T
        else:
            return result

    def _reduce(self, op, name, axis=0, skipna=True, numeric_only=None,
                filter_type=None, **kwds):
        if axis is None and filter_type == 'bool':
            labels = None
            constructor = None
        else:
            # TODO: Make other agg func handle axis=None properly
            axis = self._get_axis_number(axis)
            labels = self._get_agg_axis(axis)
            constructor = self._constructor

        def f(x):
            return op(x, axis=axis, skipna=skipna, **kwds)

        # exclude timedelta/datetime unless we are uniform types
        if axis == 1 and self._is_mixed_type and self._is_datelike_mixed_type:
            numeric_only = True

        if numeric_only is None:
            try:
                values = self.values
                result = f(values)

                if (filter_type == 'bool' and is_object_dtype(values) and
                        axis is None):
                    # work around https://github.com/numpy/numpy/issues/10489
                    # TODO: combine with hasattr(result, 'dtype') further down
                    # hard since we don't have `values` down there.
                    result = np.bool_(result)
            except Exception as e:

                # try by-column first
                if filter_type is None and axis == 0:
                    try:

                        # this can end up with a non-reduction
                        # but not always. if the types are mixed
                        # with datelike then need to make sure a series

                        # we only end up here if we have not specified
                        # numeric_only and yet we have tried a
                        # column-by-column reduction, where we have mixed type.
                        # So let's just do what we can
                        from pandas.core.apply import frame_apply
                        opa = frame_apply(self,
                                          func=f,
                                          result_type='expand',
                                          ignore_failures=True)
                        result = opa.get_result()
                        if result.ndim == self.ndim:
                            result = result.iloc[0]
                        return result
                    except Exception:
                        pass

                if filter_type is None or filter_type == 'numeric':
                    data = self._get_numeric_data()
                elif filter_type == 'bool':
                    data = self._get_bool_data()
                else:  # pragma: no cover
                    e = NotImplementedError(
                        "Handling exception with filter_type {f} not"
                        "implemented.".format(f=filter_type))
                    raise_with_traceback(e)
                with np.errstate(all='ignore'):
                    result = f(data.values)
                labels = data._get_agg_axis(axis)
        else:
            if numeric_only:
                if filter_type is None or filter_type == 'numeric':
                    data = self._get_numeric_data()
                elif filter_type == 'bool':
                    data = self._get_bool_data()
                else:  # pragma: no cover
                    msg = ("Generating numeric_only data with filter_type {f}"
                           "not supported.".format(f=filter_type))
                    raise NotImplementedError(msg)
                values = data.values
                labels = data._get_agg_axis(axis)
            else:
                values = self.values
            result = f(values)

        if hasattr(result, 'dtype') and is_object_dtype(result.dtype):
            try:
                if filter_type is None or filter_type == 'numeric':
                    result = result.astype(np.float64)
                elif filter_type == 'bool' and notna(result).all():
                    result = result.astype(np.bool_)
            except (ValueError, TypeError):

                # try to coerce to the original dtypes item by item if we can
                if axis == 0:
                    result = coerce_to_dtypes(result, self.dtypes)

        if constructor is not None:
            result = Series(result, index=labels)
        return result

    def nunique(self, axis=0, dropna=True):
        """
        Count distinct observations over requested axis.

        Return Series with number of distinct observations. Can ignore NaN
        values.

        .. versionadded:: 0.20.0

        Parameters
        ----------
        axis : {0 or 'index', 1 or 'columns'}, default 0
            The axis to use. 0 or 'index' for row-wise, 1 or 'columns' for
            column-wise.
        dropna : bool, default True
            Don't include NaN in the counts.

        Returns
        -------
        nunique : Series

        See Also
        --------
        Series.nunique: Method nunique for Series.
        DataFrame.count: Count non-NA cells for each column or row.

        Examples
        --------
        >>> df = pd.DataFrame({'A': [1, 2, 3], 'B': [1, 1, 1]})
        >>> df.nunique()
        A    3
        B    1
        dtype: int64

        >>> df.nunique(axis=1)
        0    1
        1    2
        2    2
        dtype: int64
        """
        return self.apply(Series.nunique, axis=axis, dropna=dropna)

    def idxmin(self, axis=0, skipna=True):
        """
        Return index of first occurrence of minimum over requested axis.
        NA/null values are excluded.

        Parameters
        ----------
        axis : {0 or 'index', 1 or 'columns'}, default 0
            0 or 'index' for row-wise, 1 or 'columns' for column-wise
        skipna : boolean, default True
            Exclude NA/null values. If an entire row/column is NA, the result
            will be NA.

        Raises
        ------
        ValueError
            * If the row/column is empty

        Returns
        -------
        idxmin : Series

        Notes
        -----
        This method is the DataFrame version of ``ndarray.argmin``.

        See Also
        --------
        Series.idxmin
        """
        axis = self._get_axis_number(axis)
        indices = nanops.nanargmin(self.values, axis=axis, skipna=skipna)
        index = self._get_axis(axis)
        result = [index[i] if i >= 0 else np.nan for i in indices]
        return Series(result, index=self._get_agg_axis(axis))

    def idxmax(self, axis=0, skipna=True):
        """
        Return index of first occurrence of maximum over requested axis.
        NA/null values are excluded.

        Parameters
        ----------
        axis : {0 or 'index', 1 or 'columns'}, default 0
            0 or 'index' for row-wise, 1 or 'columns' for column-wise
        skipna : boolean, default True
            Exclude NA/null values. If an entire row/column is NA, the result
            will be NA.

        Raises
        ------
        ValueError
            * If the row/column is empty

        Returns
        -------
        idxmax : Series

        Notes
        -----
        This method is the DataFrame version of ``ndarray.argmax``.

        See Also
        --------
        Series.idxmax
        """
        axis = self._get_axis_number(axis)
        indices = nanops.nanargmax(self.values, axis=axis, skipna=skipna)
        index = self._get_axis(axis)
        result = [index[i] if i >= 0 else np.nan for i in indices]
        return Series(result, index=self._get_agg_axis(axis))

    def _get_agg_axis(self, axis_num):
        """
        Let's be explicit about this.
        """
        if axis_num == 0:
            return self.columns
        elif axis_num == 1:
            return self.index
        else:
            raise ValueError('Axis must be 0 or 1 (got %r)' % axis_num)

    def mode(self, axis=0, numeric_only=False, dropna=True):
        """
        Get the mode(s) of each element along the selected axis.

        The mode of a set of values is the value that appears most often.
        It can be multiple values.

        Parameters
        ----------
        axis : {0 or 'index', 1 or 'columns'}, default 0
            The axis to iterate over while searching for the mode:

            * 0 or 'index' : get mode of each column
            * 1 or 'columns' : get mode of each row
        numeric_only : bool, default False
            If True, only apply to numeric columns.
        dropna : bool, default True
            Don't consider counts of NaN/NaT.

            .. versionadded:: 0.24.0

        Returns
        -------
        DataFrame
            The modes of each column or row.

        See Also
        --------
        Series.mode : Return the highest frequency value in a Series.
        Series.value_counts : Return the counts of values in a Series.

        Examples
        --------
        >>> df = pd.DataFrame([('bird', 2, 2),
        ...                    ('mammal', 4, np.nan),
        ...                    ('arthropod', 8, 0),
        ...                    ('bird', 2, np.nan)],
        ...                   index=('falcon', 'horse', 'spider', 'ostrich'),
        ...                   columns=('species', 'legs', 'wings'))
        >>> df
                   species  legs  wings
        falcon        bird     2    2.0
        horse       mammal     4    NaN
        spider   arthropod     8    0.0
        ostrich       bird     2    NaN

        By default, missing values are not considered, and the mode of wings
        are both 0 and 2. The second row of species and legs contains ``NaN``,
        because they have only one mode, but the DataFrame has two rows.

        >>> df.mode()
          species  legs  wings
        0    bird   2.0    0.0
        1     NaN   NaN    2.0

        Setting ``dropna=False`` ``NaN`` values are considered and they can be
        the mode (like for wings).

        >>> df.mode(dropna=False)
          species  legs  wings
        0    bird     2    NaN

        Setting ``numeric_only=True``, only the mode of numeric columns is
        computed, and columns of other types are ignored.

        >>> df.mode(numeric_only=True)
           legs  wings
        0   2.0    0.0
        1   NaN    2.0

        To compute the mode over columns and not rows, use the axis parameter:

        >>> df.mode(axis='columns', numeric_only=True)
                   0    1
        falcon   2.0  NaN
        horse    4.0  NaN
        spider   0.0  8.0
        ostrich  2.0  NaN
        """
        data = self if not numeric_only else self._get_numeric_data()

        def f(s):
            return s.mode(dropna=dropna)

        return data.apply(f, axis=axis)

    def quantile(self, q=0.5, axis=0, numeric_only=True,
                 interpolation='linear'):
        """
        Return values at the given quantile over requested axis.

        Parameters
        ----------
        q : float or array-like, default 0.5 (50% quantile)
            0 <= q <= 1, the quantile(s) to compute
        axis : {0, 1, 'index', 'columns'} (default 0)
            0 or 'index' for row-wise, 1 or 'columns' for column-wise
        numeric_only : boolean, default True
            If False, the quantile of datetime and timedelta data will be
            computed as well
        interpolation : {'linear', 'lower', 'higher', 'midpoint', 'nearest'}
            .. versionadded:: 0.18.0

            This optional parameter specifies the interpolation method to use,
            when the desired quantile lies between two data points `i` and `j`:

            * linear: `i + (j - i) * fraction`, where `fraction` is the
              fractional part of the index surrounded by `i` and `j`.
            * lower: `i`.
            * higher: `j`.
            * nearest: `i` or `j` whichever is nearest.
            * midpoint: (`i` + `j`) / 2.

        Returns
        -------
        quantiles : Series or DataFrame

            - If ``q`` is an array, a DataFrame will be returned where the
              index is ``q``, the columns are the columns of self, and the
              values are the quantiles.
            - If ``q`` is a float, a Series will be returned where the
              index is the columns of self and the values are the quantiles.

        Examples
        --------

        >>> df = pd.DataFrame(np.array([[1, 1], [2, 10], [3, 100], [4, 100]]),
                              columns=['a', 'b'])
        >>> df.quantile(.1)
        a    1.3
        b    3.7
        dtype: float64
        >>> df.quantile([.1, .5])
               a     b
        0.1  1.3   3.7
        0.5  2.5  55.0

        Specifying `numeric_only=False` will also compute the quantile of
        datetime and timedelta data.

        >>> df = pd.DataFrame({'A': [1, 2],
                               'B': [pd.Timestamp('2010'),
                                     pd.Timestamp('2011')],
                               'C': [pd.Timedelta('1 days'),
                                     pd.Timedelta('2 days')]})
        >>> df.quantile(0.5, numeric_only=False)
        A                    1.5
        B    2010-07-02 12:00:00
        C        1 days 12:00:00
        Name: 0.5, dtype: object

        See Also
        --------
        pandas.core.window.Rolling.quantile
        numpy.percentile
        """
        self._check_percentile(q)

        data = self._get_numeric_data() if numeric_only else self
        axis = self._get_axis_number(axis)
        is_transposed = axis == 1

        if is_transposed:
            data = data.T

        result = data._data.quantile(qs=q,
                                     axis=1,
                                     interpolation=interpolation,
                                     transposed=is_transposed)

        if result.ndim == 2:
            result = self._constructor(result)
        else:
            result = self._constructor_sliced(result, name=q)

        if is_transposed:
            result = result.T

        return result

    def to_timestamp(self, freq=None, how='start', axis=0, copy=True):
        """
        Cast to DatetimeIndex of timestamps, at *beginning* of period.

        Parameters
        ----------
        freq : string, default frequency of PeriodIndex
            Desired frequency
        how : {'s', 'e', 'start', 'end'}
            Convention for converting period to timestamp; start of period
            vs. end
        axis : {0 or 'index', 1 or 'columns'}, default 0
            The axis to convert (the index by default)
        copy : boolean, default True
            If false then underlying input data is not copied

        Returns
        -------
        df : DataFrame with DatetimeIndex
        """
        new_data = self._data
        if copy:
            new_data = new_data.copy()

        axis = self._get_axis_number(axis)
        if axis == 0:
            new_data.set_axis(1, self.index.to_timestamp(freq=freq, how=how))
        elif axis == 1:
            new_data.set_axis(0, self.columns.to_timestamp(freq=freq, how=how))
        else:  # pragma: no cover
            raise AssertionError('Axis must be 0 or 1. Got {ax!s}'.format(
                ax=axis))

        return self._constructor(new_data)

    def to_period(self, freq=None, axis=0, copy=True):
        """
        Convert DataFrame from DatetimeIndex to PeriodIndex with desired
        frequency (inferred from index if not passed).

        Parameters
        ----------
        freq : string, default
        axis : {0 or 'index', 1 or 'columns'}, default 0
            The axis to convert (the index by default)
        copy : boolean, default True
            If False then underlying input data is not copied

        Returns
        -------
        ts : TimeSeries with PeriodIndex
        """
        new_data = self._data
        if copy:
            new_data = new_data.copy()

        axis = self._get_axis_number(axis)
        if axis == 0:
            new_data.set_axis(1, self.index.to_period(freq=freq))
        elif axis == 1:
            new_data.set_axis(0, self.columns.to_period(freq=freq))
        else:  # pragma: no cover
            raise AssertionError('Axis must be 0 or 1. Got {ax!s}'.format(
                ax=axis))

        return self._constructor(new_data)

    def isin(self, values):
        """
        Whether each element in the DataFrame is contained in values.

        Parameters
        ----------
        values : iterable, Series, DataFrame or dict
            The result will only be true at a location if all the
            labels match. If `values` is a Series, that's the index. If
            `values` is a dict, the keys must be the column names,
            which must match. If `values` is a DataFrame,
            then both the index and column labels must match.

        Returns
        -------
        DataFrame
            DataFrame of booleans showing whether each element in the DataFrame
            is contained in values.

        See Also
        --------
        DataFrame.eq: Equality test for DataFrame.
        Series.isin: Equivalent method on Series.
        Series.str.contains: Test if pattern or regex is contained within a
            string of a Series or Index.

        Examples
        --------

        >>> df = pd.DataFrame({'num_legs': [2, 4], 'num_wings': [2, 0]},
        ...                   index=['falcon', 'dog'])
        >>> df
                num_legs  num_wings
        falcon         2          2
        dog            4          0

        When ``values`` is a list check whether every value in the DataFrame
        is present in the list (which animals have 0 or 2 legs or wings)

        >>> df.isin([0, 2])
                num_legs  num_wings
        falcon      True       True
        dog        False       True

        When ``values`` is a dict, we can pass values to check for each
        column separately:

        >>> df.isin({'num_wings': [0, 3]})
                num_legs  num_wings
        falcon     False      False
        dog        False       True

        When ``values`` is a Series or DataFrame the index and column must
        match. Note that 'falcon' does not match based on the number of legs
        in df2.

        >>> other = pd.DataFrame({'num_legs': [8, 2],'num_wings': [0, 2]},
        ...                      index=['spider', 'falcon'])
        >>> df.isin(other)
                num_legs  num_wings
        falcon      True       True
        dog        False      False
        """
        if isinstance(values, dict):
            from pandas.core.reshape.concat import concat
            values = collections.defaultdict(list, values)
            return concat((self.iloc[:, [i]].isin(values[col])
                           for i, col in enumerate(self.columns)), axis=1)
        elif isinstance(values, Series):
            if not values.index.is_unique:
                raise ValueError("cannot compute isin with "
                                 "a duplicate axis.")
            return self.eq(values.reindex_like(self), axis='index')
        elif isinstance(values, DataFrame):
            if not (values.columns.is_unique and values.index.is_unique):
                raise ValueError("cannot compute isin with "
                                 "a duplicate axis.")
            return self.eq(values.reindex_like(self))
        else:
            if not is_list_like(values):
                raise TypeError("only list-like or dict-like objects are "
                                "allowed to be passed to DataFrame.isin(), "
                                "you passed a "
                                "{0!r}".format(type(values).__name__))
            return DataFrame(
                algorithms.isin(self.values.ravel(),
                                values).reshape(self.shape), self.index,
                self.columns)

    # ----------------------------------------------------------------------
    # Add plotting methods to DataFrame
    plot = CachedAccessor("plot", gfx.FramePlotMethods)
    hist = gfx.hist_frame
    boxplot = gfx.boxplot_frame


DataFrame._setup_axes(['index', 'columns'], info_axis=1, stat_axis=0,
                      axes_are_reversed=True, aliases={'rows': 0},
                      docs={
                          'index': 'The index (row labels) of the DataFrame.',
                          'columns': 'The column labels of the DataFrame.'})
DataFrame._add_numeric_operations()
DataFrame._add_series_or_dataframe_operations()

ops.add_flex_arithmetic_methods(DataFrame)
ops.add_special_arithmetic_methods(DataFrame)


def _arrays_to_mgr(arrays, arr_names, index, columns, dtype=None):
    """
    Segregate Series based on type and coerce into matrices.

    Needs to handle a lot of exceptional cases.
    """
    # figure out the index, if necessary
    if index is None:
        index = extract_index(arrays)
    else:
        index = ensure_index(index)

    # don't force copy because getting jammed in an ndarray anyway
    arrays = _homogenize(arrays, index, dtype)

    # from BlockManager perspective
    axes = [ensure_index(columns), index]

    return create_block_manager_from_arrays(arrays, arr_names, axes)


def extract_index(data):
    from pandas.core.index import _union_indexes

    index = None
    if len(data) == 0:
        index = Index([])
    elif len(data) > 0:
        raw_lengths = []
        indexes = []

        have_raw_arrays = False
        have_series = False
        have_dicts = False

        for v in data:
            if isinstance(v, Series):
                have_series = True
                indexes.append(v.index)
            elif isinstance(v, dict):
                have_dicts = True
                indexes.append(list(v.keys()))
            elif is_list_like(v) and getattr(v, 'ndim', 1) == 1:
                have_raw_arrays = True
                raw_lengths.append(len(v))

        if not indexes and not raw_lengths:
            raise ValueError('If using all scalar values, you must pass'
                             ' an index')

        if have_series or have_dicts:
            index = _union_indexes(indexes)

        if have_raw_arrays:
            lengths = list(set(raw_lengths))
            if len(lengths) > 1:
                raise ValueError('arrays must all be same length')

            if have_dicts:
                raise ValueError('Mixing dicts with non-Series may lead to '
                                 'ambiguous ordering.')

            if have_series:
                if lengths[0] != len(index):
                    msg = ('array length %d does not match index length %d' %
                           (lengths[0], len(index)))
                    raise ValueError(msg)
            else:
                index = ibase.default_index(lengths[0])

    return ensure_index(index)


def _prep_ndarray(values, copy=True):
    if not isinstance(values, (np.ndarray, Series, Index)):
        if len(values) == 0:
            return np.empty((0, 0), dtype=object)

        def convert(v):
            return maybe_convert_platform(v)

        # we could have a 1-dim or 2-dim list here
        # this is equiv of np.asarray, but does object conversion
        # and platform dtype preservation
        try:
            if is_list_like(values[0]) or hasattr(values[0], 'len'):
                values = np.array([convert(v) for v in values])
            elif isinstance(values[0], np.ndarray) and values[0].ndim == 0:
                # GH#21861
                values = np.array([convert(v) for v in values])
            else:
                values = convert(values)
        except (ValueError, TypeError):
            values = convert(values)

    else:

        # drop subclass info, do not copy data
        values = np.asarray(values)
        if copy:
            values = values.copy()

    if values.ndim == 1:
        values = values.reshape((values.shape[0], 1))
    elif values.ndim != 2:
        raise ValueError('Must pass 2-d input')

    return values


def _to_arrays(data, columns, coerce_float=False, dtype=None):
    """
    Return list of arrays, columns.
    """
    if isinstance(data, DataFrame):
        if columns is not None:
            arrays = [data._ixs(i, axis=1).values
                      for i, col in enumerate(data.columns) if col in columns]
        else:
            columns = data.columns
            arrays = [data._ixs(i, axis=1).values for i in range(len(columns))]

        return arrays, columns

    if not len(data):
        if isinstance(data, np.ndarray):
            columns = data.dtype.names
            if columns is not None:
                return [[]] * len(columns), columns
        return [], []  # columns if columns is not None else []
    if isinstance(data[0], (list, tuple)):
        return _list_to_arrays(data, columns, coerce_float=coerce_float,
                               dtype=dtype)
    elif isinstance(data[0], compat.Mapping):
        return _list_of_dict_to_arrays(data, columns,
                                       coerce_float=coerce_float, dtype=dtype)
    elif isinstance(data[0], Series):
        return _list_of_series_to_arrays(data, columns,
                                         coerce_float=coerce_float,
                                         dtype=dtype)
    elif isinstance(data[0], Categorical):
        if columns is None:
            columns = ibase.default_index(len(data))
        return data, columns
    elif (isinstance(data, (np.ndarray, Series, Index)) and
          data.dtype.names is not None):

        columns = list(data.dtype.names)
        arrays = [data[k] for k in columns]
        return arrays, columns
    else:
        # last ditch effort
        data = lmap(tuple, data)
        return _list_to_arrays(data, columns, coerce_float=coerce_float,
                               dtype=dtype)


def _masked_rec_array_to_mgr(data, index, columns, dtype, copy):
    """
    Extract from a masked rec array and create the manager.
    """

    # essentially process a record array then fill it
    fill_value = data.fill_value
    fdata = ma.getdata(data)
    if index is None:
        index = _get_names_from_index(fdata)
        if index is None:
            index = ibase.default_index(len(data))
    index = ensure_index(index)

    if columns is not None:
        columns = ensure_index(columns)
    arrays, arr_columns = _to_arrays(fdata, columns)

    # fill if needed
    new_arrays = []
    for fv, arr, col in zip(fill_value, arrays, arr_columns):
        mask = ma.getmaskarray(data[col])
        if mask.any():
            arr, fv = maybe_upcast(arr, fill_value=fv, copy=True)
            arr[mask] = fv
        new_arrays.append(arr)

    # create the manager
    arrays, arr_columns = _reorder_arrays(new_arrays, arr_columns, columns)
    if columns is None:
        columns = arr_columns

    mgr = _arrays_to_mgr(arrays, arr_columns, index, columns)

    if copy:
        mgr = mgr.copy()
    return mgr


def _reorder_arrays(arrays, arr_columns, columns):
    # reorder according to the columns
    if (columns is not None and len(columns) and arr_columns is not None and
            len(arr_columns)):
        indexer = ensure_index(arr_columns).get_indexer(columns)
        arr_columns = ensure_index([arr_columns[i] for i in indexer])
        arrays = [arrays[i] for i in indexer]
    return arrays, arr_columns


def _list_to_arrays(data, columns, coerce_float=False, dtype=None):
    if len(data) > 0 and isinstance(data[0], tuple):
        content = list(lib.to_object_array_tuples(data).T)
    else:
        # list of lists
        content = list(lib.to_object_array(data).T)
    return _convert_object_array(content, columns, dtype=dtype,
                                 coerce_float=coerce_float)


def _list_of_series_to_arrays(data, columns, coerce_float=False, dtype=None):
    from pandas.core.index import _get_objs_combined_axis

    if columns is None:
        columns = _get_objs_combined_axis(data, sort=False)

    indexer_cache = {}

    aligned_values = []
    for s in data:
        index = getattr(s, 'index', None)
        if index is None:
            index = ibase.default_index(len(s))

        if id(index) in indexer_cache:
            indexer = indexer_cache[id(index)]
        else:
            indexer = indexer_cache[id(index)] = index.get_indexer(columns)

        values = com.values_from_object(s)
        aligned_values.append(algorithms.take_1d(values, indexer))

    values = np.vstack(aligned_values)

    if values.dtype == np.object_:
        content = list(values.T)
        return _convert_object_array(content, columns, dtype=dtype,
                                     coerce_float=coerce_float)
    else:
        return values.T, columns


def _list_of_dict_to_arrays(data, columns, coerce_float=False, dtype=None):
    if columns is None:
        gen = (list(x.keys()) for x in data)
        sort = not any(isinstance(d, OrderedDict) for d in data)
        columns = lib.fast_unique_multiple_list_gen(gen, sort=sort)

    # assure that they are of the base dict class and not of derived
    # classes
    data = [(type(d) is dict) and d or dict(d) for d in data]

    content = list(lib.dicts_to_array(data, list(columns)).T)
    return _convert_object_array(content, columns, dtype=dtype,
                                 coerce_float=coerce_float)


def _convert_object_array(content, columns, coerce_float=False, dtype=None):
    if columns is None:
        columns = ibase.default_index(len(content))
    else:
        if len(columns) != len(content):  # pragma: no cover
            # caller's responsibility to check for this...
            raise AssertionError('{col:d} columns passed, passed data had '
                                 '{con} columns'.format(col=len(columns),
                                                        con=len(content)))

    # provide soft conversion of object dtypes
    def convert(arr):
        if dtype != object and dtype != np.object:
            arr = lib.maybe_convert_objects(arr, try_float=coerce_float)
            arr = maybe_cast_to_datetime(arr, dtype)
        return arr

    arrays = [convert(arr) for arr in content]

    return arrays, columns


def _get_names_from_index(data):
    has_some_name = any(getattr(s, 'name', None) is not None for s in data)
    if not has_some_name:
        return ibase.default_index(len(data))

    index = lrange(len(data))
    count = 0
    for i, s in enumerate(data):
        n = getattr(s, 'name', None)
        if n is not None:
            index[i] = n
        else:
            index[i] = 'Unnamed %d' % count
            count += 1

    return index


def _homogenize(data, index, dtype=None):
    from pandas.core.series import _sanitize_array

    oindex = None
    homogenized = []

    for v in data:
        if isinstance(v, Series):
            if dtype is not None:
                v = v.astype(dtype)
            if v.index is not index:
                # Forces alignment. No need to copy data since we
                # are putting it into an ndarray later
                v = v.reindex(index, copy=False)
        else:
            if isinstance(v, dict):
                if oindex is None:
                    oindex = index.astype('O')

                if isinstance(index, (DatetimeIndex, TimedeltaIndex)):
                    v = com.dict_compat(v)
                else:
                    v = dict(v)
                v = lib.fast_multiget(v, oindex.values, default=np.nan)
            v = _sanitize_array(v, index, dtype=dtype, copy=False,
                                raise_cast_failure=False)

        homogenized.append(v)

    return homogenized


def _from_nested_dict(data):
    # TODO: this should be seriously cythonized
    new_data = OrderedDict()
    for index, s in compat.iteritems(data):
        for col, v in compat.iteritems(s):
            new_data[col] = new_data.get(col, OrderedDict())
            new_data[col][index] = v
    return new_data


def _put_str(s, space):
    return u'{s}'.format(s=s)[:space].ljust(space)<|MERGE_RESOLUTION|>--- conflicted
+++ resolved
@@ -3938,7 +3938,6 @@
         return super(DataFrame, self).shift(periods=periods, freq=freq,
                                             axis=axis)
 
-<<<<<<< HEAD
     @Substitution(
         klass='DataFrame', other_klass='Series',
         params=dedent("""\
@@ -3950,44 +3949,6 @@
             Delete columns to be used as the new index.\
         """),
         examples=dedent("""\
-=======
-    def set_index(self, keys, drop=True, append=False, inplace=False,
-                  verify_integrity=False):
-        """
-        Set the DataFrame index using existing columns.
-
-        Set the DataFrame index (row labels) using one or more existing
-        columns. The index can replace the existing index or expand on it.
-
-        Parameters
-        ----------
-        keys : label or list of label
-            Name or names of the columns that will be used as the index.
-        drop : bool, default True
-            Delete columns to be used as the new index.
-        append : bool, default False
-            Whether to append columns to existing index.
-        inplace : bool, default False
-            Modify the DataFrame in place (do not create a new object).
-        verify_integrity : bool, default False
-            Check the new index for duplicates. Otherwise defer the check until
-            necessary. Setting to False will improve the performance of this
-            method.
-
-        Returns
-        -------
-        DataFrame
-            Changed row labels.
-
-        See Also
-        --------
-        DataFrame.reset_index : Opposite of set_index.
-        DataFrame.reindex : Change to new indices or expand indices.
-        DataFrame.reindex_like : Change to same indices as other DataFrame.
-
-        Examples
-        --------
->>>>>>> ee283fae
         >>> df = pd.DataFrame({'month': [1, 4, 7, 10],
         ...                    'year': [2012, 2014, 2013, 2014],
         ...                    'sale': [55, 40, 84, 31]})
