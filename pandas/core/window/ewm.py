--- conflicted
+++ resolved
@@ -256,21 +256,9 @@
                 raise ValueError(
                     "halflife must be a string or datetime.timedelta object"
                 )
-<<<<<<< HEAD
-
-            # pandas\core\window\ewm.py:228: error: Item "str" of "Union[str,
-            # ndarray, FrameOrSeries, None]" has no attribute "astype"
-            # [union-attr]
-
-            # pandas\core\window\ewm.py:228: error: Item "None" of "Union[str,
-            # ndarray, FrameOrSeries, None]" has no attribute "astype"
-            # [union-attr]
-            self.times = np.asarray(times.astype(np.int64))  # type: ignore[union-attr]
-=======
             if isna(times).any():
                 raise ValueError("Cannot convert NaT values to integer")
             self.times = np.asarray(times.view(np.int64))
->>>>>>> a3b651ae
             self.halflife = Timedelta(halflife).value
             # Halflife is no longer applicable when calculating COM
             # But allow COM to still be calculated if the user passes other decay args
