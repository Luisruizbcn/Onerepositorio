"""
Provide a generic structure to support window functions,
similar to how we have a Groupby object.
"""
from datetime import timedelta
from functools import partial
from textwrap import dedent
from typing import Callable, Dict, List, Optional, Set, Tuple, Union
import warnings

import numpy as np

import pandas._libs.window as libwindow
import pandas._libs.window_indexer as libwindow_indexer
from pandas.compat._optional import import_optional_dependency
from pandas.compat.numpy import function as nv
from pandas.util._decorators import Appender, Substitution, cache_readonly

from pandas.core.dtypes.common import (
    ensure_float64,
    is_bool,
    is_float_dtype,
    is_integer,
    is_integer_dtype,
    is_list_like,
    is_scalar,
    is_timedelta64_dtype,
    needs_i8_conversion,
)
from pandas.core.dtypes.generic import (
    ABCDataFrame,
    ABCDateOffset,
    ABCDatetimeIndex,
    ABCPeriodIndex,
    ABCSeries,
    ABCTimedeltaIndex,
)

from pandas._typing import Axis, FrameOrSeries, Scalar
from pandas.core.base import DataError, PandasObject, SelectionMixin, ShallowMixin
import pandas.core.common as com
from pandas.core.index import Index, ensure_index
from pandas.core.window.common import (
    WindowGroupByMixin,
    _calculate_min_periods,
    _doc_template,
    _flex_binary_moment,
    _offset,
    _shared_docs,
    _use_window,
    _zsqrt,
)


class _Window(PandasObject, ShallowMixin, SelectionMixin):
    _attributes = [
        "window",
        "min_periods",
        "center",
        "win_type",
        "axis",
        "on",
        "closed",
    ]  # type: List[str]
    exclusions = set()  # type: Set[str]

    def __init__(
        self,
        obj,
        window=None,
        min_periods: Optional[int] = None,
        center: Optional[bool] = False,
        win_type: Optional[str] = None,
        axis: Axis = 0,
        on: Optional[Union[str, Index]] = None,
        closed: Optional[str] = None,
        **kwargs,
    ):

        self.__dict__.update(kwargs)
        self.obj = obj
        self.on = on
        self.closed = closed
        self.window = window
        self.min_periods = min_periods
        self.center = center
        self.win_type = win_type
        self.win_freq = None
        self.axis = obj._get_axis_number(axis) if axis is not None else None
        self.validate()

    @property
    def _constructor(self):
        return Window

    @property
    def is_datetimelike(self) -> Optional[bool]:
        return None

    @property
    def _on(self):
        return None

    @property
    def is_freq_type(self) -> bool:
        return self.win_type == "freq"

    def validate(self):
        if self.center is not None and not is_bool(self.center):
            raise ValueError("center must be a boolean")
        if self.min_periods is not None and not is_integer(self.min_periods):
            raise ValueError("min_periods must be an integer")
        if self.closed is not None and self.closed not in [
            "right",
            "both",
            "left",
            "neither",
        ]:
            raise ValueError("closed must be 'right', 'left', 'both' or 'neither'")
        if not isinstance(self.obj, (ABCSeries, ABCDataFrame)):
            raise TypeError("invalid type: {}".format(type(self)))

    def _create_blocks(self):
        """
        Split data into blocks & return conformed data.
        """

        obj = self._selected_obj

        # filter out the on from the object
        if self.on is not None and not isinstance(self.on, Index):
            if obj.ndim == 2:
                obj = obj.reindex(columns=obj.columns.difference([self.on]), copy=False)
        blocks = obj._to_dict_of_blocks(copy=False).values()

        return blocks, obj

    def _gotitem(self, key, ndim, subset=None):
        """
        Sub-classes to define. Return a sliced object.

        Parameters
        ----------
        key : str / list of selections
        ndim : 1,2
            requested ndim of result
        subset : object, default None
            subset to act on
        """

        # create a new object to prevent aliasing
        if subset is None:
            subset = self.obj
        self = self._shallow_copy(subset)
        self._reset_cache()
        if subset.ndim == 2:
            if is_scalar(key) and key in subset or is_list_like(key):
                self._selection = key
        return self

    def __getattr__(self, attr):
        if attr in self._internal_names_set:
            return object.__getattribute__(self, attr)
        if attr in self.obj:
            return self[attr]

        raise AttributeError(
            "%r object has no attribute %r" % (type(self).__name__, attr)
        )

    def _dir_additions(self):
        return self.obj._dir_additions()

    def _get_win_type(self, kwargs: Dict):
        """
        Exists for compatibility, overriden by subclass Window.

        Parameters
        ----------
        kwargs : dict
            ignored, exists for compatibility

        Returns
        -------
        None
        """
        return None

    def _get_window(self, other=None, win_type: Optional[str] = None) -> int:
        """
        Return window length.

        Parameters
        ----------
        other :
            ignored, exists for compatibility
        win_type :
            ignored, exists for compatibility

        Returns
        -------
        window : int
        """
        return self.window

    @property
    def _window_type(self) -> str:
        return self.__class__.__name__

    def __repr__(self) -> str:
        """
        Provide a nice str repr of our rolling object.
        """

        attrs = (
            "{k}={v}".format(k=k, v=getattr(self, k))
            for k in self._attributes
            if getattr(self, k, None) is not None
        )
        return "{klass} [{attrs}]".format(
            klass=self._window_type, attrs=",".join(attrs)
        )

    def __iter__(self):
        url = "https://github.com/pandas-dev/pandas/issues/11704"
        raise NotImplementedError("See issue #11704 {url}".format(url=url))

    def _get_index(self) -> Optional[np.ndarray]:
        """
        Return integer representations as an ndarray if index is frequency.

        Returns
        -------
        None or ndarray
        """

        if self.is_freq_type:
            return self._on.asi8
        return None

    def _prep_values(self, values: Optional[np.ndarray] = None) -> np.ndarray:
        """Convert input to numpy arrays for Cython routines"""
        if values is None:
            values = getattr(self._selected_obj, "values", self._selected_obj)

        # GH #12373 : rolling functions error on float32 data
        # make sure the data is coerced to float64
        if is_float_dtype(values.dtype):
            values = ensure_float64(values)
        elif is_integer_dtype(values.dtype):
            values = ensure_float64(values)
        elif needs_i8_conversion(values.dtype):
            raise NotImplementedError(
                "ops for {action} for this "
                "dtype {dtype} are not "
                "implemented".format(action=self._window_type, dtype=values.dtype)
            )
        else:
            try:
                values = ensure_float64(values)
            except (ValueError, TypeError):
                raise TypeError("cannot handle this type -> {0}".format(values.dtype))

        # Convert inf to nan for C funcs
        inf = np.isinf(values)
        if inf.any():
            values = np.where(inf, np.nan, values)

        return values

    def _wrap_result(self, result, block=None, obj=None):
        """
        Wrap a single result.
        """

        if obj is None:
            obj = self._selected_obj
        index = obj.index

        if isinstance(result, np.ndarray):

            # coerce if necessary
            if block is not None:
                if is_timedelta64_dtype(block.values.dtype):
                    # TODO: do we know what result.dtype is at this point?
                    #  i.e. can we just do an astype?
                    from pandas import to_timedelta

                    result = to_timedelta(result.ravel(), unit="ns").values.reshape(
                        result.shape
                    )

            if result.ndim == 1:
                from pandas import Series

                return Series(result, index, name=obj.name)

            return type(obj)(result, index=index, columns=block.columns)
        return result

    def _wrap_results(self, results, blocks, obj, exclude=None) -> FrameOrSeries:
        """
        Wrap the results.

        Parameters
        ----------
        results : list of ndarrays
        blocks : list of blocks
        obj : conformed data (may be resampled)
        exclude: list of columns to exclude, default to None
        """

        from pandas import Series, concat

        final = []
        for result, block in zip(results, blocks):

            result = self._wrap_result(result, block=block, obj=obj)
            if result.ndim == 1:
                return result
            final.append(result)

        # if we have an 'on' column
        # we want to put it back into the results
        # in the same location
        columns = self._selected_obj.columns
        if self.on is not None and not self._on.equals(obj.index):

            name = self._on.name
            final.append(Series(self._on, index=obj.index, name=name))

            if self._selection is not None:

                selection = ensure_index(self._selection)

                # need to reorder to include original location of
                # the on column (if its not already there)
                if name not in selection:
                    columns = self.obj.columns
                    indexer = columns.get_indexer(selection.tolist() + [name])
                    columns = columns.take(sorted(indexer))

        # exclude nuisance columns so that they are not reindexed
        if exclude is not None and exclude:
            columns = [c for c in columns if c not in exclude]

            if not columns:
                raise DataError("No numeric types to aggregate")

        if not len(final):
            return obj.astype("float64")
        return concat(final, axis=1).reindex(columns=columns, copy=False)

    def _center_window(self, result, window) -> np.ndarray:
        """
        Center the result in the window.
        """
        if self.axis > result.ndim - 1:
            raise ValueError("Requested axis is larger then no. of argument dimensions")

        offset = _offset(window, True)
        if offset > 0:
            if isinstance(result, (ABCSeries, ABCDataFrame)):
                result = result.slice_shift(-offset, axis=self.axis)
            else:
                lead_indexer = [slice(None)] * result.ndim
                lead_indexer[self.axis] = slice(offset, None)
                result = np.copy(result[tuple(lead_indexer)])
        return result

    def _get_roll_func(self, func_name: str) -> Callable:
        """
        Wrap rolling function to check values passed.

        Parameters
        ----------
        func_name : str
            Cython function used to calculate rolling statistics

        Returns
        -------
        func : callable
        """
        window_func = getattr(libwindow, func_name, None)
        if window_func is None:
            raise ValueError(
                "we do not support this function "
                "in libwindow.{func_name}".format(func_name=func_name)
            )
        return window_func

    def _get_cython_func_type(self, func):
        """
        Return a variable or fixed cython function type.

        Variable algorithms do not use window while fixed do.
        """
        if self.is_freq_type:
            return self._get_roll_func("{}_variable".format(func))
        return partial(
            self._get_roll_func("{}_fixed".format(func)), win=self._get_window()
        )

    def _get_window_indexer(self):
        """
        Return an indexer class that will compute the window start and end bounds
        """
        if self.is_freq_type:
            return libwindow_indexer.VariableWindowIndexer
        return libwindow_indexer.FixedWindowIndexer

    def _apply(
        self,
        func: Callable,
        center: bool,
        require_min_periods: int = 0,
        floor: int = 1,
        is_weighted: bool = False,
        name: Optional[str] = None,
        **kwargs,
    ):
        """
        Rolling statistical measure using supplied function.

        Designed to be used with passed-in Cython array-based functions.

        Parameters
        ----------
        func : callable function to apply
        center : bool
        require_min_periods : int
        floor: int
        is_weighted
        name: str,
            compatibility with groupby.rolling
        **kwargs
            additional arguments for rolling function and window function

        Returns
        -------
        y : type of input
        """
        win_type = self._get_win_type(kwargs)
        window = self._get_window(win_type=win_type)

        blocks, obj = self._create_blocks()
        block_list = list(blocks)
        index_as_array = self._get_index()
        window_indexer = self._get_window_indexer()

        results = []
        exclude = []  # type: List[Scalar]
        for i, b in enumerate(blocks):
            try:
                values = self._prep_values(b.values)

            except (TypeError, NotImplementedError):
                if isinstance(obj, ABCDataFrame):
                    exclude.extend(b.columns)
                    del block_list[i]
                    continue
                else:
                    raise DataError("No numeric types to aggregate")

            if values.size == 0:
                results.append(values.copy())
                continue

            # calculation function
            offset = _offset(window, center) if center else 0
            additional_nans = np.array([np.nan] * offset)

            if not is_weighted:

                def calc(x):
                    x = np.concatenate((x, additional_nans))
                    min_periods = _calculate_min_periods(
                        window, self.min_periods, len(x), require_min_periods, floor
                    )
                    start, end = window_indexer(
                        x, window, self.closed, index_as_array
                    ).get_window_bounds()
                    return func(x, start, end, min_periods)

            else:

                def calc(x):
                    x = np.concatenate((x, additional_nans))
                    return func(x, window, self.min_periods)

            with np.errstate(all="ignore"):
                if values.ndim > 1:
                    result = np.apply_along_axis(calc, self.axis, values)
                else:
                    result = calc(values)
                    result = np.asarray(result)

            if center:
                result = self._center_window(result, window)

            results.append(result)

        return self._wrap_results(results, block_list, obj, exclude)

    def aggregate(self, func, *args, **kwargs):
        result, how = self._aggregate(func, *args, **kwargs)
        if result is None:
            return self.apply(func, raw=False, args=args, kwargs=kwargs)
        return result

    agg = aggregate

    _shared_docs["sum"] = dedent(
        """
    Calculate %(name)s sum of given DataFrame or Series.

    Parameters
    ----------
    *args, **kwargs
        For compatibility with other %(name)s methods. Has no effect
        on the computed value.

    Returns
    -------
    Series or DataFrame
        Same type as the input, with the same index, containing the
        %(name)s sum.

    See Also
    --------
    Series.sum : Reducing sum for Series.
    DataFrame.sum : Reducing sum for DataFrame.

    Examples
    --------
    >>> s = pd.Series([1, 2, 3, 4, 5])
    >>> s
    0    1
    1    2
    2    3
    3    4
    4    5
    dtype: int64

    >>> s.rolling(3).sum()
    0     NaN
    1     NaN
    2     6.0
    3     9.0
    4    12.0
    dtype: float64

    >>> s.expanding(3).sum()
    0     NaN
    1     NaN
    2     6.0
    3    10.0
    4    15.0
    dtype: float64

    >>> s.rolling(3, center=True).sum()
    0     NaN
    1     6.0
    2     9.0
    3    12.0
    4     NaN
    dtype: float64

    For DataFrame, each %(name)s sum is computed column-wise.

    >>> df = pd.DataFrame({"A": s, "B": s ** 2})
    >>> df
       A   B
    0  1   1
    1  2   4
    2  3   9
    3  4  16
    4  5  25

    >>> df.rolling(3).sum()
          A     B
    0   NaN   NaN
    1   NaN   NaN
    2   6.0  14.0
    3   9.0  29.0
    4  12.0  50.0
    """
    )

    _shared_docs["mean"] = dedent(
        """
    Calculate the %(name)s mean of the values.

    Parameters
    ----------
    *args
        Under Review.
    **kwargs
        Under Review.

    Returns
    -------
    Series or DataFrame
        Returned object type is determined by the caller of the %(name)s
        calculation.

    See Also
    --------
    Series.%(name)s : Calling object with Series data.
    DataFrame.%(name)s : Calling object with DataFrames.
    Series.mean : Equivalent method for Series.
    DataFrame.mean : Equivalent method for DataFrame.

    Examples
    --------
    The below examples will show rolling mean calculations with window sizes of
    two and three, respectively.

    >>> s = pd.Series([1, 2, 3, 4])
    >>> s.rolling(2).mean()
    0    NaN
    1    1.5
    2    2.5
    3    3.5
    dtype: float64

    >>> s.rolling(3).mean()
    0    NaN
    1    NaN
    2    2.0
    3    3.0
    dtype: float64
    """
    )

    _shared_docs["var"] = dedent(
        """
    Calculate unbiased %(name)s variance.
    %(versionadded)s
    Normalized by N-1 by default. This can be changed using the `ddof`
    argument.

    Parameters
    ----------
    ddof : int, default 1
        Delta Degrees of Freedom.  The divisor used in calculations
        is ``N - ddof``, where ``N`` represents the number of elements.
    *args, **kwargs
        For NumPy compatibility. No additional arguments are used.

    Returns
    -------
    Series or DataFrame
        Returns the same object type as the caller of the %(name)s calculation.

    See Also
    --------
    Series.%(name)s : Calling object with Series data.
    DataFrame.%(name)s : Calling object with DataFrames.
    Series.var : Equivalent method for Series.
    DataFrame.var : Equivalent method for DataFrame.
    numpy.var : Equivalent method for Numpy array.

    Notes
    -----
    The default `ddof` of 1 used in :meth:`Series.var` is different than the
    default `ddof` of 0 in :func:`numpy.var`.

    A minimum of 1 period is required for the rolling calculation.

    Examples
    --------
    >>> s = pd.Series([5, 5, 6, 7, 5, 5, 5])
    >>> s.rolling(3).var()
    0         NaN
    1         NaN
    2    0.333333
    3    1.000000
    4    1.000000
    5    1.333333
    6    0.000000
    dtype: float64

    >>> s.expanding(3).var()
    0         NaN
    1         NaN
    2    0.333333
    3    0.916667
    4    0.800000
    5    0.700000
    6    0.619048
    dtype: float64
    """
    )

    _shared_docs["std"] = dedent(
        """
    Calculate %(name)s standard deviation.
    %(versionadded)s
    Normalized by N-1 by default. This can be changed using the `ddof`
    argument.

    Parameters
    ----------
    ddof : int, default 1
        Delta Degrees of Freedom.  The divisor used in calculations
        is ``N - ddof``, where ``N`` represents the number of elements.
    *args, **kwargs
        For NumPy compatibility. No additional arguments are used.

    Returns
    -------
    Series or DataFrame
        Returns the same object type as the caller of the %(name)s calculation.

    See Also
    --------
    Series.%(name)s : Calling object with Series data.
    DataFrame.%(name)s : Calling object with DataFrames.
    Series.std : Equivalent method for Series.
    DataFrame.std : Equivalent method for DataFrame.
    numpy.std : Equivalent method for Numpy array.

    Notes
    -----
    The default `ddof` of 1 used in Series.std is different than the default
    `ddof` of 0 in numpy.std.

    A minimum of one period is required for the rolling calculation.

    Examples
    --------
    >>> s = pd.Series([5, 5, 6, 7, 5, 5, 5])
    >>> s.rolling(3).std()
    0         NaN
    1         NaN
    2    0.577350
    3    1.000000
    4    1.000000
    5    1.154701
    6    0.000000
    dtype: float64

    >>> s.expanding(3).std()
    0         NaN
    1         NaN
    2    0.577350
    3    0.957427
    4    0.894427
    5    0.836660
    6    0.786796
    dtype: float64
    """
    )


class Window(_Window):
    """
    Provide rolling window calculations.

    Parameters
    ----------
    window : int, or offset
        Size of the moving window. This is the number of observations used for
        calculating the statistic. Each window will be a fixed size.

        If its an offset then this will be the time period of each window. Each
        window will be a variable sized based on the observations included in
        the time-period. This is only valid for datetimelike indexes.
    min_periods : int, default None
        Minimum number of observations in window required to have a value
        (otherwise result is NA). For a window that is specified by an offset,
        `min_periods` will default to 1. Otherwise, `min_periods` will default
        to the size of the window.
    center : bool, default False
        Set the labels at the center of the window.
    win_type : str, default None
        Provide a window type. If ``None``, all points are evenly weighted.
        See the notes below for further information.
    on : str, optional
        For a DataFrame, a datetime-like column or MultiIndex level on which
        to calculate the rolling window, rather than the DataFrame's index.
        Provided integer column is ignored and excluded from result since
        an integer index is not used to calculate the rolling window.
    axis : int or str, default 0
    closed : str, default None
        Make the interval closed on the 'right', 'left', 'both' or
        'neither' endpoints.
        For offset-based windows, it defaults to 'right'.
        For fixed windows, defaults to 'both'. Remaining cases not implemented
        for fixed windows.

    Returns
    -------
    a Window or Rolling sub-classed for the particular operation

    See Also
    --------
    expanding : Provides expanding transformations.
    ewm : Provides exponential weighted functions.

    Notes
    -----
    By default, the result is set to the right edge of the window. This can be
    changed to the center of the window by setting ``center=True``.

    To learn more about the offsets & frequency strings, please see `this link
    <http://pandas.pydata.org/pandas-docs/stable/user_guide/timeseries.html#offset-aliases>`__.

    The recognized win_types are:

    * ``boxcar``
    * ``triang``
    * ``blackman``
    * ``hamming``
    * ``bartlett``
    * ``parzen``
    * ``bohman``
    * ``blackmanharris``
    * ``nuttall``
    * ``barthann``
    * ``kaiser`` (needs beta)
    * ``gaussian`` (needs std)
    * ``general_gaussian`` (needs power, width)
    * ``slepian`` (needs width)
    * ``exponential`` (needs tau), center is set to None.

    If ``win_type=None`` all points are evenly weighted. To learn more about
    different window types see `scipy.signal window functions
    <https://docs.scipy.org/doc/scipy/reference/signal.html#window-functions>`__.

    Examples
    --------

    >>> df = pd.DataFrame({'B': [0, 1, 2, np.nan, 4]})
    >>> df
         B
    0  0.0
    1  1.0
    2  2.0
    3  NaN
    4  4.0

    Rolling sum with a window length of 2, using the 'triang'
    window type.

    >>> df.rolling(2, win_type='triang').sum()
         B
    0  NaN
    1  0.5
    2  1.5
    3  NaN
    4  NaN

    Rolling sum with a window length of 2, min_periods defaults
    to the window length.

    >>> df.rolling(2).sum()
         B
    0  NaN
    1  1.0
    2  3.0
    3  NaN
    4  NaN

    Same as above, but explicitly set the min_periods

    >>> df.rolling(2, min_periods=1).sum()
         B
    0  0.0
    1  1.0
    2  3.0
    3  2.0
    4  4.0

    A ragged (meaning not-a-regular frequency), time-indexed DataFrame

    >>> df = pd.DataFrame({'B': [0, 1, 2, np.nan, 4]},
    ...                   index = [pd.Timestamp('20130101 09:00:00'),
    ...                            pd.Timestamp('20130101 09:00:02'),
    ...                            pd.Timestamp('20130101 09:00:03'),
    ...                            pd.Timestamp('20130101 09:00:05'),
    ...                            pd.Timestamp('20130101 09:00:06')])

    >>> df
                           B
    2013-01-01 09:00:00  0.0
    2013-01-01 09:00:02  1.0
    2013-01-01 09:00:03  2.0
    2013-01-01 09:00:05  NaN
    2013-01-01 09:00:06  4.0

    Contrasting to an integer rolling window, this will roll a variable
    length window corresponding to the time period.
    The default for min_periods is 1.

    >>> df.rolling('2s').sum()
                           B
    2013-01-01 09:00:00  0.0
    2013-01-01 09:00:02  1.0
    2013-01-01 09:00:03  3.0
    2013-01-01 09:00:05  NaN
    2013-01-01 09:00:06  4.0
    """

    def validate(self):
        super().validate()

        window = self.window
        if isinstance(window, (list, tuple, np.ndarray)):
            pass
        elif is_integer(window):
            if window <= 0:
                raise ValueError("window must be > 0 ")
            import_optional_dependency(
                "scipy", extra="Scipy is required to generate window weight."
            )
            import scipy.signal as sig

            if not isinstance(self.win_type, str):
                raise ValueError("Invalid win_type {0}".format(self.win_type))
            if getattr(sig, self.win_type, None) is None:
                raise ValueError("Invalid win_type {0}".format(self.win_type))
        else:
            raise ValueError("Invalid window {0}".format(window))

    def _get_win_type(self, kwargs: Dict) -> Union[str, Tuple]:
        """
        Extract arguments for the window type, provide validation for it
        and return the validated window type.

        Parameters
        ----------
        kwargs : dict

        Returns
        -------
        win_type : str, or tuple
        """
        # the below may pop from kwargs
        def _validate_win_type(win_type, kwargs):
            arg_map = {
                "kaiser": ["beta"],
                "gaussian": ["std"],
                "general_gaussian": ["power", "width"],
                "slepian": ["width"],
                "exponential": ["tau"],
            }

            if win_type in arg_map:
                win_args = _pop_args(win_type, arg_map[win_type], kwargs)
                if win_type == "exponential":
                    # exponential window requires the first arg (center)
                    # to be set to None (necessary for symmetric window)
                    win_args.insert(0, None)

                return tuple([win_type] + win_args)

            return win_type

        def _pop_args(win_type, arg_names, kwargs):
            msg = "%s window requires %%s" % win_type
            all_args = []
            for n in arg_names:
                if n not in kwargs:
                    raise ValueError(msg % n)
                all_args.append(kwargs.pop(n))
            return all_args

        return _validate_win_type(self.win_type, kwargs)

    def _get_window(
        self, other=None, win_type: Optional[Union[str, Tuple]] = None
    ) -> np.ndarray:
        """
        Get the window, weights.

        Parameters
        ----------
        other :
            ignored, exists for compatibility
        win_type : str, or tuple
            type of window to create

        Returns
        -------
        window : ndarray
            the window, weights
        """

        window = self.window
        if isinstance(window, (list, tuple, np.ndarray)):
            return com.asarray_tuplesafe(window).astype(float)
        elif is_integer(window):
            import scipy.signal as sig

            # GH #15662. `False` makes symmetric window, rather than periodic.
            return sig.get_window(win_type, window, False).astype(float)

    def _get_weighted_roll_func(
        self, cfunc: Callable, check_minp: Callable, **kwargs
    ) -> Callable:
        def func(arg, window, min_periods=None, closed=None):
            minp = check_minp(min_periods, len(window))
            return cfunc(arg, window, minp, **kwargs)

        return func

    _agg_see_also_doc = dedent(
        """
    See Also
    --------
    pandas.DataFrame.rolling.aggregate
    pandas.DataFrame.aggregate
    """
    )

    _agg_examples_doc = dedent(
        """
    Examples
    --------

    >>> df = pd.DataFrame(np.random.randn(10, 3), columns=['A', 'B', 'C'])
    >>> df
              A         B         C
    0 -2.385977 -0.102758  0.438822
    1 -1.004295  0.905829 -0.954544
    2  0.735167 -0.165272 -1.619346
    3 -0.702657 -1.340923 -0.706334
    4 -0.246845  0.211596 -0.901819
    5  2.463718  3.157577 -1.380906
    6 -1.142255  2.340594 -0.039875
    7  1.396598 -1.647453  1.677227
    8 -0.543425  1.761277 -0.220481
    9 -0.640505  0.289374 -1.550670

    >>> df.rolling(3, win_type='boxcar').agg('mean')
              A         B         C
    0       NaN       NaN       NaN
    1       NaN       NaN       NaN
    2 -0.885035  0.212600 -0.711689
    3 -0.323928 -0.200122 -1.093408
    4 -0.071445 -0.431533 -1.075833
    5  0.504739  0.676083 -0.996353
    6  0.358206  1.903256 -0.774200
    7  0.906020  1.283573  0.085482
    8 -0.096361  0.818139  0.472290
    9  0.070889  0.134399 -0.031308
    """
    )

    @Substitution(
        see_also=_agg_see_also_doc,
        examples=_agg_examples_doc,
        versionadded="",
        klass="Series/DataFrame",
        axis="",
    )
    @Appender(_shared_docs["aggregate"])
    def aggregate(self, func, *args, **kwargs):
        result, how = self._aggregate(func, *args, **kwargs)
        if result is None:

            # these must apply directly
            result = func(self)

        return result

    agg = aggregate

    @Substitution(name="window")
    @Appender(_shared_docs["sum"])
    def sum(self, *args, **kwargs):
        nv.validate_window_func("sum", args, kwargs)
        window_func = self._get_roll_func("roll_weighted_sum")
        window_func = self._get_weighted_roll_func(window_func, _use_window)
        return self._apply(
            window_func, center=self.center, is_weighted=True, name="sum", **kwargs
        )

    @Substitution(name="window")
    @Appender(_shared_docs["mean"])
    def mean(self, *args, **kwargs):
        nv.validate_window_func("mean", args, kwargs)
        window_func = self._get_roll_func("roll_weighted_mean")
        window_func = self._get_weighted_roll_func(window_func, _use_window)
        return self._apply(
            window_func, center=self.center, is_weighted=True, name="mean", **kwargs
        )

    @Substitution(name="window", versionadded="\n.. versionadded:: 1.0.0\n")
    @Appender(_shared_docs["var"])
    def var(self, ddof=1, *args, **kwargs):
        nv.validate_window_func("var", args, kwargs)
        window_func = partial(self._get_roll_func("roll_weighted_var"), ddof=ddof)
        window_func = self._get_weighted_roll_func(window_func, _use_window)
        kwargs.pop("name", None)
        return self._apply(
            window_func, center=self.center, is_weighted=True, name="var", **kwargs
        )

    @Substitution(name="window", versionadded="\n.. versionadded:: 1.0.0\n")
    @Appender(_shared_docs["std"])
    def std(self, ddof=1, *args, **kwargs):
        nv.validate_window_func("std", args, kwargs)
        return _zsqrt(self.var(ddof=ddof, name="std", **kwargs))


class _Rolling(_Window):
    @property
    def _constructor(self):
        return Rolling


class _Rolling_and_Expanding(_Rolling):

    _shared_docs["count"] = dedent(
        r"""
    The %(name)s count of any non-NaN observations inside the window.

    Returns
    -------
    Series or DataFrame
        Returned object type is determined by the caller of the %(name)s
        calculation.

    See Also
    --------
    Series.%(name)s : Calling object with Series data.
    DataFrame.%(name)s : Calling object with DataFrames.
    DataFrame.count : Count of the full DataFrame.

    Examples
    --------
    >>> s = pd.Series([2, 3, np.nan, 10])
    >>> s.rolling(2).count()
    0    1.0
    1    2.0
    2    1.0
    3    1.0
    dtype: float64
    >>> s.rolling(3).count()
    0    1.0
    1    2.0
    2    2.0
    3    2.0
    dtype: float64
    >>> s.rolling(4).count()
    0    1.0
    1    2.0
    2    2.0
    3    3.0
    dtype: float64
    """
    )

    def count(self):

        blocks, obj = self._create_blocks()
        # Validate the index
        self._get_index()

        window = self._get_window()
        window = min(window, len(obj)) if not self.center else window

        results = []
        for b in blocks:
            result = b.notna().astype(int)
            result = self._constructor(
                result,
                window=window,
                min_periods=0,
                center=self.center,
                axis=self.axis,
                closed=self.closed,
            ).sum()
            results.append(result)

        return self._wrap_results(results, blocks, obj)

    _shared_docs["apply"] = dedent(
        r"""
    The %(name)s function's apply function.

    Parameters
    ----------
    func : function
        Must produce a single value from an ndarray input if ``raw=True``
        or a single value from a Series if ``raw=False``.
    raw : bool, default None
        * ``False`` : passes each row or column as a Series to the
          function.
        * ``True`` or ``None`` : the passed function will receive ndarray
          objects instead.
          If you are just applying a NumPy reduction function this will
          achieve much better performance.

        The `raw` parameter is required and will show a FutureWarning if
        not passed. In the future `raw` will default to False.

        .. versionadded:: 0.23.0
    *args, **kwargs
        Arguments and keyword arguments to be passed into func.

    Returns
    -------
    Series or DataFrame
        Return type is determined by the caller.

    See Also
    --------
    Series.%(name)s : Series %(name)s.
    DataFrame.%(name)s : DataFrame %(name)s.
    """
    )

    def apply(self, func, raw=None, args=(), kwargs={}):
        from pandas import Series

        kwargs.pop("_level", None)
        kwargs.pop("floor", None)
        window = self._get_window()
        offset = _offset(window, self.center)

        # TODO: default is for backward compat
        # change to False in the future
        if raw is None:
            warnings.warn(
                "Currently, 'apply' passes the values as ndarrays to the "
                "applied function. In the future, this will change to passing "
                "it as Series objects. You need to specify 'raw=True' to keep "
                "the current behaviour, and you can pass 'raw=False' to "
                "silence this warning",
                FutureWarning,
                stacklevel=3,
            )
            raw = True

        window_func = partial(
            self._get_cython_func_type("roll_generic"),
            args=args,
            kwargs=kwargs,
            raw=raw,
            offset=offset,
            func=func,
        )

        def apply_func(values, begin, end, min_periods, raw=raw):
            if not raw:
                values = Series(values, index=self.obj.index)
            return window_func(values, begin, end, min_periods)

        # Why do we always pass center=False?
        # name=func for WindowGroupByMixin._apply
        return self._apply(apply_func, center=False, floor=0, name=func)

    def sum(self, *args, **kwargs):
        nv.validate_window_func("sum", args, kwargs)
        window_func = self._get_cython_func_type("roll_sum")
        kwargs.pop("floor", None)
        return self._apply(
            window_func, center=self.center, floor=0, name="sum", **kwargs
        )

    _shared_docs["max"] = dedent(
        """
    Calculate the %(name)s maximum.

    Parameters
    ----------
    *args, **kwargs
        Arguments and keyword arguments to be passed into func.
    """
    )

    def max(self, *args, **kwargs):
        nv.validate_window_func("max", args, kwargs)
        window_func = self._get_cython_func_type("roll_max")
        return self._apply(window_func, center=self.center, name="max", **kwargs)

    _shared_docs["min"] = dedent(
        """
    Calculate the %(name)s minimum.

    Parameters
    ----------
    **kwargs
        Under Review.

    Returns
    -------
    Series or DataFrame
        Returned object type is determined by the caller of the %(name)s
        calculation.

    See Also
    --------
    Series.%(name)s : Calling object with a Series.
    DataFrame.%(name)s : Calling object with a DataFrame.
    Series.min : Similar method for Series.
    DataFrame.min : Similar method for DataFrame.

    Examples
    --------
    Performing a rolling minimum with a window size of 3.

    >>> s = pd.Series([4, 3, 5, 2, 6])
    >>> s.rolling(3).min()
    0    NaN
    1    NaN
    2    3.0
    3    2.0
    4    2.0
    dtype: float64
    """
    )

    def min(self, *args, **kwargs):
        nv.validate_window_func("min", args, kwargs)
        window_func = self._get_cython_func_type("roll_min")
        return self._apply(window_func, center=self.center, name="min", **kwargs)

    def mean(self, *args, **kwargs):
        nv.validate_window_func("mean", args, kwargs)
        window_func = self._get_cython_func_type("roll_mean")
        return self._apply(window_func, center=self.center, name="mean", **kwargs)

    _shared_docs["median"] = dedent(
        """
    Calculate the %(name)s median.

    Parameters
    ----------
    **kwargs
        For compatibility with other %(name)s methods. Has no effect
        on the computed median.

    Returns
    -------
    Series or DataFrame
        Returned type is the same as the original object.

    See Also
    --------
    Series.%(name)s : Calling object with Series data.
    DataFrame.%(name)s : Calling object with DataFrames.
    Series.median : Equivalent method for Series.
    DataFrame.median : Equivalent method for DataFrame.

    Examples
    --------
    Compute the rolling median of a series with a window size of 3.

    >>> s = pd.Series([0, 1, 2, 3, 4])
    >>> s.rolling(3).median()
    0    NaN
    1    NaN
    2    1.0
    3    2.0
    4    3.0
    dtype: float64
    """
    )

    def median(self, **kwargs):
        window_func = self._get_roll_func("roll_median_c")
        window_func = partial(window_func, win=self._get_window())
        return self._apply(window_func, center=self.center, name="median", **kwargs)

    def std(self, ddof=1, *args, **kwargs):
        nv.validate_window_func("std", args, kwargs)
        kwargs.pop("require_min_periods", None)
        window_func = self._get_cython_func_type("roll_var")

        def zsqrt_func(values, begin, end, min_periods):
            return _zsqrt(window_func(values, begin, end, min_periods, ddof=ddof))

        # ddof passed again for compat with groupby.rolling
        return self._apply(
            zsqrt_func,
            center=self.center,
            require_min_periods=1,
            name="std",
            ddof=ddof,
            **kwargs,
        )

    def var(self, ddof=1, *args, **kwargs):
        nv.validate_window_func("var", args, kwargs)
        kwargs.pop("require_min_periods", None)
        window_func = partial(self._get_cython_func_type("roll_var"), ddof=ddof)
        # ddof passed again for compat with groupby.rolling
        return self._apply(
            window_func,
            center=self.center,
            require_min_periods=1,
            name="var",
            ddof=ddof,
            **kwargs,
        )

    _shared_docs[
        "skew"
    ] = """
    Unbiased %(name)s skewness.

    Parameters
    ----------
    **kwargs
        Keyword arguments to be passed into func.
    """

    def skew(self, **kwargs):
        window_func = self._get_cython_func_type("roll_skew")
        kwargs.pop("require_min_periods", None)
        return self._apply(
            window_func,
            center=self.center,
            require_min_periods=3,
            name="skew",
            **kwargs,
        )

    _shared_docs["kurt"] = dedent(
        """
    Calculate unbiased %(name)s kurtosis.

    This function uses Fisher's definition of kurtosis without bias.

    Parameters
    ----------
    **kwargs
        Under Review.

    Returns
    -------
    Series or DataFrame
        Returned object type is determined by the caller of the %(name)s
        calculation.

    See Also
    --------
    Series.%(name)s : Calling object with Series data.
    DataFrame.%(name)s : Calling object with DataFrames.
    Series.kurt : Equivalent method for Series.
    DataFrame.kurt : Equivalent method for DataFrame.
    scipy.stats.skew : Third moment of a probability density.
    scipy.stats.kurtosis : Reference SciPy method.

    Notes
    -----
    A minimum of 4 periods is required for the %(name)s calculation.
    """
    )

    def kurt(self, **kwargs):
        window_func = self._get_cython_func_type("roll_kurt")
        kwargs.pop("require_min_periods", None)
        return self._apply(
            window_func,
            center=self.center,
            require_min_periods=4,
            name="kurt",
            **kwargs,
        )

    _shared_docs["quantile"] = dedent(
        """
    Calculate the %(name)s quantile.

    Parameters
    ----------
    quantile : float
        Quantile to compute. 0 <= quantile <= 1.
    interpolation : {'linear', 'lower', 'higher', 'midpoint', 'nearest'}
        .. versionadded:: 0.23.0

        This optional parameter specifies the interpolation method to use,
        when the desired quantile lies between two data points `i` and `j`:

            * linear: `i + (j - i) * fraction`, where `fraction` is the
              fractional part of the index surrounded by `i` and `j`.
            * lower: `i`.
            * higher: `j`.
            * nearest: `i` or `j` whichever is nearest.
            * midpoint: (`i` + `j`) / 2.
    **kwargs
        For compatibility with other %(name)s methods. Has no effect on
        the result.

    Returns
    -------
    Series or DataFrame
        Returned object type is determined by the caller of the %(name)s
        calculation.

    See Also
    --------
    Series.quantile : Computes value at the given quantile over all data
        in Series.
    DataFrame.quantile : Computes values at the given quantile over
        requested axis in DataFrame.

    Examples
    --------
    >>> s = pd.Series([1, 2, 3, 4])
    >>> s.rolling(2).quantile(.4, interpolation='lower')
    0    NaN
    1    1.0
    2    2.0
    3    3.0
    dtype: float64

    >>> s.rolling(2).quantile(.4, interpolation='midpoint')
    0    NaN
    1    1.5
    2    2.5
    3    3.5
    dtype: float64
    """
    )

    def quantile(self, quantile, interpolation="linear", **kwargs):
        if quantile == 1.0:
            window_func = self._get_cython_func_type("roll_max")
        elif quantile == 0.0:
            window_func = self._get_cython_func_type("roll_min")
        else:
            window_func = partial(
                self._get_roll_func("roll_quantile"),
                win=self._get_window(),
                quantile=quantile,
                interpolation=interpolation,
            )

<<<<<<< HEAD
        # Pass through for groupby.rolling
        kwargs["quantile"] = quantile
        return self._apply(window_func, center=self.center, name="quantile", **kwargs)
=======
        return self._apply(
            f, "quantile", quantile=quantile, interpolation=interpolation, **kwargs
        )
>>>>>>> d134b476

    _shared_docs[
        "cov"
    ] = """
        Calculate the %(name)s sample covariance.

        Parameters
        ----------
        other : Series, DataFrame, or ndarray, optional
            If not supplied then will default to self and produce pairwise
            output.
        pairwise : bool, default None
            If False then only matching columns between self and other will be
            used and the output will be a DataFrame.
            If True then all pairwise combinations will be calculated and the
            output will be a MultiIndexed DataFrame in the case of DataFrame
            inputs. In the case of missing elements, only complete pairwise
            observations will be used.
        ddof : int, default 1
            Delta Degrees of Freedom.  The divisor used in calculations
            is ``N - ddof``, where ``N`` represents the number of elements.
        **kwargs
            Keyword arguments to be passed into func.
    """

    def cov(self, other=None, pairwise=None, ddof=1, **kwargs):
        if other is None:
            other = self._selected_obj
            # only default unset
            pairwise = True if pairwise is None else pairwise
        other = self._shallow_copy(other)

        # GH 16058: offset window
        if self.is_freq_type:
            window = self.win_freq
        else:
            window = self._get_window(other)

        def _get_cov(X, Y):
            # GH #12373 : rolling functions error on float32 data
            # to avoid potential overflow, cast the data to float64
            X = X.astype("float64")
            Y = Y.astype("float64")
            mean = lambda x: x.rolling(
                window, self.min_periods, center=self.center
            ).mean(**kwargs)
            count = (X + Y).rolling(window=window, center=self.center).count(**kwargs)
            bias_adj = count / (count - ddof)
            return (mean(X * Y) - mean(X) * mean(Y)) * bias_adj

        return _flex_binary_moment(
            self._selected_obj, other._selected_obj, _get_cov, pairwise=bool(pairwise)
        )

    _shared_docs["corr"] = dedent(
        """
    Calculate %(name)s correlation.

    Parameters
    ----------
    other : Series, DataFrame, or ndarray, optional
        If not supplied then will default to self.
    pairwise : bool, default None
        Calculate pairwise combinations of columns within a
        DataFrame. If `other` is not specified, defaults to `True`,
        otherwise defaults to `False`.
        Not relevant for :class:`~pandas.Series`.
    **kwargs
        Unused.

    Returns
    -------
    Series or DataFrame
        Returned object type is determined by the caller of the
        %(name)s calculation.

    See Also
    --------
    Series.%(name)s : Calling object with Series data.
    DataFrame.%(name)s : Calling object with DataFrames.
    Series.corr : Equivalent method for Series.
    DataFrame.corr : Equivalent method for DataFrame.
    %(name)s.cov : Similar method to calculate covariance.
    numpy.corrcoef : NumPy Pearson's correlation calculation.

    Notes
    -----
    This function uses Pearson's definition of correlation
    (https://en.wikipedia.org/wiki/Pearson_correlation_coefficient).

    When `other` is not specified, the output will be self correlation (e.g.
    all 1's), except for :class:`~pandas.DataFrame` inputs with `pairwise`
    set to `True`.

    Function will return ``NaN`` for correlations of equal valued sequences;
    this is the result of a 0/0 division error.

    When `pairwise` is set to `False`, only matching columns between `self` and
    `other` will be used.

    When `pairwise` is set to `True`, the output will be a MultiIndex DataFrame
    with the original index on the first level, and the `other` DataFrame
    columns on the second level.

    In the case of missing elements, only complete pairwise observations
    will be used.

    Examples
    --------
    The below example shows a rolling calculation with a window size of
    four matching the equivalent function call using :meth:`numpy.corrcoef`.

    >>> v1 = [3, 3, 3, 5, 8]
    >>> v2 = [3, 4, 4, 4, 8]
    >>> fmt = "{0:.6f}"  # limit the printed precision to 6 digits
    >>> # numpy returns a 2X2 array, the correlation coefficient
    >>> # is the number at entry [0][1]
    >>> print(fmt.format(np.corrcoef(v1[:-1], v2[:-1])[0][1]))
    0.333333
    >>> print(fmt.format(np.corrcoef(v1[1:], v2[1:])[0][1]))
    0.916949
    >>> s1 = pd.Series(v1)
    >>> s2 = pd.Series(v2)
    >>> s1.rolling(4).corr(s2)
    0         NaN
    1         NaN
    2         NaN
    3    0.333333
    4    0.916949
    dtype: float64

    The below example shows a similar rolling calculation on a
    DataFrame using the pairwise option.

    >>> matrix = np.array([[51., 35.], [49., 30.], [47., 32.],\
    [46., 31.], [50., 36.]])
    >>> print(np.corrcoef(matrix[:-1,0], matrix[:-1,1]).round(7))
    [[1.         0.6263001]
     [0.6263001  1.       ]]
    >>> print(np.corrcoef(matrix[1:,0], matrix[1:,1]).round(7))
    [[1.         0.5553681]
     [0.5553681  1.        ]]
    >>> df = pd.DataFrame(matrix, columns=['X','Y'])
    >>> df
          X     Y
    0  51.0  35.0
    1  49.0  30.0
    2  47.0  32.0
    3  46.0  31.0
    4  50.0  36.0
    >>> df.rolling(4).corr(pairwise=True)
                X         Y
    0 X       NaN       NaN
      Y       NaN       NaN
    1 X       NaN       NaN
      Y       NaN       NaN
    2 X       NaN       NaN
      Y       NaN       NaN
    3 X  1.000000  0.626300
      Y  0.626300  1.000000
    4 X  1.000000  0.555368
      Y  0.555368  1.000000
    """
    )

    def corr(self, other=None, pairwise=None, **kwargs):
        if other is None:
            other = self._selected_obj
            # only default unset
            pairwise = True if pairwise is None else pairwise
        other = self._shallow_copy(other)
        window = self._get_window(other)

        def _get_corr(a, b):
            a = a.rolling(
                window=window, min_periods=self.min_periods, center=self.center
            )
            b = b.rolling(
                window=window, min_periods=self.min_periods, center=self.center
            )

            return a.cov(b, **kwargs) / (a.std(**kwargs) * b.std(**kwargs))

        return _flex_binary_moment(
            self._selected_obj, other._selected_obj, _get_corr, pairwise=bool(pairwise)
        )


class Rolling(_Rolling_and_Expanding):
    @cache_readonly
    def is_datetimelike(self) -> bool:
        return isinstance(
            self._on, (ABCDatetimeIndex, ABCTimedeltaIndex, ABCPeriodIndex)
        )

    @cache_readonly
    def _on(self) -> Index:
        if self.on is None:
            if self.axis == 0:
                return self.obj.index
            else:
                # i.e. self.axis == 1
                return self.obj.columns
        elif isinstance(self.on, Index):
            return self.on
        elif isinstance(self.obj, ABCDataFrame) and self.on in self.obj.columns:
            return Index(self.obj[self.on])
        else:
            raise ValueError(
                "invalid on specified as {on}, "
                "must be a column (of DataFrame), an Index "
                "or None".format(on=self.on)
            )

    def validate(self):
        super().validate()

        # we allow rolling on a datetimelike index
        if (self.obj.empty or self.is_datetimelike) and isinstance(
            self.window, (str, ABCDateOffset, timedelta)
        ):

            self._validate_monotonic()
            freq = self._validate_freq()

            # we don't allow center
            if self.center:
                raise NotImplementedError(
                    "center is not implemented "
                    "for datetimelike and offset "
                    "based windows"
                )

            # this will raise ValueError on non-fixed freqs
            self.win_freq = self.window
            self.window = freq.nanos
            self.win_type = "freq"

            # min_periods must be an integer
            if self.min_periods is None:
                self.min_periods = 1

        elif not is_integer(self.window):
            raise ValueError("window must be an integer")
        elif self.window < 0:
            raise ValueError("window must be non-negative")

        if not self.is_datetimelike and self.closed is not None:
            raise ValueError(
                "closed only implemented for datetimelike and offset based windows"
            )

    def _validate_monotonic(self):
        """
        Validate monotonic (increasing or decreasing).
        """
        if not (self._on.is_monotonic_increasing or self._on.is_monotonic_decreasing):
            formatted = self.on
            if self.on is None:
                formatted = "index"
            raise ValueError(
                "{formatted} must be monotonic".format(formatted=formatted)
            )

    def _validate_freq(self):
        """
        Validate & return window frequency.
        """
        from pandas.tseries.frequencies import to_offset

        try:
            return to_offset(self.window)
        except (TypeError, ValueError):
            raise ValueError(
                "passed window {window} is not "
                "compatible with a datetimelike "
                "index".format(window=self.window)
            )

    _agg_see_also_doc = dedent(
        """
    See Also
    --------
    Series.rolling
    DataFrame.rolling
    """
    )

    _agg_examples_doc = dedent(
        """
    Examples
    --------

    >>> df = pd.DataFrame(np.random.randn(10, 3), columns=['A', 'B', 'C'])
    >>> df
              A         B         C
    0 -2.385977 -0.102758  0.438822
    1 -1.004295  0.905829 -0.954544
    2  0.735167 -0.165272 -1.619346
    3 -0.702657 -1.340923 -0.706334
    4 -0.246845  0.211596 -0.901819
    5  2.463718  3.157577 -1.380906
    6 -1.142255  2.340594 -0.039875
    7  1.396598 -1.647453  1.677227
    8 -0.543425  1.761277 -0.220481
    9 -0.640505  0.289374 -1.550670

    >>> df.rolling(3).sum()
              A         B         C
    0       NaN       NaN       NaN
    1       NaN       NaN       NaN
    2 -2.655105  0.637799 -2.135068
    3 -0.971785 -0.600366 -3.280224
    4 -0.214334 -1.294599 -3.227500
    5  1.514216  2.028250 -2.989060
    6  1.074618  5.709767 -2.322600
    7  2.718061  3.850718  0.256446
    8 -0.289082  2.454418  1.416871
    9  0.212668  0.403198 -0.093924

    >>> df.rolling(3).agg({'A':'sum', 'B':'min'})
              A         B
    0       NaN       NaN
    1       NaN       NaN
    2 -2.655105 -0.165272
    3 -0.971785 -1.340923
    4 -0.214334 -1.340923
    5  1.514216 -1.340923
    6  1.074618  0.211596
    7  2.718061 -1.647453
    8 -0.289082 -1.647453
    9  0.212668 -1.647453
    """
    )

    @Substitution(
        see_also=_agg_see_also_doc,
        examples=_agg_examples_doc,
        versionadded="",
        klass="Series/Dataframe",
        axis="",
    )
    @Appender(_shared_docs["aggregate"])
    def aggregate(self, func, *args, **kwargs):
        return super().aggregate(func, *args, **kwargs)

    agg = aggregate

    @Substitution(name="rolling")
    @Appender(_shared_docs["count"])
    def count(self):

        # different impl for freq counting
        if self.is_freq_type:
            window_func = self._get_roll_func("roll_count")
            return self._apply(window_func, center=self.center, name="count")

        return super().count()

    @Substitution(name="rolling")
    @Appender(_shared_docs["apply"])
    def apply(self, func, raw=None, args=(), kwargs={}):
        return super().apply(func, raw=raw, args=args, kwargs=kwargs)

    @Substitution(name="rolling")
    @Appender(_shared_docs["sum"])
    def sum(self, *args, **kwargs):
        nv.validate_rolling_func("sum", args, kwargs)
        return super().sum(*args, **kwargs)

    @Substitution(name="rolling")
    @Appender(_doc_template)
    @Appender(_shared_docs["max"])
    def max(self, *args, **kwargs):
        nv.validate_rolling_func("max", args, kwargs)
        return super().max(*args, **kwargs)

    @Substitution(name="rolling")
    @Appender(_shared_docs["min"])
    def min(self, *args, **kwargs):
        nv.validate_rolling_func("min", args, kwargs)
        return super().min(*args, **kwargs)

    @Substitution(name="rolling")
    @Appender(_shared_docs["mean"])
    def mean(self, *args, **kwargs):
        nv.validate_rolling_func("mean", args, kwargs)
        return super().mean(*args, **kwargs)

    @Substitution(name="rolling")
    @Appender(_shared_docs["median"])
    def median(self, **kwargs):
        return super().median(**kwargs)

    @Substitution(name="rolling", versionadded="")
    @Appender(_shared_docs["std"])
    def std(self, ddof=1, *args, **kwargs):
        nv.validate_rolling_func("std", args, kwargs)
        return super().std(ddof=ddof, **kwargs)

    @Substitution(name="rolling", versionadded="")
    @Appender(_shared_docs["var"])
    def var(self, ddof=1, *args, **kwargs):
        nv.validate_rolling_func("var", args, kwargs)
        return super().var(ddof=ddof, **kwargs)

    @Substitution(name="rolling")
    @Appender(_doc_template)
    @Appender(_shared_docs["skew"])
    def skew(self, **kwargs):
        return super().skew(**kwargs)

    _agg_doc = dedent(
        """
    Examples
    --------

    The example below will show a rolling calculation with a window size of
    four matching the equivalent function call using `scipy.stats`.

    >>> arr = [1, 2, 3, 4, 999]
    >>> fmt = "{0:.6f}"  # limit the printed precision to 6 digits
    >>> import scipy.stats
    >>> print(fmt.format(scipy.stats.kurtosis(arr[:-1], bias=False)))
    -1.200000
    >>> print(fmt.format(scipy.stats.kurtosis(arr[1:], bias=False)))
    3.999946
    >>> s = pd.Series(arr)
    >>> s.rolling(4).kurt()
    0         NaN
    1         NaN
    2         NaN
    3   -1.200000
    4    3.999946
    dtype: float64
    """
    )

    @Appender(_agg_doc)
    @Substitution(name="rolling")
    @Appender(_shared_docs["kurt"])
    def kurt(self, **kwargs):
        return super().kurt(**kwargs)

    @Substitution(name="rolling")
    @Appender(_shared_docs["quantile"])
    def quantile(self, quantile, interpolation="linear", **kwargs):
        return super().quantile(
            quantile=quantile, interpolation=interpolation, **kwargs
        )

    @Substitution(name="rolling")
    @Appender(_doc_template)
    @Appender(_shared_docs["cov"])
    def cov(self, other=None, pairwise=None, ddof=1, **kwargs):
        return super().cov(other=other, pairwise=pairwise, ddof=ddof, **kwargs)

    @Substitution(name="rolling")
    @Appender(_shared_docs["corr"])
    def corr(self, other=None, pairwise=None, **kwargs):
        return super().corr(other=other, pairwise=pairwise, **kwargs)


Rolling.__doc__ = Window.__doc__


class RollingGroupby(WindowGroupByMixin, Rolling):
    """
    Provide a rolling groupby implementation.
    """

    @property
    def _constructor(self):
        return Rolling

    def _gotitem(self, key, ndim, subset=None):

        # we are setting the index on the actual object
        # here so our index is carried thru to the selected obj
        # when we do the splitting for the groupby
        if self.on is not None:
            self._groupby.obj = self._groupby.obj.set_index(self._on)
            self.on = None
        return super()._gotitem(key, ndim, subset=subset)

    def _validate_monotonic(self):
        """
        Validate that on is monotonic;
        we don't care for groupby.rolling
        because we have already validated at a higher
        level.
        """
        pass<|MERGE_RESOLUTION|>--- conflicted
+++ resolved
@@ -1533,15 +1533,10 @@
                 interpolation=interpolation,
             )
 
-<<<<<<< HEAD
         # Pass through for groupby.rolling
         kwargs["quantile"] = quantile
+        kwargs["interpolation"] = interpolation
         return self._apply(window_func, center=self.center, name="quantile", **kwargs)
-=======
-        return self._apply(
-            f, "quantile", quantile=quantile, interpolation=interpolation, **kwargs
-        )
->>>>>>> d134b476
 
     _shared_docs[
         "cov"
