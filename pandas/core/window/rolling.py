"""
Provide a generic structure to support window functions,
similar to how we have a Groupby object.
"""
from __future__ import annotations

import copy
from datetime import timedelta
from functools import partial
import inspect
from textwrap import dedent
from typing import (
    TYPE_CHECKING,
    Any,
    Callable,
    Literal,
    cast,
)

import numpy as np

from pandas._libs.tslibs import (
    BaseOffset,
    Timedelta,
    to_offset,
)
import pandas._libs.window.aggregations as window_aggregations
from pandas.compat._optional import import_optional_dependency
from pandas.errors import DataError
from pandas.util._decorators import (
    deprecate_kwarg,
    doc,
)

from pandas.core.dtypes.common import (
    ensure_float64,
    is_bool,
    is_integer,
    is_numeric_dtype,
    needs_i8_conversion,
)
from pandas.core.dtypes.generic import (
    ABCDataFrame,
    ABCSeries,
)
from pandas.core.dtypes.missing import notna

from pandas.core._numba import executor
from pandas.core.algorithms import factorize
from pandas.core.apply import ResamplerWindowApply
from pandas.core.arrays import ExtensionArray
from pandas.core.base import SelectionMixin
import pandas.core.common as com
from pandas.core.indexers.objects import (
    BaseIndexer,
    FixedWindowIndexer,
    GroupbyIndexer,
    VariableWindowIndexer,
)
from pandas.core.indexes.api import (
    DatetimeIndex,
    Index,
    MultiIndex,
    PeriodIndex,
    TimedeltaIndex,
)
from pandas.core.reshape.concat import concat
from pandas.core.util.numba_ import (
    get_jit_arguments,
    maybe_use_numba,
)
from pandas.core.window.common import (
    flex_binary_moment,
    zsqrt,
)
from pandas.core.window.doc import (
    _shared_docs,
    create_section_header,
    kwargs_numeric_only,
    kwargs_scipy,
    numba_notes,
    template_header,
    template_returns,
    template_see_also,
    window_agg_numba_parameters,
    window_apply_parameters,
)
from pandas.core.window.numba_ import (
    generate_manual_numpy_nan_agg_with_axis,
    generate_numba_apply_func,
    generate_numba_table_func,
)

if TYPE_CHECKING:
    from collections.abc import (
        Hashable,
        Iterator,
        Sized,
    )

    from pandas._typing import (
        ArrayLike,
        Axis,
        NDFrameT,
        QuantileInterpolation,
        WindowingRankType,
    )

    from pandas import (
        DataFrame,
        Series,
    )
    from pandas.core.generic import NDFrame
    from pandas.core.groupby.ops import BaseGrouper

from pandas.core.arrays.datetimelike import dtype_to_unit


class BaseWindow(SelectionMixin):
    """Provides utilities for performing windowing operations."""

    _attributes: list[str] = []
    exclusions: frozenset[Hashable] = frozenset()
    _on: Index

    def __init__(
        self,
        obj: NDFrame,
        window=None,
        min_periods: int | None = None,
        center: bool | None = False,
        win_type: str | None = None,
        axis: Axis = 0,
        on: str | Index | None = None,
        closed: str | None = None,
        step: int | None = None,
        method: str = "single",
        *,
        selection=None,
    ) -> None:
        self.obj = obj
        self.on = on
        self.closed = closed
        self.step = step
        self.window = window
        self.min_periods = min_periods
        self.center = center
        self.win_type = win_type
        self.axis = obj._get_axis_number(axis) if axis is not None else None
        self.method = method
        self._win_freq_i8: int | None = None
        if self.on is None:
            if self.axis == 0:
                self._on = self.obj.index
            else:
                # i.e. self.axis == 1
                self._on = self.obj.columns
        elif isinstance(self.on, Index):
            self._on = self.on
        elif isinstance(self.obj, ABCDataFrame) and self.on in self.obj.columns:
            self._on = Index(self.obj[self.on])
        else:
            raise ValueError(
                f"invalid on specified as {self.on}, "
                "must be a column (of DataFrame), an Index or None"
            )

        self._selection = selection
        self._validate()

    def _validate(self) -> None:
        if self.center is not None and not is_bool(self.center):
            raise ValueError("center must be a boolean")
        if self.min_periods is not None:
            if not is_integer(self.min_periods):
                raise ValueError("min_periods must be an integer")
            if self.min_periods < 0:
                raise ValueError("min_periods must be >= 0")
            if is_integer(self.window) and self.min_periods > self.window:
                raise ValueError(
                    f"min_periods {self.min_periods} must be <= window {self.window}"
                )
        if self.closed is not None and self.closed not in [
            "right",
            "both",
            "left",
            "neither",
        ]:
            raise ValueError("closed must be 'right', 'left', 'both' or 'neither'")
        if not isinstance(self.obj, (ABCSeries, ABCDataFrame)):
            raise TypeError(f"invalid type: {type(self)}")
        if isinstance(self.window, BaseIndexer):
            # Validate that the passed BaseIndexer subclass has
            # a get_window_bounds with the correct signature.
            get_window_bounds_signature = inspect.signature(
                self.window.get_window_bounds
            ).parameters.keys()
            expected_signature = inspect.signature(
                BaseIndexer().get_window_bounds
            ).parameters.keys()
            if get_window_bounds_signature != expected_signature:
                raise ValueError(
                    f"{type(self.window).__name__} does not implement "
                    f"the correct signature for get_window_bounds"
                )
        if self.method not in ["table", "single"]:
            raise ValueError("method must be 'table' or 'single")
        if self.step is not None:
            if not is_integer(self.step):
                raise ValueError("step must be an integer")
            if self.step < 0:
                raise ValueError("step must be >= 0")

    def _check_window_bounds(
        self, start: np.ndarray, end: np.ndarray, num_vals: int
    ) -> None:
        if len(start) != len(end):
            raise ValueError(
                f"start ({len(start)}) and end ({len(end)}) bounds must be the "
                f"same length"
            )
        if len(start) != (num_vals + (self.step or 1) - 1) // (self.step or 1):
            raise ValueError(
                f"start and end bounds ({len(start)}) must be the same length "
                f"as the object ({num_vals}) divided by the step ({self.step}) "
                f"if given and rounded up"
            )

    def _slice_axis_for_step(self, index: Index, result: Sized | None = None) -> Index:
        """
        Slices the index for a given result and the preset step.
        """
        return (
            index
            if result is None or len(result) == len(index)
            else index[:: self.step]
        )

    def _validate_numeric_only(self, name: str, numeric_only: bool) -> None:
        """
        Validate numeric_only argument, raising if invalid for the input.

        Parameters
        ----------
        name : str
            Name of the operator (kernel).
        numeric_only : bool
            Value passed by user.
        """
        if (
            self._selected_obj.ndim == 1
            and numeric_only
            and not is_numeric_dtype(self._selected_obj.dtype)
        ):
            raise NotImplementedError(
                f"{type(self).__name__}.{name} does not implement numeric_only"
            )

    def _make_numeric_only(self, obj: NDFrameT) -> NDFrameT:
        """Subset DataFrame to numeric columns.

        Parameters
        ----------
        obj : DataFrame

        Returns
        -------
        obj subset to numeric-only columns.
        """
        result = obj.select_dtypes(include=["number"], exclude=["timedelta"])
        return result

    def _create_data(self, obj: NDFrameT, numeric_only: bool = False) -> NDFrameT:
        """
        Split data into blocks & return conformed data.
        """
        # filter out the on from the object
        if self.on is not None and not isinstance(self.on, Index) and obj.ndim == 2:
            obj = obj.reindex(columns=obj.columns.difference([self.on]), copy=False)
        if obj.ndim > 1 and (numeric_only or self.axis == 1):
            # GH: 20649 in case of mixed dtype and axis=1 we have to convert everything
            # to float to calculate the complete row at once. We exclude all non-numeric
            # dtypes.
            obj = self._make_numeric_only(obj)
        if self.axis == 1:
            obj = obj.astype("float64", copy=False)
            obj._mgr = obj._mgr.consolidate()
        return obj

    def _gotitem(self, key, ndim, subset=None):
        """
        Sub-classes to define. Return a sliced object.

        Parameters
        ----------
        key : str / list of selections
        ndim : {1, 2}
            requested ndim of result
        subset : object, default None
            subset to act on
        """
        # create a new object to prevent aliasing
        if subset is None:
            subset = self.obj

        # we need to make a shallow copy of ourselves
        # with the same groupby
        kwargs = {attr: getattr(self, attr) for attr in self._attributes}

        selection = self._infer_selection(key, subset)
        new_win = type(self)(subset, selection=selection, **kwargs)
        return new_win

    def __getattr__(self, attr: str):
        if attr in self._internal_names_set:
            return object.__getattribute__(self, attr)
        if attr in self.obj:
            return self[attr]

        raise AttributeError(
            f"'{type(self).__name__}' object has no attribute '{attr}'"
        )

    def _dir_additions(self):
        return self.obj._dir_additions()

    def __repr__(self) -> str:
        """
        Provide a nice str repr of our rolling object.
        """
        attrs_list = (
            f"{attr_name}={getattr(self, attr_name)}"
            for attr_name in self._attributes
            if getattr(self, attr_name, None) is not None and attr_name[0] != "_"
        )
        attrs = ",".join(attrs_list)
        return f"{type(self).__name__} [{attrs}]"

    def __iter__(self) -> Iterator:
        obj = self._selected_obj.set_axis(self._on)
        obj = self._create_data(obj)
        indexer = self._get_window_indexer()

        start, end = indexer.get_window_bounds(
            num_values=len(obj),
            min_periods=self.min_periods,
            center=self.center,
            closed=self.closed,
            step=self.step,
        )
        self._check_window_bounds(start, end, len(obj))

        for s, e in zip(start, end):
            result = obj.iloc[slice(s, e)]
            yield result

    def _prep_values(self, values: ArrayLike) -> np.ndarray:
        """Convert input to numpy arrays for Cython routines"""
        if needs_i8_conversion(values.dtype):
            raise NotImplementedError(
                f"ops for {type(self).__name__} for this "
                f"dtype {values.dtype} are not implemented"
            )
        # GH #12373 : rolling functions error on float32 data
        # make sure the data is coerced to float64
        try:
            if isinstance(values, ExtensionArray):
                values = values.to_numpy(np.float64, na_value=np.nan)
            else:
                values = ensure_float64(values)
        except (ValueError, TypeError) as err:
            raise TypeError(f"cannot handle this type -> {values.dtype}") from err

        # Convert inf to nan for C funcs
        inf = np.isinf(values)
        if inf.any():
            values = np.where(inf, np.nan, values)

        return values

    def _insert_on_column(self, result: DataFrame, obj: DataFrame) -> None:
        # if we have an 'on' column we want to put it back into
        # the results in the same location
        from pandas import Series

        if self.on is not None and not self._on.equals(obj.index):
            name = self._on.name
            extra_col = Series(self._on, index=self.obj.index, name=name, copy=False)
            if name in result.columns:
                # TODO: sure we want to overwrite results?
                result[name] = extra_col
            elif name in result.index.names:
                pass
            elif name in self._selected_obj.columns:
                # insert in the same location as we had in _selected_obj
                old_cols = self._selected_obj.columns
                new_cols = result.columns
                old_loc = old_cols.get_loc(name)
                overlap = new_cols.intersection(old_cols[:old_loc])
                new_loc = len(overlap)
                result.insert(new_loc, name, extra_col)
            else:
                # insert at the end
                result[name] = extra_col

    @property
    def _index_array(self):
        # TODO: why do we get here with e.g. MultiIndex?
        if needs_i8_conversion(self._on.dtype):
            idx = cast("PeriodIndex | DatetimeIndex | TimedeltaIndex", self._on)
            return idx.asi8
        return None

    def _resolve_output(self, out: DataFrame, obj: DataFrame) -> DataFrame:
        """Validate and finalize result."""
        if out.shape[1] == 0 and obj.shape[1] > 0:
            raise DataError("No numeric types to aggregate")
        if out.shape[1] == 0:
            return obj.astype("float64")

        self._insert_on_column(out, obj)
        return out

    def _get_window_indexer(self) -> BaseIndexer:
        """
        Return an indexer class that will compute the window start and end bounds
        """
        if isinstance(self.window, BaseIndexer):
            return self.window
        if self._win_freq_i8 is not None:
            return VariableWindowIndexer(
                index_array=self._index_array,
                window_size=self._win_freq_i8,
                center=self.center,
            )
        return FixedWindowIndexer(window_size=self.window)

    def _apply_series(
        self, homogeneous_func: Callable[..., ArrayLike], name: str | None = None
    ) -> Series:
        """
        Series version of _apply_blockwise
        """
        obj = self._create_data(self._selected_obj)

        if name == "count":
            # GH 12541: Special case for count where we support date-like types
            obj = notna(obj).astype(int)
        try:
            values = self._prep_values(obj._values)
        except (TypeError, NotImplementedError) as err:
            raise DataError("No numeric types to aggregate") from err

        result = homogeneous_func(values)
        index = self._slice_axis_for_step(obj.index, result)
        return obj._constructor(result, index=index, name=obj.name)

    def _apply_blockwise(
        self,
        homogeneous_func: Callable[..., ArrayLike],
        name: str,
        numeric_only: bool = False,
    ) -> DataFrame | Series:
        """
        Apply the given function to the DataFrame broken down into homogeneous
        sub-frames.
        """
        self._validate_numeric_only(name, numeric_only)
        if self._selected_obj.ndim == 1:
            return self._apply_series(homogeneous_func, name)

        obj = self._create_data(self._selected_obj, numeric_only)
        if name == "count":
            # GH 12541: Special case for count where we support date-like types
            obj = notna(obj).astype(int)
            obj._mgr = obj._mgr.consolidate()

        if self.axis == 1:
            obj = obj.T

        taker = []
        res_values = []
        for i, arr in enumerate(obj._iter_column_arrays()):
            # GH#42736 operate column-wise instead of block-wise
            # As of 2.0, hfunc will raise for nuisance columns
            try:
                arr = self._prep_values(arr)
            except (TypeError, NotImplementedError) as err:
                raise DataError(
                    f"Cannot aggregate non-numeric type: {arr.dtype}"
                ) from err
            res = homogeneous_func(arr)
            res_values.append(res)
            taker.append(i)

        index = self._slice_axis_for_step(
            obj.index, res_values[0] if len(res_values) > 0 else None
        )
        df = type(obj)._from_arrays(
            res_values,
            index=index,
            columns=obj.columns.take(taker),
            verify_integrity=False,
        )

        if self.axis == 1:
            df = df.T

        return self._resolve_output(df, obj)

    def _apply_tablewise(
        self,
        homogeneous_func: Callable[..., ArrayLike],
        name: str | None = None,
        numeric_only: bool = False,
    ) -> DataFrame | Series:
        """
        Apply the given function to the DataFrame across the entire object
        """
        if self._selected_obj.ndim == 1:
            raise ValueError("method='table' not applicable for Series objects.")
        obj = self._create_data(self._selected_obj, numeric_only)
        values = self._prep_values(obj.to_numpy())
        values = values.T if self.axis == 1 else values
        result = homogeneous_func(values)
        result = result.T if self.axis == 1 else result
        index = self._slice_axis_for_step(obj.index, result)
        columns = (
            obj.columns
            if result.shape[1] == len(obj.columns)
            else obj.columns[:: self.step]
        )
        out = obj._constructor(result, index=index, columns=columns)

        return self._resolve_output(out, obj)

    def _apply_pairwise(
        self,
        target: DataFrame | Series,
        other: DataFrame | Series | None,
        pairwise: bool | None,
        func: Callable[[DataFrame | Series, DataFrame | Series], DataFrame | Series],
        numeric_only: bool,
    ) -> DataFrame | Series:
        """
        Apply the given pairwise function given 2 pandas objects (DataFrame/Series)
        """
        target = self._create_data(target, numeric_only)
        if other is None:
            other = target
            # only default unset
            pairwise = True if pairwise is None else pairwise
        elif not isinstance(other, (ABCDataFrame, ABCSeries)):
            raise ValueError("other must be a DataFrame or Series")
        elif other.ndim == 2 and numeric_only:
            other = self._make_numeric_only(other)

        return flex_binary_moment(target, other, func, pairwise=bool(pairwise))

    def _apply(
        self,
        func: Callable[..., Any],
        name: str,
        numeric_only: bool = False,
        numba_args: tuple[Any, ...] = (),
        **kwargs,
    ):
        """
        Rolling statistical measure using supplied function.

        Designed to be used with passed-in Cython array-based functions.

        Parameters
        ----------
        func : callable function to apply
        name : str,
        numba_args : tuple
            args to be passed when func is a numba func
        **kwargs
            additional arguments for rolling function and window function

        Returns
        -------
        y : type of input
        """
        window_indexer = self._get_window_indexer()
        min_periods = (
            self.min_periods
            if self.min_periods is not None
            else window_indexer.window_size
        )

        def homogeneous_func(values: np.ndarray):
            # calculation function

            if values.size == 0:
                return values.copy()

            def calc(x):
                start, end = window_indexer.get_window_bounds(
                    num_values=len(x),
                    min_periods=min_periods,
                    center=self.center,
                    closed=self.closed,
                    step=self.step,
                )
                self._check_window_bounds(start, end, len(x))

                return func(x, start, end, min_periods, *numba_args)

            with np.errstate(all="ignore"):
                result = calc(values)

            return result

        if self.method == "single":
            return self._apply_blockwise(homogeneous_func, name, numeric_only)
        else:
            return self._apply_tablewise(homogeneous_func, name, numeric_only)

    def _numba_apply(
        self,
        func: Callable[..., Any],
        engine_kwargs: dict[str, bool] | None = None,
        **func_kwargs,
    ):
        window_indexer = self._get_window_indexer()
        min_periods = (
            self.min_periods
            if self.min_periods is not None
            else window_indexer.window_size
        )
        obj = self._create_data(self._selected_obj)
        if self.axis == 1:
            obj = obj.T
        values = self._prep_values(obj.to_numpy())
        if values.ndim == 1:
            values = values.reshape(-1, 1)
        start, end = window_indexer.get_window_bounds(
            num_values=len(values),
            min_periods=min_periods,
            center=self.center,
            closed=self.closed,
            step=self.step,
        )
        self._check_window_bounds(start, end, len(values))
        # For now, map everything to float to match the Cython impl
        # even though it is wrong
        # TODO: Could preserve correct dtypes in future
        # xref #53214
        dtype_mapping = executor.float_dtype_mapping
        aggregator = executor.generate_shared_aggregator(
            func,
            dtype_mapping,
            is_grouped_kernel=False,
            **get_jit_arguments(engine_kwargs),
        )
        result = aggregator(
            values.T, start=start, end=end, min_periods=min_periods, **func_kwargs
        ).T
        result = result.T if self.axis == 1 else result
        index = self._slice_axis_for_step(obj.index, result)
        if obj.ndim == 1:
            result = result.squeeze()
            out = obj._constructor(result, index=index, name=obj.name)
            return out
        else:
            columns = self._slice_axis_for_step(obj.columns, result.T)
            out = obj._constructor(result, index=index, columns=columns)
            return self._resolve_output(out, obj)

    def aggregate(self, func, *args, **kwargs):
        result = ResamplerWindowApply(self, func, args=args, kwargs=kwargs).agg()
        if result is None:
            return self.apply(func, raw=False, args=args, kwargs=kwargs)
        return result

    agg = aggregate


class BaseWindowGroupby(BaseWindow):
    """
    Provide the groupby windowing facilities.
    """

    _grouper: BaseGrouper
    _as_index: bool
    _attributes: list[str] = ["_grouper"]

    def __init__(
        self,
        obj: DataFrame | Series,
        *args,
        _grouper: BaseGrouper,
        _as_index: bool = True,
        **kwargs,
    ) -> None:
        from pandas.core.groupby.ops import BaseGrouper

        if not isinstance(_grouper, BaseGrouper):
            raise ValueError("Must pass a BaseGrouper object.")
        self._grouper = _grouper
        self._as_index = _as_index
        # GH 32262: It's convention to keep the grouping column in
        # groupby.<agg_func>, but unexpected to users in
        # groupby.rolling.<agg_func>
        obj = obj.drop(columns=self._grouper.names, errors="ignore")
        # GH 15354
        if kwargs.get("step") is not None:
            raise NotImplementedError("step not implemented for groupby")
        super().__init__(obj, *args, **kwargs)

    def _apply(
        self,
        func: Callable[..., Any],
        name: str,
        numeric_only: bool = False,
        numba_args: tuple[Any, ...] = (),
        **kwargs,
    ) -> DataFrame | Series:
        result = super()._apply(
            func,
            name,
            numeric_only,
            numba_args,
            **kwargs,
        )
        # Reconstruct the resulting MultiIndex
        # 1st set of levels = group by labels
        # 2nd set of levels = original DataFrame/Series index
        grouped_object_index = self.obj.index
        grouped_index_name = [*grouped_object_index.names]
        groupby_keys = copy.copy(self._grouper.names)
        result_index_names = groupby_keys + grouped_index_name

        drop_columns = [
            key
            for key in self._grouper.names
            if key not in self.obj.index.names or key is None
        ]

        if len(drop_columns) != len(groupby_keys):
            # Our result will have still kept the column in the result
            result = result.drop(columns=drop_columns, errors="ignore")

        codes = self._grouper.codes
        levels = copy.copy(self._grouper.levels)

        group_indices = self._grouper.indices.values()
        if group_indices:
            indexer = np.concatenate(list(group_indices))
        else:
            indexer = np.array([], dtype=np.intp)
        codes = [c.take(indexer) for c in codes]

        # if the index of the original dataframe needs to be preserved, append
        # this index (but reordered) to the codes/levels from the groupby
        if grouped_object_index is not None:
            idx = grouped_object_index.take(indexer)
            if not isinstance(idx, MultiIndex):
                idx = MultiIndex.from_arrays([idx])
            codes.extend(list(idx.codes))
            levels.extend(list(idx.levels))

        result_index = MultiIndex(
            levels, codes, names=result_index_names, verify_integrity=False
        )

        result.index = result_index
        if not self._as_index:
            result = result.reset_index(level=list(range(len(groupby_keys))))
        return result

    def _apply_pairwise(
        self,
        target: DataFrame | Series,
        other: DataFrame | Series | None,
        pairwise: bool | None,
        func: Callable[[DataFrame | Series, DataFrame | Series], DataFrame | Series],
        numeric_only: bool,
    ) -> DataFrame | Series:
        """
        Apply the given pairwise function given 2 pandas objects (DataFrame/Series)
        """
        # Manually drop the grouping column first
        target = target.drop(columns=self._grouper.names, errors="ignore")
        result = super()._apply_pairwise(target, other, pairwise, func, numeric_only)
        # 1) Determine the levels + codes of the groupby levels
        if other is not None and not all(
            len(group) == len(other) for group in self._grouper.indices.values()
        ):
            # GH 42915
            # len(other) != len(any group), so must reindex (expand) the result
            # from flex_binary_moment to a "transform"-like result
            # per groupby combination
            old_result_len = len(result)
            result = concat(
                [
                    result.take(gb_indices).reindex(result.index)
                    for gb_indices in self._grouper.indices.values()
                ]
            )

            gb_pairs = (
                com.maybe_make_list(pair) for pair in self._grouper.indices.keys()
            )
            groupby_codes = []
            groupby_levels = []
            # e.g. [[1, 2], [4, 5]] as [[1, 4], [2, 5]]
            for gb_level_pair in map(list, zip(*gb_pairs)):
                labels = np.repeat(np.array(gb_level_pair), old_result_len)
                codes, levels = factorize(labels)
                groupby_codes.append(codes)
                groupby_levels.append(levels)
        else:
            # pairwise=True or len(other) == len(each group), so repeat
            # the groupby labels by the number of columns in the original object
            groupby_codes = self._grouper.codes
            # error: Incompatible types in assignment (expression has type
            # "List[Index]", variable has type "List[Union[ndarray, Index]]")
            groupby_levels = self._grouper.levels  # type: ignore[assignment]

            group_indices = self._grouper.indices.values()
            if group_indices:
                indexer = np.concatenate(list(group_indices))
            else:
                indexer = np.array([], dtype=np.intp)

            if target.ndim == 1:
                repeat_by = 1
            else:
                repeat_by = len(target.columns)
            groupby_codes = [
                np.repeat(c.take(indexer), repeat_by) for c in groupby_codes
            ]
        # 2) Determine the levels + codes of the result from super()._apply_pairwise
        if isinstance(result.index, MultiIndex):
            result_codes = list(result.index.codes)
            result_levels = list(result.index.levels)
            result_names = list(result.index.names)
        else:
            idx_codes, idx_levels = factorize(result.index)
            result_codes = [idx_codes]
            result_levels = [idx_levels]
            result_names = [result.index.name]

        # 3) Create the resulting index by combining 1) + 2)
        result_codes = groupby_codes + result_codes
        result_levels = groupby_levels + result_levels
        result_names = self._grouper.names + result_names

        result_index = MultiIndex(
            result_levels, result_codes, names=result_names, verify_integrity=False
        )
        result.index = result_index
        return result

    def _create_data(self, obj: NDFrameT, numeric_only: bool = False) -> NDFrameT:
        """
        Split data into blocks & return conformed data.
        """
        # Ensure the object we're rolling over is monotonically sorted relative
        # to the groups
        # GH 36197
        if not obj.empty:
            groupby_order = np.concatenate(list(self._grouper.indices.values())).astype(
                np.int64
            )
            obj = obj.take(groupby_order)
        return super()._create_data(obj, numeric_only)

    def _gotitem(self, key, ndim, subset=None):
        # we are setting the index on the actual object
        # here so our index is carried through to the selected obj
        # when we do the splitting for the groupby
        if self.on is not None:
            # GH 43355
            subset = self.obj.set_index(self._on)
        return super()._gotitem(key, ndim, subset=subset)


class Window(BaseWindow):
    """
    Provide rolling window calculations.

    Parameters
    ----------
    window : int, timedelta, str, offset, or BaseIndexer subclass
        Size of the moving window.

        If an integer, the fixed number of observations used for
        each window.

        If a timedelta, str, or offset, the time period of each window. Each
        window will be a variable sized based on the observations included in
        the time-period. This is only valid for datetimelike indexes.
        To learn more about the offsets & frequency strings, please see `this link
        <https://pandas.pydata.org/pandas-docs/stable/user_guide/timeseries.html#offset-aliases>`__.

        If a BaseIndexer subclass, the window boundaries
        based on the defined ``get_window_bounds`` method. Additional rolling
        keyword arguments, namely ``min_periods``, ``center``, ``closed`` and
        ``step`` will be passed to ``get_window_bounds``.

    min_periods : int, default None
        Minimum number of observations in window required to have a value;
        otherwise, result is ``np.nan``.

        For a window that is specified by an offset, ``min_periods`` will default to 1.

        For a window that is specified by an integer, ``min_periods`` will default
        to the size of the window.

    center : bool, default False
        If False, set the window labels as the right edge of the window index.

        If True, set the window labels as the center of the window index.

    win_type : str, default None
        If ``None``, all points are evenly weighted.

        If a string, it must be a valid `scipy.signal window function
        <https://docs.scipy.org/doc/scipy/reference/signal.windows.html#module-scipy.signal.windows>`__.

        Certain Scipy window types require additional parameters to be passed
        in the aggregation function. The additional parameters must match
        the keywords specified in the Scipy window type method signature.

    on : str, optional
        For a DataFrame, a column label or Index level on which
        to calculate the rolling window, rather than the DataFrame's index.

        Provided integer column is ignored and excluded from result since
        an integer index is not used to calculate the rolling window.

    axis : int or str, default 0
        If ``0`` or ``'index'``, roll across the rows.

        If ``1`` or ``'columns'``, roll across the columns.

        For `Series` this parameter is unused and defaults to 0.

        .. deprecated:: 2.1.0

            The axis keyword is deprecated. For ``axis=1``,
            transpose the DataFrame first instead.

    closed : str, default None
        If ``'right'``, the first point in the window is excluded from calculations.

        If ``'left'``, the last point in the window is excluded from calculations.

        If ``'both'``, the no points in the window are excluded from calculations.

        If ``'neither'``, the first and last points in the window are excluded
        from calculations.

        Default ``None`` (``'right'``).

        .. versionchanged:: 1.2.0

            The closed parameter with fixed windows is now supported.

    step : int, default None

        .. versionadded:: 1.5.0

        Evaluate the window at every ``step`` result, equivalent to slicing as
        ``[::step]``. ``window`` must be an integer. Using a step argument other
        than None or 1 will produce a result with a different shape than the input.

    method : str {'single', 'table'}, default 'single'

        .. versionadded:: 1.3.0

        Execute the rolling operation per single column or row (``'single'``)
        or over the entire object (``'table'``).

        This argument is only implemented when specifying ``engine='numba'``
        in the method call.

    Returns
    -------
    pandas.api.typing.Window or pandas.api.typing.Rolling
        An instance of Window is returned if ``win_type`` is passed. Otherwise,
        an instance of Rolling is returned.

    See Also
    --------
    expanding : Provides expanding transformations.
    ewm : Provides exponential weighted functions.

    Notes
    -----
    See :ref:`Windowing Operations <window.generic>` for further usage details
    and examples.

    Examples
    --------
    >>> df = pd.DataFrame({'B': [0, 1, 2, np.nan, 4]})
    >>> df
         B
    0  0.0
    1  1.0
    2  2.0
    3  NaN
    4  4.0

    **window**

    Rolling sum with a window length of 2 observations.

    >>> df.rolling(2).sum()
         B
    0  NaN
    1  1.0
    2  3.0
    3  NaN
    4  NaN

    Rolling sum with a window span of 2 seconds.

    >>> df_time = pd.DataFrame({'B': [0, 1, 2, np.nan, 4]},
    ...                        index=[pd.Timestamp('20130101 09:00:00'),
    ...                               pd.Timestamp('20130101 09:00:02'),
    ...                               pd.Timestamp('20130101 09:00:03'),
    ...                               pd.Timestamp('20130101 09:00:05'),
    ...                               pd.Timestamp('20130101 09:00:06')])

    >>> df_time
                           B
    2013-01-01 09:00:00  0.0
    2013-01-01 09:00:02  1.0
    2013-01-01 09:00:03  2.0
    2013-01-01 09:00:05  NaN
    2013-01-01 09:00:06  4.0

    >>> df_time.rolling('2s').sum()
                           B
    2013-01-01 09:00:00  0.0
    2013-01-01 09:00:02  1.0
    2013-01-01 09:00:03  3.0
    2013-01-01 09:00:05  NaN
    2013-01-01 09:00:06  4.0

    Rolling sum with forward looking windows with 2 observations.

    >>> indexer = pd.api.indexers.FixedForwardWindowIndexer(window_size=2)
    >>> df.rolling(window=indexer, min_periods=1).sum()
         B
    0  1.0
    1  3.0
    2  2.0
    3  4.0
    4  4.0

    **min_periods**

    Rolling sum with a window length of 2 observations, but only needs a minimum of 1
    observation to calculate a value.

    >>> df.rolling(2, min_periods=1).sum()
         B
    0  0.0
    1  1.0
    2  3.0
    3  2.0
    4  4.0

    **center**

    Rolling sum with the result assigned to the center of the window index.

    >>> df.rolling(3, min_periods=1, center=True).sum()
         B
    0  1.0
    1  3.0
    2  3.0
    3  6.0
    4  4.0

    >>> df.rolling(3, min_periods=1, center=False).sum()
         B
    0  0.0
    1  1.0
    2  3.0
    3  3.0
    4  6.0

    **step**

    Rolling sum with a window length of 2 observations, minimum of 1 observation to
    calculate a value, and a step of 2.

    >>> df.rolling(2, min_periods=1, step=2).sum()
         B
    0  0.0
    2  3.0
    4  4.0

    **win_type**

    Rolling sum with a window length of 2, using the Scipy ``'gaussian'``
    window type. ``std`` is required in the aggregation function.

    >>> df.rolling(2, win_type='gaussian').sum(std=3)
              B
    0       NaN
    1  0.986207
    2  2.958621
    3       NaN
    4       NaN

    **on**

    Rolling sum with a window length of 2 days.

    >>> df = pd.DataFrame({
    ...     'A': [pd.to_datetime('2020-01-01'),
    ...           pd.to_datetime('2020-01-01'),
    ...           pd.to_datetime('2020-01-02'),],
    ...     'B': [1, 2, 3], },
    ...     index=pd.date_range('2020', periods=3))

    >>> df
                        A  B
    2020-01-01 2020-01-01  1
    2020-01-02 2020-01-01  2
    2020-01-03 2020-01-02  3

    >>> df.rolling('2D', on='A').sum()
                        A    B
    2020-01-01 2020-01-01  1.0
    2020-01-02 2020-01-01  3.0
    2020-01-03 2020-01-02  6.0
    """

    _attributes = [
        "window",
        "min_periods",
        "center",
        "win_type",
        "axis",
        "on",
        "closed",
        "step",
        "method",
    ]

    def _validate(self):
        super()._validate()

        if not isinstance(self.win_type, str):
            raise ValueError(f"Invalid win_type {self.win_type}")
        signal = import_optional_dependency(
            "scipy.signal.windows", extra="Scipy is required to generate window weight."
        )
        self._scipy_weight_generator = getattr(signal, self.win_type, None)
        if self._scipy_weight_generator is None:
            raise ValueError(f"Invalid win_type {self.win_type}")

        if isinstance(self.window, BaseIndexer):
            raise NotImplementedError(
                "BaseIndexer subclasses not implemented with win_types."
            )
        if not is_integer(self.window) or self.window < 0:
            raise ValueError("window must be an integer 0 or greater")

        if self.method != "single":
            raise NotImplementedError("'single' is the only supported method type.")

    def _center_window(self, result: np.ndarray, offset: int) -> np.ndarray:
        """
        Center the result in the window for weighted rolling aggregations.
        """
        if offset > 0:
            lead_indexer = [slice(offset, None)]
            result = np.copy(result[tuple(lead_indexer)])
        return result

    def _apply(
        self,
        func: Callable[[np.ndarray, int, int], np.ndarray],
        name: str,
        numeric_only: bool = False,
        numba_args: tuple[Any, ...] = (),
        **kwargs,
    ):
        """
        Rolling with weights statistical measure using supplied function.

        Designed to be used with passed-in Cython array-based functions.

        Parameters
        ----------
        func : callable function to apply
        name : str,
        numeric_only : bool, default False
            Whether to only operate on bool, int, and float columns
        numba_args : tuple
            unused
        **kwargs
            additional arguments for scipy windows if necessary

        Returns
        -------
        y : type of input
        """
        # "None" not callable  [misc]
        window = self._scipy_weight_generator(  # type: ignore[misc]
            self.window, **kwargs
        )
        offset = (len(window) - 1) // 2 if self.center else 0

        def homogeneous_func(values: np.ndarray):
            # calculation function

            if values.size == 0:
                return values.copy()

            def calc(x):
                additional_nans = np.array([np.nan] * offset)
                x = np.concatenate((x, additional_nans))
                return func(
                    x,
                    window,
                    self.min_periods if self.min_periods is not None else len(window),
                )

            with np.errstate(all="ignore"):
                # Our weighted aggregations return memoryviews
                result = np.asarray(calc(values))

            if self.center:
                result = self._center_window(result, offset)

            return result

        return self._apply_blockwise(homogeneous_func, name, numeric_only)[:: self.step]

    @doc(
        _shared_docs["aggregate"],
        see_also=dedent(
            """
        See Also
        --------
        pandas.DataFrame.aggregate : Similar DataFrame method.
        pandas.Series.aggregate : Similar Series method.
        """
        ),
        examples=dedent(
            """
        Examples
        --------
        >>> df = pd.DataFrame({"A": [1, 2, 3], "B": [4, 5, 6], "C": [7, 8, 9]})
        >>> df
           A  B  C
        0  1  4  7
        1  2  5  8
        2  3  6  9

        >>> df.rolling(2, win_type="boxcar").agg("mean")
             A    B    C
        0  NaN  NaN  NaN
        1  1.5  4.5  7.5
        2  2.5  5.5  8.5
        """
        ),
        klass="Series/DataFrame",
        axis="",
    )
    def aggregate(self, func, *args, **kwargs):
        result = ResamplerWindowApply(self, func, args=args, kwargs=kwargs).agg()
        if result is None:
            # these must apply directly
            result = func(self)

        return result

    agg = aggregate

    @doc(
        template_header,
        create_section_header("Parameters"),
        kwargs_numeric_only,
        kwargs_scipy,
        create_section_header("Returns"),
        template_returns,
        create_section_header("See Also"),
        template_see_also,
        create_section_header("Examples"),
        dedent(
            """\
        >>> ser = pd.Series([0, 1, 5, 2, 8])

        To get an instance of :class:`~pandas.core.window.rolling.Window` we need
        to pass the parameter `win_type`.

        >>> type(ser.rolling(2, win_type='gaussian'))
        <class 'pandas.core.window.rolling.Window'>

        In order to use the `SciPy` Gaussian window we need to provide the parameters
        `M` and `std`. The parameter `M` corresponds to 2 in our example.
        We pass the second parameter `std` as a parameter of the following method
        (`sum` in this case):

        >>> ser.rolling(2, win_type='gaussian').sum(std=3)
        0         NaN
        1    0.986207
        2    5.917243
        3    6.903450
        4    9.862071
        dtype: float64
        """
        ),
        window_method="rolling",
        aggregation_description="weighted window sum",
        agg_method="sum",
    )
    def sum(self, numeric_only: bool = False, **kwargs):
        window_func = window_aggregations.roll_weighted_sum
        # error: Argument 1 to "_apply" of "Window" has incompatible type
        # "Callable[[ndarray, ndarray, int], ndarray]"; expected
        # "Callable[[ndarray, int, int], ndarray]"
        return self._apply(
            window_func,  # type: ignore[arg-type]
            name="sum",
            numeric_only=numeric_only,
            **kwargs,
        )

    @doc(
        template_header,
        create_section_header("Parameters"),
        kwargs_numeric_only,
        kwargs_scipy,
        create_section_header("Returns"),
        template_returns,
        create_section_header("See Also"),
        template_see_also,
        create_section_header("Examples"),
        dedent(
            """\
        >>> ser = pd.Series([0, 1, 5, 2, 8])

        To get an instance of :class:`~pandas.core.window.rolling.Window` we need
        to pass the parameter `win_type`.

        >>> type(ser.rolling(2, win_type='gaussian'))
        <class 'pandas.core.window.rolling.Window'>

        In order to use the `SciPy` Gaussian window we need to provide the parameters
        `M` and `std`. The parameter `M` corresponds to 2 in our example.
        We pass the second parameter `std` as a parameter of the following method:

        >>> ser.rolling(2, win_type='gaussian').mean(std=3)
        0    NaN
        1    0.5
        2    3.0
        3    3.5
        4    5.0
        dtype: float64
        """
        ),
        window_method="rolling",
        aggregation_description="weighted window mean",
        agg_method="mean",
    )
    def mean(self, numeric_only: bool = False, **kwargs):
        window_func = window_aggregations.roll_weighted_mean
        # error: Argument 1 to "_apply" of "Window" has incompatible type
        # "Callable[[ndarray, ndarray, int], ndarray]"; expected
        # "Callable[[ndarray, int, int], ndarray]"
        return self._apply(
            window_func,  # type: ignore[arg-type]
            name="mean",
            numeric_only=numeric_only,
            **kwargs,
        )

    @doc(
        template_header,
        create_section_header("Parameters"),
        kwargs_numeric_only,
        kwargs_scipy,
        create_section_header("Returns"),
        template_returns,
        create_section_header("See Also"),
        template_see_also,
        create_section_header("Examples"),
        dedent(
            """\
        >>> ser = pd.Series([0, 1, 5, 2, 8])

        To get an instance of :class:`~pandas.core.window.rolling.Window` we need
        to pass the parameter `win_type`.

        >>> type(ser.rolling(2, win_type='gaussian'))
        <class 'pandas.core.window.rolling.Window'>

        In order to use the `SciPy` Gaussian window we need to provide the parameters
        `M` and `std`. The parameter `M` corresponds to 2 in our example.
        We pass the second parameter `std` as a parameter of the following method:

        >>> ser.rolling(2, win_type='gaussian').var(std=3)
        0     NaN
        1     0.5
        2     8.0
        3     4.5
        4    18.0
        dtype: float64
        """
        ),
        window_method="rolling",
        aggregation_description="weighted window variance",
        agg_method="var",
    )
    def var(self, ddof: int = 1, numeric_only: bool = False, **kwargs):
        window_func = partial(window_aggregations.roll_weighted_var, ddof=ddof)
        kwargs.pop("name", None)
        return self._apply(window_func, name="var", numeric_only=numeric_only, **kwargs)

    @doc(
        template_header,
        create_section_header("Parameters"),
        kwargs_numeric_only,
        kwargs_scipy,
        create_section_header("Returns"),
        template_returns,
        create_section_header("See Also"),
        template_see_also,
        create_section_header("Examples"),
        dedent(
            """\
        >>> ser = pd.Series([0, 1, 5, 2, 8])

        To get an instance of :class:`~pandas.core.window.rolling.Window` we need
        to pass the parameter `win_type`.

        >>> type(ser.rolling(2, win_type='gaussian'))
        <class 'pandas.core.window.rolling.Window'>

        In order to use the `SciPy` Gaussian window we need to provide the parameters
        `M` and `std`. The parameter `M` corresponds to 2 in our example.
        We pass the second parameter `std` as a parameter of the following method:

        >>> ser.rolling(2, win_type='gaussian').std(std=3)
        0         NaN
        1    0.707107
        2    2.828427
        3    2.121320
        4    4.242641
        dtype: float64
        """
        ),
        window_method="rolling",
        aggregation_description="weighted window standard deviation",
        agg_method="std",
    )
    def std(self, ddof: int = 1, numeric_only: bool = False, **kwargs):
        return zsqrt(
            self.var(ddof=ddof, name="std", numeric_only=numeric_only, **kwargs)
        )


class RollingAndExpandingMixin(BaseWindow):
    def count(self, numeric_only: bool = False):
        window_func = window_aggregations.roll_sum
        return self._apply(window_func, name="count", numeric_only=numeric_only)

    def apply(
        self,
        func: Callable[..., Any],
        raw: bool = False,
        engine: Literal["cython", "numba"] | None = None,
        engine_kwargs: dict[str, bool] | None = None,
        args: tuple[Any, ...] | None = None,
        kwargs: dict[str, Any] | None = None,
    ):
        if args is None:
            args = ()
        if kwargs is None:
            kwargs = {}

        if not is_bool(raw):
            raise ValueError("raw parameter must be `True` or `False`")

        numba_args: tuple[Any, ...] = ()
        if maybe_use_numba(engine):
            if raw is False:
                raise ValueError("raw must be `True` when using the numba engine")
            numba_args = args
            if self.method == "single":
                apply_func = generate_numba_apply_func(
                    func, **get_jit_arguments(engine_kwargs, kwargs)
                )
            else:
                apply_func = generate_numba_table_func(
                    func, **get_jit_arguments(engine_kwargs, kwargs)
                )
        elif engine in ("cython", None):
            if engine_kwargs is not None:
                raise ValueError("cython engine does not accept engine_kwargs")
            apply_func = self._generate_cython_apply_func(args, kwargs, raw, func)
        else:
            raise ValueError("engine must be either 'numba' or 'cython'")

        return self._apply(
            apply_func,
            name="apply",
            numba_args=numba_args,
        )

    def _generate_cython_apply_func(
        self,
        args: tuple[Any, ...],
        kwargs: dict[str, Any],
        raw: bool | np.bool_,
        function: Callable[..., Any],
    ) -> Callable[[np.ndarray, np.ndarray, np.ndarray, int], np.ndarray]:
        from pandas import Series

        window_func = partial(
            window_aggregations.roll_apply,
            args=args,
            kwargs=kwargs,
            raw=raw,
            function=function,
        )

        def apply_func(values, begin, end, min_periods, raw=raw):
            if not raw:
                # GH 45912
                values = Series(values, index=self._on, copy=False)
            return window_func(values, begin, end, min_periods)

        return apply_func

    def sum(
        self,
        numeric_only: bool = False,
        engine: Literal["cython", "numba"] | None = None,
        engine_kwargs: dict[str, bool] | None = None,
    ):
        if maybe_use_numba(engine):
            if self.method == "table":
                func = generate_manual_numpy_nan_agg_with_axis(np.nansum)
                return self.apply(
                    func,
                    raw=True,
                    engine=engine,
                    engine_kwargs=engine_kwargs,
                )
            else:
                from pandas.core._numba.kernels import sliding_sum

                return self._numba_apply(sliding_sum, engine_kwargs)
        window_func = window_aggregations.roll_sum
        return self._apply(window_func, name="sum", numeric_only=numeric_only)

    def max(
        self,
        numeric_only: bool = False,
        engine: Literal["cython", "numba"] | None = None,
        engine_kwargs: dict[str, bool] | None = None,
    ):
        if maybe_use_numba(engine):
            if self.method == "table":
                func = generate_manual_numpy_nan_agg_with_axis(np.nanmax)
                return self.apply(
                    func,
                    raw=True,
                    engine=engine,
                    engine_kwargs=engine_kwargs,
                )
            else:
                from pandas.core._numba.kernels import sliding_min_max

                return self._numba_apply(sliding_min_max, engine_kwargs, is_max=True)
        window_func = window_aggregations.roll_max
        return self._apply(window_func, name="max", numeric_only=numeric_only)

    def min(
        self,
        numeric_only: bool = False,
        engine: Literal["cython", "numba"] | None = None,
        engine_kwargs: dict[str, bool] | None = None,
    ):
        if maybe_use_numba(engine):
            if self.method == "table":
                func = generate_manual_numpy_nan_agg_with_axis(np.nanmin)
                return self.apply(
                    func,
                    raw=True,
                    engine=engine,
                    engine_kwargs=engine_kwargs,
                )
            else:
                from pandas.core._numba.kernels import sliding_min_max

                return self._numba_apply(sliding_min_max, engine_kwargs, is_max=False)
        window_func = window_aggregations.roll_min
        return self._apply(window_func, name="min", numeric_only=numeric_only)

    def mean(
        self,
        numeric_only: bool = False,
        engine: Literal["cython", "numba"] | None = None,
        engine_kwargs: dict[str, bool] | None = None,
    ):
        if maybe_use_numba(engine):
            if self.method == "table":
                func = generate_manual_numpy_nan_agg_with_axis(np.nanmean)
                return self.apply(
                    func,
                    raw=True,
                    engine=engine,
                    engine_kwargs=engine_kwargs,
                )
            else:
                from pandas.core._numba.kernels import sliding_mean

                return self._numba_apply(sliding_mean, engine_kwargs)
        window_func = window_aggregations.roll_mean
        return self._apply(window_func, name="mean", numeric_only=numeric_only)

    def median(
        self,
        numeric_only: bool = False,
        engine: Literal["cython", "numba"] | None = None,
        engine_kwargs: dict[str, bool] | None = None,
    ):
        if maybe_use_numba(engine):
            if self.method == "table":
                func = generate_manual_numpy_nan_agg_with_axis(np.nanmedian)
            else:
                func = np.nanmedian

            return self.apply(
                func,
                raw=True,
                engine=engine,
                engine_kwargs=engine_kwargs,
            )
        window_func = window_aggregations.roll_median_c
        return self._apply(window_func, name="median", numeric_only=numeric_only)

    def std(
        self,
        ddof: int = 1,
        numeric_only: bool = False,
        engine: Literal["cython", "numba"] | None = None,
        engine_kwargs: dict[str, bool] | None = None,
    ):
        if maybe_use_numba(engine):
            if self.method == "table":
                raise NotImplementedError("std not supported with method='table'")
            from pandas.core._numba.kernels import sliding_var

            return zsqrt(self._numba_apply(sliding_var, engine_kwargs, ddof=ddof))
        window_func = window_aggregations.roll_var

        def zsqrt_func(values, begin, end, min_periods):
            return zsqrt(window_func(values, begin, end, min_periods, ddof=ddof))

        return self._apply(
            zsqrt_func,
            name="std",
            numeric_only=numeric_only,
        )

    def var(
        self,
        ddof: int = 1,
        numeric_only: bool = False,
        engine: Literal["cython", "numba"] | None = None,
        engine_kwargs: dict[str, bool] | None = None,
    ):
        if maybe_use_numba(engine):
            if self.method == "table":
                raise NotImplementedError("var not supported with method='table'")
            from pandas.core._numba.kernels import sliding_var

            return self._numba_apply(sliding_var, engine_kwargs, ddof=ddof)
        window_func = partial(window_aggregations.roll_var, ddof=ddof)
        return self._apply(
            window_func,
            name="var",
            numeric_only=numeric_only,
        )

    def skew(self, numeric_only: bool = False):
        window_func = window_aggregations.roll_skew
        return self._apply(
            window_func,
            name="skew",
            numeric_only=numeric_only,
        )

    def sem(self, ddof: int = 1, numeric_only: bool = False):
        # Raise here so error message says sem instead of std
        self._validate_numeric_only("sem", numeric_only)
        return self.std(numeric_only=numeric_only) / (
            self.count(numeric_only=numeric_only) - ddof
        ).pow(0.5)

    def kurt(self, numeric_only: bool = False):
        window_func = window_aggregations.roll_kurt
        return self._apply(
            window_func,
            name="kurt",
            numeric_only=numeric_only,
        )

    def quantile(
        self,
        q: float,
        interpolation: QuantileInterpolation = "linear",
        numeric_only: bool = False,
    ):
        if q == 1.0:
            window_func = window_aggregations.roll_max
        elif q == 0.0:
            window_func = window_aggregations.roll_min
        else:
            window_func = partial(
                window_aggregations.roll_quantile,
                quantile=q,
                interpolation=interpolation,
            )

        return self._apply(window_func, name="quantile", numeric_only=numeric_only)

    def rank(
        self,
        method: WindowingRankType = "average",
        ascending: bool = True,
        pct: bool = False,
        numeric_only: bool = False,
    ):
        window_func = partial(
            window_aggregations.roll_rank,
            method=method,
            ascending=ascending,
            percentile=pct,
        )

        return self._apply(window_func, name="rank", numeric_only=numeric_only)

    def cov(
        self,
        other: DataFrame | Series | None = None,
        pairwise: bool | None = None,
        ddof: int = 1,
        numeric_only: bool = False,
    ):
        if self.step is not None:
            raise NotImplementedError("step not implemented for cov")
        self._validate_numeric_only("cov", numeric_only)

        from pandas import Series

        def cov_func(x, y):
            x_array = self._prep_values(x)
            y_array = self._prep_values(y)
            window_indexer = self._get_window_indexer()
            min_periods = (
                self.min_periods
                if self.min_periods is not None
                else window_indexer.window_size
            )
            start, end = window_indexer.get_window_bounds(
                num_values=len(x_array),
                min_periods=min_periods,
                center=self.center,
                closed=self.closed,
                step=self.step,
            )
            self._check_window_bounds(start, end, len(x_array))

            with np.errstate(all="ignore"):
                mean_x_y = window_aggregations.roll_mean(
                    x_array * y_array, start, end, min_periods
                )
                mean_x = window_aggregations.roll_mean(x_array, start, end, min_periods)
                mean_y = window_aggregations.roll_mean(y_array, start, end, min_periods)
                count_x_y = window_aggregations.roll_sum(
                    notna(x_array + y_array).astype(np.float64), start, end, 0
                )
                result = (mean_x_y - mean_x * mean_y) * (count_x_y / (count_x_y - ddof))
            return Series(result, index=x.index, name=x.name, copy=False)

        return self._apply_pairwise(
            self._selected_obj, other, pairwise, cov_func, numeric_only
        )

    def corr(
        self,
        other: DataFrame | Series | None = None,
        pairwise: bool | None = None,
        ddof: int = 1,
        numeric_only: bool = False,
    ):
        if self.step is not None:
            raise NotImplementedError("step not implemented for corr")
        self._validate_numeric_only("corr", numeric_only)

        from pandas import Series

        def corr_func(x, y):
            x_array = self._prep_values(x)
            y_array = self._prep_values(y)
            window_indexer = self._get_window_indexer()
            min_periods = (
                self.min_periods
                if self.min_periods is not None
                else window_indexer.window_size
            )
            start, end = window_indexer.get_window_bounds(
                num_values=len(x_array),
                min_periods=min_periods,
                center=self.center,
                closed=self.closed,
                step=self.step,
            )
            self._check_window_bounds(start, end, len(x_array))

            with np.errstate(all="ignore"):
                mean_x_y = window_aggregations.roll_mean(
                    x_array * y_array, start, end, min_periods
                )
                mean_x = window_aggregations.roll_mean(x_array, start, end, min_periods)
                mean_y = window_aggregations.roll_mean(y_array, start, end, min_periods)
                count_x_y = window_aggregations.roll_sum(
                    notna(x_array + y_array).astype(np.float64), start, end, 0
                )
                x_var = window_aggregations.roll_var(
                    x_array, start, end, min_periods, ddof
                )
                y_var = window_aggregations.roll_var(
                    y_array, start, end, min_periods, ddof
                )
                numerator = (mean_x_y - mean_x * mean_y) * (
                    count_x_y / (count_x_y - ddof)
                )
                denominator = (x_var * y_var) ** 0.5
                result = numerator / denominator
            return Series(result, index=x.index, name=x.name, copy=False)

        return self._apply_pairwise(
            self._selected_obj, other, pairwise, corr_func, numeric_only
        )


class Rolling(RollingAndExpandingMixin):
    _attributes: list[str] = [
        "window",
        "min_periods",
        "center",
        "win_type",
        "axis",
        "on",
        "closed",
        "step",
        "method",
    ]

    def _validate(self):
        super()._validate()

        # we allow rolling on a datetimelike index
        if (
            self.obj.empty
            or isinstance(self._on, (DatetimeIndex, TimedeltaIndex, PeriodIndex))
        ) and isinstance(self.window, (str, BaseOffset, timedelta)):
            self._validate_datetimelike_monotonic()

            # this will raise ValueError on non-fixed freqs
            try:
                freq = to_offset(self.window)
            except (TypeError, ValueError) as err:
                raise ValueError(
                    f"passed window {self.window} is not "
                    "compatible with a datetimelike index"
                ) from err

            if isinstance(self._on, PeriodIndex):
                # error: Incompatible types in assignment (expression has type
                # "float", variable has type "Optional[int]")
                self._win_freq_i8 = freq.nanos / (  # type: ignore[assignment]
                    self._on.freq.nanos / self._on.freq.n
                )
            else:
<<<<<<< HEAD
                # In this context we treat Day as 24H
                # TODO: will this cause trouble with tzaware cases?
                freq = freq._maybe_to_hours()
                self._win_freq_i8 = freq.nanos
=======
                try:
                    unit = dtype_to_unit(self._on.dtype)  # type: ignore[arg-type]
                except TypeError:
                    # if not a datetime dtype, eg for empty dataframes
                    unit = "ns"
                self._win_freq_i8 = Timedelta(freq.nanos).as_unit(unit)._value
>>>>>>> 2b67593b

            # min_periods must be an integer
            if self.min_periods is None:
                self.min_periods = 1

            if self.step is not None:
                raise NotImplementedError(
                    "step is not supported with frequency windows"
                )

        elif isinstance(self.window, BaseIndexer):
            # Passed BaseIndexer subclass should handle all other rolling kwargs
            pass
        elif not is_integer(self.window) or self.window < 0:
            raise ValueError("window must be an integer 0 or greater")

    def _validate_datetimelike_monotonic(self) -> None:
        """
        Validate self._on is monotonic (increasing or decreasing) and has
        no NaT values for frequency windows.
        """
        if self._on.hasnans:
            self._raise_monotonic_error("values must not have NaT")
        if not (self._on.is_monotonic_increasing or self._on.is_monotonic_decreasing):
            self._raise_monotonic_error("values must be monotonic")

    def _raise_monotonic_error(self, msg: str):
        on = self.on
        if on is None:
            if self.axis == 0:
                on = "index"
            else:
                on = "column"
        raise ValueError(f"{on} {msg}")

    @doc(
        _shared_docs["aggregate"],
        see_also=dedent(
            """
        See Also
        --------
        pandas.Series.rolling : Calling object with Series data.
        pandas.DataFrame.rolling : Calling object with DataFrame data.
        """
        ),
        examples=dedent(
            """
        Examples
        --------
        >>> df = pd.DataFrame({"A": [1, 2, 3], "B": [4, 5, 6], "C": [7, 8, 9]})
        >>> df
           A  B  C
        0  1  4  7
        1  2  5  8
        2  3  6  9

        >>> df.rolling(2).sum()
             A     B     C
        0  NaN   NaN   NaN
        1  3.0   9.0  15.0
        2  5.0  11.0  17.0

        >>> df.rolling(2).agg({"A": "sum", "B": "min"})
             A    B
        0  NaN  NaN
        1  3.0  4.0
        2  5.0  5.0
        """
        ),
        klass="Series/Dataframe",
        axis="",
    )
    def aggregate(self, func, *args, **kwargs):
        return super().aggregate(func, *args, **kwargs)

    agg = aggregate

    @doc(
        template_header,
        create_section_header("Parameters"),
        kwargs_numeric_only,
        create_section_header("Returns"),
        template_returns,
        create_section_header("See Also"),
        template_see_also,
        create_section_header("Examples"),
        dedent(
            """
        >>> s = pd.Series([2, 3, np.nan, 10])
        >>> s.rolling(2).count()
        0    NaN
        1    2.0
        2    1.0
        3    1.0
        dtype: float64
        >>> s.rolling(3).count()
        0    NaN
        1    NaN
        2    2.0
        3    2.0
        dtype: float64
        >>> s.rolling(4).count()
        0    NaN
        1    NaN
        2    NaN
        3    3.0
        dtype: float64
        """
        ).replace("\n", "", 1),
        window_method="rolling",
        aggregation_description="count of non NaN observations",
        agg_method="count",
    )
    def count(self, numeric_only: bool = False):
        return super().count(numeric_only)

    @doc(
        template_header,
        create_section_header("Parameters"),
        window_apply_parameters,
        create_section_header("Returns"),
        template_returns,
        create_section_header("See Also"),
        template_see_also,
        create_section_header("Examples"),
        dedent(
            """\
        >>> ser = pd.Series([1, 6, 5, 4])
        >>> ser.rolling(2).apply(lambda s: s.sum() - s.min())
        0    NaN
        1    6.0
        2    6.0
        3    5.0
        dtype: float64
        """
        ),
        window_method="rolling",
        aggregation_description="custom aggregation function",
        agg_method="apply",
    )
    def apply(
        self,
        func: Callable[..., Any],
        raw: bool = False,
        engine: Literal["cython", "numba"] | None = None,
        engine_kwargs: dict[str, bool] | None = None,
        args: tuple[Any, ...] | None = None,
        kwargs: dict[str, Any] | None = None,
    ):
        return super().apply(
            func,
            raw=raw,
            engine=engine,
            engine_kwargs=engine_kwargs,
            args=args,
            kwargs=kwargs,
        )

    @doc(
        template_header,
        create_section_header("Parameters"),
        kwargs_numeric_only,
        window_agg_numba_parameters(),
        create_section_header("Returns"),
        template_returns,
        create_section_header("See Also"),
        template_see_also,
        create_section_header("Notes"),
        numba_notes,
        create_section_header("Examples"),
        dedent(
            """
        >>> s = pd.Series([1, 2, 3, 4, 5])
        >>> s
        0    1
        1    2
        2    3
        3    4
        4    5
        dtype: int64

        >>> s.rolling(3).sum()
        0     NaN
        1     NaN
        2     6.0
        3     9.0
        4    12.0
        dtype: float64

        >>> s.rolling(3, center=True).sum()
        0     NaN
        1     6.0
        2     9.0
        3    12.0
        4     NaN
        dtype: float64

        For DataFrame, each sum is computed column-wise.

        >>> df = pd.DataFrame({{"A": s, "B": s ** 2}})
        >>> df
           A   B
        0  1   1
        1  2   4
        2  3   9
        3  4  16
        4  5  25

        >>> df.rolling(3).sum()
              A     B
        0   NaN   NaN
        1   NaN   NaN
        2   6.0  14.0
        3   9.0  29.0
        4  12.0  50.0
        """
        ).replace("\n", "", 1),
        window_method="rolling",
        aggregation_description="sum",
        agg_method="sum",
    )
    def sum(
        self,
        numeric_only: bool = False,
        engine: Literal["cython", "numba"] | None = None,
        engine_kwargs: dict[str, bool] | None = None,
    ):
        return super().sum(
            numeric_only=numeric_only,
            engine=engine,
            engine_kwargs=engine_kwargs,
        )

    @doc(
        template_header,
        create_section_header("Parameters"),
        kwargs_numeric_only,
        window_agg_numba_parameters(),
        create_section_header("Returns"),
        template_returns,
        create_section_header("See Also"),
        template_see_also,
        create_section_header("Notes"),
        numba_notes,
        create_section_header("Examples"),
        dedent(
            """\
        >>> ser = pd.Series([1, 2, 3, 4])
        >>> ser.rolling(2).max()
        0    NaN
        1    2.0
        2    3.0
        3    4.0
        dtype: float64
        """
        ),
        window_method="rolling",
        aggregation_description="maximum",
        agg_method="max",
    )
    def max(
        self,
        numeric_only: bool = False,
        *args,
        engine: Literal["cython", "numba"] | None = None,
        engine_kwargs: dict[str, bool] | None = None,
        **kwargs,
    ):
        return super().max(
            numeric_only=numeric_only,
            engine=engine,
            engine_kwargs=engine_kwargs,
        )

    @doc(
        template_header,
        create_section_header("Parameters"),
        kwargs_numeric_only,
        window_agg_numba_parameters(),
        create_section_header("Returns"),
        template_returns,
        create_section_header("See Also"),
        template_see_also,
        create_section_header("Notes"),
        numba_notes,
        create_section_header("Examples"),
        dedent(
            """
        Performing a rolling minimum with a window size of 3.

        >>> s = pd.Series([4, 3, 5, 2, 6])
        >>> s.rolling(3).min()
        0    NaN
        1    NaN
        2    3.0
        3    2.0
        4    2.0
        dtype: float64
        """
        ).replace("\n", "", 1),
        window_method="rolling",
        aggregation_description="minimum",
        agg_method="min",
    )
    def min(
        self,
        numeric_only: bool = False,
        engine: Literal["cython", "numba"] | None = None,
        engine_kwargs: dict[str, bool] | None = None,
    ):
        return super().min(
            numeric_only=numeric_only,
            engine=engine,
            engine_kwargs=engine_kwargs,
        )

    @doc(
        template_header,
        create_section_header("Parameters"),
        kwargs_numeric_only,
        window_agg_numba_parameters(),
        create_section_header("Returns"),
        template_returns,
        create_section_header("See Also"),
        template_see_also,
        create_section_header("Notes"),
        numba_notes,
        create_section_header("Examples"),
        dedent(
            """
        The below examples will show rolling mean calculations with window sizes of
        two and three, respectively.

        >>> s = pd.Series([1, 2, 3, 4])
        >>> s.rolling(2).mean()
        0    NaN
        1    1.5
        2    2.5
        3    3.5
        dtype: float64

        >>> s.rolling(3).mean()
        0    NaN
        1    NaN
        2    2.0
        3    3.0
        dtype: float64
        """
        ).replace("\n", "", 1),
        window_method="rolling",
        aggregation_description="mean",
        agg_method="mean",
    )
    def mean(
        self,
        numeric_only: bool = False,
        engine: Literal["cython", "numba"] | None = None,
        engine_kwargs: dict[str, bool] | None = None,
    ):
        return super().mean(
            numeric_only=numeric_only,
            engine=engine,
            engine_kwargs=engine_kwargs,
        )

    @doc(
        template_header,
        create_section_header("Parameters"),
        kwargs_numeric_only,
        window_agg_numba_parameters(),
        create_section_header("Returns"),
        template_returns,
        create_section_header("See Also"),
        template_see_also,
        create_section_header("Notes"),
        numba_notes,
        create_section_header("Examples"),
        dedent(
            """
        Compute the rolling median of a series with a window size of 3.

        >>> s = pd.Series([0, 1, 2, 3, 4])
        >>> s.rolling(3).median()
        0    NaN
        1    NaN
        2    1.0
        3    2.0
        4    3.0
        dtype: float64
        """
        ).replace("\n", "", 1),
        window_method="rolling",
        aggregation_description="median",
        agg_method="median",
    )
    def median(
        self,
        numeric_only: bool = False,
        engine: Literal["cython", "numba"] | None = None,
        engine_kwargs: dict[str, bool] | None = None,
    ):
        return super().median(
            numeric_only=numeric_only,
            engine=engine,
            engine_kwargs=engine_kwargs,
        )

    @doc(
        template_header,
        create_section_header("Parameters"),
        dedent(
            """
        ddof : int, default 1
            Delta Degrees of Freedom.  The divisor used in calculations
            is ``N - ddof``, where ``N`` represents the number of elements.
        """
        ).replace("\n", "", 1),
        kwargs_numeric_only,
        window_agg_numba_parameters("1.4"),
        create_section_header("Returns"),
        template_returns,
        create_section_header("See Also"),
        "numpy.std : Equivalent method for NumPy array.\n",
        template_see_also,
        create_section_header("Notes"),
        dedent(
            """
        The default ``ddof`` of 1 used in :meth:`Series.std` is different
        than the default ``ddof`` of 0 in :func:`numpy.std`.

        A minimum of one period is required for the rolling calculation.\n
        """
        ).replace("\n", "", 1),
        create_section_header("Examples"),
        dedent(
            """
        >>> s = pd.Series([5, 5, 6, 7, 5, 5, 5])
        >>> s.rolling(3).std()
        0         NaN
        1         NaN
        2    0.577350
        3    1.000000
        4    1.000000
        5    1.154701
        6    0.000000
        dtype: float64
        """
        ).replace("\n", "", 1),
        window_method="rolling",
        aggregation_description="standard deviation",
        agg_method="std",
    )
    def std(
        self,
        ddof: int = 1,
        numeric_only: bool = False,
        engine: Literal["cython", "numba"] | None = None,
        engine_kwargs: dict[str, bool] | None = None,
    ):
        return super().std(
            ddof=ddof,
            numeric_only=numeric_only,
            engine=engine,
            engine_kwargs=engine_kwargs,
        )

    @doc(
        template_header,
        create_section_header("Parameters"),
        dedent(
            """
        ddof : int, default 1
            Delta Degrees of Freedom.  The divisor used in calculations
            is ``N - ddof``, where ``N`` represents the number of elements.
        """
        ).replace("\n", "", 1),
        kwargs_numeric_only,
        window_agg_numba_parameters("1.4"),
        create_section_header("Returns"),
        template_returns,
        create_section_header("See Also"),
        "numpy.var : Equivalent method for NumPy array.\n",
        template_see_also,
        create_section_header("Notes"),
        dedent(
            """
        The default ``ddof`` of 1 used in :meth:`Series.var` is different
        than the default ``ddof`` of 0 in :func:`numpy.var`.

        A minimum of one period is required for the rolling calculation.\n
        """
        ).replace("\n", "", 1),
        create_section_header("Examples"),
        dedent(
            """
        >>> s = pd.Series([5, 5, 6, 7, 5, 5, 5])
        >>> s.rolling(3).var()
        0         NaN
        1         NaN
        2    0.333333
        3    1.000000
        4    1.000000
        5    1.333333
        6    0.000000
        dtype: float64
        """
        ).replace("\n", "", 1),
        window_method="rolling",
        aggregation_description="variance",
        agg_method="var",
    )
    def var(
        self,
        ddof: int = 1,
        numeric_only: bool = False,
        engine: Literal["cython", "numba"] | None = None,
        engine_kwargs: dict[str, bool] | None = None,
    ):
        return super().var(
            ddof=ddof,
            numeric_only=numeric_only,
            engine=engine,
            engine_kwargs=engine_kwargs,
        )

    @doc(
        template_header,
        create_section_header("Parameters"),
        kwargs_numeric_only,
        create_section_header("Returns"),
        template_returns,
        create_section_header("See Also"),
        "scipy.stats.skew : Third moment of a probability density.\n",
        template_see_also,
        create_section_header("Notes"),
        dedent(
            """
        A minimum of three periods is required for the rolling calculation.\n
        """
        ),
        create_section_header("Examples"),
        dedent(
            """\
        >>> ser = pd.Series([1, 5, 2, 7, 12, 6])
        >>> ser.rolling(3).skew().round(6)
        0         NaN
        1         NaN
        2    1.293343
        3   -0.585583
        4    0.000000
        5    1.545393
        dtype: float64
        """
        ),
        window_method="rolling",
        aggregation_description="unbiased skewness",
        agg_method="skew",
    )
    def skew(self, numeric_only: bool = False):
        return super().skew(numeric_only=numeric_only)

    @doc(
        template_header,
        create_section_header("Parameters"),
        dedent(
            """
        ddof : int, default 1
            Delta Degrees of Freedom.  The divisor used in calculations
            is ``N - ddof``, where ``N`` represents the number of elements.
        """
        ).replace("\n", "", 1),
        kwargs_numeric_only,
        create_section_header("Returns"),
        template_returns,
        create_section_header("See Also"),
        template_see_also,
        create_section_header("Notes"),
        "A minimum of one period is required for the calculation.\n\n",
        create_section_header("Examples"),
        dedent(
            """
        >>> s = pd.Series([0, 1, 2, 3])
        >>> s.rolling(2, min_periods=1).sem()
        0         NaN
        1    0.707107
        2    0.707107
        3    0.707107
        dtype: float64
        """
        ).replace("\n", "", 1),
        window_method="rolling",
        aggregation_description="standard error of mean",
        agg_method="sem",
    )
    def sem(self, ddof: int = 1, numeric_only: bool = False):
        # Raise here so error message says sem instead of std
        self._validate_numeric_only("sem", numeric_only)
        return self.std(numeric_only=numeric_only) / (
            self.count(numeric_only) - ddof
        ).pow(0.5)

    @doc(
        template_header,
        create_section_header("Parameters"),
        kwargs_numeric_only,
        create_section_header("Returns"),
        template_returns,
        create_section_header("See Also"),
        "scipy.stats.kurtosis : Reference SciPy method.\n",
        template_see_also,
        create_section_header("Notes"),
        "A minimum of four periods is required for the calculation.\n\n",
        create_section_header("Examples"),
        dedent(
            """
        The example below will show a rolling calculation with a window size of
        four matching the equivalent function call using `scipy.stats`.

        >>> arr = [1, 2, 3, 4, 999]
        >>> import scipy.stats
        >>> print(f"{{scipy.stats.kurtosis(arr[:-1], bias=False):.6f}}")
        -1.200000
        >>> print(f"{{scipy.stats.kurtosis(arr[1:], bias=False):.6f}}")
        3.999946
        >>> s = pd.Series(arr)
        >>> s.rolling(4).kurt()
        0         NaN
        1         NaN
        2         NaN
        3   -1.200000
        4    3.999946
        dtype: float64
        """
        ).replace("\n", "", 1),
        window_method="rolling",
        aggregation_description="Fisher's definition of kurtosis without bias",
        agg_method="kurt",
    )
    def kurt(self, numeric_only: bool = False):
        return super().kurt(numeric_only=numeric_only)

    @doc(
        template_header,
        create_section_header("Parameters"),
        dedent(
            """
        quantile : float
            Quantile to compute. 0 <= quantile <= 1.

            .. deprecated:: 2.1.0
                This will be renamed to 'q' in a future version.
        interpolation : {{'linear', 'lower', 'higher', 'midpoint', 'nearest'}}
            This optional parameter specifies the interpolation method to use,
            when the desired quantile lies between two data points `i` and `j`:

                * linear: `i + (j - i) * fraction`, where `fraction` is the
                  fractional part of the index surrounded by `i` and `j`.
                * lower: `i`.
                * higher: `j`.
                * nearest: `i` or `j` whichever is nearest.
                * midpoint: (`i` + `j`) / 2.
        """
        ).replace("\n", "", 1),
        kwargs_numeric_only,
        create_section_header("Returns"),
        template_returns,
        create_section_header("See Also"),
        template_see_also,
        create_section_header("Examples"),
        dedent(
            """
        >>> s = pd.Series([1, 2, 3, 4])
        >>> s.rolling(2).quantile(.4, interpolation='lower')
        0    NaN
        1    1.0
        2    2.0
        3    3.0
        dtype: float64

        >>> s.rolling(2).quantile(.4, interpolation='midpoint')
        0    NaN
        1    1.5
        2    2.5
        3    3.5
        dtype: float64
        """
        ).replace("\n", "", 1),
        window_method="rolling",
        aggregation_description="quantile",
        agg_method="quantile",
    )
    @deprecate_kwarg(old_arg_name="quantile", new_arg_name="q")
    def quantile(
        self,
        q: float,
        interpolation: QuantileInterpolation = "linear",
        numeric_only: bool = False,
    ):
        return super().quantile(
            q=q,
            interpolation=interpolation,
            numeric_only=numeric_only,
        )

    @doc(
        template_header,
        ".. versionadded:: 1.4.0 \n\n",
        create_section_header("Parameters"),
        dedent(
            """
        method : {{'average', 'min', 'max'}}, default 'average'
            How to rank the group of records that have the same value (i.e. ties):

            * average: average rank of the group
            * min: lowest rank in the group
            * max: highest rank in the group

        ascending : bool, default True
            Whether or not the elements should be ranked in ascending order.
        pct : bool, default False
            Whether or not to display the returned rankings in percentile
            form.
        """
        ).replace("\n", "", 1),
        kwargs_numeric_only,
        create_section_header("Returns"),
        template_returns,
        create_section_header("See Also"),
        template_see_also,
        create_section_header("Examples"),
        dedent(
            """
        >>> s = pd.Series([1, 4, 2, 3, 5, 3])
        >>> s.rolling(3).rank()
        0    NaN
        1    NaN
        2    2.0
        3    2.0
        4    3.0
        5    1.5
        dtype: float64

        >>> s.rolling(3).rank(method="max")
        0    NaN
        1    NaN
        2    2.0
        3    2.0
        4    3.0
        5    2.0
        dtype: float64

        >>> s.rolling(3).rank(method="min")
        0    NaN
        1    NaN
        2    2.0
        3    2.0
        4    3.0
        5    1.0
        dtype: float64
        """
        ).replace("\n", "", 1),
        window_method="rolling",
        aggregation_description="rank",
        agg_method="rank",
    )
    def rank(
        self,
        method: WindowingRankType = "average",
        ascending: bool = True,
        pct: bool = False,
        numeric_only: bool = False,
    ):
        return super().rank(
            method=method,
            ascending=ascending,
            pct=pct,
            numeric_only=numeric_only,
        )

    @doc(
        template_header,
        create_section_header("Parameters"),
        dedent(
            """
        other : Series or DataFrame, optional
            If not supplied then will default to self and produce pairwise
            output.
        pairwise : bool, default None
            If False then only matching columns between self and other will be
            used and the output will be a DataFrame.
            If True then all pairwise combinations will be calculated and the
            output will be a MultiIndexed DataFrame in the case of DataFrame
            inputs. In the case of missing elements, only complete pairwise
            observations will be used.
        ddof : int, default 1
            Delta Degrees of Freedom.  The divisor used in calculations
            is ``N - ddof``, where ``N`` represents the number of elements.
        """
        ).replace("\n", "", 1),
        kwargs_numeric_only,
        create_section_header("Returns"),
        template_returns,
        create_section_header("See Also"),
        template_see_also,
        create_section_header("Examples"),
        dedent(
            """\
        >>> ser1 = pd.Series([1, 2, 3, 4])
        >>> ser2 = pd.Series([1, 4, 5, 8])
        >>> ser1.rolling(2).cov(ser2)
        0    NaN
        1    1.5
        2    0.5
        3    1.5
        dtype: float64
        """
        ),
        window_method="rolling",
        aggregation_description="sample covariance",
        agg_method="cov",
    )
    def cov(
        self,
        other: DataFrame | Series | None = None,
        pairwise: bool | None = None,
        ddof: int = 1,
        numeric_only: bool = False,
    ):
        return super().cov(
            other=other,
            pairwise=pairwise,
            ddof=ddof,
            numeric_only=numeric_only,
        )

    @doc(
        template_header,
        create_section_header("Parameters"),
        dedent(
            """
        other : Series or DataFrame, optional
            If not supplied then will default to self and produce pairwise
            output.
        pairwise : bool, default None
            If False then only matching columns between self and other will be
            used and the output will be a DataFrame.
            If True then all pairwise combinations will be calculated and the
            output will be a MultiIndexed DataFrame in the case of DataFrame
            inputs. In the case of missing elements, only complete pairwise
            observations will be used.
        ddof : int, default 1
            Delta Degrees of Freedom.  The divisor used in calculations
            is ``N - ddof``, where ``N`` represents the number of elements.
        """
        ).replace("\n", "", 1),
        kwargs_numeric_only,
        create_section_header("Returns"),
        template_returns,
        create_section_header("See Also"),
        dedent(
            """
        cov : Similar method to calculate covariance.
        numpy.corrcoef : NumPy Pearson's correlation calculation.
        """
        ).replace("\n", "", 1),
        template_see_also,
        create_section_header("Notes"),
        dedent(
            """
        This function uses Pearson's definition of correlation
        (https://en.wikipedia.org/wiki/Pearson_correlation_coefficient).

        When `other` is not specified, the output will be self correlation (e.g.
        all 1's), except for :class:`~pandas.DataFrame` inputs with `pairwise`
        set to `True`.

        Function will return ``NaN`` for correlations of equal valued sequences;
        this is the result of a 0/0 division error.

        When `pairwise` is set to `False`, only matching columns between `self` and
        `other` will be used.

        When `pairwise` is set to `True`, the output will be a MultiIndex DataFrame
        with the original index on the first level, and the `other` DataFrame
        columns on the second level.

        In the case of missing elements, only complete pairwise observations
        will be used.\n
        """
        ).replace("\n", "", 1),
        create_section_header("Examples"),
        dedent(
            """
        The below example shows a rolling calculation with a window size of
        four matching the equivalent function call using :meth:`numpy.corrcoef`.

        >>> v1 = [3, 3, 3, 5, 8]
        >>> v2 = [3, 4, 4, 4, 8]
        >>> # numpy returns a 2X2 array, the correlation coefficient
        >>> # is the number at entry [0][1]
        >>> print(f"{{np.corrcoef(v1[:-1], v2[:-1])[0][1]:.6f}}")
        0.333333
        >>> print(f"{{np.corrcoef(v1[1:], v2[1:])[0][1]:.6f}}")
        0.916949
        >>> s1 = pd.Series(v1)
        >>> s2 = pd.Series(v2)
        >>> s1.rolling(4).corr(s2)
        0         NaN
        1         NaN
        2         NaN
        3    0.333333
        4    0.916949
        dtype: float64

        The below example shows a similar rolling calculation on a
        DataFrame using the pairwise option.

        >>> matrix = np.array([[51., 35.], [49., 30.], [47., 32.],\
        [46., 31.], [50., 36.]])
        >>> print(np.corrcoef(matrix[:-1,0], matrix[:-1,1]).round(7))
        [[1.         0.6263001]
         [0.6263001  1.       ]]
        >>> print(np.corrcoef(matrix[1:,0], matrix[1:,1]).round(7))
        [[1.         0.5553681]
         [0.5553681  1.        ]]
        >>> df = pd.DataFrame(matrix, columns=['X','Y'])
        >>> df
              X     Y
        0  51.0  35.0
        1  49.0  30.0
        2  47.0  32.0
        3  46.0  31.0
        4  50.0  36.0
        >>> df.rolling(4).corr(pairwise=True)
                    X         Y
        0 X       NaN       NaN
          Y       NaN       NaN
        1 X       NaN       NaN
          Y       NaN       NaN
        2 X       NaN       NaN
          Y       NaN       NaN
        3 X  1.000000  0.626300
          Y  0.626300  1.000000
        4 X  1.000000  0.555368
          Y  0.555368  1.000000
        """
        ).replace("\n", "", 1),
        window_method="rolling",
        aggregation_description="correlation",
        agg_method="corr",
    )
    def corr(
        self,
        other: DataFrame | Series | None = None,
        pairwise: bool | None = None,
        ddof: int = 1,
        numeric_only: bool = False,
    ):
        return super().corr(
            other=other,
            pairwise=pairwise,
            ddof=ddof,
            numeric_only=numeric_only,
        )


Rolling.__doc__ = Window.__doc__


class RollingGroupby(BaseWindowGroupby, Rolling):
    """
    Provide a rolling groupby implementation.
    """

    _attributes = Rolling._attributes + BaseWindowGroupby._attributes

    def _get_window_indexer(self) -> GroupbyIndexer:
        """
        Return an indexer class that will compute the window start and end bounds

        Returns
        -------
        GroupbyIndexer
        """
        rolling_indexer: type[BaseIndexer]
        indexer_kwargs: dict[str, Any] | None = None
        index_array = self._index_array
        if isinstance(self.window, BaseIndexer):
            rolling_indexer = type(self.window)
            indexer_kwargs = self.window.__dict__.copy()
            assert isinstance(indexer_kwargs, dict)  # for mypy
            # We'll be using the index of each group later
            indexer_kwargs.pop("index_array", None)
            window = self.window
        elif self._win_freq_i8 is not None:
            rolling_indexer = VariableWindowIndexer
            # error: Incompatible types in assignment (expression has type
            # "int", variable has type "BaseIndexer")
            window = self._win_freq_i8  # type: ignore[assignment]
        else:
            rolling_indexer = FixedWindowIndexer
            window = self.window
        window_indexer = GroupbyIndexer(
            index_array=index_array,
            window_size=window,
            groupby_indices=self._grouper.indices,
            window_indexer=rolling_indexer,
            indexer_kwargs=indexer_kwargs,
        )
        return window_indexer

    def _validate_datetimelike_monotonic(self):
        """
        Validate that each group in self._on is monotonic
        """
        # GH 46061
        if self._on.hasnans:
            self._raise_monotonic_error("values must not have NaT")
        for group_indices in self._grouper.indices.values():
            group_on = self._on.take(group_indices)
            if not (
                group_on.is_monotonic_increasing or group_on.is_monotonic_decreasing
            ):
                on = "index" if self.on is None else self.on
                raise ValueError(
                    f"Each group within {on} must be monotonic. "
                    f"Sort the values in {on} first."
                )<|MERGE_RESOLUTION|>--- conflicted
+++ resolved
@@ -1891,19 +1891,15 @@
                     self._on.freq.nanos / self._on.freq.n
                 )
             else:
-<<<<<<< HEAD
                 # In this context we treat Day as 24H
                 # TODO: will this cause trouble with tzaware cases?
                 freq = freq._maybe_to_hours()
-                self._win_freq_i8 = freq.nanos
-=======
                 try:
                     unit = dtype_to_unit(self._on.dtype)  # type: ignore[arg-type]
                 except TypeError:
                     # if not a datetime dtype, eg for empty dataframes
                     unit = "ns"
                 self._win_freq_i8 = Timedelta(freq.nanos).as_unit(unit)._value
->>>>>>> 2b67593b
 
             # min_periods must be an integer
             if self.min_periods is None:
