"""
Provide a generic structure to support window functions,
similar to how we have a Groupby object.
"""
from datetime import timedelta
from functools import partial
import inspect
from textwrap import dedent
from typing import (
    TYPE_CHECKING,
    Callable,
    Dict,
    List,
    Optional,
    Set,
    Tuple,
    Type,
    Union,
)
import warnings

import numpy as np

from pandas._libs.tslibs import BaseOffset, to_offset
import pandas._libs.window.aggregations as window_aggregations
from pandas._typing import ArrayLike, Axis, FrameOrSeries, FrameOrSeriesUnion
from pandas.compat._optional import import_optional_dependency
from pandas.compat.numpy import function as nv
from pandas.util._decorators import Appender, Substitution, cache_readonly, doc

from pandas.core.dtypes.common import (
    ensure_float64,
    is_bool,
    is_float_dtype,
    is_integer,
    is_integer_dtype,
    is_list_like,
    is_scalar,
    needs_i8_conversion,
)
from pandas.core.dtypes.generic import (
    ABCDataFrame,
    ABCDatetimeIndex,
    ABCPeriodIndex,
    ABCSeries,
    ABCTimedeltaIndex,
)
from pandas.core.dtypes.missing import notna

from pandas.core.base import DataError, SelectionMixin
import pandas.core.common as com
from pandas.core.construction import extract_array
from pandas.core.groupby.base import ShallowMixin
from pandas.core.indexes.api import Index, MultiIndex
from pandas.core.util.numba_ import NUMBA_FUNC_CACHE, maybe_use_numba
from pandas.core.window.common import (
    WindowGroupByMixin,
    _doc_template,
    _shared_docs,
    flex_binary_moment,
    zsqrt,
)
from pandas.core.window.indexers import (
    BaseIndexer,
    FixedWindowIndexer,
    GroupbyRollingIndexer,
    VariableWindowIndexer,
)
from pandas.core.window.numba_ import generate_numba_apply_func

if TYPE_CHECKING:
    from pandas import DataFrame, Series
    from pandas.core.internals import Block  # noqa:F401


def calculate_center_offset(window: np.ndarray) -> int:
    """
    Calculate an offset necessary to have the window label to be centered
    for weighted windows.

    Parameters
    ----------
    window: ndarray
        window weights

    Returns
    -------
    int
    """
    return (len(window) - 1) // 2


def calculate_min_periods(
    window: int,
    min_periods: Optional[int],
    num_values: int,
    required_min_periods: int,
    floor: int,
) -> int:
    """
    Calculate final minimum periods value for rolling aggregations.

    Parameters
    ----------
    window : passed window value
    min_periods : passed min periods value
    num_values : total number of values
    required_min_periods : required min periods per aggregation function
    floor : required min periods per aggregation function

    Returns
    -------
    min_periods : int
    """
    if min_periods is None:
        min_periods = window
    else:
        min_periods = max(required_min_periods, min_periods)
    if min_periods > window:
        raise ValueError(f"min_periods {min_periods} must be <= window {window}")
    elif min_periods > num_values:
        min_periods = num_values + 1
    elif min_periods < 0:
        raise ValueError("min_periods must be >= 0")
    return max(min_periods, floor)


def get_weighted_roll_func(cfunc: Callable) -> Callable:
    """
    Wrap weighted rolling cython function with min periods argument.

    Parameters
    ----------
    cfunc : function
        Cython weighted rolling function

    Returns
    -------
    function
    """

    def func(arg, window, min_periods=None):
        if min_periods is None:
            min_periods = len(window)
        return cfunc(arg, window, min_periods)

    return func


class BaseWindow(ShallowMixin, SelectionMixin):
    """Provides utilities for performing windowing operations."""

    _attributes: List[str] = [
        "window",
        "min_periods",
        "center",
        "win_type",
        "axis",
        "on",
        "closed",
    ]
    exclusions: Set[str] = set()

    def __init__(
        self,
        obj: FrameOrSeries,
        window=None,
        min_periods: Optional[int] = None,
        center: bool = False,
        win_type: Optional[str] = None,
        axis: Axis = 0,
        on: Optional[Union[str, Index]] = None,
        closed: Optional[str] = None,
        **kwargs,
    ):

        self.__dict__.update(kwargs)
        self.obj = obj
        self.on = on
        self.closed = closed
        self.window = window
        self.min_periods = min_periods
        self.center = center
        self.win_type = win_type
        self.win_freq = None
        self.axis = obj._get_axis_number(axis) if axis is not None else None
        self.validate()

    @property
    def is_datetimelike(self) -> Optional[bool]:
        return None

    @property
    def _on(self):
        return None

    @property
    def is_freq_type(self) -> bool:
        return self.win_type == "freq"

    def validate(self) -> None:
        if self.center is not None and not is_bool(self.center):
            raise ValueError("center must be a boolean")
        if self.min_periods is not None and not is_integer(self.min_periods):
            raise ValueError("min_periods must be an integer")
        if self.closed is not None and self.closed not in [
            "right",
            "both",
            "left",
            "neither",
        ]:
            raise ValueError("closed must be 'right', 'left', 'both' or 'neither'")
        if not isinstance(self.obj, (ABCSeries, ABCDataFrame)):
            raise TypeError(f"invalid type: {type(self)}")
        if isinstance(self.window, BaseIndexer):
            self._validate_get_window_bounds_signature(self.window)

    @staticmethod
    def _validate_get_window_bounds_signature(window: BaseIndexer) -> None:
        """
        Validate that the passed BaseIndexer subclass has
        a get_window_bounds with the correct signature.
        """
        get_window_bounds_signature = inspect.signature(
            window.get_window_bounds
        ).parameters.keys()
        expected_signature = inspect.signature(
            BaseIndexer().get_window_bounds
        ).parameters.keys()
        if get_window_bounds_signature != expected_signature:
            raise ValueError(
                f"{type(window).__name__} does not implement the correct signature for "
                f"get_window_bounds"
            )

    def _create_data(self, obj: FrameOrSeries) -> FrameOrSeries:
        """
        Split data into blocks & return conformed data.
        """
        # filter out the on from the object
        if self.on is not None and not isinstance(self.on, Index):
            if obj.ndim == 2:
                obj = obj.reindex(columns=obj.columns.difference([self.on]), copy=False)
        if self.axis == 1:
            # GH: 20649 in case of mixed dtype and axis=1 we have to convert everything
            # to float to calculate the complete row at once. We exclude all non-numeric
            # dtypes.
            obj = obj.select_dtypes(include=["integer", "float"], exclude=["timedelta"])
            obj = obj.astype("float64", copy=False)
            obj._mgr = obj._mgr.consolidate()
        return obj

    def _gotitem(self, key, ndim, subset=None):
        """
        Sub-classes to define. Return a sliced object.

        Parameters
        ----------
        key : str / list of selections
        ndim : 1,2
            requested ndim of result
        subset : object, default None
            subset to act on
        """
        # create a new object to prevent aliasing
        if subset is None:
            subset = self.obj
        self = self._shallow_copy(subset)
        self._reset_cache()
        if subset.ndim == 2:
            if is_scalar(key) and key in subset or is_list_like(key):
                self._selection = key
        return self

    def __getattr__(self, attr: str):
        if attr in self._internal_names_set:
            return object.__getattribute__(self, attr)
        if attr in self.obj:
            return self[attr]

        raise AttributeError(
            f"'{type(self).__name__}' object has no attribute '{attr}'"
        )

    def _dir_additions(self):
        return self.obj._dir_additions()

    def _get_win_type(self, kwargs: Dict):
        """
        Exists for compatibility, overridden by subclass Window.

        Parameters
        ----------
        kwargs : dict
            ignored, exists for compatibility

        Returns
        -------
        None
        """
        return None

    def _get_window(self, other=None, win_type: Optional[str] = None) -> int:
        """
        Return window length.

        Parameters
        ----------
        other :
            ignored, exists for compatibility
        win_type :
            ignored, exists for compatibility

        Returns
        -------
        window : int
        """
        if isinstance(self.window, BaseIndexer):
            return self.min_periods or 0
        return self.window

    @property
    def _window_type(self) -> str:
        return type(self).__name__

    def __repr__(self) -> str:
        """
        Provide a nice str repr of our rolling object.
        """
        attrs_list = (
            f"{attr_name}={getattr(self, attr_name)}"
            for attr_name in self._attributes
            if getattr(self, attr_name, None) is not None
        )
        attrs = ",".join(attrs_list)
        return f"{self._window_type} [{attrs}]"

    def __iter__(self):
        window = self._get_window(win_type=None)
        obj = self._create_data(self._selected_obj)
        index = self._get_window_indexer(window=window)

        start, end = index.get_window_bounds(
            num_values=len(obj),
            min_periods=self.min_periods,
            center=self.center,
            closed=self.closed,
        )
        # From get_window_bounds, those two should be equal in length of array
        assert len(start) == len(end)

        for s, e in zip(start, end):
            result = obj.iloc[slice(s, e)]
            yield result

    def _prep_values(self, values: Optional[np.ndarray] = None) -> np.ndarray:
        """Convert input to numpy arrays for Cython routines"""
        if values is None:
            values = extract_array(self._selected_obj, extract_numpy=True)

        # GH #12373 : rolling functions error on float32 data
        # make sure the data is coerced to float64
        if is_float_dtype(values.dtype):
            values = ensure_float64(values)
        elif is_integer_dtype(values.dtype):
            values = ensure_float64(values)
        elif needs_i8_conversion(values.dtype):
            raise NotImplementedError(
                f"ops for {self._window_type} for this "
                f"dtype {values.dtype} are not implemented"
            )
        else:
            try:
                values = ensure_float64(values)
            except (ValueError, TypeError) as err:
                raise TypeError(f"cannot handle this type -> {values.dtype}") from err

        # Convert inf to nan for C funcs
        inf = np.isinf(values)
        if inf.any():
            values = np.where(inf, np.nan, values)

        return values

    def _wrap_result(self, result: np.ndarray) -> "Series":
        """
        Wrap a single 1D result.
        """
        obj = self._selected_obj

        return obj._constructor(result, obj.index, name=obj.name)

    def _insert_on_column(self, result: "DataFrame", obj: "DataFrame"):
        # if we have an 'on' column we want to put it back into
        # the results in the same location
        from pandas import Series

        if self.on is not None and not self._on.equals(obj.index):
            name = self._on.name
            extra_col = Series(self._on, index=obj.index, name=name)
            if name in result.columns:
                # TODO: sure we want to overwrite results?
                result[name] = extra_col
            elif name in result.index.names:
                pass
            elif name in self._selected_obj.columns:
                # insert in the same location as we had in _selected_obj
                old_cols = self._selected_obj.columns
                new_cols = result.columns
                old_loc = old_cols.get_loc(name)
                overlap = new_cols.intersection(old_cols[:old_loc])
                new_loc = len(overlap)
                result.insert(new_loc, name, extra_col)
            else:
                # insert at the end
                result[name] = extra_col

    def _center_window(self, result: np.ndarray, window: np.ndarray) -> np.ndarray:
        """
        Center the result in the window for weighted rolling aggregations.
        """
        if self.axis > result.ndim - 1:
            raise ValueError("Requested axis is larger then no. of argument dimensions")

        offset = calculate_center_offset(window)
        if offset > 0:
            lead_indexer = [slice(None)] * result.ndim
            lead_indexer[self.axis] = slice(offset, None)
            result = np.copy(result[tuple(lead_indexer)])
        return result

    def _get_roll_func(self, func_name: str) -> Callable:
        """
        Wrap rolling function to check values passed.

        Parameters
        ----------
        func_name : str
            Cython function used to calculate rolling statistics

        Returns
        -------
        func : callable
        """
        window_func = getattr(window_aggregations, func_name, None)
        if window_func is None:
            raise ValueError(
                f"we do not support this function in window_aggregations.{func_name}"
            )
        return window_func

    def _get_window_indexer(self, window: int) -> BaseIndexer:
        """
        Return an indexer class that will compute the window start and end bounds
        """
        if isinstance(self.window, BaseIndexer):
            return self.window
        if self.is_freq_type:
            return VariableWindowIndexer(index_array=self._on.asi8, window_size=window)
        return FixedWindowIndexer(window_size=window)

    def _apply_series(
        self, homogeneous_func: Callable[..., ArrayLike], name: Optional[str] = None
    ) -> "Series":
        """
        Series version of _apply_blockwise
        """
        obj = self._create_data(self._selected_obj)

        try:
            # GH 12541: Special case for count where we support date-like types
            input = obj.values if name != "count" else notna(obj.values).astype(int)
            values = self._prep_values(input)
        except (TypeError, NotImplementedError) as err:
            raise DataError("No numeric types to aggregate") from err

        result = homogeneous_func(values)
        return obj._constructor(result, index=obj.index, name=obj.name)

    def _apply_blockwise(
        self, homogeneous_func: Callable[..., ArrayLike], name: Optional[str] = None
    ) -> FrameOrSeriesUnion:
        """
        Apply the given function to the DataFrame broken down into homogeneous
        sub-frames.
        """
        if self._selected_obj.ndim == 1:
            return self._apply_series(homogeneous_func, name)

        obj = self._create_data(self._selected_obj)
        if name == "count":
            # GH 12541: Special case for count where we support date-like types
            obj = notna(obj).astype(int)
            obj._mgr = obj._mgr.consolidate()
        mgr = obj._mgr

        def hfunc(bvalues: ArrayLike) -> ArrayLike:
            # TODO(EA2D): getattr unnecessary with 2D EAs
            values = self._prep_values(getattr(bvalues, "T", bvalues))
            res_values = homogeneous_func(values)
            return getattr(res_values, "T", res_values)

        new_mgr = mgr.apply(hfunc, ignore_failures=True)
        out = obj._constructor(new_mgr)

        if out.shape[1] == 0 and obj.shape[1] > 0:
            raise DataError("No numeric types to aggregate")
        elif out.shape[1] == 0:
            return obj.astype("float64")

        self._insert_on_column(out, obj)
        return out

    def _apply(
        self,
        func: Callable,
        require_min_periods: int = 0,
        floor: int = 1,
        is_weighted: bool = False,
        name: Optional[str] = None,
        use_numba_cache: bool = False,
        **kwargs,
    ):
        """
        Rolling statistical measure using supplied function.

        Designed to be used with passed-in Cython array-based functions.

        Parameters
        ----------
        func : callable function to apply
        require_min_periods : int
        floor : int
        is_weighted : bool
        name : str,
            compatibility with groupby.rolling
        use_numba_cache : bool
            whether to cache a numba compiled function. Only available for numba
            enabled methods (so far only apply)
        **kwargs
            additional arguments for rolling function and window function

        Returns
        -------
        y : type of input
        """
        win_type = self._get_win_type(kwargs)
        window = self._get_window(win_type=win_type)
        window_indexer = self._get_window_indexer(window)

        def homogeneous_func(values: np.ndarray):
            # calculation function

            if values.size == 0:
                return values.copy()

            if not is_weighted:

                def calc(x):
                    if not isinstance(self.window, BaseIndexer):
                        min_periods = calculate_min_periods(
                            window, self.min_periods, len(x), require_min_periods, floor
                        )
                    else:
                        min_periods = calculate_min_periods(
                            window_indexer.window_size,
                            self.min_periods,
                            len(x),
                            require_min_periods,
                            floor,
                        )
                    start, end = window_indexer.get_window_bounds(
                        num_values=len(x),
                        min_periods=self.min_periods,
                        center=self.center,
                        closed=self.closed,
                    )
                    return func(x, start, end, min_periods)

            else:

                def calc(x):
                    offset = calculate_center_offset(window) if self.center else 0
                    additional_nans = np.array([np.nan] * offset)
                    x = np.concatenate((x, additional_nans))
                    return func(x, window, self.min_periods)

            with np.errstate(all="ignore"):
                if values.ndim > 1:
                    result = np.apply_along_axis(calc, self.axis, values)
                else:
                    result = calc(values)
                    result = np.asarray(result)

            if use_numba_cache:
                NUMBA_FUNC_CACHE[(kwargs["original_func"], "rolling_apply")] = func

            if self.center and is_weighted:
                result = self._center_window(result, window)

            return result

        return self._apply_blockwise(homogeneous_func, name)

    def aggregate(self, func, *args, **kwargs):
        result, how = self._aggregate(func, *args, **kwargs)
        if result is None:
            return self.apply(func, raw=False, args=args, kwargs=kwargs)
        return result

    agg = aggregate

    _shared_docs["sum"] = dedent(
        """
    Calculate %(name)s sum of given DataFrame or Series.

    Parameters
    ----------
    *args, **kwargs
        For compatibility with other %(name)s methods. Has no effect
        on the computed value.

    Returns
    -------
    Series or DataFrame
        Same type as the input, with the same index, containing the
        %(name)s sum.

    See Also
    --------
    pandas.Series.sum : Reducing sum for Series.
    pandas.DataFrame.sum : Reducing sum for DataFrame.

    Examples
    --------
    >>> s = pd.Series([1, 2, 3, 4, 5])
    >>> s
    0    1
    1    2
    2    3
    3    4
    4    5
    dtype: int64

    >>> s.rolling(3).sum()
    0     NaN
    1     NaN
    2     6.0
    3     9.0
    4    12.0
    dtype: float64

    >>> s.expanding(3).sum()
    0     NaN
    1     NaN
    2     6.0
    3    10.0
    4    15.0
    dtype: float64

    >>> s.rolling(3, center=True).sum()
    0     NaN
    1     6.0
    2     9.0
    3    12.0
    4     NaN
    dtype: float64

    For DataFrame, each %(name)s sum is computed column-wise.

    >>> df = pd.DataFrame({"A": s, "B": s ** 2})
    >>> df
       A   B
    0  1   1
    1  2   4
    2  3   9
    3  4  16
    4  5  25

    >>> df.rolling(3).sum()
          A     B
    0   NaN   NaN
    1   NaN   NaN
    2   6.0  14.0
    3   9.0  29.0
    4  12.0  50.0
    """
    )

    _shared_docs["mean"] = dedent(
        """
    Calculate the %(name)s mean of the values.

    Parameters
    ----------
    *args
        Under Review.
    **kwargs
        Under Review.

    Returns
    -------
    Series or DataFrame
        Returned object type is determined by the caller of the %(name)s
        calculation.

    See Also
    --------
    pandas.Series.%(name)s : Calling object with Series data.
    pandas.DataFrame.%(name)s : Calling object with DataFrames.
    pandas.Series.mean : Equivalent method for Series.
    pandas.DataFrame.mean : Equivalent method for DataFrame.

    Examples
    --------
    The below examples will show rolling mean calculations with window sizes of
    two and three, respectively.

    >>> s = pd.Series([1, 2, 3, 4])
    >>> s.rolling(2).mean()
    0    NaN
    1    1.5
    2    2.5
    3    3.5
    dtype: float64

    >>> s.rolling(3).mean()
    0    NaN
    1    NaN
    2    2.0
    3    3.0
    dtype: float64
    """
    )

    _shared_docs["var"] = dedent(
        """
    Calculate unbiased %(name)s variance.
    %(versionadded)s
    Normalized by N-1 by default. This can be changed using the `ddof`
    argument.

    Parameters
    ----------
    ddof : int, default 1
        Delta Degrees of Freedom.  The divisor used in calculations
        is ``N - ddof``, where ``N`` represents the number of elements.
    *args, **kwargs
        For NumPy compatibility. No additional arguments are used.

    Returns
    -------
    Series or DataFrame
        Returns the same object type as the caller of the %(name)s calculation.

    See Also
    --------
    pandas.Series.%(name)s : Calling object with Series data.
    pandas.DataFrame.%(name)s : Calling object with DataFrames.
    pandas.Series.var : Equivalent method for Series.
    pandas.DataFrame.var : Equivalent method for DataFrame.
    numpy.var : Equivalent method for Numpy array.

    Notes
    -----
    The default `ddof` of 1 used in :meth:`Series.var` is different than the
    default `ddof` of 0 in :func:`numpy.var`.

    A minimum of 1 period is required for the rolling calculation.

    Examples
    --------
    >>> s = pd.Series([5, 5, 6, 7, 5, 5, 5])
    >>> s.rolling(3).var()
    0         NaN
    1         NaN
    2    0.333333
    3    1.000000
    4    1.000000
    5    1.333333
    6    0.000000
    dtype: float64

    >>> s.expanding(3).var()
    0         NaN
    1         NaN
    2    0.333333
    3    0.916667
    4    0.800000
    5    0.700000
    6    0.619048
    dtype: float64
    """
    )

    _shared_docs["std"] = dedent(
        """
    Calculate %(name)s standard deviation.
    %(versionadded)s
    Normalized by N-1 by default. This can be changed using the `ddof`
    argument.

    Parameters
    ----------
    ddof : int, default 1
        Delta Degrees of Freedom.  The divisor used in calculations
        is ``N - ddof``, where ``N`` represents the number of elements.
    *args, **kwargs
        For NumPy compatibility. No additional arguments are used.

    Returns
    -------
    Series or DataFrame
        Returns the same object type as the caller of the %(name)s calculation.

    See Also
    --------
    pandas.Series.%(name)s : Calling object with Series data.
    pandas.DataFrame.%(name)s : Calling object with DataFrames.
    pandas.Series.std : Equivalent method for Series.
    pandas.DataFrame.std : Equivalent method for DataFrame.
    numpy.std : Equivalent method for Numpy array.

    Notes
    -----
    The default `ddof` of 1 used in Series.std is different than the default
    `ddof` of 0 in numpy.std.

    A minimum of one period is required for the rolling calculation.

    Examples
    --------
    >>> s = pd.Series([5, 5, 6, 7, 5, 5, 5])
    >>> s.rolling(3).std()
    0         NaN
    1         NaN
    2    0.577350
    3    1.000000
    4    1.000000
    5    1.154701
    6    0.000000
    dtype: float64

    >>> s.expanding(3).std()
    0         NaN
    1         NaN
    2    0.577350
    3    0.957427
    4    0.894427
    5    0.836660
    6    0.786796
    dtype: float64
    """
    )


class Window(BaseWindow):
    """
    Provide rolling window calculations.

    Parameters
    ----------
    window : int, offset, or BaseIndexer subclass
        Size of the moving window. This is the number of observations used for
        calculating the statistic. Each window will be a fixed size.

        If its an offset then this will be the time period of each window. Each
        window will be a variable sized based on the observations included in
        the time-period. This is only valid for datetimelike indexes.

        If a BaseIndexer subclass is passed, calculates the window boundaries
        based on the defined ``get_window_bounds`` method. Additional rolling
        keyword arguments, namely `min_periods`, `center`, and
        `closed` will be passed to `get_window_bounds`.
    min_periods : int, default None
        Minimum number of observations in window required to have a value
        (otherwise result is NA). For a window that is specified by an offset,
        `min_periods` will default to 1. Otherwise, `min_periods` will default
        to the size of the window.
    center : bool, default False
        Set the labels at the center of the window.
    win_type : str, default None
        Provide a window type. If ``None``, all points are evenly weighted.
        See the notes below for further information.
    on : str, optional
        For a DataFrame, a datetime-like column or MultiIndex level on which
        to calculate the rolling window, rather than the DataFrame's index.
        Provided integer column is ignored and excluded from result since
        an integer index is not used to calculate the rolling window.
    axis : int or str, default 0
    closed : str, default None
        Make the interval closed on the 'right', 'left', 'both' or
        'neither' endpoints.
        For offset-based windows, it defaults to 'right'.
        For fixed windows, defaults to 'both'. Remaining cases not implemented
        for fixed windows.

    Returns
    -------
    a Window or Rolling sub-classed for the particular operation

    See Also
    --------
    expanding : Provides expanding transformations.
    ewm : Provides exponential weighted functions.

    Notes
    -----
    By default, the result is set to the right edge of the window. This can be
    changed to the center of the window by setting ``center=True``.

    To learn more about the offsets & frequency strings, please see `this link
    <https://pandas.pydata.org/pandas-docs/stable/user_guide/timeseries.html#offset-aliases>`__.

    The recognized win_types are:

    * ``boxcar``
    * ``triang``
    * ``blackman``
    * ``hamming``
    * ``bartlett``
    * ``parzen``
    * ``bohman``
    * ``blackmanharris``
    * ``nuttall``
    * ``barthann``
    * ``kaiser`` (needs parameter: beta)
    * ``gaussian`` (needs parameter: std)
    * ``general_gaussian`` (needs parameters: power, width)
    * ``slepian`` (needs parameter: width)
    * ``exponential`` (needs parameter: tau), center is set to None.

    If ``win_type=None`` all points are evenly weighted. To learn more about
    different window types see `scipy.signal window functions
    <https://docs.scipy.org/doc/scipy/reference/signal.windows.html#module-scipy.signal.windows>`__.

    Certain window types require additional parameters to be passed. Please see
    the third example below on how to add the additional parameters.

    Examples
    --------
    >>> df = pd.DataFrame({'B': [0, 1, 2, np.nan, 4]})
    >>> df
         B
    0  0.0
    1  1.0
    2  2.0
    3  NaN
    4  4.0

    Rolling sum with a window length of 2, using the 'triang'
    window type.

    >>> df.rolling(2, win_type='triang').sum()
         B
    0  NaN
    1  0.5
    2  1.5
    3  NaN
    4  NaN

    Rolling sum with a window length of 2, using the 'gaussian'
    window type (note how we need to specify std).

    >>> df.rolling(2, win_type='gaussian').sum(std=3)
              B
    0       NaN
    1  0.986207
    2  2.958621
    3       NaN
    4       NaN

    Rolling sum with a window length of 2, min_periods defaults
    to the window length.

    >>> df.rolling(2).sum()
         B
    0  NaN
    1  1.0
    2  3.0
    3  NaN
    4  NaN

    Same as above, but explicitly set the min_periods

    >>> df.rolling(2, min_periods=1).sum()
         B
    0  0.0
    1  1.0
    2  3.0
    3  2.0
    4  4.0

    Same as above, but with forward-looking windows

    >>> indexer = pd.api.indexers.FixedForwardWindowIndexer(window_size=2)
    >>> df.rolling(window=indexer, min_periods=1).sum()
         B
    0  1.0
    1  3.0
    2  2.0
    3  4.0
    4  4.0

    A ragged (meaning not-a-regular frequency), time-indexed DataFrame

    >>> df = pd.DataFrame({'B': [0, 1, 2, np.nan, 4]},
    ...                   index = [pd.Timestamp('20130101 09:00:00'),
    ...                            pd.Timestamp('20130101 09:00:02'),
    ...                            pd.Timestamp('20130101 09:00:03'),
    ...                            pd.Timestamp('20130101 09:00:05'),
    ...                            pd.Timestamp('20130101 09:00:06')])

    >>> df
                           B
    2013-01-01 09:00:00  0.0
    2013-01-01 09:00:02  1.0
    2013-01-01 09:00:03  2.0
    2013-01-01 09:00:05  NaN
    2013-01-01 09:00:06  4.0

    Contrasting to an integer rolling window, this will roll a variable
    length window corresponding to the time period.
    The default for min_periods is 1.

    >>> df.rolling('2s').sum()
                           B
    2013-01-01 09:00:00  0.0
    2013-01-01 09:00:02  1.0
    2013-01-01 09:00:03  3.0
    2013-01-01 09:00:05  NaN
    2013-01-01 09:00:06  4.0
    """

    @property
    def _constructor(self):
        return Window

    def validate(self):
        super().validate()

        window = self.window
        if isinstance(window, BaseIndexer):
            raise NotImplementedError(
                "BaseIndexer subclasses not implemented with win_types."
            )
        elif isinstance(window, (list, tuple, np.ndarray)):
            pass
        elif is_integer(window):
            if window <= 0:
                raise ValueError("window must be > 0 ")
            import_optional_dependency(
                "scipy", extra="Scipy is required to generate window weight."
            )
            import scipy.signal as sig

            if not isinstance(self.win_type, str):
                raise ValueError(f"Invalid win_type {self.win_type}")
            if getattr(sig, self.win_type, None) is None:
                raise ValueError(f"Invalid win_type {self.win_type}")
        else:
            raise ValueError(f"Invalid window {window}")

    def _get_win_type(self, kwargs: Dict) -> Union[str, Tuple]:
        """
        Extract arguments for the window type, provide validation for it
        and return the validated window type.

        Parameters
        ----------
        kwargs : dict

        Returns
        -------
        win_type : str, or tuple
        """
        # the below may pop from kwargs
        def _validate_win_type(win_type, kwargs):
            arg_map = {
                "kaiser": ["beta"],
                "gaussian": ["std"],
                "general_gaussian": ["power", "width"],
                "slepian": ["width"],
                "exponential": ["tau"],
            }

            if win_type in arg_map:
                win_args = _pop_args(win_type, arg_map[win_type], kwargs)
                if win_type == "exponential":
                    # exponential window requires the first arg (center)
                    # to be set to None (necessary for symmetric window)
                    win_args.insert(0, None)

                return tuple([win_type] + win_args)

            return win_type

        def _pop_args(win_type, arg_names, kwargs):
            all_args = []
            for n in arg_names:
                if n not in kwargs:
                    raise ValueError(f"{win_type} window requires {n}")
                all_args.append(kwargs.pop(n))
            return all_args

        return _validate_win_type(self.win_type, kwargs)

    def _get_window(
        self, other=None, win_type: Optional[Union[str, Tuple]] = None
    ) -> np.ndarray:
        """
        Get the window, weights.

        Parameters
        ----------
        other :
            ignored, exists for compatibility
        win_type : str, or tuple
            type of window to create

        Returns
        -------
        window : ndarray
            the window, weights
        """
        window = self.window
        if isinstance(window, (list, tuple, np.ndarray)):
            return com.asarray_tuplesafe(window).astype(float)
        elif is_integer(window):
            import scipy.signal as sig

            # GH #15662. `False` makes symmetric window, rather than periodic.
            return sig.get_window(win_type, window, False).astype(float)

    _agg_see_also_doc = dedent(
        """
    See Also
    --------
    pandas.DataFrame.aggregate : Similar DataFrame method.
    pandas.Series.aggregate : Similar Series method.
    """
    )

    _agg_examples_doc = dedent(
        """
    Examples
    --------
    >>> df = pd.DataFrame({"A": [1, 2, 3], "B": [4, 5, 6], "C": [7, 8, 9]})
    >>> df
       A  B  C
    0  1  4  7
    1  2  5  8
    2  3  6  9

    >>> df.rolling(2, win_type="boxcar").agg("mean")
         A    B    C
    0  NaN  NaN  NaN
    1  1.5  4.5  7.5
    2  2.5  5.5  8.5
    """
    )

    @doc(
        _shared_docs["aggregate"],
        see_also=_agg_see_also_doc,
        examples=_agg_examples_doc,
        klass="Series/DataFrame",
        axis="",
    )
    def aggregate(self, func, *args, **kwargs):
        result, how = self._aggregate(func, *args, **kwargs)
        if result is None:

            # these must apply directly
            result = func(self)

        return result

    agg = aggregate

    @Substitution(name="window")
    @Appender(_shared_docs["sum"])
    def sum(self, *args, **kwargs):
        nv.validate_window_func("sum", args, kwargs)
        window_func = self._get_roll_func("roll_weighted_sum")
        window_func = get_weighted_roll_func(window_func)
        return self._apply(window_func, is_weighted=True, name="sum", **kwargs)

    @Substitution(name="window")
    @Appender(_shared_docs["mean"])
    def mean(self, *args, **kwargs):
        nv.validate_window_func("mean", args, kwargs)
        window_func = self._get_roll_func("roll_weighted_mean")
        window_func = get_weighted_roll_func(window_func)
        return self._apply(window_func, is_weighted=True, name="mean", **kwargs)

    @Substitution(name="window", versionadded="\n.. versionadded:: 1.0.0\n")
    @Appender(_shared_docs["var"])
    def var(self, ddof=1, *args, **kwargs):
        nv.validate_window_func("var", args, kwargs)
        window_func = partial(self._get_roll_func("roll_weighted_var"), ddof=ddof)
        window_func = get_weighted_roll_func(window_func)
        kwargs.pop("name", None)
        return self._apply(window_func, is_weighted=True, name="var", **kwargs)

    @Substitution(name="window", versionadded="\n.. versionadded:: 1.0.0\n")
    @Appender(_shared_docs["std"])
    def std(self, ddof=1, *args, **kwargs):
        nv.validate_window_func("std", args, kwargs)
        return zsqrt(self.var(ddof=ddof, name="std", **kwargs))


class RollingAndExpandingMixin(BaseWindow):

    _shared_docs["count"] = dedent(
        r"""
    The %(name)s count of any non-NaN observations inside the window.

    Returns
    -------
    Series or DataFrame
        Returned object type is determined by the caller of the %(name)s
        calculation.

    See Also
    --------
    pandas.Series.%(name)s : Calling object with Series data.
    pandas.DataFrame.%(name)s : Calling object with DataFrames.
    pandas.DataFrame.count : Count of the full DataFrame.

    Examples
    --------
    >>> s = pd.Series([2, 3, np.nan, 10])
    >>> s.rolling(2).count()
    0    1.0
    1    2.0
    2    1.0
    3    1.0
    dtype: float64
    >>> s.rolling(3).count()
    0    1.0
    1    2.0
    2    2.0
    3    2.0
    dtype: float64
    >>> s.rolling(4).count()
    0    1.0
    1    2.0
    2    2.0
    3    3.0
    dtype: float64
    """
    )

    def count(self):
        window_func = self._get_cython_func_type("roll_sum")
        return self._apply(window_func, center=self.center, name="count")

    _shared_docs["apply"] = dedent(
        r"""
    Apply an arbitrary function to each %(name)s window.

    Parameters
    ----------
    func : function
        Must produce a single value from an ndarray input if ``raw=True``
        or a single value from a Series if ``raw=False``. Can also accept a
        Numba JIT function with ``engine='numba'`` specified.

        .. versionchanged:: 1.0.0

    raw : bool, default None
        * ``False`` : passes each row or column as a Series to the
          function.
        * ``True`` : the passed function will receive ndarray
          objects instead.
          If you are just applying a NumPy reduction function this will
          achieve much better performance.
    engine : str, default None
        * ``'cython'`` : Runs rolling apply through C-extensions from cython.
        * ``'numba'`` : Runs rolling apply through JIT compiled code from numba.
          Only available when ``raw`` is set to ``True``.
        * ``None`` : Defaults to ``'cython'`` or globally setting ``compute.use_numba``

          .. versionadded:: 1.0.0

    engine_kwargs : dict, default None
        * For ``'cython'`` engine, there are no accepted ``engine_kwargs``
        * For ``'numba'`` engine, the engine can accept ``nopython``, ``nogil``
          and ``parallel`` dictionary keys. The values must either be ``True`` or
          ``False``. The default ``engine_kwargs`` for the ``'numba'`` engine is
          ``{'nopython': True, 'nogil': False, 'parallel': False}`` and will be
          applied to both the ``func`` and the ``apply`` rolling aggregation.

          .. versionadded:: 1.0.0

    args : tuple, default None
        Positional arguments to be passed into func.
    kwargs : dict, default None
        Keyword arguments to be passed into func.

    Returns
    -------
    Series or DataFrame
        Return type is determined by the caller.

    See Also
    --------
    pandas.Series.%(name)s : Calling object with Series data.
    pandas.DataFrame.%(name)s : Calling object with DataFrame data.
    pandas.Series.apply : Similar method for Series.
    pandas.DataFrame.apply : Similar method for DataFrame.

    Notes
    -----
    See :ref:`stats.rolling_apply` for extended documentation and performance
    considerations for the Numba engine.
    """
    )

    def apply(
        self,
        func,
        raw: bool = False,
        engine: Optional[str] = None,
        engine_kwargs: Optional[Dict] = None,
        args: Optional[Tuple] = None,
        kwargs: Optional[Dict] = None,
    ):
        if args is None:
            args = ()
        if kwargs is None:
            kwargs = {}
        kwargs.pop("_level", None)
        kwargs.pop("floor", None)
        if not is_bool(raw):
            raise ValueError("raw parameter must be `True` or `False`")

        if maybe_use_numba(engine):
            if raw is False:
                raise ValueError("raw must be `True` when using the numba engine")
            apply_func = generate_numba_apply_func(args, kwargs, func, engine_kwargs)
        elif engine in ("cython", None):
            if engine_kwargs is not None:
                raise ValueError("cython engine does not accept engine_kwargs")
            apply_func = self._generate_cython_apply_func(args, kwargs, raw, func)
        else:
            raise ValueError("engine must be either 'numba' or 'cython'")

        # name=func & raw=raw for WindowGroupByMixin._apply
        return self._apply(
            apply_func,
            floor=0,
            name=func,
            use_numba_cache=maybe_use_numba(engine),
            raw=raw,
            original_func=func,
            args=args,
            kwargs=kwargs,
        )

    def _generate_cython_apply_func(self, args, kwargs, raw, func):
        from pandas import Series

        window_func = partial(
            self._get_roll_func("roll_apply"),
            args=args,
            kwargs=kwargs,
            raw=raw,
            func=func,
        )

        def apply_func(values, begin, end, min_periods, raw=raw):
            if not raw:
                values = Series(values, index=self.obj.index)
            return window_func(values, begin, end, min_periods)

        return apply_func

    def sum(self, *args, **kwargs):
        nv.validate_window_func("sum", args, kwargs)
        window_func = self._get_roll_func("roll_sum")
        kwargs.pop("floor", None)
        return self._apply(window_func, floor=0, name="sum", **kwargs)

    _shared_docs["max"] = dedent(
        """
    Calculate the %(name)s maximum.

    Parameters
    ----------
    *args, **kwargs
        Arguments and keyword arguments to be passed into func.
    """
    )

    def max(self, *args, **kwargs):
        nv.validate_window_func("max", args, kwargs)
        window_func = self._get_roll_func("roll_max")
        return self._apply(window_func, name="max", **kwargs)

    _shared_docs["min"] = dedent(
        """
    Calculate the %(name)s minimum.

    Parameters
    ----------
    **kwargs
        Under Review.

    Returns
    -------
    Series or DataFrame
        Returned object type is determined by the caller of the %(name)s
        calculation.

    See Also
    --------
    pandas.Series.%(name)s : Calling object with a Series.
    pandas.DataFrame.%(name)s : Calling object with a DataFrame.
    pandas.Series.min : Similar method for Series.
    pandas.DataFrame.min : Similar method for DataFrame.

    Examples
    --------
    Performing a rolling minimum with a window size of 3.

    >>> s = pd.Series([4, 3, 5, 2, 6])
    >>> s.rolling(3).min()
    0    NaN
    1    NaN
    2    3.0
    3    2.0
    4    2.0
    dtype: float64
    """
    )

    def min(self, *args, **kwargs):
        nv.validate_window_func("min", args, kwargs)
        window_func = self._get_roll_func("roll_min")
        return self._apply(window_func, name="min", **kwargs)

    def mean(self, *args, **kwargs):
        nv.validate_window_func("mean", args, kwargs)
        window_func = self._get_roll_func("roll_mean")
        return self._apply(window_func, name="mean", **kwargs)

    _shared_docs["median"] = dedent(
        """
    Calculate the %(name)s median.

    Parameters
    ----------
    **kwargs
        For compatibility with other %(name)s methods. Has no effect
        on the computed median.

    Returns
    -------
    Series or DataFrame
        Returned type is the same as the original object.

    See Also
    --------
    pandas.Series.%(name)s : Calling object with Series data.
    pandas.DataFrame.%(name)s : Calling object with DataFrames.
    pandas.Series.median : Equivalent method for Series.
    pandas.DataFrame.median : Equivalent method for DataFrame.

    Examples
    --------
    Compute the rolling median of a series with a window size of 3.

    >>> s = pd.Series([0, 1, 2, 3, 4])
    >>> s.rolling(3).median()
    0    NaN
    1    NaN
    2    1.0
    3    2.0
    4    3.0
    dtype: float64
    """
    )

    def median(self, **kwargs):
        window_func = self._get_roll_func("roll_median_c")
        # GH 32865. Move max window size calculation to
        # the median function implementation
        return self._apply(window_func, name="median", **kwargs)

    def std(self, ddof=1, *args, **kwargs):
        nv.validate_window_func("std", args, kwargs)
        kwargs.pop("require_min_periods", None)
        window_func = self._get_roll_func("roll_var")

        def zsqrt_func(values, begin, end, min_periods):
            return zsqrt(window_func(values, begin, end, min_periods, ddof=ddof))

        # ddof passed again for compat with groupby.rolling
        return self._apply(
            zsqrt_func,
            require_min_periods=1,
            name="std",
            ddof=ddof,
            **kwargs,
        )

    def var(self, ddof=1, *args, **kwargs):
        nv.validate_window_func("var", args, kwargs)
        kwargs.pop("require_min_periods", None)
        window_func = partial(self._get_roll_func("roll_var"), ddof=ddof)
        # ddof passed again for compat with groupby.rolling
        return self._apply(
            window_func,
            require_min_periods=1,
            name="var",
            ddof=ddof,
            **kwargs,
        )

    _shared_docs[
        "skew"
    ] = """
    Unbiased %(name)s skewness.

    Parameters
    ----------
    **kwargs
        Keyword arguments to be passed into func.
    """

    def skew(self, **kwargs):
        window_func = self._get_roll_func("roll_skew")
        kwargs.pop("require_min_periods", None)
        return self._apply(
            window_func,
            require_min_periods=3,
            name="skew",
            **kwargs,
        )

    _shared_docs["kurt"] = dedent(
        """
    Calculate unbiased %(name)s kurtosis.

    This function uses Fisher's definition of kurtosis without bias.

    Parameters
    ----------
    **kwargs
        Under Review.

    Returns
    -------
    Series or DataFrame
        Returned object type is determined by the caller of the %(name)s
        calculation.

    See Also
    --------
    pandas.Series.%(name)s : Calling object with Series data.
    pandas.DataFrame.%(name)s : Calling object with DataFrames.
    pandas.Series.kurt : Equivalent method for Series.
    pandas.DataFrame.kurt : Equivalent method for DataFrame.
    scipy.stats.skew : Third moment of a probability density.
    scipy.stats.kurtosis : Reference SciPy method.

    Notes
    -----
    A minimum of 4 periods is required for the %(name)s calculation.
    """
    )

    def kurt(self, **kwargs):
        window_func = self._get_roll_func("roll_kurt")
        kwargs.pop("require_min_periods", None)
        return self._apply(
            window_func,
            require_min_periods=4,
            name="kurt",
            **kwargs,
        )

    _shared_docs["quantile"] = dedent(
        """
    Calculate the %(name)s quantile.

    Parameters
    ----------
    quantile : float
        Quantile to compute. 0 <= quantile <= 1.
    interpolation : {'linear', 'lower', 'higher', 'midpoint', 'nearest'}
        This optional parameter specifies the interpolation method to use,
        when the desired quantile lies between two data points `i` and `j`:

            * linear: `i + (j - i) * fraction`, where `fraction` is the
              fractional part of the index surrounded by `i` and `j`.
            * lower: `i`.
            * higher: `j`.
            * nearest: `i` or `j` whichever is nearest.
            * midpoint: (`i` + `j`) / 2.
    **kwargs
        For compatibility with other %(name)s methods. Has no effect on
        the result.

    Returns
    -------
    Series or DataFrame
        Returned object type is determined by the caller of the %(name)s
        calculation.

    See Also
    --------
    pandas.Series.quantile : Computes value at the given quantile over all data
        in Series.
    pandas.DataFrame.quantile : Computes values at the given quantile over
        requested axis in DataFrame.

    Examples
    --------
    >>> s = pd.Series([1, 2, 3, 4])
    >>> s.rolling(2).quantile(.4, interpolation='lower')
    0    NaN
    1    1.0
    2    2.0
    3    3.0
    dtype: float64

    >>> s.rolling(2).quantile(.4, interpolation='midpoint')
    0    NaN
    1    1.5
    2    2.5
    3    3.5
    dtype: float64
    """
    )

    def quantile(self, quantile, interpolation="linear", **kwargs):
        if quantile == 1.0:
            window_func = self._get_roll_func("roll_max")
        elif quantile == 0.0:
            window_func = self._get_roll_func("roll_min")
        else:
            window_func = partial(
                self._get_roll_func("roll_quantile"),
                win=self._get_window(),
                quantile=quantile,
                interpolation=interpolation,
            )

        # Pass through for groupby.rolling
        kwargs["quantile"] = quantile
        kwargs["interpolation"] = interpolation
        return self._apply(window_func, name="quantile", **kwargs)

    _shared_docs[
        "cov"
    ] = """
        Calculate the %(name)s sample covariance.

        Parameters
        ----------
        other : Series, DataFrame, or ndarray, optional
            If not supplied then will default to self and produce pairwise
            output.
        pairwise : bool, default None
            If False then only matching columns between self and other will be
            used and the output will be a DataFrame.
            If True then all pairwise combinations will be calculated and the
            output will be a MultiIndexed DataFrame in the case of DataFrame
            inputs. In the case of missing elements, only complete pairwise
            observations will be used.
        ddof : int, default 1
            Delta Degrees of Freedom.  The divisor used in calculations
            is ``N - ddof``, where ``N`` represents the number of elements.
        **kwargs
            Keyword arguments to be passed into func.
    """

    def cov(self, other=None, pairwise=None, ddof=1, **kwargs):
        if other is None:
            other = self._selected_obj
            # only default unset
            pairwise = True if pairwise is None else pairwise
        other = self._shallow_copy(other)

        # GH 32865. We leverage rolling.mean, so we pass
        # to the rolling constructors the data used when constructing self:
        # window width, frequency data, or a BaseIndexer subclass
        if isinstance(self.window, BaseIndexer):
            window = self.window
        else:
            # GH 16058: offset window
            if self.is_freq_type:
                window = self.win_freq
            else:
                window = self._get_window(other)

        def _get_cov(X, Y):
            # GH #12373 : rolling functions error on float32 data
            # to avoid potential overflow, cast the data to float64
            X = X.astype("float64")
            Y = Y.astype("float64")
            mean = lambda x: x.rolling(
                window, self.min_periods, center=self.center
            ).mean(**kwargs)
            count = (
                (X + Y)
                .rolling(window=window, min_periods=0, center=self.center)
                .count(**kwargs)
            )
            bias_adj = count / (count - ddof)
            return (mean(X * Y) - mean(X) * mean(Y)) * bias_adj

        return flex_binary_moment(
            self._selected_obj, other._selected_obj, _get_cov, pairwise=bool(pairwise)
        )

    _shared_docs["corr"] = dedent(
        """
    Calculate %(name)s correlation.

    Parameters
    ----------
    other : Series, DataFrame, or ndarray, optional
        If not supplied then will default to self.
    pairwise : bool, default None
        Calculate pairwise combinations of columns within a
        DataFrame. If `other` is not specified, defaults to `True`,
        otherwise defaults to `False`.
        Not relevant for :class:`~pandas.Series`.
    **kwargs
        Unused.

    Returns
    -------
    Series or DataFrame
        Returned object type is determined by the caller of the
        %(name)s calculation.

    See Also
    --------
    pandas.Series.%(name)s : Calling object with Series data.
    pandas.DataFrame.%(name)s : Calling object with DataFrames.
    pandas.Series.corr : Equivalent method for Series.
    pandas.DataFrame.corr : Equivalent method for DataFrame.
    cov : Similar method to calculate covariance.
    numpy.corrcoef : NumPy Pearson's correlation calculation.

    Notes
    -----
    This function uses Pearson's definition of correlation
    (https://en.wikipedia.org/wiki/Pearson_correlation_coefficient).

    When `other` is not specified, the output will be self correlation (e.g.
    all 1's), except for :class:`~pandas.DataFrame` inputs with `pairwise`
    set to `True`.

    Function will return ``NaN`` for correlations of equal valued sequences;
    this is the result of a 0/0 division error.

    When `pairwise` is set to `False`, only matching columns between `self` and
    `other` will be used.

    When `pairwise` is set to `True`, the output will be a MultiIndex DataFrame
    with the original index on the first level, and the `other` DataFrame
    columns on the second level.

    In the case of missing elements, only complete pairwise observations
    will be used.

    Examples
    --------
    The below example shows a rolling calculation with a window size of
    four matching the equivalent function call using :meth:`numpy.corrcoef`.

    >>> v1 = [3, 3, 3, 5, 8]
    >>> v2 = [3, 4, 4, 4, 8]
    >>> # numpy returns a 2X2 array, the correlation coefficient
    >>> # is the number at entry [0][1]
    >>> print(f"{np.corrcoef(v1[:-1], v2[:-1])[0][1]:.6f}")
    0.333333
    >>> print(f"{np.corrcoef(v1[1:], v2[1:])[0][1]:.6f}")
    0.916949
    >>> s1 = pd.Series(v1)
    >>> s2 = pd.Series(v2)
    >>> s1.rolling(4).corr(s2)
    0         NaN
    1         NaN
    2         NaN
    3    0.333333
    4    0.916949
    dtype: float64

    The below example shows a similar rolling calculation on a
    DataFrame using the pairwise option.

    >>> matrix = np.array([[51., 35.], [49., 30.], [47., 32.],\
    [46., 31.], [50., 36.]])
    >>> print(np.corrcoef(matrix[:-1,0], matrix[:-1,1]).round(7))
    [[1.         0.6263001]
     [0.6263001  1.       ]]
    >>> print(np.corrcoef(matrix[1:,0], matrix[1:,1]).round(7))
    [[1.         0.5553681]
     [0.5553681  1.        ]]
    >>> df = pd.DataFrame(matrix, columns=['X','Y'])
    >>> df
          X     Y
    0  51.0  35.0
    1  49.0  30.0
    2  47.0  32.0
    3  46.0  31.0
    4  50.0  36.0
    >>> df.rolling(4).corr(pairwise=True)
                X         Y
    0 X       NaN       NaN
      Y       NaN       NaN
    1 X       NaN       NaN
      Y       NaN       NaN
    2 X       NaN       NaN
      Y       NaN       NaN
    3 X  1.000000  0.626300
      Y  0.626300  1.000000
    4 X  1.000000  0.555368
      Y  0.555368  1.000000
    """
    )

    def corr(self, other=None, pairwise=None, **kwargs):
        if other is None:
            other = self._selected_obj
            # only default unset
            pairwise = True if pairwise is None else pairwise
        other = self._shallow_copy(other)

        # GH 32865. We leverage rolling.cov and rolling.std here, so we pass
        # to the rolling constructors the data used when constructing self:
        # window width, frequency data, or a BaseIndexer subclass
        if isinstance(self.window, BaseIndexer):
            window = self.window
        else:
            window = self._get_window(other) if not self.is_freq_type else self.win_freq

        def _get_corr(a, b):
            a = a.rolling(
                window=window, min_periods=self.min_periods, center=self.center
            )
            b = b.rolling(
                window=window, min_periods=self.min_periods, center=self.center
            )

            return a.cov(b, **kwargs) / (a.std(**kwargs) * b.std(**kwargs))

        return flex_binary_moment(
            self._selected_obj, other._selected_obj, _get_corr, pairwise=bool(pairwise)
        )


class Rolling(RollingAndExpandingMixin):
    @cache_readonly
    def is_datetimelike(self) -> bool:
        return isinstance(
            self._on, (ABCDatetimeIndex, ABCTimedeltaIndex, ABCPeriodIndex)
        )

    @cache_readonly
    def _on(self) -> Index:
        if self.on is None:
            if self.axis == 0:
                return self.obj.index
            else:
                # i.e. self.axis == 1
                return self.obj.columns
        elif isinstance(self.on, Index):
            return self.on
        elif isinstance(self.obj, ABCDataFrame) and self.on in self.obj.columns:
            return Index(self.obj[self.on])
        else:
            raise ValueError(
                f"invalid on specified as {self.on}, "
                "must be a column (of DataFrame), an Index or None"
            )

    @property
    def _constructor(self):
        return Rolling

    def validate(self):
        super().validate()

        # we allow rolling on a datetimelike index
        if (self.obj.empty or self.is_datetimelike) and isinstance(
            self.window, (str, BaseOffset, timedelta)
        ):

            self._validate_monotonic()
            freq = self._validate_freq()

            # we don't allow center
            if self.center:
                raise NotImplementedError(
                    "center is not implemented for "
                    "datetimelike and offset based windows"
                )

            # this will raise ValueError on non-fixed freqs
            self.win_freq = self.window
            self.window = freq.nanos
            self.win_type = "freq"

            # min_periods must be an integer
            if self.min_periods is None:
                self.min_periods = 1

        elif isinstance(self.window, BaseIndexer):
            # Passed BaseIndexer subclass should handle all other rolling kwargs
            return
        elif not is_integer(self.window):
            raise ValueError("window must be an integer")
        elif self.window < 0:
            raise ValueError("window must be non-negative")

        if not self.is_datetimelike and self.closed is not None:
            raise ValueError(
                "closed only implemented for datetimelike and offset based windows"
            )

    def _validate_monotonic(self):
        """
        Validate monotonic (increasing or decreasing).
        """
        if not (self._on.is_monotonic_increasing or self._on.is_monotonic_decreasing):
            formatted = self.on
            if self.on is None:
                formatted = "index"
            raise ValueError(f"{formatted} must be monotonic")

    def _validate_freq(self):
        """
        Validate & return window frequency.
        """
        try:
            return to_offset(self.window)
        except (TypeError, ValueError) as err:
            raise ValueError(
                f"passed window {self.window} is not "
                "compatible with a datetimelike index"
            ) from err

    _agg_see_also_doc = dedent(
        """
    See Also
    --------
    pandas.Series.rolling : Calling object with Series data.
    pandas.DataFrame.rolling : Calling object with DataFrame data.
    """
    )

    _agg_examples_doc = dedent(
        """
    Examples
    --------
    >>> df = pd.DataFrame({"A": [1, 2, 3], "B": [4, 5, 6], "C": [7, 8, 9]})
    >>> df
       A  B  C
    0  1  4  7
    1  2  5  8
    2  3  6  9

    >>> df.rolling(2).sum()
         A     B     C
    0  NaN   NaN   NaN
    1  3.0   9.0  15.0
    2  5.0  11.0  17.0

    >>> df.rolling(2).agg({"A": "sum", "B": "min"})
         A    B
    0  NaN  NaN
    1  3.0  4.0
    2  5.0  5.0
    """
    )

    @doc(
        _shared_docs["aggregate"],
        see_also=_agg_see_also_doc,
        examples=_agg_examples_doc,
        klass="Series/Dataframe",
        axis="",
    )
    def aggregate(self, func, *args, **kwargs):
        return super().aggregate(func, *args, **kwargs)

    agg = aggregate

    @Substitution(name="rolling")
    @Appender(_shared_docs["count"])
    def count(self):
<<<<<<< HEAD

        # different impl for freq counting
        # GH 32865. Use a custom count function implementation
        # when using a BaseIndexer subclass as a window
        if self.is_freq_type or isinstance(self.window, BaseIndexer):
            window_func = self._get_roll_func("roll_count")
            return self._apply(window_func, name="count")

=======
        if self.min_periods is None:
            warnings.warn(
                (
                    "min_periods=None will default to the size of window "
                    "consistent with other methods in a future version. "
                    "Specify min_periods=0 instead."
                ),
                FutureWarning,
            )
            self.min_periods = 0
>>>>>>> 3e2f55d5
        return super().count()

    @Substitution(name="rolling")
    @Appender(_shared_docs["apply"])
    def apply(
        self, func, raw=False, engine=None, engine_kwargs=None, args=None, kwargs=None
    ):
        return super().apply(
            func,
            raw=raw,
            engine=engine,
            engine_kwargs=engine_kwargs,
            args=args,
            kwargs=kwargs,
        )

    @Substitution(name="rolling")
    @Appender(_shared_docs["sum"])
    def sum(self, *args, **kwargs):
        nv.validate_rolling_func("sum", args, kwargs)
        return super().sum(*args, **kwargs)

    @Substitution(name="rolling", func_name="max")
    @Appender(_doc_template)
    @Appender(_shared_docs["max"])
    def max(self, *args, **kwargs):
        nv.validate_rolling_func("max", args, kwargs)
        return super().max(*args, **kwargs)

    @Substitution(name="rolling")
    @Appender(_shared_docs["min"])
    def min(self, *args, **kwargs):
        nv.validate_rolling_func("min", args, kwargs)
        return super().min(*args, **kwargs)

    @Substitution(name="rolling")
    @Appender(_shared_docs["mean"])
    def mean(self, *args, **kwargs):
        nv.validate_rolling_func("mean", args, kwargs)
        return super().mean(*args, **kwargs)

    @Substitution(name="rolling")
    @Appender(_shared_docs["median"])
    def median(self, **kwargs):
        return super().median(**kwargs)

    @Substitution(name="rolling", versionadded="")
    @Appender(_shared_docs["std"])
    def std(self, ddof=1, *args, **kwargs):
        nv.validate_rolling_func("std", args, kwargs)
        return super().std(ddof=ddof, **kwargs)

    @Substitution(name="rolling", versionadded="")
    @Appender(_shared_docs["var"])
    def var(self, ddof=1, *args, **kwargs):
        nv.validate_rolling_func("var", args, kwargs)
        return super().var(ddof=ddof, **kwargs)

    @Substitution(name="rolling", func_name="skew")
    @Appender(_doc_template)
    @Appender(_shared_docs["skew"])
    def skew(self, **kwargs):
        return super().skew(**kwargs)

    _agg_doc = dedent(
        """
    Examples
    --------

    The example below will show a rolling calculation with a window size of
    four matching the equivalent function call using `scipy.stats`.

    >>> arr = [1, 2, 3, 4, 999]
    >>> import scipy.stats
    >>> print(f"{scipy.stats.kurtosis(arr[:-1], bias=False):.6f}")
    -1.200000
    >>> print(f"{scipy.stats.kurtosis(arr[1:], bias=False):.6f}")
    3.999946
    >>> s = pd.Series(arr)
    >>> s.rolling(4).kurt()
    0         NaN
    1         NaN
    2         NaN
    3   -1.200000
    4    3.999946
    dtype: float64
    """
    )

    @Appender(_agg_doc)
    @Substitution(name="rolling")
    @Appender(_shared_docs["kurt"])
    def kurt(self, **kwargs):
        return super().kurt(**kwargs)

    @Substitution(name="rolling")
    @Appender(_shared_docs["quantile"])
    def quantile(self, quantile, interpolation="linear", **kwargs):
        return super().quantile(
            quantile=quantile, interpolation=interpolation, **kwargs
        )

    @Substitution(name="rolling", func_name="cov")
    @Appender(_doc_template)
    @Appender(_shared_docs["cov"])
    def cov(self, other=None, pairwise=None, ddof=1, **kwargs):
        return super().cov(other=other, pairwise=pairwise, ddof=ddof, **kwargs)

    @Substitution(name="rolling")
    @Appender(_shared_docs["corr"])
    def corr(self, other=None, pairwise=None, **kwargs):
        return super().corr(other=other, pairwise=pairwise, **kwargs)


Rolling.__doc__ = Window.__doc__


class RollingGroupby(WindowGroupByMixin, Rolling):
    """
    Provide a rolling groupby implementation.
    """

    def _apply(
        self,
        func: Callable,
        require_min_periods: int = 0,
        floor: int = 1,
        is_weighted: bool = False,
        name: Optional[str] = None,
        use_numba_cache: bool = False,
        **kwargs,
    ):
        result = Rolling._apply(
            self,
            func,
            require_min_periods,
            floor,
            is_weighted,
            name,
            use_numba_cache,
            **kwargs,
        )
        # Cannot use _wrap_outputs because we calculate the result all at once
        # Compose MultiIndex result from grouping levels then rolling level
        # Aggregate the MultiIndex data as tuples then the level names
        grouped_object_index = self.obj.index
        grouped_index_name = [*grouped_object_index.names]
        groupby_keys = [grouping.name for grouping in self._groupby.grouper._groupings]
        result_index_names = groupby_keys + grouped_index_name

        result_index_data = []
        for key, values in self._groupby.grouper.indices.items():
            for value in values:
                data = [
                    *com.maybe_make_list(key),
                    *com.maybe_make_list(grouped_object_index[value]),
                ]
                result_index_data.append(tuple(data))

        result_index = MultiIndex.from_tuples(
            result_index_data, names=result_index_names
        )
        result.index = result_index
        return result

    @property
    def _constructor(self):
        return Rolling

    def _create_data(self, obj: FrameOrSeries) -> FrameOrSeries:
        """
        Split data into blocks & return conformed data.
        """
        # Ensure the object we're rolling over is monotonically sorted relative
        # to the groups
        # GH 36197
        if not obj.empty:
            groupby_order = np.concatenate(
                list(self._groupby.grouper.indices.values())
            ).astype(np.int64)
            obj = obj.take(groupby_order)
        return super()._create_data(obj)

    def _get_window_indexer(self, window: int) -> GroupbyRollingIndexer:
        """
        Return an indexer class that will compute the window start and end bounds

        Parameters
        ----------
        window : int
            window size for FixedWindowIndexer

        Returns
        -------
        GroupbyRollingIndexer
        """
        rolling_indexer: Type[BaseIndexer]
        indexer_kwargs: Optional[Dict] = None
        index_array = self.obj.index.asi8
        if isinstance(self.window, BaseIndexer):
            rolling_indexer = type(self.window)
            indexer_kwargs = self.window.__dict__
            assert isinstance(indexer_kwargs, dict)  # for mypy
            # We'll be using the index of each group later
            indexer_kwargs.pop("index_array", None)
        elif self.is_freq_type:
            rolling_indexer = VariableWindowIndexer
        else:
            rolling_indexer = FixedWindowIndexer
            index_array = None
        window_indexer = GroupbyRollingIndexer(
            index_array=index_array,
            window_size=window,
            groupby_indicies=self._groupby.indices,
            rolling_indexer=rolling_indexer,
            indexer_kwargs=indexer_kwargs,
        )
        return window_indexer

    def _gotitem(self, key, ndim, subset=None):
        # we are setting the index on the actual object
        # here so our index is carried thru to the selected obj
        # when we do the splitting for the groupby
        if self.on is not None:
            self.obj = self.obj.set_index(self._on)
            self.on = None
        return super()._gotitem(key, ndim, subset=subset)

    def _validate_monotonic(self):
        """
        Validate that on is monotonic;
        we don't care for groupby.rolling
        because we have already validated at a higher
        level.
        """
        pass<|MERGE_RESOLUTION|>--- conflicted
+++ resolved
@@ -1997,16 +1997,6 @@
     @Substitution(name="rolling")
     @Appender(_shared_docs["count"])
     def count(self):
-<<<<<<< HEAD
-
-        # different impl for freq counting
-        # GH 32865. Use a custom count function implementation
-        # when using a BaseIndexer subclass as a window
-        if self.is_freq_type or isinstance(self.window, BaseIndexer):
-            window_func = self._get_roll_func("roll_count")
-            return self._apply(window_func, name="count")
-
-=======
         if self.min_periods is None:
             warnings.warn(
                 (
@@ -2017,7 +2007,6 @@
                 FutureWarning,
             )
             self.min_periods = 0
->>>>>>> 3e2f55d5
         return super().count()
 
     @Substitution(name="rolling")
