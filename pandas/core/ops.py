--- conflicted
+++ resolved
@@ -991,52 +991,6 @@
    C   True    False
 """
 
-<<<<<<< HEAD
-_flex_doc_PANEL = """
-Return {desc} of series and other, element-wise (binary operator `{op_name}`).
-Equivalent to ``{equiv}``.
-
-Parameters
-----------
-other : DataFrame or Panel
-axis : {{items, major_axis, minor_axis}}
-    Axis to broadcast over
-
-Returns
--------
-Panel
-
-See Also
---------
-Panel.{reverse}
-"""
-
-
-_agg_doc_PANEL = """
-Wrapper method for {op_name}
-
-Parameters
-----------
-other : DataFrame or Panel
-axis : {{items, major_axis, minor_axis}}
-    Axis to broadcast over
-
-Returns
--------
-Panel
-"""
-
-_comp_doc_PANEL = """
-Wrapper for comparison method {name}
-
-Returns
--------
-Panel of bool
-    Result of the comparison.
-"""
-
-=======
->>>>>>> fe98ba82
 
 def _make_flex_doc(op_name, typ):
     """
@@ -2294,97 +2248,6 @@
 
 
 # -----------------------------------------------------------------------------
-<<<<<<< HEAD
-# Panel
-
-def _arith_method_PANEL(cls, op, special):
-    # work only for scalars
-    op_name = _get_op_name(op, special)
-
-    def f(self, other):
-        if not is_scalar(other):
-            raise ValueError('Simple arithmetic with {name} can only be '
-                             'done with scalar values'
-                             .format(name=self._constructor.__name__))
-
-        return self._combine(other, op)
-
-    f.__name__ = op_name
-    return f
-
-
-def _comp_method_PANEL(cls, op, special):
-    str_rep = _get_opstr(op, cls)
-    op_name = _get_op_name(op, special)
-
-    def na_op(x, y):
-        import pandas.core.computation.expressions as expressions
-
-        try:
-            result = expressions.evaluate(op, str_rep, x, y)
-        except TypeError:
-            result = mask_cmp_op(x, y, op, np.ndarray)
-        return result
-
-    @Appender(_comp_doc_PANEL.format(name=op_name))
-    def f(self, other, axis=None):
-        # Validate the axis parameter
-        if axis is not None:
-            self._get_axis_number(axis)
-
-        if isinstance(other, self._constructor):
-            return self._compare_constructor(other, na_op)
-        elif isinstance(other, (self._constructor_sliced, ABCDataFrame,
-                                ABCSeries)):
-            raise Exception("input needs alignment for this object [{object}]"
-                            .format(object=self._constructor))
-        else:
-            return self._combine_const(other, na_op)
-
-    f.__name__ = op_name
-
-    return f
-
-
-def _flex_method_PANEL(cls, op, special):
-    str_rep = _get_opstr(op, cls)
-    op_name = _get_op_name(op, special)
-    eval_kwargs = _gen_eval_kwargs(op_name)
-    fill_zeros = _gen_fill_zeros(op_name)
-
-    def na_op(x, y):
-        import pandas.core.computation.expressions as expressions
-
-        try:
-            result = expressions.evaluate(op, str_rep, x, y,
-                                          errors='raise',
-                                          **eval_kwargs)
-        except TypeError:
-            result = op(x, y)
-
-        # handles discrepancy between numpy and numexpr on division/mod
-        # by 0 though, given that these are generally (always?)
-        # non-scalars, I'm not sure whether it's worth it at the moment
-        result = missing.fill_zeros(result, x, y, op_name, fill_zeros)
-        return result
-
-    if op_name in _op_descriptions:
-        doc = _make_flex_doc(op_name, 'panel')
-    else:
-        # doc strings substitors
-        doc = _agg_doc_PANEL.format(op_name=op_name)
-
-    @Appender(doc)
-    def f(self, other, axis=0):
-        return self._combine(other, na_op, axis=axis)
-
-    f.__name__ = op_name
-    return f
-
-
-# -----------------------------------------------------------------------------
-=======
->>>>>>> fe98ba82
 # Sparse
 
 def _cast_sparse_series_op(left, right, opname):
