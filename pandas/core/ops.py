--- conflicted
+++ resolved
@@ -210,24 +210,13 @@
 
     if name in ['truediv', 'rtruediv']:
         kwargs['truediv'] = True
-<<<<<<< HEAD
 
     if name in ['ne']:
         kwargs['masker'] = True
-=======
-
-    if name in ['ne']:
-        kwargs['masker'] = True
 
     return kwargs
->>>>>>> 4708db09
-
-    return kwargs
-
-<<<<<<< HEAD
-
-=======
->>>>>>> 4708db09
+
+
 def _gen_fill_zeros(name):
     """
     Find the appropriate fill value to use when filling in undefined values
@@ -277,13 +266,8 @@
     else:
         # add, mul, ...
         return 'columns'
-<<<<<<< HEAD
-
-
-=======
-
-
->>>>>>> 4708db09
+
+
 def _get_opstr(op, cls):
     """
     Find the operation string, if any, to pass to numexpr for this
@@ -297,7 +281,6 @@
     Returns
     -------
     op_str : string or None
-<<<<<<< HEAD
     """
     # numexpr is available for non-sparse classes
     subtyp = getattr(cls, '_subtyp', '')
@@ -339,49 +322,6 @@
 
 def _get_op_name(op, special):
     """
-=======
-    """
-    # numexpr is available for non-sparse classes
-    subtyp = getattr(cls, '_subtyp', '')
-    use_numexpr = 'sparse' not in subtyp
-
-    if not use_numexpr:
-        # if we're not using numexpr, then don't pass a str_rep
-        return None
-
-    return {operator.add: '+',
-            radd: '+',
-            operator.mul: '*',
-            rmul: '*',
-            operator.sub: '-',
-            rsub: '-',
-            operator.truediv: '/',
-            rtruediv: '/',
-            operator.floordiv: '//',
-            rfloordiv: '//',
-            operator.mod: None,  # TODO: Why None for mod but '%' for rmod?
-            rmod: '%',
-            operator.pow: '**',
-            rpow: '**',
-            operator.eq: '==',
-            operator.ne: '!=',
-            operator.le: '<=',
-            operator.lt: '<',
-            operator.ge: '>=',
-            operator.gt: '>',
-            operator.and_: '&',
-            rand_: '&',
-            operator.or_: '|',
-            ror_: '|',
-            operator.xor: '^',
-            rxor: '^',
-            divmod: None,
-            rdivmod: None}[op]
-
-
-def _get_op_name(op, special):
-    """
->>>>>>> 4708db09
     Find the name to attach to this method according to conventions
     for special and non-special methods.
 
@@ -403,65 +343,6 @@
 # -----------------------------------------------------------------------------
 # Docstring Generation and Templates
 
-<<<<<<< HEAD
-_op_descriptions = {
-    'add': {'op': '+',
-            'desc': 'Addition',
-            'reverse': 'radd'},
-    'sub': {'op': '-',
-            'desc': 'Subtraction',
-            'reverse': 'rsub'},
-    'mul': {'op': '*',
-            'desc': 'Multiplication',
-            'reverse': 'rmul'},
-    'mod': {'op': '%',
-            'desc': 'Modulo',
-            'reverse': 'rmod'},
-    'pow': {'op': '**',
-            'desc': 'Exponential power',
-            'reverse': 'rpow'},
-    'truediv': {'op': '/',
-                'desc': 'Floating division',
-                'reverse': 'rtruediv'},
-    'floordiv': {'op': '//',
-                 'desc': 'Integer division',
-                 'reverse': 'rfloordiv'},
-    'divmod': {'op': 'divmod',
-               'desc': 'Integer division and modulo',
-               'reverse': None},
-
-    'eq': {'op': '==',
-                 'desc': 'Equal to',
-                 'reverse': None},
-    'ne': {'op': '!=',
-                 'desc': 'Not equal to',
-                 'reverse': None},
-    'lt': {'op': '<',
-                 'desc': 'Less than',
-                 'reverse': None},
-    'le': {'op': '<=',
-                 'desc': 'Less than or equal to',
-                 'reverse': None},
-    'gt': {'op': '>',
-                 'desc': 'Greater than',
-                 'reverse': None},
-    'ge': {'op': '>=',
-                 'desc': 'Greater than or equal to',
-                 'reverse': None}}
-
-_op_names = list(_op_descriptions.keys())
-for key in _op_names:
-    _op_descriptions[key]['reversed'] = False
-    reverse_op = _op_descriptions[key]['reverse']
-    if reverse_op is not None:
-        _op_descriptions[reverse_op] = _op_descriptions[key].copy()
-        _op_descriptions[reverse_op]['reversed'] = True
-        _op_descriptions[reverse_op]['reverse'] = key
-
-_flex_doc_SERIES = """
-{desc} of series and other, element-wise (binary operator `{op_name}`).
-
-=======
 _add_example_FRAME = """
 >>> a = pd.DataFrame([1, 1, 1, np.nan], index=['a', 'b', 'c', 'd'],
                      columns=['one'])
@@ -562,7 +443,6 @@
 _flex_doc_SERIES = """
 {desc} of series and other, element-wise (binary operator `{op_name}`).
 
->>>>>>> 4708db09
 Equivalent to ``{equiv}``, but with support to substitute a fill_value for
 missing data in one of the inputs.
 
@@ -632,7 +512,6 @@
 Notes
 -----
 Mismatched indices will be unioned together
-<<<<<<< HEAD
 
 Returns
 -------
@@ -696,108 +575,13 @@
 
 Examples
 --------
->>> a = pd.DataFrame([1, 1, 1, np.nan], index=['a', 'b', 'c', 'd'],
-                     columns=['one'])
->>> a
-   one
-a  1.0
-b  1.0
-c  1.0
-d  NaN
->>> b = pd.DataFrame(dict(one=[1, np.nan, 1, np.nan],
-                          two=[np.nan, 2, np.nan, 2]),
-                     index=['a', 'b', 'd', 'e'])
->>> b
-   one  two
-a  1.0  NaN
-b  NaN  2.0
-d  1.0  NaN
-e  NaN  2.0
->>> a.add(b, fill_value=0)
-   one  two
-a  2.0  NaN
-b  1.0  2.0
-c  1.0  NaN
-d  1.0  NaN
-e  NaN  2.0
+{df_examples}
 
 See also
 --------
 DataFrame.{reverse}
 """
 
-=======
-
-Returns
--------
-result : DataFrame
-
-Examples
---------
->>> a = pd.DataFrame([1, 1, 1, np.nan], index=['a', 'b', 'c', 'd'],
-                     columns=['one'])
->>> a
-   one
-a  1.0
-b  1.0
-c  1.0
-d  NaN
->>> b = pd.DataFrame(dict(one=[1, np.nan, 1, np.nan],
-                          two=[np.nan, 2, np.nan, 2]),
-                     index=['a', 'b', 'd', 'e'])
->>> b
-   one  two
-a  1.0  NaN
-b  NaN  2.0
-d  1.0  NaN
-e  NaN  2.0
->>> a.add(b, fill_value=0)
-   one  two
-a  2.0  NaN
-b  1.0  2.0
-c  1.0  NaN
-d  1.0  NaN
-e  NaN  2.0
-"""
-
-_flex_doc_FRAME = """
-{desc} of dataframe and other, element-wise (binary operator `{op_name}`).
-
-Equivalent to ``{equiv}``, but with support to substitute a fill_value for
-missing data in one of the inputs.
-
-Parameters
-----------
-other : Series, DataFrame, or constant
-axis : {{0, 1, 'index', 'columns'}}
-    For Series input, axis to match Series index on
-fill_value : None or float value, default None
-    Fill existing missing (NaN) values, and any new element needed for
-    successful DataFrame alignment, with this value before computation.
-    If data in both corresponding DataFrame locations is missing
-    the result will be missing
-level : int or name
-    Broadcast across a level, matching Index values on the
-    passed MultiIndex level
-
-Notes
------
-Mismatched indices will be unioned together
-
-Returns
--------
-result : DataFrame
-
-Examples
---------
-{df_examples}
-
-See also
---------
-DataFrame.{reverse}
-"""
-
->>>>>>> 4708db09
 _flex_doc_PANEL = """
 {desc} of series and other, element-wise (binary operator `{op_name}`).
 Equivalent to ``{equiv}``.
@@ -858,16 +642,6 @@
 
     if typ == 'series':
         base_doc = _flex_doc_SERIES
-<<<<<<< HEAD
-    elif typ == 'dataframe':
-        base_doc = _flex_doc_FRAME
-    elif typ == 'panel':
-        base_doc = _flex_doc_PANEL
-    else:
-        raise AssertionError('Invalid typ argument.')
-    doc = base_doc.format(desc=op_desc['desc'], op_name=op_name,
-                          equiv=equiv, reverse=op_desc['reverse'])
-=======
         doc = base_doc.format(desc=op_desc['desc'], op_name=op_name,
                               equiv=equiv, reverse=op_desc['reverse'])
     elif typ == 'dataframe':
@@ -881,7 +655,6 @@
                               equiv=equiv, reverse=op_desc['reverse'])
     else:
         raise AssertionError('Invalid typ argument.')
->>>>>>> 4708db09
     return doc
 
 
@@ -949,7 +722,6 @@
     else:
         mask = notna(xrav)
         result[mask] = op(np.array(list(xrav[mask])), y)
-<<<<<<< HEAD
 
     if op == operator.ne:  # pragma: no cover
         np.putmask(result, ~mask, True)
@@ -1130,188 +902,6 @@
 
         return f
 
-=======
-
-    if op == operator.ne:  # pragma: no cover
-        np.putmask(result, ~mask, True)
-    else:
-        np.putmask(result, ~mask, False)
-    result = result.reshape(x.shape)
-    return result
-
-
-# -----------------------------------------------------------------------------
-# Functions that add arithmetic methods to objects, given arithmetic factory
-# methods
-
-def _get_method_wrappers(cls):
-    """
-    Find the appropriate operation-wrappers to use when defining flex/special
-    arithmetic, boolean, and comparison operations with the given class.
-
-    Parameters
-    ----------
-    cls : class
-
-    Returns
-    -------
-    arith_flex : function or None
-    comp_flex : function or None
-    arith_special : function
-    comp_special : function
-    bool_special : function
-
-    Notes
-    -----
-    None is only returned for SparseArray
-    """
-    if issubclass(cls, ABCSparseSeries):
-        # Be sure to catch this before ABCSeries and ABCSparseArray,
-        # as they will both come see SparseSeries as a subclass
-        arith_flex = _flex_method_SERIES
-        comp_flex = _flex_method_SERIES
-        arith_special = _arith_method_SPARSE_SERIES
-        comp_special = _arith_method_SPARSE_SERIES
-        bool_special = _bool_method_SERIES
-        # TODO: I don't think the functions defined by bool_method are tested
-    elif issubclass(cls, ABCSeries):
-        # Just Series; SparseSeries is caught above
-        arith_flex = _flex_method_SERIES
-        comp_flex = _flex_method_SERIES
-        arith_special = _arith_method_SERIES
-        comp_special = _comp_method_SERIES
-        bool_special = _bool_method_SERIES
-    elif issubclass(cls, ABCSparseArray):
-        arith_flex = None
-        comp_flex = None
-        arith_special = _arith_method_SPARSE_ARRAY
-        comp_special = _arith_method_SPARSE_ARRAY
-        bool_special = _arith_method_SPARSE_ARRAY
-    elif issubclass(cls, ABCPanel):
-        arith_flex = _flex_method_PANEL
-        comp_flex = _comp_method_PANEL
-        arith_special = _arith_method_PANEL
-        comp_special = _comp_method_PANEL
-        bool_special = _arith_method_PANEL
-    elif issubclass(cls, ABCDataFrame):
-        # Same for DataFrame and SparseDataFrame
-        arith_flex = _arith_method_FRAME
-        comp_flex = _flex_comp_method_FRAME
-        arith_special = _arith_method_FRAME
-        comp_special = _comp_method_FRAME
-        bool_special = _arith_method_FRAME
-    return arith_flex, comp_flex, arith_special, comp_special, bool_special
-
-
-def _create_methods(cls, arith_method, comp_method, bool_method,
-                    special=False):
-    # creates actual methods based upon arithmetic, comp and bool method
-    # constructors.
-
-    have_divmod = issubclass(cls, ABCSeries)
-    # divmod is available for Series and SparseSeries
-
-    # yapf: disable
-    new_methods = dict(
-        add=arith_method(cls, operator.add, special),
-        radd=arith_method(cls, radd, special),
-        sub=arith_method(cls, operator.sub, special),
-        mul=arith_method(cls, operator.mul, special),
-        truediv=arith_method(cls, operator.truediv, special),
-        floordiv=arith_method(cls, operator.floordiv, special),
-        # Causes a floating point exception in the tests when numexpr enabled,
-        # so for now no speedup
-        mod=arith_method(cls, operator.mod, special),
-        pow=arith_method(cls, operator.pow, special),
-        # not entirely sure why this is necessary, but previously was included
-        # so it's here to maintain compatibility
-        rmul=arith_method(cls, rmul, special),
-        rsub=arith_method(cls, rsub, special),
-        rtruediv=arith_method(cls, rtruediv, special),
-        rfloordiv=arith_method(cls, rfloordiv, special),
-        rpow=arith_method(cls, rpow, special),
-        rmod=arith_method(cls, rmod, special))
-    # yapf: enable
-    new_methods['div'] = new_methods['truediv']
-    new_methods['rdiv'] = new_methods['rtruediv']
-    if have_divmod:
-        # divmod doesn't have an op that is supported by numexpr
-        new_methods['divmod'] = arith_method(cls, divmod, special)
-
-    new_methods.update(dict(
-        eq=comp_method(cls, operator.eq, special),
-        ne=comp_method(cls, operator.ne, special),
-        lt=comp_method(cls, operator.lt, special),
-        gt=comp_method(cls, operator.gt, special),
-        le=comp_method(cls, operator.le, special),
-        ge=comp_method(cls, operator.ge, special)))
-
-    if bool_method:
-        new_methods.update(
-            dict(and_=bool_method(cls, operator.and_, special),
-                 or_=bool_method(cls, operator.or_, special),
-                 # For some reason ``^`` wasn't used in original.
-                 xor=bool_method(cls, operator.xor, special),
-                 rand_=bool_method(cls, rand_, special),
-                 ror_=bool_method(cls, ror_, special),
-                 rxor=bool_method(cls, rxor, special)))
-
-    if special:
-        dunderize = lambda x: '__{name}__'.format(name=x.strip('_'))
-    else:
-        dunderize = lambda x: x
-    new_methods = {dunderize(k): v for k, v in new_methods.items()}
-    return new_methods
-
-
-def add_methods(cls, new_methods):
-    for name, method in new_methods.items():
-        # For most methods, if we find that the class already has a method
-        # of the same name, it is OK to over-write it.  The exception is
-        # inplace methods (__iadd__, __isub__, ...) for SparseArray, which
-        # retain the np.ndarray versions.
-        force = not (issubclass(cls, ABCSparseArray) and
-                     name.startswith('__i'))
-        if force or name not in cls.__dict__:
-            bind_method(cls, name, method)
-
-
-# ----------------------------------------------------------------------
-# Arithmetic
-def add_special_arithmetic_methods(cls):
-    """
-    Adds the full suite of special arithmetic methods (``__add__``,
-    ``__sub__``, etc.) to the class.
-
-    Parameters
-    ----------
-    cls : class
-        special methods will be defined and pinned to this class
-    """
-    _, _, arith_method, comp_method, bool_method = _get_method_wrappers(cls)
-    new_methods = _create_methods(cls, arith_method, comp_method, bool_method,
-                                  special=True)
-    # inplace operators (I feel like these should get passed an `inplace=True`
-    # or just be removed
-
-    def _wrap_inplace_method(method):
-        """
-        return an inplace wrapper for this method
-        """
-
-        def f(self, other):
-            result = method(self, other)
-
-            # this makes sure that we are aligned like the input
-            # we are updating inplace so we want to ignore is_copy
-            self._update_inplace(result.reindex_like(self, copy=False)._data,
-                                 verify_is_copy=False)
-
-            return self
-
-        return f
-
->>>>>>> 4708db09
     new_methods.update(
         dict(__iadd__=_wrap_inplace_method(new_methods["__add__"]),
              __isub__=_wrap_inplace_method(new_methods["__sub__"]),
