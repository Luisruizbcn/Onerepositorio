--- conflicted
+++ resolved
@@ -228,12 +228,8 @@
     htable : HashTable subclass
     values : ndarray
     """
-<<<<<<< HEAD
-    values, dtype = _ensure_data(values)
+    values, _ = _ensure_data(values)
     ndtype = values.dtype.name
-=======
-    values, _, ndtype = _ensure_data(values)
->>>>>>> 6c0e09f1
 
     if ndtype == "object":
 
@@ -277,44 +273,6 @@
 # --------------- #
 
 
-<<<<<<< HEAD
-def match(to_match, values, na_sentinel=-1):
-    """
-    Compute locations of to_match into values
-
-    Parameters
-    ----------
-    to_match : array-like
-        values to find positions of
-    values : array-like
-        Unique set of values
-    na_sentinel : int, default -1
-        Value to mark "not found"
-
-    Returns
-    -------
-    match : ndarray of integers
-    """
-    values = com.asarray_tuplesafe(values)
-    htable, values, dtype = _get_hashtable_algo(values)
-    to_match, _ = _ensure_data(to_match, dtype)
-    table = htable(min(len(to_match), 1000000))
-    table.map_locations(values)
-    result = table.lookup(to_match)
-
-    if na_sentinel != -1:
-        # replace but return a numpy array
-        # use a Series because it handles dtype conversions properly
-        from pandas import Series
-
-        result = Series(result.ravel()).replace(-1, na_sentinel)
-        result = result.values.reshape(result.shape)
-
-    return result
-
-
-=======
->>>>>>> 6c0e09f1
 def unique(values):
     """
     Hash table-based unique. Uniques are returned in order
