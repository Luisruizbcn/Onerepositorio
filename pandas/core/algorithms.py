--- conflicted
+++ resolved
@@ -466,24 +466,10 @@
     elif needs_i8_conversion(values.dtype):
         return isin(comps, values.astype(object))
 
-<<<<<<< HEAD
-    comps, dtype = _ensure_data(comps)
-    if is_numeric_dtype(comps):
-        try:
-            # Try finding a dtype which would not change our values
-            values, _ = maybe_upcast(values, dtype=dtype)
-            dtype = values.dtype
-        except (ValueError, TypeError):
-            pass
-    values, _ = _ensure_data(values, dtype=dtype)
-
-    f = htable.ismember_object
-=======
     elif is_extension_array_dtype(comps.dtype) or is_extension_array_dtype(
         values.dtype
     ):
         return isin(np.asarray(comps), np.asarray(values))
->>>>>>> 22dbef1c
 
     # GH16012
     # Ensure np.in1d doesn't get object types or it *may* throw an exception
@@ -496,25 +482,6 @@
             f = lambda c, v: np.logical_or(np.in1d(c, v), np.isnan(c))
         else:
             f = np.in1d
-<<<<<<< HEAD
-    elif is_integer_dtype(comps.dtype) and is_integer_dtype(values):
-        try:
-            values = values.astype("int64", copy=False)
-            comps = comps.astype("int64", copy=False)
-            f = htable.ismember_int64
-        except (TypeError, ValueError, OverflowError):
-            values = values.astype(object)
-            comps = comps.astype(object)
-
-    elif is_numeric_dtype(comps.dtype) or is_numeric_dtype(values):
-        try:
-            values = values.astype("float64", copy=False)
-            comps = comps.astype("float64", copy=False)
-            f = htable.ismember_float64
-        except (TypeError, ValueError):
-            values = values.astype(object)
-            comps = comps.astype(object)
-=======
 
     else:
         common = np.find_common_type([values.dtype, comps.dtype], [])
@@ -524,7 +491,6 @@
         if name == "bool":
             name = "uint8"
         f = getattr(htable, f"ismember_{name}")
->>>>>>> 22dbef1c
 
     return f(comps, values)
 
