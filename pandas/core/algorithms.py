--- conflicted
+++ resolved
@@ -1537,11 +1537,7 @@
         Input array. If `sorter` is None, then it must be sorted in
         ascending order, otherwise `sorter` must be an array of indices
         that sort it.
-<<<<<<< HEAD
-    value : array_like or single value
-=======
-    value : array-like
->>>>>>> 5675cd8a
+    value : array-like or single value
         Values to insert into `arr`.
     side : {'left', 'right'}, optional
         If 'left', the index of the first suitable location found is given.
