"""
Generic data algorithms. This module is experimental at the moment and not
intended for public consumption
"""
from __future__ import annotations

import operator
from textwrap import dedent
from typing import TYPE_CHECKING, Dict, Optional, Tuple, Union, cast
from warnings import catch_warnings, simplefilter, warn

import numpy as np

from pandas._libs import Timestamp, algos, hashtable as htable, iNaT, lib
from pandas._typing import AnyArrayLike, ArrayLike, DtypeObj, FrameOrSeriesUnion
from pandas.util._decorators import doc

from pandas.core.dtypes.cast import (
    construct_1d_object_array_from_listlike,
    infer_dtype_from_array,
    maybe_promote,
)
from pandas.core.dtypes.common import (
    ensure_float64,
    ensure_int64,
    ensure_object,
    ensure_platform_int,
    ensure_uint64,
    is_array_like,
    is_bool_dtype,
    is_categorical_dtype,
    is_complex_dtype,
    is_datetime64_dtype,
    is_datetime64_ns_dtype,
    is_extension_array_dtype,
    is_float_dtype,
    is_integer,
    is_integer_dtype,
    is_interval_dtype,
    is_list_like,
    is_numeric_dtype,
    is_object_dtype,
    is_period_dtype,
    is_scalar,
    is_signed_integer_dtype,
    is_timedelta64_dtype,
    is_unsigned_integer_dtype,
    needs_i8_conversion,
    pandas_dtype,
)
from pandas.core.dtypes.generic import (
    ABCDatetimeArray,
    ABCExtensionArray,
    ABCIndex,
    ABCMultiIndex,
    ABCRangeIndex,
    ABCSeries,
    ABCTimedeltaArray,
)
from pandas.core.dtypes.missing import isna, na_value_for_dtype

from pandas.core.construction import array, extract_array
from pandas.core.indexers import validate_indices

if TYPE_CHECKING:
    from pandas import Categorical, DataFrame, Index, Series
<<<<<<< HEAD
    from pandas.core.arrays import IntervalArray
=======
    from pandas.core.arrays import DatetimeArray, TimedeltaArray
>>>>>>> 36c4d5cc

_shared_docs: Dict[str, str] = {}


# --------------- #
# dtype access    #
# --------------- #
def _ensure_data(
    values: ArrayLike, dtype: Optional[DtypeObj] = None
) -> Tuple[np.ndarray, DtypeObj]:
    """
    routine to ensure that our data is of the correct
    input dtype for lower-level routines

    This will coerce:
    - ints -> int64
    - uint -> uint64
    - bool -> uint64 (TODO this should be uint8)
    - datetimelike -> i8
    - datetime64tz -> i8 (in local tz)
    - categorical -> codes

    Parameters
    ----------
    values : array-like
    dtype : pandas_dtype, optional
        coerce to this dtype

    Returns
    -------
    values : ndarray
    pandas_dtype : np.dtype or ExtensionDtype
    """

    if dtype is not None:
        # We only have non-None dtype when called from `isin`, and
        #  both Datetimelike and Categorical dispatch before getting here.
        assert not needs_i8_conversion(dtype)
        assert not is_categorical_dtype(dtype)

    if not isinstance(values, ABCMultiIndex):
        # extract_array would raise
        values = extract_array(values, extract_numpy=True)

    # we check some simple dtypes first
    if is_object_dtype(dtype):
        return ensure_object(np.asarray(values)), np.dtype("object")
    elif is_object_dtype(values) and dtype is None:
        return ensure_object(np.asarray(values)), np.dtype("object")

    try:
        if is_bool_dtype(values) or is_bool_dtype(dtype):
            # we are actually coercing to uint64
            # until our algos support uint8 directly (see TODO)
            return np.asarray(values).astype("uint64"), np.dtype("bool")
        elif is_signed_integer_dtype(values) or is_signed_integer_dtype(dtype):
            return ensure_int64(values), np.dtype("int64")
        elif is_unsigned_integer_dtype(values) or is_unsigned_integer_dtype(dtype):
            return ensure_uint64(values), np.dtype("uint64")
        elif is_float_dtype(values) or is_float_dtype(dtype):
            return ensure_float64(values), np.dtype("float64")
        elif is_complex_dtype(values) or is_complex_dtype(dtype):

            # ignore the fact that we are casting to float
            # which discards complex parts
            with catch_warnings():
                simplefilter("ignore", np.ComplexWarning)
                values = ensure_float64(values)
            return values, np.dtype("float64")

    except (TypeError, ValueError, OverflowError):
        # if we are trying to coerce to a dtype
        # and it is incompatible this will fall through to here
        return ensure_object(values), np.dtype("object")

    # datetimelike
    if needs_i8_conversion(values.dtype) or needs_i8_conversion(dtype):
        if is_period_dtype(values.dtype) or is_period_dtype(dtype):
            from pandas import PeriodIndex

            values = PeriodIndex(values)._data
            dtype = values.dtype
        elif is_timedelta64_dtype(values.dtype) or is_timedelta64_dtype(dtype):
            from pandas import TimedeltaIndex

            values = TimedeltaIndex(values)._data
            dtype = values.dtype
        else:
            # Datetime
            if values.ndim > 1 and is_datetime64_ns_dtype(values.dtype):
                # Avoid calling the DatetimeIndex constructor as it is 1D only
                # Note: this is reached by DataFrame.rank calls GH#27027
                # TODO(EA2D): special case not needed with 2D EAs
                asi8 = values.view("i8")
                dtype = values.dtype
                return asi8, dtype

            from pandas import DatetimeIndex

            values = DatetimeIndex(values)._data
            dtype = values.dtype

        return values.asi8, dtype

    elif is_categorical_dtype(values.dtype) and (
        is_categorical_dtype(dtype) or dtype is None
    ):
        values = cast("Categorical", values)
        values = values.codes
        dtype = pandas_dtype("category")

        # we are actually coercing to int64
        # until our algos support int* directly (not all do)
        values = ensure_int64(values)

        return values, dtype

    # we have failed, return object
    values = np.asarray(values, dtype=object)
    return ensure_object(values), np.dtype("object")


def _reconstruct_data(
    values: ArrayLike, dtype: DtypeObj, original: AnyArrayLike
) -> ArrayLike:
    """
    reverse of _ensure_data

    Parameters
    ----------
    values : np.ndarray or ExtensionArray
    dtype : np.ndtype or ExtensionDtype
    original : AnyArrayLike

    Returns
    -------
    ExtensionArray or np.ndarray
    """
    if isinstance(values, ABCExtensionArray) and values.dtype == dtype:
        # Catch DatetimeArray/TimedeltaArray
        return values

    if is_extension_array_dtype(dtype):
        cls = dtype.construct_array_type()
        if isinstance(values, cls) and values.dtype == dtype:
            return values

        values = cls._from_sequence(values)
    elif is_bool_dtype(dtype):
        values = values.astype(dtype, copy=False)

        # we only support object dtypes bool Index
        if isinstance(original, ABCIndex):
            values = values.astype(object, copy=False)
    elif dtype is not None:
        if is_datetime64_dtype(dtype):
            dtype = "datetime64[ns]"
        elif is_timedelta64_dtype(dtype):
            dtype = "timedelta64[ns]"

        values = values.astype(dtype, copy=False)

    return values


def _ensure_arraylike(values):
    """
    ensure that we are arraylike if not already
    """
    if not is_array_like(values):
        inferred = lib.infer_dtype(values, skipna=False)
        if inferred in ["mixed", "string", "mixed-integer"]:
            # "mixed-integer" to ensure we do not cast ["ss", 42] to str GH#22160
            if isinstance(values, tuple):
                values = list(values)
            values = construct_1d_object_array_from_listlike(values)
        else:
            values = np.asarray(values)
    return values


_hashtables = {
    "float64": htable.Float64HashTable,
    "uint64": htable.UInt64HashTable,
    "int64": htable.Int64HashTable,
    "string": htable.StringHashTable,
    "object": htable.PyObjectHashTable,
}


def _get_hashtable_algo(values: np.ndarray):
    """
    Parameters
    ----------
    values : np.ndarray

    Returns
    -------
    htable : HashTable subclass
    values : ndarray
    """
    values, _ = _ensure_data(values)

    ndtype = _check_object_for_strings(values)
    htable = _hashtables[ndtype]
    return htable, values


def _get_values_for_rank(values: ArrayLike):
    if is_categorical_dtype(values):
        values = cast("Categorical", values)._values_for_rank()

    values, _ = _ensure_data(values)
    return values


def get_data_algo(values: ArrayLike):
    values = _get_values_for_rank(values)

    ndtype = _check_object_for_strings(values)
    htable = _hashtables.get(ndtype, _hashtables["object"])

    return htable, values


def _check_object_for_strings(values) -> str:
    """
    Check if we can use string hashtable instead of object hashtable.

    Parameters
    ----------
    values : ndarray

    Returns
    -------
    str
    """
    ndtype = values.dtype.name
    if ndtype == "object":

        # it's cheaper to use a String Hash Table than Object; we infer
        # including nulls because that is the only difference between
        # StringHashTable and ObjectHashtable
        if lib.infer_dtype(values, skipna=False) in ["string"]:
            ndtype = "string"
    return ndtype


# --------------- #
# top-level algos #
# --------------- #


def unique(values):
    """
    Hash table-based unique. Uniques are returned in order
    of appearance. This does NOT sort.

    Significantly faster than numpy.unique. Includes NA values.

    Parameters
    ----------
    values : 1d array-like

    Returns
    -------
    numpy.ndarray or ExtensionArray

        The return can be:

        * Index : when the input is an Index
        * Categorical : when the input is a Categorical dtype
        * ndarray : when the input is a Series/ndarray

        Return numpy.ndarray or ExtensionArray.

    See Also
    --------
    Index.unique : Return unique values from an Index.
    Series.unique : Return unique values of Series object.

    Examples
    --------
    >>> pd.unique(pd.Series([2, 1, 3, 3]))
    array([2, 1, 3])

    >>> pd.unique(pd.Series([2] + [1] * 5))
    array([2, 1])

    >>> pd.unique(pd.Series([pd.Timestamp('20160101'),
    ...                     pd.Timestamp('20160101')]))
    array(['2016-01-01T00:00:00.000000000'], dtype='datetime64[ns]')

    >>> pd.unique(pd.Series([pd.Timestamp('20160101', tz='US/Eastern'),
    ...                      pd.Timestamp('20160101', tz='US/Eastern')]))
    array([Timestamp('2016-01-01 00:00:00-0500', tz='US/Eastern')],
          dtype=object)

    >>> pd.unique(pd.Index([pd.Timestamp('20160101', tz='US/Eastern'),
    ...                     pd.Timestamp('20160101', tz='US/Eastern')]))
    DatetimeIndex(['2016-01-01 00:00:00-05:00'],
    ...           dtype='datetime64[ns, US/Eastern]', freq=None)

    >>> pd.unique(list('baabc'))
    array(['b', 'a', 'c'], dtype=object)

    An unordered Categorical will return categories in the
    order of appearance.

    >>> pd.unique(pd.Series(pd.Categorical(list('baabc'))))
    [b, a, c]
    Categories (3, object): [b, a, c]

    >>> pd.unique(pd.Series(pd.Categorical(list('baabc'),
    ...                                    categories=list('abc'))))
    [b, a, c]
    Categories (3, object): [b, a, c]

    An ordered Categorical preserves the category ordering.

    >>> pd.unique(pd.Series(pd.Categorical(list('baabc'),
    ...                                    categories=list('abc'),
    ...                                    ordered=True)))
    [b, a, c]
    Categories (3, object): [a < b < c]

    An array of tuples

    >>> pd.unique([('a', 'b'), ('b', 'a'), ('a', 'c'), ('b', 'a')])
    array([('a', 'b'), ('b', 'a'), ('a', 'c')], dtype=object)
    """
    values = _ensure_arraylike(values)

    if is_extension_array_dtype(values):
        # Dispatch to extension dtype's unique.
        return values.unique()

    original = values
    htable, values = _get_hashtable_algo(values)

    table = htable(len(values))
    uniques = table.unique(values)
    uniques = _reconstruct_data(uniques, original.dtype, original)
    return uniques


unique1d = unique


def isin(comps: AnyArrayLike, values: AnyArrayLike) -> np.ndarray:
    """
    Compute the isin boolean array.

    Parameters
    ----------
    comps : array-like
    values : array-like

    Returns
    -------
    ndarray[bool]
        Same length as `comps`.
    """
    if not is_list_like(comps):
        raise TypeError(
            "only list-like objects are allowed to be passed "
            f"to isin(), you passed a [{type(comps).__name__}]"
        )
    if not is_list_like(values):
        raise TypeError(
            "only list-like objects are allowed to be passed "
            f"to isin(), you passed a [{type(values).__name__}]"
        )

    if not isinstance(values, (ABCIndex, ABCSeries, ABCExtensionArray, np.ndarray)):
        values = _ensure_arraylike(list(values))
    elif isinstance(values, ABCMultiIndex):
        # Avoid raising in extract_array
        values = np.array(values)
    else:
        values = extract_array(values, extract_numpy=True)

    comps = _ensure_arraylike(comps)
    comps = extract_array(comps, extract_numpy=True)
    if is_categorical_dtype(comps.dtype):
        # TODO(extension)
        # handle categoricals
        return cast("Categorical", comps).isin(values)

    elif is_interval_dtype(comps.dtype):
        return cast("IntervalArray", comps).isin(values)

    elif needs_i8_conversion(comps.dtype):
        # Dispatch to DatetimeLikeArrayMixin.isin
        return array(comps).isin(values)
    elif needs_i8_conversion(values.dtype) and not is_object_dtype(comps.dtype):
        # e.g. comps are integers and values are datetime64s
        return np.zeros(comps.shape, dtype=bool)
        # TODO: not quite right ... Sparse/Categorical
    elif needs_i8_conversion(values.dtype):
        return isin(comps, values.astype(object))

    elif is_extension_array_dtype(comps.dtype) or is_extension_array_dtype(
        values.dtype
    ):
        return isin(np.asarray(comps), np.asarray(values))

    # GH16012
    # Ensure np.in1d doesn't get object types or it *may* throw an exception
    # Albeit hashmap has O(1) look-up (vs. O(logn) in sorted array),
    # in1d is faster for small sizes
    if len(comps) > 1_000_000 and len(values) <= 26 and not is_object_dtype(comps):
        # If the values include nan we need to check for nan explicitly
        # since np.nan it not equal to np.nan
        if isna(values).any():
            f = lambda c, v: np.logical_or(np.in1d(c, v), np.isnan(c))
        else:
            f = np.in1d

    else:
        common = np.find_common_type([values.dtype, comps.dtype], [])
        values = values.astype(common, copy=False)
        comps = comps.astype(common, copy=False)
        name = common.name
        if name == "bool":
            name = "uint8"
        f = getattr(htable, f"ismember_{name}")

    return f(comps, values)


def factorize_array(
    values: np.ndarray, na_sentinel: int = -1, size_hint=None, na_value=None, mask=None
) -> Tuple[np.ndarray, np.ndarray]:
    """
    Factorize an array-like to codes and uniques.

    This doesn't do any coercion of types or unboxing before factorization.

    Parameters
    ----------
    values : ndarray
    na_sentinel : int, default -1
    size_hint : int, optional
        Passed through to the hashtable's 'get_labels' method
    na_value : object, optional
        A value in `values` to consider missing. Note: only use this
        parameter when you know that you don't have any values pandas would
        consider missing in the array (NaN for float data, iNaT for
        datetimes, etc.).
    mask : ndarray[bool], optional
        If not None, the mask is used as indicator for missing values
        (True = missing, False = valid) instead of `na_value` or
        condition "val != val".

    Returns
    -------
    codes : ndarray
    uniques : ndarray
    """
    hash_klass, values = get_data_algo(values)

    table = hash_klass(size_hint or len(values))
    uniques, codes = table.factorize(
        values, na_sentinel=na_sentinel, na_value=na_value, mask=mask
    )

    codes = ensure_platform_int(codes)
    return codes, uniques


@doc(
    values=dedent(
        """\
    values : sequence
        A 1-D sequence. Sequences that aren't pandas objects are
        coerced to ndarrays before factorization.
    """
    ),
    sort=dedent(
        """\
    sort : bool, default False
        Sort `uniques` and shuffle `codes` to maintain the
        relationship.
    """
    ),
    size_hint=dedent(
        """\
    size_hint : int, optional
        Hint to the hashtable sizer.
    """
    ),
)
def factorize(
    values,
    sort: bool = False,
    na_sentinel: Optional[int] = -1,
    size_hint: Optional[int] = None,
) -> Tuple[np.ndarray, Union[np.ndarray, "Index"]]:
    """
    Encode the object as an enumerated type or categorical variable.

    This method is useful for obtaining a numeric representation of an
    array when all that matters is identifying distinct values. `factorize`
    is available as both a top-level function :func:`pandas.factorize`,
    and as a method :meth:`Series.factorize` and :meth:`Index.factorize`.

    Parameters
    ----------
    {values}{sort}
    na_sentinel : int or None, default -1
        Value to mark "not found". If None, will not drop the NaN
        from the uniques of the values.

        .. versionchanged:: 1.1.2
    {size_hint}\

    Returns
    -------
    codes : ndarray
        An integer ndarray that's an indexer into `uniques`.
        ``uniques.take(codes)`` will have the same values as `values`.
    uniques : ndarray, Index, or Categorical
        The unique valid values. When `values` is Categorical, `uniques`
        is a Categorical. When `values` is some other pandas object, an
        `Index` is returned. Otherwise, a 1-D ndarray is returned.

        .. note ::

           Even if there's a missing value in `values`, `uniques` will
           *not* contain an entry for it.

    See Also
    --------
    cut : Discretize continuous-valued array.
    unique : Find the unique value in an array.

    Examples
    --------
    These examples all show factorize as a top-level method like
    ``pd.factorize(values)``. The results are identical for methods like
    :meth:`Series.factorize`.

    >>> codes, uniques = pd.factorize(['b', 'b', 'a', 'c', 'b'])
    >>> codes
    array([0, 0, 1, 2, 0]...)
    >>> uniques
    array(['b', 'a', 'c'], dtype=object)

    With ``sort=True``, the `uniques` will be sorted, and `codes` will be
    shuffled so that the relationship is the maintained.

    >>> codes, uniques = pd.factorize(['b', 'b', 'a', 'c', 'b'], sort=True)
    >>> codes
    array([1, 1, 0, 2, 1]...)
    >>> uniques
    array(['a', 'b', 'c'], dtype=object)

    Missing values are indicated in `codes` with `na_sentinel`
    (``-1`` by default). Note that missing values are never
    included in `uniques`.

    >>> codes, uniques = pd.factorize(['b', None, 'a', 'c', 'b'])
    >>> codes
    array([ 0, -1,  1,  2,  0]...)
    >>> uniques
    array(['b', 'a', 'c'], dtype=object)

    Thus far, we've only factorized lists (which are internally coerced to
    NumPy arrays). When factorizing pandas objects, the type of `uniques`
    will differ. For Categoricals, a `Categorical` is returned.

    >>> cat = pd.Categorical(['a', 'a', 'c'], categories=['a', 'b', 'c'])
    >>> codes, uniques = pd.factorize(cat)
    >>> codes
    array([0, 0, 1]...)
    >>> uniques
    ['a', 'c']
    Categories (3, object): ['a', 'b', 'c']

    Notice that ``'b'`` is in ``uniques.categories``, despite not being
    present in ``cat.values``.

    For all other pandas objects, an Index of the appropriate type is
    returned.

    >>> cat = pd.Series(['a', 'a', 'c'])
    >>> codes, uniques = pd.factorize(cat)
    >>> codes
    array([0, 0, 1]...)
    >>> uniques
    Index(['a', 'c'], dtype='object')

    If NaN is in the values, and we want to include NaN in the uniques of the
    values, it can be achieved by setting ``na_sentinel=None``.

    >>> values = np.array([1, 2, 1, np.nan])
    >>> codes, uniques = pd.factorize(values)  # default: na_sentinel=-1
    >>> codes
    array([ 0,  1,  0, -1])
    >>> uniques
    array([1., 2.])

    >>> codes, uniques = pd.factorize(values, na_sentinel=None)
    >>> codes
    array([0, 1, 0, 2])
    >>> uniques
    array([ 1.,  2., nan])
    """
    # Implementation notes: This method is responsible for 3 things
    # 1.) coercing data to array-like (ndarray, Index, extension array)
    # 2.) factorizing codes and uniques
    # 3.) Maybe boxing the uniques in an Index
    #
    # Step 2 is dispatched to extension types (like Categorical). They are
    # responsible only for factorization. All data coercion, sorting and boxing
    # should happen here.

    if isinstance(values, ABCRangeIndex):
        return values.factorize(sort=sort)

    values = _ensure_arraylike(values)
    original = values
    if not isinstance(values, ABCMultiIndex):
        values = extract_array(values, extract_numpy=True)

    # GH35667, if na_sentinel=None, we will not dropna NaNs from the uniques
    # of values, assign na_sentinel=-1 to replace code value for NaN.
    dropna = True
    if na_sentinel is None:
        na_sentinel = -1
        dropna = False

    if (
        isinstance(values, (ABCDatetimeArray, ABCTimedeltaArray))
        and values.freq is not None
    ):
        codes, uniques = values.factorize(sort=sort)
        if isinstance(original, ABCIndex):
            uniques = original._shallow_copy(uniques, name=None)
        elif isinstance(original, ABCSeries):
            from pandas import Index

            uniques = Index(uniques)
        return codes, uniques

    if is_extension_array_dtype(values.dtype):
        codes, uniques = values.factorize(na_sentinel=na_sentinel)
        dtype = original.dtype
    else:
        values, dtype = _ensure_data(values)

        if original.dtype.kind in ["m", "M"]:
            na_value = na_value_for_dtype(original.dtype)
        else:
            na_value = None

        codes, uniques = factorize_array(
            values, na_sentinel=na_sentinel, size_hint=size_hint, na_value=na_value
        )

    if sort and len(uniques) > 0:
        uniques, codes = safe_sort(
            uniques, codes, na_sentinel=na_sentinel, assume_unique=True, verify=False
        )

    code_is_na = codes == na_sentinel
    if not dropna and code_is_na.any():
        # na_value is set based on the dtype of uniques, and compat set to False is
        # because we do not want na_value to be 0 for integers
        na_value = na_value_for_dtype(uniques.dtype, compat=False)
        uniques = np.append(uniques, [na_value])
        codes = np.where(code_is_na, len(uniques) - 1, codes)

    uniques = _reconstruct_data(uniques, dtype, original)

    # return original tenor
    if isinstance(original, ABCIndex):
        if original.dtype.kind in ["m", "M"] and isinstance(uniques, np.ndarray):
            original._data = cast(
                "Union[DatetimeArray, TimedeltaArray]", original._data
            )
            uniques = type(original._data)._simple_new(uniques, dtype=original.dtype)
        uniques = original._shallow_copy(uniques, name=None)
    elif isinstance(original, ABCSeries):
        from pandas import Index

        uniques = Index(uniques)

    return codes, uniques


def value_counts(
    values,
    sort: bool = True,
    ascending: bool = False,
    normalize: bool = False,
    bins=None,
    dropna: bool = True,
) -> Series:
    """
    Compute a histogram of the counts of non-null values.

    Parameters
    ----------
    values : ndarray (1-d)
    sort : bool, default True
        Sort by values
    ascending : bool, default False
        Sort in ascending order
    normalize: bool, default False
        If True then compute a relative histogram
    bins : integer, optional
        Rather than count values, group them into half-open bins,
        convenience for pd.cut, only works with numeric data
    dropna : bool, default True
        Don't include counts of NaN

    Returns
    -------
    Series
    """
    from pandas.core.series import Series

    name = getattr(values, "name", None)

    if bins is not None:
        from pandas.core.reshape.tile import cut

        values = Series(values)
        try:
            ii = cut(values, bins, include_lowest=True)
        except TypeError as err:
            raise TypeError("bins argument only works with numeric data.") from err

        # count, remove nulls (from the index), and but the bins
        result = ii.value_counts(dropna=dropna)
        result = result[result.index.notna()]
        result.index = result.index.astype("interval")
        result = result.sort_index()

        # if we are dropna and we have NO values
        if dropna and (result._values == 0).all():
            result = result.iloc[0:0]

        # normalizing is by len of all (regardless of dropna)
        counts = np.array([len(ii)])

    else:

        if is_extension_array_dtype(values):

            # handle Categorical and sparse,
            result = Series(values)._values.value_counts(dropna=dropna)
            result.name = name
            counts = result._values

        else:
            keys, counts = value_counts_arraylike(values, dropna)

            result = Series(counts, index=keys, name=name)

    if sort:
        result = result.sort_values(ascending=ascending)

    if normalize:
        result = result / float(counts.sum())

    return result


# Called once from SparseArray, otherwise could be private
def value_counts_arraylike(values, dropna: bool):
    """
    Parameters
    ----------
    values : arraylike
    dropna : bool

    Returns
    -------
    uniques : np.ndarray or ExtensionArray
    counts : np.ndarray
    """
    values = _ensure_arraylike(values)
    original = values
    values, _ = _ensure_data(values)
    ndtype = values.dtype.name

    if needs_i8_conversion(original.dtype):
        # datetime, timedelta, or period

        keys, counts = htable.value_count_int64(values, dropna)

        if dropna:
            msk = keys != iNaT
            keys, counts = keys[msk], counts[msk]

    else:
        # ndarray like

        # TODO: handle uint8
        f = getattr(htable, f"value_count_{ndtype}")
        keys, counts = f(values, dropna)

        mask = isna(values)
        if not dropna and mask.any():
            if not isna(keys).any():
                keys = np.insert(keys, 0, np.NaN)
                counts = np.insert(counts, 0, mask.sum())

    keys = _reconstruct_data(keys, original.dtype, original)

    return keys, counts


def duplicated(values: ArrayLike, keep: str = "first") -> np.ndarray:
    """
    Return boolean ndarray denoting duplicate values.

    Parameters
    ----------
    values : ndarray-like
        Array over which to check for duplicate values.
    keep : {'first', 'last', False}, default 'first'
        - ``first`` : Mark duplicates as ``True`` except for the first
          occurrence.
        - ``last`` : Mark duplicates as ``True`` except for the last
          occurrence.
        - False : Mark all duplicates as ``True``.

    Returns
    -------
    duplicated : ndarray
    """
    values, _ = _ensure_data(values)
    ndtype = values.dtype.name
    f = getattr(htable, f"duplicated_{ndtype}")
    return f(values, keep=keep)


def mode(values, dropna: bool = True) -> Series:
    """
    Returns the mode(s) of an array.

    Parameters
    ----------
    values : array-like
        Array over which to check for duplicate values.
    dropna : boolean, default True
        Don't consider counts of NaN/NaT.

        .. versionadded:: 0.24.0

    Returns
    -------
    mode : Series
    """
    from pandas import Series

    values = _ensure_arraylike(values)
    original = values

    # categorical is a fast-path
    if is_categorical_dtype(values):
        if isinstance(values, Series):
            # TODO: should we be passing `name` below?
            return Series(values._values.mode(dropna=dropna), name=values.name)
        return values.mode(dropna=dropna)

    if dropna and needs_i8_conversion(values.dtype):
        mask = values.isnull()
        values = values[~mask]

    values, _ = _ensure_data(values)
    ndtype = values.dtype.name

    f = getattr(htable, f"mode_{ndtype}")
    result = f(values, dropna=dropna)
    try:
        result = np.sort(result)
    except TypeError as err:
        warn(f"Unable to sort modes: {err}")

    result = _reconstruct_data(result, original.dtype, original)
    return Series(result)


def rank(
    values,
    axis: int = 0,
    method: str = "average",
    na_option: str = "keep",
    ascending: bool = True,
    pct: bool = False,
):
    """
    Rank the values along a given axis.

    Parameters
    ----------
    values : array-like
        Array whose values will be ranked. The number of dimensions in this
        array must not exceed 2.
    axis : int, default 0
        Axis over which to perform rankings.
    method : {'average', 'min', 'max', 'first', 'dense'}, default 'average'
        The method by which tiebreaks are broken during the ranking.
    na_option : {'keep', 'top'}, default 'keep'
        The method by which NaNs are placed in the ranking.
        - ``keep``: rank each NaN value with a NaN ranking
        - ``top``: replace each NaN with either +/- inf so that they
                   there are ranked at the top
    ascending : boolean, default True
        Whether or not the elements should be ranked in ascending order.
    pct : boolean, default False
        Whether or not to the display the returned rankings in integer form
        (e.g. 1, 2, 3) or in percentile form (e.g. 0.333..., 0.666..., 1).
    """
    if values.ndim == 1:
        values = _get_values_for_rank(values)
        ranks = algos.rank_1d(
            values,
            ties_method=method,
            ascending=ascending,
            na_option=na_option,
            pct=pct,
        )
    elif values.ndim == 2:
        values = _get_values_for_rank(values)
        ranks = algos.rank_2d(
            values,
            axis=axis,
            ties_method=method,
            ascending=ascending,
            na_option=na_option,
            pct=pct,
        )
    else:
        raise TypeError("Array with ndim > 2 are not supported.")

    return ranks


def checked_add_with_arr(arr, b, arr_mask=None, b_mask=None):
    """
    Perform array addition that checks for underflow and overflow.

    Performs the addition of an int64 array and an int64 integer (or array)
    but checks that they do not result in overflow first. For elements that
    are indicated to be NaN, whether or not there is overflow for that element
    is automatically ignored.

    Parameters
    ----------
    arr : array addend.
    b : array or scalar addend.
    arr_mask : boolean array or None
        array indicating which elements to exclude from checking
    b_mask : boolean array or boolean or None
        array or scalar indicating which element(s) to exclude from checking

    Returns
    -------
    sum : An array for elements x + b for each element x in arr if b is
          a scalar or an array for elements x + y for each element pair
          (x, y) in (arr, b).

    Raises
    ------
    OverflowError if any x + y exceeds the maximum or minimum int64 value.
    """
    # For performance reasons, we broadcast 'b' to the new array 'b2'
    # so that it has the same size as 'arr'.
    b2 = np.broadcast_to(b, arr.shape)
    if b_mask is not None:
        # We do the same broadcasting for b_mask as well.
        b2_mask = np.broadcast_to(b_mask, arr.shape)
    else:
        b2_mask = None

    # For elements that are NaN, regardless of their value, we should
    # ignore whether they overflow or not when doing the checked add.
    if arr_mask is not None and b2_mask is not None:
        not_nan = np.logical_not(arr_mask | b2_mask)
    elif arr_mask is not None:
        not_nan = np.logical_not(arr_mask)
    elif b_mask is not None:
        not_nan = np.logical_not(b2_mask)
    else:
        not_nan = np.empty(arr.shape, dtype=bool)
        not_nan.fill(True)

    # gh-14324: For each element in 'arr' and its corresponding element
    # in 'b2', we check the sign of the element in 'b2'. If it is positive,
    # we then check whether its sum with the element in 'arr' exceeds
    # np.iinfo(np.int64).max. If so, we have an overflow error. If it
    # it is negative, we then check whether its sum with the element in
    # 'arr' exceeds np.iinfo(np.int64).min. If so, we have an overflow
    # error as well.
    mask1 = b2 > 0
    mask2 = b2 < 0

    if not mask1.any():
        to_raise = ((np.iinfo(np.int64).min - b2 > arr) & not_nan).any()
    elif not mask2.any():
        to_raise = ((np.iinfo(np.int64).max - b2 < arr) & not_nan).any()
    else:
        to_raise = (
            (np.iinfo(np.int64).max - b2[mask1] < arr[mask1]) & not_nan[mask1]
        ).any() or (
            (np.iinfo(np.int64).min - b2[mask2] > arr[mask2]) & not_nan[mask2]
        ).any()

    if to_raise:
        raise OverflowError("Overflow in int64 addition")
    return arr + b


def quantile(x, q, interpolation_method="fraction"):
    """
    Compute sample quantile or quantiles of the input array. For example, q=0.5
    computes the median.

    The `interpolation_method` parameter supports three values, namely
    `fraction` (default), `lower` and `higher`. Interpolation is done only,
    if the desired quantile lies between two data points `i` and `j`. For
    `fraction`, the result is an interpolated value between `i` and `j`;
    for `lower`, the result is `i`, for `higher` the result is `j`.

    Parameters
    ----------
    x : ndarray
        Values from which to extract score.
    q : scalar or array
        Percentile at which to extract score.
    interpolation_method : {'fraction', 'lower', 'higher'}, optional
        This optional parameter specifies the interpolation method to use,
        when the desired quantile lies between two data points `i` and `j`:

        - fraction: `i + (j - i)*fraction`, where `fraction` is the
                    fractional part of the index surrounded by `i` and `j`.
        -lower: `i`.
        - higher: `j`.

    Returns
    -------
    score : float
        Score at percentile.

    Examples
    --------
    >>> from scipy import stats
    >>> a = np.arange(100)
    >>> stats.scoreatpercentile(a, 50)
    49.5

    """
    x = np.asarray(x)
    mask = isna(x)

    x = x[~mask]

    values = np.sort(x)

    def _interpolate(a, b, fraction):
        """
        Returns the point at the given fraction between a and b, where
        'fraction' must be between 0 and 1.
        """
        return a + (b - a) * fraction

    def _get_score(at):
        if len(values) == 0:
            return np.nan

        idx = at * (len(values) - 1)
        if idx % 1 == 0:
            score = values[int(idx)]
        else:
            if interpolation_method == "fraction":
                score = _interpolate(values[int(idx)], values[int(idx) + 1], idx % 1)
            elif interpolation_method == "lower":
                score = values[np.floor(idx)]
            elif interpolation_method == "higher":
                score = values[np.ceil(idx)]
            else:
                raise ValueError(
                    "interpolation_method can only be 'fraction' "
                    ", 'lower' or 'higher'"
                )

        return score

    if is_scalar(q):
        return _get_score(q)
    else:
        q = np.asarray(q, np.float64)
        result = [_get_score(x) for x in q]
        result = np.array(result, dtype=np.float64)
        return result


# --------------- #
# select n        #
# --------------- #


class SelectN:
    def __init__(self, obj, n: int, keep: str):
        self.obj = obj
        self.n = n
        self.keep = keep

        if self.keep not in ("first", "last", "all"):
            raise ValueError('keep must be either "first", "last" or "all"')

    def compute(self, method: str) -> FrameOrSeriesUnion:
        raise NotImplementedError

    def nlargest(self):
        return self.compute("nlargest")

    def nsmallest(self):
        return self.compute("nsmallest")

    @staticmethod
    def is_valid_dtype_n_method(dtype: DtypeObj) -> bool:
        """
        Helper function to determine if dtype is valid for
        nsmallest/nlargest methods
        """
        return (
            is_numeric_dtype(dtype) and not is_complex_dtype(dtype)
        ) or needs_i8_conversion(dtype)


class SelectNSeries(SelectN):
    """
    Implement n largest/smallest for Series

    Parameters
    ----------
    obj : Series
    n : int
    keep : {'first', 'last'}, default 'first'

    Returns
    -------
    nordered : Series
    """

    def compute(self, method: str) -> Series:

        n = self.n
        dtype = self.obj.dtype
        if not self.is_valid_dtype_n_method(dtype):
            raise TypeError(f"Cannot use method '{method}' with dtype {dtype}")

        if n <= 0:
            return self.obj[[]]

        dropped = self.obj.dropna()

        # slow method
        if n >= len(self.obj):
            ascending = method == "nsmallest"
            return dropped.sort_values(ascending=ascending).head(n)

        # fast method
        arr, pandas_dtype = _ensure_data(dropped.values)
        if method == "nlargest":
            arr = -arr
            if is_integer_dtype(pandas_dtype):
                # GH 21426: ensure reverse ordering at boundaries
                arr -= 1

            elif is_bool_dtype(pandas_dtype):
                # GH 26154: ensure False is smaller than True
                arr = 1 - (-arr)

        if self.keep == "last":
            arr = arr[::-1]

        narr = len(arr)
        n = min(n, narr)

        kth_val = algos.kth_smallest(arr.copy(), n - 1)
        (ns,) = np.nonzero(arr <= kth_val)
        inds = ns[arr[ns].argsort(kind="mergesort")]

        if self.keep != "all":
            inds = inds[:n]

        if self.keep == "last":
            # reverse indices
            inds = narr - 1 - inds

        return dropped.iloc[inds]


class SelectNFrame(SelectN):
    """
    Implement n largest/smallest for DataFrame

    Parameters
    ----------
    obj : DataFrame
    n : int
    keep : {'first', 'last'}, default 'first'
    columns : list or str

    Returns
    -------
    nordered : DataFrame
    """

    def __init__(self, obj, n: int, keep: str, columns):
        super().__init__(obj, n, keep)
        if not is_list_like(columns) or isinstance(columns, tuple):
            columns = [columns]
        columns = list(columns)
        self.columns = columns

    def compute(self, method: str) -> DataFrame:

        from pandas import Int64Index

        n = self.n
        frame = self.obj
        columns = self.columns

        for column in columns:
            dtype = frame[column].dtype
            if not self.is_valid_dtype_n_method(dtype):
                raise TypeError(
                    f"Column {repr(column)} has dtype {dtype}, "
                    f"cannot use method {repr(method)} with this dtype"
                )

        def get_indexer(current_indexer, other_indexer):
            """
            Helper function to concat `current_indexer` and `other_indexer`
            depending on `method`
            """
            if method == "nsmallest":
                return current_indexer.append(other_indexer)
            else:
                return other_indexer.append(current_indexer)

        # Below we save and reset the index in case index contains duplicates
        original_index = frame.index
        cur_frame = frame = frame.reset_index(drop=True)
        cur_n = n
        indexer = Int64Index([])

        for i, column in enumerate(columns):
            # For each column we apply method to cur_frame[column].
            # If it's the last column or if we have the number of
            # results desired we are done.
            # Otherwise there are duplicates of the largest/smallest
            # value and we need to look at the rest of the columns
            # to determine which of the rows with the largest/smallest
            # value in the column to keep.
            series = cur_frame[column]
            is_last_column = len(columns) - 1 == i
            values = getattr(series, method)(
                cur_n, keep=self.keep if is_last_column else "all"
            )

            if is_last_column or len(values) <= cur_n:
                indexer = get_indexer(indexer, values.index)
                break

            # Now find all values which are equal to
            # the (nsmallest: largest)/(nlargest: smallest)
            # from our series.
            border_value = values == values[values.index[-1]]

            # Some of these values are among the top-n
            # some aren't.
            unsafe_values = values[border_value]

            # These values are definitely among the top-n
            safe_values = values[~border_value]
            indexer = get_indexer(indexer, safe_values.index)

            # Go on and separate the unsafe_values on the remaining
            # columns.
            cur_frame = cur_frame.loc[unsafe_values.index]
            cur_n = n - len(indexer)

        frame = frame.take(indexer)

        # Restore the index on frame
        frame.index = original_index.take(indexer)

        # If there is only one column, the frame is already sorted.
        if len(columns) == 1:
            return frame

        ascending = method == "nsmallest"

        return frame.sort_values(columns, ascending=ascending, kind="mergesort")


# ---- #
# take #
# ---- #


def _view_wrapper(f, arr_dtype=None, out_dtype=None, fill_wrap=None):
    def wrapper(arr, indexer, out, fill_value=np.nan):
        if arr_dtype is not None:
            arr = arr.view(arr_dtype)
        if out_dtype is not None:
            out = out.view(out_dtype)
        if fill_wrap is not None:
            fill_value = fill_wrap(fill_value)
        f(arr, indexer, out, fill_value=fill_value)

    return wrapper


def _convert_wrapper(f, conv_dtype):
    def wrapper(arr, indexer, out, fill_value=np.nan):
        arr = arr.astype(conv_dtype)
        f(arr, indexer, out, fill_value=fill_value)

    return wrapper


def _take_2d_multi_object(arr, indexer, out, fill_value, mask_info):
    # this is not ideal, performance-wise, but it's better than raising
    # an exception (best to optimize in Cython to avoid getting here)
    row_idx, col_idx = indexer
    if mask_info is not None:
        (row_mask, col_mask), (row_needs, col_needs) = mask_info
    else:
        row_mask = row_idx == -1
        col_mask = col_idx == -1
        row_needs = row_mask.any()
        col_needs = col_mask.any()
    if fill_value is not None:
        if row_needs:
            out[row_mask, :] = fill_value
        if col_needs:
            out[:, col_mask] = fill_value
    for i in range(len(row_idx)):
        u_ = row_idx[i]
        for j in range(len(col_idx)):
            v = col_idx[j]
            out[i, j] = arr[u_, v]


def _take_nd_object(arr, indexer, out, axis: int, fill_value, mask_info):
    if mask_info is not None:
        mask, needs_masking = mask_info
    else:
        mask = indexer == -1
        needs_masking = mask.any()
    if arr.dtype != out.dtype:
        arr = arr.astype(out.dtype)
    if arr.shape[axis] > 0:
        arr.take(ensure_platform_int(indexer), axis=axis, out=out)
    if needs_masking:
        outindexer = [slice(None)] * arr.ndim
        outindexer[axis] = mask
        out[tuple(outindexer)] = fill_value


_take_1d_dict = {
    ("int8", "int8"): algos.take_1d_int8_int8,
    ("int8", "int32"): algos.take_1d_int8_int32,
    ("int8", "int64"): algos.take_1d_int8_int64,
    ("int8", "float64"): algos.take_1d_int8_float64,
    ("int16", "int16"): algos.take_1d_int16_int16,
    ("int16", "int32"): algos.take_1d_int16_int32,
    ("int16", "int64"): algos.take_1d_int16_int64,
    ("int16", "float64"): algos.take_1d_int16_float64,
    ("int32", "int32"): algos.take_1d_int32_int32,
    ("int32", "int64"): algos.take_1d_int32_int64,
    ("int32", "float64"): algos.take_1d_int32_float64,
    ("int64", "int64"): algos.take_1d_int64_int64,
    ("int64", "float64"): algos.take_1d_int64_float64,
    ("float32", "float32"): algos.take_1d_float32_float32,
    ("float32", "float64"): algos.take_1d_float32_float64,
    ("float64", "float64"): algos.take_1d_float64_float64,
    ("object", "object"): algos.take_1d_object_object,
    ("bool", "bool"): _view_wrapper(algos.take_1d_bool_bool, np.uint8, np.uint8),
    ("bool", "object"): _view_wrapper(algos.take_1d_bool_object, np.uint8, None),
    ("datetime64[ns]", "datetime64[ns]"): _view_wrapper(
        algos.take_1d_int64_int64, np.int64, np.int64, np.int64
    ),
}

_take_2d_axis0_dict = {
    ("int8", "int8"): algos.take_2d_axis0_int8_int8,
    ("int8", "int32"): algos.take_2d_axis0_int8_int32,
    ("int8", "int64"): algos.take_2d_axis0_int8_int64,
    ("int8", "float64"): algos.take_2d_axis0_int8_float64,
    ("int16", "int16"): algos.take_2d_axis0_int16_int16,
    ("int16", "int32"): algos.take_2d_axis0_int16_int32,
    ("int16", "int64"): algos.take_2d_axis0_int16_int64,
    ("int16", "float64"): algos.take_2d_axis0_int16_float64,
    ("int32", "int32"): algos.take_2d_axis0_int32_int32,
    ("int32", "int64"): algos.take_2d_axis0_int32_int64,
    ("int32", "float64"): algos.take_2d_axis0_int32_float64,
    ("int64", "int64"): algos.take_2d_axis0_int64_int64,
    ("int64", "float64"): algos.take_2d_axis0_int64_float64,
    ("float32", "float32"): algos.take_2d_axis0_float32_float32,
    ("float32", "float64"): algos.take_2d_axis0_float32_float64,
    ("float64", "float64"): algos.take_2d_axis0_float64_float64,
    ("object", "object"): algos.take_2d_axis0_object_object,
    ("bool", "bool"): _view_wrapper(algos.take_2d_axis0_bool_bool, np.uint8, np.uint8),
    ("bool", "object"): _view_wrapper(algos.take_2d_axis0_bool_object, np.uint8, None),
    ("datetime64[ns]", "datetime64[ns]"): _view_wrapper(
        algos.take_2d_axis0_int64_int64, np.int64, np.int64, fill_wrap=np.int64
    ),
}

_take_2d_axis1_dict = {
    ("int8", "int8"): algos.take_2d_axis1_int8_int8,
    ("int8", "int32"): algos.take_2d_axis1_int8_int32,
    ("int8", "int64"): algos.take_2d_axis1_int8_int64,
    ("int8", "float64"): algos.take_2d_axis1_int8_float64,
    ("int16", "int16"): algos.take_2d_axis1_int16_int16,
    ("int16", "int32"): algos.take_2d_axis1_int16_int32,
    ("int16", "int64"): algos.take_2d_axis1_int16_int64,
    ("int16", "float64"): algos.take_2d_axis1_int16_float64,
    ("int32", "int32"): algos.take_2d_axis1_int32_int32,
    ("int32", "int64"): algos.take_2d_axis1_int32_int64,
    ("int32", "float64"): algos.take_2d_axis1_int32_float64,
    ("int64", "int64"): algos.take_2d_axis1_int64_int64,
    ("int64", "float64"): algos.take_2d_axis1_int64_float64,
    ("float32", "float32"): algos.take_2d_axis1_float32_float32,
    ("float32", "float64"): algos.take_2d_axis1_float32_float64,
    ("float64", "float64"): algos.take_2d_axis1_float64_float64,
    ("object", "object"): algos.take_2d_axis1_object_object,
    ("bool", "bool"): _view_wrapper(algos.take_2d_axis1_bool_bool, np.uint8, np.uint8),
    ("bool", "object"): _view_wrapper(algos.take_2d_axis1_bool_object, np.uint8, None),
    ("datetime64[ns]", "datetime64[ns]"): _view_wrapper(
        algos.take_2d_axis1_int64_int64, np.int64, np.int64, fill_wrap=np.int64
    ),
}

_take_2d_multi_dict = {
    ("int8", "int8"): algos.take_2d_multi_int8_int8,
    ("int8", "int32"): algos.take_2d_multi_int8_int32,
    ("int8", "int64"): algos.take_2d_multi_int8_int64,
    ("int8", "float64"): algos.take_2d_multi_int8_float64,
    ("int16", "int16"): algos.take_2d_multi_int16_int16,
    ("int16", "int32"): algos.take_2d_multi_int16_int32,
    ("int16", "int64"): algos.take_2d_multi_int16_int64,
    ("int16", "float64"): algos.take_2d_multi_int16_float64,
    ("int32", "int32"): algos.take_2d_multi_int32_int32,
    ("int32", "int64"): algos.take_2d_multi_int32_int64,
    ("int32", "float64"): algos.take_2d_multi_int32_float64,
    ("int64", "int64"): algos.take_2d_multi_int64_int64,
    ("int64", "float64"): algos.take_2d_multi_int64_float64,
    ("float32", "float32"): algos.take_2d_multi_float32_float32,
    ("float32", "float64"): algos.take_2d_multi_float32_float64,
    ("float64", "float64"): algos.take_2d_multi_float64_float64,
    ("object", "object"): algos.take_2d_multi_object_object,
    ("bool", "bool"): _view_wrapper(algos.take_2d_multi_bool_bool, np.uint8, np.uint8),
    ("bool", "object"): _view_wrapper(algos.take_2d_multi_bool_object, np.uint8, None),
    ("datetime64[ns]", "datetime64[ns]"): _view_wrapper(
        algos.take_2d_multi_int64_int64, np.int64, np.int64, fill_wrap=np.int64
    ),
}


def _get_take_nd_function(
    ndim: int, arr_dtype, out_dtype, axis: int = 0, mask_info=None
):
    if ndim <= 2:
        tup = (arr_dtype.name, out_dtype.name)
        if ndim == 1:
            func = _take_1d_dict.get(tup, None)
        elif ndim == 2:
            if axis == 0:
                func = _take_2d_axis0_dict.get(tup, None)
            else:
                func = _take_2d_axis1_dict.get(tup, None)
        if func is not None:
            return func

        tup = (out_dtype.name, out_dtype.name)
        if ndim == 1:
            func = _take_1d_dict.get(tup, None)
        elif ndim == 2:
            if axis == 0:
                func = _take_2d_axis0_dict.get(tup, None)
            else:
                func = _take_2d_axis1_dict.get(tup, None)
        if func is not None:
            func = _convert_wrapper(func, out_dtype)
            return func

    def func2(arr, indexer, out, fill_value=np.nan):
        indexer = ensure_int64(indexer)
        _take_nd_object(
            arr, indexer, out, axis=axis, fill_value=fill_value, mask_info=mask_info
        )

    return func2


def take(arr, indices, axis: int = 0, allow_fill: bool = False, fill_value=None):
    """
    Take elements from an array.

    Parameters
    ----------
    arr : sequence
        Non array-likes (sequences without a dtype) are coerced
        to an ndarray.
    indices : sequence of integers
        Indices to be taken.
    axis : int, default 0
        The axis over which to select values.
    allow_fill : bool, default False
        How to handle negative values in `indices`.

        * False: negative values in `indices` indicate positional indices
          from the right (the default). This is similar to :func:`numpy.take`.

        * True: negative values in `indices` indicate
          missing values. These values are set to `fill_value`. Any other
          negative values raise a ``ValueError``.

    fill_value : any, optional
        Fill value to use for NA-indices when `allow_fill` is True.
        This may be ``None``, in which case the default NA value for
        the type (``self.dtype.na_value``) is used.

        For multi-dimensional `arr`, each *element* is filled with
        `fill_value`.

    Returns
    -------
    ndarray or ExtensionArray
        Same type as the input.

    Raises
    ------
    IndexError
        When `indices` is out of bounds for the array.
    ValueError
        When the indexer contains negative values other than ``-1``
        and `allow_fill` is True.

    Notes
    -----
    When `allow_fill` is False, `indices` may be whatever dimensionality
    is accepted by NumPy for `arr`.

    When `allow_fill` is True, `indices` should be 1-D.

    See Also
    --------
    numpy.take : Take elements from an array along an axis.

    Examples
    --------
    >>> from pandas.api.extensions import take

    With the default ``allow_fill=False``, negative numbers indicate
    positional indices from the right.

    >>> take(np.array([10, 20, 30]), [0, 0, -1])
    array([10, 10, 30])

    Setting ``allow_fill=True`` will place `fill_value` in those positions.

    >>> take(np.array([10, 20, 30]), [0, 0, -1], allow_fill=True)
    array([10., 10., nan])

    >>> take(np.array([10, 20, 30]), [0, 0, -1], allow_fill=True,
    ...      fill_value=-10)
    array([ 10,  10, -10])
    """
    if not is_array_like(arr):
        arr = np.asarray(arr)

    indices = np.asarray(indices, dtype=np.intp)

    if allow_fill:
        # Pandas style, -1 means NA
        validate_indices(indices, arr.shape[axis])
        result = take_1d(
            arr, indices, axis=axis, allow_fill=True, fill_value=fill_value
        )
    else:
        # NumPy style
        result = arr.take(indices, axis=axis)
    return result


def take_nd(
    arr, indexer, axis: int = 0, out=None, fill_value=np.nan, allow_fill: bool = True
):
    """
    Specialized Cython take which sets NaN values in one pass

    This dispatches to ``take`` defined on ExtensionArrays. It does not
    currently dispatch to ``SparseArray.take`` for sparse ``arr``.

    Parameters
    ----------
    arr : array-like
        Input array.
    indexer : ndarray
        1-D array of indices to take, subarrays corresponding to -1 value
        indices are filed with fill_value
    axis : int, default 0
        Axis to take from
    out : ndarray or None, default None
        Optional output array, must be appropriate type to hold input and
        fill_value together, if indexer has any -1 value entries; call
        maybe_promote to determine this type for any fill_value
    fill_value : any, default np.nan
        Fill value to replace -1 values with
    allow_fill : boolean, default True
        If False, indexer is assumed to contain no -1 values so no filling
        will be done.  This short-circuits computation of a mask.  Result is
        undefined if allow_fill == False and -1 is present in indexer.

    Returns
    -------
    subarray : array-like
        May be the same type as the input, or cast to an ndarray.
    """
    mask_info = None

    if isinstance(arr, ABCExtensionArray):
        # Check for EA to catch DatetimeArray, TimedeltaArray
        return arr.take(indexer, fill_value=fill_value, allow_fill=allow_fill)

    arr = extract_array(arr)
    arr = np.asarray(arr)

    if indexer is None:
        indexer = np.arange(arr.shape[axis], dtype=np.int64)
        dtype, fill_value = arr.dtype, arr.dtype.type()
    else:
        indexer = ensure_int64(indexer, copy=False)
        if not allow_fill:
            dtype, fill_value = arr.dtype, arr.dtype.type()
            mask_info = None, False
        else:
            # check for promotion based on types only (do this first because
            # it's faster than computing a mask)
            dtype, fill_value = maybe_promote(arr.dtype, fill_value)
            if dtype != arr.dtype and (out is None or out.dtype != dtype):
                # check if promotion is actually required based on indexer
                mask = indexer == -1
                needs_masking = mask.any()
                mask_info = mask, needs_masking
                if needs_masking:
                    if out is not None and out.dtype != dtype:
                        raise TypeError("Incompatible type for fill_value")
                else:
                    # if not, then depromote, set fill_value to dummy
                    # (it won't be used but we don't want the cython code
                    # to crash when trying to cast it to dtype)
                    dtype, fill_value = arr.dtype, arr.dtype.type()

    flip_order = False
    if arr.ndim == 2:
        if arr.flags.f_contiguous:
            flip_order = True

    if flip_order:
        arr = arr.T
        axis = arr.ndim - axis - 1
        if out is not None:
            out = out.T

    # at this point, it's guaranteed that dtype can hold both the arr values
    # and the fill_value
    if out is None:
        out_shape_ = list(arr.shape)
        out_shape_[axis] = len(indexer)
        out_shape = tuple(out_shape_)
        if arr.flags.f_contiguous and axis == arr.ndim - 1:
            # minor tweak that can make an order-of-magnitude difference
            # for dataframes initialized directly from 2-d ndarrays
            # (s.t. df.values is c-contiguous and df._mgr.blocks[0] is its
            # f-contiguous transpose)
            out = np.empty(out_shape, dtype=dtype, order="F")
        else:
            out = np.empty(out_shape, dtype=dtype)

    func = _get_take_nd_function(
        arr.ndim, arr.dtype, out.dtype, axis=axis, mask_info=mask_info
    )
    func(arr, indexer, out, fill_value)

    if flip_order:
        out = out.T
    return out


take_1d = take_nd


def take_2d_multi(arr, indexer, fill_value=np.nan):
    """
    Specialized Cython take which sets NaN values in one pass.
    """
    # This is only called from one place in DataFrame._reindex_multi,
    #  so we know indexer is well-behaved.
    assert indexer is not None
    assert indexer[0] is not None
    assert indexer[1] is not None

    row_idx, col_idx = indexer

    row_idx = ensure_int64(row_idx)
    col_idx = ensure_int64(col_idx)
    indexer = row_idx, col_idx
    mask_info = None

    # check for promotion based on types only (do this first because
    # it's faster than computing a mask)
    dtype, fill_value = maybe_promote(arr.dtype, fill_value)
    if dtype != arr.dtype:
        # check if promotion is actually required based on indexer
        row_mask = row_idx == -1
        col_mask = col_idx == -1
        row_needs = row_mask.any()
        col_needs = col_mask.any()
        mask_info = (row_mask, col_mask), (row_needs, col_needs)

        if not (row_needs or col_needs):
            # if not, then depromote, set fill_value to dummy
            # (it won't be used but we don't want the cython code
            # to crash when trying to cast it to dtype)
            dtype, fill_value = arr.dtype, arr.dtype.type()

    # at this point, it's guaranteed that dtype can hold both the arr values
    # and the fill_value
    out_shape = len(row_idx), len(col_idx)
    out = np.empty(out_shape, dtype=dtype)

    func = _take_2d_multi_dict.get((arr.dtype.name, out.dtype.name), None)
    if func is None and arr.dtype != out.dtype:
        func = _take_2d_multi_dict.get((out.dtype.name, out.dtype.name), None)
        if func is not None:
            func = _convert_wrapper(func, out.dtype)
    if func is None:

        def func(arr, indexer, out, fill_value=np.nan):
            _take_2d_multi_object(
                arr, indexer, out, fill_value=fill_value, mask_info=mask_info
            )

    func(arr, indexer, out=out, fill_value=fill_value)
    return out


# ------------ #
# searchsorted #
# ------------ #


def searchsorted(arr, value, side="left", sorter=None) -> np.ndarray:
    """
    Find indices where elements should be inserted to maintain order.

    .. versionadded:: 0.25.0

    Find the indices into a sorted array `arr` (a) such that, if the
    corresponding elements in `value` were inserted before the indices,
    the order of `arr` would be preserved.

    Assuming that `arr` is sorted:

    ======  ================================
    `side`  returned index `i` satisfies
    ======  ================================
    left    ``arr[i-1] < value <= self[i]``
    right   ``arr[i-1] <= value < self[i]``
    ======  ================================

    Parameters
    ----------
    arr: array-like
        Input array. If `sorter` is None, then it must be sorted in
        ascending order, otherwise `sorter` must be an array of indices
        that sort it.
    value : array_like
        Values to insert into `arr`.
    side : {'left', 'right'}, optional
        If 'left', the index of the first suitable location found is given.
        If 'right', return the last such index.  If there is no suitable
        index, return either 0 or N (where N is the length of `self`).
    sorter : 1-D array_like, optional
        Optional array of integer indices that sort array a into ascending
        order. They are typically the result of argsort.

    Returns
    -------
    array of ints
        Array of insertion points with the same shape as `value`.

    See Also
    --------
    numpy.searchsorted : Similar method from NumPy.
    """
    if sorter is not None:
        sorter = ensure_platform_int(sorter)

    if (
        isinstance(arr, np.ndarray)
        and is_integer_dtype(arr.dtype)
        and (is_integer(value) or is_integer_dtype(value))
    ):
        # if `arr` and `value` have different dtypes, `arr` would be
        # recast by numpy, causing a slow search.
        # Before searching below, we therefore try to give `value` the
        # same dtype as `arr`, while guarding against integer overflows.
        iinfo = np.iinfo(arr.dtype.type)
        value_arr = np.array([value]) if is_scalar(value) else np.array(value)
        if (value_arr >= iinfo.min).all() and (value_arr <= iinfo.max).all():
            # value within bounds, so no overflow, so can convert value dtype
            # to dtype of arr
            dtype = arr.dtype
        else:
            dtype = value_arr.dtype

        if is_scalar(value):
            value = dtype.type(value)
        else:
            value = array(value, dtype=dtype)
    elif not (
        is_object_dtype(arr) or is_numeric_dtype(arr) or is_categorical_dtype(arr)
    ):
        # E.g. if `arr` is an array with dtype='datetime64[ns]'
        # and `value` is a pd.Timestamp, we may need to convert value
        value_ser = array([value]) if is_scalar(value) else array(value)
        value = value_ser[0] if is_scalar(value) else value_ser
        if isinstance(value, Timestamp) and value.tzinfo is None:
            value = value.to_datetime64()

    result = arr.searchsorted(value, side=side, sorter=sorter)
    return result


# ---- #
# diff #
# ---- #

_diff_special = {"float64", "float32", "int64", "int32", "int16", "int8"}


def diff(arr, n: int, axis: int = 0, stacklevel=3):
    """
    difference of n between self,
    analogous to s-s.shift(n)

    Parameters
    ----------
    arr : ndarray
    n : int
        number of periods
    axis : int
        axis to shift on
    stacklevel : int
        The stacklevel for the lost dtype warning.

    Returns
    -------
    shifted
    """
    from pandas.core.arrays import PandasDtype

    n = int(n)
    na = np.nan
    dtype = arr.dtype

    if dtype.kind == "b":
        op = operator.xor
    else:
        op = operator.sub

    if isinstance(dtype, PandasDtype):
        # PandasArray cannot necessarily hold shifted versions of itself.
        arr = np.asarray(arr)
        dtype = arr.dtype

    if is_extension_array_dtype(dtype):
        if hasattr(arr, f"__{op.__name__}__"):
            if axis != 0:
                raise ValueError(f"cannot diff {type(arr).__name__} on axis={axis}")
            return op(arr, arr.shift(n))
        else:
            warn(
                "dtype lost in 'diff()'. In the future this will raise a "
                "TypeError. Convert to a suitable dtype prior to calling 'diff'.",
                FutureWarning,
                stacklevel=stacklevel,
            )
            arr = np.asarray(arr)
            dtype = arr.dtype

    is_timedelta = False
    is_bool = False
    if needs_i8_conversion(arr.dtype):
        dtype = np.int64
        arr = arr.view("i8")
        na = iNaT
        is_timedelta = True

    elif is_bool_dtype(dtype):
        # We have to cast in order to be able to hold np.nan
        dtype = np.object_
        is_bool = True

    elif is_integer_dtype(dtype):
        # We have to cast in order to be able to hold np.nan
        dtype = np.float64

    orig_ndim = arr.ndim
    if orig_ndim == 1:
        # reshape so we can always use algos.diff_2d
        arr = arr.reshape(-1, 1)
        # TODO: require axis == 0

    dtype = np.dtype(dtype)
    out_arr = np.empty(arr.shape, dtype=dtype)

    na_indexer = [slice(None)] * arr.ndim
    na_indexer[axis] = slice(None, n) if n >= 0 else slice(n, None)
    out_arr[tuple(na_indexer)] = na

    if arr.ndim == 2 and arr.dtype.name in _diff_special:
        # TODO: can diff_2d dtype specialization troubles be fixed by defining
        #  out_arr inside diff_2d?
        algos.diff_2d(arr, out_arr, n, axis, datetimelike=is_timedelta)
    else:
        # To keep mypy happy, _res_indexer is a list while res_indexer is
        #  a tuple, ditto for lag_indexer.
        _res_indexer = [slice(None)] * arr.ndim
        _res_indexer[axis] = slice(n, None) if n >= 0 else slice(None, n)
        res_indexer = tuple(_res_indexer)

        _lag_indexer = [slice(None)] * arr.ndim
        _lag_indexer[axis] = slice(None, -n) if n > 0 else slice(-n, None)
        lag_indexer = tuple(_lag_indexer)

        # need to make sure that we account for na for datelike/timedelta
        # we don't actually want to subtract these i8 numbers
        if is_timedelta:
            res = arr[res_indexer]
            lag = arr[lag_indexer]

            mask = (arr[res_indexer] == na) | (arr[lag_indexer] == na)
            if mask.any():
                res = res.copy()
                res[mask] = 0
                lag = lag.copy()
                lag[mask] = 0

            result = res - lag
            result[mask] = na
            out_arr[res_indexer] = result
        elif is_bool:
            out_arr[res_indexer] = arr[res_indexer] ^ arr[lag_indexer]
        else:
            out_arr[res_indexer] = arr[res_indexer] - arr[lag_indexer]

    if is_timedelta:
        out_arr = out_arr.view("timedelta64[ns]")

    if orig_ndim == 1:
        out_arr = out_arr[:, 0]
    return out_arr


# --------------------------------------------------------------------
# Helper functions

# Note: safe_sort is in algorithms.py instead of sorting.py because it is
#  low-dependency, is used in this module, and used private methods from
#  this module.
def safe_sort(
    values,
    codes=None,
    na_sentinel: int = -1,
    assume_unique: bool = False,
    verify: bool = True,
) -> Union[np.ndarray, Tuple[np.ndarray, np.ndarray]]:
    """
    Sort ``values`` and reorder corresponding ``codes``.

    ``values`` should be unique if ``codes`` is not None.
    Safe for use with mixed types (int, str), orders ints before strs.

    Parameters
    ----------
    values : list-like
        Sequence; must be unique if ``codes`` is not None.
    codes : list_like, optional
        Indices to ``values``. All out of bound indices are treated as
        "not found" and will be masked with ``na_sentinel``.
    na_sentinel : int, default -1
        Value in ``codes`` to mark "not found".
        Ignored when ``codes`` is None.
    assume_unique : bool, default False
        When True, ``values`` are assumed to be unique, which can speed up
        the calculation. Ignored when ``codes`` is None.
    verify : bool, default True
        Check if codes are out of bound for the values and put out of bound
        codes equal to na_sentinel. If ``verify=False``, it is assumed there
        are no out of bound codes. Ignored when ``codes`` is None.

        .. versionadded:: 0.25.0

    Returns
    -------
    ordered : ndarray
        Sorted ``values``
    new_codes : ndarray
        Reordered ``codes``; returned when ``codes`` is not None.

    Raises
    ------
    TypeError
        * If ``values`` is not list-like or if ``codes`` is neither None
        nor list-like
        * If ``values`` cannot be sorted
    ValueError
        * If ``codes`` is not None and ``values`` contain duplicates.
    """
    if not is_list_like(values):
        raise TypeError(
            "Only list-like objects are allowed to be passed to safe_sort as values"
        )

    if not isinstance(values, (np.ndarray, ABCExtensionArray)):
        # don't convert to string types
        dtype, _ = infer_dtype_from_array(values)
        values = np.asarray(values, dtype=dtype)

    sorter = None

    if (
        not is_extension_array_dtype(values)
        and lib.infer_dtype(values, skipna=False) == "mixed-integer"
    ):
        ordered = _sort_mixed(values)
    else:
        try:
            sorter = values.argsort()
            ordered = values.take(sorter)
        except TypeError:
            # Previous sorters failed or were not applicable, try `_sort_mixed`
            # which would work, but which fails for special case of 1d arrays
            # with tuples.
            if values.size and isinstance(values[0], tuple):
                ordered = _sort_tuples(values)
            else:
                ordered = _sort_mixed(values)

    # codes:

    if codes is None:
        return ordered

    if not is_list_like(codes):
        raise TypeError(
            "Only list-like objects or None are allowed to "
            "be passed to safe_sort as codes"
        )
    codes = ensure_platform_int(np.asarray(codes))

    if not assume_unique and not len(unique(values)) == len(values):
        raise ValueError("values should be unique if codes is not None")

    if sorter is None:
        # mixed types
        hash_klass, values = get_data_algo(values)
        t = hash_klass(len(values))
        t.map_locations(values)
        sorter = ensure_platform_int(t.lookup(ordered))

    if na_sentinel == -1:
        # take_1d is faster, but only works for na_sentinels of -1
        order2 = sorter.argsort()
        new_codes = take_1d(order2, codes, fill_value=-1)
        if verify:
            mask = (codes < -len(values)) | (codes >= len(values))
        else:
            mask = None
    else:
        reverse_indexer = np.empty(len(sorter), dtype=np.int_)
        reverse_indexer.put(sorter, np.arange(len(sorter)))
        # Out of bound indices will be masked with `na_sentinel` next, so we
        # may deal with them here without performance loss using `mode='wrap'`
        new_codes = reverse_indexer.take(codes, mode="wrap")

        mask = codes == na_sentinel
        if verify:
            mask = mask | (codes < -len(values)) | (codes >= len(values))

    if mask is not None:
        np.putmask(new_codes, mask, na_sentinel)

    return ordered, ensure_platform_int(new_codes)


def _sort_mixed(values):
    """ order ints before strings in 1d arrays, safe in py3 """
    str_pos = np.array([isinstance(x, str) for x in values], dtype=bool)
    nums = np.sort(values[~str_pos])
    strs = np.sort(values[str_pos])
    return np.concatenate([nums, np.asarray(strs, dtype=object)])


def _sort_tuples(values: np.ndarray[tuple]):
    """
    Convert array of tuples (1d) to array or array (2d).
    We need to keep the columns separately as they contain different types and
    nans (can't use `np.sort` as it may fail when str and nan are mixed in a
    column as types cannot be compared).
    """
    from pandas.core.internals.construction import to_arrays
    from pandas.core.sorting import lexsort_indexer

    arrays, _ = to_arrays(values, None)
    indexer = lexsort_indexer(arrays, orders=True)
    return values[indexer]


def make_duplicates_of_left_unique_in_right(
    left: np.ndarray, right: np.ndarray
) -> np.ndarray:
    """
    If left has duplicates, which are also duplicated in right, this duplicated values
    are dropped from right, meaning that every duplicate value from left exists only
    once in right.

    Parameters
    ----------
    left: ndarray
    right: ndarray

    Returns
    -------
    Duplicates of left are unique in right
    """
    left_duplicates = unique(left[duplicated(left)])
    return right[~(duplicated(right) & isin(right, left_duplicates))]<|MERGE_RESOLUTION|>--- conflicted
+++ resolved
@@ -64,11 +64,7 @@
 
 if TYPE_CHECKING:
     from pandas import Categorical, DataFrame, Index, Series
-<<<<<<< HEAD
-    from pandas.core.arrays import IntervalArray
-=======
-    from pandas.core.arrays import DatetimeArray, TimedeltaArray
->>>>>>> 36c4d5cc
+    from pandas.core.arrays import DatetimeArray, IntervalArray, TimedeltaArray
 
 _shared_docs: Dict[str, str] = {}
 
