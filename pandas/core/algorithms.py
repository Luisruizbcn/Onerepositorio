"""
Generic data algorithms. This module is experimental at the moment and not
intended for public consumption
"""
from textwrap import dedent
from typing import Dict
from warnings import catch_warnings, simplefilter, warn

import numpy as np

from pandas._libs import algos, hashtable as htable, lib
from pandas._libs.tslib import iNaT
from pandas.util._decorators import Appender, Substitution, deprecate_kwarg

from pandas.core.dtypes.cast import (
    construct_1d_object_array_from_listlike,
    maybe_promote,
)
from pandas.core.dtypes.common import (
    ensure_float64,
    ensure_int64,
    ensure_object,
    ensure_platform_int,
    ensure_uint64,
    is_array_like,
    is_bool_dtype,
    is_categorical_dtype,
    is_complex_dtype,
    is_datetime64_any_dtype,
<<<<<<< HEAD
    is_datetime64tz_dtype,
    is_datetimelike,
    is_extension_array_dtype,
    is_float_dtype,
    is_integer_dtype,
    is_interval_dtype,
=======
    is_datetime64_ns_dtype,
    is_datetimelike,
    is_extension_array_dtype,
    is_float_dtype,
    is_integer,
    is_integer_dtype,
>>>>>>> d8f9be7e
    is_list_like,
    is_numeric_dtype,
    is_object_dtype,
    is_period_dtype,
    is_scalar,
    is_signed_integer_dtype,
<<<<<<< HEAD
    is_sparse,
=======
>>>>>>> d8f9be7e
    is_timedelta64_dtype,
    is_unsigned_integer_dtype,
    needs_i8_conversion,
)
from pandas.core.dtypes.generic import ABCIndex, ABCIndexClass, ABCSeries
from pandas.core.dtypes.missing import isna, na_value_for_dtype

from pandas.core import common as com
from pandas.core.construction import array
from pandas.core.indexers import validate_indices

_shared_docs = {}  # type: Dict[str, str]


# --------------- #
# dtype access    #
# --------------- #
def _ensure_data(values, dtype=None):
    """
    routine to ensure that our data is of the correct
    input dtype for lower-level routines

    This will coerce:
    - ints -> int64
    - uint -> uint64
    - bool -> uint64 (TODO this should be uint8)
    - datetimelike -> i8
    - datetime64tz -> i8 (in local tz)
    - categorical -> codes

    Parameters
    ----------
    values : array-like
    dtype : pandas_dtype, optional
        coerce to this dtype

    Returns
    -------
    (ndarray, pandas_dtype, algo dtype as a string)

    """

    # we check some simple dtypes first
    try:
        if is_object_dtype(dtype):
            return ensure_object(np.asarray(values)), "object", "object"
        if is_bool_dtype(values) or is_bool_dtype(dtype):
            # we are actually coercing to uint64
            # until our algos support uint8 directly (see TODO)
            return np.asarray(values).astype("uint64"), "bool", "uint64"
        elif is_signed_integer_dtype(values) or is_signed_integer_dtype(dtype):
            return ensure_int64(values), "int64", "int64"
        elif is_unsigned_integer_dtype(values) or is_unsigned_integer_dtype(dtype):
            return ensure_uint64(values), "uint64", "uint64"
        elif is_float_dtype(values) or is_float_dtype(dtype):
            return ensure_float64(values), "float64", "float64"
        elif is_object_dtype(values) and dtype is None:
            return ensure_object(np.asarray(values)), "object", "object"
        elif is_complex_dtype(values) or is_complex_dtype(dtype):

            # ignore the fact that we are casting to float
            # which discards complex parts
            with catch_warnings():
                simplefilter("ignore", np.ComplexWarning)
                values = ensure_float64(values)
            return values, "float64", "float64"

    except (TypeError, ValueError, OverflowError):
        # if we are trying to coerce to a dtype
        # and it is incompat this will fall thru to here
        return ensure_object(values), "object", "object"

    # datetimelike
    if (
        needs_i8_conversion(values)
        or is_period_dtype(dtype)
        or is_datetime64_any_dtype(dtype)
        or is_timedelta64_dtype(dtype)
    ):
        if is_period_dtype(values) or is_period_dtype(dtype):
            from pandas import PeriodIndex

            values = PeriodIndex(values)
            dtype = values.dtype
        elif is_timedelta64_dtype(values) or is_timedelta64_dtype(dtype):
            from pandas import TimedeltaIndex

            values = TimedeltaIndex(values)
            dtype = values.dtype
        else:
            # Datetime
            if values.ndim > 1 and is_datetime64_ns_dtype(values):
                # Avoid calling the DatetimeIndex constructor as it is 1D only
                # Note: this is reached by DataFrame.rank calls GH#27027
                asi8 = values.view("i8")
                dtype = values.dtype
                return asi8, dtype, "int64"

            from pandas import DatetimeIndex

            values = DatetimeIndex(values)
            dtype = values.dtype

        return values.asi8, dtype, "int64"

    elif is_categorical_dtype(values) and (
        is_categorical_dtype(dtype) or dtype is None
    ):
        values = getattr(values, "values", values)
        values = values.codes
        dtype = "category"

        # we are actually coercing to int64
        # until our algos support int* directly (not all do)
        values = ensure_int64(values)

        return values, dtype, "int64"

    # we have failed, return object
    values = np.asarray(values, dtype=np.object)
    return ensure_object(values), "object", "object"


def _reconstruct_data(values, dtype, original):
    """
    reverse of _ensure_data

    Parameters
    ----------
    values : ndarray
    dtype : pandas_dtype
    original : ndarray-like

    Returns
    -------
    Index for extension types, otherwise ndarray casted to dtype
    """
<<<<<<< HEAD
    from pandas import Index
=======
>>>>>>> d8f9be7e

    if is_extension_array_dtype(dtype):
        values = dtype.construct_array_type()._from_sequence(values)
    elif is_bool_dtype(dtype):
        values = values.astype(dtype, copy=False)

        # we only support object dtypes bool Index
        if isinstance(original, ABCIndexClass):
            values = values.astype(object, copy=False)
    elif dtype is not None:
        values = values.astype(dtype, copy=False)

    return values


def _ensure_arraylike(values):
    """
    ensure that we are arraylike if not already
    """
    if not is_array_like(values):
        inferred = lib.infer_dtype(values, skipna=False)
        if inferred in ["mixed", "string", "unicode"]:
            if isinstance(values, tuple):
                values = list(values)
            values = construct_1d_object_array_from_listlike(values)
        else:
            values = np.asarray(values)
    return values


_hashtables = {
    "float64": (htable.Float64HashTable, htable.Float64Vector),
    "uint64": (htable.UInt64HashTable, htable.UInt64Vector),
    "int64": (htable.Int64HashTable, htable.Int64Vector),
    "string": (htable.StringHashTable, htable.ObjectVector),
    "object": (htable.PyObjectHashTable, htable.ObjectVector),
}


def _get_hashtable_algo(values):
    """
    Parameters
    ----------
    values : arraylike

    Returns
    -------
    tuples(hashtable class,
           vector class,
           values,
           dtype,
           ndtype)
    """
    values, dtype, ndtype = _ensure_data(values)

    if ndtype == "object":

        # it's cheaper to use a String Hash Table than Object; we infer
        # including nulls because that is the only difference between
        # StringHashTable and ObjectHashtable
        if lib.infer_dtype(values, skipna=False) in ["string"]:
            ndtype = "string"
        else:
            ndtype = "object"

    htable, table = _hashtables[ndtype]
    return (htable, table, values, dtype, ndtype)


def _get_data_algo(values, func_map):
    if is_categorical_dtype(values):
        values = values._values_for_rank()

    values, dtype, ndtype = _ensure_data(values)
    if ndtype == "object":

        # it's cheaper to use a String Hash Table than Object; we infer
        # including nulls because that is the only difference between
        # StringHashTable and ObjectHashtable
        if lib.infer_dtype(values, skipna=False) in ["string"]:
            ndtype = "string"

    f = func_map.get(ndtype, func_map["object"])

    return f, values


# --------------- #
# top-level algos #
# --------------- #


def match(to_match, values, na_sentinel=-1):
    """
    Compute locations of to_match into values

    Parameters
    ----------
    to_match : array-like
        values to find positions of
    values : array-like
        Unique set of values
    na_sentinel : int, default -1
        Value to mark "not found"

    Examples
    --------

    Returns
    -------
    match : ndarray of integers
    """
    values = com.asarray_tuplesafe(values)
    htable, _, values, dtype, ndtype = _get_hashtable_algo(values)
    to_match, _, _ = _ensure_data(to_match, dtype)
    table = htable(min(len(to_match), 1000000))
    table.map_locations(values)
    result = table.lookup(to_match)

    if na_sentinel != -1:
        # replace but return a numpy array
        # use a Series because it handles dtype conversions properly
        from pandas import Series

        result = Series(result.ravel()).replace(-1, na_sentinel)
        result = result.values.reshape(result.shape)

    return result


def unique(values, return_inverse=False):
    """
    Hash table-based unique. Uniques are returned in order
    of appearance. This does NOT sort.

    Significantly faster than numpy.unique. Includes NA values.

    Parameters
    ----------
    values : 1d array-like
    return_inverse : boolean, default False
        Whether to return the inverse of the unique values. If True, the
        output will be a tuple of two np.ndarray. The second component
        contains the mapping between the indices of the elements in the
        calling Categorical and their locations in the unique values.

        .. versionadded:: 0.25.0

    Returns
    -------
    numpy.ndarray or ExtensionArray

        The return can be:

        * Index : when the input is an Index
        * Categorical : when the input is a Categorical dtype
        * ndarray : when the input is a Series/ndarray

        Return numpy.ndarray or ExtensionArray.

    See Also
    --------
    Index.unique
    Series.unique

    Examples
    --------
    >>> pd.unique(pd.Series([2, 1, 3, 3]))
    array([2, 1, 3])

    >>> pd.unique(pd.Series([2] + [1] * 5))
    array([2, 1])

    >>> pd.unique(pd.Series([pd.Timestamp('20160101'),
    ...                     pd.Timestamp('20160101')]))
    array(['2016-01-01T00:00:00.000000000'], dtype='datetime64[ns]')

    >>> pd.unique(pd.Series([pd.Timestamp('20160101', tz='US/Eastern'),
    ...                      pd.Timestamp('20160101', tz='US/Eastern')]))
    array([Timestamp('2016-01-01 00:00:00-0500', tz='US/Eastern')],
          dtype=object)

    >>> pd.unique(pd.Index([pd.Timestamp('20160101', tz='US/Eastern'),
    ...                     pd.Timestamp('20160101', tz='US/Eastern')]))
    DatetimeIndex(['2016-01-01 00:00:00-05:00'],
    ...           dtype='datetime64[ns, US/Eastern]', freq=None)

    >>> pd.unique(list('baabc'))
    array(['b', 'a', 'c'], dtype=object)

    An unordered Categorical will return categories in the
    order of appearance.

    >>> pd.unique(pd.Series(pd.Categorical(list('baabc'))))
    [b, a, c]
    Categories (3, object): [b, a, c]

    >>> pd.unique(pd.Series(pd.Categorical(list('baabc'),
    ...                                    categories=list('abc'))))
    [b, a, c]
    Categories (3, object): [b, a, c]

    An ordered Categorical preserves the category ordering.

    >>> pd.unique(pd.Series(pd.Categorical(list('baabc'),
    ...                                    categories=list('abc'),
    ...                                    ordered=True)))
    [b, a, c]
    Categories (3, object): [a < b < c]

    An array of tuples

    >>> pd.unique([('a', 'b'), ('b', 'a'), ('a', 'c'), ('b', 'a')])
    array([('a', 'b'), ('b', 'a'), ('a', 'c')], dtype=object)
    """
    from pandas import Index

    values = _ensure_arraylike(values)

    if is_extension_array_dtype(values):
        # Dispatch to extension dtype's unique.
        if return_inverse:
            # as long as return_inverse is not part of the EA.unique contract,
            # test if this works
            try:
                # make sure that we're not calling from an Index/Series
                # container, as these do not support return_inverse yet
                ea_val = getattr(values, "array", values)
                result, inverse = ea_val.unique(return_inverse=return_inverse)

                if is_categorical_dtype(values) and isinstance(values, Index):
                    # pd.unique(CategoricalIndex) returns Index not Categorical
                    result = Index(result)
                return result, inverse
            except TypeError:
                msg = (
                    "The Extension Array class for type {dtype} does not "
                    "yet support the unique-method with "
                    '"return_inverse=True".'.format(dtype=type(values))
                )
                raise NotImplementedError(msg)
        return values.unique()

    original = values
    htable, _, values, dtype, ndtype = _get_hashtable_algo(values)

    table = htable(len(values))
<<<<<<< HEAD
    if return_inverse:
        uniques, inverse = table.unique(values, return_inverse=True)
    else:
        uniques = table.unique(values)

    uniques = _reconstruct_data(uniques, dtype, original)

    if return_inverse:
        return uniques, inverse
=======
    uniques = table.unique(values)
    uniques = _reconstruct_data(uniques, original.dtype, original)
>>>>>>> d8f9be7e
    return uniques


unique1d = unique


def isin(comps, values):
    """
    Compute the isin boolean array

    Parameters
    ----------
    comps : array-like
    values : array-like

    Returns
    -------
    boolean array same length as comps
    """

    if not is_list_like(comps):
        raise TypeError(
            "only list-like objects are allowed to be passed"
            " to isin(), you passed a [{comps_type}]".format(
                comps_type=type(comps).__name__
            )
        )
    if not is_list_like(values):
        raise TypeError(
            "only list-like objects are allowed to be passed"
            " to isin(), you passed a [{values_type}]".format(
                values_type=type(values).__name__
            )
        )

    if not isinstance(values, (ABCIndex, ABCSeries, np.ndarray)):
        values = construct_1d_object_array_from_listlike(list(values))

    if is_categorical_dtype(comps):
        # TODO(extension)
        # handle categoricals
        return comps._values.isin(values)

    comps = com.values_from_object(comps)

    comps, dtype, _ = _ensure_data(comps)
    values, _, _ = _ensure_data(values, dtype=dtype)

    # faster for larger cases to use np.in1d
    f = lambda x, y: htable.ismember_object(x, values)

    # GH16012
    # Ensure np.in1d doesn't get object types or it *may* throw an exception
    if len(comps) > 1000000 and not is_object_dtype(comps):
        f = lambda x, y: np.in1d(x, y)
    elif is_integer_dtype(comps):
        try:
            values = values.astype("int64", copy=False)
            comps = comps.astype("int64", copy=False)
            f = lambda x, y: htable.ismember_int64(x, y)
        except (TypeError, ValueError, OverflowError):
            values = values.astype(object)
            comps = comps.astype(object)

    elif is_float_dtype(comps):
        try:
            values = values.astype("float64", copy=False)
            comps = comps.astype("float64", copy=False)
            f = lambda x, y: htable.ismember_float64(x, y)
        except (TypeError, ValueError):
            values = values.astype(object)
            comps = comps.astype(object)

    return f(comps, values)


def _factorize_array(values, na_sentinel=-1, size_hint=None, na_value=None):
    """Factorize an array-like to labels and uniques.

    This doesn't do any coercion of types or unboxing before factorization.

    Parameters
    ----------
    values : ndarray
    na_sentinel : int, default -1
    size_hint : int, optional
        Passsed through to the hashtable's 'get_labels' method
    na_value : object, optional
        A value in `values` to consider missing. Note: only use this
        parameter when you know that you don't have any values pandas would
        consider missing in the array (NaN for float data, iNaT for
        datetimes, etc.).

    Returns
    -------
    labels, uniques : ndarray
    """
    (hash_klass, _), values = _get_data_algo(values, _hashtables)

    table = hash_klass(size_hint or len(values))
    uniques, labels = table.factorize(
        values, na_sentinel=na_sentinel, na_value=na_value
    )

    labels = ensure_platform_int(labels)
    return labels, uniques


_shared_docs[
    "factorize"
] = """
    Encode the object as an enumerated type or categorical variable.

    This method is useful for obtaining a numeric representation of an
    array when all that matters is identifying distinct values. `factorize`
    is available as both a top-level function :func:`pandas.factorize`,
    and as a method :meth:`Series.factorize` and :meth:`Index.factorize`.

    Parameters
    ----------
    %(values)s%(sort)s%(order)s
    na_sentinel : int, default -1
        Value to mark "not found".
    %(size_hint)s\

    Returns
    -------
    labels : ndarray
        An integer ndarray that's an indexer into `uniques`.
        ``uniques.take(labels)`` will have the same values as `values`.
    uniques : ndarray, Index, or Categorical
        The unique valid values. When `values` is Categorical, `uniques`
        is a Categorical. When `values` is some other pandas object, an
        `Index` is returned. Otherwise, a 1-D ndarray is returned.

        .. note ::

           Even if there's a missing value in `values`, `uniques` will
           *not* contain an entry for it.

    See Also
    --------
    cut : Discretize continuous-valued array.
    unique : Find the unique value in an array.

    Examples
    --------
    These examples all show factorize as a top-level method like
    ``pd.factorize(values)``. The results are identical for methods like
    :meth:`Series.factorize`.

    >>> labels, uniques = pd.factorize(['b', 'b', 'a', 'c', 'b'])
    >>> labels
    array([0, 0, 1, 2, 0])
    >>> uniques
    array(['b', 'a', 'c'], dtype=object)

    With ``sort=True``, the `uniques` will be sorted, and `labels` will be
    shuffled so that the relationship is the maintained.

    >>> labels, uniques = pd.factorize(['b', 'b', 'a', 'c', 'b'], sort=True)
    >>> labels
    array([1, 1, 0, 2, 1])
    >>> uniques
    array(['a', 'b', 'c'], dtype=object)

    Missing values are indicated in `labels` with `na_sentinel`
    (``-1`` by default). Note that missing values are never
    included in `uniques`.

    >>> labels, uniques = pd.factorize(['b', None, 'a', 'c', 'b'])
    >>> labels
    array([ 0, -1,  1,  2,  0])
    >>> uniques
    array(['b', 'a', 'c'], dtype=object)

    Thus far, we've only factorized lists (which are internally coerced to
    NumPy arrays). When factorizing pandas objects, the type of `uniques`
    will differ. For Categoricals, a `Categorical` is returned.

    >>> cat = pd.Categorical(['a', 'a', 'c'], categories=['a', 'b', 'c'])
    >>> labels, uniques = pd.factorize(cat)
    >>> labels
    array([0, 0, 1])
    >>> uniques
    [a, c]
    Categories (3, object): [a, b, c]

    Notice that ``'b'`` is in ``uniques.categories``, despite not being
    present in ``cat.values``.

    For all other pandas objects, an Index of the appropriate type is
    returned.

    >>> cat = pd.Series(['a', 'a', 'c'])
    >>> labels, uniques = pd.factorize(cat)
    >>> labels
    array([0, 0, 1])
    >>> uniques
    Index(['a', 'c'], dtype='object')
    """


@Substitution(
    values=dedent(
        """\
    values : sequence
        A 1-D sequence. Sequences that aren't pandas objects are
        coerced to ndarrays before factorization.
    """
    ),
    order=dedent(
        """\
<<<<<<< HEAD
    order
=======
    order : None
>>>>>>> d8f9be7e
        .. deprecated:: 0.23.0

           This parameter has no effect and is deprecated.
    """
    ),
    sort=dedent(
        """\
    sort : bool, default False
        Sort `uniques` and shuffle `labels` to maintain the
        relationship.
    """
    ),
    size_hint=dedent(
        """\
    size_hint : int, optional
        Hint to the hashtable sizer.
    """
    ),
)
@Appender(_shared_docs["factorize"])
@deprecate_kwarg(old_arg_name="order", new_arg_name=None)
def factorize(values, sort=False, order=None, na_sentinel=-1, size_hint=None):
    # Implementation notes: This method is responsible for 3 things
    # 1.) coercing data to array-like (ndarray, Index, extension array)
    # 2.) factorizing labels and uniques
    # 3.) Maybe boxing the output in an Index
    #
    # Step 2 is dispatched to extension types (like Categorical). They are
    # responsible only for factorization. All data coercion, sorting and boxing
    # should happen here.

    values = _ensure_arraylike(values)
    original = values

    if is_extension_array_dtype(values):
        values = getattr(values, "_values", values)
        labels, uniques = values.factorize(na_sentinel=na_sentinel)
        dtype = original.dtype
    else:
        values, dtype, _ = _ensure_data(values)

        if (
            is_datetime64_any_dtype(original)
            or is_timedelta64_dtype(original)
            or is_period_dtype(original)
        ):
            na_value = na_value_for_dtype(original.dtype)
        else:
            na_value = None

        labels, uniques = _factorize_array(
            values, na_sentinel=na_sentinel, size_hint=size_hint, na_value=na_value
        )

    if sort and len(uniques) > 0:
        from pandas.core.sorting import safe_sort

<<<<<<< HEAD
        try:
            order = uniques.argsort()
            order2 = order.argsort()
            labels = take_1d(order2, labels, fill_value=na_sentinel)
            uniques = uniques.take(order)
        except TypeError:
            # Mixed types, where uniques.argsort fails.
            uniques, labels = safe_sort(
                uniques, labels, na_sentinel=na_sentinel, assume_unique=True
            )
=======
        uniques, labels = safe_sort(
            uniques, labels, na_sentinel=na_sentinel, assume_unique=True, verify=False
        )
>>>>>>> d8f9be7e

    uniques = _reconstruct_data(uniques, dtype, original)

    # return original tenor
    if isinstance(original, ABCIndexClass):
        uniques = original._shallow_copy(uniques, name=None)
    elif isinstance(original, ABCSeries):
        from pandas import Index

        uniques = Index(uniques)

    return labels, uniques


def value_counts(
    values, sort=True, ascending=False, normalize=False, bins=None, dropna=True
):
    """
    Compute a histogram of the counts of non-null values.

    Parameters
    ----------
    values : ndarray (1-d)
    sort : boolean, default True
        Sort by values
    ascending : boolean, default False
        Sort in ascending order
    normalize: boolean, default False
        If True then compute a relative histogram
    bins : integer, optional
        Rather than count values, group them into half-open bins,
        convenience for pd.cut, only works with numeric data
    dropna : boolean, default True
        Don't include counts of NaN

    Returns
    -------
    value_counts : Series

    """
    from pandas.core.series import Series, Index

    name = getattr(values, "name", None)

    if bins is not None:
        try:
            from pandas.core.reshape.tile import cut

            values = Series(values)
            ii = cut(values, bins, include_lowest=True)
        except TypeError:
            raise TypeError("bins argument only works with numeric data.")

        # count, remove nulls (from the index), and but the bins
        result = ii.value_counts(dropna=dropna)
        result = result[result.index.notna()]
        result.index = result.index.astype("interval")
        result = result.sort_index()

        # if we are dropna and we have NO values
        if dropna and (result.values == 0).all():
            result = result.iloc[0:0]

        # normalizing is by len of all (regardless of dropna)
        counts = np.array([len(ii)])

    else:

        if is_extension_array_dtype(values):

            # handle Categorical and sparse,
            result = Series(values)._values.value_counts(dropna=dropna)
            result.name = name
            counts = result.values

        else:
            keys, counts = _value_counts_arraylike(values, dropna)

            if not isinstance(keys, Index):
                keys = Index(keys)
            result = Series(counts, index=keys, name=name)

    if sort:
        result = result.sort_values(ascending=ascending)

    if normalize:
        result = result / float(counts.sum())

    return result


def _value_counts_arraylike(values, dropna):
    """
    Parameters
    ----------
    values : arraylike
    dropna : boolean

    Returns
    -------
    (uniques, counts)

    """
    values = _ensure_arraylike(values)
    original = values
    values, dtype, ndtype = _ensure_data(values)

    if needs_i8_conversion(dtype):
        # i8

        keys, counts = htable.value_count_int64(values, dropna)

        if dropna:
            msk = keys != iNaT
            keys, counts = keys[msk], counts[msk]

    else:
        # ndarray like

        # TODO: handle uint8
        f = getattr(htable, "value_count_{dtype}".format(dtype=ndtype))
        keys, counts = f(values, dropna)

        mask = isna(values)
        if not dropna and mask.any():
            if not isna(keys).any():
                keys = np.insert(keys, 0, np.NaN)
                counts = np.insert(counts, 0, mask.sum())

    keys = _reconstruct_data(keys, original.dtype, original)

    return keys, counts


def duplicated(values, keep="first"):
    """
    Return boolean ndarray denoting duplicate values.

    Parameters
    ----------
    values : ndarray-like
        Array over which to check for duplicate values.
    keep : {'first', 'last', False}, default 'first'
        - ``first`` : Mark duplicates as ``True`` except for the first
          occurrence.
        - ``last`` : Mark duplicates as ``True`` except for the last
          occurrence.
        - False : Mark all duplicates as ``True``.

    Returns
    -------
    duplicated : ndarray
    """

    values, dtype, ndtype = _ensure_data(values)
    f = getattr(htable, "duplicated_{dtype}".format(dtype=ndtype))
    return f(values, keep=keep)


def mode(values, dropna: bool = True):
    """
    Returns the mode(s) of an array.

    Parameters
    ----------
    values : array-like
        Array over which to check for duplicate values.
    dropna : boolean, default True
        Don't consider counts of NaN/NaT.

        .. versionadded:: 0.24.0

    Returns
    -------
    mode : Series
    """
    from pandas import Series

    values = _ensure_arraylike(values)
    original = values

    # categorical is a fast-path
    if is_categorical_dtype(values):
        if isinstance(values, Series):
            return Series(values.values.mode(dropna=dropna), name=values.name)
        return values.mode(dropna=dropna)

    if dropna and is_datetimelike(values):
        mask = values.isnull()
        values = values[~mask]

    values, dtype, ndtype = _ensure_data(values)

    f = getattr(htable, "mode_{dtype}".format(dtype=ndtype))
    result = f(values, dropna=dropna)
    try:
        result = np.sort(result)
    except TypeError as e:
        warn("Unable to sort modes: {error}".format(error=e))

    result = _reconstruct_data(result, original.dtype, original)
    return Series(result)


def rank(values, axis=0, method="average", na_option="keep", ascending=True, pct=False):
    """
    Rank the values along a given axis.

    Parameters
    ----------
    values : array-like
        Array whose values will be ranked. The number of dimensions in this
        array must not exceed 2.
    axis : int, default 0
        Axis over which to perform rankings.
    method : {'average', 'min', 'max', 'first', 'dense'}, default 'average'
        The method by which tiebreaks are broken during the ranking.
    na_option : {'keep', 'top'}, default 'keep'
        The method by which NaNs are placed in the ranking.
        - ``keep``: rank each NaN value with a NaN ranking
        - ``top``: replace each NaN with either +/- inf so that they
                   there are ranked at the top
    ascending : boolean, default True
        Whether or not the elements should be ranked in ascending order.
    pct : boolean, default False
        Whether or not to the display the returned rankings in integer form
        (e.g. 1, 2, 3) or in percentile form (e.g. 0.333..., 0.666..., 1).
    """
    if values.ndim == 1:
        f, values = _get_data_algo(values, _rank1d_functions)
        ranks = f(
            values,
            ties_method=method,
            ascending=ascending,
            na_option=na_option,
            pct=pct,
        )
    elif values.ndim == 2:
        f, values = _get_data_algo(values, _rank2d_functions)
        ranks = f(
            values,
            axis=axis,
            ties_method=method,
            ascending=ascending,
            na_option=na_option,
            pct=pct,
        )
    else:
        raise TypeError("Array with ndim > 2 are not supported.")

    return ranks


def checked_add_with_arr(arr, b, arr_mask=None, b_mask=None):
    """
    Perform array addition that checks for underflow and overflow.

    Performs the addition of an int64 array and an int64 integer (or array)
    but checks that they do not result in overflow first. For elements that
    are indicated to be NaN, whether or not there is overflow for that element
    is automatically ignored.

    Parameters
    ----------
    arr : array addend.
    b : array or scalar addend.
    arr_mask : boolean array or None
        array indicating which elements to exclude from checking
    b_mask : boolean array or boolean or None
        array or scalar indicating which element(s) to exclude from checking

    Returns
    -------
    sum : An array for elements x + b for each element x in arr if b is
          a scalar or an array for elements x + y for each element pair
          (x, y) in (arr, b).

    Raises
    ------
    OverflowError if any x + y exceeds the maximum or minimum int64 value.
    """
    # For performance reasons, we broadcast 'b' to the new array 'b2'
    # so that it has the same size as 'arr'.
    b2 = np.broadcast_to(b, arr.shape)
    if b_mask is not None:
        # We do the same broadcasting for b_mask as well.
        b2_mask = np.broadcast_to(b_mask, arr.shape)
    else:
        b2_mask = None

    # For elements that are NaN, regardless of their value, we should
    # ignore whether they overflow or not when doing the checked add.
    if arr_mask is not None and b2_mask is not None:
        not_nan = np.logical_not(arr_mask | b2_mask)
    elif arr_mask is not None:
        not_nan = np.logical_not(arr_mask)
    elif b_mask is not None:
        not_nan = np.logical_not(b2_mask)
    else:
        not_nan = np.empty(arr.shape, dtype=bool)
        not_nan.fill(True)

    # gh-14324: For each element in 'arr' and its corresponding element
    # in 'b2', we check the sign of the element in 'b2'. If it is positive,
    # we then check whether its sum with the element in 'arr' exceeds
    # np.iinfo(np.int64).max. If so, we have an overflow error. If it
    # it is negative, we then check whether its sum with the element in
    # 'arr' exceeds np.iinfo(np.int64).min. If so, we have an overflow
    # error as well.
    mask1 = b2 > 0
    mask2 = b2 < 0

    if not mask1.any():
        to_raise = ((np.iinfo(np.int64).min - b2 > arr) & not_nan).any()
    elif not mask2.any():
        to_raise = ((np.iinfo(np.int64).max - b2 < arr) & not_nan).any()
    else:
        to_raise = (
            ((np.iinfo(np.int64).max - b2[mask1] < arr[mask1]) & not_nan[mask1]).any()
            or (
                (np.iinfo(np.int64).min - b2[mask2] > arr[mask2]) & not_nan[mask2]
            ).any()
        )

    if to_raise:
        raise OverflowError("Overflow in int64 addition")
    return arr + b


_rank1d_functions = {
    "float64": algos.rank_1d_float64,
    "int64": algos.rank_1d_int64,
    "uint64": algos.rank_1d_uint64,
    "object": algos.rank_1d_object,
}

_rank2d_functions = {
    "float64": algos.rank_2d_float64,
    "int64": algos.rank_2d_int64,
    "uint64": algos.rank_2d_uint64,
    "object": algos.rank_2d_object,
}


def quantile(x, q, interpolation_method="fraction"):
    """
    Compute sample quantile or quantiles of the input array. For example, q=0.5
    computes the median.

    The `interpolation_method` parameter supports three values, namely
    `fraction` (default), `lower` and `higher`. Interpolation is done only,
    if the desired quantile lies between two data points `i` and `j`. For
    `fraction`, the result is an interpolated value between `i` and `j`;
    for `lower`, the result is `i`, for `higher` the result is `j`.

    Parameters
    ----------
    x : ndarray
        Values from which to extract score.
    q : scalar or array
        Percentile at which to extract score.
    interpolation_method : {'fraction', 'lower', 'higher'}, optional
        This optional parameter specifies the interpolation method to use,
        when the desired quantile lies between two data points `i` and `j`:

        - fraction: `i + (j - i)*fraction`, where `fraction` is the
                    fractional part of the index surrounded by `i` and `j`.
        -lower: `i`.
        - higher: `j`.

    Returns
    -------
    score : float
        Score at percentile.

    Examples
    --------
    >>> from scipy import stats
    >>> a = np.arange(100)
    >>> stats.scoreatpercentile(a, 50)
    49.5

    """
    x = np.asarray(x)
    mask = isna(x)

    x = x[~mask]

    values = np.sort(x)

    def _interpolate(a, b, fraction):
        """Returns the point at the given fraction between a and b, where
        'fraction' must be between 0 and 1.
        """
        return a + (b - a) * fraction

    def _get_score(at):
        if len(values) == 0:
            return np.nan

        idx = at * (len(values) - 1)
        if idx % 1 == 0:
            score = values[int(idx)]
        else:
            if interpolation_method == "fraction":
                score = _interpolate(values[int(idx)], values[int(idx) + 1], idx % 1)
            elif interpolation_method == "lower":
                score = values[np.floor(idx)]
            elif interpolation_method == "higher":
                score = values[np.ceil(idx)]
            else:
                raise ValueError(
                    "interpolation_method can only be 'fraction' "
                    ", 'lower' or 'higher'"
                )

        return score

    if is_scalar(q):
        return _get_score(q)
    else:
        q = np.asarray(q, np.float64)
        result = [_get_score(x) for x in q]
        result = np.array(result, dtype=np.float64)
        return result


# --------------- #
# select n        #
# --------------- #


<<<<<<< HEAD
class SelectN(object):
=======
class SelectN:
>>>>>>> d8f9be7e
    def __init__(self, obj, n, keep):
        self.obj = obj
        self.n = n
        self.keep = keep

        if self.keep not in ("first", "last", "all"):
            raise ValueError('keep must be either "first", "last" or "all"')

    def nlargest(self):
        return self.compute("nlargest")

    def nsmallest(self):
        return self.compute("nsmallest")

    @staticmethod
    def is_valid_dtype_n_method(dtype):
        """
        Helper function to determine if dtype is valid for
        nsmallest/nlargest methods
        """
        return (
            is_numeric_dtype(dtype) and not is_complex_dtype(dtype)
        ) or needs_i8_conversion(dtype)


class SelectNSeries(SelectN):
    """
    Implement n largest/smallest for Series

    Parameters
    ----------
    obj : Series
    n : int
    keep : {'first', 'last'}, default 'first'

    Returns
    -------
    nordered : Series
    """

    def compute(self, method):

        n = self.n
        dtype = self.obj.dtype
        if not self.is_valid_dtype_n_method(dtype):
            raise TypeError(
                "Cannot use method '{method}' with "
                "dtype {dtype}".format(method=method, dtype=dtype)
            )

        if n <= 0:
            return self.obj[[]]

        dropped = self.obj.dropna()

        # slow method
        if n >= len(self.obj):
<<<<<<< HEAD

=======
>>>>>>> d8f9be7e
            reverse_it = self.keep == "last" or method == "nlargest"
            ascending = method == "nsmallest"
            slc = np.s_[::-1] if reverse_it else np.s_[:]
            return dropped[slc].sort_values(ascending=ascending).head(n)

        # fast method
        arr, pandas_dtype, _ = _ensure_data(dropped.values)
        if method == "nlargest":
            arr = -arr
            if is_integer_dtype(pandas_dtype):
                # GH 21426: ensure reverse ordering at boundaries
                arr -= 1

<<<<<<< HEAD
=======
            elif is_bool_dtype(pandas_dtype):
                # GH 26154: ensure False is smaller than True
                arr = 1 - (-arr)

>>>>>>> d8f9be7e
        if self.keep == "last":
            arr = arr[::-1]

        narr = len(arr)
        n = min(n, narr)

        kth_val = algos.kth_smallest(arr.copy(), n - 1)
        ns, = np.nonzero(arr <= kth_val)
        inds = ns[arr[ns].argsort(kind="mergesort")]

        if self.keep != "all":
            inds = inds[:n]

        if self.keep == "last":
            # reverse indices
            inds = narr - 1 - inds

        return dropped.iloc[inds]


class SelectNFrame(SelectN):
    """
    Implement n largest/smallest for DataFrame

    Parameters
    ----------
    obj : DataFrame
    n : int
    keep : {'first', 'last'}, default 'first'
    columns : list or str

    Returns
    -------
    nordered : DataFrame
    """

    def __init__(self, obj, n, keep, columns):
        super().__init__(obj, n, keep)
        if not is_list_like(columns) or isinstance(columns, tuple):
            columns = [columns]
        columns = list(columns)
        self.columns = columns

    def compute(self, method):

        from pandas import Int64Index

        n = self.n
        frame = self.obj
        columns = self.columns

        for column in columns:
            dtype = frame[column].dtype
            if not self.is_valid_dtype_n_method(dtype):
                raise TypeError(
                    (
                        "Column {column!r} has dtype {dtype}, cannot use method "
                        "{method!r} with this dtype"
                    ).format(column=column, dtype=dtype, method=method)
                )

        def get_indexer(current_indexer, other_indexer):
            """Helper function to concat `current_indexer` and `other_indexer`
            depending on `method`
            """
            if method == "nsmallest":
                return current_indexer.append(other_indexer)
            else:
                return other_indexer.append(current_indexer)

        # Below we save and reset the index in case index contains duplicates
        original_index = frame.index
        cur_frame = frame = frame.reset_index(drop=True)
        cur_n = n
        indexer = Int64Index([])

        for i, column in enumerate(columns):
            # For each column we apply method to cur_frame[column].
            # If it's the last column or if we have the number of
            # results desired we are done.
            # Otherwise there are duplicates of the largest/smallest
            # value and we need to look at the rest of the columns
            # to determine which of the rows with the largest/smallest
            # value in the column to keep.
            series = cur_frame[column]
            is_last_column = len(columns) - 1 == i
            values = getattr(series, method)(
                cur_n, keep=self.keep if is_last_column else "all"
            )

            if is_last_column or len(values) <= cur_n:
                indexer = get_indexer(indexer, values.index)
                break

            # Now find all values which are equal to
            # the (nsmallest: largest)/(nlarrgest: smallest)
            # from our series.
            border_value = values == values[values.index[-1]]

            # Some of these values are among the top-n
            # some aren't.
            unsafe_values = values[border_value]

            # These values are definitely among the top-n
            safe_values = values[~border_value]
            indexer = get_indexer(indexer, safe_values.index)

            # Go on and separate the unsafe_values on the remaining
            # columns.
            cur_frame = cur_frame.loc[unsafe_values.index]
            cur_n = n - len(indexer)

        frame = frame.take(indexer)

        # Restore the index on frame
        frame.index = original_index.take(indexer)

        # If there is only one column, the frame is already sorted.
        if len(columns) == 1:
            return frame

        ascending = method == "nsmallest"

        return frame.sort_values(columns, ascending=ascending, kind="mergesort")


# ------- ## ---- #
# take #
# ---- #


def _view_wrapper(f, arr_dtype=None, out_dtype=None, fill_wrap=None):
    def wrapper(arr, indexer, out, fill_value=np.nan):
        if arr_dtype is not None:
            arr = arr.view(arr_dtype)
        if out_dtype is not None:
            out = out.view(out_dtype)
        if fill_wrap is not None:
            fill_value = fill_wrap(fill_value)
        f(arr, indexer, out, fill_value=fill_value)

    return wrapper


def _convert_wrapper(f, conv_dtype):
    def wrapper(arr, indexer, out, fill_value=np.nan):
        arr = arr.astype(conv_dtype)
        f(arr, indexer, out, fill_value=fill_value)

    return wrapper


def _take_2d_multi_object(arr, indexer, out, fill_value, mask_info):
    # this is not ideal, performance-wise, but it's better than raising
    # an exception (best to optimize in Cython to avoid getting here)
    row_idx, col_idx = indexer
    if mask_info is not None:
        (row_mask, col_mask), (row_needs, col_needs) = mask_info
    else:
        row_mask = row_idx == -1
        col_mask = col_idx == -1
        row_needs = row_mask.any()
        col_needs = col_mask.any()
    if fill_value is not None:
        if row_needs:
            out[row_mask, :] = fill_value
        if col_needs:
            out[:, col_mask] = fill_value
    for i in range(len(row_idx)):
        u_ = row_idx[i]
        for j in range(len(col_idx)):
            v = col_idx[j]
            out[i, j] = arr[u_, v]


def _take_nd_object(arr, indexer, out, axis, fill_value, mask_info):
    if mask_info is not None:
        mask, needs_masking = mask_info
    else:
        mask = indexer == -1
        needs_masking = mask.any()
    if arr.dtype != out.dtype:
        arr = arr.astype(out.dtype)
    if arr.shape[axis] > 0:
        arr.take(ensure_platform_int(indexer), axis=axis, out=out)
    if needs_masking:
        outindexer = [slice(None)] * arr.ndim
        outindexer[axis] = mask
        out[tuple(outindexer)] = fill_value


_take_1d_dict = {
    ("int8", "int8"): algos.take_1d_int8_int8,
    ("int8", "int32"): algos.take_1d_int8_int32,
    ("int8", "int64"): algos.take_1d_int8_int64,
    ("int8", "float64"): algos.take_1d_int8_float64,
    ("int16", "int16"): algos.take_1d_int16_int16,
    ("int16", "int32"): algos.take_1d_int16_int32,
    ("int16", "int64"): algos.take_1d_int16_int64,
    ("int16", "float64"): algos.take_1d_int16_float64,
    ("int32", "int32"): algos.take_1d_int32_int32,
    ("int32", "int64"): algos.take_1d_int32_int64,
    ("int32", "float64"): algos.take_1d_int32_float64,
    ("int64", "int64"): algos.take_1d_int64_int64,
    ("int64", "float64"): algos.take_1d_int64_float64,
    ("float32", "float32"): algos.take_1d_float32_float32,
    ("float32", "float64"): algos.take_1d_float32_float64,
    ("float64", "float64"): algos.take_1d_float64_float64,
    ("object", "object"): algos.take_1d_object_object,
    ("bool", "bool"): _view_wrapper(algos.take_1d_bool_bool, np.uint8, np.uint8),
    ("bool", "object"): _view_wrapper(algos.take_1d_bool_object, np.uint8, None),
    ("datetime64[ns]", "datetime64[ns]"): _view_wrapper(
        algos.take_1d_int64_int64, np.int64, np.int64, np.int64
    ),
}

_take_2d_axis0_dict = {
    ("int8", "int8"): algos.take_2d_axis0_int8_int8,
    ("int8", "int32"): algos.take_2d_axis0_int8_int32,
    ("int8", "int64"): algos.take_2d_axis0_int8_int64,
    ("int8", "float64"): algos.take_2d_axis0_int8_float64,
    ("int16", "int16"): algos.take_2d_axis0_int16_int16,
    ("int16", "int32"): algos.take_2d_axis0_int16_int32,
    ("int16", "int64"): algos.take_2d_axis0_int16_int64,
    ("int16", "float64"): algos.take_2d_axis0_int16_float64,
    ("int32", "int32"): algos.take_2d_axis0_int32_int32,
    ("int32", "int64"): algos.take_2d_axis0_int32_int64,
    ("int32", "float64"): algos.take_2d_axis0_int32_float64,
    ("int64", "int64"): algos.take_2d_axis0_int64_int64,
    ("int64", "float64"): algos.take_2d_axis0_int64_float64,
    ("float32", "float32"): algos.take_2d_axis0_float32_float32,
    ("float32", "float64"): algos.take_2d_axis0_float32_float64,
    ("float64", "float64"): algos.take_2d_axis0_float64_float64,
    ("object", "object"): algos.take_2d_axis0_object_object,
    ("bool", "bool"): _view_wrapper(algos.take_2d_axis0_bool_bool, np.uint8, np.uint8),
    ("bool", "object"): _view_wrapper(algos.take_2d_axis0_bool_object, np.uint8, None),
    ("datetime64[ns]", "datetime64[ns]"): _view_wrapper(
        algos.take_2d_axis0_int64_int64, np.int64, np.int64, fill_wrap=np.int64
    ),
}

_take_2d_axis1_dict = {
    ("int8", "int8"): algos.take_2d_axis1_int8_int8,
    ("int8", "int32"): algos.take_2d_axis1_int8_int32,
    ("int8", "int64"): algos.take_2d_axis1_int8_int64,
    ("int8", "float64"): algos.take_2d_axis1_int8_float64,
    ("int16", "int16"): algos.take_2d_axis1_int16_int16,
    ("int16", "int32"): algos.take_2d_axis1_int16_int32,
    ("int16", "int64"): algos.take_2d_axis1_int16_int64,
    ("int16", "float64"): algos.take_2d_axis1_int16_float64,
    ("int32", "int32"): algos.take_2d_axis1_int32_int32,
    ("int32", "int64"): algos.take_2d_axis1_int32_int64,
    ("int32", "float64"): algos.take_2d_axis1_int32_float64,
    ("int64", "int64"): algos.take_2d_axis1_int64_int64,
    ("int64", "float64"): algos.take_2d_axis1_int64_float64,
    ("float32", "float32"): algos.take_2d_axis1_float32_float32,
    ("float32", "float64"): algos.take_2d_axis1_float32_float64,
    ("float64", "float64"): algos.take_2d_axis1_float64_float64,
    ("object", "object"): algos.take_2d_axis1_object_object,
    ("bool", "bool"): _view_wrapper(algos.take_2d_axis1_bool_bool, np.uint8, np.uint8),
    ("bool", "object"): _view_wrapper(algos.take_2d_axis1_bool_object, np.uint8, None),
    ("datetime64[ns]", "datetime64[ns]"): _view_wrapper(
        algos.take_2d_axis1_int64_int64, np.int64, np.int64, fill_wrap=np.int64
    ),
}

_take_2d_multi_dict = {
    ("int8", "int8"): algos.take_2d_multi_int8_int8,
    ("int8", "int32"): algos.take_2d_multi_int8_int32,
    ("int8", "int64"): algos.take_2d_multi_int8_int64,
    ("int8", "float64"): algos.take_2d_multi_int8_float64,
    ("int16", "int16"): algos.take_2d_multi_int16_int16,
    ("int16", "int32"): algos.take_2d_multi_int16_int32,
    ("int16", "int64"): algos.take_2d_multi_int16_int64,
    ("int16", "float64"): algos.take_2d_multi_int16_float64,
    ("int32", "int32"): algos.take_2d_multi_int32_int32,
    ("int32", "int64"): algos.take_2d_multi_int32_int64,
    ("int32", "float64"): algos.take_2d_multi_int32_float64,
    ("int64", "int64"): algos.take_2d_multi_int64_int64,
    ("int64", "float64"): algos.take_2d_multi_int64_float64,
    ("float32", "float32"): algos.take_2d_multi_float32_float32,
    ("float32", "float64"): algos.take_2d_multi_float32_float64,
    ("float64", "float64"): algos.take_2d_multi_float64_float64,
    ("object", "object"): algos.take_2d_multi_object_object,
    ("bool", "bool"): _view_wrapper(algos.take_2d_multi_bool_bool, np.uint8, np.uint8),
    ("bool", "object"): _view_wrapper(algos.take_2d_multi_bool_object, np.uint8, None),
    ("datetime64[ns]", "datetime64[ns]"): _view_wrapper(
        algos.take_2d_multi_int64_int64, np.int64, np.int64, fill_wrap=np.int64
    ),
}


def _get_take_nd_function(ndim, arr_dtype, out_dtype, axis=0, mask_info=None):
    if ndim <= 2:
        tup = (arr_dtype.name, out_dtype.name)
        if ndim == 1:
            func = _take_1d_dict.get(tup, None)
        elif ndim == 2:
            if axis == 0:
                func = _take_2d_axis0_dict.get(tup, None)
            else:
                func = _take_2d_axis1_dict.get(tup, None)
        if func is not None:
            return func

        tup = (out_dtype.name, out_dtype.name)
        if ndim == 1:
            func = _take_1d_dict.get(tup, None)
        elif ndim == 2:
            if axis == 0:
                func = _take_2d_axis0_dict.get(tup, None)
            else:
                func = _take_2d_axis1_dict.get(tup, None)
        if func is not None:
            func = _convert_wrapper(func, out_dtype)
            return func

    def func(arr, indexer, out, fill_value=np.nan):
        indexer = ensure_int64(indexer)
        _take_nd_object(
            arr, indexer, out, axis=axis, fill_value=fill_value, mask_info=mask_info
        )

    return func


def take(arr, indices, axis=0, allow_fill=False, fill_value=None):
    """
    Take elements from an array.

    .. versionadded:: 0.23.0

    Parameters
    ----------
    arr : sequence
        Non array-likes (sequences without a dtype) are coerced
        to an ndarray.
    indices : sequence of integers
        Indices to be taken.
    axis : int, default 0
        The axis over which to select values.
    allow_fill : bool, default False
        How to handle negative values in `indices`.

        * False: negative values in `indices` indicate positional indices
          from the right (the default). This is similar to :func:`numpy.take`.

        * True: negative values in `indices` indicate
          missing values. These values are set to `fill_value`. Any other
          other negative values raise a ``ValueError``.

    fill_value : any, optional
        Fill value to use for NA-indices when `allow_fill` is True.
        This may be ``None``, in which case the default NA value for
        the type (``self.dtype.na_value``) is used.

        For multi-dimensional `arr`, each *element* is filled with
        `fill_value`.

    Returns
    -------
    ndarray or ExtensionArray
        Same type as the input.

    Raises
    ------
    IndexError
        When `indices` is out of bounds for the array.
    ValueError
        When the indexer contains negative values other than ``-1``
        and `allow_fill` is True.

    Notes
    -----
    When `allow_fill` is False, `indices` may be whatever dimensionality
    is accepted by NumPy for `arr`.

    When `allow_fill` is True, `indices` should be 1-D.

    See Also
    --------
    numpy.take

    Examples
    --------
    >>> from pandas.api.extensions import take

    With the default ``allow_fill=False``, negative numbers indicate
    positional indices from the right.

    >>> take(np.array([10, 20, 30]), [0, 0, -1])
    array([10, 10, 30])

    Setting ``allow_fill=True`` will place `fill_value` in those positions.

    >>> take(np.array([10, 20, 30]), [0, 0, -1], allow_fill=True)
    array([10., 10., nan])

    >>> take(np.array([10, 20, 30]), [0, 0, -1], allow_fill=True,
    ...      fill_value=-10)
    array([ 10,  10, -10])
    """
    if not is_array_like(arr):
        arr = np.asarray(arr)

    indices = np.asarray(indices, dtype=np.intp)

    if allow_fill:
        # Pandas style, -1 means NA
<<<<<<< HEAD
        validate_indices(indices, len(arr))
=======
        validate_indices(indices, arr.shape[axis])
>>>>>>> d8f9be7e
        result = take_1d(
            arr, indices, axis=axis, allow_fill=True, fill_value=fill_value
        )
    else:
        # NumPy style
        result = arr.take(indices, axis=axis)
    return result


def take_nd(
    arr, indexer, axis=0, out=None, fill_value=np.nan, mask_info=None, allow_fill=True
):
    """
    Specialized Cython take which sets NaN values in one pass

    This dispatches to ``take`` defined on ExtensionArrays. It does not
    currently dispatch to ``SparseArray.take`` for sparse ``arr``.

    Parameters
    ----------
    arr : array-like
        Input array.
    indexer : ndarray
        1-D array of indices to take, subarrays corresponding to -1 value
        indices are filed with fill_value
    axis : int, default 0
        Axis to take from
    out : ndarray or None, default None
        Optional output array, must be appropriate type to hold input and
        fill_value together, if indexer has any -1 value entries; call
        maybe_promote to determine this type for any fill_value
    fill_value : any, default np.nan
        Fill value to replace -1 values with
    mask_info : tuple of (ndarray, boolean)
        If provided, value should correspond to:
            (indexer != -1, (indexer != -1).any())
        If not provided, it will be computed internally if necessary
    allow_fill : boolean, default True
        If False, indexer is assumed to contain no -1 values so no filling
        will be done.  This short-circuits computation of a mask.  Result is
        undefined if allow_fill == False and -1 is present in indexer.

    Returns
    -------
    subarray : array-like
        May be the same type as the input, or cast to an ndarray.
    """

    if is_extension_array_dtype(arr):
        return arr.take(indexer, fill_value=fill_value, allow_fill=allow_fill)

    if isinstance(arr, (ABCIndexClass, ABCSeries)):
        arr = arr._values

    arr = np.asarray(arr)

    if indexer is None:
        indexer = np.arange(arr.shape[axis], dtype=np.int64)
        dtype, fill_value = arr.dtype, arr.dtype.type()
    else:
        indexer = ensure_int64(indexer, copy=False)
        if not allow_fill:
            dtype, fill_value = arr.dtype, arr.dtype.type()
            mask_info = None, False
        else:
            # check for promotion based on types only (do this first because
            # it's faster than computing a mask)
            dtype, fill_value = maybe_promote(arr.dtype, fill_value)
            if dtype != arr.dtype and (out is None or out.dtype != dtype):
                # check if promotion is actually required based on indexer
                if mask_info is not None:
                    mask, needs_masking = mask_info
                else:
                    mask = indexer == -1
                    needs_masking = mask.any()
                    mask_info = mask, needs_masking
                if needs_masking:
                    if out is not None and out.dtype != dtype:
                        raise TypeError("Incompatible type for fill_value")
                else:
                    # if not, then depromote, set fill_value to dummy
                    # (it won't be used but we don't want the cython code
                    # to crash when trying to cast it to dtype)
                    dtype, fill_value = arr.dtype, arr.dtype.type()

    flip_order = False
    if arr.ndim == 2:
        if arr.flags.f_contiguous:
            flip_order = True

    if flip_order:
        arr = arr.T
        axis = arr.ndim - axis - 1
        if out is not None:
            out = out.T

    # at this point, it's guaranteed that dtype can hold both the arr values
    # and the fill_value
    if out is None:
        out_shape = list(arr.shape)
        out_shape[axis] = len(indexer)
        out_shape = tuple(out_shape)
        if arr.flags.f_contiguous and axis == arr.ndim - 1:
            # minor tweak that can make an order-of-magnitude difference
            # for dataframes initialized directly from 2-d ndarrays
            # (s.t. df.values is c-contiguous and df._data.blocks[0] is its
            # f-contiguous transpose)
            out = np.empty(out_shape, dtype=dtype, order="F")
        else:
            out = np.empty(out_shape, dtype=dtype)

    func = _get_take_nd_function(
        arr.ndim, arr.dtype, out.dtype, axis=axis, mask_info=mask_info
    )
    func(arr, indexer, out, fill_value)

    if flip_order:
        out = out.T
    return out


take_1d = take_nd


def take_2d_multi(
    arr, indexer, out=None, fill_value=np.nan, mask_info=None, allow_fill=True
):
    """
    Specialized Cython take which sets NaN values in one pass
    """
    if indexer is None or (indexer[0] is None and indexer[1] is None):
        row_idx = np.arange(arr.shape[0], dtype=np.int64)
        col_idx = np.arange(arr.shape[1], dtype=np.int64)
        indexer = row_idx, col_idx
        dtype, fill_value = arr.dtype, arr.dtype.type()
    else:
        row_idx, col_idx = indexer
        if row_idx is None:
            row_idx = np.arange(arr.shape[0], dtype=np.int64)
        else:
            row_idx = ensure_int64(row_idx)
        if col_idx is None:
            col_idx = np.arange(arr.shape[1], dtype=np.int64)
        else:
            col_idx = ensure_int64(col_idx)
        indexer = row_idx, col_idx
        if not allow_fill:
            dtype, fill_value = arr.dtype, arr.dtype.type()
            mask_info = None, False
        else:
            # check for promotion based on types only (do this first because
            # it's faster than computing a mask)
            dtype, fill_value = maybe_promote(arr.dtype, fill_value)
            if dtype != arr.dtype and (out is None or out.dtype != dtype):
                # check if promotion is actually required based on indexer
                if mask_info is not None:
                    (row_mask, col_mask), (row_needs, col_needs) = mask_info
                else:
                    row_mask = row_idx == -1
                    col_mask = col_idx == -1
                    row_needs = row_mask.any()
                    col_needs = col_mask.any()
                    mask_info = (row_mask, col_mask), (row_needs, col_needs)
                if row_needs or col_needs:
                    if out is not None and out.dtype != dtype:
                        raise TypeError("Incompatible type for fill_value")
                else:
                    # if not, then depromote, set fill_value to dummy
                    # (it won't be used but we don't want the cython code
                    # to crash when trying to cast it to dtype)
                    dtype, fill_value = arr.dtype, arr.dtype.type()

    # at this point, it's guaranteed that dtype can hold both the arr values
    # and the fill_value
    if out is None:
        out_shape = len(row_idx), len(col_idx)
        out = np.empty(out_shape, dtype=dtype)

    func = _take_2d_multi_dict.get((arr.dtype.name, out.dtype.name), None)
    if func is None and arr.dtype != out.dtype:
        func = _take_2d_multi_dict.get((out.dtype.name, out.dtype.name), None)
        if func is not None:
            func = _convert_wrapper(func, out.dtype)
    if func is None:

        def func(arr, indexer, out, fill_value=np.nan):
            _take_2d_multi_object(
                arr, indexer, out, fill_value=fill_value, mask_info=mask_info
            )

    func(arr, indexer, out=out, fill_value=fill_value)
    return out


# ------------ #
# searchsorted #
# ------------ #


def searchsorted(arr, value, side="left", sorter=None):
    """
    Find indices where elements should be inserted to maintain order.

    .. versionadded:: 0.25.0

    Find the indices into a sorted array `arr` (a) such that, if the
    corresponding elements in `value` were inserted before the indices,
    the order of `arr` would be preserved.

    Assuming that `arr` is sorted:

    ======  ================================
    `side`  returned index `i` satisfies
    ======  ================================
    left    ``arr[i-1] < value <= self[i]``
    right   ``arr[i-1] <= value < self[i]``
    ======  ================================

    Parameters
    ----------
    arr: array-like
        Input array. If `sorter` is None, then it must be sorted in
        ascending order, otherwise `sorter` must be an array of indices
        that sort it.
    value : array_like
        Values to insert into `arr`.
    side : {'left', 'right'}, optional
        If 'left', the index of the first suitable location found is given.
        If 'right', return the last such index.  If there is no suitable
        index, return either 0 or N (where N is the length of `self`).
    sorter : 1-D array_like, optional
        Optional array of integer indices that sort array a into ascending
        order. They are typically the result of argsort.

    Returns
    -------
    array of ints
        Array of insertion points with the same shape as `value`.

    See Also
    --------
    numpy.searchsorted : Similar method from NumPy.
    """
    if sorter is not None:
        sorter = ensure_platform_int(sorter)

    if (
        isinstance(arr, np.ndarray)
        and is_integer_dtype(arr)
        and (is_integer(value) or is_integer_dtype(value))
    ):
        # if `arr` and `value` have different dtypes, `arr` would be
        # recast by numpy, causing a slow search.
        # Before searching below, we therefore try to give `value` the
        # same dtype as `arr`, while guarding against integer overflows.
        iinfo = np.iinfo(arr.dtype.type)
        value_arr = np.array([value]) if is_scalar(value) else np.array(value)
        if (value_arr >= iinfo.min).all() and (value_arr <= iinfo.max).all():
            # value within bounds, so no overflow, so can convert value dtype
            # to dtype of arr
            dtype = arr.dtype
        else:
            dtype = value_arr.dtype

        if is_scalar(value):
            value = dtype.type(value)
        else:
            value = array(value, dtype=dtype)
    elif not (
        is_object_dtype(arr) or is_numeric_dtype(arr) or is_categorical_dtype(arr)
    ):
        from pandas.core.series import Series

        # E.g. if `arr` is an array with dtype='datetime64[ns]'
        # and `value` is a pd.Timestamp, we may need to convert value
        value_ser = Series(value)._values
        value = value_ser[0] if is_scalar(value) else value_ser

    result = arr.searchsorted(value, side=side, sorter=sorter)
    return result


# ---- #
# diff #
# ---- #

_diff_special = {
    "float64": algos.diff_2d_float64,
    "float32": algos.diff_2d_float32,
    "int64": algos.diff_2d_int64,
    "int32": algos.diff_2d_int32,
    "int16": algos.diff_2d_int16,
    "int8": algos.diff_2d_int8,
}


def diff(arr, n: int, axis: int = 0):
    """
    difference of n between self,
    analogous to s-s.shift(n)

    Parameters
    ----------
    arr : ndarray
    n : int
        number of periods
    axis : int
        axis to shift on

    Returns
    -------
    shifted
    """

    n = int(n)
    na = np.nan
    dtype = arr.dtype

    is_timedelta = False
    is_bool = False
    if needs_i8_conversion(arr):
        dtype = np.float64
        arr = arr.view("i8")
        na = iNaT
        is_timedelta = True

    elif is_bool_dtype(dtype):
        dtype = np.object_
        is_bool = True

    elif is_integer_dtype(dtype):
        dtype = np.float64

    dtype = np.dtype(dtype)
    out_arr = np.empty(arr.shape, dtype=dtype)

    na_indexer = [slice(None)] * arr.ndim
    na_indexer[axis] = slice(None, n) if n >= 0 else slice(n, None)
    out_arr[tuple(na_indexer)] = na

    if arr.ndim == 2 and arr.dtype.name in _diff_special:
        f = _diff_special[arr.dtype.name]
        f(arr, out_arr, n, axis)
    else:
        # To keep mypy happy, _res_indexer is a list while res_indexer is
        #  a tuple, ditto for lag_indexer.
        _res_indexer = [slice(None)] * arr.ndim
        _res_indexer[axis] = slice(n, None) if n >= 0 else slice(None, n)
        res_indexer = tuple(_res_indexer)

        _lag_indexer = [slice(None)] * arr.ndim
        _lag_indexer[axis] = slice(None, -n) if n > 0 else slice(-n, None)
        lag_indexer = tuple(_lag_indexer)

        # need to make sure that we account for na for datelike/timedelta
        # we don't actually want to subtract these i8 numbers
        if is_timedelta:
            res = arr[res_indexer]
            lag = arr[lag_indexer]

            mask = (arr[res_indexer] == na) | (arr[lag_indexer] == na)
            if mask.any():
                res = res.copy()
                res[mask] = 0
                lag = lag.copy()
                lag[mask] = 0

            result = res - lag
            result[mask] = na
            out_arr[res_indexer] = result
        elif is_bool:
            out_arr[res_indexer] = arr[res_indexer] ^ arr[lag_indexer]
        else:
            out_arr[res_indexer] = arr[res_indexer] - arr[lag_indexer]

    if is_timedelta:
<<<<<<< HEAD
        from pandas import TimedeltaIndex

        out_arr = (
            TimedeltaIndex(out_arr.ravel().astype("int64"))
            .asi8.reshape(out_arr.shape)
            .astype("timedelta64[ns]")
        )
=======
        out_arr = out_arr.astype("int64").view("timedelta64[ns]")
>>>>>>> d8f9be7e

    return out_arr<|MERGE_RESOLUTION|>--- conflicted
+++ resolved
@@ -27,31 +27,18 @@
     is_categorical_dtype,
     is_complex_dtype,
     is_datetime64_any_dtype,
-<<<<<<< HEAD
-    is_datetime64tz_dtype,
-    is_datetimelike,
-    is_extension_array_dtype,
-    is_float_dtype,
-    is_integer_dtype,
-    is_interval_dtype,
-=======
     is_datetime64_ns_dtype,
     is_datetimelike,
     is_extension_array_dtype,
     is_float_dtype,
     is_integer,
     is_integer_dtype,
->>>>>>> d8f9be7e
     is_list_like,
     is_numeric_dtype,
     is_object_dtype,
     is_period_dtype,
     is_scalar,
     is_signed_integer_dtype,
-<<<<<<< HEAD
-    is_sparse,
-=======
->>>>>>> d8f9be7e
     is_timedelta64_dtype,
     is_unsigned_integer_dtype,
     needs_i8_conversion,
@@ -189,10 +176,6 @@
     -------
     Index for extension types, otherwise ndarray casted to dtype
     """
-<<<<<<< HEAD
-    from pandas import Index
-=======
->>>>>>> d8f9be7e
 
     if is_extension_array_dtype(dtype):
         values = dtype.construct_array_type()._from_sequence(values)
@@ -339,7 +322,7 @@
         contains the mapping between the indices of the elements in the
         calling Categorical and their locations in the unique values.
 
-        .. versionadded:: 0.25.0
+        .. versionadded:: 1.0.0
 
     Returns
     -------
@@ -440,7 +423,6 @@
     htable, _, values, dtype, ndtype = _get_hashtable_algo(values)
 
     table = htable(len(values))
-<<<<<<< HEAD
     if return_inverse:
         uniques, inverse = table.unique(values, return_inverse=True)
     else:
@@ -450,10 +432,6 @@
 
     if return_inverse:
         return uniques, inverse
-=======
-    uniques = table.unique(values)
-    uniques = _reconstruct_data(uniques, original.dtype, original)
->>>>>>> d8f9be7e
     return uniques
 
 
@@ -667,11 +645,7 @@
     ),
     order=dedent(
         """\
-<<<<<<< HEAD
-    order
-=======
     order : None
->>>>>>> d8f9be7e
         .. deprecated:: 0.23.0
 
            This parameter has no effect and is deprecated.
@@ -729,22 +703,9 @@
     if sort and len(uniques) > 0:
         from pandas.core.sorting import safe_sort
 
-<<<<<<< HEAD
-        try:
-            order = uniques.argsort()
-            order2 = order.argsort()
-            labels = take_1d(order2, labels, fill_value=na_sentinel)
-            uniques = uniques.take(order)
-        except TypeError:
-            # Mixed types, where uniques.argsort fails.
-            uniques, labels = safe_sort(
-                uniques, labels, na_sentinel=na_sentinel, assume_unique=True
-            )
-=======
         uniques, labels = safe_sort(
             uniques, labels, na_sentinel=na_sentinel, assume_unique=True, verify=False
         )
->>>>>>> d8f9be7e
 
     uniques = _reconstruct_data(uniques, dtype, original)
 
@@ -1177,11 +1138,7 @@
 # --------------- #
 
 
-<<<<<<< HEAD
-class SelectN(object):
-=======
 class SelectN:
->>>>>>> d8f9be7e
     def __init__(self, obj, n, keep):
         self.obj = obj
         self.n = n
@@ -1239,10 +1196,6 @@
 
         # slow method
         if n >= len(self.obj):
-<<<<<<< HEAD
-
-=======
->>>>>>> d8f9be7e
             reverse_it = self.keep == "last" or method == "nlargest"
             ascending = method == "nsmallest"
             slc = np.s_[::-1] if reverse_it else np.s_[:]
@@ -1256,13 +1209,10 @@
                 # GH 21426: ensure reverse ordering at boundaries
                 arr -= 1
 
-<<<<<<< HEAD
-=======
             elif is_bool_dtype(pandas_dtype):
                 # GH 26154: ensure False is smaller than True
                 arr = 1 - (-arr)
 
->>>>>>> d8f9be7e
         if self.keep == "last":
             arr = arr[::-1]
 
@@ -1672,11 +1622,7 @@
 
     if allow_fill:
         # Pandas style, -1 means NA
-<<<<<<< HEAD
-        validate_indices(indices, len(arr))
-=======
         validate_indices(indices, arr.shape[axis])
->>>>>>> d8f9be7e
         result = take_1d(
             arr, indices, axis=axis, allow_fill=True, fill_value=fill_value
         )
@@ -2053,16 +1999,6 @@
             out_arr[res_indexer] = arr[res_indexer] - arr[lag_indexer]
 
     if is_timedelta:
-<<<<<<< HEAD
-        from pandas import TimedeltaIndex
-
-        out_arr = (
-            TimedeltaIndex(out_arr.ravel().astype("int64"))
-            .asi8.reshape(out_arr.shape)
-            .astype("timedelta64[ns]")
-        )
-=======
         out_arr = out_arr.astype("int64").view("timedelta64[ns]")
->>>>>>> d8f9be7e
 
     return out_arr