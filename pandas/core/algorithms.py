--- conflicted
+++ resolved
@@ -727,16 +727,6 @@
         result.index = result.index.astype("interval")
         result = result.sort_index()
 
-<<<<<<< HEAD
-        # if we are dropna and we have NO values
-        if dropna and (result._values == 0).all():
-            result = result.iloc[0:0]
-
-        # normalizing is by len of what gets included in the bins
-        counts = result._values
-
-=======
->>>>>>> d2399ea4
     else:
 
         if is_extension_array_dtype(values):
