"""
Routines for casting.
"""

from __future__ import annotations

from datetime import (
    datetime,
    timedelta,
)
import functools
from typing import (
    TYPE_CHECKING,
    Any,
    Sized,
    TypeVar,
    cast,
    overload,
)
import warnings

import numpy as np

from pandas._libs import lib
from pandas._libs.tslibs import (
    NaT,
    OutOfBoundsDatetime,
    OutOfBoundsTimedelta,
    Timedelta,
    Timestamp,
    astype_overflowsafe,
    get_unit_from_dtype,
    is_supported_unit,
)
from pandas._libs.tslibs.timedeltas import array_to_timedelta64
from pandas._typing import (
    ArrayLike,
    Dtype,
    DtypeObj,
    Scalar,
    npt,
)
from pandas.errors import (
    IntCastingNaNError,
    LossySetitemError,
)
from pandas.util._exceptions import find_stack_level
from pandas.util._validators import validate_bool_kwarg

from pandas.core.dtypes.common import (
    DT64NS_DTYPE,
    TD64NS_DTYPE,
    ensure_int8,
    ensure_int16,
    ensure_int32,
    ensure_int64,
    ensure_object,
    ensure_str,
    is_bool,
    is_bool_dtype,
    is_complex,
    is_complex_dtype,
    is_datetime64_dtype,
    is_dtype_equal,
    is_extension_array_dtype,
    is_float,
    is_float_dtype,
    is_integer,
    is_integer_dtype,
    is_numeric_dtype,
    is_object_dtype,
    is_scalar,
    is_string_dtype,
    is_timedelta64_dtype,
    is_unsigned_integer_dtype,
    pandas_dtype,
)
from pandas.core.dtypes.dtypes import (
    CategoricalDtype,
    DatetimeTZDtype,
    ExtensionDtype,
    IntervalDtype,
    PeriodDtype,
)
from pandas.core.dtypes.generic import (
    ABCExtensionArray,
    ABCIndex,
    ABCSeries,
)
from pandas.core.dtypes.inference import is_list_like
from pandas.core.dtypes.missing import (
    array_equivalent,
    is_valid_na_for_dtype,
    isna,
    na_value_for_dtype,
    notna,
)

if TYPE_CHECKING:

    from pandas import Index
    from pandas.core.arrays import (
        Categorical,
        DatetimeArray,
        ExtensionArray,
        IntervalArray,
        PeriodArray,
        TimedeltaArray,
    )


_int8_max = np.iinfo(np.int8).max
_int16_max = np.iinfo(np.int16).max
_int32_max = np.iinfo(np.int32).max
_int64_max = np.iinfo(np.int64).max

_dtype_obj = np.dtype(object)

NumpyArrayT = TypeVar("NumpyArrayT", bound=np.ndarray)


def maybe_convert_platform(
    values: list | tuple | range | np.ndarray | ExtensionArray,
) -> ArrayLike:
    """try to do platform conversion, allow ndarray or list here"""
    arr: ArrayLike

    if isinstance(values, (list, tuple, range)):
        arr = construct_1d_object_array_from_listlike(values)
    else:
        # The caller is responsible for ensuring that we have np.ndarray
        #  or ExtensionArray here.
        arr = values

    if arr.dtype == _dtype_obj:
        arr = cast(np.ndarray, arr)
        arr = lib.maybe_convert_objects(arr)

    return arr


def is_nested_object(obj) -> bool:
    """
    return a boolean if we have a nested object, e.g. a Series with 1 or
    more Series elements

    This may not be necessarily be performant.

    """
    return bool(
        isinstance(obj, ABCSeries)
        and is_object_dtype(obj.dtype)
        and any(isinstance(v, ABCSeries) for v in obj._values)
    )


def maybe_box_datetimelike(value: Scalar, dtype: Dtype | None = None) -> Scalar:
    """
    Cast scalar to Timestamp or Timedelta if scalar is datetime-like
    and dtype is not object.

    Parameters
    ----------
    value : scalar
    dtype : Dtype, optional

    Returns
    -------
    scalar
    """
    if dtype == _dtype_obj:
        pass
    elif isinstance(value, (np.datetime64, datetime)):
        value = Timestamp(value)
    elif isinstance(value, (np.timedelta64, timedelta)):
        value = Timedelta(value)

    return value


def maybe_box_native(value: Scalar) -> Scalar:
    """
    If passed a scalar cast the scalar to a python native type.

    Parameters
    ----------
    value : scalar or Series

    Returns
    -------
    scalar or Series
    """
    if is_float(value):
        # error: Argument 1 to "float" has incompatible type
        # "Union[Union[str, int, float, bool], Union[Any, Timestamp, Timedelta, Any]]";
        # expected "Union[SupportsFloat, _SupportsIndex, str]"
        value = float(value)  # type: ignore[arg-type]
    elif is_integer(value):
        # error: Argument 1 to "int" has incompatible type
        # "Union[Union[str, int, float, bool], Union[Any, Timestamp, Timedelta, Any]]";
        # expected "Union[str, SupportsInt, _SupportsIndex, _SupportsTrunc]"
        value = int(value)  # type: ignore[arg-type]
    elif is_bool(value):
        value = bool(value)
    elif isinstance(value, (np.datetime64, np.timedelta64)):
        value = maybe_box_datetimelike(value)
    return value


def _maybe_unbox_datetimelike(value: Scalar, dtype: DtypeObj) -> Scalar:
    """
    Convert a Timedelta or Timestamp to timedelta64 or datetime64 for setting
    into a numpy array.  Failing to unbox would risk dropping nanoseconds.

    Notes
    -----
    Caller is responsible for checking dtype.kind in ["m", "M"]
    """
    if is_valid_na_for_dtype(value, dtype):
        # GH#36541: can't fill array directly with pd.NaT
        # > np.empty(10, dtype="datetime64[ns]").fill(pd.NaT)
        # ValueError: cannot convert float NaN to integer
        value = dtype.type("NaT", "ns")
    elif isinstance(value, Timestamp):
        if value.tz is None:
            value = value.to_datetime64()
        elif not isinstance(dtype, DatetimeTZDtype):
            raise TypeError("Cannot unbox tzaware Timestamp to tznaive dtype")
    elif isinstance(value, Timedelta):
        value = value.to_timedelta64()

    _disallow_mismatched_datetimelike(value, dtype)
    return value


def _disallow_mismatched_datetimelike(value, dtype: DtypeObj):
    """
    numpy allows np.array(dt64values, dtype="timedelta64[ns]") and
    vice-versa, but we do not want to allow this, so we need to
    check explicitly
    """
    vdtype = getattr(value, "dtype", None)
    if vdtype is None:
        return
    elif (vdtype.kind == "m" and dtype.kind == "M") or (
        vdtype.kind == "M" and dtype.kind == "m"
    ):
        raise TypeError(f"Cannot cast {repr(value)} to {dtype}")


@overload
def maybe_downcast_to_dtype(result: np.ndarray, dtype: str | np.dtype) -> np.ndarray:
    ...


@overload
def maybe_downcast_to_dtype(result: ExtensionArray, dtype: str | np.dtype) -> ArrayLike:
    ...


def maybe_downcast_to_dtype(result: ArrayLike, dtype: str | np.dtype) -> ArrayLike:
    """
    try to cast to the specified dtype (e.g. convert back to bool/int
    or could be an astype of float64->float32
    """
    do_round = False

    if isinstance(dtype, str):
        if dtype == "infer":
            inferred_type = lib.infer_dtype(result, skipna=False)
            if inferred_type == "boolean":
                dtype = "bool"
            elif inferred_type == "integer":
                dtype = "int64"
            elif inferred_type == "datetime64":
                dtype = "datetime64[ns]"
            elif inferred_type in ["timedelta", "timedelta64"]:
                dtype = "timedelta64[ns]"

            # try to upcast here
            elif inferred_type == "floating":
                dtype = "int64"
                if issubclass(result.dtype.type, np.number):
                    do_round = True

            else:
                # TODO: complex?  what if result is already non-object?
                dtype = "object"

        dtype = np.dtype(dtype)

    if not isinstance(dtype, np.dtype):
        # enforce our signature annotation
        raise TypeError(dtype)  # pragma: no cover

    converted = maybe_downcast_numeric(result, dtype, do_round)
    if converted is not result:
        return converted

    # a datetimelike
    # GH12821, iNaT is cast to float
    if dtype.kind in ["M", "m"] and result.dtype.kind in ["i", "f"]:
        result = result.astype(dtype)

    elif dtype.kind == "m" and result.dtype == _dtype_obj:
        # test_where_downcast_to_td64
        result = cast(np.ndarray, result)
        result = array_to_timedelta64(result)

    elif dtype == np.dtype("M8[ns]") and result.dtype == _dtype_obj:
        result = cast(np.ndarray, result)
        return np.asarray(maybe_cast_to_datetime(result, dtype=dtype))

    return result


@overload
def maybe_downcast_numeric(
    result: np.ndarray, dtype: np.dtype, do_round: bool = False
) -> np.ndarray:
    ...


@overload
def maybe_downcast_numeric(
    result: ExtensionArray, dtype: DtypeObj, do_round: bool = False
) -> ArrayLike:
    ...


def maybe_downcast_numeric(
    result: ArrayLike, dtype: DtypeObj, do_round: bool = False
) -> ArrayLike:
    """
    Subset of maybe_downcast_to_dtype restricted to numeric dtypes.

    Parameters
    ----------
    result : ndarray or ExtensionArray
    dtype : np.dtype or ExtensionDtype
    do_round : bool

    Returns
    -------
    ndarray or ExtensionArray
    """
    if not isinstance(dtype, np.dtype) or not isinstance(result.dtype, np.dtype):
        # e.g. SparseDtype has no itemsize attr
        return result

    def trans(x):
        if do_round:
            return x.round()
        return x

    if dtype.kind == result.dtype.kind:
        # don't allow upcasts here (except if empty)
        if result.dtype.itemsize <= dtype.itemsize and result.size:
            return result

    if is_bool_dtype(dtype) or is_integer_dtype(dtype):

        if not result.size:
            # if we don't have any elements, just astype it
            return trans(result).astype(dtype)

        # do a test on the first element, if it fails then we are done
        r = result.ravel()
        arr = np.array([r[0]])

        if isna(arr).any():
            # if we have any nulls, then we are done
            return result

        elif not isinstance(r[0], (np.integer, np.floating, int, float, bool)):
            # a comparable, e.g. a Decimal may slip in here
            return result

        if (
            issubclass(result.dtype.type, (np.object_, np.number))
            and notna(result).all()
        ):
            new_result = trans(result).astype(dtype)
            if new_result.dtype.kind == "O" or result.dtype.kind == "O":
                # np.allclose may raise TypeError on object-dtype
                if (new_result == result).all():
                    return new_result
            else:
                if np.allclose(new_result, result, rtol=0):
                    return new_result

    elif (
        issubclass(dtype.type, np.floating)
        and not is_bool_dtype(result.dtype)
        and not is_string_dtype(result.dtype)
    ):
        new_result = result.astype(dtype)

        # Adjust tolerances based on floating point size
        size_tols = {4: 5e-4, 8: 5e-8, 16: 5e-16}

        atol = size_tols.get(new_result.dtype.itemsize, 0.0)

        # Check downcast float values are still equal within 7 digits when
        # converting from float64 to float32
        if np.allclose(new_result, result, equal_nan=True, rtol=0.0, atol=atol):
            return new_result

    elif dtype.kind == result.dtype.kind == "c":
        new_result = result.astype(dtype)

        if array_equivalent(new_result, result):
            # TODO: use tolerance like we do for float?
            return new_result

    return result


def maybe_cast_pointwise_result(
    result: ArrayLike,
    dtype: DtypeObj,
    numeric_only: bool = False,
    same_dtype: bool = True,
) -> ArrayLike:
    """
    Try casting result of a pointwise operation back to the original dtype if
    appropriate.

    Parameters
    ----------
    result : array-like
        Result to cast.
    dtype : np.dtype or ExtensionDtype
        Input Series from which result was calculated.
    numeric_only : bool, default False
        Whether to cast only numerics or datetimes as well.
    same_dtype : bool, default True
        Specify dtype when calling _from_sequence

    Returns
    -------
    result : array-like
        result maybe casted to the dtype.
    """

    assert not is_scalar(result)

    if isinstance(dtype, ExtensionDtype):
        if not isinstance(dtype, (CategoricalDtype, DatetimeTZDtype)):
            # TODO: avoid this special-casing
            # We have to special case categorical so as not to upcast
            # things like counts back to categorical

            cls = dtype.construct_array_type()
            if same_dtype:
                result = maybe_cast_to_extension_array(cls, result, dtype=dtype)
            else:
                result = maybe_cast_to_extension_array(cls, result)

    elif (numeric_only and is_numeric_dtype(dtype)) or not numeric_only:
        result = maybe_downcast_to_dtype(result, dtype)

    return result


def maybe_cast_to_extension_array(
    cls: type[ExtensionArray], obj: ArrayLike, dtype: ExtensionDtype | None = None
) -> ArrayLike:
    """
    Call to `_from_sequence` that returns the object unchanged on Exception.

    Parameters
    ----------
    cls : class, subclass of ExtensionArray
    obj : arraylike
        Values to pass to cls._from_sequence
    dtype : ExtensionDtype, optional

    Returns
    -------
    ExtensionArray or obj
    """
    from pandas.core.arrays.string_ import BaseStringArray

    assert isinstance(cls, type), f"must pass a type: {cls}"
    assertion_msg = f"must pass a subclass of ExtensionArray: {cls}"
    assert issubclass(cls, ABCExtensionArray), assertion_msg

    # Everything can be converted to StringArrays, but we may not want to convert
    if issubclass(cls, BaseStringArray) and lib.infer_dtype(obj) != "string":
        return obj

    try:
        result = cls._from_sequence(obj, dtype=dtype)
    except Exception:  # pylint: disable=broad-except
        # We can't predict what downstream EA constructors may raise
        result = obj
    return result


@overload
def ensure_dtype_can_hold_na(dtype: np.dtype) -> np.dtype:
    ...


@overload
def ensure_dtype_can_hold_na(dtype: ExtensionDtype) -> ExtensionDtype:
    ...


def ensure_dtype_can_hold_na(dtype: DtypeObj) -> DtypeObj:
    """
    If we have a dtype that cannot hold NA values, find the best match that can.
    """
    if isinstance(dtype, ExtensionDtype):
        if dtype._can_hold_na:
            return dtype
        elif isinstance(dtype, IntervalDtype):
            # TODO(GH#45349): don't special-case IntervalDtype, allow
            #  overriding instead of returning object below.
            return IntervalDtype(np.float64, closed=dtype.closed)
        return _dtype_obj
    elif dtype.kind == "b":
        return _dtype_obj
    elif dtype.kind in ["i", "u"]:
        return np.dtype(np.float64)
    return dtype


def maybe_promote(dtype: np.dtype, fill_value=np.nan):
    """
    Find the minimal dtype that can hold both the given dtype and fill_value.

    Parameters
    ----------
    dtype : np.dtype
    fill_value : scalar, default np.nan

    Returns
    -------
    dtype
        Upcasted from dtype argument if necessary.
    fill_value
        Upcasted from fill_value argument if necessary.

    Raises
    ------
    ValueError
        If fill_value is a non-scalar and dtype is not object.
    """
    # TODO(2.0): need to directly use the non-cached version as long as we
    # possibly raise a deprecation warning for datetime dtype
    if dtype.kind == "M":
        return _maybe_promote(dtype, fill_value)
    # for performance, we are using a cached version of the actual implementation
    # of the function in _maybe_promote. However, this doesn't always work (in case
    # of non-hashable arguments), so we fallback to the actual implementation if needed
    try:
        # error: Argument 3 to "__call__" of "_lru_cache_wrapper" has incompatible type
        # "Type[Any]"; expected "Hashable"  [arg-type]
        return _maybe_promote_cached(
            dtype, fill_value, type(fill_value)  # type: ignore[arg-type]
        )
    except TypeError:
        # if fill_value is not hashable (required for caching)
        return _maybe_promote(dtype, fill_value)


@functools.lru_cache(maxsize=128)
def _maybe_promote_cached(dtype, fill_value, fill_value_type):
    # The cached version of _maybe_promote below
    # This also use fill_value_type as (unused) argument to use this in the
    # cache lookup -> to differentiate 1 and True
    return _maybe_promote(dtype, fill_value)


def _maybe_promote(dtype: np.dtype, fill_value=np.nan):
    # The actual implementation of the function, use `maybe_promote` above for
    # a cached version.
    if not is_scalar(fill_value):
        # with object dtype there is nothing to promote, and the user can
        #  pass pretty much any weird fill_value they like
        if not is_object_dtype(dtype):
            # with object dtype there is nothing to promote, and the user can
            #  pass pretty much any weird fill_value they like
            raise ValueError("fill_value must be a scalar")
        dtype = _dtype_obj
        return dtype, fill_value

    kinds = ["i", "u", "f", "c", "m", "M"]
    if is_valid_na_for_dtype(fill_value, dtype) and dtype.kind in kinds:
        dtype = ensure_dtype_can_hold_na(dtype)
        fv = na_value_for_dtype(dtype)
        return dtype, fv

    elif isinstance(dtype, CategoricalDtype):
        if fill_value in dtype.categories or isna(fill_value):
            return dtype, fill_value
        else:
            return object, ensure_object(fill_value)

    elif isna(fill_value):
        dtype = _dtype_obj
        if fill_value is None:
            # but we retain e.g. pd.NA
            fill_value = np.nan
        return dtype, fill_value

    # returns tuple of (dtype, fill_value)
    if issubclass(dtype.type, np.datetime64):
        inferred, fv = infer_dtype_from_scalar(fill_value, pandas_dtype=True)
        if inferred == dtype:
            return dtype, fv

        from pandas.core.arrays import DatetimeArray

        dta = DatetimeArray._from_sequence([], dtype="M8[ns]")
        try:
            fv = dta._validate_setitem_value(fill_value)
            return dta.dtype, fv
        except (ValueError, TypeError):
            return _dtype_obj, fill_value

    elif issubclass(dtype.type, np.timedelta64):
        inferred, fv = infer_dtype_from_scalar(fill_value, pandas_dtype=True)
        if inferred == dtype:
            return dtype, fv

        return np.dtype("object"), fill_value

    elif is_float(fill_value):
        if issubclass(dtype.type, np.bool_):
            dtype = np.dtype(np.object_)

        elif issubclass(dtype.type, np.integer):
            dtype = np.dtype(np.float64)

        elif dtype.kind == "f":
            mst = np.min_scalar_type(fill_value)
            if mst > dtype:
                # e.g. mst is np.float64 and dtype is np.float32
                dtype = mst

        elif dtype.kind == "c":
            mst = np.min_scalar_type(fill_value)
            dtype = np.promote_types(dtype, mst)

    elif is_bool(fill_value):
        if not issubclass(dtype.type, np.bool_):
            dtype = np.dtype(np.object_)

    elif is_integer(fill_value):
        if issubclass(dtype.type, np.bool_):
            dtype = np.dtype(np.object_)

        elif issubclass(dtype.type, np.integer):
            if not np.can_cast(fill_value, dtype):
                # upcast to prevent overflow
                mst = np.min_scalar_type(fill_value)
                dtype = np.promote_types(dtype, mst)
                if dtype.kind == "f":
                    # Case where we disagree with numpy
                    dtype = np.dtype(np.object_)

    elif is_complex(fill_value):
        if issubclass(dtype.type, np.bool_):
            dtype = np.dtype(np.object_)

        elif issubclass(dtype.type, (np.integer, np.floating)):
            mst = np.min_scalar_type(fill_value)
            dtype = np.promote_types(dtype, mst)

        elif dtype.kind == "c":
            mst = np.min_scalar_type(fill_value)
            if mst > dtype:
                # e.g. mst is np.complex128 and dtype is np.complex64
                dtype = mst

    else:
        dtype = np.dtype(np.object_)

    # in case we have a string that looked like a number
    if issubclass(dtype.type, (bytes, str)):
        dtype = np.dtype(np.object_)

    fill_value = _ensure_dtype_type(fill_value, dtype)
    return dtype, fill_value


def _ensure_dtype_type(value, dtype: np.dtype):
    """
    Ensure that the given value is an instance of the given dtype.

    e.g. if out dtype is np.complex64_, we should have an instance of that
    as opposed to a python complex object.

    Parameters
    ----------
    value : object
    dtype : np.dtype

    Returns
    -------
    object
    """
    # Start with exceptions in which we do _not_ cast to numpy types

    if dtype == _dtype_obj:
        return value

    # Note: before we get here we have already excluded isna(value)
    return dtype.type(value)


def infer_dtype_from(val, pandas_dtype: bool = False) -> tuple[DtypeObj, Any]:
    """
    Interpret the dtype from a scalar or array.

    Parameters
    ----------
    val : object
    pandas_dtype : bool, default False
        whether to infer dtype including pandas extension types.
        If False, scalar/array belongs to pandas extension types is inferred as
        object
    """
    if not is_list_like(val):
        return infer_dtype_from_scalar(val, pandas_dtype=pandas_dtype)
    return infer_dtype_from_array(val, pandas_dtype=pandas_dtype)


def infer_dtype_from_scalar(val, pandas_dtype: bool = False) -> tuple[DtypeObj, Any]:
    """
    Interpret the dtype from a scalar.

    Parameters
    ----------
    pandas_dtype : bool, default False
        whether to infer dtype including pandas extension types.
        If False, scalar belongs to pandas extension types is inferred as
        object
    """
    dtype: DtypeObj = _dtype_obj

    # a 1-element ndarray
    if isinstance(val, np.ndarray):
        if val.ndim != 0:
            msg = "invalid ndarray passed to infer_dtype_from_scalar"
            raise ValueError(msg)

        dtype = val.dtype
        val = lib.item_from_zerodim(val)

    elif isinstance(val, str):

        # If we create an empty array using a string to infer
        # the dtype, NumPy will only allocate one character per entry
        # so this is kind of bad. Alternately we could use np.repeat
        # instead of np.empty (but then you still don't want things
        # coming out as np.str_!

        dtype = _dtype_obj

    elif isinstance(val, (np.datetime64, datetime)):
        try:
            val = Timestamp(val)
        except OutOfBoundsDatetime:
            return _dtype_obj, val

        # error: Non-overlapping identity check (left operand type: "Timestamp",
        # right operand type: "NaTType")
        if val is NaT or val.tz is None:  # type: ignore[comparison-overlap]
            dtype = np.dtype("M8[ns]")
            val = val.to_datetime64()
            # TODO(2.0): this should be dtype = val.dtype
            #  to get the correct M8 resolution
        else:
            if pandas_dtype:
                dtype = DatetimeTZDtype(unit="ns", tz=val.tz)
            else:
                # return datetimetz as object
                return _dtype_obj, val

    elif isinstance(val, (np.timedelta64, timedelta)):
        try:
            val = Timedelta(val)
        except (OutOfBoundsTimedelta, OverflowError):
            dtype = _dtype_obj
        else:
            dtype = np.dtype("m8[ns]")
            val = np.timedelta64(val.value, "ns")

    elif is_bool(val):
        dtype = np.dtype(np.bool_)

    elif is_integer(val):
        if isinstance(val, np.integer):
            dtype = np.dtype(type(val))
        else:
            dtype = np.dtype(np.int64)

        try:
            np.array(val, dtype=dtype)
        except OverflowError:
            dtype = np.array(val).dtype

    elif is_float(val):
        if isinstance(val, np.floating):
            dtype = np.dtype(type(val))
        else:
            dtype = np.dtype(np.float64)

    elif is_complex(val):
        dtype = np.dtype(np.complex_)

    elif pandas_dtype:
        if lib.is_period(val):
            dtype = PeriodDtype(freq=val.freq)
        elif lib.is_interval(val):
            subtype = infer_dtype_from_scalar(val.left, pandas_dtype=True)[0]
            dtype = IntervalDtype(subtype=subtype, closed=val.closed)

    return dtype, val


def dict_compat(d: dict[Scalar, Scalar]) -> dict[Scalar, Scalar]:
    """
    Convert datetimelike-keyed dicts to a Timestamp-keyed dict.

    Parameters
    ----------
    d: dict-like object

    Returns
    -------
    dict
    """
    return {maybe_box_datetimelike(key): value for key, value in d.items()}


def infer_dtype_from_array(
    arr, pandas_dtype: bool = False
) -> tuple[DtypeObj, ArrayLike]:
    """
    Infer the dtype from an array.

    Parameters
    ----------
    arr : array
    pandas_dtype : bool, default False
        whether to infer dtype including pandas extension types.
        If False, array belongs to pandas extension types
        is inferred as object

    Returns
    -------
    tuple (numpy-compat/pandas-compat dtype, array)

    Notes
    -----
    if pandas_dtype=False. these infer to numpy dtypes
    exactly with the exception that mixed / object dtypes
    are not coerced by stringifying or conversion

    if pandas_dtype=True. datetime64tz-aware/categorical
    types will retain there character.

    Examples
    --------
    >>> np.asarray([1, '1'])
    array(['1', '1'], dtype='<U21')

    >>> infer_dtype_from_array([1, '1'])
    (dtype('O'), [1, '1'])
    """
    if isinstance(arr, np.ndarray):
        return arr.dtype, arr

    if not is_list_like(arr):
        raise TypeError("'arr' must be list-like")

    if pandas_dtype and is_extension_array_dtype(arr):
        return arr.dtype, arr

    elif isinstance(arr, ABCSeries):
        return arr.dtype, np.asarray(arr)

    # don't force numpy coerce with nan's
    inferred = lib.infer_dtype(arr, skipna=False)
    if inferred in ["string", "bytes", "mixed", "mixed-integer"]:
        return (np.dtype(np.object_), arr)

    arr = np.asarray(arr)
    return arr.dtype, arr


def _maybe_infer_dtype_type(element):
    """
    Try to infer an object's dtype, for use in arithmetic ops.

    Uses `element.dtype` if that's available.
    Objects implementing the iterator protocol are cast to a NumPy array,
    and from there the array's type is used.

    Parameters
    ----------
    element : object
        Possibly has a `.dtype` attribute, and possibly the iterator
        protocol.

    Returns
    -------
    tipo : type

    Examples
    --------
    >>> from collections import namedtuple
    >>> Foo = namedtuple("Foo", "dtype")
    >>> _maybe_infer_dtype_type(Foo(np.dtype("i8")))
    dtype('int64')
    """
    tipo = None
    if hasattr(element, "dtype"):
        tipo = element.dtype
    elif is_list_like(element):
        element = np.asarray(element)
        tipo = element.dtype
    return tipo


def maybe_upcast(
    values: NumpyArrayT,
    fill_value: Scalar = np.nan,
    copy: bool = False,
) -> tuple[NumpyArrayT, Scalar]:
    """
    Provide explicit type promotion and coercion.

    Parameters
    ----------
    values : np.ndarray
        The array that we may want to upcast.
    fill_value : what we want to fill with
    copy : bool, default True
        If True always make a copy even if no upcast is required.

    Returns
    -------
    values: np.ndarray
        the original array, possibly upcast
    fill_value:
        the fill value, possibly upcast
    """
    new_dtype, fill_value = maybe_promote(values.dtype, fill_value)
    # We get a copy in all cases _except_ (values.dtype == new_dtype and not copy)
    upcast_values = values.astype(new_dtype, copy=copy)

    # error: Incompatible return value type (got "Tuple[ndarray[Any, dtype[Any]],
    # Union[Union[str, int, float, bool] Union[Period, Timestamp, Timedelta, Any]]]",
    # expected "Tuple[NumpyArrayT, Union[Union[str, int, float, bool], Union[Period,
    # Timestamp, Timedelta, Any]]]")
    return upcast_values, fill_value  # type: ignore[return-value]


def invalidate_string_dtypes(dtype_set: set[DtypeObj]) -> None:
    """
    Change string like dtypes to object for
    ``DataFrame.select_dtypes()``.
    """
    # error: Argument 1 to <set> has incompatible type "Type[generic]"; expected
    # "Union[dtype[Any], ExtensionDtype, None]"
    # error: Argument 2 to <set> has incompatible type "Type[generic]"; expected
    # "Union[dtype[Any], ExtensionDtype, None]"
    non_string_dtypes = dtype_set - {
        np.dtype("S").type,  # type: ignore[arg-type]
        np.dtype("<U").type,  # type: ignore[arg-type]
    }
    if non_string_dtypes != dtype_set:
        raise TypeError("string dtypes are not allowed, use 'object' instead")


def coerce_indexer_dtype(indexer, categories) -> np.ndarray:
    """coerce the indexer input array to the smallest dtype possible"""
    length = len(categories)
    if length < _int8_max:
        return ensure_int8(indexer)
    elif length < _int16_max:
        return ensure_int16(indexer)
    elif length < _int32_max:
        return ensure_int32(indexer)
    return ensure_int64(indexer)


def soft_convert_objects(
    values: np.ndarray,
    datetime: bool = True,
    numeric: bool = True,
    timedelta: bool = True,
    period: bool = True,
    copy: bool = True,
) -> ArrayLike:
    """
    Try to coerce datetime, timedelta, and numeric object-dtype columns
    to inferred dtype.

    Parameters
    ----------
    values : np.ndarray[object]
    datetime : bool, default True
    numeric: bool, default True
    timedelta : bool, default True
    period : bool, default True
    copy : bool, default True

    Returns
    -------
    np.ndarray or ExtensionArray
    """
    validate_bool_kwarg(datetime, "datetime")
    validate_bool_kwarg(numeric, "numeric")
    validate_bool_kwarg(timedelta, "timedelta")
    validate_bool_kwarg(copy, "copy")

    conversion_count = sum((datetime, numeric, timedelta))
    if conversion_count == 0:
        raise ValueError("At least one of datetime, numeric or timedelta must be True.")

    # Soft conversions
    if datetime or timedelta:
        # GH 20380, when datetime is beyond year 2262, hence outside
        # bound of nanosecond-resolution 64-bit integers.
        converted = lib.maybe_convert_objects(
            values,
            convert_datetime=datetime,
            convert_timedelta=timedelta,
            convert_period=period,
        )
        if converted is not values:
            return converted

    if numeric and is_object_dtype(values.dtype):
        converted, _ = lib.maybe_convert_numeric(values, set(), coerce_numeric=True)

        # If all NaNs, then do not-alter
        values = converted if not isna(converted).all() else values
        values = values.copy() if copy else values

    return values


def convert_dtypes(
    input_array: ArrayLike,
    convert_string: bool = True,
    convert_integer: bool = True,
    convert_boolean: bool = True,
    convert_floating: bool = True,
    infer_objects: bool = False,
) -> DtypeObj:
    """
    Convert objects to best possible type, and optionally,
    to types supporting ``pd.NA``.

    Parameters
    ----------
    input_array : ExtensionArray or np.ndarray
    convert_string : bool, default True
        Whether object dtypes should be converted to ``StringDtype()``.
    convert_integer : bool, default True
        Whether, if possible, conversion can be done to integer extension types.
    convert_boolean : bool, defaults True
        Whether object dtypes should be converted to ``BooleanDtypes()``.
    convert_floating : bool, defaults True
        Whether, if possible, conversion can be done to floating extension types.
        If `convert_integer` is also True, preference will be give to integer
        dtypes if the floats can be faithfully casted to integers.
    infer_objects : bool, defaults False
        Whether to also infer objects to float/int if possible. Is only hit if the
        object array contains pd.NA.

    Returns
    -------
    np.dtype, or ExtensionDtype
    """
    inferred_dtype: str | DtypeObj

    if (
        convert_string or convert_integer or convert_boolean or convert_floating
    ) and isinstance(input_array, np.ndarray):

        if is_object_dtype(input_array.dtype):
            inferred_dtype = lib.infer_dtype(input_array)
        else:
            inferred_dtype = input_array.dtype

        if is_string_dtype(inferred_dtype):
            if not convert_string or inferred_dtype == "bytes":
                return input_array.dtype
            else:
                return pandas_dtype("string")

        if convert_integer:
            target_int_dtype = pandas_dtype("Int64")

            if is_integer_dtype(input_array.dtype):
                from pandas.core.arrays.integer import INT_STR_TO_DTYPE

                inferred_dtype = INT_STR_TO_DTYPE.get(
                    input_array.dtype.name, target_int_dtype
                )
            elif is_numeric_dtype(input_array.dtype):
                # TODO: de-dup with maybe_cast_to_integer_array?
                arr = input_array[notna(input_array)]
                if (arr.astype(int) == arr).all():
                    inferred_dtype = target_int_dtype
                else:
                    inferred_dtype = input_array.dtype
            elif (
                infer_objects
                and is_object_dtype(input_array.dtype)
                and inferred_dtype == "integer"
            ):
                inferred_dtype = target_int_dtype

        if convert_floating:
            if not is_integer_dtype(input_array.dtype) and is_numeric_dtype(
                input_array.dtype
            ):
                from pandas.core.arrays.floating import FLOAT_STR_TO_DTYPE

                inferred_float_dtype: DtypeObj = FLOAT_STR_TO_DTYPE.get(
                    input_array.dtype.name, pandas_dtype("Float64")
                )
                # if we could also convert to integer, check if all floats
                # are actually integers
                if convert_integer:
                    # TODO: de-dup with maybe_cast_to_integer_array?
                    arr = input_array[notna(input_array)]
                    if (arr.astype(int) == arr).all():
                        inferred_dtype = pandas_dtype("Int64")
                    else:
                        inferred_dtype = inferred_float_dtype
                else:
                    inferred_dtype = inferred_float_dtype
            elif (
                infer_objects
                and is_object_dtype(input_array.dtype)
                and inferred_dtype == "mixed-integer-float"
            ):
                inferred_dtype = pandas_dtype("Float64")

        if convert_boolean:
            if is_bool_dtype(input_array.dtype):
                inferred_dtype = pandas_dtype("boolean")
            elif isinstance(inferred_dtype, str) and inferred_dtype == "boolean":
                inferred_dtype = pandas_dtype("boolean")

        if isinstance(inferred_dtype, str):
            # If we couldn't do anything else, then we retain the dtype
            inferred_dtype = input_array.dtype

    else:
        return input_array.dtype

    # error: Incompatible return value type (got "Union[str, Union[dtype[Any],
    # ExtensionDtype]]", expected "Union[dtype[Any], ExtensionDtype]")
    return inferred_dtype  # type: ignore[return-value]


def maybe_infer_to_datetimelike(
    value: npt.NDArray[np.object_],
) -> np.ndarray | DatetimeArray | TimedeltaArray | PeriodArray | IntervalArray:
    """
    we might have a array (or single object) that is datetime like,
    and no dtype is passed don't change the value unless we find a
    datetime/timedelta set

    this is pretty strict in that a datetime/timedelta is REQUIRED
    in addition to possible nulls/string likes

    Parameters
    ----------
    value : np.ndarray[object]

    Returns
    -------
    np.ndarray, DatetimeArray, TimedeltaArray, PeriodArray, or IntervalArray

    """
    if not isinstance(value, np.ndarray) or value.dtype != object:
        # Caller is responsible for passing only ndarray[object]
        raise TypeError(type(value))  # pragma: no cover
    if value.ndim != 1:
        # Caller is responsible
        raise ValueError(value.ndim)  # pragma: no cover

<<<<<<< HEAD
    v = np.array(value, copy=False)

    if v.ndim != 1:
        v = v.ravel()

    if not len(v):
        return value

    inferred_type = lib.infer_datetimelike_array(ensure_object(v))

    if inferred_type in ["period", "interval", "timedelta", "datetime"]:
        # Incompatible return value type (got "Union[ExtensionArray, ndarray]",
        # expected "Union[ndarray, DatetimeArray, TimedeltaArray, PeriodArray,
        # IntervalArray]")
        return lib.maybe_convert_objects(  # type: ignore[return-value]
            v,
            convert_period=True,
            convert_interval=True,
            convert_timedelta=True,
            convert_datetime=True,
            dtype_if_all_nat=np.dtype("M8[ns]"),
        )

    elif inferred_type == "nat":
        # if all NaT, return as datetime
        # only reached if we have at least 1 NaT and the rest (NaT or None or np.nan)
        # This is slightly different from what we'd get with maybe_convert_objects,
        #  which only converts of all-NaT
        from pandas.core.arrays.datetimes import sequence_to_datetimes

        # Incompatible types in assignment (expression has type "DatetimeArray",
        # variable has type "ndarray[Any, Any]")
        value = sequence_to_datetimes(v)  # type: ignore[assignment]
        assert value.dtype == "M8[ns]"

    return value


def maybe_cast_to_datetime(
    value: ExtensionArray | np.ndarray | list, dtype: np.dtype | None
=======
    if not len(value):
        return value

    out = lib.maybe_convert_objects(
        value,
        convert_period=True,
        convert_interval=True,
        convert_timedelta=True,
        convert_datetime=True,
        dtype_if_all_nat=np.dtype("M8[ns]"),
    )
    if out.dtype.kind in ["i", "u", "f", "b", "c"]:
        # Here we do not convert numeric dtypes, as if we wanted that,
        #  numpy would have done it for us.
        #  See also _maybe_cast_data_without_dtype
        return value
    # Incompatible return value type (got "Union[ExtensionArray, ndarray[Any, Any]]",
    # expected "Union[ndarray[Any, Any], DatetimeArray, TimedeltaArray, PeriodArray,
    # IntervalArray]")
    return out  # type: ignore[return-value]


def maybe_cast_to_datetime(
    value: np.ndarray | list, dtype: np.dtype
>>>>>>> ceebce6f
) -> ExtensionArray | np.ndarray:
    """
    try to cast the array/value to a datetimelike dtype, converting float
    nan to iNaT

<<<<<<< HEAD
    We allow a list *only* when dtype is not None.

    Caller is responsible for handling ExtensionDtype cases.
=======
    Caller is responsible for handling ExtensionDtype cases and non dt64/td64
    cases.
>>>>>>> ceebce6f
    """
    from pandas.core.arrays.datetimes import sequence_to_datetimes
    from pandas.core.arrays.timedeltas import TimedeltaArray

    assert dtype.kind in ["m", "M"]
    if not is_list_like(value):
        raise TypeError("value must be listlike")

    if is_timedelta64_dtype(dtype):
        # TODO: _from_sequence would raise ValueError in cases where
        #  _ensure_nanosecond_dtype raises TypeError
<<<<<<< HEAD
        dtype = cast(np.dtype, dtype)
=======
>>>>>>> ceebce6f
        # Incompatible types in assignment (expression has type "Union[dtype[Any],
        # ExtensionDtype]", variable has type "Optional[dtype[Any]]")
        dtype = _ensure_nanosecond_dtype(dtype)  # type: ignore[assignment]
        res = TimedeltaArray._from_sequence(value, dtype=dtype)
        return res

<<<<<<< HEAD
    if dtype is not None:
        is_datetime64 = is_datetime64_dtype(dtype)

        vdtype = getattr(value, "dtype", None)

        if is_datetime64:
            # Incompatible types in assignment (expression has type
            # "Union[dtype[Any], ExtensionDtype]", variable has type
            # "Optional[dtype[Any]]")
            dtype = _ensure_nanosecond_dtype(dtype)  # type: ignore[assignment]

            value = np.array(value, copy=False)

            # we have an array of datetime or timedeltas & nulls
            if value.size or not is_dtype_equal(value.dtype, dtype):
                _disallow_mismatched_datetimelike(value, dtype)

                dta = sequence_to_datetimes(value)
                # GH 25843: Remove tz information since the dtype
                # didn't specify one

                if dta.tz is not None:
                    raise ValueError(
                        "Cannot convert timezone-aware data to "
                        "timezone-naive dtype. Use "
                        "pd.Series(values).dt.tz_localize(None) instead."
                    )

                # TODO(2.0): Do this astype in sequence_to_datetimes to
                #  avoid potential extra copy?
                dta = dta.astype(dtype, copy=False)
                value = dta

        elif getattr(vdtype, "kind", None) in ["m", "M"]:
            # we are already datetimelike and want to coerce to non-datetimelike;
            #  astype_nansafe will raise for anything other than object, then upcast.
            #  see test_datetimelike_values_with_object_dtype
            # error: Argument 2 to "astype_nansafe" has incompatible type
            # "Union[dtype[Any], ExtensionDtype]"; expected "dtype[Any]"
            return astype_nansafe(value, dtype)  # type: ignore[arg-type]

    elif isinstance(value, np.ndarray):
        if value.dtype == _dtype_obj:
            value = maybe_infer_to_datetimelike(value)

    elif isinstance(value, list):
        # we only get here with dtype=None, which we do not allow
        raise ValueError(
            "maybe_cast_to_datetime allows a list *only* if dtype is not None"
        )
=======
    if is_datetime64_dtype(dtype):
        # Incompatible types in assignment (expression has type
        # "Union[dtype[Any], ExtensionDtype]", variable has type
        # "Optional[dtype[Any]]")
        dtype = _ensure_nanosecond_dtype(dtype)  # type: ignore[assignment]

        value = np.array(value, copy=False)

        # we have an array of datetime or timedeltas & nulls
        if value.size or not is_dtype_equal(value.dtype, dtype):
            _disallow_mismatched_datetimelike(value, dtype)

            dta = sequence_to_datetimes(value)
            # GH 25843: Remove tz information since the dtype
            # didn't specify one

            if dta.tz is not None:
                raise ValueError(
                    "Cannot convert timezone-aware data to "
                    "timezone-naive dtype. Use "
                    "pd.Series(values).dt.tz_localize(None) instead."
                )

            # TODO(2.0): Do this astype in sequence_to_datetimes to
            #  avoid potential extra copy?
            dta = dta.astype(dtype, copy=False)
            return dta
>>>>>>> ceebce6f

    # at this point we have converted or raised in all cases where we had a list
    return cast(ArrayLike, value)


def sanitize_to_nanoseconds(values: np.ndarray, copy: bool = False) -> np.ndarray:
    """
    Safely convert non-nanosecond datetime64 or timedelta64 values to nanosecond.
    """
    dtype = values.dtype
    if dtype.kind == "M" and dtype != DT64NS_DTYPE:
        values = astype_overflowsafe(values, dtype=DT64NS_DTYPE)

    elif dtype.kind == "m" and dtype != TD64NS_DTYPE:
        values = astype_overflowsafe(values, dtype=TD64NS_DTYPE)

    elif copy:
        values = values.copy()

    return values


def _ensure_nanosecond_dtype(dtype: DtypeObj) -> DtypeObj:
    """
    Convert dtypes with granularity less than nanosecond to nanosecond

    >>> _ensure_nanosecond_dtype(np.dtype("M8[us]"))
    dtype('<M8[us]')

    >>> _ensure_nanosecond_dtype(np.dtype("M8[D]"))
    Traceback (most recent call last):
        ...
    TypeError: dtype=datetime64[D] is not supported. Supported resolutions are 's', 'ms', 'us', and 'ns'

    >>> _ensure_nanosecond_dtype(np.dtype("m8[ps]"))
    Traceback (most recent call last):
        ...
    TypeError: dtype=timedelta64[ps] is not supported. Supported resolutions are 's', 'ms', 'us', and 'ns'
    """  # noqa:E501
    msg = (
        f"The '{dtype.name}' dtype has no unit. "
        f"Please pass in '{dtype.name}[ns]' instead."
    )

    # unpack e.g. SparseDtype
    dtype = getattr(dtype, "subtype", dtype)

    if not isinstance(dtype, np.dtype):
        # i.e. datetime64tz
        pass

    elif dtype.kind in ["m", "M"]:
        reso = get_unit_from_dtype(dtype)
        if not is_supported_unit(reso):
            # pre-2.0 we would silently swap in nanos for lower-resolutions,
            #  raise for above-nano resolutions
            if dtype.name in ["datetime64", "timedelta64"]:
                raise ValueError(msg)
            # TODO: ValueError or TypeError? existing test
            #  test_constructor_generic_timestamp_bad_frequency expects TypeError
            raise TypeError(
                f"dtype={dtype} is not supported. Supported resolutions are 's', "
                "'ms', 'us', and 'ns'"
            )
    return dtype


# TODO: other value-dependent functions to standardize here include
#  Index._find_common_type_compat
def find_result_type(left: ArrayLike, right: Any) -> DtypeObj:
    """
    Find the type/dtype for a the result of an operation between these objects.

    This is similar to find_common_type, but looks at the objects instead
    of just their dtypes. This can be useful in particular when one of the
    objects does not have a `dtype`.

    Parameters
    ----------
    left : np.ndarray or ExtensionArray
    right : Any

    Returns
    -------
    np.dtype or ExtensionDtype

    See also
    --------
    find_common_type
    numpy.result_type
    """
    new_dtype: DtypeObj

    if (
        isinstance(left, np.ndarray)
        and left.dtype.kind in ["i", "u", "c"]
        and (lib.is_integer(right) or lib.is_float(right))
    ):
        # e.g. with int8 dtype and right=512, we want to end up with
        # np.int16, whereas infer_dtype_from(512) gives np.int64,
        #  which will make us upcast too far.
        if lib.is_float(right) and right.is_integer() and left.dtype.kind != "f":
            right = int(right)

        new_dtype = np.result_type(left, right)

    elif is_valid_na_for_dtype(right, left.dtype):
        # e.g. IntervalDtype[int] and None/np.nan
        new_dtype = ensure_dtype_can_hold_na(left.dtype)

    else:
        dtype, _ = infer_dtype_from(right, pandas_dtype=True)

        new_dtype = find_common_type([left.dtype, dtype])

    return new_dtype


def common_dtype_categorical_compat(
    objs: list[Index | ArrayLike], dtype: DtypeObj
) -> DtypeObj:
    """
    Update the result of find_common_type to account for NAs in a Categorical.

    Parameters
    ----------
    objs : list[np.ndarray | ExtensionArray | Index]
    dtype : np.dtype or ExtensionDtype

    Returns
    -------
    np.dtype or ExtensionDtype
    """
    # GH#38240

    # TODO: more generally, could do `not can_hold_na(dtype)`
    if isinstance(dtype, np.dtype) and dtype.kind in ["i", "u"]:

        for obj in objs:
            # We don't want to accientally allow e.g. "categorical" str here
            obj_dtype = getattr(obj, "dtype", None)
            if isinstance(obj_dtype, CategoricalDtype):
                if isinstance(obj, ABCIndex):
                    # This check may already be cached
                    hasnas = obj.hasnans
                else:
                    # Categorical
                    hasnas = cast("Categorical", obj)._hasna

                if hasnas:
                    # see test_union_int_categorical_with_nan
                    dtype = np.dtype(np.float64)
                    break
    return dtype


@overload
def find_common_type(types: list[np.dtype]) -> np.dtype:
    ...


@overload
def find_common_type(types: list[ExtensionDtype]) -> DtypeObj:
    ...


@overload
def find_common_type(types: list[DtypeObj]) -> DtypeObj:
    ...


def find_common_type(types):
    """
    Find a common data type among the given dtypes.

    Parameters
    ----------
    types : list of dtypes

    Returns
    -------
    pandas extension or numpy dtype

    See Also
    --------
    numpy.find_common_type

    """
    if not types:
        raise ValueError("no types given")

    first = types[0]

    # workaround for find_common_type([np.dtype('datetime64[ns]')] * 2)
    # => object
    if lib.dtypes_all_equal(list(types)):
        return first

    # get unique types (dict.fromkeys is used as order-preserving set())
    types = list(dict.fromkeys(types).keys())

    if any(isinstance(t, ExtensionDtype) for t in types):
        for t in types:
            if isinstance(t, ExtensionDtype):
                res = t._get_common_dtype(types)
                if res is not None:
                    return res
        return np.dtype("object")

    # take lowest unit
    if all(is_datetime64_dtype(t) for t in types):
        return np.dtype("datetime64[ns]")
    if all(is_timedelta64_dtype(t) for t in types):
        return np.dtype("timedelta64[ns]")

    # don't mix bool / int or float or complex
    # this is different from numpy, which casts bool with float/int as int
    has_bools = any(is_bool_dtype(t) for t in types)
    if has_bools:
        for t in types:
            if is_integer_dtype(t) or is_float_dtype(t) or is_complex_dtype(t):
                return np.dtype("object")

    return np.find_common_type(types, [])


def construct_2d_arraylike_from_scalar(
    value: Scalar, length: int, width: int, dtype: np.dtype, copy: bool
) -> np.ndarray:

    shape = (length, width)

    if dtype.kind in ["m", "M"]:
        value = _maybe_box_and_unbox_datetimelike(value, dtype)
    elif dtype == _dtype_obj:
        if isinstance(value, (np.timedelta64, np.datetime64)):
            # calling np.array below would cast to pytimedelta/pydatetime
            out = np.empty(shape, dtype=object)
            out.fill(value)
            return out

    # Attempt to coerce to a numpy array
    try:
        arr = np.array(value, dtype=dtype, copy=copy)
    except (ValueError, TypeError) as err:
        raise TypeError(
            f"DataFrame constructor called with incompatible data and dtype: {err}"
        ) from err

    if arr.ndim != 0:
        raise ValueError("DataFrame constructor not properly called!")

    return np.full(shape, arr)


def construct_1d_arraylike_from_scalar(
    value: Scalar, length: int, dtype: DtypeObj | None
) -> ArrayLike:
    """
    create a np.ndarray / pandas type of specified shape and dtype
    filled with values

    Parameters
    ----------
    value : scalar value
    length : int
    dtype : pandas_dtype or np.dtype

    Returns
    -------
    np.ndarray / pandas type of length, filled with value

    """

    if dtype is None:
        try:
            dtype, value = infer_dtype_from_scalar(value, pandas_dtype=True)
        except OutOfBoundsDatetime:
            dtype = _dtype_obj

    if isinstance(dtype, ExtensionDtype):
        cls = dtype.construct_array_type()
        seq = [] if length == 0 else [value]
        subarr = cls._from_sequence(seq, dtype=dtype).repeat(length)

    else:

        if length and is_integer_dtype(dtype) and isna(value):
            # coerce if we have nan for an integer dtype
            dtype = np.dtype("float64")
        elif isinstance(dtype, np.dtype) and dtype.kind in ("U", "S"):
            # we need to coerce to object dtype to avoid
            # to allow numpy to take our string as a scalar value
            dtype = np.dtype("object")
            if not isna(value):
                value = ensure_str(value)
        elif dtype.kind in ["M", "m"]:
            value = _maybe_box_and_unbox_datetimelike(value, dtype)

        subarr = np.empty(length, dtype=dtype)
        if length:
            # GH 47391: numpy > 1.24 will raise filling np.nan into int dtypes
            subarr.fill(value)

    return subarr


def _maybe_box_and_unbox_datetimelike(value: Scalar, dtype: DtypeObj):
    # Caller is responsible for checking dtype.kind in ["m", "M"]

    if isinstance(value, datetime):
        # we dont want to box dt64, in particular datetime64("NaT")
        value = maybe_box_datetimelike(value, dtype)

    return _maybe_unbox_datetimelike(value, dtype)


def construct_1d_object_array_from_listlike(values: Sized) -> np.ndarray:
    """
    Transform any list-like object in a 1-dimensional numpy array of object
    dtype.

    Parameters
    ----------
    values : any iterable which has a len()

    Raises
    ------
    TypeError
        * If `values` does not have a len()

    Returns
    -------
    1-dimensional numpy array of dtype object
    """
    # numpy will try to interpret nested lists as further dimensions, hence
    # making a 1D array that contains list-likes is a bit tricky:
    result = np.empty(len(values), dtype="object")
    result[:] = values
    return result


def maybe_cast_to_integer_array(
    arr: list | np.ndarray, dtype: np.dtype, copy: bool = False
) -> np.ndarray:
    """
    Takes any dtype and returns the casted version, raising for when data is
    incompatible with integer/unsigned integer dtypes.

    Parameters
    ----------
    arr : np.ndarray or list
        The array to cast.
    dtype : np.dtype
        The integer dtype to cast the array to.
    copy: bool, default False
        Whether to make a copy of the array before returning.

    Returns
    -------
    ndarray
        Array of integer or unsigned integer dtype.

    Raises
    ------
    OverflowError : the dtype is incompatible with the data
    ValueError : loss of precision has occurred during casting

    Examples
    --------
    If you try to coerce negative values to unsigned integers, it raises:

    >>> pd.Series([-1], dtype="uint64")
    Traceback (most recent call last):
        ...
    OverflowError: Trying to coerce negative values to unsigned integers

    Also, if you try to coerce float values to integers, it raises:

    >>> maybe_cast_to_integer_array([1, 2, 3.5], dtype=np.dtype("int64"))
    Traceback (most recent call last):
        ...
    ValueError: Trying to coerce float values to integers
    """
    assert is_integer_dtype(dtype)

    try:
        if not isinstance(arr, np.ndarray):
            casted = np.array(arr, dtype=dtype, copy=copy)
        else:
            casted = arr.astype(dtype, copy=copy)
    except OverflowError as err:
        raise OverflowError(
            "The elements provided in the data cannot all be "
            f"casted to the dtype {dtype}"
        ) from err

    with warnings.catch_warnings():
        warnings.filterwarnings("ignore")
        if np.array_equal(arr, casted):
            return casted

    # We do this casting to allow for proper
    # data and dtype checking.
    #
    # We didn't do this earlier because NumPy
    # doesn't handle `uint64` correctly.
    arr = np.asarray(arr)

    if np.issubdtype(arr.dtype, str):
        if (casted.astype(str) == arr).all():
            return casted
        raise ValueError(f"string values cannot be losslessly cast to {dtype}")

    if is_unsigned_integer_dtype(dtype) and (arr < 0).any():
        raise OverflowError("Trying to coerce negative values to unsigned integers")

    if is_float_dtype(arr.dtype):
        if not np.isfinite(arr).all():
            raise IntCastingNaNError(
                "Cannot convert non-finite values (NA or inf) to integer"
            )
        raise ValueError("Trying to coerce float values to integers")
    if is_object_dtype(arr.dtype):
        raise ValueError("Trying to coerce float values to integers")

    if casted.dtype < arr.dtype:
        # GH#41734 e.g. [1, 200, 923442] and dtype="int8" -> overflows
        warnings.warn(
            f"Values are too large to be losslessly cast to {dtype}. "
            "In a future version this will raise OverflowError. To retain the "
            f"old behavior, use pd.Series(values).astype({dtype})",
            FutureWarning,
            stacklevel=find_stack_level(),
        )
        return casted

    if arr.dtype.kind in ["m", "M"]:
        # test_constructor_maskedarray_nonfloat
        warnings.warn(
            f"Constructing Series or DataFrame from {arr.dtype} values and "
            f"dtype={dtype} is deprecated and will raise in a future version. "
            "Use values.view(dtype) instead.",
            FutureWarning,
            stacklevel=find_stack_level(),
        )
        return casted

    # No known cases that get here, but raising explicitly to cover our bases.
    raise ValueError(f"values cannot be losslessly cast to {dtype}")


def can_hold_element(arr: ArrayLike, element: Any) -> bool:
    """
    Can we do an inplace setitem with this element in an array with this dtype?

    Parameters
    ----------
    arr : np.ndarray or ExtensionArray
    element : Any

    Returns
    -------
    bool
    """
    dtype = arr.dtype
    if not isinstance(dtype, np.dtype) or dtype.kind in ["m", "M"]:
        if isinstance(dtype, (PeriodDtype, IntervalDtype, DatetimeTZDtype, np.dtype)):
            # np.dtype here catches datetime64ns and timedelta64ns; we assume
            #  in this case that we have DatetimeArray/TimedeltaArray
            arr = cast(
                "PeriodArray | DatetimeArray | TimedeltaArray | IntervalArray", arr
            )
            try:
                arr._validate_setitem_value(element)
                return True
            except (ValueError, TypeError):
                # TODO(2.0): stop catching ValueError for tzaware, see
                #  _catch_deprecated_value_error
                return False

        # This is technically incorrect, but maintains the behavior of
        # ExtensionBlock._can_hold_element
        return True

    try:
        np_can_hold_element(dtype, element)
        return True
    except (TypeError, LossySetitemError):
        return False


def np_can_hold_element(dtype: np.dtype, element: Any) -> Any:
    """
    Raise if we cannot losslessly set this element into an ndarray with this dtype.

    Specifically about places where we disagree with numpy.  i.e. there are
    cases where numpy will raise in doing the setitem that we do not check
    for here, e.g. setting str "X" into a numeric ndarray.

    Returns
    -------
    Any
        The element, potentially cast to the dtype.

    Raises
    ------
    ValueError : If we cannot losslessly store this element with this dtype.
    """
    if dtype == _dtype_obj:
        return element

    tipo = _maybe_infer_dtype_type(element)

    if dtype.kind in ["i", "u"]:
        if isinstance(element, range):
            if _dtype_can_hold_range(element, dtype):
                return element
            raise LossySetitemError

        if is_integer(element) or (is_float(element) and element.is_integer()):
            # e.g. test_setitem_series_int8 if we have a python int 1
            #  tipo may be np.int32, despite the fact that it will fit
            #  in smaller int dtypes.
            info = np.iinfo(dtype)
            if info.min <= element <= info.max:
                return dtype.type(element)
            raise LossySetitemError

        if tipo is not None:
            if tipo.kind not in ["i", "u"]:
                if isinstance(element, np.ndarray) and element.dtype.kind == "f":
                    # If all can be losslessly cast to integers, then we can hold them
                    with np.errstate(invalid="ignore"):
                        # We check afterwards if cast was losslessly, so no need to show
                        # the warning
                        casted = element.astype(dtype)
                    comp = casted == element
                    if comp.all():
                        # Return the casted values bc they can be passed to
                        #  np.putmask, whereas the raw values cannot.
                        #  see TestSetitemFloatNDarrayIntoIntegerSeries
                        return casted
                    raise LossySetitemError

                # Anything other than integer we cannot hold
                raise LossySetitemError
            if (
                dtype.kind == "u"
                and isinstance(element, np.ndarray)
                and element.dtype.kind == "i"
            ):
                # see test_where_uint64
                casted = element.astype(dtype)
                if (casted == element).all():
                    # TODO: faster to check (element >=0).all()?  potential
                    #  itemsize issues there?
                    return casted
                raise LossySetitemError
            if dtype.itemsize < tipo.itemsize:
                raise LossySetitemError
            if not isinstance(tipo, np.dtype):
                # i.e. nullable IntegerDtype; we can put this into an ndarray
                #  losslessly iff it has no NAs
                if element._hasna:
                    raise LossySetitemError
                return element

            return element

        raise LossySetitemError

    if dtype.kind == "f":
        if lib.is_integer(element) or lib.is_float(element):
            casted = dtype.type(element)
            if np.isnan(casted) or casted == element:
                return casted
            # otherwise e.g. overflow see TestCoercionFloat32
            raise LossySetitemError

        if tipo is not None:
            # TODO: itemsize check?
            if tipo.kind not in ["f", "i", "u"]:
                # Anything other than float/integer we cannot hold
                raise LossySetitemError
            if not isinstance(tipo, np.dtype):
                # i.e. nullable IntegerDtype or FloatingDtype;
                #  we can put this into an ndarray losslessly iff it has no NAs
                if element._hasna:
                    raise LossySetitemError
                return element
            elif tipo.itemsize > dtype.itemsize or tipo.kind != dtype.kind:
                if isinstance(element, np.ndarray):
                    # e.g. TestDataFrameIndexingWhere::test_where_alignment
                    casted = element.astype(dtype)
                    # TODO(np>=1.20): we can just use np.array_equal with equal_nan
                    if array_equivalent(casted, element):
                        return casted
                    raise LossySetitemError

            return element

        raise LossySetitemError

    if dtype.kind == "c":
        if lib.is_integer(element) or lib.is_complex(element) or lib.is_float(element):
            if np.isnan(element):
                # see test_where_complex GH#6345
                return dtype.type(element)

            casted = dtype.type(element)
            if casted == element:
                return casted
            # otherwise e.g. overflow see test_32878_complex_itemsize
            raise LossySetitemError

        if tipo is not None:
            if tipo.kind in ["c", "f", "i", "u"]:
                return element
            raise LossySetitemError
        raise LossySetitemError

    if dtype.kind == "b":
        if tipo is not None:
            if tipo.kind == "b":
                if not isinstance(tipo, np.dtype):
                    # i.e. we have a BooleanArray
                    if element._hasna:
                        # i.e. there are pd.NA elements
                        raise LossySetitemError
                return element
            raise LossySetitemError
        if lib.is_bool(element):
            return element
        raise LossySetitemError

    if dtype.kind == "S":
        # TODO: test tests.frame.methods.test_replace tests get here,
        #  need more targeted tests.  xref phofl has a PR about this
        if tipo is not None:
            if tipo.kind == "S" and tipo.itemsize <= dtype.itemsize:
                return element
            raise LossySetitemError
        if isinstance(element, bytes) and len(element) <= dtype.itemsize:
            return element
        raise LossySetitemError

    raise NotImplementedError(dtype)


def _dtype_can_hold_range(rng: range, dtype: np.dtype) -> bool:
    """
    _maybe_infer_dtype_type infers to int64 (and float64 for very large endpoints),
    but in many cases a range can be held by a smaller integer dtype.
    Check if this is one of those cases.
    """
    if not len(rng):
        return True
    return np.can_cast(rng[0], dtype) and np.can_cast(rng[-1], dtype)<|MERGE_RESOLUTION|>--- conflicted
+++ resolved
@@ -1193,48 +1193,6 @@
         # Caller is responsible
         raise ValueError(value.ndim)  # pragma: no cover
 
-<<<<<<< HEAD
-    v = np.array(value, copy=False)
-
-    if v.ndim != 1:
-        v = v.ravel()
-
-    if not len(v):
-        return value
-
-    inferred_type = lib.infer_datetimelike_array(ensure_object(v))
-
-    if inferred_type in ["period", "interval", "timedelta", "datetime"]:
-        # Incompatible return value type (got "Union[ExtensionArray, ndarray]",
-        # expected "Union[ndarray, DatetimeArray, TimedeltaArray, PeriodArray,
-        # IntervalArray]")
-        return lib.maybe_convert_objects(  # type: ignore[return-value]
-            v,
-            convert_period=True,
-            convert_interval=True,
-            convert_timedelta=True,
-            convert_datetime=True,
-            dtype_if_all_nat=np.dtype("M8[ns]"),
-        )
-
-    elif inferred_type == "nat":
-        # if all NaT, return as datetime
-        # only reached if we have at least 1 NaT and the rest (NaT or None or np.nan)
-        # This is slightly different from what we'd get with maybe_convert_objects,
-        #  which only converts of all-NaT
-        from pandas.core.arrays.datetimes import sequence_to_datetimes
-
-        # Incompatible types in assignment (expression has type "DatetimeArray",
-        # variable has type "ndarray[Any, Any]")
-        value = sequence_to_datetimes(v)  # type: ignore[assignment]
-        assert value.dtype == "M8[ns]"
-
-    return value
-
-
-def maybe_cast_to_datetime(
-    value: ExtensionArray | np.ndarray | list, dtype: np.dtype | None
-=======
     if not len(value):
         return value
 
@@ -1259,20 +1217,13 @@
 
 def maybe_cast_to_datetime(
     value: np.ndarray | list, dtype: np.dtype
->>>>>>> ceebce6f
 ) -> ExtensionArray | np.ndarray:
     """
     try to cast the array/value to a datetimelike dtype, converting float
     nan to iNaT
 
-<<<<<<< HEAD
-    We allow a list *only* when dtype is not None.
-
-    Caller is responsible for handling ExtensionDtype cases.
-=======
     Caller is responsible for handling ExtensionDtype cases and non dt64/td64
     cases.
->>>>>>> ceebce6f
     """
     from pandas.core.arrays.datetimes import sequence_to_datetimes
     from pandas.core.arrays.timedeltas import TimedeltaArray
@@ -1284,68 +1235,12 @@
     if is_timedelta64_dtype(dtype):
         # TODO: _from_sequence would raise ValueError in cases where
         #  _ensure_nanosecond_dtype raises TypeError
-<<<<<<< HEAD
-        dtype = cast(np.dtype, dtype)
-=======
->>>>>>> ceebce6f
         # Incompatible types in assignment (expression has type "Union[dtype[Any],
         # ExtensionDtype]", variable has type "Optional[dtype[Any]]")
         dtype = _ensure_nanosecond_dtype(dtype)  # type: ignore[assignment]
         res = TimedeltaArray._from_sequence(value, dtype=dtype)
         return res
 
-<<<<<<< HEAD
-    if dtype is not None:
-        is_datetime64 = is_datetime64_dtype(dtype)
-
-        vdtype = getattr(value, "dtype", None)
-
-        if is_datetime64:
-            # Incompatible types in assignment (expression has type
-            # "Union[dtype[Any], ExtensionDtype]", variable has type
-            # "Optional[dtype[Any]]")
-            dtype = _ensure_nanosecond_dtype(dtype)  # type: ignore[assignment]
-
-            value = np.array(value, copy=False)
-
-            # we have an array of datetime or timedeltas & nulls
-            if value.size or not is_dtype_equal(value.dtype, dtype):
-                _disallow_mismatched_datetimelike(value, dtype)
-
-                dta = sequence_to_datetimes(value)
-                # GH 25843: Remove tz information since the dtype
-                # didn't specify one
-
-                if dta.tz is not None:
-                    raise ValueError(
-                        "Cannot convert timezone-aware data to "
-                        "timezone-naive dtype. Use "
-                        "pd.Series(values).dt.tz_localize(None) instead."
-                    )
-
-                # TODO(2.0): Do this astype in sequence_to_datetimes to
-                #  avoid potential extra copy?
-                dta = dta.astype(dtype, copy=False)
-                value = dta
-
-        elif getattr(vdtype, "kind", None) in ["m", "M"]:
-            # we are already datetimelike and want to coerce to non-datetimelike;
-            #  astype_nansafe will raise for anything other than object, then upcast.
-            #  see test_datetimelike_values_with_object_dtype
-            # error: Argument 2 to "astype_nansafe" has incompatible type
-            # "Union[dtype[Any], ExtensionDtype]"; expected "dtype[Any]"
-            return astype_nansafe(value, dtype)  # type: ignore[arg-type]
-
-    elif isinstance(value, np.ndarray):
-        if value.dtype == _dtype_obj:
-            value = maybe_infer_to_datetimelike(value)
-
-    elif isinstance(value, list):
-        # we only get here with dtype=None, which we do not allow
-        raise ValueError(
-            "maybe_cast_to_datetime allows a list *only* if dtype is not None"
-        )
-=======
     if is_datetime64_dtype(dtype):
         # Incompatible types in assignment (expression has type
         # "Union[dtype[Any], ExtensionDtype]", variable has type
@@ -1373,7 +1268,6 @@
             #  avoid potential extra copy?
             dta = dta.astype(dtype, copy=False)
             return dta
->>>>>>> ceebce6f
 
     # at this point we have converted or raised in all cases where we had a list
     return cast(ArrayLike, value)
