--- conflicted
+++ resolved
@@ -1677,33 +1677,11 @@
                                 value = dta.astype(dtype, copy=False)
                             elif is_dt_string:
                                 # Strings here are naive, so directly localize
-<<<<<<< HEAD
-
-                                # error: Item "dtype" of "Union[dtype, ExtensionDtype]"
-                                # has no attribute "tz"
-                                # error: Item "ExtensionDtype" of "Union[dtype,
-                                # ExtensionDtype]" has no attribute "tz"
-                                value = value.tz_localize(
-                                    dtype.tz  # type: ignore[union-attr]
-                                )
-                            else:
-                                # Numeric values are UTC at this point,
-                                # so localize and convert
-
-                                # error: Item "dtype" of "Union[dtype, ExtensionDtype]"
-                                # has no attribute "tz"
-                                # error: Item "ExtensionDtype" of "Union[dtype,
-                                # ExtensionDtype]" has no attribute "tz"
-                                value = value.tz_localize("UTC").tz_convert(
-                                    dtype.tz  # type: ignore[union-attr]
-                                )
-=======
                                 value = dta.tz_localize(dtype.tz)
                             else:
                                 # Numeric values are UTC at this point,
                                 # so localize and convert
                                 value = dta.tz_localize("UTC").tz_convert(dtype.tz)
->>>>>>> 84a9a651
                         elif is_timedelta64:
                             value = to_timedelta(value, errors="raise")._values
                     except OutOfBoundsDatetime:
@@ -2014,18 +1992,8 @@
     assert is_integer_dtype(dtype)
 
     try:
-<<<<<<< HEAD
-        if not hasattr(arr, "astype"):
-            # error: Argument "dtype" to "array" has incompatible type
-            # "Union[ExtensionDtype, str, dtype, Type[str], Type[float], Type[int],
-            # Type[complex], Type[bool], Type[object]]"; expected "Union[dtype, None,
-            # type, _SupportsDtype, str, Tuple[Any, int], Tuple[Any, Union[int,
-            # Sequence[int]]], List[Any], _DtypeDict, Tuple[Any, Any]]"
-            casted = np.array(arr, dtype=dtype, copy=copy)  # type: ignore[arg-type]
-=======
         if not isinstance(arr, np.ndarray):
             casted = np.array(arr, dtype=dtype, copy=copy)
->>>>>>> 84a9a651
         else:
             casted = arr.astype(dtype, copy=copy)
     except OverflowError as err:
