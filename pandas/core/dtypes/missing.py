--- conflicted
+++ resolved
@@ -658,15 +658,7 @@
         checker = lambda x: np.asarray(x.view("i8")) == iNaT  # type: ignore[assignment]
 
     else:
-<<<<<<< HEAD
-        # error: Incompatible types in assignment (expression has type
-        # "Callable[[Any], Any]", variable has type "ufunc")
-        checker = lambda x: _isna_ndarraylike(  # type: ignore[assignment]
-            x, inf_as_na=INF_AS_NA
-        )
-=======
         checker = lambda x: _isna_array(x, inf_as_na=INF_AS_NA)
->>>>>>> d17476db
 
     return all(
         # error: Argument 1 to "__call__" of "ufunc" has incompatible type
