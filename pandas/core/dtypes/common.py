--- conflicted
+++ resolved
@@ -8,13 +8,8 @@
 from pandas.compat import PY3, PY36, string_types
 
 from pandas.core.dtypes.dtypes import (
-<<<<<<< HEAD
     CategoricalDtype, DatetimeTZDtype, ExtensionDtype, IntervalDtype,
     PandasExtensionDtype, PeriodDtype, _pandas_registry, registry)
-=======
-    CategoricalDtype, CategoricalDtypeType, DatetimeTZDtype, ExtensionDtype,
-    IntervalDtype, PandasExtensionDtype, PeriodDtype, registry)
->>>>>>> 588b558c
 from pandas.core.dtypes.generic import (
     ABCCategorical, ABCDateOffset, ABCDatetimeIndex, ABCIndexClass,
     ABCPeriodArray, ABCPeriodIndex, ABCSeries)
