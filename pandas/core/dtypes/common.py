--- conflicted
+++ resolved
@@ -1,13 +1,8 @@
-<<<<<<< HEAD
-""" common type operations """
-from typing import Any, Callable, Optional, Union, cast
-=======
 """
 Common type operations.
 """
 
-from typing import Any, Callable, Union
->>>>>>> f27d70fd
+from typing import Any, Callable, Optional, Union, cast
 import warnings
 
 import numpy as np
