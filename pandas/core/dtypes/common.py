--- conflicted
+++ resolved
@@ -6,7 +6,7 @@
 
 from pandas._libs import algos, lib
 from pandas._libs.tslibs import conversion
-from pandas._typing import ArrayLike
+from pandas._typing import ArrayLike, DtypeObj
 
 from pandas.core.dtypes.dtypes import (
     CategoricalDtype,
@@ -46,11 +46,6 @@
     is_sequence,
 )
 
-<<<<<<< HEAD
-from pandas._typing import ArrayLike, DtypeObj
-
-=======
->>>>>>> a05e6c94
 _POSSIBLY_CAST_DTYPES = {
     np.dtype(t).name
     for t in [
@@ -1878,11 +1873,7 @@
         npdtype = np.dtype(dtype)
     except SyntaxError:
         # np.dtype uses `eval` which can raise SyntaxError
-<<<<<<< HEAD
-        raise TypeError("data type '{dtype}' not understood".format(dtype=dtype))
-=======
         raise TypeError(f"data type '{dtype}' not understood")
->>>>>>> a05e6c94
 
     # Any invalid dtype (such as pd.Timestamp) should raise an error.
     # np.dtype(invalid_type).kind = 0 for such objects. However, this will
@@ -1894,10 +1885,6 @@
         # here and `dtype` is an array
         return npdtype
     elif npdtype.kind == "O":
-<<<<<<< HEAD
-        raise TypeError("dtype '{dtype}' not understood".format(dtype=dtype))
-=======
         raise TypeError(f"dtype '{dtype}' not understood")
->>>>>>> a05e6c94
 
     return npdtype