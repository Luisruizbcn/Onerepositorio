--- conflicted
+++ resolved
@@ -8,6 +8,7 @@
 import numpy as np
 
 from pandas._libs import lib
+from pandas._typing import ArrayLike
 
 is_bool = lib.is_bool
 
@@ -419,9 +420,6 @@
 
         return is_dataclass(item) and not isinstance(item, type)
     except ImportError:
-<<<<<<< HEAD
-        return False
-=======
         return False
 
 
@@ -450,5 +448,4 @@
         return True
     elif dtype == np.dtype("object"):
         return lib.is_bool_array(arr.ravel("K"))
-    return False
->>>>>>> 4c86d353
+    return False