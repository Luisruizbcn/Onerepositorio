"""Extend pandas with custom array types"""
import numpy as np

from pandas import compat
from pandas.errors import AbstractMethodError


class _DtypeOpsMixin(object):
    # Not all of pandas' extension dtypes are compatibile with
    # the new ExtensionArray interface. This means PandasExtensionDtype
    # can't subclass ExtensionDtype yet, as is_extension_array_dtype would
    # incorrectly say that these types are extension types.
    #
    # In the interim, we put methods that are shared between the two base
    # classes ExtensionDtype and PandasExtensionDtype here. Both those base
    # classes will inherit from this Mixin. Once everything is compatible, this
    # class's methods can be moved to ExtensionDtype and removed.

    # na_value is the default NA value to use for this type. This is used in
    # e.g. ExtensionArray.take. This should be the user-facing "boxed" version
    # of the NA value, not the physical NA vaalue for storage.
    # e.g. for JSONArray, this is an empty dictionary.
    na_value = np.nan

    def __eq__(self, other):
        """Check whether 'other' is equal to self.

        By default, 'other' is considered equal if

        * it's a string matching 'self.name'.
        * it's an instance of this type.

        Parameters
        ----------
        other : Any

        Returns
        -------
        bool
        """
        if isinstance(other, compat.string_types):
            return other == self.name
        elif isinstance(other, type(self)):
            return True
        else:
            return False

    def __ne__(self, other):
        return not self.__eq__(other)

    @property
    def names(self):
        # type: () -> Optional[List[str]]
        """Ordered list of field names, or None if there are no fields.

        This is for compatibility with NumPy arrays, and may be removed in the
        future.
        """
        return None

    @classmethod
    def is_dtype(cls, dtype):
        """Check if we match 'dtype'.

        Parameters
        ----------
        dtype : object
            The object to check.

        Returns
        -------
        is_dtype : bool

        Notes
        -----
        The default implementation is True if

        1. ``cls.construct_from_string(dtype)`` is an instance
           of ``cls``.
        2. ``dtype`` is an object and is an instance of ``cls``
        3. ``dtype`` has a ``dtype`` attribute, and any of the above
           conditions is true for ``dtype.dtype``.
        """
        dtype = getattr(dtype, 'dtype', dtype)

        if isinstance(dtype, np.dtype):
            return False
        elif dtype is None:
            return False
        elif isinstance(dtype, cls):
            return True
        try:
            return cls.construct_from_string(dtype) is not None
        except TypeError:
            return False

    @property
    def _is_numeric(self):
        # type: () -> bool
        """
        Whether columns with this dtype should be considered numeric.

        By default ExtensionDtypes are assumed to be non-numeric.
        They'll be excluded from operations that exclude non-numeric
<<<<<<< HEAD
        columns, like groupby reductions.
=======
        columns, like (groupby) reductions, plotting, etc.
>>>>>>> 513c02cb
        """
        return False


class ExtensionDtype(_DtypeOpsMixin):
    """A custom data type, to be paired with an ExtensionArray.

    .. versionadded:: 0.23.0

    Notes
    -----
    The interface includes the following abstract methods that must
    be implemented by subclasses:

    * type
    * name
    * construct_from_string

<<<<<<< HEAD
<<<<<<< HEAD
    The following properties affect the behavior of extension arrays
    in operations:
=======
    The following attributes influence the behavior of the dtype in
    pandas operations
>>>>>>> ea-is-numeric
=======
    The following attributes influence the behavior of the dtype in
    pandas operations
>>>>>>> 513c02cb

    * _is_numeric

    Optionally one can override construct_array_type for construction
    with the name of this dtype via the Registry

    * construct_array_type

    The `na_value` class attribute can be used to set the default NA value
    for this type. :attr:`numpy.nan` is used by default.

    This class does not inherit from 'abc.ABCMeta' for performance reasons.
    Methods and properties required by the interface raise
    ``pandas.errors.AbstractMethodError`` and no ``register`` method is
    provided for registering virtual subclasses.
    """

    def __str__(self):
        return self.name

    @property
    def type(self):
        # type: () -> type
        """The scalar type for the array, e.g. ``int``

        It's expected ``ExtensionArray[item]`` returns an instance
        of ``ExtensionDtype.type`` for scalar ``item``.
        """
        raise AbstractMethodError(self)

    @property
    def kind(self):
        # type () -> str
        """A character code (one of 'biufcmMOSUV'), default 'O'

        This should match the NumPy dtype used when the array is
        converted to an ndarray, which is probably 'O' for object if
        the extension type cannot be represented as a built-in NumPy
        type.

        See Also
        --------
        numpy.dtype.kind
        """
        return 'O'

    @property
    def name(self):
        # type: () -> str
        """A string identifying the data type.

        Will be used for display in, e.g. ``Series.dtype``
        """
        raise AbstractMethodError(self)

    @classmethod
    def construct_array_type(cls):
        """Return the array type associated with this dtype

        Returns
        -------
        type
        """
        raise NotImplementedError

    @classmethod
    def construct_from_string(cls, string):
        """Attempt to construct this type from a string.

        Parameters
        ----------
        string : str

        Returns
        -------
        self : instance of 'cls'

        Raises
        ------
        TypeError
            If a class cannot be constructed from this 'string'.

        Examples
        --------
        If the extension dtype can be constructed without any arguments,
        the following may be an adequate implementation.

        >>> @classmethod
        ... def construct_from_string(cls, string)
        ...     if string == cls.name:
        ...         return cls()
        ...     else:
        ...         raise TypeError("Cannot construct a '{}' from "
        ...                         "'{}'".format(cls, string))
        """
        raise AbstractMethodError(cls)<|MERGE_RESOLUTION|>--- conflicted
+++ resolved
@@ -102,11 +102,7 @@
 
         By default ExtensionDtypes are assumed to be non-numeric.
         They'll be excluded from operations that exclude non-numeric
-<<<<<<< HEAD
-        columns, like groupby reductions.
-=======
         columns, like (groupby) reductions, plotting, etc.
->>>>>>> 513c02cb
         """
         return False
 
@@ -125,18 +121,8 @@
     * name
     * construct_from_string
 
-<<<<<<< HEAD
-<<<<<<< HEAD
-    The following properties affect the behavior of extension arrays
-    in operations:
-=======
     The following attributes influence the behavior of the dtype in
     pandas operations
->>>>>>> ea-is-numeric
-=======
-    The following attributes influence the behavior of the dtype in
-    pandas operations
->>>>>>> 513c02cb
 
     * _is_numeric
 
