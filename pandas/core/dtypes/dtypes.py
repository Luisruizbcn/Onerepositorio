--- conflicted
+++ resolved
@@ -675,7 +675,12 @@
 
         return find_common_type(non_cat_dtypes)
 
-<<<<<<< HEAD
+    @cache_readonly
+    def index_class(self) -> type_t[CategoricalIndex]:
+        from pandas import CategoricalIndex
+
+        return CategoricalIndex
+
     def _find_compatible_dtype(self, item) -> tuple[DtypeObj, Any]:
         from pandas.core.dtypes.missing import is_valid_na_for_dtype
 
@@ -684,13 +689,6 @@
         ):
             return self, item
         return np.dtype(object), item
-=======
-    @cache_readonly
-    def index_class(self) -> type_t[CategoricalIndex]:
-        from pandas import CategoricalIndex
-
-        return CategoricalIndex
->>>>>>> 61e54c20
 
 
 @register_extension_dtype
