"""
Define extension dtypes.
"""
from __future__ import annotations

from datetime import (
    date,
    datetime,
    time,
    timedelta,
)
from decimal import Decimal
import re
from typing import (
    TYPE_CHECKING,
    Any,
    MutableMapping,
    cast,
)
import warnings

import numpy as np
import pytz

from pandas._libs import (
    lib,
    missing as libmissing,
)
from pandas._libs.interval import Interval
from pandas._libs.properties import cache_readonly
from pandas._libs.tslibs import (
    BaseOffset,
    NaT,
    NaTType,
    Period,
    Timedelta,
    Timestamp,
    timezones,
    to_offset,
    tz_compare,
)
from pandas._libs.tslibs.dtypes import (
    PeriodDtypeBase,
    abbrev_to_npy_unit,
)
from pandas.compat import pa_version_under7p0
from pandas.errors import PerformanceWarning
from pandas.util._exceptions import find_stack_level

from pandas.core.dtypes.base import (
    ExtensionDtype,
    StorageExtensionDtype,
    register_extension_dtype,
)
from pandas.core.dtypes.generic import (
    ABCCategoricalIndex,
    ABCIndex,
)
from pandas.core.dtypes.inference import (
    is_bool,
    is_list_like,
)

if not pa_version_under7p0:
    import pyarrow as pa

if TYPE_CHECKING:
    from datetime import tzinfo

    import pyarrow as pa  # noqa: F811, TCH004

    from pandas._typing import (
        Dtype,
        DtypeObj,
        IntervalClosedType,
        Ordered,
        npt,
        type_t,
    )

    from pandas import (
        Categorical,
        Index,
    )
    from pandas.core.arrays import (
        BaseMaskedArray,
        DatetimeArray,
        IntervalArray,
        PandasArray,
        PeriodArray,
        SparseArray,
    )
    from pandas.core.arrays.arrow import ArrowExtensionArray

str_type = str


class PandasExtensionDtype(ExtensionDtype):
    """
    A np.dtype duck-typed class, suitable for holding a custom dtype.

    THIS IS NOT A REAL NUMPY DTYPE
    """

    type: Any
    kind: Any
    # The Any type annotations above are here only because mypy seems to have a
    # problem dealing with multiple inheritance from PandasExtensionDtype
    # and ExtensionDtype's @properties in the subclasses below. The kind and
    # type variables in those subclasses are explicitly typed below.
    subdtype = None
    str: str_type
    num = 100
    shape: tuple[int, ...] = ()
    itemsize = 8
    base: DtypeObj | None = None
    isbuiltin = 0
    isnative = 0
    _cache_dtypes: dict[str_type, PandasExtensionDtype] = {}

    def __repr__(self) -> str_type:
        """
        Return a string representation for a particular object.
        """
        return str(self)

    def __hash__(self) -> int:
        raise NotImplementedError("sub-classes should implement an __hash__ method")

    def __getstate__(self) -> dict[str_type, Any]:
        # pickle support; we don't want to pickle the cache
        return {k: getattr(self, k, None) for k in self._metadata}

    @classmethod
    def reset_cache(cls) -> None:
        """clear the cache"""
        cls._cache_dtypes = {}


class CategoricalDtypeType(type):
    """
    the type of CategoricalDtype, this metaclass determines subclass ability
    """


@register_extension_dtype
class CategoricalDtype(PandasExtensionDtype, ExtensionDtype):
    """
    Type for categorical data with the categories and orderedness.

    Parameters
    ----------
    categories : sequence, optional
        Must be unique, and must not contain any nulls.
        The categories are stored in an Index,
        and if an index is provided the dtype of that index will be used.
    ordered : bool or None, default False
        Whether or not this categorical is treated as a ordered categorical.
        None can be used to maintain the ordered value of existing categoricals when
        used in operations that combine categoricals, e.g. astype, and will resolve to
        False if there is no existing ordered to maintain.

    Attributes
    ----------
    categories
    ordered

    Methods
    -------
    None

    See Also
    --------
    Categorical : Represent a categorical variable in classic R / S-plus fashion.

    Notes
    -----
    This class is useful for specifying the type of a ``Categorical``
    independent of the values. See :ref:`categorical.categoricaldtype`
    for more.

    Examples
    --------
    >>> t = pd.CategoricalDtype(categories=['b', 'a'], ordered=True)
    >>> pd.Series(['a', 'b', 'a', 'c'], dtype=t)
    0      a
    1      b
    2      a
    3    NaN
    dtype: category
    Categories (2, object): ['b' < 'a']

    An empty CategoricalDtype with a specific dtype can be created
    by providing an empty index. As follows,

    >>> pd.CategoricalDtype(pd.DatetimeIndex([])).categories.dtype
    dtype('<M8[ns]')
    """

    # TODO: Document public vs. private API
    name = "category"
    type: type[CategoricalDtypeType] = CategoricalDtypeType
    kind: str_type = "O"
    str = "|O08"
    base = np.dtype("O")
    _metadata = ("categories", "ordered")
    _cache_dtypes: dict[str_type, PandasExtensionDtype] = {}

    def __init__(self, categories=None, ordered: Ordered = False) -> None:
        self._finalize(categories, ordered, fastpath=False)

    @classmethod
    def _from_fastpath(
        cls, categories=None, ordered: bool | None = None
    ) -> CategoricalDtype:
        self = cls.__new__(cls)
        self._finalize(categories, ordered, fastpath=True)
        return self

    @classmethod
    def _from_categorical_dtype(
        cls, dtype: CategoricalDtype, categories=None, ordered: Ordered = None
    ) -> CategoricalDtype:
        if categories is ordered is None:
            return dtype
        if categories is None:
            categories = dtype.categories
        if ordered is None:
            ordered = dtype.ordered
        return cls(categories, ordered)

    @classmethod
    def _from_values_or_dtype(
        cls,
        values=None,
        categories=None,
        ordered: bool | None = None,
        dtype: Dtype | None = None,
    ) -> CategoricalDtype:
        """
        Construct dtype from the input parameters used in :class:`Categorical`.

        This constructor method specifically does not do the factorization
        step, if that is needed to find the categories. This constructor may
        therefore return ``CategoricalDtype(categories=None, ordered=None)``,
        which may not be useful. Additional steps may therefore have to be
        taken to create the final dtype.

        The return dtype is specified from the inputs in this prioritized
        order:
        1. if dtype is a CategoricalDtype, return dtype
        2. if dtype is the string 'category', create a CategoricalDtype from
           the supplied categories and ordered parameters, and return that.
        3. if values is a categorical, use value.dtype, but override it with
           categories and ordered if either/both of those are not None.
        4. if dtype is None and values is not a categorical, construct the
           dtype from categories and ordered, even if either of those is None.

        Parameters
        ----------
        values : list-like, optional
            The list-like must be 1-dimensional.
        categories : list-like, optional
            Categories for the CategoricalDtype.
        ordered : bool, optional
            Designating if the categories are ordered.
        dtype : CategoricalDtype or the string "category", optional
            If ``CategoricalDtype``, cannot be used together with
            `categories` or `ordered`.

        Returns
        -------
        CategoricalDtype

        Examples
        --------
        >>> pd.CategoricalDtype._from_values_or_dtype()
        CategoricalDtype(categories=None, ordered=None, categories_dtype=None)
        >>> pd.CategoricalDtype._from_values_or_dtype(
        ...     categories=['a', 'b'], ordered=True
        ... )
        CategoricalDtype(categories=['a', 'b'], ordered=True, categories_dtype=object)
        >>> dtype1 = pd.CategoricalDtype(['a', 'b'], ordered=True)
        >>> dtype2 = pd.CategoricalDtype(['x', 'y'], ordered=False)
        >>> c = pd.Categorical([0, 1], dtype=dtype1)
        >>> pd.CategoricalDtype._from_values_or_dtype(
        ...     c, ['x', 'y'], ordered=True, dtype=dtype2
        ... )
        Traceback (most recent call last):
            ...
        ValueError: Cannot specify `categories` or `ordered` together with
        `dtype`.

        The supplied dtype takes precedence over values' dtype:

        >>> pd.CategoricalDtype._from_values_or_dtype(c, dtype=dtype2)
        CategoricalDtype(categories=['x', 'y'], ordered=False, categories_dtype=object)
        """

        if dtype is not None:
            # The dtype argument takes precedence over values.dtype (if any)
            if isinstance(dtype, str):
                if dtype == "category":
                    if ordered is None and cls.is_dtype(values):
                        # GH#49309 preserve orderedness
                        ordered = values.dtype.ordered

                    dtype = CategoricalDtype(categories, ordered)
                else:
                    raise ValueError(f"Unknown dtype {repr(dtype)}")
            elif categories is not None or ordered is not None:
                raise ValueError(
                    "Cannot specify `categories` or `ordered` together with `dtype`."
                )
            elif not isinstance(dtype, CategoricalDtype):
                raise ValueError(f"Cannot not construct CategoricalDtype from {dtype}")
        elif cls.is_dtype(values):
            # If no "dtype" was passed, use the one from "values", but honor
            # the "ordered" and "categories" arguments
            dtype = values.dtype._from_categorical_dtype(
                values.dtype, categories, ordered
            )
        else:
            # If dtype=None and values is not categorical, create a new dtype.
            # Note: This could potentially have categories=None and
            # ordered=None.
            dtype = CategoricalDtype(categories, ordered)

        return cast(CategoricalDtype, dtype)

    @classmethod
    def construct_from_string(cls, string: str_type) -> CategoricalDtype:
        """
        Construct a CategoricalDtype from a string.

        Parameters
        ----------
        string : str
            Must be the string "category" in order to be successfully constructed.

        Returns
        -------
        CategoricalDtype
            Instance of the dtype.

        Raises
        ------
        TypeError
            If a CategoricalDtype cannot be constructed from the input.
        """
        if not isinstance(string, str):
            raise TypeError(
                f"'construct_from_string' expects a string, got {type(string)}"
            )
        if string != cls.name:
            raise TypeError(f"Cannot construct a 'CategoricalDtype' from '{string}'")

        # need ordered=None to ensure that operations specifying dtype="category" don't
        # override the ordered value for existing categoricals
        return cls(ordered=None)

    def _finalize(self, categories, ordered: Ordered, fastpath: bool = False) -> None:
        if ordered is not None:
            self.validate_ordered(ordered)

        if categories is not None:
            categories = self.validate_categories(categories, fastpath=fastpath)

        self._categories = categories
        self._ordered = ordered

    def __setstate__(self, state: MutableMapping[str_type, Any]) -> None:
        # for pickle compat. __get_state__ is defined in the
        # PandasExtensionDtype superclass and uses the public properties to
        # pickle -> need to set the settable private ones here (see GH26067)
        self._categories = state.pop("categories", None)
        self._ordered = state.pop("ordered", False)

    def __hash__(self) -> int:
        # _hash_categories returns a uint64, so use the negative
        # space for when we have unknown categories to avoid a conflict
        if self.categories is None:
            if self.ordered:
                return -1
            else:
                return -2
        # We *do* want to include the real self.ordered here
        return int(self._hash_categories)

    def __eq__(self, other: Any) -> bool:
        """
        Rules for CDT equality:
        1) Any CDT is equal to the string 'category'
        2) Any CDT is equal to itself
        3) Any CDT is equal to a CDT with categories=None regardless of ordered
        4) A CDT with ordered=True is only equal to another CDT with
           ordered=True and identical categories in the same order
        5) A CDT with ordered={False, None} is only equal to another CDT with
           ordered={False, None} and identical categories, but same order is
           not required. There is no distinction between False/None.
        6) Any other comparison returns False
        """
        if isinstance(other, str):
            return other == self.name
        elif other is self:
            return True
        elif not (hasattr(other, "ordered") and hasattr(other, "categories")):
            return False
        elif self.categories is None or other.categories is None:
            # For non-fully-initialized dtypes, these are only equal to
            #  - the string "category" (handled above)
            #  - other CategoricalDtype with categories=None
            return self.categories is other.categories
        elif self.ordered or other.ordered:
            # At least one has ordered=True; equal if both have ordered=True
            # and the same values for categories in the same order.
            return (self.ordered == other.ordered) and self.categories.equals(
                other.categories
            )
        else:
            # Neither has ordered=True; equal if both have the same categories,
            # but same order is not necessary.  There is no distinction between
            # ordered=False and ordered=None: CDT(., False) and CDT(., None)
            # will be equal if they have the same categories.
            left = self.categories
            right = other.categories

            # GH#36280 the ordering of checks here is for performance
            if not left.dtype == right.dtype:
                return False

            if len(left) != len(right):
                return False

            if self.categories.equals(other.categories):
                # Check and see if they happen to be identical categories
                return True

            if left.dtype != object:
                # Faster than calculating hash
                indexer = left.get_indexer(right)
                # Because left and right have the same length and are unique,
                #  `indexer` not having any -1s implies that there is a
                #  bijection between `left` and `right`.
                return (indexer != -1).all()

            # With object-dtype we need a comparison that identifies
            #  e.g. int(2) as distinct from float(2)
            return hash(self) == hash(other)

    def __repr__(self) -> str_type:
        if self.categories is None:
            data = "None"
            dtype = "None"
        else:
            data = self.categories._format_data(name=type(self).__name__)
            if data is None:
                # self.categories is RangeIndex
                data = str(self.categories._range)
            data = data.rstrip(", ")
            dtype = self.categories.dtype

        return (
            f"CategoricalDtype(categories={data}, ordered={self.ordered}, "
            f"categories_dtype={dtype})"
        )

    @cache_readonly
    def _hash_categories(self) -> int:
        from pandas.core.util.hashing import (
            combine_hash_arrays,
            hash_array,
            hash_tuples,
        )

        categories = self.categories
        ordered = self.ordered

        if len(categories) and isinstance(categories[0], tuple):
            # assumes if any individual category is a tuple, then all our. ATM
            # I don't really want to support just some of the categories being
            # tuples.
            cat_list = list(categories)  # breaks if a np.array of categories
            cat_array = hash_tuples(cat_list)
        else:
            if categories.dtype == "O" and len({type(x) for x in categories}) != 1:
                # TODO: hash_array doesn't handle mixed types. It casts
                # everything to a str first, which means we treat
                # {'1', '2'} the same as {'1', 2}
                # find a better solution
                hashed = hash((tuple(categories), ordered))
                return hashed

            if DatetimeTZDtype.is_dtype(categories.dtype):
                # Avoid future warning.
                categories = categories.view("datetime64[ns]")

            cat_array = hash_array(np.asarray(categories), categorize=False)
        if ordered:
            cat_array = np.vstack(
                [cat_array, np.arange(len(cat_array), dtype=cat_array.dtype)]
            )
        else:
            cat_array = np.array([cat_array])
        combined_hashed = combine_hash_arrays(iter(cat_array), num_items=len(cat_array))
        return np.bitwise_xor.reduce(combined_hashed)

    @classmethod
    def construct_array_type(cls) -> type_t[Categorical]:
        """
        Return the array type associated with this dtype.

        Returns
        -------
        type
        """
        from pandas import Categorical

        return Categorical

    @staticmethod
    def validate_ordered(ordered: Ordered) -> None:
        """
        Validates that we have a valid ordered parameter. If
        it is not a boolean, a TypeError will be raised.

        Parameters
        ----------
        ordered : object
            The parameter to be verified.

        Raises
        ------
        TypeError
            If 'ordered' is not a boolean.
        """
        if not is_bool(ordered):
            raise TypeError("'ordered' must either be 'True' or 'False'")

    @staticmethod
    def validate_categories(categories, fastpath: bool = False) -> Index:
        """
        Validates that we have good categories

        Parameters
        ----------
        categories : array-like
        fastpath : bool
            Whether to skip nan and uniqueness checks

        Returns
        -------
        categories : Index
        """
        from pandas.core.indexes.base import Index

        if not fastpath and not is_list_like(categories):
            raise TypeError(
                f"Parameter 'categories' must be list-like, was {repr(categories)}"
            )
        if not isinstance(categories, ABCIndex):
            categories = Index._with_infer(categories, tupleize_cols=False)

        if not fastpath:
            if categories.hasnans:
                raise ValueError("Categorical categories cannot be null")

            if not categories.is_unique:
                raise ValueError("Categorical categories must be unique")

        if isinstance(categories, ABCCategoricalIndex):
            categories = categories.categories

        return categories

    def update_dtype(self, dtype: str_type | CategoricalDtype) -> CategoricalDtype:
        """
        Returns a CategoricalDtype with categories and ordered taken from dtype
        if specified, otherwise falling back to self if unspecified

        Parameters
        ----------
        dtype : CategoricalDtype

        Returns
        -------
        new_dtype : CategoricalDtype
        """
        if isinstance(dtype, str) and dtype == "category":
            # dtype='category' should not change anything
            return self
        elif not self.is_dtype(dtype):
            raise ValueError(
                f"a CategoricalDtype must be passed to perform an update, "
                f"got {repr(dtype)}"
            )
        else:
            # from here on, dtype is a CategoricalDtype
            dtype = cast(CategoricalDtype, dtype)

        # update categories/ordered unless they've been explicitly passed as None
        new_categories = (
            dtype.categories if dtype.categories is not None else self.categories
        )
        new_ordered = dtype.ordered if dtype.ordered is not None else self.ordered

        return CategoricalDtype(new_categories, new_ordered)

    @property
    def categories(self) -> Index:
        """
        An ``Index`` containing the unique categories allowed.

        Examples
        --------
        >>> cat_type = pd.CategoricalDtype(categories=['a', 'b'], ordered=True)
        >>> cat_type.categories
        Index(['a', 'b'], dtype='object')
        """
        return self._categories

    @property
    def ordered(self) -> Ordered:
        """
        Whether the categories have an ordered relationship.

        Examples
        --------
        >>> cat_type = pd.CategoricalDtype(categories=['a', 'b'], ordered=True)
        >>> cat_type.ordered
        True

        >>> cat_type = pd.CategoricalDtype(categories=['a', 'b'], ordered=False)
        >>> cat_type.ordered
        False
        """
        return self._ordered

    @property
    def _is_boolean(self) -> bool:
        from pandas.core.dtypes.common import is_bool_dtype

        return is_bool_dtype(self.categories)

    def _get_common_dtype(self, dtypes: list[DtypeObj]) -> DtypeObj | None:
        # check if we have all categorical dtype with identical categories
        if all(isinstance(x, CategoricalDtype) for x in dtypes):
            first = dtypes[0]
            if all(first == other for other in dtypes[1:]):
                return first

        # special case non-initialized categorical
        # TODO we should figure out the expected return value in general
        non_init_cats = [
            isinstance(x, CategoricalDtype) and x.categories is None for x in dtypes
        ]
        if all(non_init_cats):
            return self
        elif any(non_init_cats):
            return None

        # categorical is aware of Sparse -> extract sparse subdtypes
        dtypes = [x.subtype if isinstance(x, SparseDtype) else x for x in dtypes]
        # extract the categories' dtype
        non_cat_dtypes = [
            x.categories.dtype if isinstance(x, CategoricalDtype) else x for x in dtypes
        ]
        # TODO should categorical always give an answer?
        from pandas.core.dtypes.cast import find_common_type

        return find_common_type(non_cat_dtypes)

    def _maybe_promote(self, item) -> tuple[DtypeObj, Any]:
        from pandas.core.dtypes.missing import is_valid_na_for_dtype

        if item in self.categories or is_valid_na_for_dtype(
            item, self.categories.dtype
        ):
            return self, item
        return np.dtype(object), item


@register_extension_dtype
class DatetimeTZDtype(PandasExtensionDtype):
    """
    An ExtensionDtype for timezone-aware datetime data.

    **This is not an actual numpy dtype**, but a duck type.

    Parameters
    ----------
    unit : str, default "ns"
        The precision of the datetime data. Currently limited
        to ``"ns"``.
    tz : str, int, or datetime.tzinfo
        The timezone.

    Attributes
    ----------
    unit
    tz

    Methods
    -------
    None

    Raises
    ------
    ZoneInfoNotFoundError
        When the requested timezone cannot be found.

    Examples
    --------
    >>> from zoneinfo import ZoneInfo
    >>> pd.DatetimeTZDtype(tz=ZoneInfo('UTC'))
    datetime64[ns, UTC]

    >>> pd.DatetimeTZDtype(tz=ZoneInfo('Europe/Paris'))
    datetime64[ns, Europe/Paris]
    """

    type: type[Timestamp] = Timestamp
    kind: str_type = "M"
    num = 101
    _metadata = ("unit", "tz")
    _match = re.compile(r"(datetime64|M8)\[(?P<unit>.+), (?P<tz>.+)\]")
    _cache_dtypes: dict[str_type, PandasExtensionDtype] = {}

    @property
    def na_value(self) -> NaTType:
        return NaT

    @cache_readonly
    def base(self) -> DtypeObj:  # type: ignore[override]
        return np.dtype(f"M8[{self.unit}]")

    # error: Signature of "str" incompatible with supertype "PandasExtensionDtype"
    @cache_readonly
    def str(self) -> str:  # type: ignore[override]
        return f"|M8[{self.unit}]"

    def __init__(self, unit: str_type | DatetimeTZDtype = "ns", tz=None) -> None:
        if isinstance(unit, DatetimeTZDtype):
            # error: "str" has no attribute "tz"
            unit, tz = unit.unit, unit.tz  # type: ignore[attr-defined]

        if unit != "ns":
            if isinstance(unit, str) and tz is None:
                # maybe a string like datetime64[ns, tz], which we support for
                # now.
                result = type(self).construct_from_string(unit)
                unit = result.unit
                tz = result.tz
                msg = (
                    f"Passing a dtype alias like 'datetime64[ns, {tz}]' "
                    "to DatetimeTZDtype is no longer supported. Use "
                    "'DatetimeTZDtype.construct_from_string()' instead."
                )
                raise ValueError(msg)
            if unit not in ["s", "ms", "us", "ns"]:
                raise ValueError("DatetimeTZDtype only supports s, ms, us, ns units")

        if tz:
            tz = timezones.maybe_get_tz(tz)
            tz = timezones.tz_standardize(tz)
        elif tz is not None:
            raise pytz.UnknownTimeZoneError(tz)
        if tz is None:
            raise TypeError("A 'tz' is required.")

        self._unit = unit
        self._tz = tz

    @cache_readonly
    def _creso(self) -> int:
        """
        The NPY_DATETIMEUNIT corresponding to this dtype's resolution.
        """
        return abbrev_to_npy_unit(self.unit)

    @property
    def unit(self) -> str_type:
        """
        The precision of the datetime data.

        Examples
        --------
        >>> from zoneinfo import ZoneInfo
        >>> dtype = pd.DatetimeTZDtype(tz=ZoneInfo('America/Los_Angeles'))
        >>> dtype.unit
        'ns'
        """
        return self._unit

    @property
    def tz(self) -> tzinfo:
        """
        The timezone.

        Examples
        --------
        >>> from zoneinfo import ZoneInfo
        >>> dtype = pd.DatetimeTZDtype(tz=ZoneInfo('America/Los_Angeles'))
        >>> dtype.tz
        zoneinfo.ZoneInfo(key='America/Los_Angeles')
        """
        return self._tz

    @classmethod
    def construct_array_type(cls) -> type_t[DatetimeArray]:
        """
        Return the array type associated with this dtype.

        Returns
        -------
        type
        """
        from pandas.core.arrays import DatetimeArray

        return DatetimeArray

    @classmethod
    def construct_from_string(cls, string: str_type) -> DatetimeTZDtype:
        """
        Construct a DatetimeTZDtype from a string.

        Parameters
        ----------
        string : str
            The string alias for this DatetimeTZDtype.
            Should be formatted like ``datetime64[ns, <tz>]``,
            where ``<tz>`` is the timezone name.

        Examples
        --------
        >>> DatetimeTZDtype.construct_from_string('datetime64[ns, UTC]')
        datetime64[ns, UTC]
        """
        if not isinstance(string, str):
            raise TypeError(
                f"'construct_from_string' expects a string, got {type(string)}"
            )

        msg = f"Cannot construct a 'DatetimeTZDtype' from '{string}'"
        match = cls._match.match(string)
        if match:
            d = match.groupdict()
            try:
                return cls(unit=d["unit"], tz=d["tz"])
            except (KeyError, TypeError, ValueError) as err:
                # KeyError if maybe_get_tz tries and fails to get a
                #  pytz timezone (actually pytz.UnknownTimeZoneError).
                # TypeError if we pass a nonsense tz;
                # ValueError if we pass a unit other than "ns"
                raise TypeError(msg) from err
        raise TypeError(msg)

    def __str__(self) -> str_type:
        return f"datetime64[{self.unit}, {self.tz}]"

    @property
    def name(self) -> str_type:
        """A string representation of the dtype."""
        return str(self)

    def __hash__(self) -> int:
        # make myself hashable
        # TODO: update this.
        return hash(str(self))

    def __eq__(self, other: Any) -> bool:
        if isinstance(other, str):
            if other.startswith("M8["):
                other = f"datetime64[{other[3:]}"
            return other == self.name

        return (
            isinstance(other, DatetimeTZDtype)
            and self.unit == other.unit
            and tz_compare(self.tz, other.tz)
        )

    def __from_arrow__(self, array: pa.Array | pa.ChunkedArray) -> DatetimeArray:
        """
        Construct DatetimeArray from pyarrow Array/ChunkedArray.

        Note: If the units in the pyarrow Array are the same as this
        DatetimeDtype, then values corresponding to the integer representation
        of ``NaT`` (e.g. one nanosecond before :attr:`pandas.Timestamp.min`)
        are converted to ``NaT``, regardless of the null indicator in the
        pyarrow array.

        Parameters
        ----------
        array : pyarrow.Array or pyarrow.ChunkedArray
            The Arrow array to convert to DatetimeArray.

        Returns
        -------
        extension array : DatetimeArray
        """
        import pyarrow

        from pandas.core.arrays import DatetimeArray

        array = array.cast(pyarrow.timestamp(unit=self._unit), safe=True)

        if isinstance(array, pyarrow.Array):
            np_arr = array.to_numpy(zero_copy_only=False)
        else:
            np_arr = array.to_numpy()

        return DatetimeArray(np_arr, dtype=self, copy=False)

    def __setstate__(self, state) -> None:
        # for pickle compat. __get_state__ is defined in the
        # PandasExtensionDtype superclass and uses the public properties to
        # pickle -> need to set the settable private ones here (see GH26067)
        self._tz = state["tz"]
        self._unit = state["unit"]


@register_extension_dtype
class PeriodDtype(PeriodDtypeBase, PandasExtensionDtype):
    """
    An ExtensionDtype for Period data.

    **This is not an actual numpy dtype**, but a duck type.

    Parameters
    ----------
    freq : str or DateOffset
        The frequency of this PeriodDtype.

    Attributes
    ----------
    freq

    Methods
    -------
    None

    Examples
    --------
    >>> pd.PeriodDtype(freq='D')
    period[D]

    >>> pd.PeriodDtype(freq=pd.offsets.MonthEnd())
    period[M]
    """

    type: type[Period] = Period
    kind: str_type = "O"
    str = "|O08"
    base = np.dtype("O")
    num = 102
    _metadata = ("freq",)
    _match = re.compile(r"(P|p)eriod\[(?P<freq>.+)\]")
    # error: Incompatible types in assignment (expression has type
    # "Dict[int, PandasExtensionDtype]", base class "PandasExtensionDtype"
    # defined the type as "Dict[str, PandasExtensionDtype]")  [assignment]
    _cache_dtypes: dict[BaseOffset, PeriodDtype] = {}  # type: ignore[assignment] # noqa: E501
    __hash__ = PeriodDtypeBase.__hash__
    _freq: BaseOffset

    def __new__(cls, freq):
        """
        Parameters
        ----------
        freq : PeriodDtype, BaseOffset, or string
        """
        if isinstance(freq, PeriodDtype):
            return freq

        if not isinstance(freq, BaseOffset):
            freq = cls._parse_dtype_strict(freq)

        try:
            return cls._cache_dtypes[freq]
        except KeyError:
            dtype_code = freq._period_dtype_code
            u = PeriodDtypeBase.__new__(cls, dtype_code, freq.n)
            u._freq = freq
            cls._cache_dtypes[freq] = u
            return u

    def __reduce__(self):
        return type(self), (self.name,)

    @property
    def freq(self):
        """
        The frequency object of this PeriodDtype.

        Examples
        --------
        >>> dtype = pd.PeriodDtype(freq='D')
        >>> dtype.freq
        <Day>
        """
        return self._freq

    @classmethod
    def _parse_dtype_strict(cls, freq: str_type) -> BaseOffset:
        if isinstance(freq, str):  # note: freq is already of type str!
            if freq.startswith(("Period[", "period[")):
                m = cls._match.search(freq)
                if m is not None:
                    freq = m.group("freq")

            freq_offset = to_offset(freq)
            if freq_offset is not None:
                return freq_offset

        raise TypeError(
            "PeriodDtype argument should be string or BaseOffset, "
            f"got {type(freq).__name__}"
        )

    @classmethod
    def construct_from_string(cls, string: str_type) -> PeriodDtype:
        """
        Strict construction from a string, raise a TypeError if not
        possible
        """
        if (
            isinstance(string, str)
            and (string.startswith(("period[", "Period[")))
            or isinstance(string, BaseOffset)
        ):
            # do not parse string like U as period[U]
            # avoid tuple to be regarded as freq
            try:
                return cls(freq=string)
            except ValueError:
                pass
        if isinstance(string, str):
            msg = f"Cannot construct a 'PeriodDtype' from '{string}'"
        else:
            msg = f"'construct_from_string' expects a string, got {type(string)}"
        raise TypeError(msg)

    def __str__(self) -> str_type:
        return self.name

    @property
    def name(self) -> str_type:
        return f"period[{self._freqstr}]"

    @property
    def na_value(self) -> NaTType:
        return NaT

    def __eq__(self, other: Any) -> bool:
        if isinstance(other, str):
            return other in [self.name, self.name.title()]

        return super().__eq__(other)

    def __ne__(self, other: Any) -> bool:
        return not self.__eq__(other)

    @classmethod
    def is_dtype(cls, dtype: object) -> bool:
        """
        Return a boolean if we if the passed type is an actual dtype that we
        can match (via string or type)
        """
        if isinstance(dtype, str):
            # PeriodDtype can be instantiated from freq string like "U",
            # but doesn't regard freq str like "U" as dtype.
            if dtype.startswith(("period[", "Period[")):
                try:
                    return cls._parse_dtype_strict(dtype) is not None
                except ValueError:
                    return False
            else:
                return False
        return super().is_dtype(dtype)

    @classmethod
    def construct_array_type(cls) -> type_t[PeriodArray]:
        """
        Return the array type associated with this dtype.

        Returns
        -------
        type
        """
        from pandas.core.arrays import PeriodArray

        return PeriodArray

    def __from_arrow__(self, array: pa.Array | pa.ChunkedArray) -> PeriodArray:
        """
        Construct PeriodArray from pyarrow Array/ChunkedArray.
        """
        import pyarrow

        from pandas.core.arrays import PeriodArray
        from pandas.core.arrays.arrow._arrow_utils import (
            pyarrow_array_to_numpy_and_mask,
        )

        if isinstance(array, pyarrow.Array):
            chunks = [array]
        else:
            chunks = array.chunks

        results = []
        for arr in chunks:
            data, mask = pyarrow_array_to_numpy_and_mask(arr, dtype=np.dtype(np.int64))
            parr = PeriodArray(data.copy(), dtype=self, copy=False)
            # error: Invalid index type "ndarray[Any, dtype[bool_]]" for "PeriodArray";
            # expected type "Union[int, Sequence[int], Sequence[bool], slice]"
            parr[~mask] = NaT  # type: ignore[index]
            results.append(parr)

        if not results:
            return PeriodArray(np.array([], dtype="int64"), dtype=self, copy=False)
        return PeriodArray._concat_same_type(results)


@register_extension_dtype
class IntervalDtype(PandasExtensionDtype):
    """
    An ExtensionDtype for Interval data.

    **This is not an actual numpy dtype**, but a duck type.

    Parameters
    ----------
    subtype : str, np.dtype
        The dtype of the Interval bounds.

    Attributes
    ----------
    subtype

    Methods
    -------
    None

    Examples
    --------
    >>> pd.IntervalDtype(subtype='int64', closed='both')
    interval[int64, both]
    """

    name = "interval"
    kind: str_type = "O"
    str = "|O08"
    base = np.dtype("O")
    num = 103
    _metadata = (
        "subtype",
        "closed",
    )

    _match = re.compile(
        r"(I|i)nterval\[(?P<subtype>[^,]+(\[.+\])?)"
        r"(, (?P<closed>(right|left|both|neither)))?\]"
    )

    _cache_dtypes: dict[str_type, PandasExtensionDtype] = {}

    def __new__(cls, subtype=None, closed: IntervalClosedType | None = None):
        from pandas.core.dtypes.common import (
            is_string_dtype,
            pandas_dtype,
        )

        if closed is not None and closed not in {"right", "left", "both", "neither"}:
            raise ValueError("closed must be one of 'right', 'left', 'both', 'neither'")

        if isinstance(subtype, IntervalDtype):
            if closed is not None and closed != subtype.closed:
                raise ValueError(
                    "dtype.closed and 'closed' do not match. "
                    "Try IntervalDtype(dtype.subtype, closed) instead."
                )
            return subtype
        elif subtype is None:
            # we are called as an empty constructor
            # generally for pickle compat
            u = object.__new__(cls)
            u._subtype = None
            u._closed = closed
            return u
        elif isinstance(subtype, str) and subtype.lower() == "interval":
            subtype = None
        else:
            if isinstance(subtype, str):
                m = cls._match.search(subtype)
                if m is not None:
                    gd = m.groupdict()
                    subtype = gd["subtype"]
                    if gd.get("closed", None) is not None:
                        if closed is not None:
                            if closed != gd["closed"]:
                                raise ValueError(
                                    "'closed' keyword does not match value "
                                    "specified in dtype string"
                                )
                        closed = gd["closed"]  # type: ignore[assignment]

            try:
                subtype = pandas_dtype(subtype)
            except TypeError as err:
                raise TypeError("could not construct IntervalDtype") from err

        if CategoricalDtype.is_dtype(subtype) or is_string_dtype(subtype):
            # GH 19016
            msg = (
                "category, object, and string subtypes are not supported "
                "for IntervalDtype"
            )
            raise TypeError(msg)

        key = f"{subtype}{closed}"
        try:
            return cls._cache_dtypes[key]
        except KeyError:
            u = object.__new__(cls)
            u._subtype = subtype
            u._closed = closed
            cls._cache_dtypes[key] = u
            return u

    @cache_readonly
    def _can_hold_na(self) -> bool:
        subtype = self._subtype
        if subtype is None:
            # partially-initialized
            raise NotImplementedError(
                "_can_hold_na is not defined for partially-initialized IntervalDtype"
            )
        if subtype.kind in "iu":
            return False
        return True

    @property
    def closed(self) -> IntervalClosedType:
        return self._closed

    @property
    def subtype(self):
        """
        The dtype of the Interval bounds.

        Examples
        --------
        >>> dtype = pd.IntervalDtype(subtype='int64', closed='both')
        >>> dtype.subtype
        dtype('int64')
        """
        return self._subtype

    @classmethod
    def construct_array_type(cls) -> type[IntervalArray]:
        """
        Return the array type associated with this dtype.

        Returns
        -------
        type
        """
        from pandas.core.arrays import IntervalArray

        return IntervalArray

    @classmethod
    def construct_from_string(cls, string: str_type) -> IntervalDtype:
        """
        attempt to construct this type from a string, raise a TypeError
        if its not possible
        """
        if not isinstance(string, str):
            raise TypeError(
                f"'construct_from_string' expects a string, got {type(string)}"
            )

        if string.lower() == "interval" or cls._match.search(string) is not None:
            return cls(string)

        msg = (
            f"Cannot construct a 'IntervalDtype' from '{string}'.\n\n"
            "Incorrectly formatted string passed to constructor. "
            "Valid formats include Interval or Interval[dtype] "
            "where dtype is numeric, datetime, or timedelta"
        )
        raise TypeError(msg)

    @property
    def type(self) -> type[Interval]:
        return Interval

    def __str__(self) -> str_type:
        if self.subtype is None:
            return "interval"
        if self.closed is None:
            # Only partially initialized GH#38394
            return f"interval[{self.subtype}]"
        return f"interval[{self.subtype}, {self.closed}]"

    def __hash__(self) -> int:
        # make myself hashable
        return hash(str(self))

    def __eq__(self, other: Any) -> bool:
        if isinstance(other, str):
            return other.lower() in (self.name.lower(), str(self).lower())
        elif not isinstance(other, IntervalDtype):
            return False
        elif self.subtype is None or other.subtype is None:
            # None should match any subtype
            return True
        elif self.closed != other.closed:
            return False
        else:
            return self.subtype == other.subtype

    def __setstate__(self, state) -> None:
        # for pickle compat. __get_state__ is defined in the
        # PandasExtensionDtype superclass and uses the public properties to
        # pickle -> need to set the settable private ones here (see GH26067)
        self._subtype = state["subtype"]

        # backward-compat older pickles won't have "closed" key
        self._closed = state.pop("closed", None)

    @classmethod
    def is_dtype(cls, dtype: object) -> bool:
        """
        Return a boolean if we if the passed type is an actual dtype that we
        can match (via string or type)
        """
        if isinstance(dtype, str):
            if dtype.lower().startswith("interval"):
                try:
                    return cls.construct_from_string(dtype) is not None
                except (ValueError, TypeError):
                    return False
            else:
                return False
        return super().is_dtype(dtype)

    def __from_arrow__(self, array: pa.Array | pa.ChunkedArray) -> IntervalArray:
        """
        Construct IntervalArray from pyarrow Array/ChunkedArray.
        """
        import pyarrow

        from pandas.core.arrays import IntervalArray

        if isinstance(array, pyarrow.Array):
            chunks = [array]
        else:
            chunks = array.chunks

        results = []
        for arr in chunks:
            if isinstance(arr, pyarrow.ExtensionArray):
                arr = arr.storage
            left = np.asarray(arr.field("left"), dtype=self.subtype)
            right = np.asarray(arr.field("right"), dtype=self.subtype)
            iarr = IntervalArray.from_arrays(left, right, closed=self.closed)
            results.append(iarr)

        if not results:
            return IntervalArray.from_arrays(
                np.array([], dtype=self.subtype),
                np.array([], dtype=self.subtype),
                closed=self.closed,
            )
        return IntervalArray._concat_same_type(results)

    def _get_common_dtype(self, dtypes: list[DtypeObj]) -> DtypeObj | None:
        if not all(isinstance(x, IntervalDtype) for x in dtypes):
            return None

        closed = cast("IntervalDtype", dtypes[0]).closed
        if not all(cast("IntervalDtype", x).closed == closed for x in dtypes):
            return np.dtype(object)

        from pandas.core.dtypes.cast import find_common_type

        common = find_common_type([cast("IntervalDtype", x).subtype for x in dtypes])
        if common == object:
            return np.dtype(object)
        return IntervalDtype(common, closed=closed)


class PandasDtype(ExtensionDtype):
    """
    A Pandas ExtensionDtype for NumPy dtypes.

    This is mostly for internal compatibility, and is not especially
    useful on its own.

    Parameters
    ----------
    dtype : object
        Object to be converted to a NumPy data type object.

    See Also
    --------
    numpy.dtype
    """

    _metadata = ("_dtype",)

    def __init__(self, dtype: npt.DTypeLike | PandasDtype | None) -> None:
        if isinstance(dtype, PandasDtype):
            # make constructor univalent
            dtype = dtype.numpy_dtype
        self._dtype = np.dtype(dtype)

    def __repr__(self) -> str:
        return f"PandasDtype({repr(self.name)})"

    @property
    def numpy_dtype(self) -> np.dtype:
        """
        The NumPy dtype this PandasDtype wraps.
        """
        return self._dtype

    @property
    def name(self) -> str:
        """
        A bit-width name for this data-type.
        """
        return self._dtype.name

    @property
    def type(self) -> type[np.generic]:
        """
        The type object used to instantiate a scalar of this NumPy data-type.
        """
        return self._dtype.type

    @property
    def _is_numeric(self) -> bool:
        # exclude object, str, unicode, void.
        return self.kind in set("biufc")

    @property
    def _is_boolean(self) -> bool:
        return self.kind == "b"

    @classmethod
    def construct_from_string(cls, string: str) -> PandasDtype:
        try:
            dtype = np.dtype(string)
        except TypeError as err:
            if not isinstance(string, str):
                msg = f"'construct_from_string' expects a string, got {type(string)}"
            else:
                msg = f"Cannot construct a 'PandasDtype' from '{string}'"
            raise TypeError(msg) from err
        return cls(dtype)

    @classmethod
    def construct_array_type(cls) -> type_t[PandasArray]:
        """
        Return the array type associated with this dtype.

        Returns
        -------
        type
        """
        from pandas.core.arrays import PandasArray

        return PandasArray

    @property
    def kind(self) -> str:
        """
        A character code (one of 'biufcmMOSUV') identifying the general kind of data.
        """
        return self._dtype.kind

    @property
    def itemsize(self) -> int:
        """
        The element size of this data-type object.
        """
        return self._dtype.itemsize


class BaseMaskedDtype(ExtensionDtype):
    """
    Base class for dtypes for BaseMaskedArray subclasses.
    """

    name: str
    base = None
    type: type

    @property
    def na_value(self) -> libmissing.NAType:
        return libmissing.NA

    @cache_readonly
    def numpy_dtype(self) -> np.dtype:
        """Return an instance of our numpy dtype"""
        return np.dtype(self.type)

    @cache_readonly
    def kind(self) -> str:
        return self.numpy_dtype.kind

    @cache_readonly
    def itemsize(self) -> int:
        """Return the number of bytes in this dtype"""
        return self.numpy_dtype.itemsize

    @classmethod
    def construct_array_type(cls) -> type_t[BaseMaskedArray]:
        """
        Return the array type associated with this dtype.

        Returns
        -------
        type
        """
        raise NotImplementedError

    @classmethod
    def from_numpy_dtype(cls, dtype: np.dtype) -> BaseMaskedDtype:
        """
        Construct the MaskedDtype corresponding to the given numpy dtype.
        """
        if dtype.kind == "b":
            from pandas.core.arrays.boolean import BooleanDtype

            return BooleanDtype()
        elif dtype.kind in "iu":
            from pandas.core.arrays.integer import NUMPY_INT_TO_DTYPE

            return NUMPY_INT_TO_DTYPE[dtype]
        elif dtype.kind == "f":
            from pandas.core.arrays.floating import NUMPY_FLOAT_TO_DTYPE

            return NUMPY_FLOAT_TO_DTYPE[dtype]
        else:
            raise NotImplementedError(dtype)

    def _get_common_dtype(self, dtypes: list[DtypeObj]) -> DtypeObj | None:
        # We unwrap any masked dtypes, find the common dtype we would use
        #  for that, then re-mask the result.
        from pandas.core.dtypes.cast import find_common_type

        new_dtype = find_common_type(
            [
                dtype.numpy_dtype if isinstance(dtype, BaseMaskedDtype) else dtype
                for dtype in dtypes
            ]
        )
        if not isinstance(new_dtype, np.dtype):
            # If we ever support e.g. Masked[DatetimeArray] then this will change
            return None
        try:
            return type(self).from_numpy_dtype(new_dtype)
        except (KeyError, NotImplementedError):
            return None

<<<<<<< HEAD
    def _maybe_promote(self, item) -> tuple[DtypeObj, Any]:
        from pandas.core.dtypes.cast import maybe_promote
        from pandas.core.dtypes.missing import is_valid_na_for_dtype

        if is_valid_na_for_dtype(item, self):
            return self, item

        dtype, item = maybe_promote(self.numpy_dtype, item)
        if dtype.kind in "iufb":
            return type(self).from_numpy_dtype(dtype), item
        return dtype, item
=======

@register_extension_dtype
class SparseDtype(ExtensionDtype):
    """
    Dtype for data stored in :class:`SparseArray`.

    This dtype implements the pandas ExtensionDtype interface.

    Parameters
    ----------
    dtype : str, ExtensionDtype, numpy.dtype, type, default numpy.float64
        The dtype of the underlying array storing the non-fill value values.
    fill_value : scalar, optional
        The scalar value not stored in the SparseArray. By default, this
        depends on `dtype`.

        =========== ==========
        dtype       na_value
        =========== ==========
        float       ``np.nan``
        int         ``0``
        bool        ``False``
        datetime64  ``pd.NaT``
        timedelta64 ``pd.NaT``
        =========== ==========

        The default value may be overridden by specifying a `fill_value`.

    Attributes
    ----------
    None

    Methods
    -------
    None

    Examples
    --------
    >>> ser = pd.Series([1, 0, 0], dtype=pd.SparseDtype(dtype=int, fill_value=0))
    >>> ser
    0    1
    1    0
    2    0
    dtype: Sparse[int64, 0]
    >>> ser.sparse.density
    0.3333333333333333
    """

    # We include `_is_na_fill_value` in the metadata to avoid hash collisions
    # between SparseDtype(float, 0.0) and SparseDtype(float, nan).
    # Without is_na_fill_value in the comparison, those would be equal since
    # hash(nan) is (sometimes?) 0.
    _metadata = ("_dtype", "_fill_value", "_is_na_fill_value")

    def __init__(self, dtype: Dtype = np.float64, fill_value: Any = None) -> None:
        if isinstance(dtype, type(self)):
            if fill_value is None:
                fill_value = dtype.fill_value
            dtype = dtype.subtype

        from pandas.core.dtypes.common import (
            is_string_dtype,
            pandas_dtype,
        )
        from pandas.core.dtypes.missing import na_value_for_dtype

        dtype = pandas_dtype(dtype)
        if is_string_dtype(dtype):
            dtype = np.dtype("object")
        if not isinstance(dtype, np.dtype):
            # GH#53160
            raise TypeError("SparseDtype subtype must be a numpy dtype")

        if fill_value is None:
            fill_value = na_value_for_dtype(dtype)

        self._dtype = dtype
        self._fill_value = fill_value
        self._check_fill_value()

    def __hash__(self) -> int:
        # Python3 doesn't inherit __hash__ when a base class overrides
        # __eq__, so we explicitly do it here.
        return super().__hash__()

    def __eq__(self, other: Any) -> bool:
        # We have to override __eq__ to handle NA values in _metadata.
        # The base class does simple == checks, which fail for NA.
        if isinstance(other, str):
            try:
                other = self.construct_from_string(other)
            except TypeError:
                return False

        if isinstance(other, type(self)):
            subtype = self.subtype == other.subtype
            if self._is_na_fill_value:
                # this case is complicated by two things:
                # SparseDtype(float, float(nan)) == SparseDtype(float, np.nan)
                # SparseDtype(float, np.nan)     != SparseDtype(float, pd.NaT)
                # i.e. we want to treat any floating-point NaN as equal, but
                # not a floating-point NaN and a datetime NaT.
                fill_value = (
                    other._is_na_fill_value
                    and isinstance(self.fill_value, type(other.fill_value))
                    or isinstance(other.fill_value, type(self.fill_value))
                )
            else:
                with warnings.catch_warnings():
                    # Ignore spurious numpy warning
                    warnings.filterwarnings(
                        "ignore",
                        "elementwise comparison failed",
                        category=DeprecationWarning,
                    )

                    fill_value = self.fill_value == other.fill_value

            return subtype and fill_value
        return False

    @property
    def fill_value(self):
        """
        The fill value of the array.

        Converting the SparseArray to a dense ndarray will fill the
        array with this value.

        .. warning::

           It's possible to end up with a SparseArray that has ``fill_value``
           values in ``sp_values``. This can occur, for example, when setting
           ``SparseArray.fill_value`` directly.
        """
        return self._fill_value

    def _check_fill_value(self):
        if not lib.is_scalar(self._fill_value):
            raise ValueError(
                f"fill_value must be a scalar. Got {self._fill_value} instead"
            )

        from pandas.core.dtypes.cast import can_hold_element
        from pandas.core.dtypes.missing import (
            is_valid_na_for_dtype,
            isna,
        )

        from pandas.core.construction import ensure_wrapped_if_datetimelike

        # GH#23124 require fill_value and subtype to match
        val = self._fill_value
        if isna(val):
            if not is_valid_na_for_dtype(val, self.subtype):
                warnings.warn(
                    "Allowing arbitrary scalar fill_value in SparseDtype is "
                    "deprecated. In a future version, the fill_value must be "
                    "a valid value for the SparseDtype.subtype.",
                    FutureWarning,
                    stacklevel=find_stack_level(),
                )
        else:
            dummy = np.empty(0, dtype=self.subtype)
            dummy = ensure_wrapped_if_datetimelike(dummy)

            if not can_hold_element(dummy, val):
                warnings.warn(
                    "Allowing arbitrary scalar fill_value in SparseDtype is "
                    "deprecated. In a future version, the fill_value must be "
                    "a valid value for the SparseDtype.subtype.",
                    FutureWarning,
                    stacklevel=find_stack_level(),
                )

    @property
    def _is_na_fill_value(self) -> bool:
        from pandas import isna

        return isna(self.fill_value)

    @property
    def _is_numeric(self) -> bool:
        return not self.subtype == object

    @property
    def _is_boolean(self) -> bool:
        return self.subtype.kind == "b"

    @property
    def kind(self) -> str:
        """
        The sparse kind. Either 'integer', or 'block'.
        """
        return self.subtype.kind

    @property
    def type(self):
        return self.subtype.type

    @property
    def subtype(self):
        return self._dtype

    @property
    def name(self) -> str:
        return f"Sparse[{self.subtype.name}, {repr(self.fill_value)}]"

    def __repr__(self) -> str:
        return self.name

    @classmethod
    def construct_array_type(cls) -> type_t[SparseArray]:
        """
        Return the array type associated with this dtype.

        Returns
        -------
        type
        """
        from pandas.core.arrays.sparse.array import SparseArray

        return SparseArray

    @classmethod
    def construct_from_string(cls, string: str) -> SparseDtype:
        """
        Construct a SparseDtype from a string form.

        Parameters
        ----------
        string : str
            Can take the following forms.

            string           dtype
            ================ ============================
            'int'            SparseDtype[np.int64, 0]
            'Sparse'         SparseDtype[np.float64, nan]
            'Sparse[int]'    SparseDtype[np.int64, 0]
            'Sparse[int, 0]' SparseDtype[np.int64, 0]
            ================ ============================

            It is not possible to specify non-default fill values
            with a string. An argument like ``'Sparse[int, 1]'``
            will raise a ``TypeError`` because the default fill value
            for integers is 0.

        Returns
        -------
        SparseDtype
        """
        if not isinstance(string, str):
            raise TypeError(
                f"'construct_from_string' expects a string, got {type(string)}"
            )
        msg = f"Cannot construct a 'SparseDtype' from '{string}'"
        if string.startswith("Sparse"):
            try:
                sub_type, has_fill_value = cls._parse_subtype(string)
            except ValueError as err:
                raise TypeError(msg) from err
            else:
                result = SparseDtype(sub_type)
                msg = (
                    f"Cannot construct a 'SparseDtype' from '{string}'.\n\nIt "
                    "looks like the fill_value in the string is not "
                    "the default for the dtype. Non-default fill_values "
                    "are not supported. Use the 'SparseDtype()' "
                    "constructor instead."
                )
                if has_fill_value and str(result) != string:
                    raise TypeError(msg)
                return result
        else:
            raise TypeError(msg)

    @staticmethod
    def _parse_subtype(dtype: str) -> tuple[str, bool]:
        """
        Parse a string to get the subtype

        Parameters
        ----------
        dtype : str
            A string like

            * Sparse[subtype]
            * Sparse[subtype, fill_value]

        Returns
        -------
        subtype : str

        Raises
        ------
        ValueError
            When the subtype cannot be extracted.
        """
        xpr = re.compile(r"Sparse\[(?P<subtype>[^,]*)(, )?(?P<fill_value>.*?)?\]$")
        m = xpr.match(dtype)
        has_fill_value = False
        if m:
            subtype = m.groupdict()["subtype"]
            has_fill_value = bool(m.groupdict()["fill_value"])
        elif dtype == "Sparse":
            subtype = "float64"
        else:
            raise ValueError(f"Cannot parse {dtype}")
        return subtype, has_fill_value

    @classmethod
    def is_dtype(cls, dtype: object) -> bool:
        dtype = getattr(dtype, "dtype", dtype)
        if isinstance(dtype, str) and dtype.startswith("Sparse"):
            sub_type, _ = cls._parse_subtype(dtype)
            dtype = np.dtype(sub_type)
        elif isinstance(dtype, cls):
            return True
        return isinstance(dtype, np.dtype) or dtype == "Sparse"

    def update_dtype(self, dtype) -> SparseDtype:
        """
        Convert the SparseDtype to a new dtype.

        This takes care of converting the ``fill_value``.

        Parameters
        ----------
        dtype : Union[str, numpy.dtype, SparseDtype]
            The new dtype to use.

            * For a SparseDtype, it is simply returned
            * For a NumPy dtype (or str), the current fill value
              is converted to the new dtype, and a SparseDtype
              with `dtype` and the new fill value is returned.

        Returns
        -------
        SparseDtype
            A new SparseDtype with the correct `dtype` and fill value
            for that `dtype`.

        Raises
        ------
        ValueError
            When the current fill value cannot be converted to the
            new `dtype` (e.g. trying to convert ``np.nan`` to an
            integer dtype).


        Examples
        --------
        >>> SparseDtype(int, 0).update_dtype(float)
        Sparse[float64, 0.0]

        >>> SparseDtype(int, 1).update_dtype(SparseDtype(float, np.nan))
        Sparse[float64, nan]
        """
        from pandas.core.dtypes.astype import astype_array
        from pandas.core.dtypes.common import pandas_dtype

        cls = type(self)
        dtype = pandas_dtype(dtype)

        if not isinstance(dtype, cls):
            if not isinstance(dtype, np.dtype):
                raise TypeError("sparse arrays of extension dtypes not supported")

            fv_asarray = np.atleast_1d(np.array(self.fill_value))
            fvarr = astype_array(fv_asarray, dtype)
            # NB: not fv_0d.item(), as that casts dt64->int
            fill_value = fvarr[0]
            dtype = cls(dtype, fill_value=fill_value)

        return dtype

    @property
    def _subtype_with_str(self):
        """
        Whether the SparseDtype's subtype should be considered ``str``.

        Typically, pandas will store string data in an object-dtype array.
        When converting values to a dtype, e.g. in ``.astype``, we need to
        be more specific, we need the actual underlying type.

        Returns
        -------
        >>> SparseDtype(int, 1)._subtype_with_str
        dtype('int64')

        >>> SparseDtype(object, 1)._subtype_with_str
        dtype('O')

        >>> dtype = SparseDtype(str, '')
        >>> dtype.subtype
        dtype('O')

        >>> dtype._subtype_with_str
        <class 'str'>
        """
        if isinstance(self.fill_value, str):
            return type(self.fill_value)
        return self.subtype

    def _get_common_dtype(self, dtypes: list[DtypeObj]) -> DtypeObj | None:
        # TODO for now only handle SparseDtypes and numpy dtypes => extend
        # with other compatible extension dtypes
        from pandas.core.dtypes.cast import np_find_common_type

        if any(
            isinstance(x, ExtensionDtype) and not isinstance(x, SparseDtype)
            for x in dtypes
        ):
            return None

        fill_values = [x.fill_value for x in dtypes if isinstance(x, SparseDtype)]
        fill_value = fill_values[0]

        from pandas import isna

        # np.nan isn't a singleton, so we may end up with multiple
        # NaNs here, so we ignore the all NA case too.
        if not (len(set(fill_values)) == 1 or isna(fill_values).all()):
            warnings.warn(
                "Concatenating sparse arrays with multiple fill "
                f"values: '{fill_values}'. Picking the first and "
                "converting the rest.",
                PerformanceWarning,
                stacklevel=find_stack_level(),
            )

        np_dtypes = (x.subtype if isinstance(x, SparseDtype) else x for x in dtypes)
        return SparseDtype(np_find_common_type(*np_dtypes), fill_value=fill_value)


@register_extension_dtype
class ArrowDtype(StorageExtensionDtype):
    """
    An ExtensionDtype for PyArrow data types.

    .. warning::

       ArrowDtype is considered experimental. The implementation and
       parts of the API may change without warning.

    While most ``dtype`` arguments can accept the "string"
    constructor, e.g. ``"int64[pyarrow]"``, ArrowDtype is useful
    if the data type contains parameters like ``pyarrow.timestamp``.

    Parameters
    ----------
    pyarrow_dtype : pa.DataType
        An instance of a `pyarrow.DataType <https://arrow.apache.org/docs/python/api/datatypes.html#factory-functions>`__.

    Attributes
    ----------
    pyarrow_dtype

    Methods
    -------
    None

    Returns
    -------
    ArrowDtype

    Examples
    --------
    >>> import pyarrow as pa
    >>> pd.ArrowDtype(pa.int64())
    int64[pyarrow]

    Types with parameters must be constructed with ArrowDtype.

    >>> pd.ArrowDtype(pa.timestamp("s", tz="America/New_York"))
    timestamp[s, tz=America/New_York][pyarrow]
    >>> pd.ArrowDtype(pa.list_(pa.int64()))
    list<item: int64>[pyarrow]
    """

    _metadata = ("storage", "pyarrow_dtype")  # type: ignore[assignment]

    def __init__(self, pyarrow_dtype: pa.DataType) -> None:
        super().__init__("pyarrow")
        if pa_version_under7p0:
            raise ImportError("pyarrow>=7.0.0 is required for ArrowDtype")
        if not isinstance(pyarrow_dtype, pa.DataType):
            raise ValueError(
                f"pyarrow_dtype ({pyarrow_dtype}) must be an instance "
                f"of a pyarrow.DataType. Got {type(pyarrow_dtype)} instead."
            )
        self.pyarrow_dtype = pyarrow_dtype

    def __repr__(self) -> str:
        return self.name

    @property
    def type(self):
        """
        Returns associated scalar type.
        """
        pa_type = self.pyarrow_dtype
        if pa.types.is_integer(pa_type):
            return int
        elif pa.types.is_floating(pa_type):
            return float
        elif pa.types.is_string(pa_type) or pa.types.is_large_string(pa_type):
            return str
        elif (
            pa.types.is_binary(pa_type)
            or pa.types.is_fixed_size_binary(pa_type)
            or pa.types.is_large_binary(pa_type)
        ):
            return bytes
        elif pa.types.is_boolean(pa_type):
            return bool
        elif pa.types.is_duration(pa_type):
            if pa_type.unit == "ns":
                return Timedelta
            else:
                return timedelta
        elif pa.types.is_timestamp(pa_type):
            if pa_type.unit == "ns":
                return Timestamp
            else:
                return datetime
        elif pa.types.is_date(pa_type):
            return date
        elif pa.types.is_time(pa_type):
            return time
        elif pa.types.is_decimal(pa_type):
            return Decimal
        elif pa.types.is_dictionary(pa_type):
            # TODO: Potentially change this & CategoricalDtype.type to
            #  something more representative of the scalar
            return CategoricalDtypeType
        elif pa.types.is_list(pa_type) or pa.types.is_large_list(pa_type):
            return list
        elif pa.types.is_map(pa_type):
            return list
        elif pa.types.is_struct(pa_type):
            return dict
        elif pa.types.is_null(pa_type):
            # TODO: None? pd.NA? pa.null?
            return type(pa_type)
        else:
            raise NotImplementedError(pa_type)

    @property
    def name(self) -> str:  # type: ignore[override]
        """
        A string identifying the data type.
        """
        return f"{str(self.pyarrow_dtype)}[{self.storage}]"

    @cache_readonly
    def numpy_dtype(self) -> np.dtype:
        """Return an instance of the related numpy dtype"""
        if pa.types.is_timestamp(self.pyarrow_dtype):
            # pa.timestamp(unit).to_pandas_dtype() returns ns units
            # regardless of the pyarrow timestamp units.
            # This can be removed if/when pyarrow addresses it:
            # https://github.com/apache/arrow/issues/34462
            return np.dtype(f"datetime64[{self.pyarrow_dtype.unit}]")
        if pa.types.is_duration(self.pyarrow_dtype):
            # pa.duration(unit).to_pandas_dtype() returns ns units
            # regardless of the pyarrow duration units
            # This can be removed if/when pyarrow addresses it:
            # https://github.com/apache/arrow/issues/34462
            return np.dtype(f"timedelta64[{self.pyarrow_dtype.unit}]")
        if pa.types.is_string(self.pyarrow_dtype):
            # pa.string().to_pandas_dtype() = object which we don't want
            return np.dtype(str)
        try:
            return np.dtype(self.pyarrow_dtype.to_pandas_dtype())
        except (NotImplementedError, TypeError):
            return np.dtype(object)

    @cache_readonly
    def kind(self) -> str:
        if pa.types.is_timestamp(self.pyarrow_dtype):
            # To mirror DatetimeTZDtype
            return "M"
        return self.numpy_dtype.kind

    @cache_readonly
    def itemsize(self) -> int:
        """Return the number of bytes in this dtype"""
        return self.numpy_dtype.itemsize

    @classmethod
    def construct_array_type(cls) -> type_t[ArrowExtensionArray]:
        """
        Return the array type associated with this dtype.

        Returns
        -------
        type
        """
        from pandas.core.arrays.arrow import ArrowExtensionArray

        return ArrowExtensionArray

    @classmethod
    def construct_from_string(cls, string: str) -> ArrowDtype:
        """
        Construct this type from a string.

        Parameters
        ----------
        string : str
            string should follow the format f"{pyarrow_type}[pyarrow]"
            e.g. int64[pyarrow]
        """
        if not isinstance(string, str):
            raise TypeError(
                f"'construct_from_string' expects a string, got {type(string)}"
            )
        if not string.endswith("[pyarrow]"):
            raise TypeError(f"'{string}' must end with '[pyarrow]'")
        if string == "string[pyarrow]":
            # Ensure Registry.find skips ArrowDtype to use StringDtype instead
            raise TypeError("string[pyarrow] should be constructed by StringDtype")

        base_type = string[:-9]  # get rid of "[pyarrow]"
        try:
            pa_dtype = pa.type_for_alias(base_type)
        except ValueError as err:
            has_parameters = re.search(r"[\[\(].*[\]\)]", base_type)
            if has_parameters:
                # Fallback to try common temporal types
                try:
                    return cls._parse_temporal_dtype_string(base_type)
                except (NotImplementedError, ValueError):
                    # Fall through to raise with nice exception message below
                    pass

                raise NotImplementedError(
                    "Passing pyarrow type specific parameters "
                    f"({has_parameters.group()}) in the string is not supported. "
                    "Please construct an ArrowDtype object with a pyarrow_dtype "
                    "instance with specific parameters."
                ) from err
            raise TypeError(f"'{base_type}' is not a valid pyarrow data type.") from err
        return cls(pa_dtype)

    # TODO(arrow#33642): This can be removed once supported by pyarrow
    @classmethod
    def _parse_temporal_dtype_string(cls, string: str) -> ArrowDtype:
        """
        Construct a temporal ArrowDtype from string.
        """
        # we assume
        #  1) "[pyarrow]" has already been stripped from the end of our string.
        #  2) we know "[" is present
        head, tail = string.split("[", 1)

        if not tail.endswith("]"):
            raise ValueError
        tail = tail[:-1]

        if head == "timestamp":
            assert "," in tail  # otherwise type_for_alias should work
            unit, tz = tail.split(",", 1)
            unit = unit.strip()
            tz = tz.strip()
            if tz.startswith("tz="):
                tz = tz[3:]

            pa_type = pa.timestamp(unit, tz=tz)
            dtype = cls(pa_type)
            return dtype

        raise NotImplementedError(string)

    @property
    def _is_numeric(self) -> bool:
        """
        Whether columns with this dtype should be considered numeric.
        """
        # TODO: pa.types.is_boolean?
        return (
            pa.types.is_integer(self.pyarrow_dtype)
            or pa.types.is_floating(self.pyarrow_dtype)
            or pa.types.is_decimal(self.pyarrow_dtype)
        )

    @property
    def _is_boolean(self) -> bool:
        """
        Whether this dtype should be considered boolean.
        """
        return pa.types.is_boolean(self.pyarrow_dtype)

    def _get_common_dtype(self, dtypes: list[DtypeObj]) -> DtypeObj | None:
        # We unwrap any masked dtypes, find the common dtype we would use
        #  for that, then re-mask the result.
        # Mirrors BaseMaskedDtype
        from pandas.core.dtypes.cast import find_common_type

        null_dtype = type(self)(pa.null())

        new_dtype = find_common_type(
            [
                dtype.numpy_dtype if isinstance(dtype, ArrowDtype) else dtype
                for dtype in dtypes
                if dtype != null_dtype
            ]
        )
        if not isinstance(new_dtype, np.dtype):
            return None
        try:
            pa_dtype = pa.from_numpy_dtype(new_dtype)
            return type(self)(pa_dtype)
        except NotImplementedError:
            return None

    def __from_arrow__(self, array: pa.Array | pa.ChunkedArray):
        """
        Construct IntegerArray/FloatingArray from pyarrow Array/ChunkedArray.
        """
        array_class = self.construct_array_type()
        arr = array.cast(self.pyarrow_dtype, safe=True)
        return array_class(arr)
>>>>>>> 76541f59
<|MERGE_RESOLUTION|>--- conflicted
+++ resolved
@@ -1566,7 +1566,6 @@
         except (KeyError, NotImplementedError):
             return None
 
-<<<<<<< HEAD
     def _maybe_promote(self, item) -> tuple[DtypeObj, Any]:
         from pandas.core.dtypes.cast import maybe_promote
         from pandas.core.dtypes.missing import is_valid_na_for_dtype
@@ -1578,7 +1577,7 @@
         if dtype.kind in "iufb":
             return type(self).from_numpy_dtype(dtype), item
         return dtype, item
-=======
+
 
 @register_extension_dtype
 class SparseDtype(ExtensionDtype):
@@ -2303,4 +2302,29 @@
         array_class = self.construct_array_type()
         arr = array.cast(self.pyarrow_dtype, safe=True)
         return array_class(arr)
->>>>>>> 76541f59
+
+    def _maybe_promote(self, item: Any) -> tuple[DtypeObj, Any]:
+        if isinstance(item, pa.Scalar):
+            if not item.is_valid:
+                # TODO: ask joris for help making these checks more robust
+                if item.type == self.pyarrow_dtype:
+                    return self, item.as_py()
+                if item.type.to_pandas_dtype() == np.int64 and self.kind == "i":
+                    # FIXME: kludge
+                    return self, item.as_py()
+
+            item = item.as_py()
+
+        elif item is None or item is libmissing.NA:
+            # TODO: np.nan? use is_valid_na_for_dtype
+            return self, item
+
+        from pandas.core.dtypes.cast import maybe_promote
+
+        dtype, item = maybe_promote(self.numpy_dtype, item)
+
+        if dtype == self.numpy_dtype:
+            return self, item
+
+        # TODO: implement from_numpy_dtype analogous to MaskedDtype.from_numpy_dtype
+        return np.dtype(object), item