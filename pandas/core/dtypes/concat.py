--- conflicted
+++ resolved
@@ -151,15 +151,11 @@
             cls = type(to_concat[0])
             return cls._concat_same_type(to_concat)
         else:
-<<<<<<< HEAD
             to_concat = [
                 arr.to_numpy() if isinstance(arr, ExtensionArray) else arr
                 for arr in to_concat
             ]
-            return np.concatenate(to_concat, axis=axis)
-=======
             return np.concatenate(to_concat)
->>>>>>> 752cd42e
 
     elif _contains_datetime or "timedelta" in typs:
         return _concat_datetime(to_concat, axis=axis, typs=typs)
