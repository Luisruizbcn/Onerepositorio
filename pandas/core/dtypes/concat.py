"""
Utility functions related to concat.
"""
from typing import cast

import numpy as np

from pandas._typing import ArrayLike, DtypeObj

from pandas.core.dtypes.cast import find_common_type
from pandas.core.dtypes.common import (
    is_bool_dtype,
    is_categorical_dtype,
    is_datetime64_dtype,
    is_datetime64tz_dtype,
    is_dtype_equal,
    is_extension_array_dtype,
    is_object_dtype,
    is_sparse,
    is_timedelta64_dtype,
)
from pandas.core.dtypes.generic import ABCCategoricalIndex, ABCRangeIndex, ABCSeries

from pandas.core.arrays import ExtensionArray
from pandas.core.arrays.sparse import SparseArray
from pandas.core.construction import array


def get_dtype_kinds(l):
    """
    Parameters
    ----------
    l : list of arrays

    Returns
    -------
    a set of kinds that exist in this list of arrays
    """
    typs = set()
    for arr in l:

        dtype = arr.dtype
        if is_categorical_dtype(dtype):
            typ = "category"
        elif is_sparse(dtype):
            typ = "sparse"
        elif isinstance(arr, ABCRangeIndex):
            typ = "range"
        elif is_datetime64tz_dtype(dtype):
            # if to_concat contains different tz,
            # the result must be object dtype
            typ = str(dtype)
        elif is_datetime64_dtype(dtype):
            typ = "datetime"
        elif is_timedelta64_dtype(dtype):
            typ = "timedelta"
        elif is_object_dtype(dtype):
            typ = "object"
        elif is_bool_dtype(dtype):
            typ = "bool"
        elif is_extension_array_dtype(dtype):
            typ = str(dtype)
        else:
            typ = dtype.kind
        typs.add(typ)
    return typs


def _cast_to_common_type(arr: ArrayLike, dtype: DtypeObj) -> ArrayLike:
    """
    Helper function for `arr.astype(common_dtype)` but handling all special
    cases.
    """
    if (
        is_categorical_dtype(arr.dtype)
        and isinstance(dtype, np.dtype)
        and np.issubdtype(dtype, np.integer)
    ):
        # problem case: categorical of int -> gives int as result dtype,
        # but categorical can contain NAs -> fall back to object dtype
        try:
            return arr.astype(dtype, copy=False)
        except ValueError:
            return arr.astype(object, copy=False)

    if is_sparse(arr) and not is_sparse(dtype):
        # problem case: SparseArray.astype(dtype) doesn't follow the specified
        # dtype exactly, but converts this to Sparse[dtype] -> first manually
        # convert to dense array
        arr = cast(SparseArray, arr)
        return arr.to_dense().astype(dtype, copy=False)

    if (
        isinstance(arr, np.ndarray)
        and arr.dtype.kind in ["m", "M"]
        and dtype is np.dtype("object")
    ):
        # wrap datetime-likes in EA to ensure astype(object) gives Timestamp/Timedelta
        # this can happen when concat_compat is called directly on arrays (when arrays
        # are not coming from Index/Series._values), eg in BlockManager.quantile
        arr = array(arr)

    if is_extension_array_dtype(dtype):
        if isinstance(arr, np.ndarray):
            # numpy's astype cannot handle ExtensionDtypes
            return array(arr, dtype=dtype, copy=False)
    return arr.astype(dtype, copy=False)


def concat_compat(to_concat, axis: int = 0, ignore_2d_ea: bool = True):
    """
    provide concatenation of an array of arrays each of which is a single
    'normalized' dtypes (in that for example, if it's object, then it is a
    non-datetimelike and provide a combined dtype for the resulting array that
    preserves the overall dtype if possible)

    Parameters
    ----------
    to_concat : array of arrays
    axis : axis to provide concatenation

    Returns
    -------
    a single array, preserving the combined dtypes
    """
    # filter empty arrays
    # 1-d dtypes always are included here
    def is_nonempty(x) -> bool:
        if x.ndim <= axis:
            return True
        return x.shape[axis] > 0

    # If all arrays are empty, there's nothing to convert, just short-cut to
    # the concatenation, #3121.
    #
    # Creating an empty array directly is tempting, but the winnings would be
    # marginal given that it would still require shape & dtype calculation and
    # np.concatenate which has them both implemented is compiled.
    non_empties = [x for x in to_concat if is_nonempty(x)]
    if non_empties and axis == 0:
        to_concat = non_empties

    typs = get_dtype_kinds(to_concat)
    _contains_datetime = any(typ.startswith("datetime") for typ in typs)

    all_empty = not len(non_empties)
    single_dtype = len({x.dtype for x in to_concat}) == 1
    any_ea = any(is_extension_array_dtype(x.dtype) for x in to_concat)

    if any_ea:
        if not single_dtype:
            target_dtype = find_common_type([x.dtype for x in to_concat])
            to_concat = [_cast_to_common_type(arr, target_dtype) for arr in to_concat]

        if isinstance(to_concat[0], ExtensionArray):
            cls = type(to_concat[0])
            return cls._concat_same_type(to_concat)
        else:
            return np.concatenate(to_concat)

    elif _contains_datetime or "timedelta" in typs:
        return concat_datetime(to_concat, axis=axis, typs=typs)

<<<<<<< HEAD
    elif any_ea and axis == 1:
        if single_dtype and ignore_2d_ea:
            # TODO(EA2D): special-casing not needed with 2D EAs
            cls = type(to_concat[0])
            return cls._concat_same_type(to_concat)
        else:
            to_concat = [np.atleast_2d(x.astype("object")) for x in to_concat]
            return np.concatenate(to_concat, axis=axis)

=======
>>>>>>> 80ba4c42
    elif all_empty:
        # we have all empties, but may need to coerce the result dtype to
        # object if we have non-numeric type operands (numpy would otherwise
        # cast this to float)
        typs = get_dtype_kinds(to_concat)
        if len(typs) != 1:

            if not len(typs - {"i", "u", "f"}) or not len(typs - {"bool", "i", "u"}):
                # let numpy coerce
                pass
            else:
                # coerce to object
                to_concat = [x.astype("object") for x in to_concat]

    return np.concatenate(to_concat, axis=axis)


def union_categoricals(
    to_union, sort_categories: bool = False, ignore_order: bool = False
):
    """
    Combine list-like of Categorical-like, unioning categories.

    All categories must have the same dtype.

    Parameters
    ----------
    to_union : list-like
        Categorical, CategoricalIndex, or Series with dtype='category'.
    sort_categories : bool, default False
        If true, resulting categories will be lexsorted, otherwise
        they will be ordered as they appear in the data.
    ignore_order : bool, default False
        If true, the ordered attribute of the Categoricals will be ignored.
        Results in an unordered categorical.

    Returns
    -------
    Categorical

    Raises
    ------
    TypeError
        - all inputs do not have the same dtype
        - all inputs do not have the same ordered property
        - all inputs are ordered and their categories are not identical
        - sort_categories=True and Categoricals are ordered
    ValueError
        Empty list of categoricals passed

    Notes
    -----
    To learn more about categories, see `link
    <https://pandas.pydata.org/pandas-docs/stable/user_guide/categorical.html#unioning>`__

    Examples
    --------
    >>> from pandas.api.types import union_categoricals

    If you want to combine categoricals that do not necessarily have
    the same categories, `union_categoricals` will combine a list-like
    of categoricals. The new categories will be the union of the
    categories being combined.

    >>> a = pd.Categorical(["b", "c"])
    >>> b = pd.Categorical(["a", "b"])
    >>> union_categoricals([a, b])
    [b, c, a, b]
    Categories (3, object): [b, c, a]

    By default, the resulting categories will be ordered as they appear
    in the `categories` of the data. If you want the categories to be
    lexsorted, use `sort_categories=True` argument.

    >>> union_categoricals([a, b], sort_categories=True)
    [b, c, a, b]
    Categories (3, object): [a, b, c]

    `union_categoricals` also works with the case of combining two
    categoricals of the same categories and order information (e.g. what
    you could also `append` for).

    >>> a = pd.Categorical(["a", "b"], ordered=True)
    >>> b = pd.Categorical(["a", "b", "a"], ordered=True)
    >>> union_categoricals([a, b])
    [a, b, a, b, a]
    Categories (2, object): [a < b]

    Raises `TypeError` because the categories are ordered and not identical.

    >>> a = pd.Categorical(["a", "b"], ordered=True)
    >>> b = pd.Categorical(["a", "b", "c"], ordered=True)
    >>> union_categoricals([a, b])
    Traceback (most recent call last):
        ...
    TypeError: to union ordered Categoricals, all categories must be the same

    New in version 0.20.0

    Ordered categoricals with different categories or orderings can be
    combined by using the `ignore_ordered=True` argument.

    >>> a = pd.Categorical(["a", "b", "c"], ordered=True)
    >>> b = pd.Categorical(["c", "b", "a"], ordered=True)
    >>> union_categoricals([a, b], ignore_order=True)
    [a, b, c, c, b, a]
    Categories (3, object): [a, b, c]

    `union_categoricals` also works with a `CategoricalIndex`, or `Series`
    containing categorical data, but note that the resulting array will
    always be a plain `Categorical`

    >>> a = pd.Series(["b", "c"], dtype='category')
    >>> b = pd.Series(["a", "b"], dtype='category')
    >>> union_categoricals([a, b])
    [b, c, a, b]
    Categories (3, object): [b, c, a]
    """
    from pandas import Categorical
    from pandas.core.arrays.categorical import recode_for_categories

    if len(to_union) == 0:
        raise ValueError("No Categoricals to union")

    def _maybe_unwrap(x):
        if isinstance(x, (ABCCategoricalIndex, ABCSeries)):
            return x._values
        elif isinstance(x, Categorical):
            return x
        else:
            raise TypeError("all components to combine must be Categorical")

    to_union = [_maybe_unwrap(x) for x in to_union]
    first = to_union[0]

    if not all(
        is_dtype_equal(other.categories.dtype, first.categories.dtype)
        for other in to_union[1:]
    ):
        raise TypeError("dtype of categories must be the same")

    ordered = False
    if all(first.is_dtype_equal(other) for other in to_union[1:]):
        # identical categories - fastpath
        categories = first.categories
        ordered = first.ordered

        if all(first.categories.equals(other.categories) for other in to_union[1:]):
            new_codes = np.concatenate([c.codes for c in to_union])
        else:
            codes = [first.codes] + [
                recode_for_categories(other.codes, other.categories, first.categories)
                for other in to_union[1:]
            ]
            new_codes = np.concatenate(codes)

        if sort_categories and not ignore_order and ordered:
            raise TypeError("Cannot use sort_categories=True with ordered Categoricals")

        if sort_categories and not categories.is_monotonic_increasing:
            categories = categories.sort_values()
            indexer = categories.get_indexer(first.categories)

            from pandas.core.algorithms import take_1d

            new_codes = take_1d(indexer, new_codes, fill_value=-1)
    elif ignore_order or all(not c.ordered for c in to_union):
        # different categories - union and recode
        cats = first.categories.append([c.categories for c in to_union[1:]])
        categories = cats.unique()
        if sort_categories:
            categories = categories.sort_values()

        new_codes = [
            recode_for_categories(c.codes, c.categories, categories) for c in to_union
        ]
        new_codes = np.concatenate(new_codes)
    else:
        # ordered - to show a proper error message
        if all(c.ordered for c in to_union):
            msg = "to union ordered Categoricals, all categories must be the same"
            raise TypeError(msg)
        else:
            raise TypeError("Categorical.ordered must be the same")

    if ignore_order:
        ordered = False

    return Categorical(new_codes, categories=categories, ordered=ordered, fastpath=True)


def _concatenate_2d(to_concat, axis: int):
    # coerce to 2d if needed & concatenate
    if axis == 1:
        to_concat = [np.atleast_2d(x) for x in to_concat]
    return np.concatenate(to_concat, axis=axis)


def concat_datetime(to_concat, axis=0, typs=None):
    """
    provide concatenation of an datetimelike array of arrays each of which is a
    single M8[ns], datetime64[ns, tz] or m8[ns] dtype

    Parameters
    ----------
    to_concat : array of arrays
    axis : axis to provide concatenation
    typs : set of to_concat dtypes

    Returns
    -------
    a single array, preserving the combined dtypes
    """
    if typs is None:
        typs = get_dtype_kinds(to_concat)

    to_concat = [_wrap_datetimelike(x) for x in to_concat]
    single_dtype = len({x.dtype for x in to_concat}) == 1

    # multiple types, need to coerce to object
    if not single_dtype:
        # wrap_datetimelike ensures that astype(object) wraps in Timestamp/Timedelta
        return _concatenate_2d([x.astype(object) for x in to_concat], axis=axis)

    if axis == 1:
        # TODO(EA2D): kludge not necessary with 2D EAs
        to_concat = [x.reshape(1, -1) if x.ndim == 1 else x for x in to_concat]

    result = type(to_concat[0])._concat_same_type(to_concat, axis=axis)

    if result.ndim == 2 and is_extension_array_dtype(result.dtype):
        # TODO(EA2D): kludge not necessary with 2D EAs
        assert result.shape[0] == 1
        result = result[0]
    return result


def _wrap_datetimelike(arr):
    """
    Wrap datetime64 and timedelta64 ndarrays in DatetimeArray/TimedeltaArray.

    DTA/TDA handle .astype(object) correctly.
    """
    from pandas.core.construction import array as pd_array, extract_array

    arr = extract_array(arr, extract_numpy=True)
    if isinstance(arr, np.ndarray) and arr.dtype.kind in ["m", "M"]:
        arr = pd_array(arr)
    return arr<|MERGE_RESOLUTION|>--- conflicted
+++ resolved
@@ -107,7 +107,7 @@
     return arr.astype(dtype, copy=False)
 
 
-def concat_compat(to_concat, axis: int = 0, ignore_2d_ea: bool = True):
+def concat_compat(to_concat, axis: int = 0):
     """
     provide concatenation of an array of arrays each of which is a single
     'normalized' dtypes (in that for example, if it's object, then it is a
@@ -161,18 +161,6 @@
     elif _contains_datetime or "timedelta" in typs:
         return concat_datetime(to_concat, axis=axis, typs=typs)
 
-<<<<<<< HEAD
-    elif any_ea and axis == 1:
-        if single_dtype and ignore_2d_ea:
-            # TODO(EA2D): special-casing not needed with 2D EAs
-            cls = type(to_concat[0])
-            return cls._concat_same_type(to_concat)
-        else:
-            to_concat = [np.atleast_2d(x.astype("object")) for x in to_concat]
-            return np.concatenate(to_concat, axis=axis)
-
-=======
->>>>>>> 80ba4c42
     elif all_empty:
         # we have all empties, but may need to coerce the result dtype to
         # object if we have non-numeric type operands (numpy would otherwise
