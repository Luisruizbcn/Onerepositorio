""" manage PyTables query interface via Expressions """

import ast
from functools import partial
from typing import Any, Dict, Optional, Tuple

import numpy as np

from pandas._libs.tslibs import Timedelta, Timestamp
from pandas.compat.chainmap import DeepChainMap

from pandas.core.dtypes.common import is_list_like

import pandas as pd
import pandas.core.common as com
from pandas.core.computation import expr, ops, scope as _scope
from pandas.core.computation.common import _ensure_decoded
from pandas.core.computation.expr import BaseExprVisitor
from pandas.core.computation.ops import UndefinedVariableError, is_term

from pandas.io.formats.printing import pprint_thing, pprint_thing_encoded


class PyTablesScope(_scope.Scope):
    __slots__ = ("queryables",)

    queryables: Dict[str, Any]

    def __init__(
        self,
        level: int,
        global_dict=None,
        local_dict=None,
        queryables: Optional[Dict[str, Any]] = None,
    ):
        super().__init__(level + 1, global_dict=global_dict, local_dict=local_dict)
        self.queryables = queryables or dict()


class Term(ops.Term):
    env: PyTablesScope

    def __new__(cls, name, env, side=None, encoding=None):
        klass = Constant if not isinstance(name, str) else cls
        return object.__new__(klass)

    def __init__(self, name, env: PyTablesScope, side=None, encoding=None):
        super().__init__(name, env, side=side, encoding=encoding)

    def _resolve_name(self):
        # must be a queryables
        if self.side == "left":
            # Note: The behavior of __new__ ensures that self.name is a str here
            if self.name not in self.env.queryables:
                raise NameError(f"name {repr(self.name)} is not defined")
            return self.name

        # resolve the rhs (and allow it to be None)
        try:
            return self.env.resolve(self.name, is_local=False)
        except UndefinedVariableError:
            return self.name

    # read-only property overwriting read/write property
    @property  # type: ignore
    def value(self):
        return self._value


class Constant(Term):
    def __init__(self, value, env: PyTablesScope, side=None, encoding=None):
        assert isinstance(env, PyTablesScope), type(env)
        super().__init__(value, env, side=side, encoding=encoding)

    def _resolve_name(self):
        return self._name


class BinOp(ops.BinOp):

    _max_selectors = 31

    op: str
    queryables: Dict[str, Any]

    def __init__(self, op: str, lhs, rhs, queryables: Dict[str, Any], encoding):
        super().__init__(op, lhs, rhs)
        self.queryables = queryables
        self.encoding = encoding
        self.condition = None

    def _disallow_scalar_only_bool_ops(self):
        pass

    def prune(self, klass):
        def pr(left, right):
            """ create and return a new specialized BinOp from myself """

            if left is None:
                return right
            elif right is None:
                return left

            k = klass
            if isinstance(left, ConditionBinOp):
                if isinstance(right, ConditionBinOp):
                    k = JointConditionBinOp
                elif isinstance(left, k):
                    return left
                elif isinstance(right, k):
                    return right

            elif isinstance(left, FilterBinOp):
                if isinstance(right, FilterBinOp):
                    k = JointFilterBinOp
                elif isinstance(left, k):
                    return left
                elif isinstance(right, k):
                    return right

            return k(
                self.op, left, right, queryables=self.queryables, encoding=self.encoding
            ).evaluate()

        left, right = self.lhs, self.rhs

        if is_term(left) and is_term(right):
            res = pr(left.value, right.value)
        elif not is_term(left) and is_term(right):
            res = pr(left.prune(klass), right.value)
        elif is_term(left) and not is_term(right):
            res = pr(left.value, right.prune(klass))
        elif not (is_term(left) or is_term(right)):
            res = pr(left.prune(klass), right.prune(klass))

        return res

    def conform(self, rhs):
        """ inplace conform rhs """
        if not is_list_like(rhs):
            rhs = [rhs]
        if isinstance(rhs, np.ndarray):
            rhs = rhs.ravel()
        return rhs

    @property
    def is_valid(self) -> bool:
        """ return True if this is a valid field """
        return self.lhs in self.queryables

    @property
    def is_in_table(self) -> bool:
        """ return True if this is a valid column name for generation (e.g. an
        actual column in the table)
        """
        return self.queryables.get(self.lhs) is not None

    @property
    def kind(self):
        """ the kind of my field """
        return getattr(self.queryables.get(self.lhs), "kind", None)

    @property
    def meta(self):
        """ the meta of my field """
        return getattr(self.queryables.get(self.lhs), "meta", None)

    @property
    def metadata(self):
        """ the metadata of my field """
        return getattr(self.queryables.get(self.lhs), "metadata", None)

    def generate(self, v) -> str:
        """ create and return the op string for this TermValue """
        val = v.tostring(self.encoding)
        return f"({self.lhs} {self.op} {val})"

    def convert_value(self, v) -> "TermValue":
        """ convert the expression that is in the term to something that is
        accepted by pytables
        """

        def stringify(value):
            if self.encoding is not None:
                encoder = partial(pprint_thing_encoded, encoding=self.encoding)
            else:
                encoder = pprint_thing
            return encoder(value)

        kind = _ensure_decoded(self.kind)
        meta = _ensure_decoded(self.meta)
        if kind == "datetime64" or kind == "datetime":
            if isinstance(v, (int, float)):
                v = stringify(v)
            v = _ensure_decoded(v)
            v = Timestamp(v)
            if v.tz is not None:
                v = v.tz_convert("UTC")
            return TermValue(v, v.value, kind)
        elif kind == "timedelta64" or kind == "timedelta":
            v = Timedelta(v, unit="s").value
            return TermValue(int(v), v, kind)
        elif meta == "category":
            metadata = com.values_from_object(self.metadata)
            result = metadata.searchsorted(v, side="left")

            # result returns 0 if v is first element or if v is not in metadata
            # check that metadata contains v
            if not result and v not in metadata:
                result = -1
            return TermValue(result, result, "integer")
        elif kind == "integer":
            v = int(float(v))
            return TermValue(v, v, kind)
        elif kind == "float":
            v = float(v)
            return TermValue(v, v, kind)
        elif kind == "bool":
            if isinstance(v, str):
                v = not v.strip().lower() in [
                    "false",
                    "f",
                    "no",
                    "n",
                    "none",
                    "0",
                    "[]",
                    "{}",
                    "",
                ]
            else:
                v = bool(v)
            return TermValue(v, v, kind)
        elif isinstance(v, str):
            # string quoting
            return TermValue(v, stringify(v), "string")
        else:
            raise TypeError(f"Cannot compare {v} of type {type(v)} to {kind} column")

    def convert_values(self):
        pass


class FilterBinOp(BinOp):
    filter: Optional[Tuple[Any, Any, pd.Index]] = None

    def __repr__(self) -> str:
        if self.filter is None:
            return "Filter: Not Initialized"
        return pprint_thing(f"[Filter : [{self.filter[0]}] -> [{self.filter[1]}]")

    def invert(self):
        """ invert the filter """
        if self.filter is not None:
            f = list(self.filter)
            f[1] = self.generate_filter_op(invert=True)
            self.filter = tuple(f)
        return self

    def format(self):
        """ return the actual filter format """
        return [self.filter]

    def evaluate(self):

        if not self.is_valid:
            raise ValueError(f"query term is not valid [{self}]")

        rhs = self.conform(self.rhs)
        values = list(rhs)

        if self.is_in_table:

            # if too many values to create the expression, use a filter instead
            if self.op in ["==", "!="] and len(values) > self._max_selectors:

                filter_op = self.generate_filter_op()
                self.filter = (self.lhs, filter_op, pd.Index(values))

                return self
            return None

        # equality conditions
        if self.op in ["==", "!="]:

            filter_op = self.generate_filter_op()
            self.filter = (self.lhs, filter_op, pd.Index(values))

        else:
            raise TypeError(
                f"passing a filterable condition to a non-table indexer [{self}]"
            )

        return self

    def generate_filter_op(self, invert: bool = False):
        if (self.op == "!=" and not invert) or (self.op == "==" and invert):
            return lambda axis, vals: ~axis.isin(vals)
        else:
            return lambda axis, vals: axis.isin(vals)


class JointFilterBinOp(FilterBinOp):
    def format(self):
        raise NotImplementedError("unable to collapse Joint Filters")

    def evaluate(self):
        return self


class ConditionBinOp(BinOp):
    def __repr__(self) -> str:
        return pprint_thing(f"[Condition : [{self.condition}]]")

    def invert(self):
        """ invert the condition """
        # if self.condition is not None:
        #    self.condition = "~(%s)" % self.condition
        # return self
        raise NotImplementedError(
            "cannot use an invert condition when passing to numexpr"
        )

    def format(self):
        """ return the actual ne format """
        return self.condition

    def evaluate(self):

        if not self.is_valid:
            raise ValueError(f"query term is not valid [{self}]")

        # convert values if we are in the table
        if not self.is_in_table:
            return None

        rhs = self.conform(self.rhs)
        values = [self.convert_value(v) for v in rhs]

        # equality conditions
        if self.op in ["==", "!="]:

            # too many values to create the expression?
            if len(values) <= self._max_selectors:
                vs = [self.generate(v) for v in values]
                self.condition = f"({' | '.join(vs)})"

            # use a filter after reading
            else:
                return None
        else:
            self.condition = self.generate(values[0])

        return self


class JointConditionBinOp(ConditionBinOp):
    def evaluate(self):
        self.condition = f"({self.lhs.condition} {self.op} {self.rhs.condition})"
        return self


class UnaryOp(ops.UnaryOp):
    def prune(self, klass):

        if self.op != "~":
            raise NotImplementedError("UnaryOp only support invert type ops")

        operand = self.operand
        operand = operand.prune(klass)

        if operand is not None:
            if issubclass(klass, ConditionBinOp):
                if operand.condition is not None:
                    return operand.invert()
            elif issubclass(klass, FilterBinOp):
                if operand.filter is not None:
                    return operand.invert()

        return None


class PyTablesExprVisitor(BaseExprVisitor):
    const_type = Constant
    term_type = Term

    def __init__(self, env, engine, parser, **kwargs):
        super().__init__(env, engine, parser)
        for bin_op in self.binary_ops:
            bin_node = self.binary_op_nodes_map[bin_op]
            setattr(
                self,
                f"visit_{bin_node}",
                lambda node, bin_op=bin_op: partial(BinOp, bin_op, **kwargs),
            )

    def visit_UnaryOp(self, node, **kwargs):
        if isinstance(node.op, (ast.Not, ast.Invert)):
            return UnaryOp("~", self.visit(node.operand))
        elif isinstance(node.op, ast.USub):
            return self.const_type(-self.visit(node.operand).value, self.env)
        elif isinstance(node.op, ast.UAdd):
            raise NotImplementedError("Unary addition not supported")

    def visit_Index(self, node, **kwargs):
        return self.visit(node.value).value

    def visit_Assign(self, node, **kwargs):
        cmpr = ast.Compare(
            ops=[ast.Eq()], left=node.targets[0], comparators=[node.value]
        )
        return self.visit(cmpr)

    def visit_Subscript(self, node, **kwargs):
        # only allow simple subscripts

        value = self.visit(node.value)
        slobj = self.visit(node.slice)
        try:
            value = value.value
        except AttributeError:
            pass

        try:
            return self.const_type(value[slobj], self.env)
        except TypeError:
            raise ValueError(f"cannot subscript {repr(value)} with {repr(slobj)}")

    def visit_Attribute(self, node, **kwargs):
        attr = node.attr
        value = node.value

        ctx = type(node.ctx)
        if ctx == ast.Load:
            # resolve the value
            resolved = self.visit(value)

            # try to get the value to see if we are another expression
            try:
                resolved = resolved.value
            except (AttributeError):
                pass

            try:
                return self.term_type(getattr(resolved, attr), self.env)
            except AttributeError:

                # something like datetime.datetime where scope is overridden
                if isinstance(value, ast.Name) and value.id == attr:
                    return resolved

        raise ValueError(f"Invalid Attribute context {ctx.__name__}")

    def translate_In(self, op):
        return ast.Eq() if isinstance(op, ast.In) else op

    def _rewrite_membership_op(self, node, left, right):
        return self.visit(node.op), node.op, left, right


def _validate_where(w):
    """
    Validate that the where statement is of the right type.

    The type may either be String, Expr, or list-like of Exprs.

    Parameters
    ----------
    w : String term expression, Expr, or list-like of Exprs.

    Returns
    -------
    where : The original where clause if the check was successful.

    Raises
    ------
    TypeError : An invalid data type was passed in for w (e.g. dict).
    """

    if not (isinstance(w, (PyTablesExpr, str)) or is_list_like(w)):
        raise TypeError(
            "where must be passed as a string, PyTablesExpr, "
            "or list-like of PyTablesExpr"
        )

    return w


class PyTablesExpr(expr.Expr):
    """
    Hold a pytables-like expression, comprised of possibly multiple 'terms'.

    Parameters
    ----------
    where : string term expression, PyTablesExpr, or list-like of PyTablesExprs
    queryables : a "kinds" map (dict of column name -> kind), or None if column
        is non-indexable
    encoding : an encoding that will encode the query terms

    Returns
    -------
    a PyTablesExpr object

    Examples
    --------

    'index>=date'
    "columns=['A', 'D']"
    'columns=A'
    'columns==A'
    "~(columns=['A','B'])"
    'index>df.index[3] & string="bar"'
    '(index>df.index[3] & index<=df.index[6]) | string="bar"'
    "ts>=Timestamp('2012-02-01')"
    "major_axis>=20130101"
    """

    _visitor: Optional[PyTablesExprVisitor]
    env: PyTablesScope

    def __init__(
        self,
        where,
        queryables: Optional[Dict[str, Any]] = None,
        encoding=None,
        scope_level: int = 0,
    ):

        where = _validate_where(where)

        self.encoding = encoding
        self.condition = None
        self.filter = None
        self.terms = None
        self._visitor = None

        # capture the environment if needed
        local_dict: DeepChainMap[Any, Any] = DeepChainMap()

        if isinstance(where, PyTablesExpr):
            local_dict = where.env.scope
            _where = where.expr

        elif isinstance(where, (list, tuple)):
            where = list(where)
            for idx, w in enumerate(where):
                if isinstance(w, PyTablesExpr):
                    local_dict = w.env.scope
                else:
                    w = _validate_where(w)
                    where[idx] = w
            _where = " & ".join((f"({w})" for w in com.flatten(where)))
        else:
            _where = where

        self.expr = _where
        self.env = PyTablesScope(scope_level + 1, local_dict=local_dict)

        if queryables is not None and isinstance(self.expr, str):
            self.env.queryables.update(queryables)
            self._visitor = PyTablesExprVisitor(
                self.env,
                queryables=queryables,
                parser="pytables",
                engine="pytables",
                encoding=encoding,
            )
            self.terms = self.parse()

    def __repr__(self) -> str:
        if self.terms is not None:
            return pprint_thing(self.terms)
        return pprint_thing(self.expr)

    def evaluate(self):
        """ create and return the numexpr condition and filter """

        try:
            self.condition = self.terms.prune(ConditionBinOp)
        except AttributeError:
            raise ValueError(
                f"cannot process expression [{self.expr}], [{self}] "
                "is not a valid condition"
            )
        try:
            self.filter = self.terms.prune(FilterBinOp)
        except AttributeError:
            raise ValueError(
                f"cannot process expression [{self.expr}], [{self}] "
                "is not a valid filter"
            )

        return self.condition, self.filter


class TermValue:
    """ hold a term value the we use to construct a condition/filter """

    def __init__(self, value, converted, kind: str):
        assert isinstance(kind, str), kind
        self.value = value
        self.converted = converted
        self.kind = kind

    def tostring(self, encoding) -> str:
<<<<<<< HEAD
        """ quote the string if not encoded
            else encode and return
        """
=======
        """ quote the string if not encoded else encode and return """
>>>>>>> 1117328d
        if self.kind == "string":
            if encoding is not None:
                return str(self.converted)
            return f'"{self.converted}"'
        elif self.kind == "float":
            # python 2 str(float) is not always
            # round-trippable so use repr()
            return repr(self.converted)
        return str(self.converted)


def maybe_expression(s) -> bool:
    """ loose checking if s is a pytables-acceptable expression """
    if not isinstance(s, str):
        return False
    ops = PyTablesExprVisitor.binary_ops + PyTablesExprVisitor.unary_ops + ("=",)

    # make sure we have an op at least
    return any(op in s for op in ops)<|MERGE_RESOLUTION|>--- conflicted
+++ resolved
@@ -603,13 +603,7 @@
         self.kind = kind
 
     def tostring(self, encoding) -> str:
-<<<<<<< HEAD
-        """ quote the string if not encoded
-            else encode and return
-        """
-=======
         """ quote the string if not encoded else encode and return """
->>>>>>> 1117328d
         if self.kind == "string":
             if encoding is not None:
                 return str(self.converted)
