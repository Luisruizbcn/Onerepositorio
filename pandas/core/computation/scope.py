--- conflicted
+++ resolved
@@ -281,11 +281,7 @@
         finally:
             del stack[:], stack
 
-<<<<<<< HEAD
     def add_tmp(self, value: object) -> str:
-=======
-    def add_tmp(self, value) -> str:
->>>>>>> 797732ae
         """
         Add a temporary variable to the scope.
 
