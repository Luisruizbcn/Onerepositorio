--- conflicted
+++ resolved
@@ -109,21 +109,10 @@
         # convert the expression to a valid numexpr expression
         s = self.convert()
 
-<<<<<<< HEAD
-        try:
-            env = self.expr.env
-            scope = env.full_scope
-            _check_ne_builtin_clash(self.expr)
-            return ne.evaluate(s, local_dict=scope)
-        except KeyError as e:
-            name = str(e)
-            raise UndefinedVariableError(name=name)
-=======
         env = self.expr.env
         scope = env.full_scope
         _check_ne_builtin_clash(self.expr)
         return ne.evaluate(s, local_dict=scope)
->>>>>>> db60ab6c
 
 
 class PythonEngine(AbstractEngine):
