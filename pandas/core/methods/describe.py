"""
Module responsible for execution of NDFrame.describe() method.

Method NDFrame.describe() delegates actual execution to function describe_ndframe().
"""
from __future__ import annotations

from abc import (
    ABC,
    abstractmethod,
)
from typing import (
    TYPE_CHECKING,
    Callable,
    Hashable,
    Sequence,
    cast,
)

import numpy as np

from pandas._libs import lib
from pandas._libs.tslibs import Timestamp
from pandas._typing import (
    DtypeObj,
    NDFrameT,
    npt,
)
from pandas.util._validators import validate_percentile

from pandas.core.dtypes.common import (
    is_bool_dtype,
<<<<<<< HEAD
    is_complex_dtype,
    is_extension_array_dtype,
    is_numeric_dtype,
)
from pandas.core.dtypes.dtypes import DatetimeTZDtype
=======
    is_datetime64_any_dtype,
    is_numeric_dtype,
)
from pandas.core.dtypes.dtypes import ExtensionDtype
>>>>>>> d91b04c3

from pandas.core.arrays.arrow.dtype import ArrowDtype
from pandas.core.arrays.floating import Float64Dtype
from pandas.core.reshape.concat import concat

from pandas.io.formats.format import format_percentiles

if TYPE_CHECKING:
    from pandas import (
        DataFrame,
        Series,
    )


def describe_ndframe(
    *,
    obj: NDFrameT,
    include: str | Sequence[str] | None,
    exclude: str | Sequence[str] | None,
    percentiles: Sequence[float] | np.ndarray | None,
) -> NDFrameT:
    """Describe series or dataframe.

    Called from pandas.core.generic.NDFrame.describe()

    Parameters
    ----------
    obj: DataFrame or Series
        Either dataframe or series to be described.
    include : 'all', list-like of dtypes or None (default), optional
        A white list of data types to include in the result. Ignored for ``Series``.
    exclude : list-like of dtypes or None (default), optional,
        A black list of data types to omit from the result. Ignored for ``Series``.
    percentiles : list-like of numbers, optional
        The percentiles to include in the output. All should fall between 0 and 1.
        The default is ``[.25, .5, .75]``, which returns the 25th, 50th, and
        75th percentiles.

    Returns
    -------
    Dataframe or series description.
    """
    percentiles = _refine_percentiles(percentiles)

    describer: NDFrameDescriberAbstract
    if obj.ndim == 1:
        describer = SeriesDescriber(
            obj=cast("Series", obj),
        )
    else:
        describer = DataFrameDescriber(
            obj=cast("DataFrame", obj),
            include=include,
            exclude=exclude,
        )

    result = describer.describe(percentiles=percentiles)
    return cast(NDFrameT, result)


class NDFrameDescriberAbstract(ABC):
    """Abstract class for describing dataframe or series.

    Parameters
    ----------
    obj : Series or DataFrame
        Object to be described.
    """

    def __init__(self, obj: DataFrame | Series) -> None:
        self.obj = obj

    @abstractmethod
    def describe(self, percentiles: Sequence[float] | np.ndarray) -> DataFrame | Series:
        """Do describe either series or dataframe.

        Parameters
        ----------
        percentiles : list-like of numbers
            The percentiles to include in the output.
        """


class SeriesDescriber(NDFrameDescriberAbstract):
    """Class responsible for creating series description."""

    obj: Series

    def describe(self, percentiles: Sequence[float] | np.ndarray) -> Series:
        describe_func = select_describe_func(
            self.obj,
        )
        return describe_func(self.obj, percentiles)


class DataFrameDescriber(NDFrameDescriberAbstract):
    """Class responsible for creating dataobj description.

    Parameters
    ----------
    obj : DataFrame
        DataFrame to be described.
    include : 'all', list-like of dtypes or None
        A white list of data types to include in the result.
    exclude : list-like of dtypes or None
        A black list of data types to omit from the result.
    """

    def __init__(
        self,
        obj: DataFrame,
        *,
        include: str | Sequence[str] | None,
        exclude: str | Sequence[str] | None,
    ) -> None:
        self.include = include
        self.exclude = exclude

        if obj.ndim == 2 and obj.columns.size == 0:
            raise ValueError("Cannot describe a DataFrame without columns")

        super().__init__(obj)

    def describe(self, percentiles: Sequence[float] | np.ndarray) -> DataFrame:
        data = self._select_data()

        ldesc: list[Series] = []
        for _, series in data.items():
            describe_func = select_describe_func(series)
            ldesc.append(describe_func(series, percentiles))

        col_names = reorder_columns(ldesc)
        d = concat(
            [x.reindex(col_names, copy=False) for x in ldesc],
            axis=1,
            sort=False,
        )
        d.columns = data.columns.copy()
        return d

    def _select_data(self) -> DataFrame:
        """Select columns to be described."""
        if (self.include is None) and (self.exclude is None):
            # when some numerics are found, keep only numerics
            default_include: list[npt.DTypeLike] = [np.number, "datetime"]
            data = self.obj.select_dtypes(include=default_include)
            if len(data.columns) == 0:
                data = self.obj
        elif self.include == "all":
            if self.exclude is not None:
                msg = "exclude must be None when include is 'all'"
                raise ValueError(msg)
            data = self.obj
        else:
            data = self.obj.select_dtypes(
                include=self.include,
                exclude=self.exclude,
            )
        return data  # pyright: ignore


def reorder_columns(ldesc: Sequence[Series]) -> list[Hashable]:
    """Set a convenient order for rows for display."""
    names: list[Hashable] = []
    ldesc_indexes = sorted((x.index for x in ldesc), key=len)
    for idxnames in ldesc_indexes:
        for name in idxnames:
            if name not in names:
                names.append(name)
    return names


def describe_numeric_1d(series: Series, percentiles: Sequence[float]) -> Series:
    """Describe series containing numerical data.

    Parameters
    ----------
    series : Series
        Series to be described.
    percentiles : list-like of numbers
        The percentiles to include in the output.
    """
    from pandas import Series

    formatted_percentiles = format_percentiles(percentiles)

    stat_index = ["count", "mean", "std", "min"] + formatted_percentiles + ["max"]
    d = (
        [series.count(), series.mean(), series.std(), series.min()]
        + series.quantile(percentiles).tolist()
        + [series.max()]
    )
    # GH#48340 - always return float on non-complex numeric data
    dtype: DtypeObj | None
    if isinstance(series.dtype, ExtensionDtype):
        if isinstance(series.dtype, ArrowDtype):
            import pyarrow as pa

            dtype = ArrowDtype(pa.float64())
        else:
            dtype = Float64Dtype()
    elif series.dtype.kind in "iufb":
        # i.e. numeric but exclude complex dtype
        dtype = np.dtype("float")
    else:
        dtype = None
    return Series(d, index=stat_index, name=series.name, dtype=dtype)


def describe_categorical_1d(
    data: Series,
    percentiles_ignored: Sequence[float],
) -> Series:
    """Describe series containing categorical data.

    Parameters
    ----------
    data : Series
        Series to be described.
    percentiles_ignored : list-like of numbers
        Ignored, but in place to unify interface.
    """
    names = ["count", "unique", "top", "freq"]
    objcounts = data.value_counts()
    count_unique = len(objcounts[objcounts != 0])
    if count_unique > 0:
        top, freq = objcounts.index[0], objcounts.iloc[0]
        dtype = None
    else:
        # If the DataFrame is empty, set 'top' and 'freq' to None
        # to maintain output shape consistency
        top, freq = np.nan, np.nan
        dtype = "object"

    result = [data.count(), count_unique, top, freq]

    from pandas import Series

    return Series(result, index=names, name=data.name, dtype=dtype)


def describe_timestamp_as_categorical_1d(
    data: Series,
    percentiles_ignored: Sequence[float],
) -> Series:
    """Describe series containing timestamp data treated as categorical.

    Parameters
    ----------
    data : Series
        Series to be described.
    percentiles_ignored : list-like of numbers
        Ignored, but in place to unify interface.
    """
    names = ["count", "unique"]
    objcounts = data.value_counts()
    count_unique = len(objcounts[objcounts != 0])
    result = [data.count(), count_unique]
    dtype = None
    if count_unique > 0:
        top, freq = objcounts.index[0], objcounts.iloc[0]
        tz = data.dt.tz
        asint = data.dropna().values.view("i8")
        top = Timestamp(top)
        if top.tzinfo is not None and tz is not None:
            # Don't tz_localize(None) if key is already tz-aware
            top = top.tz_convert(tz)
        else:
            top = top.tz_localize(tz)
        names += ["top", "freq", "first", "last"]
        result += [
            top,
            freq,
            Timestamp(asint.min(), tz=tz),
            Timestamp(asint.max(), tz=tz),
        ]

    # If the DataFrame is empty, set 'top' and 'freq' to None
    # to maintain output shape consistency
    else:
        names += ["top", "freq"]
        result += [np.nan, np.nan]
        dtype = "object"

    from pandas import Series

    return Series(result, index=names, name=data.name, dtype=dtype)


def describe_timestamp_1d(data: Series, percentiles: Sequence[float]) -> Series:
    """Describe series containing datetime64 dtype.

    Parameters
    ----------
    data : Series
        Series to be described.
    percentiles : list-like of numbers
        The percentiles to include in the output.
    """
    # GH-30164
    from pandas import Series

    formatted_percentiles = format_percentiles(percentiles)

    stat_index = ["count", "mean", "min"] + formatted_percentiles + ["max"]
    d = (
        [data.count(), data.mean(), data.min()]
        + data.quantile(percentiles).tolist()
        + [data.max()]
    )
    return Series(d, index=stat_index, name=data.name)


def select_describe_func(
    data: Series,
) -> Callable:
    """Select proper function for describing series based on data type.

    Parameters
    ----------
    data : Series
        Series to be described.
    """
    if is_bool_dtype(data.dtype):
        return describe_categorical_1d
    elif is_numeric_dtype(data):
        return describe_numeric_1d
    elif lib.is_np_dtype(data.dtype, "M") or isinstance(data.dtype, DatetimeTZDtype):
        return describe_timestamp_1d
    elif lib.is_np_dtype(data.dtype, "m"):
        return describe_numeric_1d
    else:
        return describe_categorical_1d


def _refine_percentiles(
    percentiles: Sequence[float] | np.ndarray | None,
) -> npt.NDArray[np.float64]:
    """
    Ensure that percentiles are unique and sorted.

    Parameters
    ----------
    percentiles : list-like of numbers, optional
        The percentiles to include in the output.
    """
    if percentiles is None:
        return np.array([0.25, 0.5, 0.75])

    # explicit conversion of `percentiles` to list
    percentiles = list(percentiles)

    # get them all to be in [0, 1]
    validate_percentile(percentiles)

    # median should always be included
    if 0.5 not in percentiles:
        percentiles.append(0.5)

    percentiles = np.asarray(percentiles)

    # sort and check for duplicates
    unique_pcts = np.unique(percentiles)
    assert percentiles is not None
    if len(unique_pcts) < len(percentiles):
        raise ValueError("percentiles cannot contain duplicates")

    return unique_pcts<|MERGE_RESOLUTION|>--- conflicted
+++ resolved
@@ -30,18 +30,12 @@
 
 from pandas.core.dtypes.common import (
     is_bool_dtype,
-<<<<<<< HEAD
-    is_complex_dtype,
-    is_extension_array_dtype,
     is_numeric_dtype,
 )
-from pandas.core.dtypes.dtypes import DatetimeTZDtype
-=======
-    is_datetime64_any_dtype,
-    is_numeric_dtype,
+from pandas.core.dtypes.dtypes import (
+    DatetimeTZDtype,
+    ExtensionDtype,
 )
-from pandas.core.dtypes.dtypes import ExtensionDtype
->>>>>>> d91b04c3
 
 from pandas.core.arrays.arrow.dtype import ArrowDtype
 from pandas.core.arrays.floating import Float64Dtype
