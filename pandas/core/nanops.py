--- conflicted
+++ resolved
@@ -721,11 +721,7 @@
 
 
 @bottleneck_switch()
-<<<<<<< HEAD
-def nanmedian(values, *, axis: AxisInt | None = None, skipna=True, mask=None):
-=======
-def nanmedian(values, *, axis=None, skipna: bool = True, mask=None):
->>>>>>> 5de24481
+def nanmedian(values, *, axis: AxisInt | None = None, skipna: bool = True, mask=None):
     """
     Parameters
     ----------
@@ -874,11 +870,9 @@
 
 
 @bottleneck_switch(ddof=1)
-<<<<<<< HEAD
-def nanstd(values, *, axis: AxisInt | None = None, skipna=True, ddof=1, mask=None):
-=======
-def nanstd(values, *, axis=None, skipna: bool = True, ddof=1, mask=None):
->>>>>>> 5de24481
+def nanstd(
+    values, *, axis: AxisInt | None = None, skipna: bool = True, ddof=1, mask=None
+):
     """
     Compute the standard deviation along given axis while ignoring NaNs
 
@@ -918,11 +912,9 @@
 
 @disallow("M8", "m8")
 @bottleneck_switch(ddof=1)
-<<<<<<< HEAD
-def nanvar(values, *, axis: AxisInt | None = None, skipna=True, ddof=1, mask=None):
-=======
-def nanvar(values, *, axis=None, skipna: bool = True, ddof=1, mask=None):
->>>>>>> 5de24481
+def nanvar(
+    values, *, axis: AxisInt | None = None, skipna: bool = True, ddof=1, mask=None
+):
     """
     Compute the variance along given axis while ignoring NaNs
 
