--- conflicted
+++ resolved
@@ -766,19 +766,14 @@
             res = np.nanmedian(x[_mask])
         return res
 
-<<<<<<< HEAD
-    values, mask, dtype, _, _ = _get_values(values, skipna, mask=mask, fill_value=0)
-    if not is_float_dtype(values.dtype):
+    dtype = values.dtype
+    values, mask = _get_values(values, skipna, mask=mask, fill_value=0)
+    if values.dtype.kind != "f":
         if values.dtype == object:
             # GH#34671 avoid casting strings to numeric
             inferred = lib.infer_dtype(values)
             if inferred in ["string", "mixed"]:
                 raise TypeError(f"Cannot convert {values} to numeric")
-=======
-    dtype = values.dtype
-    values, mask = _get_values(values, skipna, mask=mask, fill_value=0)
-    if values.dtype.kind != "f":
->>>>>>> 996bd112
         try:
             values = values.astype("f8")
         except ValueError as err:
@@ -1674,15 +1669,11 @@
     if isinstance(x, np.ndarray):
         if x.dtype.kind in "biu":
             x = x.astype(np.float64)
-<<<<<<< HEAD
-        elif is_object_dtype(x):
+        elif x.dtype == object:
             inferred = lib.infer_dtype(x)
             if inferred in ["string", "mixed"]:
                 # GH#44008, GH#36703 avoid casting e.g. strings to numeric
                 raise TypeError(f"Could not convert {x} to numeric")
-=======
-        elif x.dtype == object:
->>>>>>> 996bd112
             try:
                 x = x.astype(np.complex128)
             except (TypeError, ValueError):
