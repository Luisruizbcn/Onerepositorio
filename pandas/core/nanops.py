--- conflicted
+++ resolved
@@ -15,6 +15,7 @@
 
 from pandas._libs import (
     NaT,
+    NaTType,
     Timedelta,
     iNaT,
     lib,
@@ -411,11 +412,8 @@
         if datetimelike:
             result = _wrap_results(result, orig_values.dtype, fill_value=iNaT)
             if not skipna:
-                # error: Argument 3 to "_mask_datetimelike_result" has incompatible type
-                # "Optional[ndarray]"; expected "ndarray"
-                result = _mask_datetimelike_result(
-                    result, axis, mask, orig_values  # type: ignore[arg-type]
-                )
+                assert mask is not None  # checked above
+                result = _mask_datetimelike_result(result, axis, mask, orig_values)
 
         return result
 
@@ -596,11 +594,7 @@
     axis: int | None,
     mask: np.ndarray,
     orig_values: np.ndarray,
-<<<<<<< HEAD
-):
-=======
 ) -> np.ndarray | np.datetime64 | np.timedelta64 | NaTType:
->>>>>>> 4c86d353
     if isinstance(result, np.ndarray):
         # we need to apply the mask
         result = result.astype("i8").view(orig_values.dtype)
@@ -608,7 +602,7 @@
         result[axis_mask] = iNaT
     else:
         if mask.any():
-            result = NaT
+            return NaT
     return result
 
 
@@ -1434,26 +1428,19 @@
 
 
 def _maybe_null_out(
-<<<<<<< HEAD
-    result: np.ndarray,
-    axis: Optional[int],
-    mask: Optional[np.ndarray],
-    shape: Tuple[int, ...],
-=======
     result: np.ndarray | float | NaTType,
     axis: int | None,
     mask: np.ndarray | None,
     shape: tuple[int, ...],
->>>>>>> 4c86d353
     min_count: int = 1,
-) -> np.ndarray | float:
+) -> np.ndarray | float | NaTType:
     """
     Returns
     -------
     Dtype
         The product of all elements on a given axis. ( NaNs are treated as 1)
     """
-    if mask is not None and axis is not None and getattr(result, "ndim", False):
+    if mask is not None and axis is not None and isinstance(result, np.ndarray):
         null_mask = (mask.shape[axis] - mask.sum(axis) - min_count) < 0
         if np.any(null_mask):
             if is_numeric_dtype(result):
@@ -1467,9 +1454,7 @@
                 result[null_mask] = None
     elif result is not NaT:
         if check_below_min_count(shape, mask, min_count):
-            # error: Incompatible types in assignment (expression has type
-            # "float", variable has type "ndarray")
-            result = np.nan  # type: ignore[assignment]
+            result = np.nan
 
     return result
 
@@ -1654,13 +1639,8 @@
 
 
 def _nanpercentile_1d(
-<<<<<<< HEAD
-    values: np.ndarray, mask: np.ndarray, q, na_value: Scalar, interpolation
-) -> Union[Scalar, np.ndarray]:
-=======
     values: np.ndarray, mask: np.ndarray, q: np.ndarray, na_value: Scalar, interpolation
 ) -> Scalar | np.ndarray:
->>>>>>> 4c86d353
     """
     Wrapper for np.percentile that skips missing values, specialized to
     1-dimensional case.
@@ -1670,7 +1650,7 @@
     values : array over which to find quantiles
     mask : ndarray[bool]
         locations in values that should be considered missing
-    q : scalar or array of quantile indices to find
+    q : np.ndarray[float64] of quantile indices to find
     na_value : scalar
         value to return for empty or all-null values
     interpolation : str
@@ -1683,22 +1663,17 @@
     values = values[~mask]
 
     if len(values) == 0:
-        if lib.is_scalar(q):
-            return na_value
-        else:
-            return np.array([na_value] * len(q), dtype=values.dtype)
+        return np.array([na_value] * len(q), dtype=values.dtype)
 
     return np.percentile(values, q, interpolation=interpolation)
 
 
 def nanpercentile(
     values: np.ndarray,
-    q,
+    q: np.ndarray,
     *,
-    axis: int,
     na_value,
     mask: np.ndarray,
-    ndim: int,
     interpolation,
 ):
     """
@@ -1706,29 +1681,26 @@
 
     Parameters
     ----------
-    values : array over which to find quantiles
-    q : scalar or array of quantile indices to find
-    axis : {0, 1}
+    values : np.ndarray[ndim=2]  over which to find quantiles
+    q : np.ndarray[float64] of quantile indices to find
     na_value : scalar
         value to return for empty or all-null values
     mask : ndarray[bool]
         locations in values that should be considered missing
-    ndim : {1, 2}
     interpolation : str
 
     Returns
     -------
     quantiles : scalar or array
     """
+
     if values.dtype.kind in ["m", "M"]:
         # need to cast to integer to avoid rounding errors in numpy
         result = nanpercentile(
             values.view("i8"),
             q=q,
-            axis=axis,
             na_value=na_value.view("i8"),
             mask=mask,
-            ndim=ndim,
             interpolation=interpolation,
         )
 
@@ -1737,25 +1709,16 @@
         return result.astype(values.dtype)
 
     if not lib.is_scalar(mask) and mask.any():
-        if ndim == 1:
-            return _nanpercentile_1d(
-                values, mask, q, na_value, interpolation=interpolation
-            )
-        else:
-            # for nonconsolidatable blocks mask is 1D, but values 2D
-            if mask.ndim < values.ndim:
-                mask = mask.reshape(values.shape)
-            if axis == 0:
-                values = values.T
-                mask = mask.T
-            result = [
-                _nanpercentile_1d(val, m, q, na_value, interpolation=interpolation)
-                for (val, m) in zip(list(values), list(mask))
-            ]
-            result = np.array(result, dtype=values.dtype, copy=False).T
-            return result
+        # Caller is responsible for ensuring mask shape match
+        assert mask.shape == values.shape
+        result = [
+            _nanpercentile_1d(val, m, q, na_value, interpolation=interpolation)
+            for (val, m) in zip(list(values), list(mask))
+        ]
+        result = np.array(result, dtype=values.dtype, copy=False).T
+        return result
     else:
-        return np.percentile(values, q, axis=axis, interpolation=interpolation)
+        return np.percentile(values, q, axis=1, interpolation=interpolation)
 
 
 def na_accum_func(values: ArrayLike, accum_func, *, skipna: bool) -> ArrayLike:
