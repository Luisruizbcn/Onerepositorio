"""
Provide user facing operators for doing the split part of the
split-apply-combine paradigm.
"""

from typing import Hashable, List, Optional, Tuple
import warnings

import numpy as np

from pandas.util._decorators import cache_readonly

from pandas.core.dtypes.common import (
    ensure_categorical,
    is_categorical_dtype,
    is_datetime64_dtype,
    is_hashable,
    is_list_like,
    is_scalar,
    is_timedelta64_dtype,
)
from pandas.core.dtypes.generic import ABCSeries

from pandas._typing import FrameOrSeries
import pandas.core.algorithms as algorithms
from pandas.core.arrays import Categorical, ExtensionArray
import pandas.core.common as com
from pandas.core.frame import DataFrame
from pandas.core.groupby.categorical import recode_for_groupby, recode_from_groupby
from pandas.core.groupby.ops import BaseGrouper
from pandas.core.index import CategoricalIndex, Index, MultiIndex
from pandas.core.series import Series

from pandas.io.formats.printing import pprint_thing


class Grouper:
    """
    A Grouper allows the user to specify a groupby instruction for a target
    object.

    This specification will select a column via the key parameter, or if the
    level and/or axis parameters are given, a level of the index of the target
    object.

    If `axis` and/or `level` are passed as keywords to both `Grouper` and
    `groupby`, the values passed to `Grouper` take precedence.

    Parameters
    ----------
    key : str, defaults to None
        groupby key, which selects the grouping column of the target
    level : name/number, defaults to None
        the level for the target index
    freq : str / frequency object, defaults to None
        This will groupby the specified frequency if the target selection
        (via key or level) is a datetime-like object. For full specification
        of available frequencies, please see `here
        <http://pandas.pydata.org/pandas-docs/stable/user_guide/timeseries.html#offset-aliases>`_.
    axis : number/name of the axis, defaults to 0
    sort : bool, default to False
        whether to sort the resulting labels
    closed : {'left' or 'right'}
        Closed end of interval. Only when `freq` parameter is passed.
    label : {'left' or 'right'}
        Interval boundary to use for labeling.
        Only when `freq` parameter is passed.
    convention : {'start', 'end', 'e', 's'}
        If grouper is PeriodIndex and `freq` parameter is passed.
    base : int, default 0
        Only when `freq` parameter is passed.
    loffset : str, DateOffset, timedelta object
        Only when `freq` parameter is passed.

    Returns
    -------
    A specification for a groupby instruction

    Examples
    --------

    Syntactic sugar for ``df.groupby('A')``

    >>> df.groupby(Grouper(key='A'))

    Specify a resample operation on the column 'date'

    >>> df.groupby(Grouper(key='date', freq='60s'))

    Specify a resample operation on the level 'date' on the columns axis
    with a frequency of 60s

    >>> df.groupby(Grouper(level='date', freq='60s', axis=1))
    """

    _attributes = ("key", "level", "freq", "axis", "sort")  # type: Tuple[str, ...]

    def __new__(cls, *args, **kwargs):
        if kwargs.get("freq") is not None:
            from pandas.core.resample import TimeGrouper

            cls = TimeGrouper
        return super().__new__(cls)

    def __init__(self, key=None, level=None, freq=None, axis=0, sort=False):
        self.key = key
        self.level = level
        self.freq = freq
        self.axis = axis
        self.sort = sort

        self.grouper = None
        self.obj = None
        self.indexer = None
        self.binner = None
        self._grouper = None

    @property
    def ax(self):
        return self.grouper

    def _get_grouper(self, obj, validate: bool = True):
        """
        Parameters
        ----------
        obj : the subject object
        validate : boolean, default True
            if True, validate the grouper

        Returns
        -------
        a tuple of binner, grouper, obj (possibly sorted)
        """

        self._set_grouper(obj)
        self.grouper, exclusions, self.obj = get_grouper(
            self.obj,
            [self.key],
            axis=self.axis,
            level=self.level,
            sort=self.sort,
            validate=validate,
        )
        return self.binner, self.grouper, self.obj

    def _set_grouper(self, obj: FrameOrSeries, sort: bool = False):
        """
        given an object and the specifications, setup the internal grouper
        for this particular specification

        Parameters
        ----------
        obj : Series or DataFrame
        sort : bool, default False
            whether the resulting grouper should be sorted
        """
        assert obj is not None

        if self.key is not None and self.level is not None:
            raise ValueError("The Grouper cannot specify both a key and a level!")

        # Keep self.grouper value before overriding
        if self._grouper is None:
            self._grouper = self.grouper

        # the key must be a valid info item
        if self.key is not None:
            key = self.key
            # The 'on' is already defined
            if getattr(self.grouper, "name", None) == key and isinstance(
                obj, ABCSeries
            ):
                ax = self._grouper.take(obj.index)
            else:
                if key not in obj._info_axis:
                    raise KeyError(
                        "The grouper name {key} is not found".format(key=key)
                    )
                ax = Index(obj[key], name=key)

        else:
            ax = obj._get_axis(self.axis)
            if self.level is not None:
                level = self.level

                # if a level is given it must be a mi level or
                # equivalent to the axis name
                if isinstance(ax, MultiIndex):
                    level = ax._get_level_number(level)
                    ax = Index(ax._get_level_values(level), name=ax.names[level])

                else:
                    if level not in (0, ax.name):
                        raise ValueError(
                            "The level {level} is not valid".format(level=level)
                        )

        # possibly sort
        if (self.sort or sort) and not ax.is_monotonic:
            # use stable sort to support first, last, nth
            indexer = self.indexer = ax.argsort(kind="mergesort")
            ax = ax.take(indexer)
            obj = obj.take(indexer, axis=self.axis, is_copy=False)

        self.obj = obj
        self.grouper = ax
        return self.grouper

    @property
    def groups(self):
        return self.grouper.groups

    def __repr__(self) -> str:
        attrs_list = (
            "{name}={val!r}".format(name=attr_name, val=getattr(self, attr_name))
            for attr_name in self._attributes
            if getattr(self, attr_name) is not None
        )
        attrs = ", ".join(attrs_list)
        cls_name = self.__class__.__name__
        return "{cls}({attrs})".format(cls=cls_name, attrs=attrs)


class Grouping:
    """
    Holds the grouping information for a single key

    Parameters
    ----------
    index : Index
    grouper :
    obj Union[DataFrame, Series]:
    name :
    level :
    observed : bool, default False
        If we are a Categorical, use the observed values
    in_axis : if the Grouping is a column in self.obj and hence among
        Groupby.exclusions list

    Returns
    -------
    **Attributes**:
      * indices : dict of {group -> index_list}
      * codes : ndarray, group codes
      * group_index : unique groups
      * groups : dict of {group -> label_list}
    """

    def __init__(
        self,
        index: Index,
        grouper=None,
        obj: Optional[FrameOrSeries] = None,
        name=None,
        level=None,
        sort: bool = True,
        observed: bool = False,
        in_axis: bool = False,
    ):
        self.name = name
        self.level = level
        self.grouper = _convert_grouper(index, grouper)
        self.all_grouper = None
        self.index = index
        self.sort = sort
        self.obj = obj
        self.observed = observed
        self.in_axis = in_axis

        # right place for this?
        if isinstance(grouper, (Series, Index)) and name is None:
            self.name = grouper.name

        if isinstance(grouper, MultiIndex):
            self.grouper = grouper.values

        # we have a single grouper which may be a myriad of things,
        # some of which are dependent on the passing in level

        if level is not None:
            if not isinstance(level, int):
                if level not in index.names:
                    raise AssertionError(
                        "Level {level} not in index".format(level=level)
                    )
                level = index.names.index(level)

            if self.name is None:
                self.name = index.names[level]

            (
                self.grouper,
                self._codes,
                self._group_index,
<<<<<<< HEAD
            ) = index._get_grouper_for_level(self.grouper, level)
=======
            ) = index._get_grouper_for_level(  # noqa: E501
                self.grouper, level
            )
>>>>>>> 43132670

        # a passed Grouper like, directly get the grouper in the same way
        # as single grouper groupby, use the group_info to get codes
        elif isinstance(self.grouper, Grouper):
            # get the new grouper; we already have disambiguated
            # what key/level refer to exactly, don't need to
            # check again as we have by this point converted these
            # to an actual value (rather than a pd.Grouper)
            _, grouper, _ = self.grouper._get_grouper(self.obj, validate=False)
            if self.name is None:
                self.name = grouper.result_index.name
            self.obj = self.grouper.obj
            self.grouper = grouper._get_grouper()

        else:
            if self.grouper is None and self.name is not None and self.obj is not None:
                self.grouper = self.obj[self.name]

            elif isinstance(self.grouper, (list, tuple)):
                self.grouper = com.asarray_tuplesafe(self.grouper)

            # a passed Categorical
            elif is_categorical_dtype(self.grouper):

                self.grouper, self.all_grouper = recode_for_groupby(
                    self.grouper, self.sort, observed
                )
                categories = self.grouper.categories

                # we make a CategoricalIndex out of the cat grouper
                # preserving the categories / ordered attributes
                self._codes = self.grouper.codes
                if observed:
                    codes = algorithms.unique1d(self.grouper.codes)
                    codes = codes[codes != -1]
                    if sort or self.grouper.ordered:
                        codes = np.sort(codes)
                else:
                    codes = np.arange(len(categories))

                self._group_index = CategoricalIndex(
                    Categorical.from_codes(
                        codes=codes, categories=categories, ordered=self.grouper.ordered
                    ),
                    name=self.name,
                )

            # we are done
            if isinstance(self.grouper, Grouping):
                self.grouper = self.grouper.grouper

            # no level passed
            elif not isinstance(
                self.grouper, (Series, Index, ExtensionArray, np.ndarray)
            ):
                if getattr(self.grouper, "ndim", 1) != 1:
                    t = self.name or str(type(self.grouper))
                    raise ValueError("Grouper for '{t}' not 1-dimensional".format(t=t))
                self.grouper = self.index.map(self.grouper)
                if not (
                    hasattr(self.grouper, "__len__")
                    and len(self.grouper) == len(self.index)
                ):
                    errmsg = (
                        "Grouper result violates len(labels) == "
                        "len(data)\nresult: {grper}".format(
                            grper=pprint_thing(self.grouper)
                        )
                    )
                    self.grouper = None  # Try for sanity
                    raise AssertionError(errmsg)

        # if we have a date/time-like grouper, make sure that we have
        # Timestamps like
        if getattr(self.grouper, "dtype", None) is not None:
            if is_datetime64_dtype(self.grouper):
                self.grouper = self.grouper.astype("datetime64[ns]")
            elif is_timedelta64_dtype(self.grouper):

                self.grouper = self.grouper.astype("timedelta64[ns]")

    def __repr__(self) -> str:
        return "Grouping({name})".format(name=self.name)

    def __iter__(self):
        return iter(self.indices)

    _codes = None  # type: np.ndarray
    _group_index = None  # type: Index

    @property
    def ngroups(self) -> int:
        return len(self.group_index)

    @cache_readonly
    def indices(self):
        # we have a list of groupers
        if isinstance(self.grouper, BaseGrouper):
            return self.grouper.indices

        values = ensure_categorical(self.grouper)
        return values._reverse_indexer()

    @property
    def codes(self) -> np.ndarray:
        if self._codes is None:
            self._make_codes()
        return self._codes

    @cache_readonly
    def result_index(self) -> Index:
        if self.all_grouper is not None:
            return recode_from_groupby(self.all_grouper, self.sort, self.group_index)
        return self.group_index

    @property
    def group_index(self) -> Index:
        if self._group_index is None:
            self._make_codes()
        return self._group_index

    def _make_codes(self) -> None:
        if self._codes is None or self._group_index is None:
            # we have a list of groupers
            if isinstance(self.grouper, BaseGrouper):
                codes = self.grouper.codes_info
                uniques = self.grouper.result_index
            else:
                codes, uniques = algorithms.factorize(self.grouper, sort=self.sort)
                uniques = Index(uniques, name=self.name)
            self._codes = codes
            self._group_index = uniques

    @cache_readonly
    def groups(self) -> dict:
        return self.index.groupby(Categorical.from_codes(self.codes, self.group_index))


def get_grouper(
    obj: FrameOrSeries,
    key=None,
    axis: int = 0,
    level=None,
    sort: bool = True,
    observed: bool = False,
    mutated: bool = False,
    validate: bool = True,
) -> Tuple[BaseGrouper, List[Hashable], FrameOrSeries]:
    """
    Create and return a BaseGrouper, which is an internal
    mapping of how to create the grouper indexers.
    This may be composed of multiple Grouping objects, indicating
    multiple groupers

    Groupers are ultimately index mappings. They can originate as:
    index mappings, keys to columns, functions, or Groupers

    Groupers enable local references to axis,level,sort, while
    the passed in axis, level, and sort are 'global'.

    This routine tries to figure out what the passing in references
    are and then creates a Grouping for each one, combined into
    a BaseGrouper.

    If observed & we have a categorical grouper, only show the observed
    values.

    If validate, then check for key/level overlaps.

    """
    group_axis = obj._get_axis(axis)

    # validate that the passed single level is compatible with the passed
    # axis of the object
    if level is not None:
        # TODO: These if-block and else-block are almost same.
        # MultiIndex instance check is removable, but it seems that there are
        # some processes only for non-MultiIndex in else-block,
        # eg. `obj.index.name != level`. We have to consider carefully whether
        # these are applicable for MultiIndex. Even if these are applicable,
        # we need to check if it makes no side effect to subsequent processes
        # on the outside of this condition.
        # (GH 17621)
        if isinstance(group_axis, MultiIndex):
            if is_list_like(level) and len(level) == 1:
                level = level[0]

            if key is None and is_scalar(level):
                # Get the level values from group_axis
                key = group_axis.get_level_values(level)
                level = None

        else:
            # allow level to be a length-one list-like object
            # (e.g., level=[0])
            # GH 13901
            if is_list_like(level):
                nlevels = len(level)
                if nlevels == 1:
                    level = level[0]
                elif nlevels == 0:
                    raise ValueError("No group keys passed!")
                else:
                    raise ValueError("multiple levels only valid with MultiIndex")

            if isinstance(level, str):
                if obj.index.name != level:
                    raise ValueError(
                        "level name {level} is not the name of the index".format(
                            level=level
                        )
                    )
            elif level > 0 or level < -1:
                raise ValueError("level > 0 or level < -1 only valid with MultiIndex")

            # NOTE: `group_axis` and `group_axis.get_level_values(level)`
            # are same in this section.
            level = None
            key = group_axis

    # a passed-in Grouper, directly convert
    if isinstance(key, Grouper):
        binner, grouper, obj = key._get_grouper(obj, validate=False)
        if key.key is None:
            return grouper, [], obj
        else:
            return grouper, [key.key], obj

    # already have a BaseGrouper, just return it
    elif isinstance(key, BaseGrouper):
        return key, [], obj

    # In the future, a tuple key will always mean an actual key,
    # not an iterable of keys. In the meantime, we attempt to provide
    # a warning. We can assume that the user wanted a list of keys when
    # the key is not in the index. We just have to be careful with
    # unhashable elements of `key`. Any unhashable elements implies that
    # they wanted a list of keys.
    # https://github.com/pandas-dev/pandas/issues/18314
    if isinstance(key, tuple):
        all_hashable = is_hashable(key)
        if (
            all_hashable and key not in obj and set(key).issubset(obj)
        ) or not all_hashable:
            # column names ('a', 'b') -> ['a', 'b']
            # arrays like (a, b) -> [a, b]
            msg = (
                "Interpreting tuple 'by' as a list of keys, rather than "
                "a single key. Use 'by=[...]' instead of 'by=(...)'. In "
                "the future, a tuple will always mean a single key."
            )
            warnings.warn(msg, FutureWarning, stacklevel=5)
            key = list(key)

    if not isinstance(key, list):
        keys = [key]
        match_axis_length = False
    else:
        keys = key
        match_axis_length = len(keys) == len(group_axis)

    # what are we after, exactly?
    any_callable = any(callable(g) or isinstance(g, dict) for g in keys)
    any_groupers = any(isinstance(g, Grouper) for g in keys)
    any_arraylike = any(
        isinstance(g, (list, tuple, Series, Index, np.ndarray)) for g in keys
    )

    # is this an index replacement?
    if (
        not any_callable
        and not any_arraylike
        and not any_groupers
        and match_axis_length
        and level is None
    ):
        if isinstance(obj, DataFrame):
            all_in_columns_index = all(
                g in obj.columns or g in obj.index.names for g in keys
            )
        else:
            assert isinstance(obj, Series)
            all_in_columns_index = all(g in obj.index.names for g in keys)

        if not all_in_columns_index:
            keys = [com.asarray_tuplesafe(keys)]

    if isinstance(level, (tuple, list)):
        if key is None:
            keys = [None] * len(level)
        levels = level
    else:
        levels = [level] * len(keys)

    groupings = []  # type: List[Grouping]
    exclusions = []  # type: List[Hashable]

    # if the actual grouper should be obj[key]
    def is_in_axis(key) -> bool:
        if not _is_label_like(key):
            items = obj._data.items
            try:
                items.get_loc(key)
            except (KeyError, TypeError):
                # TypeError shows up here if we pass e.g. Int64Index
                return False

        return True

    # if the grouper is obj[name]
    def is_in_obj(gpr) -> bool:
        if not hasattr(gpr, "name"):
            return False
        try:
            return gpr is obj[gpr.name]
        except (KeyError, IndexError):
            return False

    for i, (gpr, level) in enumerate(zip(keys, levels)):

        if is_in_obj(gpr):  # df.groupby(df['name'])
            in_axis, name = True, gpr.name
            exclusions.append(name)

        elif is_in_axis(gpr):  # df.groupby('name')
            if gpr in obj:
                if validate:
                    obj._check_label_or_level_ambiguity(gpr, axis=axis)
                in_axis, name, gpr = True, gpr, obj[gpr]
                exclusions.append(name)
            elif obj._is_level_reference(gpr, axis=axis):
                in_axis, name, level, gpr = False, None, gpr, None
            else:
                raise KeyError(gpr)
        elif isinstance(gpr, Grouper) and gpr.key is not None:
            # Add key to exclusions
            exclusions.append(gpr.key)
            in_axis, name = False, None
        else:
            in_axis, name = False, None

        if is_categorical_dtype(gpr) and len(gpr) != obj.shape[axis]:
            raise ValueError(
                (
                    "Length of grouper ({len_gpr}) and axis ({len_axis})"
                    " must be same length".format(
                        len_gpr=len(gpr), len_axis=obj.shape[axis]
                    )
                )
            )

        # create the Grouping
        # allow us to passing the actual Grouping as the gpr
        ping = (
            Grouping(
                group_axis,
                gpr,
                obj=obj,
                name=name,
                level=level,
                sort=sort,
                observed=observed,
                in_axis=in_axis,
            )
            if not isinstance(gpr, Grouping)
            else gpr
        )

        groupings.append(ping)

    if len(groupings) == 0 and len(obj):
        raise ValueError("No group keys passed!")
    elif len(groupings) == 0:
        groupings.append(Grouping(Index([], dtype="int"), np.array([], dtype=np.intp)))

    # create the internals grouper
    grouper = BaseGrouper(group_axis, groupings, sort=sort, mutated=mutated)
    return grouper, exclusions, obj


def _is_label_like(val) -> bool:
    return isinstance(val, (str, tuple)) or (val is not None and is_scalar(val))


def _convert_grouper(axis: Index, grouper):
    if isinstance(grouper, dict):
        return grouper.get
    elif isinstance(grouper, Series):
        if grouper.index.equals(axis):
            return grouper._values
        else:
            return grouper.reindex(axis)._values
    elif isinstance(grouper, (list, Series, Index, np.ndarray)):
        if len(grouper) != len(axis):
            raise ValueError("Grouper and axis must be same length")
        return grouper
    else:
        return grouper<|MERGE_RESOLUTION|>--- conflicted
+++ resolved
@@ -292,14 +292,8 @@
                 self.grouper,
                 self._codes,
                 self._group_index,
-<<<<<<< HEAD
             ) = index._get_grouper_for_level(self.grouper, level)
-=======
-            ) = index._get_grouper_for_level(  # noqa: E501
-                self.grouper, level
-            )
->>>>>>> 43132670
-
+            
         # a passed Grouper like, directly get the grouper in the same way
         # as single grouper groupby, use the group_info to get codes
         elif isinstance(self.grouper, Grouper):
