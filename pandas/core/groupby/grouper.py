--- conflicted
+++ resolved
@@ -663,8 +663,7 @@
                     )
         return Index._with_infer(uniques, name=self.name)
 
-    # @cache_readonly
-    @property
+    @cache_readonly
     def _codes_and_uniques(self) -> tuple[npt.NDArray[np.signedinteger], ArrayLike]:
         if self._passed_categorical:
             # we make a CategoricalIndex out of the cat grouper
@@ -684,7 +683,6 @@
             uniques = Categorical.from_codes(
                 codes=ucodes, categories=categories, ordered=cat.ordered
             )
-<<<<<<< HEAD
 
             codes = cat.codes
             if not self._dropna:
@@ -702,23 +700,6 @@
                         na_code = algorithms.nunique_ints(codes[:na_idx])
                         codes = np.where(codes >= na_code, codes + 1, codes)
                         codes = np.where(na_mask, na_code, codes)
-=======
-            if not self._dropna and np.any(cat.codes < 0):
-                if self._sort:
-                    # Replace NA (negative) codes with `largest code + 1`
-                    na_code = len(categories)
-                    codes = np.where(cat.codes < 0, na_code, cat.codes)
-                else:
-                    # Insert NA code into the codes based on first appearance
-                    # A negative code must exist, no need to check codes[na_idx] < 0
-                    na_idx = (cat.codes < 0).argmax()
-                    # count number of unique codes that comes before the nan value
-                    na_code = algorithms.nunique_ints(cat.codes[:na_idx])
-                    codes = np.where(cat.codes >= na_code, cat.codes + 1, cat.codes)
-                    codes = np.where(codes < 0, na_code, codes)
-            else:
-                codes = cat.codes
->>>>>>> 1e3bff33
 
             if not self._observed:
                 uniques = uniques.reorder_categories(self._orig_cats)
