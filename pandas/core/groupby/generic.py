"""
Define the SeriesGroupBy and DataFrameGroupBy
classes that hold the groupby interfaces (and some implementations).

These are user facing as the result of the ``df.groupby(...)`` operations,
which here returns a DataFrameGroupBy object.
"""
from collections import OrderedDict, abc, namedtuple
import copy
from functools import partial
from textwrap import dedent
<<<<<<< HEAD
from typing import (
    Any,
    Callable,
    Dict,
    FrozenSet,
    Hashable,
    Iterable,
    List,
    Optional,
    Sequence,
    Tuple,
    Type,
    TypeVar,
    Union,
    cast,
)
=======
import typing
from typing import Any, Callable, FrozenSet, Iterable, Sequence, Type, Union, cast
>>>>>>> 797732ae
import warnings

import numpy as np

from pandas._libs import Timestamp, lib
from pandas.util._decorators import Appender, Substitution

from pandas.core.dtypes.cast import (
    maybe_convert_objects,
    maybe_downcast_numeric,
    maybe_downcast_to_dtype,
)
from pandas.core.dtypes.common import (
    ensure_int64,
    ensure_platform_int,
    is_bool,
    is_dict_like,
    is_integer_dtype,
    is_interval_dtype,
    is_list_like,
    is_numeric_dtype,
    is_object_dtype,
    is_scalar,
    needs_i8_conversion,
)
from pandas.core.dtypes.missing import _isna_ndarraylike, isna, notna

from pandas._typing import FrameOrSeries
import pandas.core.algorithms as algorithms
from pandas.core.base import DataError, SpecificationError
import pandas.core.common as com
from pandas.core.frame import DataFrame
from pandas.core.generic import ABCDataFrame, ABCSeries, NDFrame, _shared_docs
from pandas.core.groupby import base
from pandas.core.groupby.groupby import (
    GroupBy,
    _apply_docs,
    _transform_template,
    get_groupby,
)
from pandas.core.indexes.api import Index, MultiIndex, all_indexes_same
import pandas.core.indexes.base as ibase
from pandas.core.internals import BlockManager, make_block
from pandas.core.series import Series

from pandas.plotting import boxplot_frame_groupby

NamedAgg = namedtuple("NamedAgg", ["column", "aggfunc"])
# TODO(typing) the return value on this callable should be any *scalar*.
AggScalar = Union[str, Callable[..., Any]]
# TODO: validate types on ScalarResult and move to _typing
# Blocked from using by https://github.com/python/mypy/issues/1484
# See note at _mangle_lambda_list
ScalarResult = TypeVar("ScalarResult")


def generate_property(name: str, klass: Type[FrameOrSeries]):
    """
    Create a property for a GroupBy subclass to dispatch to DataFrame/Series.

    Parameters
    ----------
    name : str
    klass : {DataFrame, Series}

    Returns
    -------
    property
    """

    def prop(self):
        return self._make_wrapper(name)

    parent_method = getattr(klass, name)
    prop.__doc__ = parent_method.__doc__ or ""
    prop.__name__ = name
    return property(prop)


def pin_whitelisted_properties(klass: Type[FrameOrSeries], whitelist: FrozenSet[str]):
    """
    Create GroupBy member defs for DataFrame/Series names in a whitelist.

    Parameters
    ----------
    klass : DataFrame or Series class
        class where members are defined.
    whitelist : frozenset[str]
        Set of names of klass methods to be constructed

    Returns
    -------
    class decorator

    Notes
    -----
    Since we don't want to override methods explicitly defined in the
    base class, any such name is skipped.
    """

    def pinner(cls):
        for name in whitelist:
            if hasattr(cls, name):
                # don't override anything that was explicitly defined
                #  in the base class
                continue

            prop = generate_property(name, klass)
            setattr(cls, name, prop)

        return cls

    return pinner


@pin_whitelisted_properties(Series, base.series_apply_whitelist)
class SeriesGroupBy(GroupBy):
    _apply_whitelist = base.series_apply_whitelist

    def _iterate_slices(self) -> Iterable[Series]:
        yield self._selected_obj

    @property
    def _selection_name(self):
        """
        since we are a series, we by definition only have
        a single name, but may be the result of a selection or
        the name of our object
        """
        if self._selection is None:
            return self.obj.name
        else:
            return self._selection

    _agg_see_also_doc = dedent(
        """
    See Also
    --------
    pandas.Series.groupby.apply
    pandas.Series.groupby.transform
    pandas.Series.aggregate
    """
    )

    _agg_examples_doc = dedent(
        """
    Examples
    --------
    >>> s = pd.Series([1, 2, 3, 4])

    >>> s
    0    1
    1    2
    2    3
    3    4
    dtype: int64

    >>> s.groupby([1, 1, 2, 2]).min()
    1    1
    2    3
    dtype: int64

    >>> s.groupby([1, 1, 2, 2]).agg('min')
    1    1
    2    3
    dtype: int64

    >>> s.groupby([1, 1, 2, 2]).agg(['min', 'max'])
       min  max
    1    1    2
    2    3    4

    The output column names can be controlled by passing
    the desired column names and aggregations as keyword arguments.

    >>> s.groupby([1, 1, 2, 2]).agg(
    ...     minimum='min',
    ...     maximum='max',
    ... )
       minimum  maximum
    1        1        2
    2        3        4
    """
    )

    @Appender(
        _apply_docs["template"].format(
            input="series", examples=_apply_docs["series_examples"]
        )
    )
    def apply(self, func, *args, **kwargs):
        return super().apply(func, *args, **kwargs)

    @Substitution(
        see_also=_agg_see_also_doc,
        examples=_agg_examples_doc,
        versionadded="",
        klass="Series",
        axis="",
    )
    @Appender(_shared_docs["aggregate"])
    def aggregate(self, func=None, *args, **kwargs):
        _level = kwargs.pop("_level", None)

        relabeling = func is None
        columns = None
        no_arg_message = "Must provide 'func' or named aggregation **kwargs."
        if relabeling:
            columns = list(kwargs)
            func = [kwargs[col] for col in columns]
            kwargs = {}
            if not columns:
                raise TypeError(no_arg_message)

        if isinstance(func, str):
            return getattr(self, func)(*args, **kwargs)

        elif isinstance(func, abc.Iterable):
            # Catch instances of lists / tuples
            # but not the class list / tuple itself.
            func = _maybe_mangle_lambdas(func)
            ret = self._aggregate_multiple_funcs(func, (_level or 0) + 1)
            if relabeling:
                ret.columns = columns
        else:
            cyfunc = self._get_cython_func(func)
            if cyfunc and not args and not kwargs:
                return getattr(self, cyfunc)()

            if self.grouper.nkeys > 1:
                return self._python_agg_general(func, *args, **kwargs)

            try:
                return self._python_agg_general(func, *args, **kwargs)
            except (ValueError, KeyError):
                # TODO: KeyError is raised in _python_agg_general,
                #  see see test_groupby.test_basic
                result = self._aggregate_named(func, *args, **kwargs)

            index = Index(sorted(result), name=self.grouper.names[0])
            ret = Series(result, index=index)

        if not self.as_index:  # pragma: no cover
            print("Warning, ignoring as_index=True")

        # _level handled at higher
        if not _level and isinstance(ret, dict):
            from pandas import concat

            ret = concat(ret, axis=1)
        return ret

    agg = aggregate

    def _aggregate_multiple_funcs(self, arg, _level):
        if isinstance(arg, dict):

            # show the deprecation, but only if we
            # have not shown a higher level one
            # GH 15931
            if isinstance(self._selected_obj, Series) and _level <= 1:
                msg = dedent(
                    """\
                using a dict on a Series for aggregation
                is deprecated and will be removed in a future version. Use \
                named aggregation instead.

                    >>> grouper.agg(name_1=func_1, name_2=func_2)
                """
                )
                warnings.warn(msg, FutureWarning, stacklevel=3)

            columns = list(arg.keys())
            arg = arg.items()
        elif any(isinstance(x, (tuple, list)) for x in arg):
            arg = [(x, x) if not isinstance(x, (tuple, list)) else x for x in arg]

            # indicated column order
            columns = next(zip(*arg))
        else:
            # list of functions / function names
            columns = []
            for f in arg:
                columns.append(com.get_callable_name(f) or f)

            arg = zip(columns, arg)

        results: Dict = OrderedDict()
        for name, func in arg:
            obj = self
            if name in results:
                raise SpecificationError(
                    "Function names must be unique, found multiple named "
                    "{name}".format(name=name)
                )

            # reset the cache so that we
            # only include the named selection
            if name in self._selected_obj:
                obj = copy.copy(obj)
                obj._reset_cache()
                obj._selection = name
            results[name] = obj.aggregate(func)

        if any(isinstance(x, DataFrame) for x in results.values()):
            # let higher level handle
            if _level:
                return results

        return DataFrame(results, columns=columns)

    def _wrap_series_output(self, output, index, names=None):
        """ common agg/transform wrapping logic """
        output = output[self._selection_name]

        if names is not None:
            return DataFrame(output, index=index, columns=names)
        else:
            name = self._selection_name
            if name is None:
                name = self._selected_obj.name
            return Series(output, index=index, name=name)

    def _wrap_aggregated_output(self, output, names=None):
        result = self._wrap_series_output(
            output=output, index=self.grouper.result_index, names=names
        )
        return self._reindex_output(result)._convert(datetime=True)

    def _wrap_transformed_output(self, output, names=None):
        return self._wrap_series_output(
            output=output, index=self.obj.index, names=names
        )

    def _wrap_applied_output(self, keys, values, not_indexed_same=False):
        if len(keys) == 0:
            # GH #6265
            return Series([], name=self._selection_name, index=keys)

        def _get_index() -> Index:
            if self.grouper.nkeys > 1:
                index = MultiIndex.from_tuples(keys, names=self.grouper.names)
            else:
                index = Index(keys, name=self.grouper.names[0])
            return index

        if isinstance(values[0], dict):
            # GH #823 #24880
            index = _get_index()
            result = self._reindex_output(DataFrame(values, index=index))
            # if self.observed is False,
            # keep all-NaN rows created while re-indexing
            result = result.stack(dropna=self.observed)
            result.name = self._selection_name
            return result

        if isinstance(values[0], Series):
            return self._concat_objects(keys, values, not_indexed_same=not_indexed_same)
        elif isinstance(values[0], DataFrame):
            # possible that Series -> DataFrame by applied function
            return self._concat_objects(keys, values, not_indexed_same=not_indexed_same)
        else:
            # GH #6265 #24880
            result = Series(data=values, index=_get_index(), name=self._selection_name)
            return self._reindex_output(result)

    def _aggregate_named(self, func, *args, **kwargs):
        result: Dict = OrderedDict()

        for name, group in self:
            group.name = name
            output = func(group, *args, **kwargs)
            if isinstance(output, (Series, Index, np.ndarray)):
                raise ValueError("Must produce aggregated value")
            result[name] = output

        return result

    @Substitution(klass="Series", selected="A.")
    @Appender(_transform_template)
    def transform(self, func, *args, **kwargs):
        func = self._get_cython_func(func) or func

        if isinstance(func, str):
            if not (func in base.transform_kernel_whitelist):
                msg = "'{func}' is not a valid function name for transform(name)"
                raise ValueError(msg.format(func=func))
            if func in base.cythonized_kernels:
                # cythonized transform or canned "agg+broadcast"
                return getattr(self, func)(*args, **kwargs)
            else:
                # If func is a reduction, we need to broadcast the
                # result to the whole group. Compute func result
                # and deal with possible broadcasting below.
                return self._transform_fast(
                    lambda: getattr(self, func)(*args, **kwargs), func
                )

        # reg transform
        klass = self._selected_obj.__class__
        results = []
        wrapper = lambda x: func(x, *args, **kwargs)
        for name, group in self:
            object.__setattr__(group, "name", name)
            res = wrapper(group)

            if isinstance(res, (ABCDataFrame, ABCSeries)):
                res = res._values

            indexer = self._get_index(name)
            s = klass(res, indexer)
            results.append(s)

        # check for empty "results" to avoid concat ValueError
        if results:
            from pandas.core.reshape.concat import concat

            result = concat(results).sort_index()
        else:
            result = Series()

        # we will only try to coerce the result type if
        # we have a numeric dtype, as these are *always* udfs
        # the cython take a different path (and casting)
        dtype = self._selected_obj.dtype
        if is_numeric_dtype(dtype):
            result = maybe_downcast_to_dtype(result, dtype)

        result.name = self._selected_obj.name
        result.index = self._selected_obj.index
        return result

    def _transform_fast(self, func, func_nm) -> Series:
        """
        fast version of transform, only applicable to
        builtin/cythonizable functions
        """
        if isinstance(func, str):
            func = getattr(self, func)

        ids, _, ngroup = self.grouper.group_info
        cast = self._transform_should_cast(func_nm)
        out = algorithms.take_1d(func()._values, ids)
        if cast:
            out = self._try_cast(out, self.obj)
        return Series(out, index=self.obj.index, name=self.obj.name)

    def filter(self, func: Callable, dropna: bool = True, *args, **kwargs):
        """
        Return a copy of a Series excluding elements from groups that
        do not satisfy the boolean criterion specified by func.

        Parameters
        ----------
        func : function
            To apply to each group. Should return True or False.
        dropna : Drop groups that do not pass the filter. True by default;
            if False, groups that evaluate False are filled with NaNs.

        Examples
        --------
        >>> df = pd.DataFrame({'A' : ['foo', 'bar', 'foo', 'bar',
        ...                           'foo', 'bar'],
        ...                    'B' : [1, 2, 3, 4, 5, 6],
        ...                    'C' : [2.0, 5., 8., 1., 2., 9.]})
        >>> grouped = df.groupby('A')
        >>> df.groupby('A').B.filter(lambda x: x.mean() > 3.)
        1    2
        3    4
        5    6
        Name: B, dtype: int64

        Returns
        -------
        filtered : Series
        """
        if isinstance(func, str):
            wrapper = lambda x: getattr(x, func)(*args, **kwargs)
        else:
            wrapper = lambda x: func(x, *args, **kwargs)

        # Interpret np.nan as False.
        def true_and_notna(x) -> bool:
            b = wrapper(x)
            return b and notna(b)

        try:
            indices = [
                self._get_index(name) for name, group in self if true_and_notna(group)
            ]
        except (ValueError, TypeError):
            raise TypeError("the filter must return a boolean result")

        filtered = self._apply_filter(indices, dropna)
        return filtered

    def nunique(self, dropna: bool = True) -> Series:
        """
        Return number of unique elements in the group.

        Returns
        -------
        Series
            Number of unique values within each group.
        """
        ids, _, _ = self.grouper.group_info

        val = self.obj._internal_get_values()

        # GH 27951
        # temporary fix while we wait for NumPy bug 12629 to be fixed
        val[isna(val)] = np.datetime64("NaT")

        try:
            sorter = np.lexsort((val, ids))
        except TypeError:  # catches object dtypes
            msg = "val.dtype must be object, got {}".format(val.dtype)
            assert val.dtype == object, msg
            val, _ = algorithms.factorize(val, sort=False)
            sorter = np.lexsort((val, ids))
            _isna = lambda a: a == -1
        else:
            _isna = isna

        ids, val = ids[sorter], val[sorter]

        # group boundaries are where group ids change
        # unique observations are where sorted values change
        idx = np.r_[0, 1 + np.nonzero(ids[1:] != ids[:-1])[0]]
        inc = np.r_[1, val[1:] != val[:-1]]

        # 1st item of each group is a new unique observation
        mask = _isna(val)
        if dropna:
            inc[idx] = 1
            inc[mask] = 0
        else:
            inc[mask & np.r_[False, mask[:-1]]] = 0
            inc[idx] = 1

        out = np.add.reduceat(inc, idx).astype("int64", copy=False)
        if len(ids):
            # NaN/NaT group exists if the head of ids is -1,
            # so remove it from res and exclude its index from idx
            if ids[0] == -1:
                res = out[1:]
                idx = idx[np.flatnonzero(idx)]
            else:
                res = out
        else:
            res = out[1:]
        ri = self.grouper.result_index

        # we might have duplications among the bins
        if len(res) != len(ri):
            res, out = np.zeros(len(ri), dtype=out.dtype), res
            res[ids[idx]] = out

        return Series(res, index=ri, name=self._selection_name)

    @Appender(Series.describe.__doc__)
    def describe(self, **kwargs):
        result = self.apply(lambda x: x.describe(**kwargs))
        if self.axis == 1:
            return result.T
        return result.unstack()

    def value_counts(
        self, normalize=False, sort=True, ascending=False, bins=None, dropna=True
    ):

        from pandas.core.reshape.tile import cut
        from pandas.core.reshape.merge import _get_join_indexers

        if bins is not None and not np.iterable(bins):
            # scalar bins cannot be done at top level
            # in a backward compatible way
            return self.apply(
                Series.value_counts,
                normalize=normalize,
                sort=sort,
                ascending=ascending,
                bins=bins,
            )

        ids, _, _ = self.grouper.group_info
        val = self.obj._internal_get_values()

        # groupby removes null keys from groupings
        mask = ids != -1
        ids, val = ids[mask], val[mask]

        if bins is None:
            lab, lev = algorithms.factorize(val, sort=True)
            llab = lambda lab, inc: lab[inc]
        else:

            # lab is a Categorical with categories an IntervalIndex
            lab = cut(Series(val), bins, include_lowest=True)
            lev = lab.cat.categories
            lab = lev.take(lab.cat.codes)
            llab = lambda lab, inc: lab[inc]._multiindex.codes[-1]

        if is_interval_dtype(lab):
            # TODO: should we do this inside II?
            sorter = np.lexsort((lab.left, lab.right, ids))
        else:
            sorter = np.lexsort((lab, ids))

        ids, lab = ids[sorter], lab[sorter]

        # group boundaries are where group ids change
        idx = np.r_[0, 1 + np.nonzero(ids[1:] != ids[:-1])[0]]

        # new values are where sorted labels change
        lchanges = llab(lab, slice(1, None)) != llab(lab, slice(None, -1))
        inc = np.r_[True, lchanges]
        inc[idx] = True  # group boundaries are also new values
        out = np.diff(np.nonzero(np.r_[inc, True])[0])  # value counts

        # num. of times each group should be repeated
        rep = partial(np.repeat, repeats=np.add.reduceat(inc, idx))

        # multi-index components
        codes = self.grouper.reconstructed_codes
        codes = [rep(level_codes) for level_codes in codes] + [llab(lab, inc)]
        levels = [ping.group_index for ping in self.grouper.groupings] + [lev]
        names = self.grouper.names + [self._selection_name]

        if dropna:
            mask = codes[-1] != -1
            if mask.all():
                dropna = False
            else:
                out, codes = out[mask], [level_codes[mask] for level_codes in codes]

        if normalize:
            out = out.astype("float")
            d = np.diff(np.r_[idx, len(ids)])
            if dropna:
                m = ids[lab == -1]
                np.add.at(d, m, -1)
                acc = rep(d)[mask]
            else:
                acc = rep(d)
            out /= acc

        if sort and bins is None:
            cat = ids[inc][mask] if dropna else ids[inc]
            sorter = np.lexsort((out if ascending else -out, cat))
            out, codes[-1] = out[sorter], codes[-1][sorter]

        if bins is None:
            mi = MultiIndex(
                levels=levels, codes=codes, names=names, verify_integrity=False
            )

            if is_integer_dtype(out):
                out = ensure_int64(out)
            return Series(out, index=mi, name=self._selection_name)

        # for compat. with libgroupby.value_counts need to ensure every
        # bin is present at every index level, null filled with zeros
        diff = np.zeros(len(out), dtype="bool")
        for level_codes in codes[:-1]:
            diff |= np.r_[True, level_codes[1:] != level_codes[:-1]]

        ncat, nbin = diff.sum(), len(levels[-1])

        left = [np.repeat(np.arange(ncat), nbin), np.tile(np.arange(nbin), ncat)]

        right = [diff.cumsum() - 1, codes[-1]]

        _, idx = _get_join_indexers(left, right, sort=False, how="left")
        out = np.where(idx != -1, out[idx], 0)

        if sort:
            sorter = np.lexsort((out if ascending else -out, left[0]))
            out, left[-1] = out[sorter], left[-1][sorter]

        # build the multi-index w/ full levels
        def build_codes(lev_codes: np.ndarray) -> np.ndarray:
            return np.repeat(lev_codes[diff], nbin)

        codes = [build_codes(lev_codes) for lev_codes in codes[:-1]]
        codes.append(left[-1])

        mi = MultiIndex(levels=levels, codes=codes, names=names, verify_integrity=False)

        if is_integer_dtype(out):
            out = ensure_int64(out)
        return Series(out, index=mi, name=self._selection_name)

    def count(self) -> Series:
        """
        Compute count of group, excluding missing values.

        Returns
        -------
        Series
            Count of values within each group.
        """
        ids, _, ngroups = self.grouper.group_info
        val = self.obj._internal_get_values()

        mask = (ids != -1) & ~isna(val)
        ids = ensure_platform_int(ids)
        minlength = ngroups or 0
        out = np.bincount(ids[mask], minlength=minlength)

        return Series(
            out,
            index=self.grouper.result_index,
            name=self._selection_name,
            dtype="int64",
        )

    def _apply_to_column_groupbys(self, func):
        """ return a pass thru """
        return func(self)

    def pct_change(self, periods=1, fill_method="pad", limit=None, freq=None):
        """Calculate pct_change of each value to previous entry in group"""
        # TODO: Remove this conditional when #23918 is fixed
        if freq:
            return self.apply(
                lambda x: x.pct_change(
                    periods=periods, fill_method=fill_method, limit=limit, freq=freq
                )
            )
        filled = getattr(self, fill_method)(limit=limit)
        fill_grp = filled.groupby(self.grouper.codes)
        shifted = fill_grp.shift(periods=periods, freq=freq)

        return (filled / shifted) - 1


@pin_whitelisted_properties(DataFrame, base.dataframe_apply_whitelist)
class DataFrameGroupBy(GroupBy):

    _apply_whitelist = base.dataframe_apply_whitelist

    _agg_see_also_doc = dedent(
        """
    See Also
    --------
    pandas.DataFrame.groupby.apply
    pandas.DataFrame.groupby.transform
    pandas.DataFrame.aggregate
    """
    )

    _agg_examples_doc = dedent(
        """
    Examples
    --------

    >>> df = pd.DataFrame({'A': [1, 1, 2, 2],
    ...                    'B': [1, 2, 3, 4],
    ...                    'C': np.random.randn(4)})

    >>> df
       A  B         C
    0  1  1  0.362838
    1  1  2  0.227877
    2  2  3  1.267767
    3  2  4 -0.562860

    The aggregation is for each column.

    >>> df.groupby('A').agg('min')
       B         C
    A
    1  1  0.227877
    2  3 -0.562860

    Multiple aggregations

    >>> df.groupby('A').agg(['min', 'max'])
        B             C
      min max       min       max
    A
    1   1   2  0.227877  0.362838
    2   3   4 -0.562860  1.267767

    Select a column for aggregation

    >>> df.groupby('A').B.agg(['min', 'max'])
       min  max
    A
    1    1    2
    2    3    4

    Different aggregations per column

    >>> df.groupby('A').agg({'B': ['min', 'max'], 'C': 'sum'})
        B             C
      min max       sum
    A
    1   1   2  0.590716
    2   3   4  0.704907

    To control the output names with different aggregations per column,
    pandas supports "named aggregation"

    >>> df.groupby("A").agg(
    ...     b_min=pd.NamedAgg(column="B", aggfunc="min"),
    ...     c_sum=pd.NamedAgg(column="C", aggfunc="sum"))
       b_min     c_sum
    A
    1      1 -1.956929
    2      3 -0.322183

    - The keywords are the *output* column names
    - The values are tuples whose first element is the column to select
      and the second element is the aggregation to apply to that column.
      Pandas provides the ``pandas.NamedAgg`` namedtuple with the fields
      ``['column', 'aggfunc']`` to make it clearer what the arguments are.
      As usual, the aggregation can be a callable or a string alias.

    See :ref:`groupby.aggregate.named` for more.
    """
    )

    @Substitution(
        see_also=_agg_see_also_doc,
        examples=_agg_examples_doc,
        versionadded="",
        klass="DataFrame",
        axis="",
    )
    @Appender(_shared_docs["aggregate"])
    def aggregate(self, func=None, *args, **kwargs):
        _level = kwargs.pop("_level", None)

        relabeling = func is None and _is_multi_agg_with_relabel(**kwargs)
        if relabeling:
            func, columns, order = _normalize_keyword_aggregation(kwargs)

            kwargs = {}
        elif func is None:
            # nicer error message
            raise TypeError("Must provide 'func' or tuples of '(column, aggfunc).")

        func = _maybe_mangle_lambdas(func)

        result, how = self._aggregate(func, _level=_level, *args, **kwargs)
        if how is None:
            return result

        if result is None:

            # grouper specific aggregations
            if self.grouper.nkeys > 1:
                return self._python_agg_general(func, *args, **kwargs)
            elif args or kwargs:
                result = self._aggregate_frame(func, *args, **kwargs)

            elif self.axis == 1:
                # _aggregate_multiple_funcs does not allow self.axis == 1
                result = self._aggregate_frame(func)

            else:

                # try to treat as if we are passing a list
                try:
                    result = self._aggregate_multiple_funcs(
                        [func], _level=_level, _axis=self.axis
                    )
                except ValueError as err:
                    if "no results" not in str(err):
                        # raised directly by _aggregate_multiple_funcs
                        raise
                    result = self._aggregate_frame(func)
                except NotImplementedError as err:
                    if "decimal does not support skipna=True" in str(err):
                        # FIXME: kludge for DecimalArray tests
                        pass
                    else:
                        raise
                    result = self._aggregate_frame(func)
                else:
                    result.columns = Index(
                        result.columns.levels[0], name=self._selected_obj.columns.name
                    )

        if not self.as_index:
            self._insert_inaxis_grouper_inplace(result)
            result.index = np.arange(len(result))

        if relabeling:

            # used reordered index of columns
            result = result.iloc[:, order]
            result.columns = columns

        return result._convert(datetime=True)

    agg = aggregate

    def _iterate_slices(self) -> Iterable[Series]:
        obj = self._selected_obj
        if self.axis == 1:
            obj = obj.T

        if isinstance(obj, Series) and obj.name not in self.exclusions:
            # Occurs when doing DataFrameGroupBy(...)["X"]
            yield obj
        else:
            for label, values in obj.items():
                if label in self.exclusions:
                    continue

                yield values

    def _cython_agg_general(
        self, how: str, alt=None, numeric_only: bool = True, min_count: int = -1
    ):
        new_items, new_blocks = self._cython_agg_blocks(
            how, alt=alt, numeric_only=numeric_only, min_count=min_count
        )
        return self._wrap_agged_blocks(new_items, new_blocks)

    def _cython_agg_blocks(
        self, how: str, alt=None, numeric_only: bool = True, min_count: int = -1
    ):
        # TODO: the actual managing of mgr_locs is a PITA
        # here, it should happen via BlockManager.combine

        data = self._get_data_to_aggregate()

        if numeric_only:
            data = data.get_numeric_data(copy=False)

        new_blocks = []
        new_items = []
        deleted_items = []
        no_result = object()
        for block in data.blocks:
            # Avoid inheriting result from earlier in the loop
            result = no_result
            locs = block.mgr_locs.as_array
            try:
                result, _ = self.grouper.aggregate(
                    block.values, how, axis=1, min_count=min_count
                )
            except NotImplementedError:
                # generally if we have numeric_only=False
                # and non-applicable functions
                # try to python agg

                if alt is None:
                    # we cannot perform the operation
                    # in an alternate way, exclude the block
                    assert how == "ohlc"
                    deleted_items.append(locs)
                    continue

                # call our grouper again with only this block
                obj = self.obj[data.items[locs]]
                if obj.shape[1] == 1:
                    # Avoid call to self.values that can occur in DataFrame
                    #  reductions; see GH#28949
                    obj = obj.iloc[:, 0]

                s = get_groupby(obj, self.grouper)
                try:
                    result = s.aggregate(lambda x: alt(x, axis=self.axis))
                except TypeError:
                    # we may have an exception in trying to aggregate
                    # continue and exclude the block
                    deleted_items.append(locs)
                    continue
                else:
                    result = cast(DataFrame, result)
                    # unwrap DataFrame to get array
                    assert len(result._data.blocks) == 1
                    result = result._data.blocks[0].values
                    if isinstance(result, np.ndarray) and result.ndim == 1:
                        result = result.reshape(1, -1)

            finally:
                assert not isinstance(result, DataFrame)

                if result is not no_result:
                    # see if we can cast the block back to the original dtype
                    result = maybe_downcast_numeric(result, block.dtype)

                    if block.is_extension and isinstance(result, np.ndarray):
                        # e.g. block.values was an IntegerArray
                        # (1, N) case can occur if block.values was Categorical
                        #  and result is ndarray[object]
                        assert result.ndim == 1 or result.shape[0] == 1
                        try:
                            # Cast back if feasible
                            result = type(block.values)._from_sequence(
                                result.ravel(), dtype=block.values.dtype
                            )
                        except ValueError:
                            # reshape to be valid for non-Extension Block
                            result = result.reshape(1, -1)

                    newb = block.make_block(result)

            new_items.append(locs)
            new_blocks.append(newb)

        if len(new_blocks) == 0:
            raise DataError("No numeric types to aggregate")

        # reset the locs in the blocks to correspond to our
        # current ordering
        indexer = np.concatenate(new_items)
        new_items = data.items.take(np.sort(indexer))

        if len(deleted_items):

            # we need to adjust the indexer to account for the
            # items we have removed
            # really should be done in internals :<

            deleted = np.concatenate(deleted_items)
            ai = np.arange(len(data))
            mask = np.zeros(len(data))
            mask[deleted] = 1
            indexer = (ai - mask.cumsum())[indexer]

        offset = 0
        for b in new_blocks:
            loc = len(b.mgr_locs)
            b.mgr_locs = indexer[offset : (offset + loc)]
            offset += loc

        return new_items, new_blocks

    def _aggregate_frame(self, func, *args, **kwargs) -> DataFrame:
        if self.grouper.nkeys != 1:
            raise AssertionError("Number of keys must be 1")

        axis = self.axis
        obj = self._obj_with_exclusions

        result = OrderedDict()  # type: OrderedDict
        if axis != obj._info_axis_number:
            for name, data in self:
                fres = func(data, *args, **kwargs)
                result[name] = self._try_cast(fres, data)
        else:
            for name in self.indices:
                data = self.get_group(name, obj=obj)
                fres = func(data, *args, **kwargs)
                result[name] = self._try_cast(fres, data)

        return self._wrap_frame_output(result, obj)

    def _aggregate_item_by_item(self, func, *args, **kwargs) -> DataFrame:
        # only for axis==0

        obj = self._obj_with_exclusions
        result: Dict = OrderedDict()
        cannot_agg = []
        errors = None
        for item in obj:
            data = obj[item]
            colg = SeriesGroupBy(data, selection=item, grouper=self.grouper)

            cast = self._transform_should_cast(func)
            try:
                result[item] = colg.aggregate(func, *args, **kwargs)

            except ValueError as err:
                if "Must produce aggregated value" in str(err):
                    # raised in _aggregate_named, handle at higher level
                    #  see test_apply_with_mutated_index
                    raise
                # otherwise we get here from an AttributeError in _make_wrapper
                cannot_agg.append(item)
                continue

            else:
                if cast:
                    result[item] = self._try_cast(result[item], data)

        result_columns = obj.columns
        if cannot_agg:
            result_columns = result_columns.drop(cannot_agg)

            # GH6337
            if not len(result_columns) and errors is not None:
                raise errors

        return DataFrame(result, columns=result_columns)

    def _decide_output_index(self, output, labels):
        if len(output) == len(labels):
            output_keys = labels
        else:
            output_keys = sorted(output)

            if isinstance(labels, MultiIndex):
                output_keys = MultiIndex.from_tuples(output_keys, names=labels.names)

        return output_keys

    def _wrap_applied_output(self, keys, values, not_indexed_same=False):
        if len(keys) == 0:
            return DataFrame(index=keys)

        key_names = self.grouper.names

        # GH12824.
        def first_not_none(values):
            try:
                return next(com.not_none(*values))
            except StopIteration:
                return None

        v = first_not_none(values)

        if v is None:
            # GH9684. If all values are None, then this will throw an error.
            # We'd prefer it return an empty dataframe.
            return DataFrame()
        elif isinstance(v, DataFrame):
            return self._concat_objects(keys, values, not_indexed_same=not_indexed_same)
        elif self.grouper.groupings is not None:
            if len(self.grouper.groupings) > 1:
                key_index = self.grouper.result_index

            else:
                ping = self.grouper.groupings[0]
                if len(keys) == ping.ngroups:
                    key_index = ping.group_index
                    key_index.name = key_names[0]

                    key_lookup = Index(keys)
                    indexer = key_lookup.get_indexer(key_index)

                    # reorder the values
                    values = [values[i] for i in indexer]
                else:

                    key_index = Index(keys, name=key_names[0])

                # don't use the key indexer
                if not self.as_index:
                    key_index = None

            # make Nones an empty object
            v = first_not_none(values)
            if v is None:
                return DataFrame()
            elif isinstance(v, NDFrame):
                values = [
                    x if x is not None else v._constructor(**v._construct_axes_dict())
                    for x in values
                ]

            v = values[0]

            if isinstance(v, (np.ndarray, Index, Series)):
                if isinstance(v, Series):
                    applied_index = self._selected_obj._get_axis(self.axis)
                    all_indexed_same = all_indexes_same([x.index for x in values])
                    singular_series = len(values) == 1 and applied_index.nlevels == 1

                    # GH3596
                    # provide a reduction (Frame -> Series) if groups are
                    # unique
                    if self.squeeze:
                        # assign the name to this series
                        if singular_series:
                            values[0].name = keys[0]

                            # GH2893
                            # we have series in the values array, we want to
                            # produce a series:
                            # if any of the sub-series are not indexed the same
                            # OR we don't have a multi-index and we have only a
                            # single values
                            return self._concat_objects(
                                keys, values, not_indexed_same=not_indexed_same
                            )

                        # still a series
                        # path added as of GH 5545
                        elif all_indexed_same:
                            from pandas.core.reshape.concat import concat

                            return concat(values)

                    if not all_indexed_same:
                        # GH 8467
                        return self._concat_objects(keys, values, not_indexed_same=True)

                if self.axis == 0 and isinstance(v, ABCSeries):
                    # GH6124 if the list of Series have a consistent name,
                    # then propagate that name to the result.
                    index = v.index.copy()
                    if index.name is None:
                        # Only propagate the series name to the result
                        # if all series have a consistent name.  If the
                        # series do not have a consistent name, do
                        # nothing.
                        names = {v.name for v in values}
                        if len(names) == 1:
                            index.name = list(names)[0]

                    # normally use vstack as its faster than concat
                    # and if we have mi-columns
                    if (
                        isinstance(v.index, MultiIndex)
                        or key_index is None
                        or isinstance(key_index, MultiIndex)
                    ):
                        stacked_values = np.vstack([np.asarray(v) for v in values])
                        result = DataFrame(
                            stacked_values, index=key_index, columns=index
                        )
                    else:
                        # GH5788 instead of stacking; concat gets the
                        # dtypes correct
                        from pandas.core.reshape.concat import concat

                        result = concat(
                            values,
                            keys=key_index,
                            names=key_index.names,
                            axis=self.axis,
                        ).unstack()
                        result.columns = index
                elif isinstance(v, ABCSeries):
                    stacked_values = np.vstack([np.asarray(v) for v in values])
                    result = DataFrame(
                        stacked_values.T, index=v.index, columns=key_index
                    )
                else:
                    # GH#1738: values is list of arrays of unequal lengths
                    #  fall through to the outer else clause
                    # TODO: sure this is right?  we used to do this
                    #  after raising AttributeError above
                    return Series(values, index=key_index, name=self._selection_name)

                # if we have date/time like in the original, then coerce dates
                # as we are stacking can easily have object dtypes here
                so = self._selected_obj
                if so.ndim == 2 and so.dtypes.apply(needs_i8_conversion).any():
                    result = _recast_datetimelike_result(result)
                else:
                    result = result._convert(datetime=True)

                return self._reindex_output(result)

            # values are not series or array-like but scalars
            else:
                # only coerce dates if we find at least 1 datetime
                should_coerce = any(isinstance(x, Timestamp) for x in values)
                # self._selection_name not passed through to Series as the
                # result should not take the name of original selection
                # of columns
                return Series(values, index=key_index)._convert(
                    datetime=True, coerce=should_coerce
                )

        else:
            # Handle cases like BinGrouper
            return self._concat_objects(keys, values, not_indexed_same=not_indexed_same)

    def _transform_general(self, func, *args, **kwargs):
        from pandas.core.reshape.concat import concat

        applied = []
        obj = self._obj_with_exclusions
        gen = self.grouper.get_iterator(obj, axis=self.axis)
        fast_path, slow_path = self._define_paths(func, *args, **kwargs)

        path = None
        for name, group in gen:
            object.__setattr__(group, "name", name)

            if path is None:
                # Try slow path and fast path.
                try:
                    path, res = self._choose_path(fast_path, slow_path, group)
                except TypeError:
                    return self._transform_item_by_item(obj, fast_path)
                except ValueError:
                    msg = "transform must return a scalar value for each group"
                    raise ValueError(msg)
            else:
                res = path(group)

            if isinstance(res, Series):

                # we need to broadcast across the
                # other dimension; this will preserve dtypes
                # GH14457
                if not np.prod(group.shape):
                    continue
                elif res.index.is_(obj.index):
                    r = concat([res] * len(group.columns), axis=1)
                    r.columns = group.columns
                    r.index = group.index
                else:
                    r = DataFrame(
                        np.concatenate([res.values] * len(group.index)).reshape(
                            group.shape
                        ),
                        columns=group.columns,
                        index=group.index,
                    )

                applied.append(r)
            else:
                applied.append(res)

        concat_index = obj.columns if self.axis == 0 else obj.index
        other_axis = 1 if self.axis == 0 else 0  # switches between 0 & 1
        concatenated = concat(applied, axis=self.axis, verify_integrity=False)
        concatenated = concatenated.reindex(concat_index, axis=other_axis, copy=False)
        return self._set_result_index_ordered(concatenated)

    @Substitution(klass="DataFrame", selected="")
    @Appender(_transform_template)
    def transform(self, func, *args, **kwargs):

        # optimized transforms
        func = self._get_cython_func(func) or func

        if isinstance(func, str):
            if not (func in base.transform_kernel_whitelist):
                msg = "'{func}' is not a valid function name for transform(name)"
                raise ValueError(msg.format(func=func))
            if func in base.cythonized_kernels:
                # cythonized transformation or canned "reduction+broadcast"
                return getattr(self, func)(*args, **kwargs)
            else:
                # If func is a reduction, we need to broadcast the
                # result to the whole group. Compute func result
                # and deal with possible broadcasting below.
                result = getattr(self, func)(*args, **kwargs)
        else:
            return self._transform_general(func, *args, **kwargs)

        # a reduction transform
        if not isinstance(result, DataFrame):
            return self._transform_general(func, *args, **kwargs)

        obj = self._obj_with_exclusions

        # nuisance columns
        if not result.columns.equals(obj.columns):
            return self._transform_general(func, *args, **kwargs)

        return self._transform_fast(result, obj, func)

    def _transform_fast(self, result: DataFrame, obj: DataFrame, func_nm) -> DataFrame:
        """
        Fast transform path for aggregations
        """
        # if there were groups with no observations (Categorical only?)
        # try casting data to original dtype
        cast = self._transform_should_cast(func_nm)

        # for each col, reshape to to size of original frame
        # by take operation
        ids, _, ngroup = self.grouper.group_info
        output = []
        for i, _ in enumerate(result.columns):
            res = algorithms.take_1d(result.iloc[:, i].values, ids)
            if cast:
                res = self._try_cast(res, obj.iloc[:, i])
            output.append(res)

        return DataFrame._from_arrays(output, columns=result.columns, index=obj.index)

    def _define_paths(self, func, *args, **kwargs):
        if isinstance(func, str):
            fast_path = lambda group: getattr(group, func)(*args, **kwargs)
            slow_path = lambda group: group.apply(
                lambda x: getattr(x, func)(*args, **kwargs), axis=self.axis
            )
        else:
            fast_path = lambda group: func(group, *args, **kwargs)
            slow_path = lambda group: group.apply(
                lambda x: func(x, *args, **kwargs), axis=self.axis
            )
        return fast_path, slow_path

    def _choose_path(self, fast_path, slow_path, group):
        path = slow_path
        res = slow_path(group)

        # if we make it here, test if we can use the fast path
        try:
            res_fast = fast_path(group)
        except AssertionError:
            raise
        except Exception:
            # Hard to know ex-ante what exceptions `fast_path` might raise
            # TODO: no test cases get here
            return path, res

        # verify fast path does not change columns (and names), otherwise
        # its results cannot be joined with those of the slow path
        if not isinstance(res_fast, DataFrame):
            return path, res

        if not res_fast.columns.equals(group.columns):
            return path, res

        if res_fast.equals(res):
            path = fast_path

        return path, res

    def _transform_item_by_item(self, obj: DataFrame, wrapper) -> DataFrame:
        # iterate through columns
        output = {}
        inds = []
        for i, col in enumerate(obj):
            try:
                output[col] = self[col].transform(wrapper)
            except TypeError:
                # e.g. trying to call nanmean with string values
                pass
            else:
                inds.append(i)

        if len(output) == 0:
            raise TypeError("Transform function invalid for data types")

        columns = obj.columns
        if len(output) < len(obj.columns):
            columns = columns.take(inds)

        return DataFrame(output, index=obj.index, columns=columns)

    def filter(self, func, dropna=True, *args, **kwargs):
        """
        Return a copy of a DataFrame excluding elements from groups that
        do not satisfy the boolean criterion specified by func.

        Parameters
        ----------
        f : function
            Function to apply to each subframe. Should return True or False.
        dropna : Drop groups that do not pass the filter. True by default;
            If False, groups that evaluate False are filled with NaNs.

        Returns
        -------
        filtered : DataFrame

        Notes
        -----
        Each subframe is endowed the attribute 'name' in case you need to know
        which group you are working on.

        Examples
        --------
        >>> df = pd.DataFrame({'A' : ['foo', 'bar', 'foo', 'bar',
        ...                           'foo', 'bar'],
        ...                    'B' : [1, 2, 3, 4, 5, 6],
        ...                    'C' : [2.0, 5., 8., 1., 2., 9.]})
        >>> grouped = df.groupby('A')
        >>> grouped.filter(lambda x: x['B'].mean() > 3.)
             A  B    C
        1  bar  2  5.0
        3  bar  4  1.0
        5  bar  6  9.0
        """

        indices = []

        obj = self._selected_obj
        gen = self.grouper.get_iterator(obj, axis=self.axis)

        for name, group in gen:
            object.__setattr__(group, "name", name)

            res = func(group, *args, **kwargs)

            try:
                res = res.squeeze()
            except AttributeError:  # allow e.g., scalars and frames to pass
                pass

            # interpret the result of the filter
            if is_bool(res) or (is_scalar(res) and isna(res)):
                if res and notna(res):
                    indices.append(self._get_index(name))
            else:
                # non scalars aren't allowed
                raise TypeError(
                    "filter function returned a {typ}, "
                    "but expected a scalar bool".format(typ=type(res).__name__)
                )

        return self._apply_filter(indices, dropna)

    def _gotitem(self, key, ndim: int, subset=None):
        """
        sub-classes to define
        return a sliced object

        Parameters
        ----------
        key : string / list of selections
        ndim : 1,2
            requested ndim of result
        subset : object, default None
            subset to act on
        """

        if ndim == 2:
            if subset is None:
                subset = self.obj
            return DataFrameGroupBy(
                subset,
                self.grouper,
                selection=key,
                grouper=self.grouper,
                exclusions=self.exclusions,
                as_index=self.as_index,
                observed=self.observed,
            )
        elif ndim == 1:
            if subset is None:
                subset = self.obj[key]
            return SeriesGroupBy(
                subset, selection=key, grouper=self.grouper, observed=self.observed
            )

        raise AssertionError("invalid ndim for _gotitem")

    def _wrap_frame_output(self, result, obj) -> DataFrame:
        result_index = self.grouper.levels[0]

        if self.axis == 0:
            return DataFrame(result, index=obj.columns, columns=result_index).T
        else:
            return DataFrame(result, index=obj.index, columns=result_index)

    def _get_data_to_aggregate(self):
        obj = self._obj_with_exclusions
        if self.axis == 1:
            return obj.T._data
        else:
            return obj._data

    def _insert_inaxis_grouper_inplace(self, result):
        # zip in reverse so we can always insert at loc 0
        izip = zip(
            *map(
                reversed,
                (
                    self.grouper.names,
                    self.grouper.get_group_levels(),
                    [grp.in_axis for grp in self.grouper.groupings],
                ),
            )
        )

        for name, lev, in_axis in izip:
            if in_axis:
                result.insert(0, name, lev)

    def _wrap_aggregated_output(self, output, names=None):
        agg_axis = 0 if self.axis == 1 else 1
        agg_labels = self._obj_with_exclusions._get_axis(agg_axis)

        output_keys = self._decide_output_index(output, agg_labels)

        if not self.as_index:
            result = DataFrame(output, columns=output_keys)
            self._insert_inaxis_grouper_inplace(result)
            result = result._consolidate()
        else:
            index = self.grouper.result_index
            result = DataFrame(output, index=index, columns=output_keys)

        if self.axis == 1:
            result = result.T

        return self._reindex_output(result)._convert(datetime=True)

    def _wrap_transformed_output(self, output, names=None) -> DataFrame:
        return DataFrame(output, index=self.obj.index)

    def _wrap_agged_blocks(self, items, blocks):
        if not self.as_index:
            index = np.arange(blocks[0].values.shape[-1])
            mgr = BlockManager(blocks, [items, index])
            result = DataFrame(mgr)

            self._insert_inaxis_grouper_inplace(result)
            result = result._consolidate()
        else:
            index = self.grouper.result_index
            mgr = BlockManager(blocks, [items, index])
            result = DataFrame(mgr)

        if self.axis == 1:
            result = result.T

        return self._reindex_output(result)._convert(datetime=True)

    def _iterate_column_groupbys(self):
        for i, colname in enumerate(self._selected_obj.columns):
            yield colname, SeriesGroupBy(
                self._selected_obj.iloc[:, i],
                selection=colname,
                grouper=self.grouper,
                exclusions=self.exclusions,
            )

    def _apply_to_column_groupbys(self, func):
        from pandas.core.reshape.concat import concat

        return concat(
            (func(col_groupby) for _, col_groupby in self._iterate_column_groupbys()),
            keys=self._selected_obj.columns,
            axis=1,
        )

    def count(self):
        """
        Compute count of group, excluding missing values.

        Returns
        -------
        DataFrame
            Count of values within each group.
        """
        data = self._get_data_to_aggregate()
        ids, _, ngroups = self.grouper.group_info
        mask = ids != -1

        val = (
            (mask & ~_isna_ndarraylike(np.atleast_2d(blk.get_values())))
            for blk in data.blocks
        )
        loc = (blk.mgr_locs for blk in data.blocks)

        counted = [
            lib.count_level_2d(x, labels=ids, max_bin=ngroups, axis=1) for x in val
        ]
        blk = map(make_block, counted, loc)

        return self._wrap_agged_blocks(data.items, list(blk))

    def nunique(self, dropna: bool = True):
        """
        Return DataFrame with number of distinct observations per group for
        each column.

        Parameters
        ----------
        dropna : bool, default True
            Don't include NaN in the counts.

        Returns
        -------
        nunique: DataFrame

        Examples
        --------
        >>> df = pd.DataFrame({'id': ['spam', 'egg', 'egg', 'spam',
        ...                           'ham', 'ham'],
        ...                    'value1': [1, 5, 5, 2, 5, 5],
        ...                    'value2': list('abbaxy')})
        >>> df
             id  value1 value2
        0  spam       1      a
        1   egg       5      b
        2   egg       5      b
        3  spam       2      a
        4   ham       5      x
        5   ham       5      y

        >>> df.groupby('id').nunique()
            id  value1  value2
        id
        egg    1       1       1
        ham    1       1       2
        spam   1       2       1

        Check for rows with the same id but conflicting values:

        >>> df.groupby('id').filter(lambda g: (g.nunique() > 1).any())
             id  value1 value2
        0  spam       1      a
        3  spam       2      a
        4   ham       5      x
        5   ham       5      y
        """

        obj = self._selected_obj

        def groupby_series(obj, col=None):
            return SeriesGroupBy(obj, selection=col, grouper=self.grouper).nunique(
                dropna=dropna
            )

        if isinstance(obj, Series):
            results = groupby_series(obj)
        else:
            from pandas.core.reshape.concat import concat

            results = [groupby_series(obj[col], col) for col in obj.columns]
            results = concat(results, axis=1)
            results.columns.names = obj.columns.names

        if not self.as_index:
            results.index = ibase.default_index(len(results))
        return results

    boxplot = boxplot_frame_groupby


def _is_multi_agg_with_relabel(**kwargs) -> bool:
    """
    Check whether kwargs passed to .agg look like multi-agg with relabeling.

    Parameters
    ----------
    **kwargs : dict

    Returns
    -------
    bool

    Examples
    --------
    >>> _is_multi_agg_with_relabel(a='max')
    False
    >>> _is_multi_agg_with_relabel(a_max=('a', 'max'),
    ...                            a_min=('a', 'min'))
    True
    >>> _is_multi_agg_with_relabel()
    False
    """
    return all(isinstance(v, tuple) and len(v) == 2 for v in kwargs.values()) and (
        len(kwargs) > 0
    )


def _normalize_keyword_aggregation(
    kwargs: Dict
) -> Tuple[Dict[str, List], List[str], List[int]]:
    """
    Normalize user-provided "named aggregation" kwargs.

    Transforms from the new ``Dict[str, NamedAgg]`` style kwargs
    to the old OrderedDict[str, List[scalar]]].

    Parameters
    ----------
    kwargs : dict

    Returns
    -------
    aggspec : dict
        The transformed kwargs.
    columns : List[str]
        The user-provided keys.
    col_idx_order : List[int]
        List of columns indices.

    Examples
    --------
    >>> _normalize_keyword_aggregation({'output': ('input', 'sum')})
    (OrderedDict([('input', ['sum'])]), ('output',), [('input', 'sum')])
    """
    # Normalize the aggregation functions as Dict[column, List[func]],
    # process normally, then fixup the names.
    # TODO(Py35): When we drop python 3.5, change this to
    # defaultdict(list)
    # TODO: aggspec type: typing.OrderedDict[str, List[AggScalar]]
    # May be hitting https://github.com/python/mypy/issues/5958
    # saying it doesn't have an attribute __name__
    aggspec: Dict[str, List[Callable]] = OrderedDict()
    order = []
    columns, pairs = list(zip(*kwargs.items()))

    for name, (column, aggfunc) in zip(columns, pairs):
        if column in aggspec:
            aggspec[column].append(aggfunc)
        else:
            aggspec[column] = [aggfunc]
        order.append((column, com.get_callable_name(aggfunc) or aggfunc))

    # uniquify aggfunc name if duplicated in order list
    uniquified_order = _make_unique(order)

    # GH 25719, due to aggspec will change the order of assigned columns in aggregation
    # uniquified_aggspec will store uniquified order list and will compare it with order
    # based on index
    aggspec_order = [
        (column, com.get_callable_name(aggfunc) or aggfunc)
        for column, aggfuncs in aggspec.items()
        for aggfunc in aggfuncs
    ]
    uniquified_aggspec = _make_unique(aggspec_order)

    # get the new indice of columns by comparison
    col_idx_order = Index(uniquified_aggspec).get_indexer(uniquified_order)
    return aggspec, columns, col_idx_order


def _make_unique(seq):
    """Uniquify aggfunc name of the pairs in the order list

    Examples:
    --------
    >>> _make_unique([('a', '<lambda>'), ('a', '<lambda>'), ('b', '<lambda>')])
    [('a', '<lambda>_0'), ('a', '<lambda>_1'), ('b', '<lambda>')]
    """
    return [
        (pair[0], "_".join([pair[1], str(seq[:i].count(pair))]))
        if seq.count(pair) > 1
        else pair
        for i, pair in enumerate(seq)
    ]


# TODO: Can't use, because mypy doesn't like us setting __name__
#   error: "partial[Any]" has no attribute "__name__"
# the type is:
#   typing.Sequence[Callable[..., ScalarResult]]
#     -> typing.Sequence[Callable[..., ScalarResult]]:


def _managle_lambda_list(aggfuncs: Sequence[Any]) -> Sequence[Any]:
    """
    Possibly mangle a list of aggfuncs.

    Parameters
    ----------
    aggfuncs : Sequence

    Returns
    -------
    mangled: list-like
        A new AggSpec sequence, where lambdas have been converted
        to have unique names.

    Notes
    -----
    If just one aggfunc is passed, the name will not be mangled.
    """
    if len(aggfuncs) <= 1:
        # don't mangle for .agg([lambda x: .])
        return aggfuncs
    i = 0
    mangled_aggfuncs = []
    for aggfunc in aggfuncs:
        if com.get_callable_name(aggfunc) == "<lambda>":
            aggfunc = partial(aggfunc)
            aggfunc.__name__ = "<lambda_{}>".format(i)
            i += 1
        mangled_aggfuncs.append(aggfunc)

    return mangled_aggfuncs


def _maybe_mangle_lambdas(agg_spec: Any) -> Any:
    """
    Make new lambdas with unique names.

    Parameters
    ----------
    agg_spec : Any
        An argument to GroupBy.agg.
        Non-dict-like `agg_spec` are pass through as is.
        For dict-like `agg_spec` a new spec is returned
        with name-mangled lambdas.

    Returns
    -------
    mangled : Any
        Same type as the input.

    Examples
    --------
    >>> _maybe_mangle_lambdas('sum')
    'sum'

    >>> _maybe_mangle_lambdas([lambda: 1, lambda: 2])  # doctest: +SKIP
    [<function __main__.<lambda_0>,
     <function pandas...._make_lambda.<locals>.f(*args, **kwargs)>]
    """
    is_dict = is_dict_like(agg_spec)
    if not (is_dict or is_list_like(agg_spec)):
        return agg_spec
    mangled_aggspec = type(agg_spec)()  # dict or OrderdDict

    if is_dict:
        for key, aggfuncs in agg_spec.items():
            if is_list_like(aggfuncs) and not is_dict_like(aggfuncs):
                mangled_aggfuncs = _managle_lambda_list(aggfuncs)
            else:
                mangled_aggfuncs = aggfuncs

            mangled_aggspec[key] = mangled_aggfuncs
    else:
        mangled_aggspec = _managle_lambda_list(agg_spec)

    return mangled_aggspec


_T = TypeVar("_T", bound=DataFrame)


def _recast_datetimelike_result(result: _T) -> _T:
    """
    If we have date/time like in the original, then coerce dates
    as we are stacking can easily have object dtypes here.

    Parameters
    ----------
    result : DataFrame

    Returns
    -------
    DataFrame

    Notes
    -----
    - Assumes Groupby._selected_obj has ndim==2 and at least one
    datetimelike column
    """
    result = result.copy()

    obj_cols = [
        idx
        for idx in range(len(result.columns))
        if is_object_dtype(result.dtypes.iloc[idx])
    ]

    # See GH#26285
    for n in obj_cols:
        converted = maybe_convert_objects(
            result.iloc[:, n].values, convert_numeric=False
        )

        result.iloc[:, n] = converted
    return result<|MERGE_RESOLUTION|>--- conflicted
+++ resolved
@@ -9,16 +9,13 @@
 import copy
 from functools import partial
 from textwrap import dedent
-<<<<<<< HEAD
 from typing import (
     Any,
     Callable,
     Dict,
     FrozenSet,
-    Hashable,
     Iterable,
     List,
-    Optional,
     Sequence,
     Tuple,
     Type,
@@ -26,10 +23,6 @@
     Union,
     cast,
 )
-=======
-import typing
-from typing import Any, Callable, FrozenSet, Iterable, Sequence, Type, Union, cast
->>>>>>> 797732ae
 import warnings
 
 import numpy as np
