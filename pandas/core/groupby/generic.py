"""
Define the SeriesGroupBy and DataFrameGroupBy
classes that hold the groupby interfaces (and some implementations).

These are user facing as the result of the ``df.groupby(...)`` operations,
which here returns a DataFrameGroupBy object.
"""
from __future__ import annotations

from collections import (
    abc,
    namedtuple,
)
from functools import partial
from textwrap import dedent
from typing import (
    Any,
    Callable,
    Hashable,
    Iterable,
    Mapping,
    TypeVar,
    Union,
)
import warnings

import numpy as np

from pandas._libs import (
    lib,
    reduction as libreduction,
)
from pandas._typing import (
    ArrayLike,
    FrameOrSeries,
    FrameOrSeriesUnion,
    Manager2D,
)
from pandas.util._decorators import (
    Appender,
    Substitution,
    doc,
)

from pandas.core.dtypes.common import (
    ensure_int64,
    is_bool,
    is_categorical_dtype,
    is_dict_like,
    is_integer_dtype,
    is_interval_dtype,
    is_numeric_dtype,
    is_scalar,
)
from pandas.core.dtypes.missing import (
    isna,
    notna,
)

from pandas.core import (
    algorithms,
    nanops,
)
from pandas.core.aggregation import (
    maybe_mangle_lambdas,
    reconstruct_func,
    validate_func_kwargs,
)
from pandas.core.apply import GroupByApply
from pandas.core.base import (
    DataError,
    SpecificationError,
)
import pandas.core.common as com
from pandas.core.construction import create_series_with_explicit_dtype
from pandas.core.frame import DataFrame
from pandas.core.generic import NDFrame
from pandas.core.groupby import base
from pandas.core.groupby.groupby import (
    GroupBy,
    _agg_template,
    _apply_docs,
    _transform_template,
    group_selection_context,
)
from pandas.core.indexes.api import (
    Index,
    MultiIndex,
    all_indexes_same,
)
from pandas.core.series import Series
from pandas.core.util.numba_ import maybe_use_numba

from pandas.plotting import boxplot_frame_groupby

NamedAgg = namedtuple("NamedAgg", ["column", "aggfunc"])
# TODO(typing) the return value on this callable should be any *scalar*.
AggScalar = Union[str, Callable[..., Any]]
# TODO: validate types on ScalarResult and move to _typing
# Blocked from using by https://github.com/python/mypy/issues/1484
# See note at _mangle_lambda_list
ScalarResult = TypeVar("ScalarResult")


def generate_property(name: str, klass: type[FrameOrSeries]):
    """
    Create a property for a GroupBy subclass to dispatch to DataFrame/Series.

    Parameters
    ----------
    name : str
    klass : {DataFrame, Series}

    Returns
    -------
    property
    """

    def prop(self):
        return self._make_wrapper(name)

    parent_method = getattr(klass, name)
    prop.__doc__ = parent_method.__doc__ or ""
    prop.__name__ = name
    return property(prop)


def pin_allowlisted_properties(klass: type[FrameOrSeries], allowlist: frozenset[str]):
    """
    Create GroupBy member defs for DataFrame/Series names in a allowlist.

    Parameters
    ----------
    klass : DataFrame or Series class
        class where members are defined.
    allowlist : frozenset[str]
        Set of names of klass methods to be constructed

    Returns
    -------
    class decorator

    Notes
    -----
    Since we don't want to override methods explicitly defined in the
    base class, any such name is skipped.
    """

    def pinner(cls):
        for name in allowlist:
            if hasattr(cls, name):
                # don't override anything that was explicitly defined
                #  in the base class
                continue

            prop = generate_property(name, klass)
            setattr(cls, name, prop)

        return cls

    return pinner


@pin_allowlisted_properties(Series, base.series_apply_allowlist)
class SeriesGroupBy(GroupBy[Series]):
    _apply_allowlist = base.series_apply_allowlist

    def _iterate_slices(self) -> Iterable[Series]:
        yield self._selected_obj

    _agg_examples_doc = dedent(
        """
    Examples
    --------
    >>> s = pd.Series([1, 2, 3, 4])

    >>> s
    0    1
    1    2
    2    3
    3    4
    dtype: int64

    >>> s.groupby([1, 1, 2, 2]).min()
    1    1
    2    3
    dtype: int64

    >>> s.groupby([1, 1, 2, 2]).agg('min')
    1    1
    2    3
    dtype: int64

    >>> s.groupby([1, 1, 2, 2]).agg(['min', 'max'])
       min  max
    1    1    2
    2    3    4

    The output column names can be controlled by passing
    the desired column names and aggregations as keyword arguments.

    >>> s.groupby([1, 1, 2, 2]).agg(
    ...     minimum='min',
    ...     maximum='max',
    ... )
       minimum  maximum
    1        1        2
    2        3        4

    .. versionchanged:: 1.3.0

        The resulting dtype will reflect the return value of the aggregating function.

    >>> s.groupby([1, 1, 2, 2]).agg(lambda x: x.astype(float).min())
    1    1.0
    2    3.0
    dtype: float64"""
    )

    @Appender(
        _apply_docs["template"].format(
            input="series", examples=_apply_docs["series_examples"]
        )
    )
    def apply(self, func, *args, **kwargs):
        return super().apply(func, *args, **kwargs)

    @doc(_agg_template, examples=_agg_examples_doc, klass="Series")
    def aggregate(self, func=None, *args, engine=None, engine_kwargs=None, **kwargs):

        if maybe_use_numba(engine):
            with group_selection_context(self):
                data = self._selected_obj
            result, index = self._aggregate_with_numba(
                data.to_frame(), func, *args, engine_kwargs=engine_kwargs, **kwargs
            )
            return self.obj._constructor(result.ravel(), index=index, name=data.name)

        relabeling = func is None
        columns = None
        if relabeling:
            columns, func = validate_func_kwargs(kwargs)
            kwargs = {}

        if isinstance(func, str):
            return getattr(self, func)(*args, **kwargs)

        elif isinstance(func, abc.Iterable):
            # Catch instances of lists / tuples
            # but not the class list / tuple itself.
            func = maybe_mangle_lambdas(func)
            ret = self._aggregate_multiple_funcs(func)
            if relabeling:
                # error: Incompatible types in assignment (expression has type
                # "Optional[List[str]]", variable has type "Index")
                ret.columns = columns  # type: ignore[assignment]
            return ret

        else:
            cyfunc = com.get_cython_func(func)
            if cyfunc and not args and not kwargs:
                return getattr(self, cyfunc)()

            if self.grouper.nkeys > 1:
                return self._python_agg_general(func, *args, **kwargs)

            try:
                return self._python_agg_general(func, *args, **kwargs)
            except KeyError:
                # TODO: KeyError is raised in _python_agg_general,
                #  see test_groupby.test_basic
                result = self._aggregate_named(func, *args, **kwargs)

                index = Index(sorted(result), name=self.grouper.names[0])
                return create_series_with_explicit_dtype(
                    result, index=index, dtype_if_empty=object
                )

    agg = aggregate

    def _aggregate_multiple_funcs(self, arg) -> DataFrame:
        if isinstance(arg, dict):

            # show the deprecation, but only if we
            # have not shown a higher level one
            # GH 15931
            raise SpecificationError("nested renamer is not supported")

        elif any(isinstance(x, (tuple, list)) for x in arg):
            arg = [(x, x) if not isinstance(x, (tuple, list)) else x for x in arg]

            # indicated column order
            columns = next(zip(*arg))
        else:
            # list of functions / function names
            columns = []
            for f in arg:
                columns.append(com.get_callable_name(f) or f)

            arg = zip(columns, arg)

        results: dict[base.OutputKey, FrameOrSeriesUnion] = {}
        for idx, (name, func) in enumerate(arg):

            key = base.OutputKey(label=name, position=idx)
            results[key] = self.aggregate(func)

        if any(isinstance(x, DataFrame) for x in results.values()):
            from pandas import concat

            res_df = concat(
                results.values(), axis=1, keys=[key.label for key in results.keys()]
            )
            # error: Incompatible return value type (got "Union[DataFrame, Series]",
            # expected "DataFrame")
            return res_df  # type: ignore[return-value]

        indexed_output = {key.position: val for key, val in results.items()}
        output = self.obj._constructor_expanddim(indexed_output, index=None)
        output.columns = Index(key.label for key in results)

        output = self._reindex_output(output)
        return output

    def _cython_agg_general(
        self, how: str, alt=None, numeric_only: bool = True, min_count: int = -1
    ):

        obj = self._selected_obj
        objvals = obj._values
        data = obj._mgr

        if numeric_only and not is_numeric_dtype(obj.dtype):
            raise DataError("No numeric types to aggregate")

        # This is overkill because it is only called once, but is here to
        #  mirror the array_func used in DataFrameGroupBy._cython_agg_general
        def array_func(values: ArrayLike) -> ArrayLike:
            try:
                result = self.grouper._cython_operation(
                    "aggregate", values, how, axis=data.ndim - 1, min_count=min_count
                )
            except NotImplementedError:
                # generally if we have numeric_only=False
                # and non-applicable functions
                # try to python agg
                # TODO: shouldn't min_count matter?
                result = self._agg_py_fallback(values, ndim=data.ndim, alt=alt)

            return result

        result = array_func(objvals)

        ser = self.obj._constructor(
            result, index=self.grouper.result_index, name=obj.name
        )
        return self._reindex_output(ser)

    def _wrap_aggregated_output(
        self,
        output: Mapping[base.OutputKey, Series | ArrayLike],
    ) -> Series:
        """
        Wraps the output of a SeriesGroupBy aggregation into the expected result.

        Parameters
        ----------
        output : Mapping[base.OutputKey, Union[Series, ArrayLike]]
            Data to wrap.

        Returns
        -------
        Series

        Notes
        -----
        In the vast majority of cases output will only contain one element.
        The exception is operations that expand dimensions, like ohlc.
        """
        assert len(output) == 1

        name = self.obj.name
        index = self.grouper.result_index
        values = next(iter(output.values()))

        result = self.obj._constructor(values, index=index, name=name)
        return self._reindex_output(result)

    def _wrap_transformed_output(
        self, output: Mapping[base.OutputKey, Series | ArrayLike]
    ) -> Series:
        """
        Wraps the output of a SeriesGroupBy aggregation into the expected result.

        Parameters
        ----------
        output : dict[base.OutputKey, Union[Series, np.ndarray, ExtensionArray]]
            Dict with a sole key of 0 and a value of the result values.

        Returns
        -------
        Series

        Notes
        -----
        output should always contain one element. It is specified as a dict
        for consistency with DataFrame methods and _wrap_aggregated_output.
        """
        assert len(output) == 1

        name = self.obj.name
        values = next(iter(output.values()))
        result = self.obj._constructor(values, index=self.obj.index, name=name)

        # No transformations increase the ndim of the result
        assert isinstance(result, Series)
        return result

    def _wrap_applied_output(
        self,
        data: Series,
        keys: Index,
        values: list[Any] | None,
        not_indexed_same: bool = False,
    ) -> FrameOrSeriesUnion:
        """
        Wrap the output of SeriesGroupBy.apply into the expected result.

        Parameters
        ----------
        data : Series
            Input data for groupby operation.
        keys : Index
            Keys of groups that Series was grouped by.
        values : Optional[List[Any]]
            Applied output for each group.
        not_indexed_same : bool, default False
            Whether the applied outputs are not indexed the same as the group axes.

        Returns
        -------
        DataFrame or Series
        """
        if len(keys) == 0:
            # GH #6265
            return self.obj._constructor(
                [],
                name=self.obj.name,
                index=self.grouper.result_index,
                dtype=data.dtype,
            )
        assert values is not None

        def _get_index() -> Index:
            if self.grouper.nkeys > 1:
                index = MultiIndex.from_tuples(keys, names=self.grouper.names)
            else:
                index = Index(keys, name=self.grouper.names[0])
            return index

        if isinstance(values[0], dict):
            # GH #823 #24880
            index = _get_index()
            res_df = self.obj._constructor_expanddim(values, index=index)
            res_df = self._reindex_output(res_df)
            # if self.observed is False,
            # keep all-NaN rows created while re-indexing
            res_ser = res_df.stack(dropna=self.observed)
            res_ser.name = self.obj.name
            return res_ser
        elif isinstance(values[0], (Series, DataFrame)):
            return self._concat_objects(keys, values, not_indexed_same=not_indexed_same)
        else:
            # GH #6265 #24880
            result = self.obj._constructor(
                data=values, index=_get_index(), name=self.obj.name
            )
            return self._reindex_output(result)

    def _aggregate_named(self, func, *args, **kwargs):
        # Note: this is very similar to _aggregate_series_pure_python,
        #  but that does not pin group.name
        result = {}
        initialized = False

        for name, group in self:
            # Each step of this loop corresponds to
            #  libreduction._BaseGrouper._apply_to_group
            # NB: libreduction does not pin name
            object.__setattr__(group, "name", name)

            output = func(group, *args, **kwargs)
            output = libreduction.extract_result(output)
            if not initialized:
                # We only do this validation on the first iteration
                libreduction.check_result_array(output, group.dtype)
                initialized = True
            result[name] = output

        return result

    @Substitution(klass="Series")
    @Appender(_transform_template)
    def transform(self, func, *args, engine=None, engine_kwargs=None, **kwargs):
        return self._transform(
            func, *args, engine=engine, engine_kwargs=engine_kwargs, **kwargs
        )

    def _cython_transform(
        self, how: str, numeric_only: bool = True, axis: int = 0, **kwargs
    ):
        assert axis == 0  # handled by caller

        obj = self._selected_obj

        is_numeric = is_numeric_dtype(obj.dtype)
        if numeric_only and not is_numeric:
            raise DataError("No numeric types to aggregate")

        try:
            result = self.grouper._cython_operation(
                "transform", obj._values, how, axis, **kwargs
            )
        except (NotImplementedError, TypeError):
            raise DataError("No numeric types to aggregate")

        return obj._constructor(result, index=self.obj.index, name=obj.name)

    def _transform_general(self, func: Callable, *args, **kwargs) -> Series:
        """
        Transform with a callable func`.
        """
        assert callable(func)
        klass = type(self.obj)

        results = []
        for name, group in self:
            # this setattr is needed for test_transform_lambda_with_datetimetz
            object.__setattr__(group, "name", name)
            res = func(group, *args, **kwargs)

            if isinstance(res, (DataFrame, Series)):
                res = res._values

            results.append(klass(res, index=group.index))

        # check for empty "results" to avoid concat ValueError
        if results:
            from pandas.core.reshape.concat import concat

            concatenated = concat(results)
            result = self._set_result_index_ordered(concatenated)
        else:
            result = self.obj._constructor(dtype=np.float64)

        result.name = self.obj.name
        # error: Incompatible return value type (got "Union[DataFrame, Series]",
        # expected "Series")
        return result  # type: ignore[return-value]

    def _can_use_transform_fast(self, result) -> bool:
        return True

    def _wrap_transform_fast_result(self, result: Series) -> Series:
        """
        fast version of transform, only applicable to
        builtin/cythonizable functions
        """
        ids, _, _ = self.grouper.group_info
        result = result.reindex(self.grouper.result_index, copy=False)
        out = algorithms.take_nd(result._values, ids)
        return self.obj._constructor(out, index=self.obj.index, name=self.obj.name)

    def filter(self, func, dropna: bool = True, *args, **kwargs):
        """
        Return a copy of a Series excluding elements from groups that
        do not satisfy the boolean criterion specified by func.

        Parameters
        ----------
        func : function
            To apply to each group. Should return True or False.
        dropna : Drop groups that do not pass the filter. True by default;
            if False, groups that evaluate False are filled with NaNs.

        Notes
        -----
        Functions that mutate the passed object can produce unexpected
        behavior or errors and are not supported. See :ref:`gotchas.udf-mutation`
        for more details.

        Examples
        --------
        >>> df = pd.DataFrame({'A' : ['foo', 'bar', 'foo', 'bar',
        ...                           'foo', 'bar'],
        ...                    'B' : [1, 2, 3, 4, 5, 6],
        ...                    'C' : [2.0, 5., 8., 1., 2., 9.]})
        >>> grouped = df.groupby('A')
        >>> df.groupby('A').B.filter(lambda x: x.mean() > 3.)
        1    2
        3    4
        5    6
        Name: B, dtype: int64

        Returns
        -------
        filtered : Series
        """
        if isinstance(func, str):
            wrapper = lambda x: getattr(x, func)(*args, **kwargs)
        else:
            wrapper = lambda x: func(x, *args, **kwargs)

        # Interpret np.nan as False.
        def true_and_notna(x) -> bool:
            b = wrapper(x)
            return b and notna(b)

        try:
            indices = [
                self._get_index(name) for name, group in self if true_and_notna(group)
            ]
        except (ValueError, TypeError) as err:
            raise TypeError("the filter must return a boolean result") from err

        filtered = self._apply_filter(indices, dropna)
        return filtered

    def nunique(self, dropna: bool = True) -> Series:
        """
        Return number of unique elements in the group.

        Returns
        -------
        Series
            Number of unique values within each group.
        """
        ids, _, _ = self.grouper.group_info

        val = self.obj._values

        codes, _ = algorithms.factorize(val, sort=False)
        sorter = np.lexsort((codes, ids))
        codes = codes[sorter]
        ids = ids[sorter]

        # group boundaries are where group ids change
        # unique observations are where sorted values change
        idx = np.r_[0, 1 + np.nonzero(ids[1:] != ids[:-1])[0]]
        inc = np.r_[1, codes[1:] != codes[:-1]]

        # 1st item of each group is a new unique observation
        mask = codes == -1
        if dropna:
            inc[idx] = 1
            inc[mask] = 0
        else:
            inc[mask & np.r_[False, mask[:-1]]] = 0
            inc[idx] = 1

        out = np.add.reduceat(inc, idx).astype("int64", copy=False)
        if len(ids):
            # NaN/NaT group exists if the head of ids is -1,
            # so remove it from res and exclude its index from idx
            if ids[0] == -1:
                res = out[1:]
                idx = idx[np.flatnonzero(idx)]
            else:
                res = out
        else:
            res = out[1:]
        ri = self.grouper.result_index

        # we might have duplications among the bins
        if len(res) != len(ri):
            res, out = np.zeros(len(ri), dtype=out.dtype), res
            res[ids[idx]] = out

        result = self.obj._constructor(res, index=ri, name=self.obj.name)
        return self._reindex_output(result, fill_value=0)

    @doc(Series.describe)
    def describe(self, **kwargs):
        result = self.apply(lambda x: x.describe(**kwargs))
        if self.axis == 1:
            return result.T
        return result.unstack()

    def value_counts(
        self,
        normalize: bool = False,
        sort: bool = True,
        ascending: bool = False,
        bins=None,
        dropna: bool = True,
    ):

        from pandas.core.reshape.merge import get_join_indexers
        from pandas.core.reshape.tile import cut

        ids, _, _ = self.grouper.group_info
        val = self.obj._values

        def apply_series_value_counts():
            return self.apply(
                Series.value_counts,
                normalize=normalize,
                sort=sort,
                ascending=ascending,
                bins=bins,
            )

        if bins is not None:
            if not np.iterable(bins):
                # scalar bins cannot be done at top level
                # in a backward compatible way
                return apply_series_value_counts()
        elif is_categorical_dtype(val.dtype):
            # GH38672
            return apply_series_value_counts()

        # groupby removes null keys from groupings
        mask = ids != -1
        ids, val = ids[mask], val[mask]

        if bins is None:
            lab, lev = algorithms.factorize(val, sort=True)
            llab = lambda lab, inc: lab[inc]
        else:

            # lab is a Categorical with categories an IntervalIndex
            lab = cut(Series(val), bins, include_lowest=True)
            # error: "ndarray" has no attribute "cat"
            lev = lab.cat.categories  # type: ignore[attr-defined]
            # error: No overload variant of "take" of "_ArrayOrScalarCommon" matches
            # argument types "Any", "bool", "Union[Any, float]"
            lab = lev.take(  # type: ignore[call-overload]
                # error: "ndarray" has no attribute "cat"
                lab.cat.codes,  # type: ignore[attr-defined]
                allow_fill=True,
                # error: Item "ndarray" of "Union[ndarray, Index]" has no attribute
                # "_na_value"
                fill_value=lev._na_value,  # type: ignore[union-attr]
            )
            llab = lambda lab, inc: lab[inc]._multiindex.codes[-1]

        if is_interval_dtype(lab.dtype):
            # TODO: should we do this inside II?

            # error: "ndarray" has no attribute "left"
            # error: "ndarray" has no attribute "right"
            sorter = np.lexsort(
                (lab.left, lab.right, ids)  # type: ignore[attr-defined]
            )
        else:
            sorter = np.lexsort((lab, ids))

        ids, lab = ids[sorter], lab[sorter]

        # group boundaries are where group ids change
        idchanges = 1 + np.nonzero(ids[1:] != ids[:-1])[0]
        idx = np.r_[0, idchanges]
        if not len(ids):
            idx = idchanges

        # new values are where sorted labels change
        lchanges = llab(lab, slice(1, None)) != llab(lab, slice(None, -1))
        inc = np.r_[True, lchanges]
        if not len(lchanges):
            inc = lchanges
        inc[idx] = True  # group boundaries are also new values
        out = np.diff(np.nonzero(np.r_[inc, True])[0])  # value counts

        # num. of times each group should be repeated
        rep = partial(np.repeat, repeats=np.add.reduceat(inc, idx))

        # multi-index components
        codes = self.grouper.reconstructed_codes
        codes = [rep(level_codes) for level_codes in codes] + [llab(lab, inc)]
<<<<<<< HEAD
        levels = [ping.group_index for ping in self.grouper.groupings] + [lev]
        names = self.grouper.names + [self._selection_name]
=======
        # error: List item 0 has incompatible type "Union[ndarray, Any]";
        # expected "Index"
        levels = [ping.group_index for ping in self.grouper.groupings] + [
            lev  # type: ignore[list-item]
        ]
        names = self.grouper.names + [self.obj.name]
>>>>>>> 909ec7a3

        if dropna:
            mask = codes[-1] != -1
            if mask.all():
                dropna = False
            else:
                out, codes = out[mask], [level_codes[mask] for level_codes in codes]

        if normalize:
            out = out.astype("float")
            d = np.diff(np.r_[idx, len(ids)])
            if dropna:
                m = ids[lab == -1]
                np.add.at(d, m, -1)
                acc = rep(d)[mask]
            else:
                acc = rep(d)
            out /= acc

        if sort and bins is None:
            cat = ids[inc][mask] if dropna else ids[inc]
            sorter = np.lexsort((out if ascending else -out, cat))
            out, codes[-1] = out[sorter], codes[-1][sorter]

        if bins is not None:
            # for compat. with libgroupby.value_counts need to ensure every
            # bin is present at every index level, null filled with zeros
            diff = np.zeros(len(out), dtype="bool")
            for level_codes in codes[:-1]:
                diff |= np.r_[True, level_codes[1:] != level_codes[:-1]]

            ncat, nbin = diff.sum(), len(levels[-1])

            left = [np.repeat(np.arange(ncat), nbin), np.tile(np.arange(nbin), ncat)]

            right = [diff.cumsum() - 1, codes[-1]]

            _, idx = get_join_indexers(left, right, sort=False, how="left")
            out = np.where(idx != -1, out[idx], 0)

            if sort:
                sorter = np.lexsort((out if ascending else -out, left[0]))
                out, left[-1] = out[sorter], left[-1][sorter]

            # build the multi-index w/ full levels
            def build_codes(lev_codes: np.ndarray) -> np.ndarray:
                return np.repeat(lev_codes[diff], nbin)

            codes = [build_codes(lev_codes) for lev_codes in codes[:-1]]
            codes.append(left[-1])

        mi = MultiIndex(levels=levels, codes=codes, names=names, verify_integrity=False)

        if is_integer_dtype(out.dtype):
            out = ensure_int64(out)
        return self.obj._constructor(out, index=mi, name=self.obj.name)

    def count(self) -> Series:
        """
        Compute count of group, excluding missing values.

        Returns
        -------
        Series
            Count of values within each group.
        """
        ids, _, ngroups = self.grouper.group_info
        val = self.obj._values

        mask = (ids != -1) & ~isna(val)
        minlength = ngroups or 0
        out = np.bincount(ids[mask], minlength=minlength)

        result = self.obj._constructor(
            out,
            index=self.grouper.result_index,
            name=self.obj.name,
            dtype="int64",
        )
        return self._reindex_output(result, fill_value=0)

    def pct_change(self, periods=1, fill_method="pad", limit=None, freq=None):
        """Calculate pct_change of each value to previous entry in group"""
        # TODO: Remove this conditional when #23918 is fixed
        if freq:
            return self.apply(
                lambda x: x.pct_change(
                    periods=periods, fill_method=fill_method, limit=limit, freq=freq
                )
            )
        if fill_method is None:  # GH30463
            fill_method = "pad"
            limit = 0
        filled = getattr(self, fill_method)(limit=limit)
        fill_grp = filled.groupby(self.grouper.codes)
        shifted = fill_grp.shift(periods=periods, freq=freq)

        return (filled / shifted) - 1


@pin_allowlisted_properties(DataFrame, base.dataframe_apply_allowlist)
class DataFrameGroupBy(GroupBy[DataFrame]):

    _apply_allowlist = base.dataframe_apply_allowlist

    _agg_examples_doc = dedent(
        """
    Examples
    --------
    >>> df = pd.DataFrame(
    ...     {
    ...         "A": [1, 1, 2, 2],
    ...         "B": [1, 2, 3, 4],
    ...         "C": [0.362838, 0.227877, 1.267767, -0.562860],
    ...     }
    ... )

    >>> df
       A  B         C
    0  1  1  0.362838
    1  1  2  0.227877
    2  2  3  1.267767
    3  2  4 -0.562860

    The aggregation is for each column.

    >>> df.groupby('A').agg('min')
       B         C
    A
    1  1  0.227877
    2  3 -0.562860

    Multiple aggregations

    >>> df.groupby('A').agg(['min', 'max'])
        B             C
      min max       min       max
    A
    1   1   2  0.227877  0.362838
    2   3   4 -0.562860  1.267767

    Select a column for aggregation

    >>> df.groupby('A').B.agg(['min', 'max'])
       min  max
    A
    1    1    2
    2    3    4

    Different aggregations per column

    >>> df.groupby('A').agg({'B': ['min', 'max'], 'C': 'sum'})
        B             C
      min max       sum
    A
    1   1   2  0.590715
    2   3   4  0.704907

    To control the output names with different aggregations per column,
    pandas supports "named aggregation"

    >>> df.groupby("A").agg(
    ...     b_min=pd.NamedAgg(column="B", aggfunc="min"),
    ...     c_sum=pd.NamedAgg(column="C", aggfunc="sum"))
       b_min     c_sum
    A
    1      1  0.590715
    2      3  0.704907

    - The keywords are the *output* column names
    - The values are tuples whose first element is the column to select
      and the second element is the aggregation to apply to that column.
      Pandas provides the ``pandas.NamedAgg`` namedtuple with the fields
      ``['column', 'aggfunc']`` to make it clearer what the arguments are.
      As usual, the aggregation can be a callable or a string alias.

    See :ref:`groupby.aggregate.named` for more.

    .. versionchanged:: 1.3.0

        The resulting dtype will reflect the return value of the aggregating function.

    >>> df.groupby("A")[["B"]].agg(lambda x: x.astype(float).min())
          B
    A
    1   1.0
    2   3.0"""
    )

    @doc(_agg_template, examples=_agg_examples_doc, klass="DataFrame")
    def aggregate(self, func=None, *args, engine=None, engine_kwargs=None, **kwargs):

        if maybe_use_numba(engine):
            with group_selection_context(self):
                data = self._selected_obj
            result, index = self._aggregate_with_numba(
                data, func, *args, engine_kwargs=engine_kwargs, **kwargs
            )
            return self.obj._constructor(result, index=index, columns=data.columns)

        relabeling, func, columns, order = reconstruct_func(func, **kwargs)
        func = maybe_mangle_lambdas(func)

        op = GroupByApply(self, func, args, kwargs)
        result = op.agg()
        if not is_dict_like(func) and result is not None:
            return result
        elif relabeling and result is not None:
            # this should be the only (non-raising) case with relabeling
            # used reordered index of columns
            result = result.iloc[:, order]
            result.columns = columns

        if result is None:

            # grouper specific aggregations
            if self.grouper.nkeys > 1:
                # test_groupby_as_index_series_scalar gets here with 'not self.as_index'
                return self._python_agg_general(func, *args, **kwargs)
            elif args or kwargs:
                # test_pass_args_kwargs gets here (with and without as_index)
                # can't return early
                result = self._aggregate_frame(func, *args, **kwargs)

            elif self.axis == 1:
                # _aggregate_multiple_funcs does not allow self.axis == 1
                # Note: axis == 1 precludes 'not self.as_index', see __init__
                result = self._aggregate_frame(func)
                return result

            else:

                # try to treat as if we are passing a list
                gba = GroupByApply(self, [func], args=(), kwargs={})
                try:
                    result = gba.agg()

                except ValueError as err:
                    if "no results" not in str(err):
                        # raised directly by _aggregate_multiple_funcs
                        raise
                    result = self._aggregate_frame(func)

                else:
                    sobj = self._selected_obj

                    if isinstance(sobj, Series):
                        # GH#35246 test_groupby_as_index_select_column_sum_empty_df
                        result.columns = [sobj.name]
                    else:
                        # select everything except for the last level, which is the one
                        # containing the name of the function(s), see GH#32040
                        result.columns = result.columns.rename(
                            [sobj.columns.name] * result.columns.nlevels
                        ).droplevel(-1)

        if not self.as_index:
            self._insert_inaxis_grouper_inplace(result)
            result.index = Index(range(len(result)))

        return result._convert(datetime=True)

    agg = aggregate

    def _iterate_slices(self) -> Iterable[Series]:
        obj = self._selected_obj
        if self.axis == 1:
            obj = obj.T

        if isinstance(obj, Series) and obj.name not in self.exclusions:
            # Occurs when doing DataFrameGroupBy(...)["X"]
            yield obj
        else:
            for label, values in obj.items():
                if label in self.exclusions:
                    continue

                yield values

    def _cython_agg_general(
        self, how: str, alt=None, numeric_only: bool = True, min_count: int = -1
    ) -> DataFrame:
        # Note: we never get here with how="ohlc"; that goes through SeriesGroupBy

        data: Manager2D = self._get_data_to_aggregate()
        orig = data

        if numeric_only:
            data = data.get_numeric_data(copy=False)

        def array_func(values: ArrayLike) -> ArrayLike:
            try:
                result = self.grouper._cython_operation(
                    "aggregate", values, how, axis=data.ndim - 1, min_count=min_count
                )
            except NotImplementedError:
                # generally if we have numeric_only=False
                # and non-applicable functions
                # try to python agg
                # TODO: shouldn't min_count matter?
                result = self._agg_py_fallback(values, ndim=data.ndim, alt=alt)

            return result

        # TypeError -> we may have an exception in trying to aggregate
        #  continue and exclude the block
        new_mgr = data.grouped_reduce(array_func, ignore_failures=True)

        if not len(new_mgr) and len(orig):
            # If the original Manager was already empty, no need to raise
            raise DataError("No numeric types to aggregate")

        return self._wrap_agged_manager(new_mgr)

    def _aggregate_frame(self, func, *args, **kwargs) -> DataFrame:
        if self.grouper.nkeys != 1:
            raise AssertionError("Number of keys must be 1")

        axis = self.axis
        obj = self._obj_with_exclusions

        result: dict[Hashable, NDFrame | np.ndarray] = {}
        if axis != obj._info_axis_number:
            for name, data in self:
                fres = func(data, *args, **kwargs)
                result[name] = fres
        else:
            for name in self.indices:
                data = self.get_group(name, obj=obj)
                fres = func(data, *args, **kwargs)
                result[name] = fres

        return self._wrap_frame_output(result, obj)

    def _aggregate_item_by_item(self, func, *args, **kwargs) -> DataFrame:
        # only for axis==0

        obj = self._obj_with_exclusions
        result: dict[int | str, NDFrame] = {}
        for item in obj:
            data = obj[item]
            colg = SeriesGroupBy(data, selection=item, grouper=self.grouper)

            result[item] = colg.aggregate(func, *args, **kwargs)

        result_columns = obj.columns

        return self.obj._constructor(result, columns=result_columns)

    def _wrap_applied_output(self, data, keys, values, not_indexed_same=False):
        if len(keys) == 0:
            result = self.obj._constructor(
                index=self.grouper.result_index, columns=data.columns
            )
            result = result.astype(data.dtypes.to_dict(), copy=False)
            return result

        # GH12824
        first_not_none = next(com.not_none(*values), None)

        if first_not_none is None:
            # GH9684 - All values are None, return an empty frame.
            return self.obj._constructor()
        elif isinstance(first_not_none, DataFrame):
            return self._concat_objects(keys, values, not_indexed_same=not_indexed_same)

        key_index = self.grouper.result_index if self.as_index else None

        if isinstance(first_not_none, (np.ndarray, Index)):
            # GH#1738: values is list of arrays of unequal lengths
            #  fall through to the outer else clause
            # TODO: sure this is right?  we used to do this
            #  after raising AttributeError above
            return self.obj._constructor_sliced(
                values, index=key_index, name=self._selection
            )
        elif not isinstance(first_not_none, Series):
            # values are not series or array-like but scalars
            # self._selection not passed through to Series as the
            # result should not take the name of original selection
            # of columns
            if self.as_index:
                return self.obj._constructor_sliced(values, index=key_index)
            else:
                result = self.obj._constructor(
                    values, index=key_index, columns=[self._selection]
                )
                self._insert_inaxis_grouper_inplace(result)
                return result
        else:
            # values are Series
            return self._wrap_applied_output_series(
                keys, values, not_indexed_same, first_not_none, key_index
            )

    def _wrap_applied_output_series(
        self,
        keys,
        values: list[Series],
        not_indexed_same: bool,
        first_not_none,
        key_index,
    ) -> FrameOrSeriesUnion:
        # this is to silence a DeprecationWarning
        # TODO: Remove when default dtype of empty Series is object
        kwargs = first_not_none._construct_axes_dict()
        backup = create_series_with_explicit_dtype(dtype_if_empty=object, **kwargs)
        values = [x if (x is not None) else backup for x in values]

        all_indexed_same = all_indexes_same(x.index for x in values)

        # GH3596
        # provide a reduction (Frame -> Series) if groups are
        # unique
        if self.squeeze:
            applied_index = self._selected_obj._get_axis(self.axis)
            singular_series = len(values) == 1 and applied_index.nlevels == 1

            # assign the name to this series
            if singular_series:
                values[0].name = keys[0]

                # GH2893
                # we have series in the values array, we want to
                # produce a series:
                # if any of the sub-series are not indexed the same
                # OR we don't have a multi-index and we have only a
                # single values
                return self._concat_objects(
                    keys, values, not_indexed_same=not_indexed_same
                )

            # still a series
            # path added as of GH 5545
            elif all_indexed_same:
                from pandas.core.reshape.concat import concat

                return concat(values)

        if not all_indexed_same:
            # GH 8467
            return self._concat_objects(keys, values, not_indexed_same=True)

        # Combine values
        # vstack+constructor is faster than concat and handles MI-columns
        stacked_values = np.vstack([np.asarray(v) for v in values])

        if self.axis == 0:
            index = key_index
            columns = first_not_none.index.copy()
            if columns.name is None:
                # GH6124 - propagate name of Series when it's consistent
                names = {v.name for v in values}
                if len(names) == 1:
                    columns.name = list(names)[0]
        else:
            index = first_not_none.index
            columns = key_index
            stacked_values = stacked_values.T

        result = self.obj._constructor(stacked_values, index=index, columns=columns)

        # if we have date/time like in the original, then coerce dates
        # as we are stacking can easily have object dtypes here
        result = result._convert(datetime=True)

        if not self.as_index:
            self._insert_inaxis_grouper_inplace(result)

        return self._reindex_output(result)

    def _cython_transform(
        self, how: str, numeric_only: bool = True, axis: int = 0, **kwargs
    ) -> DataFrame:
        assert axis == 0  # handled by caller
        # TODO: no tests with self.ndim == 1 for DataFrameGroupBy

        # With self.axis == 0, we have multi-block tests
        #  e.g. test_rank_min_int, test_cython_transform_frame
        #  test_transform_numeric_ret
        # With self.axis == 1, _get_data_to_aggregate does a transpose
        #  so we always have a single block.
        mgr: Manager2D = self._get_data_to_aggregate()
        if numeric_only:
            mgr = mgr.get_numeric_data(copy=False)

        def arr_func(bvalues: ArrayLike) -> ArrayLike:
            return self.grouper._cython_operation(
                "transform", bvalues, how, 1, **kwargs
            )

        # We could use `mgr.apply` here and not have to set_axis, but
        #  we would have to do shape gymnastics for ArrayManager compat
        res_mgr = mgr.grouped_reduce(arr_func, ignore_failures=True)
        res_mgr.set_axis(1, mgr.axes[1])

        res_df = self.obj._constructor(res_mgr)
        if self.axis == 1:
            res_df = res_df.T
        return res_df

    def _transform_general(self, func, *args, **kwargs):
        from pandas.core.reshape.concat import concat

        applied = []
        obj = self._obj_with_exclusions
        gen = self.grouper.get_iterator(obj, axis=self.axis)
        fast_path, slow_path = self._define_paths(func, *args, **kwargs)

        for name, group in gen:
            object.__setattr__(group, "name", name)

            # Try slow path and fast path.
            try:
                path, res = self._choose_path(fast_path, slow_path, group)
            except TypeError:
                return self._transform_item_by_item(obj, fast_path)
            except ValueError as err:
                msg = "transform must return a scalar value for each group"
                raise ValueError(msg) from err

            if isinstance(res, Series):

                # we need to broadcast across the
                # other dimension; this will preserve dtypes
                # GH14457
                if not np.prod(group.shape):
                    continue
                elif res.index.is_(obj.index):
                    r = concat([res] * len(group.columns), axis=1)
                    r.columns = group.columns
                    r.index = group.index
                else:
                    r = self.obj._constructor(
                        np.concatenate([res.values] * len(group.index)).reshape(
                            group.shape
                        ),
                        columns=group.columns,
                        index=group.index,
                    )

                applied.append(r)
            else:
                applied.append(res)

        concat_index = obj.columns if self.axis == 0 else obj.index
        other_axis = 1 if self.axis == 0 else 0  # switches between 0 & 1
        concatenated = concat(applied, axis=self.axis, verify_integrity=False)
        concatenated = concatenated.reindex(concat_index, axis=other_axis, copy=False)
        return self._set_result_index_ordered(concatenated)

    @Substitution(klass="DataFrame")
    @Appender(_transform_template)
    def transform(self, func, *args, engine=None, engine_kwargs=None, **kwargs):
        return self._transform(
            func, *args, engine=engine, engine_kwargs=engine_kwargs, **kwargs
        )

    def _can_use_transform_fast(self, result) -> bool:
        return isinstance(result, DataFrame) and result.columns.equals(
            self._obj_with_exclusions.columns
        )

    def _wrap_transform_fast_result(self, result: DataFrame) -> DataFrame:
        """
        Fast transform path for aggregations
        """
        obj = self._obj_with_exclusions

        # for each col, reshape to size of original frame by take operation
        ids, _, _ = self.grouper.group_info
        result = result.reindex(self.grouper.result_index, copy=False)
        output = result.take(ids, axis=0)
        output.index = obj.index
        return output

    def _define_paths(self, func, *args, **kwargs):
        if isinstance(func, str):
            fast_path = lambda group: getattr(group, func)(*args, **kwargs)
            slow_path = lambda group: group.apply(
                lambda x: getattr(x, func)(*args, **kwargs), axis=self.axis
            )
        else:
            fast_path = lambda group: func(group, *args, **kwargs)
            slow_path = lambda group: group.apply(
                lambda x: func(x, *args, **kwargs), axis=self.axis
            )
        return fast_path, slow_path

    def _choose_path(self, fast_path: Callable, slow_path: Callable, group: DataFrame):
        path = slow_path
        res = slow_path(group)

        # if we make it here, test if we can use the fast path
        try:
            res_fast = fast_path(group)
        except AssertionError:
            raise  # pragma: no cover
        except Exception:
            # GH#29631 For user-defined function, we can't predict what may be
            #  raised; see test_transform.test_transform_fastpath_raises
            return path, res

        # verify fast path does not change columns (and names), otherwise
        # its results cannot be joined with those of the slow path
        if not isinstance(res_fast, DataFrame):
            return path, res

        if not res_fast.columns.equals(group.columns):
            return path, res

        if res_fast.equals(res):
            path = fast_path

        return path, res

    def _transform_item_by_item(self, obj: DataFrame, wrapper) -> DataFrame:
        # iterate through columns, see test_transform_exclude_nuisance
        output = {}
        inds = []
        for i, col in enumerate(obj):
            subset = obj.iloc[:, i]
            sgb = SeriesGroupBy(
                subset,
                selection=col,
                grouper=self.grouper,
                exclusions=self.exclusions,
            )
            try:
                output[i] = sgb.transform(wrapper)
            except TypeError:
                # e.g. trying to call nanmean with string values
                pass
            else:
                inds.append(i)

        if not output:
            raise TypeError("Transform function invalid for data types")

        columns = obj.columns.take(inds)

        result = self.obj._constructor(output, index=obj.index)
        result.columns = columns
        return result

    def filter(self, func, dropna=True, *args, **kwargs):
        """
        Return a copy of a DataFrame excluding filtered elements.

        Elements from groups are filtered if they do not satisfy the
        boolean criterion specified by func.

        Parameters
        ----------
        func : function
            Function to apply to each subframe. Should return True or False.
        dropna : Drop groups that do not pass the filter. True by default;
            If False, groups that evaluate False are filled with NaNs.

        Returns
        -------
        filtered : DataFrame

        Notes
        -----
        Each subframe is endowed the attribute 'name' in case you need to know
        which group you are working on.

        Functions that mutate the passed object can produce unexpected
        behavior or errors and are not supported. See :ref:`gotchas.udf-mutation`
        for more details.

        Examples
        --------
        >>> df = pd.DataFrame({'A' : ['foo', 'bar', 'foo', 'bar',
        ...                           'foo', 'bar'],
        ...                    'B' : [1, 2, 3, 4, 5, 6],
        ...                    'C' : [2.0, 5., 8., 1., 2., 9.]})
        >>> grouped = df.groupby('A')
        >>> grouped.filter(lambda x: x['B'].mean() > 3.)
             A  B    C
        1  bar  2  5.0
        3  bar  4  1.0
        5  bar  6  9.0
        """
        indices = []

        obj = self._selected_obj
        gen = self.grouper.get_iterator(obj, axis=self.axis)

        for name, group in gen:
            object.__setattr__(group, "name", name)

            res = func(group, *args, **kwargs)

            try:
                res = res.squeeze()
            except AttributeError:  # allow e.g., scalars and frames to pass
                pass

            # interpret the result of the filter
            if is_bool(res) or (is_scalar(res) and isna(res)):
                if res and notna(res):
                    indices.append(self._get_index(name))
            else:
                # non scalars aren't allowed
                raise TypeError(
                    f"filter function returned a {type(res).__name__}, "
                    "but expected a scalar bool"
                )

        return self._apply_filter(indices, dropna)

    def __getitem__(self, key) -> DataFrameGroupBy | SeriesGroupBy:
        if self.axis == 1:
            # GH 37725
            raise ValueError("Cannot subset columns when using axis=1")
        # per GH 23566
        if isinstance(key, tuple) and len(key) > 1:
            # if len == 1, then it becomes a SeriesGroupBy and this is actually
            # valid syntax, so don't raise warning
            warnings.warn(
                "Indexing with multiple keys (implicitly converted to a tuple "
                "of keys) will be deprecated, use a list instead.",
                FutureWarning,
                stacklevel=2,
            )
        return super().__getitem__(key)

    def _gotitem(self, key, ndim: int, subset=None):
        """
        sub-classes to define
        return a sliced object

        Parameters
        ----------
        key : string / list of selections
        ndim : {1, 2}
            requested ndim of result
        subset : object, default None
            subset to act on
        """
        if ndim == 2:
            if subset is None:
                subset = self.obj
            return DataFrameGroupBy(
                subset,
                self.grouper,
                axis=self.axis,
                level=self.level,
                grouper=self.grouper,
                exclusions=self.exclusions,
                selection=key,
                as_index=self.as_index,
                sort=self.sort,
                group_keys=self.group_keys,
                squeeze=self.squeeze,
                observed=self.observed,
                mutated=self.mutated,
                dropna=self.dropna,
            )
        elif ndim == 1:
            if subset is None:
                subset = self.obj[key]
            return SeriesGroupBy(
                subset,
                level=self.level,
                grouper=self.grouper,
                selection=key,
                sort=self.sort,
                group_keys=self.group_keys,
                squeeze=self.squeeze,
                observed=self.observed,
                dropna=self.dropna,
            )

        raise AssertionError("invalid ndim for _gotitem")

    def _wrap_frame_output(self, result: dict, obj: DataFrame) -> DataFrame:
        result_index = self.grouper.levels[0]

        if self.axis == 0:
            return self.obj._constructor(
                result, index=obj.columns, columns=result_index
            ).T
        else:
            return self.obj._constructor(result, index=obj.index, columns=result_index)

    def _get_data_to_aggregate(self) -> Manager2D:
        obj = self._obj_with_exclusions
        if self.axis == 1:
            return obj.T._mgr
        else:
            return obj._mgr

    def _insert_inaxis_grouper_inplace(self, result: DataFrame) -> None:
        # zip in reverse so we can always insert at loc 0
        columns = result.columns
        for name, lev, in_axis in zip(
            reversed(self.grouper.names),
            reversed(self.grouper.get_group_levels()),
            reversed([grp.in_axis for grp in self.grouper.groupings]),
        ):
            # GH #28549
            # When using .apply(-), name will be in columns already
            if in_axis and name not in columns:
                result.insert(0, name, lev)

    def _wrap_aggregated_output(
        self,
        output: Mapping[base.OutputKey, Series | ArrayLike],
    ) -> DataFrame:
        """
        Wraps the output of DataFrameGroupBy aggregations into the expected result.

        Parameters
        ----------
        output : Mapping[base.OutputKey, Union[Series, np.ndarray]]
           Data to wrap.

        Returns
        -------
        DataFrame
        """
        indexed_output = {key.position: val for key, val in output.items()}
        columns = Index([key.label for key in output])
        columns._set_names(self._obj_with_exclusions._get_axis(1 - self.axis).names)

        result = self.obj._constructor(indexed_output)
        result.columns = columns

        if not self.as_index:
            self._insert_inaxis_grouper_inplace(result)
            result = result._consolidate()
        else:
            result.index = self.grouper.result_index

        if self.axis == 1:
            result = result.T
            if result.index.equals(self.obj.index):
                # Retain e.g. DatetimeIndex/TimedeltaIndex freq
                result.index = self.obj.index.copy()
                # TODO: Do this more systematically

        return self._reindex_output(result)

    def _wrap_transformed_output(
        self, output: Mapping[base.OutputKey, Series | ArrayLike]
    ) -> DataFrame:
        """
        Wraps the output of DataFrameGroupBy transformations into the expected result.

        Parameters
        ----------
        output : Mapping[base.OutputKey, Union[Series, np.ndarray, ExtensionArray]]
            Data to wrap.

        Returns
        -------
        DataFrame
        """
        indexed_output = {key.position: val for key, val in output.items()}
        result = self.obj._constructor(indexed_output)

        if self.axis == 1:
            result = result.T
            result.columns = self.obj.columns
        else:
            columns = Index(key.label for key in output)
            columns.name = self.obj.columns.name
            result.columns = columns

        result.index = self.obj.index

        return result

    def _wrap_agged_manager(self, mgr: Manager2D) -> DataFrame:
        if not self.as_index:
            index = Index(range(mgr.shape[1]))
            mgr.set_axis(1, index)
            result = self.obj._constructor(mgr)

            self._insert_inaxis_grouper_inplace(result)
            result = result._consolidate()
        else:
            index = self.grouper.result_index
            mgr.set_axis(1, index)
            result = self.obj._constructor(mgr)

        if self.axis == 1:
            result = result.T

        return self._reindex_output(result)._convert(datetime=True)

    def _iterate_column_groupbys(self, obj: FrameOrSeries):
        for i, colname in enumerate(obj.columns):
            yield colname, SeriesGroupBy(
                obj.iloc[:, i],
                selection=colname,
                grouper=self.grouper,
                exclusions=self.exclusions,
            )

    def _apply_to_column_groupbys(self, func, obj: FrameOrSeries) -> DataFrame:
        from pandas.core.reshape.concat import concat

        columns = obj.columns
        results = [
            func(col_groupby) for _, col_groupby in self._iterate_column_groupbys(obj)
        ]

        if not len(results):
            # concat would raise
            return DataFrame([], columns=columns, index=self.grouper.result_index)
        else:
            return concat(results, keys=columns, axis=1)

    def count(self) -> DataFrame:
        """
        Compute count of group, excluding missing values.

        Returns
        -------
        DataFrame
            Count of values within each group.
        """
        data = self._get_data_to_aggregate()
        ids, _, ngroups = self.grouper.group_info
        mask = ids != -1

        def hfunc(bvalues: ArrayLike) -> ArrayLike:
            # TODO(2DEA): reshape would not be necessary with 2D EAs
            if bvalues.ndim == 1:
                # EA
                masked = mask & ~isna(bvalues).reshape(1, -1)
            else:
                masked = mask & ~isna(bvalues)

            counted = lib.count_level_2d(masked, labels=ids, max_bin=ngroups, axis=1)
            return counted

        new_mgr = data.grouped_reduce(hfunc)

        # If we are grouping on categoricals we want unobserved categories to
        # return zero, rather than the default of NaN which the reindexing in
        # _wrap_agged_manager() returns. GH 35028
        with com.temp_setattr(self, "observed", True):
            result = self._wrap_agged_manager(new_mgr)

        return self._reindex_output(result, fill_value=0)

    def nunique(self, dropna: bool = True) -> DataFrame:
        """
        Return DataFrame with counts of unique elements in each position.

        Parameters
        ----------
        dropna : bool, default True
            Don't include NaN in the counts.

        Returns
        -------
        nunique: DataFrame

        Examples
        --------
        >>> df = pd.DataFrame({'id': ['spam', 'egg', 'egg', 'spam',
        ...                           'ham', 'ham'],
        ...                    'value1': [1, 5, 5, 2, 5, 5],
        ...                    'value2': list('abbaxy')})
        >>> df
             id  value1 value2
        0  spam       1      a
        1   egg       5      b
        2   egg       5      b
        3  spam       2      a
        4   ham       5      x
        5   ham       5      y

        >>> df.groupby('id').nunique()
              value1  value2
        id
        egg        1       1
        ham        1       2
        spam       2       1

        Check for rows with the same id but conflicting values:

        >>> df.groupby('id').filter(lambda g: (g.nunique() > 1).any())
             id  value1 value2
        0  spam       1      a
        3  spam       2      a
        4   ham       5      x
        5   ham       5      y
        """

        if self.axis != 0:
            # see test_groupby_crash_on_nunique
            return self._python_agg_general(lambda sgb: sgb.nunique(dropna))

        obj = self._obj_with_exclusions
        results = self._apply_to_column_groupbys(
            lambda sgb: sgb.nunique(dropna), obj=obj
        )
        results.columns.names = obj.columns.names  # TODO: do at higher level?

        if not self.as_index:
            results.index = Index(range(len(results)))
            self._insert_inaxis_grouper_inplace(results)

        return results

    @Appender(DataFrame.idxmax.__doc__)
    def idxmax(self, axis=0, skipna: bool = True):
        axis = DataFrame._get_axis_number(axis)
        numeric_only = None if axis == 0 else False

        def func(df):
            # NB: here we use numeric_only=None, in DataFrame it is False GH#38217
            res = df._reduce(
                nanops.nanargmax,
                "argmax",
                axis=axis,
                skipna=skipna,
                numeric_only=numeric_only,
            )
            indices = res._values
            index = df._get_axis(axis)
            result = [index[i] if i >= 0 else np.nan for i in indices]
            return df._constructor_sliced(result, index=res.index)

        return self._python_apply_general(func, self._obj_with_exclusions)

    @Appender(DataFrame.idxmin.__doc__)
    def idxmin(self, axis=0, skipna: bool = True):
        axis = DataFrame._get_axis_number(axis)
        numeric_only = None if axis == 0 else False

        def func(df):
            # NB: here we use numeric_only=None, in DataFrame it is False GH#38217
            res = df._reduce(
                nanops.nanargmin,
                "argmin",
                axis=axis,
                skipna=skipna,
                numeric_only=numeric_only,
            )
            indices = res._values
            index = df._get_axis(axis)
            result = [index[i] if i >= 0 else np.nan for i in indices]
            return df._constructor_sliced(result, index=res.index)

        return self._python_apply_general(func, self._obj_with_exclusions)

    boxplot = boxplot_frame_groupby<|MERGE_RESOLUTION|>--- conflicted
+++ resolved
@@ -777,17 +777,8 @@
         # multi-index components
         codes = self.grouper.reconstructed_codes
         codes = [rep(level_codes) for level_codes in codes] + [llab(lab, inc)]
-<<<<<<< HEAD
         levels = [ping.group_index for ping in self.grouper.groupings] + [lev]
-        names = self.grouper.names + [self._selection_name]
-=======
-        # error: List item 0 has incompatible type "Union[ndarray, Any]";
-        # expected "Index"
-        levels = [ping.group_index for ping in self.grouper.groupings] + [
-            lev  # type: ignore[list-item]
-        ]
         names = self.grouper.names + [self.obj.name]
->>>>>>> 909ec7a3
 
         if dropna:
             mask = codes[-1] != -1
