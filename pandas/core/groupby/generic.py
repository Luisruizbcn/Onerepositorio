--- conflicted
+++ resolved
@@ -21,16 +21,7 @@
 from pandas.errors import AbstractMethodError
 from pandas.util._decorators import Appender, Substitution
 
-<<<<<<< HEAD
-from pandas.core.series import Series
-from pandas.core.generic import _shared_docs
-from pandas.core.groupby.groupby import (
-    GroupBy, _apply_docs, _transform_template, _group_selection_context)
-from pandas.core.generic import NDFrame
-from pandas.core.groupby import base
-=======
 from pandas.core.dtypes.cast import maybe_downcast_to_dtype
->>>>>>> c72c1120
 from pandas.core.dtypes.common import (
     ensure_int64, ensure_platform_int, is_bool, is_datetimelike,
     is_integer_dtype, is_interval_dtype, is_numeric_dtype, is_scalar)
