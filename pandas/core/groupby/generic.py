--- conflicted
+++ resolved
@@ -1357,20 +1357,7 @@
 
         # We could use `mgr.apply` here and not have to set_axis, but
         #  we would have to do shape gymnastics for ArrayManager compat
-<<<<<<< HEAD
-        try:
-            res_mgr = mgr.grouped_reduce(
-                arr_func,
-                ignore_failures=False,
-            )
-        except NotImplementedError as err:
-            # For NotImplementedError, args[0] is the error message
-            raise TypeError(err.args[0]) from err
-=======
-        res_mgr = mgr.grouped_reduce(
-            arr_func, ignore_failures=numeric_only is lib.no_default
-        )
->>>>>>> cbade64f
+        res_mgr = mgr.grouped_reduce(arr_func, ignore_failures=False)
         res_mgr.set_axis(1, mgr.axes[1])
 
         if len(res_mgr) < orig_mgr_len:
