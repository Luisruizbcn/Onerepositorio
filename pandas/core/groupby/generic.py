--- conflicted
+++ resolved
@@ -2231,126 +2231,7 @@
         3    male       low      US        0.25
         4    male    medium      FR        0.25
         """
-<<<<<<< HEAD
-        if self.axis == 1:
-            raise NotImplementedError(
-                "DataFrameGroupBy.value_counts only handles axis=0"
-            )
-        name = "proportion" if normalize else "count"
-
-        with self._group_selection_context():
-            df = self.obj
-
-            in_axis_names = {
-                grouping.name for grouping in self.grouper.groupings if grouping.in_axis
-            }
-            if isinstance(self._selected_obj, Series):
-                _name = self._selected_obj.name
-                keys = [] if _name in in_axis_names else [self._selected_obj]
-            else:
-                unique_cols = set(self._selected_obj.columns)
-                if subset is not None:
-                    subsetted = set(subset)
-                    clashing = subsetted & set(in_axis_names)
-                    if clashing:
-                        raise ValueError(
-                            f"Keys {clashing} in subset cannot be in "
-                            "the groupby column keys."
-                        )
-                    doesnt_exist = subsetted - unique_cols
-                    if doesnt_exist:
-                        raise ValueError(
-                            f"Keys {doesnt_exist} in subset do not "
-                            f"exist in the DataFrame."
-                        )
-                else:
-                    subsetted = unique_cols
-
-                keys = [
-                    # Can't use .values because the column label needs to be preserved
-                    self._selected_obj.iloc[:, idx]
-                    for idx, _name in enumerate(self._selected_obj.columns)
-                    if _name not in in_axis_names and _name in subsetted
-                ]
-
-            groupings = list(self.grouper.groupings)
-            for key in keys:
-                grouper, _, _ = get_grouper(
-                    df,
-                    key=key,
-                    axis=self.axis,
-                    sort=self.sort,
-                    observed=False,
-                    dropna=dropna,
-                )
-                groupings += list(grouper.groupings)
-
-            # Take the size of the overall columns
-            gb = df.groupby(
-                groupings,
-                sort=self.sort,
-                observed=self.observed,
-                dropna=self.dropna,
-            )
-            result_series = cast(Series, gb.size())
-            result_series.name = name
-
-            # GH-46357 Include non-observed categories
-            # of non-grouping columns regardless of `observed`
-            if any(
-                isinstance(grouping.grouping_vector, (Categorical, CategoricalIndex))
-                and not grouping._observed
-                for grouping in groupings
-            ):
-                levels_list = [ping.result_index for ping in groupings]
-                multi_index, _ = MultiIndex.from_product(
-                    levels_list, names=[ping.name for ping in groupings]
-                ).sortlevel()
-                result_series = result_series.reindex(multi_index, fill_value=0)
-
-            if normalize:
-                # Normalize the results by dividing by the original group sizes.
-                # We are guaranteed to have the first N levels be the
-                # user-requested grouping.
-                levels = list(
-                    range(len(self.grouper.groupings), result_series.index.nlevels)
-                )
-                indexed_group_size = result_series.groupby(
-                    result_series.index.droplevel(levels),
-                    sort=self.sort,
-                    dropna=self.dropna,
-                ).transform("sum")
-                result_series /= indexed_group_size
-
-                # Handle groups of non-observed categories
-                result_series = result_series.fillna(0.0)
-
-            if sort:
-                # Sort the values and then resort by the main grouping
-                index_level = range(len(self.grouper.groupings))
-                result_series = result_series.sort_values(
-                    ascending=ascending
-                ).sort_index(level=index_level, sort_remaining=False)
-
-            result: Series | DataFrame
-            if self.as_index:
-                result = result_series
-            else:
-                # Convert to frame
-                index = result_series.index
-                columns = com.fill_missing_names(index.names)
-                if name in columns:
-                    raise ValueError(
-                        f"Column label '{name}' is duplicate of result column"
-                    )
-                result_series.index = index.set_names(range(len(columns)))
-                result_frame = result_series.reset_index()
-                result_frame.columns = columns + [name]
-                result = result_frame
-            return result.__finalize__(self.obj, method="value_counts")
-=======
         return self._value_counts(subset, normalize, sort, ascending, dropna)
->>>>>>> 710b83bf
 
     def fillna(
         self,
