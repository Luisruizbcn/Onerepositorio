"""
Provide the groupby split-apply-combine paradigm. Define the GroupBy
class providing the base-class of operations.

The SeriesGroupBy and DataFrameGroupBy sub-class
(defined in pandas.core.groupby.generic)
expose these user-facing objects to provide specific functionality.
"""

from contextlib import contextmanager
import datetime
from functools import partial, wraps
import inspect
import re
import types
from typing import (
    Callable,
    Dict,
    FrozenSet,
    Generic,
    Hashable,
    Iterable,
    List,
    Mapping,
    Optional,
    Sequence,
    Set,
    Tuple,
    Type,
    TypeVar,
    Union,
)

import numpy as np

from pandas._config.config import option_context

from pandas._libs import Timestamp, lib
import pandas._libs.groupby as libgroupby
from pandas._typing import F, FrameOrSeries, FrameOrSeriesUnion, Label, Scalar
from pandas.compat.numpy import function as nv
from pandas.errors import AbstractMethodError
from pandas.util._decorators import Appender, Substitution, cache_readonly, doc

from pandas.core.dtypes.cast import maybe_cast_result
from pandas.core.dtypes.common import (
    ensure_float,
    is_bool_dtype,
    is_datetime64_dtype,
    is_extension_array_dtype,
    is_integer_dtype,
    is_numeric_dtype,
    is_object_dtype,
    is_scalar,
)
from pandas.core.dtypes.missing import isna, notna

from pandas.core import nanops
import pandas.core.algorithms as algorithms
from pandas.core.arrays import Categorical, DatetimeArray
from pandas.core.base import DataError, PandasObject, SelectionMixin
import pandas.core.common as com
from pandas.core.frame import DataFrame
from pandas.core.generic import NDFrame
from pandas.core.groupby import base, numba_, ops
from pandas.core.indexes.api import CategoricalIndex, Index, MultiIndex
from pandas.core.series import Series
from pandas.core.sorting import get_group_index_sorter
from pandas.core.util.numba_ import NUMBA_FUNC_CACHE

_common_see_also = """
        See Also
        --------
        Series.%(name)s
        DataFrame.%(name)s
"""

_apply_docs = dict(
    template="""
    Apply function `func` group-wise and combine the results together.

    The function passed to `apply` must take a {input} as its first
    argument and return a DataFrame, Series or scalar. `apply` will
    then take care of combining the results back together into a single
    dataframe or series. `apply` is therefore a highly flexible
    grouping method.

    While `apply` is a very flexible method, its downside is that
    using it can be quite a bit slower than using more specific methods
    like `agg` or `transform`. Pandas offers a wide range of method that will
    be much faster than using `apply` for their specific purposes, so try to
    use them before reaching for `apply`.

    Parameters
    ----------
    func : callable
        A callable that takes a {input} as its first argument, and
        returns a dataframe, a series or a scalar. In addition the
        callable may take positional and keyword arguments.
    args, kwargs : tuple and dict
        Optional positional and keyword arguments to pass to `func`.

    Returns
    -------
    applied : Series or DataFrame

    See Also
    --------
    pipe : Apply function to the full GroupBy object instead of to each
        group.
    aggregate : Apply aggregate function to the GroupBy object.
    transform : Apply function column-by-column to the GroupBy object.
    Series.apply : Apply a function to a Series.
    DataFrame.apply : Apply a function to each row or column of a DataFrame.
    """,
    dataframe_examples="""
    >>> df = pd.DataFrame({'A': 'a a b'.split(),
                           'B': [1,2,3],
                           'C': [4,6, 5]})
    >>> g = df.groupby('A')

    Notice that ``g`` has two groups, ``a`` and ``b``.
    Calling `apply` in various ways, we can get different grouping results:

    Example 1: below the function passed to `apply` takes a DataFrame as
    its argument and returns a DataFrame. `apply` combines the result for
    each group together into a new DataFrame:

    >>> g[['B', 'C']].apply(lambda x: x / x.sum())
              B    C
    0  0.333333  0.4
    1  0.666667  0.6
    2  1.000000  1.0

    Example 2: The function passed to `apply` takes a DataFrame as
    its argument and returns a Series.  `apply` combines the result for
    each group together into a new DataFrame:

    >>> g[['B', 'C']].apply(lambda x: x.max() - x.min())
       B  C
    A
    a  1  2
    b  0  0

    Example 3: The function passed to `apply` takes a DataFrame as
    its argument and returns a scalar. `apply` combines the result for
    each group together into a Series, including setting the index as
    appropriate:

    >>> g.apply(lambda x: x.C.max() - x.B.min())
    A
    a    5
    b    2
    dtype: int64
    """,
    series_examples="""
    >>> s = pd.Series([0, 1, 2], index='a a b'.split())
    >>> g = s.groupby(s.index)

    From ``s`` above we can see that ``g`` has two groups, ``a`` and ``b``.
    Calling `apply` in various ways, we can get different grouping results:

    Example 1: The function passed to `apply` takes a Series as
    its argument and returns a Series.  `apply` combines the result for
    each group together into a new Series:

    >>> g.apply(lambda x:  x*2 if x.name == 'b' else x/2)
    0    0.0
    1    0.5
    2    4.0
    dtype: float64

    Example 2: The function passed to `apply` takes a Series as
    its argument and returns a scalar. `apply` combines the result for
    each group together into a Series, including setting the index as
    appropriate:

    >>> g.apply(lambda x: x.max() - x.min())
    a    1
    b    0
    dtype: int64

    Notes
    -----
    In the current implementation `apply` calls `func` twice on the
    first group to decide whether it can take a fast or slow code
    path. This can lead to unexpected behavior if `func` has
    side-effects, as they will take effect twice for the first
    group.

    Examples
    --------
    {examples}
    """,
)

_groupby_agg_method_template = """
Compute {fname} of group values.

Parameters
----------
numeric_only : bool, default {no}
    Include only float, int, boolean columns. If None, will attempt to use
    everything, then use only numeric data.
min_count : int, default {mc}
    The required number of valid values to perform the operation. If fewer
    than ``min_count`` non-NA values are present the result will be NA.

Returns
-------
Series or DataFrame
    Computed {fname} of values within each group.
"""

_pipe_template = """
Apply a function `func` with arguments to this %(klass)s object and return
the function's result.

Use `.pipe` when you want to improve readability by chaining together
functions that expect Series, DataFrames, GroupBy or Resampler objects.
Instead of writing

>>> h(g(f(df.groupby('group')), arg1=a), arg2=b, arg3=c)  # doctest: +SKIP

You can write

>>> (df.groupby('group')
...    .pipe(f)
...    .pipe(g, arg1=a)
...    .pipe(h, arg2=b, arg3=c))  # doctest: +SKIP

which is much more readable.

Parameters
----------
func : callable or tuple of (callable, str)
    Function to apply to this %(klass)s object or, alternatively,
    a `(callable, data_keyword)` tuple where `data_keyword` is a
    string indicating the keyword of `callable` that expects the
    %(klass)s object.
args : iterable, optional
       Positional arguments passed into `func`.
kwargs : dict, optional
         A dictionary of keyword arguments passed into `func`.

Returns
-------
object : the return type of `func`.

See Also
--------
Series.pipe : Apply a function with arguments to a series.
DataFrame.pipe: Apply a function with arguments to a dataframe.
apply : Apply function to each group instead of to the
    full %(klass)s object.

Notes
-----
See more `here
<https://pandas.pydata.org/pandas-docs/stable/user_guide/groupby.html#piping-function-calls>`_

Examples
--------
%(examples)s
"""

_transform_template = """
Call function producing a like-indexed %(klass)s on each group and
return a %(klass)s having the same indexes as the original object
filled with the transformed values

Parameters
----------
f : function
    Function to apply to each group.

    Can also accept a Numba JIT function with
    ``engine='numba'`` specified.

    If the ``'numba'`` engine is chosen, the function must be
    a user defined function with ``values`` and ``index`` as the
    first and second arguments respectively in the function signature.
    Each group's index will be passed to the user defined function
    and optionally available for use.

    .. versionchanged:: 1.1.0
*args
    Positional arguments to pass to func
engine : str, default None
    * ``'cython'`` : Runs the function through C-extensions from cython.
    * ``'numba'`` : Runs the function through JIT compiled code from numba.
    * ``None`` : Defaults to ``'cython'`` or globally setting ``compute.use_numba``

    .. versionadded:: 1.1.0
engine_kwargs : dict, default None
    * For ``'cython'`` engine, there are no accepted ``engine_kwargs``
    * For ``'numba'`` engine, the engine can accept ``nopython``, ``nogil``
      and ``parallel`` dictionary keys. The values must either be ``True`` or
      ``False``. The default ``engine_kwargs`` for the ``'numba'`` engine is
      ``{'nopython': True, 'nogil': False, 'parallel': False}`` and will be
      applied to the function

    .. versionadded:: 1.1.0
**kwargs
    Keyword arguments to be passed into func.

Returns
-------
%(klass)s

See Also
--------
%(klass)s.groupby.apply
%(klass)s.groupby.aggregate
%(klass)s.transform

Notes
-----
Each group is endowed the attribute 'name' in case you need to know
which group you are working on.

The current implementation imposes three requirements on f:

* f must return a value that either has the same shape as the input
  subframe or can be broadcast to the shape of the input subframe.
  For example, if `f` returns a scalar it will be broadcast to have the
  same shape as the input subframe.
* if this is a DataFrame, f must support application column-by-column
  in the subframe. If f also supports application to the entire subframe,
  then a fast path is used starting from the second chunk.
* f must not mutate groups. Mutation is not supported and may
  produce unexpected results.

When using ``engine='numba'``, there will be no "fall back" behavior internally.
The group data and group index will be passed as numpy arrays to the JITed
user defined function, and no alternative execution attempts will be tried.

Examples
--------

>>> df = pd.DataFrame({'A' : ['foo', 'bar', 'foo', 'bar',
...                           'foo', 'bar'],
...                    'B' : ['one', 'one', 'two', 'three',
...                           'two', 'two'],
...                    'C' : [1, 5, 5, 2, 5, 5],
...                    'D' : [2.0, 5., 8., 1., 2., 9.]})
>>> grouped = df.groupby('A')
>>> grouped.transform(lambda x: (x - x.mean()) / x.std())
          C         D
0 -1.154701 -0.577350
1  0.577350  0.000000
2  0.577350  1.154701
3 -1.154701 -1.000000
4  0.577350 -0.577350
5  0.577350  1.000000

Broadcast result of the transformation

>>> grouped.transform(lambda x: x.max() - x.min())
   C    D
0  4  6.0
1  3  8.0
2  4  6.0
3  3  8.0
4  4  6.0
5  3  8.0
"""

_agg_template = """
Aggregate using one or more operations over the specified axis.

Parameters
----------
func : function, str, list or dict
    Function to use for aggregating the data. If a function, must either
    work when passed a {klass} or when passed to {klass}.apply.

    Accepted combinations are:

    - function
    - string function name
    - list of functions and/or function names, e.g. ``[np.sum, 'mean']``
    - dict of axis labels -> functions, function names or list of such.

    Can also accept a Numba JIT function with
    ``engine='numba'`` specified. Only passing a single function is supported
    with this engine.

    If the ``'numba'`` engine is chosen, the function must be
    a user defined function with ``values`` and ``index`` as the
    first and second arguments respectively in the function signature.
    Each group's index will be passed to the user defined function
    and optionally available for use.

    .. versionchanged:: 1.1.0
*args
    Positional arguments to pass to func
engine : str, default None
    * ``'cython'`` : Runs the function through C-extensions from cython.
    * ``'numba'`` : Runs the function through JIT compiled code from numba.
    * ``None`` : Defaults to ``'cython'`` or globally setting ``compute.use_numba``

    .. versionadded:: 1.1.0
engine_kwargs : dict, default None
    * For ``'cython'`` engine, there are no accepted ``engine_kwargs``
    * For ``'numba'`` engine, the engine can accept ``nopython``, ``nogil``
      and ``parallel`` dictionary keys. The values must either be ``True`` or
      ``False``. The default ``engine_kwargs`` for the ``'numba'`` engine is
      ``{{'nopython': True, 'nogil': False, 'parallel': False}}`` and will be
      applied to the function

    .. versionadded:: 1.1.0
**kwargs
    Keyword arguments to be passed into func.

Returns
-------
{klass}

See Also
--------
{klass}.groupby.apply
{klass}.groupby.transform
{klass}.aggregate

Notes
-----
When using ``engine='numba'``, there will be no "fall back" behavior internally.
The group data and group index will be passed as numpy arrays to the JITed
user defined function, and no alternative execution attempts will be tried.
{examples}
"""


class GroupByPlot(PandasObject):
    """
    Class implementing the .plot attribute for groupby objects.
    """

    def __init__(self, groupby):
        self._groupby = groupby

    def __call__(self, *args, **kwargs):
        def f(self):
            return self.plot(*args, **kwargs)

        f.__name__ = "plot"
        return self._groupby.apply(f)

    def __getattr__(self, name: str):
        def attr(*args, **kwargs):
            def f(self):
                return getattr(self.plot, name)(*args, **kwargs)

            return self._groupby.apply(f)

        return attr


@contextmanager
def group_selection_context(groupby: "BaseGroupBy"):
    """
    Set / reset the group_selection_context.
    """
    groupby._set_group_selection()
    try:
        yield groupby
    finally:
        groupby._reset_group_selection()


_KeysArgType = Union[
    Hashable,
    List[Hashable],
    Callable[[Hashable], Hashable],
    List[Callable[[Hashable], Hashable]],
    Mapping[Hashable, Hashable],
]


class BaseGroupBy(PandasObject, SelectionMixin, Generic[FrameOrSeries]):
    _group_selection = None
    _apply_allowlist: FrozenSet[str] = frozenset()

    def __init__(
        self,
        obj: FrameOrSeries,
        keys: Optional[_KeysArgType] = None,
        axis: int = 0,
        level=None,
        grouper: Optional["ops.BaseGrouper"] = None,
        exclusions: Optional[Set[Label]] = None,
        selection=None,
        as_index: bool = True,
        sort: bool = True,
        group_keys: bool = True,
        squeeze: bool = False,
        observed: bool = False,
        mutated: bool = False,
        dropna: bool = True,
    ):

        self._selection = selection

        assert isinstance(obj, NDFrame), type(obj)

        self.level = level

        if not as_index:
            if not isinstance(obj, DataFrame):
                raise TypeError("as_index=False only valid with DataFrame")
            if axis != 0:
                raise ValueError("as_index=False only valid for axis=0")

        self.as_index = as_index
        self.keys = keys
        self.sort = sort
        self.group_keys = group_keys
        self.squeeze = squeeze
        self.observed = observed
        self.mutated = mutated
        self.dropna = dropna

        if grouper is None:
            from pandas.core.groupby.grouper import get_grouper

            grouper, exclusions, obj = get_grouper(
                obj,
                keys,
                axis=axis,
                level=level,
                sort=sort,
                observed=observed,
                mutated=self.mutated,
                dropna=self.dropna,
            )

        self.obj = obj
        self.axis = obj._get_axis_number(axis)
        self.grouper = grouper
        self.exclusions = exclusions or set()

    def __len__(self) -> int:
        return len(self.groups)

    def __repr__(self) -> str:
        # TODO: Better repr for GroupBy object
        return object.__repr__(self)

    def _assure_grouper(self):
        """
        We create the grouper on instantiation sub-classes may have a
        different policy.
        """
        pass

    @property
    def groups(self):
        """
        Dict {group name -> group labels}.
        """
        self._assure_grouper()
        return self.grouper.groups

    @property
    def ngroups(self):
        self._assure_grouper()
        return self.grouper.ngroups

    @property
    def indices(self):
        """
        Dict {group name -> group indices}.
        """
        self._assure_grouper()
        return self.grouper.indices

    def _get_indices(self, names):
        """
        Safe get multiple indices, translate keys for
        datelike to underlying repr.
        """

        def get_converter(s):
            # possibly convert to the actual key types
            # in the indices, could be a Timestamp or a np.datetime64
            if isinstance(s, datetime.datetime):
                return lambda key: Timestamp(key)
            elif isinstance(s, np.datetime64):
                return lambda key: Timestamp(key).asm8
            else:
                return lambda key: key

        if len(names) == 0:
            return []

        if len(self.indices) > 0:
            index_sample = next(iter(self.indices))
        else:
            index_sample = None  # Dummy sample

        name_sample = names[0]
        if isinstance(index_sample, tuple):
            if not isinstance(name_sample, tuple):
                msg = "must supply a tuple to get_group with multiple grouping keys"
                raise ValueError(msg)
            if not len(name_sample) == len(index_sample):
                try:
                    # If the original grouper was a tuple
                    return [self.indices[name] for name in names]
                except KeyError as err:
                    # turns out it wasn't a tuple
                    msg = (
                        "must supply a same-length tuple to get_group "
                        "with multiple grouping keys"
                    )
                    raise ValueError(msg) from err

            converters = [get_converter(s) for s in index_sample]
            names = (tuple(f(n) for f, n in zip(converters, name)) for name in names)

        else:
            converter = get_converter(index_sample)
            names = (converter(name) for name in names)

        return [self.indices.get(name, []) for name in names]

    def _get_index(self, name):
        """
        Safe get index, translate keys for datelike to underlying repr.
        """
        return self._get_indices([name])[0]

    @cache_readonly
    def _selected_obj(self):
        # Note: _selected_obj is always just `self.obj` for SeriesGroupBy

        if self._selection is None or isinstance(self.obj, Series):
            if self._group_selection is not None:
                return self.obj[self._group_selection]
            return self.obj
        else:
            return self.obj[self._selection]

    def _reset_group_selection(self):
        """
        Clear group based selection.

        Used for methods needing to return info on each group regardless of
        whether a group selection was previously set.
        """
        if self._group_selection is not None:
            # GH12839 clear cached selection too when changing group selection
            self._group_selection = None
            self._reset_cache("_selected_obj")

    def _set_group_selection(self):
        """
        Create group based selection.

        Used when selection is not passed directly but instead via a grouper.

        NOTE: this should be paired with a call to _reset_group_selection
        """
        grp = self.grouper
        if not (
            self.as_index
            and getattr(grp, "groupings", None) is not None
            and self.obj.ndim > 1
            and self._group_selection is None
        ):
            return

        groupers = [g.name for g in grp.groupings if g.level is None and g.in_axis]

        if len(groupers):
            # GH12839 clear selected obj cache when group selection changes
            ax = self.obj._info_axis
            self._group_selection = ax.difference(Index(groupers), sort=False).tolist()
            self._reset_cache("_selected_obj")

    def _set_result_index_ordered(self, result):
        # set the result index on the passed values object and
        # return the new object, xref 8046

        # the values/counts are repeated according to the group index
        # shortcut if we have an already ordered grouper
        if not self.grouper.is_monotonic:
            index = Index(np.concatenate(self._get_indices(self.grouper.result_index)))
            result.set_axis(index, axis=self.axis, inplace=True)
            result = result.sort_index(axis=self.axis)

        result.set_axis(self.obj._get_axis(self.axis), axis=self.axis, inplace=True)
        return result

    def _dir_additions(self):
        return self.obj._dir_additions() | self._apply_allowlist

    def __getattr__(self, attr: str):
        if attr in self._internal_names_set:
            return object.__getattribute__(self, attr)
        if attr in self.obj:
            return self[attr]

        raise AttributeError(
            f"'{type(self).__name__}' object has no attribute '{attr}'"
        )

    @Substitution(
        klass="GroupBy",
        examples="""\
>>> df = pd.DataFrame({'A': 'a b a b'.split(), 'B': [1, 2, 3, 4]})
>>> df
   A  B
0  a  1
1  b  2
2  a  3
3  b  4

To get the difference between each groups maximum and minimum value in one
pass, you can do

>>> df.groupby('A').pipe(lambda x: x.max() - x.min())
   B
A
a  2
b  2""",
    )
    @Appender(_pipe_template)
    def pipe(self, func, *args, **kwargs):
        return com.pipe(self, func, *args, **kwargs)

    plot = property(GroupByPlot)

    def _make_wrapper(self, name: str) -> Callable:
        assert name in self._apply_allowlist

        with group_selection_context(self):
            # need to setup the selection
            # as are not passed directly but in the grouper
            f = getattr(self._obj_with_exclusions, name)
            if not isinstance(f, types.MethodType):
                return self.apply(lambda self: getattr(self, name))

        f = getattr(type(self._obj_with_exclusions), name)
        sig = inspect.signature(f)

        def wrapper(*args, **kwargs):
            # a little trickery for aggregation functions that need an axis
            # argument
            if "axis" in sig.parameters:
                if kwargs.get("axis", None) is None:
                    kwargs["axis"] = self.axis

            def curried(x):
                return f(x, *args, **kwargs)

            # preserve the name so we can detect it when calling plot methods,
            # to avoid duplicates
            curried.__name__ = name

            # special case otherwise extra plots are created when catching the
            # exception below
            if name in base.plotting_methods:
                return self.apply(curried)

            try:
                return self._python_apply_general(curried, self._obj_with_exclusions)
            except TypeError as err:
                if not re.search(
                    "reduction operation '.*' not allowed for this dtype", str(err)
                ):
                    # We don't have a cython implementation
                    # TODO: is the above comment accurate?
                    raise

            if self.obj.ndim == 1:
                # this can be called recursively, so need to raise ValueError
                raise ValueError

            # GH#3688 try to operate item-by-item
            result = self._aggregate_item_by_item(name, *args, **kwargs)
            return result

        wrapper.__name__ = name
        return wrapper

    def get_group(self, name, obj=None):
        """
        Construct DataFrame from group with provided name.

        Parameters
        ----------
        name : object
            The name of the group to get as a DataFrame.
        obj : DataFrame, default None
            The DataFrame to take the DataFrame out of.  If
            it is None, the object groupby was called on will
            be used.

        Returns
        -------
        group : same type as obj
        """
        if obj is None:
            obj = self._selected_obj

        inds = self._get_index(name)
        if not len(inds):
            raise KeyError(name)

        return obj._take_with_is_copy(inds, axis=self.axis)

    def __iter__(self):
        """
        Groupby iterator.

        Returns
        -------
        Generator yielding sequence of (name, subsetted object)
        for each group
        """
        return self.grouper.get_iterator(self.obj, axis=self.axis)

    @Appender(
        _apply_docs["template"].format(
            input="dataframe", examples=_apply_docs["dataframe_examples"]
        )
    )
    def apply(self, func, *args, **kwargs):

        func = self._is_builtin_func(func)

        # this is needed so we don't try and wrap strings. If we could
        # resolve functions to their callable functions prior, this
        # wouldn't be needed
        if args or kwargs:
            if callable(func):

                @wraps(func)
                def f(g):
                    with np.errstate(all="ignore"):
                        return func(g, *args, **kwargs)

            elif hasattr(nanops, "nan" + func):
                # TODO: should we wrap this in to e.g. _is_builtin_func?
                f = getattr(nanops, "nan" + func)

            else:
                raise ValueError(
                    "func must be a callable if args or kwargs are supplied"
                )
        else:
            f = func

        # ignore SettingWithCopy here in case the user mutates
        with option_context("mode.chained_assignment", None):
            try:
                result = self._python_apply_general(f, self._selected_obj)
            except TypeError:
                # gh-20949
                # try again, with .apply acting as a filtering
                # operation, by excluding the grouping column
                # This would normally not be triggered
                # except if the udf is trying an operation that
                # fails on *some* columns, e.g. a numeric operation
                # on a string grouper column

                with group_selection_context(self):
                    return self._python_apply_general(f, self._selected_obj)

        return result

    def _python_apply_general(
        self, f: F, data: FrameOrSeriesUnion
    ) -> FrameOrSeriesUnion:
        """
        Apply function f in python space

        Parameters
        ----------
        f : callable
            Function to apply
        data : Series or DataFrame
            Data to apply f to

        Returns
        -------
        Series or DataFrame
            data after applying f
        """
        keys, values, mutated = self.grouper.apply(f, data, self.axis)

        return self._wrap_applied_output(
            keys, values, not_indexed_same=mutated or self.mutated
        )

    def _iterate_slices(self) -> Iterable[Series]:
        raise AbstractMethodError(self)

    def transform(self, func, *args, **kwargs):
        raise AbstractMethodError(self)

    def _cumcount_array(self, ascending: bool = True):
        """
        Parameters
        ----------
        ascending : bool, default True
            If False, number in reverse, from length of group - 1 to 0.

        Notes
        -----
        this is currently implementing sort=False
        (though the default is sort=True) for groupby in general
        """
        ids, _, ngroups = self.grouper.group_info
        sorter = get_group_index_sorter(ids, ngroups)
        ids, count = ids[sorter], len(ids)

        if count == 0:
            return np.empty(0, dtype=np.int64)

        run = np.r_[True, ids[:-1] != ids[1:]]
        rep = np.diff(np.r_[np.nonzero(run)[0], count])
        out = (~run).cumsum()

        if ascending:
            out -= np.repeat(out[run], rep)
        else:
            out = np.repeat(out[np.r_[run[1:], True]], rep) - out

        rev = np.empty(count, dtype=np.intp)
        rev[sorter] = np.arange(count, dtype=np.intp)
        return out[rev].astype(np.int64, copy=False)

    def _transform_should_cast(self, func_nm: str) -> bool:
        """
        Parameters
        ----------
        func_nm: str
            The name of the aggregation function being performed

        Returns
        -------
        bool
            Whether transform should attempt to cast the result of aggregation
        """
        filled_series = self.grouper.size().fillna(0)
        assert filled_series is not None
        return filled_series.gt(0).any() and func_nm not in base.cython_cast_blocklist

    def _cython_transform(self, how: str, numeric_only: bool = True, **kwargs):
        output: Dict[base.OutputKey, np.ndarray] = {}
        for idx, obj in enumerate(self._iterate_slices()):
            name = obj.name
            is_numeric = is_numeric_dtype(obj.dtype)
            if numeric_only and not is_numeric:
                continue

            try:
                result, _ = self.grouper.transform(obj.values, how, **kwargs)
            except NotImplementedError:
                continue

            if self._transform_should_cast(how):
                result = maybe_cast_result(result, obj, how=how)

            key = base.OutputKey(label=name, position=idx)
            output[key] = result

        if len(output) == 0:
            raise DataError("No numeric types to aggregate")

        return self._wrap_transformed_output(output)

    def _wrap_aggregated_output(
        self, output: Mapping[base.OutputKey, np.ndarray], index: Optional[Index]
    ):
        raise AbstractMethodError(self)

    def _wrap_transformed_output(self, output: Mapping[base.OutputKey, np.ndarray]):
        raise AbstractMethodError(self)

    def _wrap_applied_output(self, keys, values, not_indexed_same: bool = False):
        raise AbstractMethodError(self)

    def _agg_general(
        self,
        numeric_only: bool = True,
        min_count: int = -1,
        *,
        alias: str,
        npfunc: Callable,
    ):
        with group_selection_context(self):
            # try a cython aggregation if we can
            result = None
            try:
                result = self._cython_agg_general(
                    how=alias,
                    alt=npfunc,
                    numeric_only=numeric_only,
                    min_count=min_count,
                )
            except DataError:
                pass
            except NotImplementedError as err:
                if "function is not implemented for this dtype" in str(
                    err
                ) or "category dtype not supported" in str(err):
                    # raised in _get_cython_function, in some cases can
                    #  be trimmed by implementing cython funcs for more dtypes
                    pass
<<<<<<< HEAD
=======
                else:
                    raise

>>>>>>> 86f54314
            # apply a non-cython aggregation
            if result is None:
                result = self.aggregate(lambda x: npfunc(x, axis=self.axis))
            return result.__finalize__(self.obj, method="groupby")

    def _cython_agg_general(
        self, how: str, alt=None, numeric_only: bool = True, min_count: int = -1
    ):
        output: Dict[base.OutputKey, Union[np.ndarray, DatetimeArray]] = {}
        # Ideally we would be able to enumerate self._iterate_slices and use
        # the index from enumeration as the key of output, but ohlc in particular
        # returns a (n x 4) array. Output requires 1D ndarrays as values, so we
        # need to slice that up into 1D arrays
        idx = 0
        for obj in self._iterate_slices():
            name = obj.name
            is_numeric = is_numeric_dtype(obj.dtype)
            if numeric_only and not is_numeric:
                continue

            result, agg_names = self.grouper.aggregate(
                obj._values, how, min_count=min_count
            )

            if agg_names:
                # e.g. ohlc
                assert len(agg_names) == result.shape[1]
                for result_column, result_name in zip(result.T, agg_names):
                    key = base.OutputKey(label=result_name, position=idx)
                    output[key] = maybe_cast_result(result_column, obj, how=how)
                    idx += 1
            else:
                assert result.ndim == 1
                key = base.OutputKey(label=name, position=idx)
                output[key] = maybe_cast_result(result, obj, how=how)
                idx += 1

        if len(output) == 0:
            raise DataError("No numeric types to aggregate")

        return self._wrap_aggregated_output(output, index=self.grouper.result_index)

    def _transform_with_numba(self, data, func, *args, engine_kwargs=None, **kwargs):
        """
        Perform groupby transform routine with the numba engine.

        This routine mimics the data splitting routine of the DataSplitter class
        to generate the indices of each group in the sorted data and then passes the
        data and indices into a Numba jitted function.
        """
        if not callable(func):
            raise NotImplementedError(
                "Numba engine can only be used with a single function."
            )
        group_keys = self.grouper._get_group_keys()
        labels, _, n_groups = self.grouper.group_info
        sorted_index = get_group_index_sorter(labels, n_groups)
        sorted_labels = algorithms.take_nd(labels, sorted_index, allow_fill=False)
        sorted_data = data.take(sorted_index, axis=self.axis).to_numpy()
        starts, ends = lib.generate_slices(sorted_labels, n_groups)

        numba_transform_func = numba_.generate_numba_transform_func(
            tuple(args), kwargs, func, engine_kwargs
        )
        result = numba_transform_func(
            sorted_data, sorted_index, starts, ends, len(group_keys), len(data.columns)
        )

        cache_key = (func, "groupby_transform")
        if cache_key not in NUMBA_FUNC_CACHE:
            NUMBA_FUNC_CACHE[cache_key] = numba_transform_func

        # result values needs to be resorted to their original positions since we
        # evaluated the data sorted by group
        return result.take(np.argsort(sorted_index), axis=0)

    def _aggregate_with_numba(self, data, func, *args, engine_kwargs=None, **kwargs):
        """
        Perform groupby aggregation routine with the numba engine.

        This routine mimics the data splitting routine of the DataSplitter class
        to generate the indices of each group in the sorted data and then passes the
        data and indices into a Numba jitted function.
        """
        if not callable(func):
            raise NotImplementedError(
                "Numba engine can only be used with a single function."
            )
        group_keys = self.grouper._get_group_keys()
        labels, _, n_groups = self.grouper.group_info
        sorted_index = get_group_index_sorter(labels, n_groups)
        sorted_labels = algorithms.take_nd(labels, sorted_index, allow_fill=False)
        sorted_data = data.take(sorted_index, axis=self.axis).to_numpy()
        starts, ends = lib.generate_slices(sorted_labels, n_groups)

        numba_agg_func = numba_.generate_numba_agg_func(
            tuple(args), kwargs, func, engine_kwargs
        )
        result = numba_agg_func(
            sorted_data, sorted_index, starts, ends, len(group_keys), len(data.columns)
        )

        cache_key = (func, "groupby_agg")
        if cache_key not in NUMBA_FUNC_CACHE:
            NUMBA_FUNC_CACHE[cache_key] = numba_agg_func

        if self.grouper.nkeys > 1:
            index = MultiIndex.from_tuples(group_keys, names=self.grouper.names)
        else:
            index = Index(group_keys, name=self.grouper.names[0])
        return result, index

    def _python_agg_general(self, func, *args, **kwargs):
        func = self._is_builtin_func(func)
        f = lambda x: func(x, *args, **kwargs)

        # iterate through "columns" ex exclusions to populate output dict
        output: Dict[base.OutputKey, np.ndarray] = {}

        for idx, obj in enumerate(self._iterate_slices()):
            name = obj.name
            if self.grouper.ngroups == 0:
                # agg_series below assumes ngroups > 0
                continue

            try:
                # if this function is invalid for this dtype, we will ignore it.
                result, counts = self.grouper.agg_series(obj, f)
            except TypeError:
                continue

            assert result is not None
            key = base.OutputKey(label=name, position=idx)
            output[key] = maybe_cast_result(result, obj, numeric_only=True)

        if len(output) == 0:
            return self._python_apply_general(f, self._selected_obj)

        if self.grouper._filter_empty_groups:

            mask = counts.ravel() > 0
            for key, result in output.items():

                # since we are masking, make sure that we have a float object
                values = result
                if is_numeric_dtype(values.dtype):
                    values = ensure_float(values)

                output[key] = maybe_cast_result(values[mask], result)

        return self._wrap_aggregated_output(output, index=self.grouper.result_index)

    def _concat_objects(self, keys, values, not_indexed_same: bool = False):
        from pandas.core.reshape.concat import concat

        def reset_identity(values):
            # reset the identities of the components
            # of the values to prevent aliasing
            for v in com.not_none(*values):
                ax = v._get_axis(self.axis)
                ax._reset_identity()
            return values

        if not not_indexed_same:
            result = concat(values, axis=self.axis)
            ax = self._selected_obj._get_axis(self.axis)

            # this is a very unfortunate situation
            # we can't use reindex to restore the original order
            # when the ax has duplicates
            # so we resort to this
            # GH 14776, 30667
            if ax.has_duplicates:
                indexer, _ = result.index.get_indexer_non_unique(ax.values)
                indexer = algorithms.unique1d(indexer)
                result = result.take(indexer, axis=self.axis)
            else:
                result = result.reindex(ax, axis=self.axis)

        elif self.group_keys:

            values = reset_identity(values)
            if self.as_index:

                # possible MI return case
                group_keys = keys
                group_levels = self.grouper.levels
                group_names = self.grouper.names

                result = concat(
                    values,
                    axis=self.axis,
                    keys=group_keys,
                    levels=group_levels,
                    names=group_names,
                    sort=False,
                )
            else:

                # GH5610, returns a MI, with the first level being a
                # range index
                keys = list(range(len(values)))
                result = concat(values, axis=self.axis, keys=keys)
        else:
            values = reset_identity(values)
            result = concat(values, axis=self.axis)

        if isinstance(result, Series) and self._selection_name is not None:

            result.name = self._selection_name

        return result

    def _apply_filter(self, indices, dropna):
        if len(indices) == 0:
            indices = np.array([], dtype="int64")
        else:
            indices = np.sort(np.concatenate(indices))
        if dropna:
            filtered = self._selected_obj.take(indices, axis=self.axis)
        else:
            mask = np.empty(len(self._selected_obj.index), dtype=bool)
            mask.fill(False)
            mask[indices.astype(int)] = True
            # mask fails to broadcast when passed to where; broadcast manually.
            mask = np.tile(mask, list(self._selected_obj.shape[1:]) + [1]).T
            filtered = self._selected_obj.where(mask)  # Fill with NaNs.
        return filtered


# To track operations that expand dimensions, like ohlc
OutputFrameOrSeries = TypeVar("OutputFrameOrSeries", bound=NDFrame)


class GroupBy(BaseGroupBy[FrameOrSeries]):
    """
    Class for grouping and aggregating relational data.

    See aggregate, transform, and apply functions on this object.

    It's easiest to use obj.groupby(...) to use GroupBy, but you can also do:

    ::

        grouped = groupby(obj, ...)

    Parameters
    ----------
    obj : pandas object
    axis : int, default 0
    level : int, default None
        Level of MultiIndex
    groupings : list of Grouping objects
        Most users should ignore this
    exclusions : array-like, optional
        List of columns to exclude
    name : str
        Most users should ignore this

    Returns
    -------
    **Attributes**
    groups : dict
        {group name -> group labels}
    len(grouped) : int
        Number of groups

    Notes
    -----
    After grouping, see aggregate, apply, and transform functions. Here are
    some other brief notes about usage. When grouping by multiple groups, the
    result index will be a MultiIndex (hierarchical) by default.

    Iteration produces (key, group) tuples, i.e. chunking the data by group. So
    you can write code like:

    ::

        grouped = obj.groupby(keys, axis=axis)
        for key, group in grouped:
            # do something with the data

    Function calls on GroupBy, if not specially implemented, "dispatch" to the
    grouped data. So if you group a DataFrame and wish to invoke the std()
    method on each group, you can simply do:

    ::

        df.groupby(mapper).std()

    rather than

    ::

        df.groupby(mapper).aggregate(np.std)

    You can pass arguments to these "wrapped" functions, too.

    See the online documentation for full exposition on these topics and much
    more
    """

    @property
    def _obj_1d_constructor(self) -> Type["Series"]:
        # GH28330 preserve subclassed Series/DataFrames
        if isinstance(self.obj, DataFrame):
            return self.obj._constructor_sliced
        assert isinstance(self.obj, Series)
        return self.obj._constructor

    def _bool_agg(self, val_test, skipna):
        """
        Shared func to call any / all Cython GroupBy implementations.
        """

        def objs_to_bool(vals: np.ndarray) -> Tuple[np.ndarray, Type]:
            if is_object_dtype(vals):
                vals = np.array([bool(x) for x in vals])
            else:
                vals = vals.astype(bool)

            return vals.view(np.uint8), bool

        def result_to_bool(result: np.ndarray, inference: Type) -> np.ndarray:
            return result.astype(inference, copy=False)

        return self._get_cythonized_result(
            "group_any_all",
            aggregate=True,
            numeric_only=False,
            cython_dtype=np.dtype(np.uint8),
            needs_values=True,
            needs_mask=True,
            pre_processing=objs_to_bool,
            post_processing=result_to_bool,
            val_test=val_test,
            skipna=skipna,
        )

    @Substitution(name="groupby")
    @Appender(_common_see_also)
    def any(self, skipna: bool = True):
        """
        Return True if any value in the group is truthful, else False.

        Parameters
        ----------
        skipna : bool, default True
            Flag to ignore nan values during truth testing.

        Returns
        -------
        bool
        """
        return self._bool_agg("any", skipna)

    @Substitution(name="groupby")
    @Appender(_common_see_also)
    def all(self, skipna: bool = True):
        """
        Return True if all values in the group are truthful, else False.

        Parameters
        ----------
        skipna : bool, default True
            Flag to ignore nan values during truth testing.

        Returns
        -------
        bool
        """
        return self._bool_agg("all", skipna)

    @Substitution(name="groupby")
    @Appender(_common_see_also)
    def count(self):
        """
        Compute count of group, excluding missing values.

        Returns
        -------
        Series or DataFrame
            Count of values within each group.
        """
        # defined here for API doc
        raise NotImplementedError

    @Substitution(name="groupby")
    @Substitution(see_also=_common_see_also)
    def mean(self, numeric_only: bool = True):
        """
        Compute mean of groups, excluding missing values.

        Parameters
        ----------
        numeric_only : bool, default True
            Include only float, int, boolean columns. If None, will attempt to use
            everything, then use only numeric data.

        Returns
        -------
        pandas.Series or pandas.DataFrame
        %(see_also)s
        Examples
        --------
        >>> df = pd.DataFrame({'A': [1, 1, 2, 1, 2],
        ...                    'B': [np.nan, 2, 3, 4, 5],
        ...                    'C': [1, 2, 1, 1, 2]}, columns=['A', 'B', 'C'])

        Groupby one column and return the mean of the remaining columns in
        each group.

        >>> df.groupby('A').mean()
             B         C
        A
        1  3.0  1.333333
        2  4.0  1.500000

        Groupby two columns and return the mean of the remaining column.

        >>> df.groupby(['A', 'B']).mean()
               C
        A B
        1 2.0  2
          4.0  1
        2 3.0  1
          5.0  2

        Groupby one column and return the mean of only particular column in
        the group.

        >>> df.groupby('A')['B'].mean()
        A
        1    3.0
        2    4.0
        Name: B, dtype: float64
        """
        return self._cython_agg_general(
            "mean",
            alt=lambda x, axis: Series(x).mean(numeric_only=numeric_only),
            numeric_only=numeric_only,
        )

    @Substitution(name="groupby")
    @Appender(_common_see_also)
    def median(self, numeric_only=True):
        """
        Compute median of groups, excluding missing values.

        For multiple groupings, the result index will be a MultiIndex

        Parameters
        ----------
        numeric_only : bool, default True
            Include only float, int, boolean columns. If None, will attempt to use
            everything, then use only numeric data.

        Returns
        -------
        Series or DataFrame
            Median of values within each group.
        """
        return self._cython_agg_general(
            "median",
            alt=lambda x, axis: Series(x).median(axis=axis, numeric_only=numeric_only),
            numeric_only=numeric_only,
        )

    @Substitution(name="groupby")
    @Appender(_common_see_also)
    def std(self, ddof: int = 1):
        """
        Compute standard deviation of groups, excluding missing values.

        For multiple groupings, the result index will be a MultiIndex.

        Parameters
        ----------
        ddof : int, default 1
            Degrees of freedom.

        Returns
        -------
        Series or DataFrame
            Standard deviation of values within each group.
        """
        return self._get_cythonized_result(
            "group_var_float64",
            aggregate=True,
            needs_counts=True,
            needs_values=True,
            needs_2d=True,
            cython_dtype=np.dtype(np.float64),
            post_processing=lambda vals, inference: np.sqrt(vals),
            ddof=ddof,
        )

    @Substitution(name="groupby")
    @Appender(_common_see_also)
    def var(self, ddof: int = 1):
        """
        Compute variance of groups, excluding missing values.

        For multiple groupings, the result index will be a MultiIndex.

        Parameters
        ----------
        ddof : int, default 1
            Degrees of freedom.

        Returns
        -------
        Series or DataFrame
            Variance of values within each group.
        """
        if ddof == 1:
            return self._cython_agg_general(
                "var", alt=lambda x, axis: Series(x).var(ddof=ddof)
            )
        else:
            func = lambda x: x.var(ddof=ddof)
            with group_selection_context(self):
                return self._python_agg_general(func)

    @Substitution(name="groupby")
    @Appender(_common_see_also)
    def sem(self, ddof: int = 1):
        """
        Compute standard error of the mean of groups, excluding missing values.

        For multiple groupings, the result index will be a MultiIndex.

        Parameters
        ----------
        ddof : int, default 1
            Degrees of freedom.

        Returns
        -------
        Series or DataFrame
            Standard error of the mean of values within each group.
        """
        result = self.std(ddof=ddof)
        if result.ndim == 1:
            result /= np.sqrt(self.count())
        else:
            cols = result.columns.get_indexer_for(
                result.columns.difference(self.exclusions).unique()
            )
            # TODO(GH-22046) - setting with iloc broken if labels are not unique
            # .values to remove labels
            result.iloc[:, cols] = (
                result.iloc[:, cols].values / np.sqrt(self.count().iloc[:, cols]).values
            )
        return result

    @Substitution(name="groupby")
    @Appender(_common_see_also)
    def size(self) -> FrameOrSeriesUnion:
        """
        Compute group sizes.

        Returns
        -------
        DataFrame or Series
            Number of rows in each group as a Series if as_index is True
            or a DataFrame if as_index is False.
        """
        result = self.grouper.size()

        # GH28330 preserve subclassed Series/DataFrames through calls
        if issubclass(self.obj._constructor, Series):
            result = self._obj_1d_constructor(result, name=self.obj.name)
        else:
            result = self._obj_1d_constructor(result)

        if not self.as_index:
            result = result.rename("size").reset_index()

        return self._reindex_output(result, fill_value=0)

    @doc(_groupby_agg_method_template, fname="sum", no=True, mc=0)
    def sum(self, numeric_only: bool = True, min_count: int = 0):

        # If we are grouping on categoricals we want unobserved categories to
        # return zero, rather than the default of NaN which the reindexing in
        # _agg_general() returns. GH #31422
        with com.temp_setattr(self, "observed", True):
            result = self._agg_general(
                numeric_only=numeric_only,
                min_count=min_count,
                alias="add",
                npfunc=np.sum,
            )

        return self._reindex_output(result, fill_value=0)

    @doc(_groupby_agg_method_template, fname="prod", no=True, mc=0)
    def prod(self, numeric_only: bool = True, min_count: int = 0):
        return self._agg_general(
            numeric_only=numeric_only, min_count=min_count, alias="prod", npfunc=np.prod
        )

    @doc(_groupby_agg_method_template, fname="min", no=False, mc=-1)
    def min(self, numeric_only: bool = False, min_count: int = -1):
        return self._agg_general(
            numeric_only=numeric_only, min_count=min_count, alias="min", npfunc=np.min
        )

    @doc(_groupby_agg_method_template, fname="max", no=False, mc=-1)
    def max(self, numeric_only: bool = False, min_count: int = -1):
        return self._agg_general(
            numeric_only=numeric_only, min_count=min_count, alias="max", npfunc=np.max
        )

    @doc(_groupby_agg_method_template, fname="first", no=False, mc=-1)
    def first(self, numeric_only: bool = False, min_count: int = -1):
        def first_compat(obj: FrameOrSeries, axis: int = 0):
            def first(x: Series):
                """Helper function for first item that isn't NA."""
                x = x.array[notna(x.array)]
                if len(x) == 0:
                    return np.nan
                return x[0]

            if isinstance(obj, DataFrame):
                return obj.apply(first, axis=axis)
            elif isinstance(obj, Series):
                return first(obj)
            else:
                raise TypeError(type(obj))

        return self._agg_general(
            numeric_only=numeric_only,
            min_count=min_count,
            alias="first",
            npfunc=first_compat,
        )

    @doc(_groupby_agg_method_template, fname="last", no=False, mc=-1)
    def last(self, numeric_only: bool = False, min_count: int = -1):
        def last_compat(obj: FrameOrSeries, axis: int = 0):
            def last(x: Series):
                """Helper function for last item that isn't NA."""
                x = x.array[notna(x.array)]
                if len(x) == 0:
                    return np.nan
                return x[-1]

            if isinstance(obj, DataFrame):
                return obj.apply(last, axis=axis)
            elif isinstance(obj, Series):
                return last(obj)
            else:
                raise TypeError(type(obj))

        return self._agg_general(
            numeric_only=numeric_only,
            min_count=min_count,
            alias="last",
            npfunc=last_compat,
        )

    @Substitution(name="groupby")
    @Appender(_common_see_also)
    def ohlc(self) -> DataFrame:
        """
        Compute open, high, low and close values of a group, excluding missing values.

        For multiple groupings, the result index will be a MultiIndex

        Returns
        -------
        DataFrame
            Open, high, low and close values within each group.
        """
        return self._apply_to_column_groupbys(lambda x: x._cython_agg_general("ohlc"))

    @doc(DataFrame.describe)
    def describe(self, **kwargs):
        with group_selection_context(self):
            result = self.apply(lambda x: x.describe(**kwargs))
            if self.axis == 1:
                return result.T
            return result.unstack()

    def resample(self, rule, *args, **kwargs):
        """
        Provide resampling when using a TimeGrouper.

        Given a grouper, the function resamples it according to a string
        "string" -> "frequency".

        See the :ref:`frequency aliases <timeseries.offset_aliases>`
        documentation for more details.

        Parameters
        ----------
        rule : str or DateOffset
            The offset string or object representing target grouper conversion.
        *args, **kwargs
            Possible arguments are `how`, `fill_method`, `limit`, `kind` and
            `on`, and other arguments of `TimeGrouper`.

        Returns
        -------
        Grouper
            Return a new grouper with our resampler appended.

        See Also
        --------
        Grouper : Specify a frequency to resample with when
            grouping by a key.
        DatetimeIndex.resample : Frequency conversion and resampling of
            time series.

        Examples
        --------
        >>> idx = pd.date_range('1/1/2000', periods=4, freq='T')
        >>> df = pd.DataFrame(data=4 * [range(2)],
        ...                   index=idx,
        ...                   columns=['a', 'b'])
        >>> df.iloc[2, 0] = 5
        >>> df
                            a  b
        2000-01-01 00:00:00  0  1
        2000-01-01 00:01:00  0  1
        2000-01-01 00:02:00  5  1
        2000-01-01 00:03:00  0  1

        Downsample the DataFrame into 3 minute bins and sum the values of
        the timestamps falling into a bin.

        >>> df.groupby('a').resample('3T').sum()
                                 a  b
        a
        0   2000-01-01 00:00:00  0  2
            2000-01-01 00:03:00  0  1
        5   2000-01-01 00:00:00  5  1

        Upsample the series into 30 second bins.

        >>> df.groupby('a').resample('30S').sum()
                            a  b
        a
        0   2000-01-01 00:00:00  0  1
            2000-01-01 00:00:30  0  0
            2000-01-01 00:01:00  0  1
            2000-01-01 00:01:30  0  0
            2000-01-01 00:02:00  0  0
            2000-01-01 00:02:30  0  0
            2000-01-01 00:03:00  0  1
        5   2000-01-01 00:02:00  5  1

        Resample by month. Values are assigned to the month of the period.

        >>> df.groupby('a').resample('M').sum()
                    a  b
        a
        0   2000-01-31  0  3
        5   2000-01-31  5  1

        Downsample the series into 3 minute bins as above, but close the right
        side of the bin interval.

        >>> df.groupby('a').resample('3T', closed='right').sum()
                                 a  b
        a
        0   1999-12-31 23:57:00  0  1
            2000-01-01 00:00:00  0  2
        5   2000-01-01 00:00:00  5  1

        Downsample the series into 3 minute bins and close the right side of
        the bin interval, but label each bin using the right edge instead of
        the left.

        >>> df.groupby('a').resample('3T', closed='right', label='right').sum()
                                 a  b
        a
        0   2000-01-01 00:00:00  0  1
            2000-01-01 00:03:00  0  2
        5   2000-01-01 00:03:00  5  1
        """
        from pandas.core.resample import get_resampler_for_grouping

        return get_resampler_for_grouping(self, rule, *args, **kwargs)

    @Substitution(name="groupby")
    @Appender(_common_see_also)
    def rolling(self, *args, **kwargs):
        """
        Return a rolling grouper, providing rolling functionality per group.
        """
        from pandas.core.window import RollingGroupby

        return RollingGroupby(self, *args, **kwargs)

    @Substitution(name="groupby")
    @Appender(_common_see_also)
    def expanding(self, *args, **kwargs):
        """
        Return an expanding grouper, providing expanding
        functionality per group.
        """
        from pandas.core.window import ExpandingGroupby

        return ExpandingGroupby(self, *args, **kwargs)

    def _fill(self, direction, limit=None):
        """
        Shared function for `pad` and `backfill` to call Cython method.

        Parameters
        ----------
        direction : {'ffill', 'bfill'}
            Direction passed to underlying Cython function. `bfill` will cause
            values to be filled backwards. `ffill` and any other values will
            default to a forward fill
        limit : int, default None
            Maximum number of consecutive values to fill. If `None`, this
            method will convert to -1 prior to passing to Cython

        Returns
        -------
        `Series` or `DataFrame` with filled values

        See Also
        --------
        pad
        backfill
        """
        # Need int value for Cython
        if limit is None:
            limit = -1

        return self._get_cythonized_result(
            "group_fillna_indexer",
            numeric_only=False,
            needs_mask=True,
            cython_dtype=np.dtype(np.int64),
            result_is_index=True,
            direction=direction,
            limit=limit,
        )

    @Substitution(name="groupby")
    def pad(self, limit=None):
        """
        Forward fill the values.

        Parameters
        ----------
        limit : int, optional
            Limit of how many values to fill.

        Returns
        -------
        Series or DataFrame
            Object with missing values filled.

        See Also
        --------
        Series.pad
        DataFrame.pad
        Series.fillna
        DataFrame.fillna
        """
        return self._fill("ffill", limit=limit)

    ffill = pad

    @Substitution(name="groupby")
    def backfill(self, limit=None):
        """
        Backward fill the values.

        Parameters
        ----------
        limit : int, optional
            Limit of how many values to fill.

        Returns
        -------
        Series or DataFrame
            Object with missing values filled.

        See Also
        --------
        Series.backfill
        DataFrame.backfill
        Series.fillna
        DataFrame.fillna
        """
        return self._fill("bfill", limit=limit)

    bfill = backfill

    @Substitution(name="groupby")
    @Substitution(see_also=_common_see_also)
    def nth(self, n: Union[int, List[int]], dropna: Optional[str] = None) -> DataFrame:
        """
        Take the nth row from each group if n is an int, or a subset of rows
        if n is a list of ints.

        If dropna, will take the nth non-null row, dropna is either
        'all' or 'any'; this is equivalent to calling dropna(how=dropna)
        before the groupby.

        Parameters
        ----------
        n : int or list of ints
            A single nth value for the row or a list of nth values.
        dropna : None or str, optional
            Apply the specified dropna operation before counting which row is
            the nth row. Needs to be None, 'any' or 'all'.

        Returns
        -------
        Series or DataFrame
            N-th value within each group.
        %(see_also)s
        Examples
        --------

        >>> df = pd.DataFrame({'A': [1, 1, 2, 1, 2],
        ...                    'B': [np.nan, 2, 3, 4, 5]}, columns=['A', 'B'])
        >>> g = df.groupby('A')
        >>> g.nth(0)
             B
        A
        1  NaN
        2  3.0
        >>> g.nth(1)
             B
        A
        1  2.0
        2  5.0
        >>> g.nth(-1)
             B
        A
        1  4.0
        2  5.0
        >>> g.nth([0, 1])
             B
        A
        1  NaN
        1  2.0
        2  3.0
        2  5.0

        Specifying `dropna` allows count ignoring ``NaN``

        >>> g.nth(0, dropna='any')
             B
        A
        1  2.0
        2  3.0

        NaNs denote group exhausted when using dropna

        >>> g.nth(3, dropna='any')
            B
        A
        1 NaN
        2 NaN

        Specifying `as_index=False` in `groupby` keeps the original index.

        >>> df.groupby('A', as_index=False).nth(1)
           A    B
        1  1  2.0
        4  2  5.0
        """
        valid_containers = (set, list, tuple)
        if not isinstance(n, (valid_containers, int)):
            raise TypeError("n needs to be an int or a list/set/tuple of ints")

        if not dropna:

            if isinstance(n, int):
                nth_values = [n]
            elif isinstance(n, valid_containers):
                nth_values = list(set(n))

            nth_array = np.array(nth_values, dtype=np.intp)
            with group_selection_context(self):

                mask_left = np.in1d(self._cumcount_array(), nth_array)
                mask_right = np.in1d(
                    self._cumcount_array(ascending=False) + 1, -nth_array
                )
                mask = mask_left | mask_right

                ids, _, _ = self.grouper.group_info

                # Drop NA values in grouping
                mask = mask & (ids != -1)

                out = self._selected_obj[mask]
                if not self.as_index:
                    return out

                result_index = self.grouper.result_index
                out.index = result_index[ids[mask]]

                if not self.observed and isinstance(result_index, CategoricalIndex):
                    out = out.reindex(result_index)

                out = self._reindex_output(out)
                return out.sort_index() if self.sort else out

        # dropna is truthy
        if isinstance(n, valid_containers):
            raise ValueError("dropna option with a list of nth values is not supported")

        if dropna not in ["any", "all"]:
            # Note: when agg-ing picker doesn't raise this, just returns NaN
            raise ValueError(
                "For a DataFrame groupby, dropna must be "
                "either None, 'any' or 'all', "
                f"(was passed {dropna})."
            )

        # old behaviour, but with all and any support for DataFrames.
        # modified in GH 7559 to have better perf
        max_len = n if n >= 0 else -1 - n
        dropped = self.obj.dropna(how=dropna, axis=self.axis)

        # get a new grouper for our dropped obj
        if self.keys is None and self.level is None:

            # we don't have the grouper info available
            # (e.g. we have selected out
            # a column that is not in the current object)
            axis = self.grouper.axis
            grouper = axis[axis.isin(dropped.index)]

        else:

            # create a grouper with the original parameters, but on dropped
            # object
            from pandas.core.groupby.grouper import get_grouper

            grouper, _, _ = get_grouper(
                dropped,
                key=self.keys,
                axis=self.axis,
                level=self.level,
                sort=self.sort,
                mutated=self.mutated,
            )

        grb = dropped.groupby(grouper, as_index=self.as_index, sort=self.sort)
        sizes, result = grb.size(), grb.nth(n)
        mask = (sizes < max_len)._values

        # set the results which don't meet the criteria
        if len(result) and mask.any():
            result.loc[mask] = np.nan

        # reset/reindex to the original groups
        if len(self.obj) == len(dropped) or len(result) == len(
            self.grouper.result_index
        ):
            result.index = self.grouper.result_index
        else:
            result = result.reindex(self.grouper.result_index)

        return result

    def quantile(self, q=0.5, interpolation: str = "linear"):
        """
        Return group values at the given quantile, a la numpy.percentile.

        Parameters
        ----------
        q : float or array-like, default 0.5 (50% quantile)
            Value(s) between 0 and 1 providing the quantile(s) to compute.
        interpolation : {'linear', 'lower', 'higher', 'midpoint', 'nearest'}
            Method to use when the desired quantile falls between two points.

        Returns
        -------
        Series or DataFrame
            Return type determined by caller of GroupBy object.

        See Also
        --------
        Series.quantile : Similar method for Series.
        DataFrame.quantile : Similar method for DataFrame.
        numpy.percentile : NumPy method to compute qth percentile.

        Examples
        --------
        >>> df = pd.DataFrame([
        ...     ['a', 1], ['a', 2], ['a', 3],
        ...     ['b', 1], ['b', 3], ['b', 5]
        ... ], columns=['key', 'val'])
        >>> df.groupby('key').quantile()
            val
        key
        a    2.0
        b    3.0
        """
        from pandas import concat

        def pre_processor(vals: np.ndarray) -> Tuple[np.ndarray, Optional[Type]]:
            if is_object_dtype(vals):
                raise TypeError(
                    "'quantile' cannot be performed against 'object' dtypes!"
                )

            inference = None
            if is_integer_dtype(vals.dtype):
                if is_extension_array_dtype(vals.dtype):
                    vals = vals.to_numpy(dtype=float, na_value=np.nan)
                inference = np.int64
            elif is_bool_dtype(vals.dtype) and is_extension_array_dtype(vals.dtype):
                vals = vals.to_numpy(dtype=float, na_value=np.nan)
            elif is_datetime64_dtype(vals.dtype):
                inference = "datetime64[ns]"
                vals = np.asarray(vals).astype(float)

            return vals, inference

        def post_processor(vals: np.ndarray, inference: Optional[Type]) -> np.ndarray:
            if inference:
                # Check for edge case
                if not (
                    is_integer_dtype(inference)
                    and interpolation in {"linear", "midpoint"}
                ):
                    vals = vals.astype(inference)

            return vals

        if is_scalar(q):
            return self._get_cythonized_result(
                "group_quantile",
                aggregate=True,
                numeric_only=False,
                needs_values=True,
                needs_mask=True,
                cython_dtype=np.dtype(np.float64),
                pre_processing=pre_processor,
                post_processing=post_processor,
                q=q,
                interpolation=interpolation,
            )
        else:
            results = [
                self._get_cythonized_result(
                    "group_quantile",
                    aggregate=True,
                    needs_values=True,
                    needs_mask=True,
                    cython_dtype=np.dtype(np.float64),
                    pre_processing=pre_processor,
                    post_processing=post_processor,
                    q=qi,
                    interpolation=interpolation,
                )
                for qi in q
            ]
            result = concat(results, axis=0, keys=q)
            # fix levels to place quantiles on the inside
            # TODO(GH-10710): Ideally, we could write this as
            #  >>> result.stack(0).loc[pd.IndexSlice[:, ..., q], :]
            #  but this hits https://github.com/pandas-dev/pandas/issues/10710
            #  which doesn't reorder the list-like `q` on the inner level.
            order = list(range(1, result.index.nlevels)) + [0]

            # temporarily saves the index names
            index_names = np.array(result.index.names)

            # set index names to positions to avoid confusion
            result.index.names = np.arange(len(index_names))

            # place quantiles on the inside
            result = result.reorder_levels(order)

            # restore the index names in order
            result.index.names = index_names[order]

            # reorder rows to keep things sorted
            indices = np.arange(len(result)).reshape([len(q), self.ngroups]).T.flatten()
            return result.take(indices)

    @Substitution(name="groupby")
    def ngroup(self, ascending: bool = True):
        """
        Number each group from 0 to the number of groups - 1.

        This is the enumerative complement of cumcount.  Note that the
        numbers given to the groups match the order in which the groups
        would be seen when iterating over the groupby object, not the
        order they are first observed.

        Parameters
        ----------
        ascending : bool, default True
            If False, number in reverse, from number of group - 1 to 0.

        Returns
        -------
        Series
            Unique numbers for each group.

        See Also
        --------
        .cumcount : Number the rows in each group.

        Examples
        --------
        >>> df = pd.DataFrame({"A": list("aaabba")})
        >>> df
           A
        0  a
        1  a
        2  a
        3  b
        4  b
        5  a
        >>> df.groupby('A').ngroup()
        0    0
        1    0
        2    0
        3    1
        4    1
        5    0
        dtype: int64
        >>> df.groupby('A').ngroup(ascending=False)
        0    1
        1    1
        2    1
        3    0
        4    0
        5    1
        dtype: int64
        >>> df.groupby(["A", [1,1,2,3,2,1]]).ngroup()
        0    0
        1    0
        2    1
        3    3
        4    2
        5    0
        dtype: int64
        """
        with group_selection_context(self):
            index = self._selected_obj.index
            result = self._obj_1d_constructor(self.grouper.group_info[0], index)
            if not ascending:
                result = self.ngroups - 1 - result
            return result

    @Substitution(name="groupby")
    def cumcount(self, ascending: bool = True):
        """
        Number each item in each group from 0 to the length of that group - 1.

        Essentially this is equivalent to

        .. code-block:: python

            self.apply(lambda x: pd.Series(np.arange(len(x)), x.index))

        Parameters
        ----------
        ascending : bool, default True
            If False, number in reverse, from length of group - 1 to 0.

        Returns
        -------
        Series
            Sequence number of each element within each group.

        See Also
        --------
        .ngroup : Number the groups themselves.

        Examples
        --------
        >>> df = pd.DataFrame([['a'], ['a'], ['a'], ['b'], ['b'], ['a']],
        ...                   columns=['A'])
        >>> df
           A
        0  a
        1  a
        2  a
        3  b
        4  b
        5  a
        >>> df.groupby('A').cumcount()
        0    0
        1    1
        2    2
        3    0
        4    1
        5    3
        dtype: int64
        >>> df.groupby('A').cumcount(ascending=False)
        0    3
        1    2
        2    1
        3    1
        4    0
        5    0
        dtype: int64
        """
        with group_selection_context(self):
            index = self._selected_obj.index
            cumcounts = self._cumcount_array(ascending=ascending)
            return self._obj_1d_constructor(cumcounts, index)

    @Substitution(name="groupby")
    @Appender(_common_see_also)
    def rank(
        self,
        method: str = "average",
        ascending: bool = True,
        na_option: str = "keep",
        pct: bool = False,
        axis: int = 0,
    ):
        """
        Provide the rank of values within each group.

        Parameters
        ----------
        method : {'average', 'min', 'max', 'first', 'dense'}, default 'average'
            * average: average rank of group.
            * min: lowest rank in group.
            * max: highest rank in group.
            * first: ranks assigned in order they appear in the array.
            * dense: like 'min', but rank always increases by 1 between groups.
        ascending : bool, default True
            False for ranks by high (1) to low (N).
        na_option : {'keep', 'top', 'bottom'}, default 'keep'
            * keep: leave NA values where they are.
            * top: smallest rank if ascending.
            * bottom: smallest rank if descending.
        pct : bool, default False
            Compute percentage rank of data within each group.
        axis : int, default 0
            The axis of the object over which to compute the rank.

        Returns
        -------
        DataFrame with ranking of values within each group
        """
        if na_option not in {"keep", "top", "bottom"}:
            msg = "na_option must be one of 'keep', 'top', or 'bottom'"
            raise ValueError(msg)
        return self._cython_transform(
            "rank",
            numeric_only=False,
            ties_method=method,
            ascending=ascending,
            na_option=na_option,
            pct=pct,
            axis=axis,
        )

    @Substitution(name="groupby")
    @Appender(_common_see_also)
    def cumprod(self, axis=0, *args, **kwargs):
        """
        Cumulative product for each group.

        Returns
        -------
        Series or DataFrame
        """
        nv.validate_groupby_func("cumprod", args, kwargs, ["numeric_only", "skipna"])
        if axis != 0:
            return self.apply(lambda x: x.cumprod(axis=axis, **kwargs))

        return self._cython_transform("cumprod", **kwargs)

    @Substitution(name="groupby")
    @Appender(_common_see_also)
    def cumsum(self, axis=0, *args, **kwargs):
        """
        Cumulative sum for each group.

        Returns
        -------
        Series or DataFrame
        """
        nv.validate_groupby_func("cumsum", args, kwargs, ["numeric_only", "skipna"])
        if axis != 0:
            return self.apply(lambda x: x.cumsum(axis=axis, **kwargs))

        return self._cython_transform("cumsum", **kwargs)

    @Substitution(name="groupby")
    @Appender(_common_see_also)
    def cummin(self, axis=0, **kwargs):
        """
        Cumulative min for each group.

        Returns
        -------
        Series or DataFrame
        """
        if axis != 0:
            return self.apply(lambda x: np.minimum.accumulate(x, axis))

        return self._cython_transform("cummin", numeric_only=False)

    @Substitution(name="groupby")
    @Appender(_common_see_also)
    def cummax(self, axis=0, **kwargs):
        """
        Cumulative max for each group.

        Returns
        -------
        Series or DataFrame
        """
        if axis != 0:
            return self.apply(lambda x: np.maximum.accumulate(x, axis))

        return self._cython_transform("cummax", numeric_only=False)

    def _get_cythonized_result(
        self,
        how: str,
        cython_dtype: np.dtype,
        aggregate: bool = False,
        numeric_only: bool = True,
        needs_counts: bool = False,
        needs_values: bool = False,
        needs_2d: bool = False,
        min_count: Optional[int] = None,
        needs_mask: bool = False,
        needs_ngroups: bool = False,
        result_is_index: bool = False,
        pre_processing=None,
        post_processing=None,
        **kwargs,
    ):
        """
        Get result for Cythonized functions.

        Parameters
        ----------
        how : str, Cythonized function name to be called
        cython_dtype : np.dtype
            Type of the array that will be modified by the Cython call.
        aggregate : bool, default False
            Whether the result should be aggregated to match the number of
            groups
        numeric_only : bool, default True
            Whether only numeric datatypes should be computed
        needs_counts : bool, default False
            Whether the counts should be a part of the Cython call
        needs_values : bool, default False
            Whether the values should be a part of the Cython call
            signature
        needs_2d : bool, default False
            Whether the values and result of the Cython call signature
            are 2-dimensional.
        min_count : int, default None
            When not None, min_count for the Cython call
        needs_mask : bool, default False
            Whether boolean mask needs to be part of the Cython call
            signature
        needs_ngroups : bool, default False
            Whether number of groups is part of the Cython call signature
        result_is_index : bool, default False
            Whether the result of the Cython operation is an index of
            values to be retrieved, instead of the actual values themselves
        pre_processing : function, default None
            Function to be applied to `values` prior to passing to Cython.
            Function should return a tuple where the first element is the
            values to be passed to Cython and the second element is an optional
            type which the values should be converted to after being returned
            by the Cython operation. This function is also responsible for
            raising a TypeError if the values have an invalid type. Raises
            if `needs_values` is False.
        post_processing : function, default None
            Function to be applied to result of Cython function. Should accept
            an array of values as the first argument and type inferences as its
            second argument, i.e. the signature should be
            (ndarray, Type).
        **kwargs : dict
            Extra arguments to be passed back to Cython funcs

        Returns
        -------
        `Series` or `DataFrame`  with filled values
        """
        if result_is_index and aggregate:
            raise ValueError("'result_is_index' and 'aggregate' cannot both be True!")
        if post_processing:
            if not callable(post_processing):
                raise ValueError("'post_processing' must be a callable!")
        if pre_processing:
            if not callable(pre_processing):
                raise ValueError("'pre_processing' must be a callable!")
            if not needs_values:
                raise ValueError(
                    "Cannot use 'pre_processing' without specifying 'needs_values'!"
                )

        grouper = self.grouper

        labels, _, ngroups = grouper.group_info
        output: Dict[base.OutputKey, np.ndarray] = {}
        base_func = getattr(libgroupby, how)

        error_msg = ""
        for idx, obj in enumerate(self._iterate_slices()):
            name = obj.name
            values = obj._values

            if numeric_only and not is_numeric_dtype(values):
                continue

            if aggregate:
                result_sz = ngroups
            else:
                result_sz = len(values)

            result = np.zeros(result_sz, dtype=cython_dtype)
            if needs_2d:
                result = result.reshape((-1, 1))
            func = partial(base_func, result)

            inferences = None

            if needs_counts:
                counts = np.zeros(self.ngroups, dtype=np.int64)
                func = partial(func, counts)

            if needs_values:
                vals = values
                if pre_processing:
                    try:
                        vals, inferences = pre_processing(vals)
                    except TypeError as e:
                        error_msg = str(e)
                        continue
                if needs_2d:
                    vals = vals.reshape((-1, 1))
                vals = vals.astype(cython_dtype, copy=False)
                func = partial(func, vals)

            func = partial(func, labels)

            if min_count is not None:
                func = partial(func, min_count)

            if needs_mask:
                mask = isna(values).view(np.uint8)
                func = partial(func, mask)

            if needs_ngroups:
                func = partial(func, ngroups)

            func(**kwargs)  # Call func to modify indexer values in place

            if needs_2d:
                result = result.reshape(-1)

            if result_is_index:
                result = algorithms.take_nd(values, result)

            if post_processing:
                result = post_processing(result, inferences)

            key = base.OutputKey(label=name, position=idx)
            output[key] = result

        # error_msg is "" on an frame/series with no rows or columns
        if len(output) == 0 and error_msg != "":
            raise TypeError(error_msg)

        if aggregate:
            return self._wrap_aggregated_output(output, index=self.grouper.result_index)
        else:
            return self._wrap_transformed_output(output)

    @Substitution(name="groupby")
    def shift(self, periods=1, freq=None, axis=0, fill_value=None):
        """
        Shift each group by periods observations.

        If freq is passed, the index will be increased using the periods and the freq.

        Parameters
        ----------
        periods : int, default 1
            Number of periods to shift.
        freq : str, optional
            Frequency string.
        axis : axis to shift, default 0
            Shift direction.
        fill_value : optional
            The scalar value to use for newly introduced missing values.

            .. versionadded:: 0.24.0

        Returns
        -------
        Series or DataFrame
            Object shifted within each group.

        See Also
        --------
        Index.shift : Shift values of Index.
        tshift : Shift the time index, using the index’s frequency
            if available.
        """
        if freq is not None or axis != 0 or not isna(fill_value):
            return self.apply(lambda x: x.shift(periods, freq, axis, fill_value))

        return self._get_cythonized_result(
            "group_shift_indexer",
            numeric_only=False,
            cython_dtype=np.dtype(np.int64),
            needs_ngroups=True,
            result_is_index=True,
            periods=periods,
        )

    @Substitution(name="groupby")
    @Appender(_common_see_also)
    def pct_change(self, periods=1, fill_method="pad", limit=None, freq=None, axis=0):
        """
        Calculate pct_change of each value to previous entry in group.

        Returns
        -------
        Series or DataFrame
            Percentage changes within each group.
        """
        if freq is not None or axis != 0:
            return self.apply(
                lambda x: x.pct_change(
                    periods=periods,
                    fill_method=fill_method,
                    limit=limit,
                    freq=freq,
                    axis=axis,
                )
            )
        if fill_method is None:  # GH30463
            fill_method = "pad"
            limit = 0
        filled = getattr(self, fill_method)(limit=limit)
        fill_grp = filled.groupby(self.grouper.codes)
        shifted = fill_grp.shift(periods=periods, freq=freq)
        return (filled / shifted) - 1

    @Substitution(name="groupby")
    @Substitution(see_also=_common_see_also)
    def head(self, n=5):
        """
        Return first n rows of each group.

        Similar to ``.apply(lambda x: x.head(n))``, but it returns a subset of rows
        from the original DataFrame with original index and order preserved
        (``as_index`` flag is ignored).

        Does not work for negative values of `n`.

        Returns
        -------
        Series or DataFrame
        %(see_also)s
        Examples
        --------

        >>> df = pd.DataFrame([[1, 2], [1, 4], [5, 6]],
        ...                   columns=['A', 'B'])
        >>> df.groupby('A').head(1)
           A  B
        0  1  2
        2  5  6
        >>> df.groupby('A').head(-1)
        Empty DataFrame
        Columns: [A, B]
        Index: []
        """
        self._reset_group_selection()
        mask = self._cumcount_array() < n
        return self._selected_obj[mask]

    @Substitution(name="groupby")
    @Substitution(see_also=_common_see_also)
    def tail(self, n=5):
        """
        Return last n rows of each group.

        Similar to ``.apply(lambda x: x.tail(n))``, but it returns a subset of rows
        from the original DataFrame with original index and order preserved
        (``as_index`` flag is ignored).

        Does not work for negative values of `n`.

        Returns
        -------
        Series or DataFrame
        %(see_also)s
        Examples
        --------

        >>> df = pd.DataFrame([['a', 1], ['a', 2], ['b', 1], ['b', 2]],
        ...                   columns=['A', 'B'])
        >>> df.groupby('A').tail(1)
           A  B
        1  a  2
        3  b  2
        >>> df.groupby('A').tail(-1)
        Empty DataFrame
        Columns: [A, B]
        Index: []
        """
        self._reset_group_selection()
        mask = self._cumcount_array(ascending=False) < n
        return self._selected_obj[mask]

    def _reindex_output(
        self, output: OutputFrameOrSeries, fill_value: Scalar = np.NaN
    ) -> OutputFrameOrSeries:
        """
        If we have categorical groupers, then we might want to make sure that
        we have a fully re-indexed output to the levels. This means expanding
        the output space to accommodate all values in the cartesian product of
        our groups, regardless of whether they were observed in the data or
        not. This will expand the output space if there are missing groups.

        The method returns early without modifying the input if the number of
        groupings is less than 2, self.observed == True or none of the groupers
        are categorical.

        Parameters
        ----------
        output : Series or DataFrame
            Object resulting from grouping and applying an operation.
        fill_value : scalar, default np.NaN
            Value to use for unobserved categories if self.observed is False.

        Returns
        -------
        Series or DataFrame
            Object (potentially) re-indexed to include all possible groups.
        """
        groupings = self.grouper.groupings
        if groupings is None:
            return output
        elif len(groupings) == 1:
            return output

        # if we only care about the observed values
        # we are done
        elif self.observed:
            return output

        # reindexing only applies to a Categorical grouper
        elif not any(
            isinstance(ping.grouper, (Categorical, CategoricalIndex))
            for ping in groupings
        ):
            return output

        levels_list = [ping.group_index for ping in groupings]
        index, _ = MultiIndex.from_product(
            levels_list, names=self.grouper.names
        ).sortlevel()

        if self.as_index:
            d = {
                self.obj._get_axis_name(self.axis): index,
                "copy": False,
                "fill_value": fill_value,
            }
            return output.reindex(**d)

        # GH 13204
        # Here, the categorical in-axis groupers, which need to be fully
        # expanded, are columns in `output`. An idea is to do:
        # output = output.set_index(self.grouper.names)
        #                .reindex(index).reset_index()
        # but special care has to be taken because of possible not-in-axis
        # groupers.
        # So, we manually select and drop the in-axis grouper columns,
        # reindex `output`, and then reset the in-axis grouper columns.

        # Select in-axis groupers
        in_axis_grps = (
            (i, ping.name) for (i, ping) in enumerate(groupings) if ping.in_axis
        )
        g_nums, g_names = zip(*in_axis_grps)

        output = output.drop(labels=list(g_names), axis=1)

        # Set a temp index and reindex (possibly expanding)
        output = output.set_index(self.grouper.result_index).reindex(
            index, copy=False, fill_value=fill_value
        )

        # Reset in-axis grouper columns
        # (using level numbers `g_nums` because level names may not be unique)
        output = output.reset_index(level=g_nums)

        return output.reset_index(drop=True)

    def sample(
        self,
        n: Optional[int] = None,
        frac: Optional[float] = None,
        replace: bool = False,
        weights: Optional[Union[Sequence, Series]] = None,
        random_state=None,
    ):
        """
        Return a random sample of items from each group.

        You can use `random_state` for reproducibility.

        .. versionadded:: 1.1.0

        Parameters
        ----------
        n : int, optional
            Number of items to return for each group. Cannot be used with
            `frac` and must be no larger than the smallest group unless
            `replace` is True. Default is one if `frac` is None.
        frac : float, optional
            Fraction of items to return. Cannot be used with `n`.
        replace : bool, default False
            Allow or disallow sampling of the same row more than once.
        weights : list-like, optional
            Default None results in equal probability weighting.
            If passed a list-like then values must have the same length as
            the underlying DataFrame or Series object and will be used as
            sampling probabilities after normalization within each group.
            Values must be non-negative with at least one positive element
            within each group.
        random_state : int, array-like, BitGenerator, np.random.RandomState, optional
            If int, array-like, or BitGenerator (NumPy>=1.17), seed for
            random number generator
            If np.random.RandomState, use as numpy RandomState object.

        Returns
        -------
        Series or DataFrame
            A new object of same type as caller containing items randomly
            sampled within each group from the caller object.

        See Also
        --------
        DataFrame.sample: Generate random samples from a DataFrame object.
        numpy.random.choice: Generate a random sample from a given 1-D numpy
            array.

        Examples
        --------
        >>> df = pd.DataFrame(
        ...     {"a": ["red"] * 2 + ["blue"] * 2 + ["black"] * 2, "b": range(6)}
        ... )
        >>> df
               a  b
        0    red  0
        1    red  1
        2   blue  2
        3   blue  3
        4  black  4
        5  black  5

        Select one row at random for each distinct value in column a. The
        `random_state` argument can be used to guarantee reproducibility:

        >>> df.groupby("a").sample(n=1, random_state=1)
               a  b
        4  black  4
        2   blue  2
        1    red  1

        Set `frac` to sample fixed proportions rather than counts:

        >>> df.groupby("a")["b"].sample(frac=0.5, random_state=2)
        5    5
        2    2
        0    0
        Name: b, dtype: int64

        Control sample probabilities within groups by setting weights:

        >>> df.groupby("a").sample(
        ...     n=1,
        ...     weights=[1, 1, 1, 0, 0, 1],
        ...     random_state=1,
        ... )
               a  b
        5  black  5
        2   blue  2
        0    red  0
        """
        from pandas.core.reshape.concat import concat

        if weights is not None:
            weights = Series(weights, index=self._selected_obj.index)
            ws = [weights[idx] for idx in self.indices.values()]
        else:
            ws = [None] * self.ngroups

        if random_state is not None:
            random_state = com.random_state(random_state)

        samples = [
            obj.sample(
                n=n, frac=frac, replace=replace, weights=w, random_state=random_state
            )
            for (_, obj), w in zip(self, ws)
        ]

        return concat(samples, axis=self.axis)


@doc(GroupBy)
def get_groupby(
    obj: NDFrame,
    by: Optional[_KeysArgType] = None,
    axis: int = 0,
    level=None,
    grouper: "Optional[ops.BaseGrouper]" = None,
    exclusions=None,
    selection=None,
    as_index: bool = True,
    sort: bool = True,
    group_keys: bool = True,
    squeeze: bool = False,
    observed: bool = False,
    mutated: bool = False,
    dropna: bool = True,
) -> GroupBy:

    klass: Type[GroupBy]
    if isinstance(obj, Series):
        from pandas.core.groupby.generic import SeriesGroupBy

        klass = SeriesGroupBy
    elif isinstance(obj, DataFrame):
        from pandas.core.groupby.generic import DataFrameGroupBy

        klass = DataFrameGroupBy
    else:
        raise TypeError(f"invalid type: {obj}")

    return klass(
        obj=obj,
        keys=by,
        axis=axis,
        level=level,
        grouper=grouper,
        exclusions=exclusions,
        selection=selection,
        as_index=as_index,
        sort=sort,
        group_keys=group_keys,
        squeeze=squeeze,
        observed=observed,
        mutated=mutated,
        dropna=dropna,
    )<|MERGE_RESOLUTION|>--- conflicted
+++ resolved
@@ -1011,12 +1011,9 @@
                     # raised in _get_cython_function, in some cases can
                     #  be trimmed by implementing cython funcs for more dtypes
                     pass
-<<<<<<< HEAD
-=======
                 else:
                     raise
 
->>>>>>> 86f54314
             # apply a non-cython aggregation
             if result is None:
                 result = self.aggregate(lambda x: npfunc(x, axis=self.axis))
