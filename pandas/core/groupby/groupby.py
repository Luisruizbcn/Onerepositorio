--- conflicted
+++ resolved
@@ -325,14 +325,11 @@
 ----------
 numeric_only : bool, default {no}
     Include only float, int, boolean columns.
-<<<<<<< HEAD
-=======
 
     .. versionchanged:: 2.0.0
 
         numeric_only no longer accepts ``None``.
 
->>>>>>> ffbee056
 min_count : int, default {mc}
     The required number of valid values to perform the operation. If fewer
     than ``min_count`` non-NA values are present the result will be NA.
@@ -1010,8 +1007,15 @@
             if kwargs.get("axis", None) is None or kwargs.get("axis") is lib.no_default:
                 kwargs["axis"] = self.axis
 
+        numeric_only = kwargs.get("numeric_only", lib.no_default)
+
         def curried(x):
-            return f(x, *args, **kwargs)
+            with warnings.catch_warnings():
+                # Catch any warnings from dispatch to DataFrame; we'll emit
+                # a warning for groupby below
+                match = "The default value of numeric_only "
+                warnings.filterwarnings("ignore", match, FutureWarning)
+                return f(x, *args, **kwargs)
 
         # preserve the name so we can detect it when calling plot methods,
         # to avoid duplicates
@@ -1032,6 +1036,13 @@
             is_transform=is_transform,
             not_indexed_same=not is_transform,
         )
+
+        if self._selected_obj.ndim != 1 and self.axis != 1 and result.ndim != 1:
+            missing = self._obj_with_exclusions.columns.difference(result.columns)
+            if len(missing) > 0:
+                warn_dropping_nuisance_columns_deprecated(
+                    type(self), name, numeric_only
+                )
 
         if self.grouper.has_dropped_na and is_transform:
             # result will have dropped rows due to nans, fill with null
@@ -1296,6 +1307,80 @@
         is_transform: bool = False,
     ):
         raise AbstractMethodError(self)
+
+    def _resolve_numeric_only(
+        self, how: str, numeric_only: bool | lib.NoDefault, axis: AxisInt
+    ) -> bool:
+        """
+        Determine subclass-specific default value for 'numeric_only'.
+
+        For SeriesGroupBy we want the default to be False (to match Series behavior).
+        For DataFrameGroupBy we want it to be True (for backwards-compat).
+
+        Parameters
+        ----------
+        numeric_only : bool or lib.no_default
+        axis : int
+            Axis passed to the groupby op (not self.axis).
+
+        Returns
+        -------
+        bool
+        """
+        # GH#41291
+        if numeric_only is lib.no_default:
+            # i.e. not explicitly passed by user
+            if self.obj.ndim == 2:
+                # i.e. DataFrameGroupBy
+                numeric_only = axis != 1
+                # GH#42395 GH#43108 GH#43154
+                # Regression from 1.2.5 to 1.3 caused object columns to be dropped
+                if self.axis:
+                    obj = self._obj_with_exclusions.T
+                else:
+                    obj = self._obj_with_exclusions
+                check = obj._get_numeric_data()
+                if len(obj.columns) and not len(check.columns) and not obj.empty:
+                    numeric_only = False
+
+            else:
+                numeric_only = False
+
+        if numeric_only and self.obj.ndim == 1 and not is_numeric_dtype(self.obj.dtype):
+            # GH#47500
+            warnings.warn(
+                f"{type(self).__name__}.{how} called with "
+                f"numeric_only={numeric_only} and dtype {self.obj.dtype}. This will "
+                "raise a TypeError in a future version of pandas",
+                category=FutureWarning,
+                stacklevel=find_stack_level(),
+            )
+            raise NotImplementedError(
+                f"{type(self).__name__}.{how} does not implement numeric_only"
+            )
+
+        return numeric_only
+
+    def _maybe_warn_numeric_only_depr(
+        self, how: str, result: DataFrame | Series, numeric_only: bool | lib.NoDefault
+    ) -> None:
+        """Emit warning on numeric_only behavior deprecation when appropriate.
+
+        Parameters
+        ----------
+        how : str
+            Groupby kernel name.
+        result :
+            Result of the groupby operation.
+        numeric_only : bool or lib.no_default
+            Argument as passed by user.
+        """
+        if (
+            self._obj_with_exclusions.ndim != 1
+            and result.ndim > 1
+            and len(result.columns) < len(self._obj_with_exclusions.columns)
+        ):
+            warn_dropping_nuisance_columns_deprecated(type(self), how, numeric_only)
 
     # -----------------------------------------------------------------
     # numba
@@ -1536,7 +1621,18 @@
 
         for idx, obj in enumerate(self._iterate_slices()):
             name = obj.name
-            result = self.grouper.agg_series(obj, f)
+
+            try:
+                # if this function is invalid for this dtype, we will ignore it.
+                result = self.grouper.agg_series(obj, f)
+            except TypeError:
+                if raise_on_typeerror:
+                    raise
+                warn_dropping_nuisance_columns_deprecated(
+                    type(self), "agg", numeric_only=False
+                )
+                continue
+
             key = base.OutputKey(label=name, position=idx)
             output[key] = result
 
@@ -1548,7 +1644,7 @@
     @final
     def _agg_general(
         self,
-        numeric_only: bool = False,
+        numeric_only: bool | lib.NoDefault = True,
         min_count: int = -1,
         *,
         alias: str,
@@ -1562,7 +1658,6 @@
                 alt=npfunc,
                 numeric_only=numeric_only,
                 min_count=min_count,
-                ignore_failures=False,
             )
             return result.__finalize__(self.obj, method="groupby")
 
@@ -1611,16 +1706,19 @@
         self,
         how: str,
         alt: Callable,
-        numeric_only: bool,
+        numeric_only: bool | lib.NoDefault,
         min_count: int = -1,
         **kwargs,
     ):
         # Note: we never get here with how="ohlc" for DataFrameGroupBy;
         #  that goes through SeriesGroupBy
+        numeric_only_bool = self._resolve_numeric_only(how, numeric_only, axis=0)
+
         data = self._get_data_to_aggregate()
         is_ser = data.ndim == 1
 
-        if numeric_only:
+        orig_len = len(data)
+        if numeric_only_bool:
             if is_ser and not is_numeric_dtype(self._selected_obj.dtype):
                 # GH#41291 match Series behavior
                 kwd_name = "numeric_only"
@@ -1643,6 +1741,9 @@
                     **kwargs,
                 )
             except NotImplementedError:
+                # generally if we have numeric_only=False
+                # and non-applicable functions
+                # try to python agg
                 # TODO: shouldn't min_count matter?
                 result = self._agg_py_fallback(values, ndim=data.ndim, alt=alt)
 
@@ -1651,6 +1752,9 @@
         # TypeError -> we may have an exception in trying to aggregate
         #  continue and exclude the block
         new_mgr = data.grouped_reduce(array_func, ignore_failures=False)
+
+        if not is_ser and len(new_mgr) < orig_len:
+            warn_dropping_nuisance_columns_deprecated(type(self), how, numeric_only)
 
         res = self._wrap_agged_manager(new_mgr)
         if is_ser:
@@ -1660,7 +1764,7 @@
             return res
 
     def _cython_transform(
-        self, how: str, numeric_only: bool = False, axis: AxisInt = 0, **kwargs
+        self, how: str, numeric_only: bool = True, axis: AxisInt = 0, **kwargs
     ):
         raise AbstractMethodError(self)
 
@@ -1841,7 +1945,6 @@
 
         return self._get_cythonized_result(
             libgroupby.group_any_all,
-            # TODO: Double check this
             numeric_only=False,
             cython_dtype=np.dtype(np.int8),
             needs_mask=True,
@@ -1943,7 +2046,7 @@
     @Substitution(see_also=_common_see_also)
     def mean(
         self,
-        numeric_only: bool = False,
+        numeric_only: bool | lib.NoDefault = lib.no_default,
         engine: str = "cython",
         engine_kwargs: dict[str, bool] | None = None,
     ):
@@ -1952,20 +2055,12 @@
 
         Parameters
         ----------
-<<<<<<< HEAD
-        numeric_only : bool, default False
-=======
         numeric_only : bool, default True
->>>>>>> ffbee056
             Include only float, int, boolean columns.
 
             .. versionchanged:: 2.0.0
 
-<<<<<<< HEAD
-               numeric_only now defaults to ``False`` and does not accept ``None``.
-=======
                 numeric_only no longer accepts ``None``.
->>>>>>> ffbee056
 
         engine : str, default None
             * ``'cython'`` : Runs the operation through C-extensions from cython.
@@ -2022,6 +2117,8 @@
         2    4.0
         Name: B, dtype: float64
         """
+        numeric_only_bool = self._resolve_numeric_only("mean", numeric_only, axis=0)
+
         if maybe_use_numba(engine):
             from pandas.core._numba.kernels import sliding_mean
 
@@ -2029,16 +2126,15 @@
         else:
             result = self._cython_agg_general(
                 "mean",
-                alt=lambda x: Series(x).mean(numeric_only=numeric_only),
+                alt=lambda x: Series(x).mean(numeric_only=numeric_only_bool),
                 numeric_only=numeric_only,
-                ignore_failures=False,
             )
             return result.__finalize__(self.obj, method="groupby")
 
     @final
     @Substitution(name="groupby")
     @Appender(_common_see_also)
-    def median(self, numeric_only: bool = False):
+    def median(self, numeric_only: bool | lib.NoDefault = lib.no_default):
         """
         Compute median of groups, excluding missing values.
 
@@ -2046,31 +2142,24 @@
 
         Parameters
         ----------
-<<<<<<< HEAD
-        numeric_only : bool, default False
-=======
         numeric_only : bool, default True
->>>>>>> ffbee056
             Include only float, int, boolean columns.
 
             .. versionchanged:: 2.0.0
 
-<<<<<<< HEAD
-                numeric_only defaults to ``False`` and no longer accepts ``None``.
-=======
                 numeric_only no longer accepts ``None``.
->>>>>>> ffbee056
 
         Returns
         -------
         Series or DataFrame
             Median of values within each group.
         """
+        numeric_only_bool = self._resolve_numeric_only("median", numeric_only, axis=0)
+
         result = self._cython_agg_general(
             "median",
-            alt=lambda x: Series(x).median(numeric_only=numeric_only),
+            alt=lambda x: Series(x).median(numeric_only=numeric_only_bool),
             numeric_only=numeric_only,
-            ignore_failures=False,
         )
         return result.__finalize__(self.obj, method="groupby")
 
@@ -2082,7 +2171,7 @@
         ddof: int = 1,
         engine: str | None = None,
         engine_kwargs: dict[str, bool] | None = None,
-        numeric_only: bool = False,
+        numeric_only: bool | lib.NoDefault = lib.no_default,
     ):
         """
         Compute standard deviation of groups, excluding missing values.
@@ -2111,14 +2200,10 @@
 
             .. versionadded:: 1.4.0
 
-        numeric_only : bool, default False
+        numeric_only : bool, default True
             Include only `float`, `int` or `boolean` data.
 
             .. versionadded:: 1.5.0
-
-            .. versionchanged:: 2.0.0
-
-                numeric_only now defaults to ``False``.
 
         Returns
         -------
@@ -2130,8 +2215,10 @@
 
             return np.sqrt(self._numba_agg_general(sliding_var, engine_kwargs, ddof))
         else:
+            # Resolve numeric_only so that var doesn't warn
+            numeric_only_bool = self._resolve_numeric_only("std", numeric_only, axis=0)
             if (
-                numeric_only
+                numeric_only_bool
                 and self.obj.ndim == 1
                 and not is_numeric_dtype(self.obj.dtype)
             ):
@@ -2142,11 +2229,12 @@
             result = self._get_cythonized_result(
                 libgroupby.group_var,
                 cython_dtype=np.dtype(np.float64),
-                numeric_only=numeric_only,
+                numeric_only=numeric_only_bool,
                 needs_counts=True,
                 post_processing=lambda vals, inference: np.sqrt(vals),
                 ddof=ddof,
             )
+            self._maybe_warn_numeric_only_depr("std", result, numeric_only)
             return result
 
     @final
@@ -2157,7 +2245,7 @@
         ddof: int = 1,
         engine: str | None = None,
         engine_kwargs: dict[str, bool] | None = None,
-        numeric_only: bool = False,
+        numeric_only: bool | lib.NoDefault = lib.no_default,
     ):
         """
         Compute variance of groups, excluding missing values.
@@ -2186,14 +2274,10 @@
 
             .. versionadded:: 1.4.0
 
-        numeric_only : bool, default False
+        numeric_only : bool, default True
             Include only `float`, `int` or `boolean` data.
 
             .. versionadded:: 1.5.0
-
-            .. versionchanged:: 2.0.0
-
-                numeric_only now defaults to ``False``.
 
         Returns
         -------
@@ -2209,17 +2293,13 @@
                 "var",
                 alt=lambda x: Series(x).var(ddof=ddof),
                 numeric_only=numeric_only,
-<<<<<<< HEAD
-                ignore_failures=False,
-=======
->>>>>>> ffbee056
                 ddof=ddof,
             )
 
     @final
     @Substitution(name="groupby")
     @Appender(_common_see_also)
-    def sem(self, ddof: int = 1, numeric_only: bool = False):
+    def sem(self, ddof: int = 1, numeric_only: bool | lib.NoDefault = lib.no_default):
         """
         Compute standard error of the mean of groups, excluding missing values.
 
@@ -2230,22 +2310,20 @@
         ddof : int, default 1
             Degrees of freedom.
 
-        numeric_only : bool, default False
+        numeric_only : bool, default True
             Include only `float`, `int` or `boolean` data.
 
             .. versionadded:: 1.5.0
-
-            .. versionchanged:: 2.0.0
-
-                numeric_only now defaults to ``False``.
 
         Returns
         -------
         Series or DataFrame
             Standard error of the mean of values within each group.
         """
+        # Reolve numeric_only so that std doesn't warn
+        numeric_only_bool = self._resolve_numeric_only("sem", numeric_only, axis=0)
         if (
-            numeric_only
+            numeric_only_bool
             and self.obj.ndim == 1
             and not is_numeric_dtype(self.obj.dtype)
         ):
@@ -2253,7 +2331,8 @@
                 f"{type(self).__name__}.sem called with "
                 f"numeric_only={numeric_only} and dtype {self.obj.dtype}"
             )
-        result = self.std(ddof=ddof, numeric_only=numeric_only)
+        result = self.std(ddof=ddof, numeric_only=numeric_only_bool)
+        self._maybe_warn_numeric_only_depr("sem", result, numeric_only)
 
         if result.ndim == 1:
             result /= np.sqrt(self.count())
@@ -2300,10 +2379,10 @@
         return self._reindex_output(result, fill_value=0)
 
     @final
-    @doc(_groupby_agg_method_template, fname="sum", no=False, mc=0)
+    @doc(_groupby_agg_method_template, fname="sum", no=True, mc=0)
     def sum(
         self,
-        numeric_only: bool = False,
+        numeric_only: bool | lib.NoDefault = lib.no_default,
         min_count: int = 0,
         engine: str | None = None,
         engine_kwargs: dict[str, bool] | None = None,
@@ -2330,9 +2409,9 @@
             return self._reindex_output(result, fill_value=0)
 
     @final
-    @doc(_groupby_agg_method_template, fname="prod", no=False, mc=0)
+    @doc(_groupby_agg_method_template, fname="prod", no=True, mc=0)
     def prod(
-        self, numeric_only: bool = False, min_count: int = 0
+        self, numeric_only: bool | lib.NoDefault = lib.no_default, min_count: int = 0
     ):
         return self._agg_general(
             numeric_only=numeric_only, min_count=min_count, alias="prod", npfunc=np.prod
@@ -2460,12 +2539,8 @@
         Parameters
         ----------
         numeric_only : bool, default False
-            Include only float, int, boolean columns.
-
-            .. versionchanged:: 2.0.0
-
-                numeric_only no longer accepts the value ``None``.
-
+            Include only float, int, boolean columns. If None, will attempt to use
+            everything, then use only numeric data.
         min_count : int, default -1
             The required number of valid values to perform the operation. If fewer
             than ``min_count`` non-NA values are present the result will be NA.
@@ -3026,7 +3101,7 @@
         self,
         q: float | AnyArrayLike = 0.5,
         interpolation: str = "linear",
-        numeric_only: bool = False,
+        numeric_only: bool | lib.NoDefault = lib.no_default,
     ):
         """
         Return group values at the given quantile, a la numpy.percentile.
@@ -3037,14 +3112,10 @@
             Value(s) between 0 and 1 providing the quantile(s) to compute.
         interpolation : {'linear', 'lower', 'higher', 'midpoint', 'nearest'}
             Method to use when the desired quantile falls between two points.
-        numeric_only : bool, default False
+        numeric_only : bool, default True
             Include only `float`, `int` or `boolean` data.
 
             .. versionadded:: 1.5.0
-
-            .. versionchanged:: 2.0.0
-
-                numeric_only now defaults to ``False``.
 
         Returns
         -------
@@ -3069,8 +3140,9 @@
         a    2.0
         b    3.0
         """
+        numeric_only_bool = self._resolve_numeric_only("quantile", numeric_only, axis=0)
         if (
-            numeric_only
+            numeric_only_bool
             and self.obj.ndim == 1
             and not is_numeric_dtype(self.obj.dtype)
         ):
@@ -3218,10 +3290,6 @@
         obj = self._obj_with_exclusions
         is_ser = obj.ndim == 1
         mgr = self._get_data_to_aggregate()
-<<<<<<< HEAD
-        data = mgr.get_numeric_data() if numeric_only else mgr
-        res_mgr = data.grouped_reduce(blk_func, ignore_failures=False)
-=======
         data = mgr.get_numeric_data() if numeric_only_bool else mgr
         res_mgr = data.grouped_reduce(blk_func, ignore_failures=False)
 
@@ -3241,7 +3309,6 @@
                 raise TypeError(  # pragma: no cover
                     "All columns were dropped in grouped_reduce"
                 )
->>>>>>> ffbee056
 
         if is_ser:
             res = self._wrap_agged_manager(res_mgr)
@@ -3540,8 +3607,9 @@
         skipna = kwargs.get("skipna", True)
         if axis != 0:
             f = lambda x: np.minimum.accumulate(x, axis)
+            numeric_only_bool = self._resolve_numeric_only("cummax", numeric_only, axis)
             obj = self._selected_obj
-            if numeric_only:
+            if numeric_only_bool:
                 obj = obj._get_numeric_data()
             return self._python_apply_general(f, obj, is_transform=True)
 
@@ -3565,8 +3633,9 @@
         skipna = kwargs.get("skipna", True)
         if axis != 0:
             f = lambda x: np.maximum.accumulate(x, axis)
+            numeric_only_bool = self._resolve_numeric_only("cummax", numeric_only, axis)
             obj = self._selected_obj
-            if numeric_only:
+            if numeric_only_bool:
                 obj = obj._get_numeric_data()
             return self._python_apply_general(f, obj, is_transform=True)
 
@@ -3579,7 +3648,7 @@
         self,
         base_func: Callable,
         cython_dtype: np.dtype,
-        numeric_only: bool = False,
+        numeric_only: bool | lib.NoDefault = lib.no_default,
         needs_counts: bool = False,
         needs_nullable: bool = False,
         needs_mask: bool = False,
@@ -3595,7 +3664,7 @@
         base_func : callable, Cythonized function to be called
         cython_dtype : np.dtype
             Type of the array that will be modified by the Cython call.
-        numeric_only : bool, default False
+        numeric_only : bool, default True
             Whether only numeric datatypes should be computed
         needs_counts : bool, default False
             Whether the counts should be a part of the Cython call
@@ -3627,6 +3696,7 @@
         `Series` or `DataFrame`  with filled values
         """
         how = base_func.__name__
+        numeric_only_bool = self._resolve_numeric_only(how, numeric_only, axis=0)
 
         if post_processing and not callable(post_processing):
             raise ValueError("'post_processing' must be a callable!")
@@ -3696,14 +3766,9 @@
         mgr = self._get_data_to_aggregate()
         orig_mgr_len = len(mgr)
 
-        if numeric_only:
+        if numeric_only_bool:
             mgr = mgr.get_numeric_data()
 
-<<<<<<< HEAD
-        res_mgr = mgr.grouped_reduce(
-            blk_func, ignore_failures=False
-        )
-=======
         res_mgr = mgr.grouped_reduce(blk_func, ignore_failures=False)
 
         if not is_ser and len(res_mgr.items) != orig_mgr_len:
@@ -3717,7 +3782,6 @@
                 raise TypeError(  # pragma: no cover
                     "All columns were dropped in grouped_reduce"
                 )
->>>>>>> ffbee056
 
         if is_ser:
             out = self._wrap_agged_manager(res_mgr)
@@ -4261,3 +4325,27 @@
     else:
         mi = MultiIndex.from_product([idx, qs])
     return mi
+
+
+def warn_dropping_nuisance_columns_deprecated(cls, how: str, numeric_only) -> None:
+    if numeric_only is not lib.no_default and not numeric_only:
+        # numeric_only was specified and falsey but still dropped nuisance columns
+        warnings.warn(
+            "Dropping invalid columns in "
+            f"{cls.__name__}.{how} is deprecated. "
+            "In a future version, a TypeError will be raised. "
+            f"Before calling .{how}, select only columns which "
+            "should be valid for the function.",
+            FutureWarning,
+            stacklevel=find_stack_level(),
+        )
+    elif numeric_only is lib.no_default:
+        warnings.warn(
+            "The default value of numeric_only in "
+            f"{cls.__name__}.{how} is deprecated. "
+            "In a future version, numeric_only will default to False. "
+            f"Either specify numeric_only or select only columns which "
+            "should be valid for the function.",
+            FutureWarning,
+            stacklevel=find_stack_level(),
+        )