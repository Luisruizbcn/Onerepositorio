--- conflicted
+++ resolved
@@ -1067,79 +1067,8 @@
     def _wrap_applied_output(self, data, keys, values, not_indexed_same: bool = False):
         raise AbstractMethodError(self)
 
-<<<<<<< HEAD
-    @final
-    def _agg_general(
-        self,
-        numeric_only: bool = True,
-        min_count: int = -1,
-        *,
-        alias: str,
-        npfunc: Callable,
-    ):
-        with group_selection_context(self):
-            # try a cython aggregation if we can
-            result = None
-            try:
-                result = self._cython_agg_general(
-                    how=alias,
-                    alt=npfunc,
-                    numeric_only=numeric_only,
-                    min_count=min_count,
-                )
-            except DataError:
-                pass
-            except NotImplementedError as err:
-                if "function is not implemented for this dtype" in str(
-                    err
-                ) or "category dtype not supported" in str(err):
-                    # raised in _get_cython_function, in some cases can
-                    #  be trimmed by implementing cython funcs for more dtypes
-                    pass
-                else:
-                    raise
-
-            # apply a non-cython aggregation
-            if result is None:
-                result = self.aggregate(lambda x: npfunc(x, axis=self.axis))
-            return result.__finalize__(self.obj, method="groupby")
-
-    def _cython_agg_general(
-        self, how: str, alt=None, numeric_only: bool = True, min_count: int = -1
-    ):
-        output: dict[base.OutputKey, ArrayLike] = {}
-        # Ideally we would be able to enumerate self._iterate_slices and use
-        # the index from enumeration as the key of output, but ohlc in particular
-        # returns a (n x 4) array. Output requires 1D ndarrays as values, so we
-        # need to slice that up into 1D arrays
-        idx = 0
-        for obj in self._iterate_slices():
-            name = obj.name
-            is_numeric = is_numeric_dtype(obj.dtype)
-            if numeric_only and not is_numeric:
-                continue
-
-            result = self.grouper._cython_operation(
-                "aggregate", obj._values, how, axis=0, min_count=min_count
-            )
-            assert result.ndim == 1
-            key = base.OutputKey(label=name, position=idx)
-            output[key] = result
-            idx += 1
-
-        if not output:
-            raise DataError("No numeric types to aggregate")
-
-        # error: Argument 1 to "_wrap_aggregated_output" of "BaseGroupBy" has
-        # incompatible type "Dict[OutputKey, Union[ndarray, DatetimeArray]]";
-        # expected "Mapping[OutputKey, ndarray]"
-        return self._wrap_aggregated_output(
-            output, index=self.grouper.result_index  # type: ignore[arg-type]
-        )
-=======
     # -----------------------------------------------------------------
     # numba
->>>>>>> 795c0c9a
 
     @final
     def _numba_prep(self, func, data):
