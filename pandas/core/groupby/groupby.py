"""
Provide the groupby split-apply-combine paradigm. Define the GroupBy
class providing the base-class of operations.

The SeriesGroupBy and DataFrameGroupBy sub-class
(defined in pandas.core.groupby.generic)
expose these user-facing objects to provide specific functionality.
"""
from __future__ import annotations

from collections.abc import (
    Hashable,
    Iterator,
    Mapping,
    Sequence,
)
import datetime
from functools import (
    partial,
    wraps,
)
from textwrap import dedent
from typing import (
    TYPE_CHECKING,
    Callable,
    Literal,
    TypeVar,
    Union,
    cast,
    final,
    overload,
)
import warnings

import numpy as np

from pandas._config.config import option_context

from pandas._libs import (
    Timestamp,
    lib,
)
from pandas._libs.algos import rank_1d
import pandas._libs.groupby as libgroupby
from pandas._libs.missing import NA
from pandas._typing import (
    AnyArrayLike,
    ArrayLike,
    DtypeObj,
    FillnaOptions,
    IndexLabel,
    NDFrameT,
    PositionalIndexer,
    RandomState,
    npt,
)
from pandas.compat.numpy import function as nv
from pandas.errors import (
    AbstractMethodError,
    DataError,
)
from pandas.util._decorators import (
    Appender,
    Substitution,
    cache_readonly,
    doc,
)
from pandas.util._exceptions import find_stack_level

from pandas.core.dtypes.cast import (
    coerce_indexer_dtype,
    ensure_dtype_can_hold_na,
)
from pandas.core.dtypes.common import (
    is_bool_dtype,
    is_float_dtype,
    is_hashable,
    is_integer,
    is_integer_dtype,
    is_list_like,
    is_numeric_dtype,
    is_object_dtype,
    is_scalar,
    needs_i8_conversion,
    pandas_dtype,
)
from pandas.core.dtypes.missing import (
    isna,
    na_value_for_dtype,
    notna,
)

from pandas.core import (
    algorithms,
    sample,
)
from pandas.core._numba import executor
from pandas.core.apply import warn_alias_replacement
from pandas.core.arrays import (
    ArrowExtensionArray,
    BaseMaskedArray,
    ExtensionArray,
    FloatingArray,
    IntegerArray,
    SparseArray,
)
from pandas.core.arrays.string_ import StringDtype
from pandas.core.arrays.string_arrow import (
    ArrowStringArray,
    ArrowStringArrayNumpySemantics,
)
from pandas.core.base import (
    PandasObject,
    SelectionMixin,
)
import pandas.core.common as com
from pandas.core.frame import DataFrame
from pandas.core.generic import NDFrame
from pandas.core.groupby import (
    base,
    numba_,
    ops,
)
from pandas.core.groupby.grouper import get_grouper
from pandas.core.groupby.indexing import (
    GroupByIndexingMixin,
    GroupByNthSelector,
)
from pandas.core.indexes.api import (
    Index,
    MultiIndex,
    RangeIndex,
    default_index,
)
from pandas.core.internals.blocks import ensure_block_shape
from pandas.core.series import Series
from pandas.core.sorting import get_group_index_sorter
from pandas.core.util.numba_ import (
    get_jit_arguments,
    maybe_use_numba,
)

if TYPE_CHECKING:
    from pandas._typing import (
        Any,
        Concatenate,
        P,
        Self,
        T,
    )

    from pandas.core.resample import Resampler
    from pandas.core.window import (
        ExpandingGroupby,
        ExponentialMovingWindowGroupby,
        RollingGroupby,
    )

_common_see_also = """
        See Also
        --------
        Series.%(name)s : Apply a function %(name)s to a Series.
        DataFrame.%(name)s : Apply a function %(name)s
            to each row or column of a DataFrame.
"""

_apply_docs = {
    "template": """
    Apply function ``func`` group-wise and combine the results together.

    The function passed to ``apply`` must take a {input} as its first
    argument and return a DataFrame, Series or scalar. ``apply`` will
    then take care of combining the results back together into a single
    dataframe or series. ``apply`` is therefore a highly flexible
    grouping method.

    While ``apply`` is a very flexible method, its downside is that
    using it can be quite a bit slower than using more specific methods
    like ``agg`` or ``transform``. Pandas offers a wide range of method that will
    be much faster than using ``apply`` for their specific purposes, so try to
    use them before reaching for ``apply``.

    Parameters
    ----------
    func : callable
        A callable that takes a {input} as its first argument, and
        returns a dataframe, a series or a scalar. In addition the
        callable may take positional and keyword arguments.

    *args : tuple
        Optional positional arguments to pass to ``func``.

    include_groups : bool, default True
        When True, will attempt to apply ``func`` to the groupings in
        the case that they are columns of the DataFrame. If this raises a
        TypeError, the result will be computed with the groupings excluded.
        When False, the groupings will be excluded when applying ``func``.

        .. versionadded:: 2.2.0

        .. deprecated:: 2.2.0

           Setting include_groups to True is deprecated. Only the value
           False will be allowed in a future version of pandas.

    **kwargs : dict
        Optional keyword arguments to pass to ``func``.

    Returns
    -------
    Series or DataFrame

    See Also
    --------
    pipe : Apply function to the full GroupBy object instead of to each
        group.
    aggregate : Apply aggregate function to the GroupBy object.
    transform : Apply function column-by-column to the GroupBy object.
    Series.apply : Apply a function to a Series.
    DataFrame.apply : Apply a function to each row or column of a DataFrame.

    Notes
    -----

    .. versionchanged:: 1.3.0

        The resulting dtype will reflect the return value of the passed ``func``,
        see the examples below.

    Functions that mutate the passed object can produce unexpected
    behavior or errors and are not supported. See :ref:`gotchas.udf-mutation`
    for more details.

    Examples
    --------
    {examples}
    """,
    "dataframe_examples": """
    >>> df = pd.DataFrame({'A': 'a a b'.split(),
    ...                    'B': [1, 2, 3],
    ...                    'C': [4, 6, 5]})
    >>> g1 = df.groupby('A', group_keys=False)
    >>> g2 = df.groupby('A', group_keys=True)

    Notice that ``g1`` and ``g2`` have two groups, ``a`` and ``b``, and only
    differ in their ``group_keys`` argument. Calling `apply` in various ways,
    we can get different grouping results:

    Example 1: below the function passed to `apply` takes a DataFrame as
    its argument and returns a DataFrame. `apply` combines the result for
    each group together into a new DataFrame:

    >>> g1[['B', 'C']].apply(lambda x: x / x.sum())
              B    C
    0  0.333333  0.4
    1  0.666667  0.6
    2  1.000000  1.0

    In the above, the groups are not part of the index. We can have them included
    by using ``g2`` where ``group_keys=True``:

    >>> g2[['B', 'C']].apply(lambda x: x / x.sum())
                B    C
    A
    a 0  0.333333  0.4
      1  0.666667  0.6
    b 2  1.000000  1.0

    Example 2: The function passed to `apply` takes a DataFrame as
    its argument and returns a Series.  `apply` combines the result for
    each group together into a new DataFrame.

    .. versionchanged:: 1.3.0

        The resulting dtype will reflect the return value of the passed ``func``.

    >>> g1[['B', 'C']].apply(lambda x: x.astype(float).max() - x.min())
         B    C
    A
    a  1.0  2.0
    b  0.0  0.0

    >>> g2[['B', 'C']].apply(lambda x: x.astype(float).max() - x.min())
         B    C
    A
    a  1.0  2.0
    b  0.0  0.0

    The ``group_keys`` argument has no effect here because the result is not
    like-indexed (i.e. :ref:`a transform <groupby.transform>`) when compared
    to the input.

    Example 3: The function passed to `apply` takes a DataFrame as
    its argument and returns a scalar. `apply` combines the result for
    each group together into a Series, including setting the index as
    appropriate:

    >>> g1.apply(lambda x: x.C.max() - x.B.min(), include_groups=False)
    A
    a    5
    b    2
    dtype: int64""",
    "series_examples": """
    >>> s = pd.Series([0, 1, 2], index='a a b'.split())
    >>> g1 = s.groupby(s.index, group_keys=False)
    >>> g2 = s.groupby(s.index, group_keys=True)

    From ``s`` above we can see that ``g`` has two groups, ``a`` and ``b``.
    Notice that ``g1`` have ``g2`` have two groups, ``a`` and ``b``, and only
    differ in their ``group_keys`` argument. Calling `apply` in various ways,
    we can get different grouping results:

    Example 1: The function passed to `apply` takes a Series as
    its argument and returns a Series.  `apply` combines the result for
    each group together into a new Series.

    .. versionchanged:: 1.3.0

        The resulting dtype will reflect the return value of the passed ``func``.

    >>> g1.apply(lambda x: x * 2 if x.name == 'a' else x / 2)
    a    0.0
    a    2.0
    b    1.0
    dtype: float64

    In the above, the groups are not part of the index. We can have them included
    by using ``g2`` where ``group_keys=True``:

    >>> g2.apply(lambda x: x * 2 if x.name == 'a' else x / 2)
    a  a    0.0
       a    2.0
    b  b    1.0
    dtype: float64

    Example 2: The function passed to `apply` takes a Series as
    its argument and returns a scalar. `apply` combines the result for
    each group together into a Series, including setting the index as
    appropriate:

    >>> g1.apply(lambda x: x.max() - x.min())
    a    1
    b    0
    dtype: int64

    The ``group_keys`` argument has no effect here because the result is not
    like-indexed (i.e. :ref:`a transform <groupby.transform>`) when compared
    to the input.

    >>> g2.apply(lambda x: x.max() - x.min())
    a    1
    b    0
    dtype: int64""",
}

_groupby_agg_method_template = """
Compute {fname} of group values.

Parameters
----------
numeric_only : bool, default {no}
    Include only float, int, boolean columns.

    .. versionchanged:: 2.0.0

        numeric_only no longer accepts ``None``.

min_count : int, default {mc}
    The required number of valid values to perform the operation. If fewer
    than ``min_count`` non-NA values are present the result will be NA.

Returns
-------
Series or DataFrame
    Computed {fname} of values within each group.

Examples
--------
{example}
"""

_groupby_agg_method_engine_template = """
Compute {fname} of group values.

Parameters
----------
numeric_only : bool, default {no}
    Include only float, int, boolean columns.

    .. versionchanged:: 2.0.0

        numeric_only no longer accepts ``None``.

min_count : int, default {mc}
    The required number of valid values to perform the operation. If fewer
    than ``min_count`` non-NA values are present the result will be NA.

engine : str, default None {e}
    * ``'cython'`` : Runs rolling apply through C-extensions from cython.
    * ``'numba'`` : Runs rolling apply through JIT compiled code from numba.
        Only available when ``raw`` is set to ``True``.
    * ``None`` : Defaults to ``'cython'`` or globally setting ``compute.use_numba``

engine_kwargs : dict, default None {ek}
    * For ``'cython'`` engine, there are no accepted ``engine_kwargs``
    * For ``'numba'`` engine, the engine can accept ``nopython``, ``nogil``
        and ``parallel`` dictionary keys. The values must either be ``True`` or
        ``False``. The default ``engine_kwargs`` for the ``'numba'`` engine is
        ``{{'nopython': True, 'nogil': False, 'parallel': False}}`` and will be
        applied to both the ``func`` and the ``apply`` groupby aggregation.

Returns
-------
Series or DataFrame
    Computed {fname} of values within each group.

Examples
--------
{example}
"""

_pipe_template = """
Apply a ``func`` with arguments to this %(klass)s object and return its result.

Use `.pipe` when you want to improve readability by chaining together
functions that expect Series, DataFrames, GroupBy or Resampler objects.
Instead of writing

>>> h = lambda x, arg2, arg3: x + 1 - arg2 * arg3
>>> g = lambda x, arg1: x * 5 / arg1
>>> f = lambda x: x ** 4
>>> df = pd.DataFrame([["a", 4], ["b", 5]], columns=["group", "value"])
>>> h(g(f(df.groupby('group')), arg1=1), arg2=2, arg3=3)  # doctest: +SKIP

You can write

>>> (df.groupby('group')
...    .pipe(f)
...    .pipe(g, arg1=1)
...    .pipe(h, arg2=2, arg3=3))  # doctest: +SKIP

which is much more readable.

Parameters
----------
func : callable or tuple of (callable, str)
    Function to apply to this %(klass)s object or, alternatively,
    a `(callable, data_keyword)` tuple where `data_keyword` is a
    string indicating the keyword of `callable` that expects the
    %(klass)s object.
*args : iterable, optional
       Positional arguments passed into `func`.
**kwargs : dict, optional
         A dictionary of keyword arguments passed into `func`.

Returns
-------
%(klass)s
    The original object with the function `func` applied.

See Also
--------
Series.pipe : Apply a function with arguments to a series.
DataFrame.pipe: Apply a function with arguments to a dataframe.
apply : Apply function to each group instead of to the
    full %(klass)s object.

Notes
-----
See more `here
<https://pandas.pydata.org/pandas-docs/stable/user_guide/groupby.html#piping-function-calls>`_

Examples
--------
%(examples)s
"""

_transform_template = """
Call function producing a same-indexed %(klass)s on each group.

Returns a %(klass)s having the same indexes as the original object
filled with the transformed values.

Parameters
----------
func : function, str
    Function to apply to each group. See the Notes section below for requirements.

    Accepted inputs are:

    - String
    - Python function
    - Numba JIT function with ``engine='numba'`` specified.

    Only passing a single function is supported with this engine.
    If the ``'numba'`` engine is chosen, the function must be
    a user defined function with ``values`` and ``index`` as the
    first and second arguments respectively in the function signature.
    Each group's index will be passed to the user defined function
    and optionally available for use.

    If a string is chosen, then it needs to be the name
    of the groupby method you want to use.
*args
    Positional arguments to pass to func.
engine : str, default None
    * ``'cython'`` : Runs the function through C-extensions from cython.
    * ``'numba'`` : Runs the function through JIT compiled code from numba.
    * ``None`` : Defaults to ``'cython'`` or the global setting ``compute.use_numba``

engine_kwargs : dict, default None
    * For ``'cython'`` engine, there are no accepted ``engine_kwargs``
    * For ``'numba'`` engine, the engine can accept ``nopython``, ``nogil``
      and ``parallel`` dictionary keys. The values must either be ``True`` or
      ``False``. The default ``engine_kwargs`` for the ``'numba'`` engine is
      ``{'nopython': True, 'nogil': False, 'parallel': False}`` and will be
      applied to the function

**kwargs
    Keyword arguments to be passed into func.

Returns
-------
%(klass)s

See Also
--------
%(klass)s.groupby.apply : Apply function ``func`` group-wise and combine
    the results together.
%(klass)s.groupby.aggregate : Aggregate using one or more operations.
%(klass)s.transform : Call ``func`` on self producing a %(klass)s with the
    same axis shape as self.

Notes
-----
Each group is endowed the attribute 'name' in case you need to know
which group you are working on.

The current implementation imposes three requirements on f:

* f must return a value that either has the same shape as the input
  subframe or can be broadcast to the shape of the input subframe.
  For example, if `f` returns a scalar it will be broadcast to have the
  same shape as the input subframe.
* if this is a DataFrame, f must support application column-by-column
  in the subframe. If f also supports application to the entire subframe,
  then a fast path is used starting from the second chunk.
* f must not mutate groups. Mutation is not supported and may
  produce unexpected results. See :ref:`gotchas.udf-mutation` for more details.

When using ``engine='numba'``, there will be no "fall back" behavior internally.
The group data and group index will be passed as numpy arrays to the JITed
user defined function, and no alternative execution attempts will be tried.

.. versionchanged:: 1.3.0

    The resulting dtype will reflect the return value of the passed ``func``,
    see the examples below.

.. versionchanged:: 2.0.0

    When using ``.transform`` on a grouped DataFrame and the transformation function
    returns a DataFrame, pandas now aligns the result's index
    with the input's index. You can call ``.to_numpy()`` on the
    result of the transformation function to avoid alignment.

Examples
--------
%(example)s"""

_agg_template_series = """
Aggregate using one or more operations.

Parameters
----------
func : function, str, list, dict or None
    Function to use for aggregating the data. If a function, must either
    work when passed a {klass} or when passed to {klass}.apply.

    Accepted combinations are:

    - function
    - string function name
    - list of functions and/or function names, e.g. ``[np.sum, 'mean']``
    - None, in which case ``**kwargs`` are used with Named Aggregation. Here the
      output has one column for each element in ``**kwargs``. The name of the
      column is keyword, whereas the value determines the aggregation used to compute
      the values in the column.

      Can also accept a Numba JIT function with
      ``engine='numba'`` specified. Only passing a single function is supported
      with this engine.

      If the ``'numba'`` engine is chosen, the function must be
      a user defined function with ``values`` and ``index`` as the
      first and second arguments respectively in the function signature.
      Each group's index will be passed to the user defined function
      and optionally available for use.

    .. deprecated:: 2.1.0

        Passing a dictionary is deprecated and will raise in a future version
        of pandas. Pass a list of aggregations instead.
*args
    Positional arguments to pass to func.
engine : str, default None
    * ``'cython'`` : Runs the function through C-extensions from cython.
    * ``'numba'`` : Runs the function through JIT compiled code from numba.
    * ``None`` : Defaults to ``'cython'`` or globally setting ``compute.use_numba``

engine_kwargs : dict, default None
    * For ``'cython'`` engine, there are no accepted ``engine_kwargs``
    * For ``'numba'`` engine, the engine can accept ``nopython``, ``nogil``
      and ``parallel`` dictionary keys. The values must either be ``True`` or
      ``False``. The default ``engine_kwargs`` for the ``'numba'`` engine is
      ``{{'nopython': True, 'nogil': False, 'parallel': False}}`` and will be
      applied to the function

**kwargs
    * If ``func`` is None, ``**kwargs`` are used to define the output names and
      aggregations via Named Aggregation. See ``func`` entry.
    * Otherwise, keyword arguments to be passed into func.

Returns
-------
{klass}

See Also
--------
{klass}.groupby.apply : Apply function func group-wise
    and combine the results together.
{klass}.groupby.transform : Transforms the Series on each group
    based on the given function.
{klass}.aggregate : Aggregate using one or more operations.

Notes
-----
When using ``engine='numba'``, there will be no "fall back" behavior internally.
The group data and group index will be passed as numpy arrays to the JITed
user defined function, and no alternative execution attempts will be tried.

Functions that mutate the passed object can produce unexpected
behavior or errors and are not supported. See :ref:`gotchas.udf-mutation`
for more details.

.. versionchanged:: 1.3.0

    The resulting dtype will reflect the return value of the passed ``func``,
    see the examples below.
{examples}"""

_agg_template_frame = """
Aggregate using one or more operations.

Parameters
----------
func : function, str, list, dict or None
    Function to use for aggregating the data. If a function, must either
    work when passed a {klass} or when passed to {klass}.apply.

    Accepted combinations are:

    - function
    - string function name
    - list of functions and/or function names, e.g. ``[np.sum, 'mean']``
    - dict of index labels -> functions, function names or list of such.
    - None, in which case ``**kwargs`` are used with Named Aggregation. Here the
      output has one column for each element in ``**kwargs``. The name of the
      column is keyword, whereas the value determines the aggregation used to compute
      the values in the column.

      Can also accept a Numba JIT function with
      ``engine='numba'`` specified. Only passing a single function is supported
      with this engine.

      If the ``'numba'`` engine is chosen, the function must be
      a user defined function with ``values`` and ``index`` as the
      first and second arguments respectively in the function signature.
      Each group's index will be passed to the user defined function
      and optionally available for use.

*args
    Positional arguments to pass to func.
engine : str, default None
    * ``'cython'`` : Runs the function through C-extensions from cython.
    * ``'numba'`` : Runs the function through JIT compiled code from numba.
    * ``None`` : Defaults to ``'cython'`` or globally setting ``compute.use_numba``

engine_kwargs : dict, default None
    * For ``'cython'`` engine, there are no accepted ``engine_kwargs``
    * For ``'numba'`` engine, the engine can accept ``nopython``, ``nogil``
      and ``parallel`` dictionary keys. The values must either be ``True`` or
      ``False``. The default ``engine_kwargs`` for the ``'numba'`` engine is
      ``{{'nopython': True, 'nogil': False, 'parallel': False}}`` and will be
      applied to the function

**kwargs
    * If ``func`` is None, ``**kwargs`` are used to define the output names and
      aggregations via Named Aggregation. See ``func`` entry.
    * Otherwise, keyword arguments to be passed into func.

Returns
-------
{klass}

See Also
--------
{klass}.groupby.apply : Apply function func group-wise
    and combine the results together.
{klass}.groupby.transform : Transforms the Series on each group
    based on the given function.
{klass}.aggregate : Aggregate using one or more operations.

Notes
-----
When using ``engine='numba'``, there will be no "fall back" behavior internally.
The group data and group index will be passed as numpy arrays to the JITed
user defined function, and no alternative execution attempts will be tried.

Functions that mutate the passed object can produce unexpected
behavior or errors and are not supported. See :ref:`gotchas.udf-mutation`
for more details.

.. versionchanged:: 1.3.0

    The resulting dtype will reflect the return value of the passed ``func``,
    see the examples below.
{examples}"""


@final
class GroupByPlot(PandasObject):
    """
    Class implementing the .plot attribute for groupby objects.
    """

    def __init__(self, groupby: GroupBy) -> None:
        self._groupby = groupby

    def __call__(self, *args, **kwargs):
        def f(self):
            return self.plot(*args, **kwargs)

        f.__name__ = "plot"
        return self._groupby._python_apply_general(f, self._groupby._selected_obj)

    def __getattr__(self, name: str):
        def attr(*args, **kwargs):
            def f(self):
                return getattr(self.plot, name)(*args, **kwargs)

            return self._groupby._python_apply_general(f, self._groupby._selected_obj)

        return attr


_KeysArgType = Union[
    Hashable,
    list[Hashable],
    Callable[[Hashable], Hashable],
    list[Callable[[Hashable], Hashable]],
    Mapping[Hashable, Hashable],
]


class BaseGroupBy(PandasObject, SelectionMixin[NDFrameT], GroupByIndexingMixin):
    _hidden_attrs = PandasObject._hidden_attrs | {
        "as_index",
        "dropna",
        "exclusions",
        "grouper",
        "group_keys",
        "keys",
        "level",
        "obj",
        "observed",
        "sort",
    }

    _grouper: ops.BaseGrouper
    keys: _KeysArgType | None = None
    level: IndexLabel | None = None
    group_keys: bool

    @final
    def __len__(self) -> int:
        return len(self.groups)

    @final
    def __repr__(self) -> str:
        # TODO: Better repr for GroupBy object
        return object.__repr__(self)

    @final
    @property
<<<<<<< HEAD
    def grouper(self) -> ops.BaseGrouper:
        warnings.warn(
            f"{type(self).__name__}.grouper is deprecated and will be removed in a "
            "future version of pandas.",
            category=FutureWarning,
            stacklevel=find_stack_level(),
        )
        return self._grouper

    @final
    @property
    def groups(self) -> dict[Hashable, Index]:
=======
    def groups(self) -> dict[Hashable, np.ndarray]:
>>>>>>> 77188e0e
        """
        Dict {group name -> group labels}.

        Examples
        --------

        For SeriesGroupBy:

        >>> lst = ['a', 'a', 'b']
        >>> ser = pd.Series([1, 2, 3], index=lst)
        >>> ser
        a    1
        a    2
        b    3
        dtype: int64
        >>> ser.groupby(level=0).groups
        {'a': ['a', 'a'], 'b': ['b']}

        For DataFrameGroupBy:

        >>> data = [[1, 2, 3], [1, 5, 6], [7, 8, 9]]
        >>> df = pd.DataFrame(data, columns=["a", "b", "c"])
        >>> df
           a  b  c
        0  1  2  3
        1  1  5  6
        2  7  8  9
        >>> df.groupby(by=["a"]).groups
        {1: [0, 1], 7: [2]}

        For Resampler:

        >>> ser = pd.Series([1, 2, 3, 4], index=pd.DatetimeIndex(
        ...                 ['2023-01-01', '2023-01-15', '2023-02-01', '2023-02-15']))
        >>> ser
        2023-01-01    1
        2023-01-15    2
        2023-02-01    3
        2023-02-15    4
        dtype: int64
        >>> ser.resample('MS').groups
        {Timestamp('2023-01-01 00:00:00'): 2, Timestamp('2023-02-01 00:00:00'): 4}
        """
        return self._grouper.groups

    @final
    @property
    def ngroups(self) -> int:
        return self._grouper.ngroups

    @final
    @property
    def indices(self) -> dict[Hashable, npt.NDArray[np.intp]]:
        """
        Dict {group name -> group indices}.

        Examples
        --------

        For SeriesGroupBy:

        >>> lst = ['a', 'a', 'b']
        >>> ser = pd.Series([1, 2, 3], index=lst)
        >>> ser
        a    1
        a    2
        b    3
        dtype: int64
        >>> ser.groupby(level=0).indices
        {'a': array([0, 1]), 'b': array([2])}

        For DataFrameGroupBy:

        >>> data = [[1, 2, 3], [1, 5, 6], [7, 8, 9]]
        >>> df = pd.DataFrame(data, columns=["a", "b", "c"],
        ...                   index=["owl", "toucan", "eagle"])
        >>> df
                a  b  c
        owl     1  2  3
        toucan  1  5  6
        eagle   7  8  9
        >>> df.groupby(by=["a"]).indices
        {1: array([0, 1]), 7: array([2])}

        For Resampler:

        >>> ser = pd.Series([1, 2, 3, 4], index=pd.DatetimeIndex(
        ...                 ['2023-01-01', '2023-01-15', '2023-02-01', '2023-02-15']))
        >>> ser
        2023-01-01    1
        2023-01-15    2
        2023-02-01    3
        2023-02-15    4
        dtype: int64
        >>> ser.resample('MS').indices
        defaultdict(<class 'list'>, {Timestamp('2023-01-01 00:00:00'): [0, 1],
        Timestamp('2023-02-01 00:00:00'): [2, 3]})
        """
        return self._grouper.indices

    @final
    def _get_indices(self, names):
        """
        Safe get multiple indices, translate keys for
        datelike to underlying repr.
        """

        def get_converter(s):
            # possibly convert to the actual key types
            # in the indices, could be a Timestamp or a np.datetime64
            if isinstance(s, datetime.datetime):
                return lambda key: Timestamp(key)
            elif isinstance(s, np.datetime64):
                return lambda key: Timestamp(key).asm8
            else:
                return lambda key: key

        if len(names) == 0:
            return []

        if len(self.indices) > 0:
            index_sample = next(iter(self.indices))
        else:
            index_sample = None  # Dummy sample

        name_sample = names[0]
        if isinstance(index_sample, tuple):
            if not isinstance(name_sample, tuple):
                msg = "must supply a tuple to get_group with multiple grouping keys"
                raise ValueError(msg)
            if not len(name_sample) == len(index_sample):
                try:
                    # If the original grouper was a tuple
                    return [self.indices[name] for name in names]
                except KeyError as err:
                    # turns out it wasn't a tuple
                    msg = (
                        "must supply a same-length tuple to get_group "
                        "with multiple grouping keys"
                    )
                    raise ValueError(msg) from err

            converters = [get_converter(s) for s in index_sample]
            names = (tuple(f(n) for f, n in zip(converters, name)) for name in names)

        else:
            converter = get_converter(index_sample)
            names = (converter(name) for name in names)

        return [self.indices.get(name, []) for name in names]

    @final
    def _get_index(self, name):
        """
        Safe get index, translate keys for datelike to underlying repr.
        """
        return self._get_indices([name])[0]

    @final
    @cache_readonly
    def _selected_obj(self):
        # Note: _selected_obj is always just `self.obj` for SeriesGroupBy
        if isinstance(self.obj, Series):
            return self.obj

        if self._selection is not None:
            if is_hashable(self._selection):
                # i.e. a single key, so selecting it will return a Series.
                #  In this case, _obj_with_exclusions would wrap the key
                #  in a list and return a single-column DataFrame.
                return self.obj[self._selection]

            # Otherwise _selection is equivalent to _selection_list, so
            #  _selected_obj matches _obj_with_exclusions, so we can reuse
            #  that and avoid making a copy.
            return self._obj_with_exclusions

        return self.obj

    @final
    def _dir_additions(self) -> set[str]:
        return self.obj._dir_additions()

    @overload
    def pipe(
        self,
        func: Callable[Concatenate[Self, P], T],
        *args: P.args,
        **kwargs: P.kwargs,
    ) -> T:
        ...

    @overload
    def pipe(
        self,
        func: tuple[Callable[..., T], str],
        *args: Any,
        **kwargs: Any,
    ) -> T:
        ...

    @Substitution(
        klass="GroupBy",
        examples=dedent(
            """\
        >>> df = pd.DataFrame({'A': 'a b a b'.split(), 'B': [1, 2, 3, 4]})
        >>> df
           A  B
        0  a  1
        1  b  2
        2  a  3
        3  b  4

        To get the difference between each groups maximum and minimum value in one
        pass, you can do

        >>> df.groupby('A').pipe(lambda x: x.max() - x.min())
           B
        A
        a  2
        b  2"""
        ),
    )
    @Appender(_pipe_template)
    def pipe(
        self,
        func: Callable[Concatenate[Self, P], T] | tuple[Callable[..., T], str],
        *args: Any,
        **kwargs: Any,
    ) -> T:
        return com.pipe(self, func, *args, **kwargs)

    @final
    def get_group(self, name) -> DataFrame | Series:
        """
        Construct DataFrame from group with provided name.

        Parameters
        ----------
        name : object
            The name of the group to get as a DataFrame.

        Returns
        -------
        DataFrame or Series

        Examples
        --------

        For SeriesGroupBy:

        >>> lst = ['a', 'a', 'b']
        >>> ser = pd.Series([1, 2, 3], index=lst)
        >>> ser
        a    1
        a    2
        b    3
        dtype: int64
        >>> ser.groupby(level=0).get_group("a")
        a    1
        a    2
        dtype: int64

        For DataFrameGroupBy:

        >>> data = [[1, 2, 3], [1, 5, 6], [7, 8, 9]]
        >>> df = pd.DataFrame(data, columns=["a", "b", "c"],
        ...                   index=["owl", "toucan", "eagle"])
        >>> df
                a  b  c
        owl     1  2  3
        toucan  1  5  6
        eagle   7  8  9
        >>> df.groupby(by=["a"]).get_group((1,))
                a  b  c
        owl     1  2  3
        toucan  1  5  6

        For Resampler:

        >>> ser = pd.Series([1, 2, 3, 4], index=pd.DatetimeIndex(
        ...                 ['2023-01-01', '2023-01-15', '2023-02-01', '2023-02-15']))
        >>> ser
        2023-01-01    1
        2023-01-15    2
        2023-02-01    3
        2023-02-15    4
        dtype: int64
        >>> ser.resample('MS').get_group('2023-01-01')
        2023-01-01    1
        2023-01-15    2
        dtype: int64
        """
        keys = self.keys
        level = self.level
        # mypy doesn't recognize level/keys as being sized when passed to len
        if (is_list_like(level) and len(level) == 1) or (  # type: ignore[arg-type]
            is_list_like(keys) and len(keys) == 1  # type: ignore[arg-type]
        ):
            # GH#25971
            if isinstance(name, tuple) and len(name) == 1:
                # Allow users to pass tuples of length 1 to silence warning
                name = name[0]
            elif not isinstance(name, tuple):
                warnings.warn(
                    "When grouping with a length-1 list-like, "
                    "you will need to pass a length-1 tuple to get_group in a future "
                    "version of pandas. Pass `(name,)` instead of `name` to silence "
                    "this warning.",
                    FutureWarning,
                    stacklevel=find_stack_level(),
                )

        inds = self._get_index(name)
        if not len(inds):
            raise KeyError(name)
        return self._selected_obj.iloc[inds]

    @final
    def __iter__(self) -> Iterator[tuple[Hashable, NDFrameT]]:
        """
        Groupby iterator.

        Returns
        -------
        Generator yielding sequence of (name, subsetted object)
        for each group

        Examples
        --------

        For SeriesGroupBy:

        >>> lst = ['a', 'a', 'b']
        >>> ser = pd.Series([1, 2, 3], index=lst)
        >>> ser
        a    1
        a    2
        b    3
        dtype: int64
        >>> for x, y in ser.groupby(level=0):
        ...     print(f'{x}\\n{y}\\n')
        a
        a    1
        a    2
        dtype: int64
        b
        b    3
        dtype: int64

        For DataFrameGroupBy:

        >>> data = [[1, 2, 3], [1, 5, 6], [7, 8, 9]]
        >>> df = pd.DataFrame(data, columns=["a", "b", "c"])
        >>> df
           a  b  c
        0  1  2  3
        1  1  5  6
        2  7  8  9
        >>> for x, y in df.groupby(by=["a"]):
        ...     print(f'{x}\\n{y}\\n')
        (1,)
           a  b  c
        0  1  2  3
        1  1  5  6
        (7,)
           a  b  c
        2  7  8  9

        For Resampler:

        >>> ser = pd.Series([1, 2, 3, 4], index=pd.DatetimeIndex(
        ...                 ['2023-01-01', '2023-01-15', '2023-02-01', '2023-02-15']))
        >>> ser
        2023-01-01    1
        2023-01-15    2
        2023-02-01    3
        2023-02-15    4
        dtype: int64
        >>> for x, y in ser.resample('MS'):
        ...     print(f'{x}\\n{y}\\n')
        2023-01-01 00:00:00
        2023-01-01    1
        2023-01-15    2
        dtype: int64
        2023-02-01 00:00:00
        2023-02-01    3
        2023-02-15    4
        dtype: int64
        """
        keys = self.keys
        level = self.level
        result = self._grouper.get_iterator(self._selected_obj)
        # error: Argument 1 to "len" has incompatible type "Hashable"; expected "Sized"
        if is_list_like(level) and len(level) == 1:  # type: ignore[arg-type]
            # GH 51583
            warnings.warn(
                "Creating a Groupby object with a length-1 list-like "
                "level parameter will yield indexes as tuples in a future version. "
                "To keep indexes as scalars, create Groupby objects with "
                "a scalar level parameter instead.",
                FutureWarning,
                stacklevel=find_stack_level(),
            )
        if isinstance(keys, list) and len(keys) == 1:
            # GH#42795 - when keys is a list, return tuples even when length is 1
            result = (((key,), group) for key, group in result)
        return result


# To track operations that expand dimensions, like ohlc
OutputFrameOrSeries = TypeVar("OutputFrameOrSeries", bound=NDFrame)


class GroupBy(BaseGroupBy[NDFrameT]):
    """
    Class for grouping and aggregating relational data.

    See aggregate, transform, and apply functions on this object.

    It's easiest to use obj.groupby(...) to use GroupBy, but you can also do:

    ::

        grouped = groupby(obj, ...)

    Parameters
    ----------
    obj : pandas object
    level : int, default None
        Level of MultiIndex
    groupings : list of Grouping objects
        Most users should ignore this
    exclusions : array-like, optional
        List of columns to exclude
    name : str
        Most users should ignore this

    Returns
    -------
    **Attributes**
    groups : dict
        {group name -> group labels}
    len(grouped) : int
        Number of groups

    Notes
    -----
    After grouping, see aggregate, apply, and transform functions. Here are
    some other brief notes about usage. When grouping by multiple groups, the
    result index will be a MultiIndex (hierarchical) by default.

    Iteration produces (key, group) tuples, i.e. chunking the data by group. So
    you can write code like:

    ::

        grouped = obj.groupby(keys)
        for key, group in grouped:
            # do something with the data

    Function calls on GroupBy, if not specially implemented, "dispatch" to the
    grouped data. So if you group a DataFrame and wish to invoke the std()
    method on each group, you can simply do:

    ::

        df.groupby(mapper).std()

    rather than

    ::

        df.groupby(mapper).aggregate(np.std)

    You can pass arguments to these "wrapped" functions, too.

    See the online documentation for full exposition on these topics and much
    more
    """

    _grouper: ops.BaseGrouper
    as_index: bool

    @final
    def __init__(
        self,
        obj: NDFrameT,
        keys: _KeysArgType | None = None,
        level: IndexLabel | None = None,
        grouper: ops.BaseGrouper | None = None,
        exclusions: frozenset[Hashable] | None = None,
        selection: IndexLabel | None = None,
        as_index: bool = True,
        sort: bool = True,
        group_keys: bool = True,
        observed: bool | lib.NoDefault = lib.no_default,
        dropna: bool = True,
    ) -> None:
        self._selection = selection

        assert isinstance(obj, NDFrame), type(obj)

        self.level = level
        self.as_index = as_index
        self.keys = keys
        self.sort = sort
        self.group_keys = group_keys
        self.dropna = dropna

        if grouper is None:
            grouper, exclusions, obj = get_grouper(
                obj,
                keys,
                level=level,
                sort=sort,
                observed=False if observed is lib.no_default else observed,
                dropna=self.dropna,
            )

        if observed is lib.no_default:
            if any(ping._passed_categorical for ping in grouper.groupings):
                warnings.warn(
                    "The default of observed=False is deprecated and will be changed "
                    "to True in a future version of pandas. Pass observed=False to "
                    "retain current behavior or observed=True to adopt the future "
                    "default and silence this warning.",
                    FutureWarning,
                    stacklevel=find_stack_level(),
                )
            observed = False
        self.observed = observed

        self.obj = obj
        self._grouper = grouper
        self.exclusions = frozenset(exclusions) if exclusions else frozenset()

    def __getattr__(self, attr: str):
        if attr in self._internal_names_set:
            return object.__getattribute__(self, attr)
        if attr in self.obj:
            return self[attr]

        raise AttributeError(
            f"'{type(self).__name__}' object has no attribute '{attr}'"
        )

    @final
    def _op_via_apply(self, name: str, *args, **kwargs):
        """Compute the result of an operation by using GroupBy's apply."""
        f = getattr(type(self._obj_with_exclusions), name)

        def curried(x):
            return f(x, *args, **kwargs)

        # preserve the name so we can detect it when calling plot methods,
        # to avoid duplicates
        curried.__name__ = name

        # special case otherwise extra plots are created when catching the
        # exception below
        if name in base.plotting_methods:
            return self._python_apply_general(curried, self._selected_obj)

        is_transform = name in base.transformation_kernels
        result = self._python_apply_general(
            curried,
            self._obj_with_exclusions,
            is_transform=is_transform,
            not_indexed_same=not is_transform,
        )

        if self._grouper.has_dropped_na and is_transform:
            # result will have dropped rows due to nans, fill with null
            # and ensure index is ordered same as the input
            result = self._set_result_index_ordered(result)
        return result

    # -----------------------------------------------------------------
    # Dispatch/Wrapping

    @final
    def _concat_objects(
        self,
        values,
        not_indexed_same: bool = False,
        is_transform: bool = False,
    ):
        from pandas.core.reshape.concat import concat

        if self.group_keys and not is_transform:
            if self.as_index:
                # possible MI return case
                group_keys = self._grouper.result_index
                group_levels = self._grouper.levels
                group_names = self._grouper.names

                result = concat(
                    values,
                    axis=0,
                    keys=group_keys,
                    levels=group_levels,
                    names=group_names,
                    sort=False,
                )
            else:
                # GH5610, returns a MI, with the first level being a
                # range index
                keys = list(range(len(values)))
                result = concat(values, axis=0, keys=keys)

        elif not not_indexed_same:
            result = concat(values, axis=0)

            ax = self._selected_obj.index
            if self.dropna:
                labels = self._grouper.group_info[0]
                mask = labels != -1
                ax = ax[mask]

            # this is a very unfortunate situation
            # we can't use reindex to restore the original order
            # when the ax has duplicates
            # so we resort to this
            # GH 14776, 30667
            # TODO: can we reuse e.g. _reindex_non_unique?
            if ax.has_duplicates and not result.axes[0].equals(ax):
                # e.g. test_category_order_transformer
                target = algorithms.unique1d(ax._values)
                indexer, _ = result.index.get_indexer_non_unique(target)
                result = result.take(indexer, axis=0)
            else:
                result = result.reindex(ax, axis=0, copy=False)

        else:
            result = concat(values, axis=0)

        if self.obj.ndim == 1:
            name = self.obj.name
        elif is_hashable(self._selection):
            name = self._selection
        else:
            name = None

        if isinstance(result, Series) and name is not None:
            result.name = name

        return result

    @final
    def _set_result_index_ordered(
        self, result: OutputFrameOrSeries
    ) -> OutputFrameOrSeries:
        # set the result index on the passed values object and
        # return the new object, xref 8046

        index = self.obj.index

        if self._grouper.is_monotonic and not self._grouper.has_dropped_na:
            # shortcut if we have an already ordered grouper
            result = result.set_axis(index, axis=0, copy=False)
            return result

        # row order is scrambled => sort the rows by position in original index
        original_positions = Index(self._grouper.result_ilocs)
        result = result.set_axis(original_positions, axis=0, copy=False)
        result = result.sort_index(axis=0)
        if self._grouper.has_dropped_na:
            # Add back in any missing rows due to dropna - index here is integral
            # with values referring to the row of the input so can use RangeIndex
            result = result.reindex(RangeIndex(len(index)), axis=0)
        result = result.set_axis(index, axis=0, copy=False)

        return result

    @final
    def _insert_inaxis_grouper(self, result: Series | DataFrame) -> DataFrame:
        if isinstance(result, Series):
            result = result.to_frame()

        # zip in reverse so we can always insert at loc 0
        columns = result.columns
        for name, lev, in_axis in zip(
            reversed(self._grouper.names),
            reversed(self._grouper.get_group_levels()),
            reversed([grp.in_axis for grp in self._grouper.groupings]),
        ):
            # GH #28549
            # When using .apply(-), name will be in columns already
            if name not in columns:
                if in_axis:
                    result.insert(0, name, lev)
                else:
                    msg = (
                        "A grouping was used that is not in the columns of the "
                        "DataFrame and so was excluded from the result. This grouping "
                        "will be included in a future version of pandas. Add the "
                        "grouping as a column of the DataFrame to silence this warning."
                    )
                    warnings.warn(
                        message=msg,
                        category=FutureWarning,
                        stacklevel=find_stack_level(),
                    )

        return result

    @final
    def _wrap_aggregated_output(
        self,
        result: Series | DataFrame,
        qs: npt.NDArray[np.float64] | None = None,
    ):
        """
        Wraps the output of GroupBy aggregations into the expected result.

        Parameters
        ----------
        result : Series, DataFrame

        Returns
        -------
        Series or DataFrame
        """
        # ATM we do not get here for SeriesGroupBy; when we do, we will
        #  need to require that result.name already match self.obj.name

        if not self.as_index:
            # `not self.as_index` is only relevant for DataFrameGroupBy,
            #   enforced in __init__
            result = self._insert_inaxis_grouper(result)
            result = result._consolidate()
            index = Index(range(self._grouper.ngroups))

        else:
            index = self._grouper.result_index

        if qs is not None:
            # We get here with len(qs) != 1 and not self.as_index
            #  in test_pass_args_kwargs
            index = _insert_quantile_level(index, qs)
        result.index = index

        return result

    def _wrap_applied_output(
        self,
        data,
        values: list,
        not_indexed_same: bool = False,
        is_transform: bool = False,
    ):
        raise AbstractMethodError(self)

    # -----------------------------------------------------------------
    # numba

    @final
    def _numba_prep(self, data: DataFrame):
        ids, ngroups = self._grouper.group_info
        sorted_index = self._grouper.result_ilocs
        sorted_ids = self._grouper._sorted_ids

        sorted_data = data.take(sorted_index, axis=0).to_numpy()
        # GH 46867
        index_data = data.index
        if isinstance(index_data, MultiIndex):
            if len(self._grouper.groupings) > 1:
                raise NotImplementedError(
                    "Grouping with more than 1 grouping labels and "
                    "a MultiIndex is not supported with engine='numba'"
                )
            group_key = self._grouper.groupings[0].name
            index_data = index_data.get_level_values(group_key)
        sorted_index_data = index_data.take(sorted_index).to_numpy()

        starts, ends = lib.generate_slices(sorted_ids, ngroups)
        return (
            starts,
            ends,
            sorted_index_data,
            sorted_data,
        )

    def _numba_agg_general(
        self,
        func: Callable,
        dtype_mapping: dict[np.dtype, Any],
        engine_kwargs: dict[str, bool] | None,
        **aggregator_kwargs,
    ):
        """
        Perform groupby with a standard numerical aggregation function (e.g. mean)
        with Numba.
        """
        if not self.as_index:
            raise NotImplementedError(
                "as_index=False is not supported. Use .reset_index() instead."
            )

        data = self._obj_with_exclusions
        df = data if data.ndim == 2 else data.to_frame()

        aggregator = executor.generate_shared_aggregator(
            func,
            dtype_mapping,
            True,  # is_grouped_kernel
            **get_jit_arguments(engine_kwargs),
        )
        # Pass group ids to kernel directly if it can handle it
        # (This is faster since it doesn't require a sort)
        ids, _ = self._grouper.group_info
        ngroups = self._grouper.ngroups

        res_mgr = df._mgr.apply(
            aggregator, labels=ids, ngroups=ngroups, **aggregator_kwargs
        )
        res_mgr.axes[1] = self._grouper.result_index
        result = df._constructor_from_mgr(res_mgr, axes=res_mgr.axes)

        if data.ndim == 1:
            result = result.squeeze("columns")
            result.name = data.name
        else:
            result.columns = data.columns
        return result

    @final
    def _transform_with_numba(self, func, *args, engine_kwargs=None, **kwargs):
        """
        Perform groupby transform routine with the numba engine.

        This routine mimics the data splitting routine of the DataSplitter class
        to generate the indices of each group in the sorted data and then passes the
        data and indices into a Numba jitted function.
        """
        data = self._obj_with_exclusions
        df = data if data.ndim == 2 else data.to_frame()

        starts, ends, sorted_index, sorted_data = self._numba_prep(df)
        numba_.validate_udf(func)
        numba_transform_func = numba_.generate_numba_transform_func(
            func, **get_jit_arguments(engine_kwargs, kwargs)
        )
        result = numba_transform_func(
            sorted_data,
            sorted_index,
            starts,
            ends,
            len(df.columns),
            *args,
        )
        # result values needs to be resorted to their original positions since we
        # evaluated the data sorted by group
        result = result.take(np.argsort(sorted_index), axis=0)
        index = data.index
        if data.ndim == 1:
            result_kwargs = {"name": data.name}
            result = result.ravel()
        else:
            result_kwargs = {"columns": data.columns}
        return data._constructor(result, index=index, **result_kwargs)

    @final
    def _aggregate_with_numba(self, func, *args, engine_kwargs=None, **kwargs):
        """
        Perform groupby aggregation routine with the numba engine.

        This routine mimics the data splitting routine of the DataSplitter class
        to generate the indices of each group in the sorted data and then passes the
        data and indices into a Numba jitted function.
        """
        data = self._obj_with_exclusions
        df = data if data.ndim == 2 else data.to_frame()

        starts, ends, sorted_index, sorted_data = self._numba_prep(df)
        numba_.validate_udf(func)
        numba_agg_func = numba_.generate_numba_agg_func(
            func, **get_jit_arguments(engine_kwargs, kwargs)
        )
        result = numba_agg_func(
            sorted_data,
            sorted_index,
            starts,
            ends,
            len(df.columns),
            *args,
        )
        index = self._grouper.result_index
        if data.ndim == 1:
            result_kwargs = {"name": data.name}
            result = result.ravel()
        else:
            result_kwargs = {"columns": data.columns}
        res = data._constructor(result, index=index, **result_kwargs)
        if not self.as_index:
            res = self._insert_inaxis_grouper(res)
            res.index = default_index(len(res))
        return res

    # -----------------------------------------------------------------
    # apply/agg/transform

    @Appender(
        _apply_docs["template"].format(
            input="dataframe", examples=_apply_docs["dataframe_examples"]
        )
    )
    def apply(self, func, *args, include_groups: bool = True, **kwargs) -> NDFrameT:
        orig_func = func
        func = com.is_builtin_func(func)
        if orig_func != func:
            alias = com._builtin_table_alias[orig_func]
            warn_alias_replacement(self, orig_func, alias)

        if isinstance(func, str):
            if hasattr(self, func):
                res = getattr(self, func)
                if callable(res):
                    return res(*args, **kwargs)
                elif args or kwargs:
                    raise ValueError(f"Cannot pass arguments to property {func}")
                return res

            else:
                raise TypeError(f"apply func should be callable, not '{func}'")

        elif args or kwargs:
            if callable(func):

                @wraps(func)
                def f(g):
                    return func(g, *args, **kwargs)

            else:
                raise ValueError(
                    "func must be a callable if args or kwargs are supplied"
                )
        else:
            f = func

        if not include_groups:
            return self._python_apply_general(f, self._obj_with_exclusions)

        # ignore SettingWithCopy here in case the user mutates
        with option_context("mode.chained_assignment", None):
            try:
                result = self._python_apply_general(f, self._selected_obj)
                if (
                    not isinstance(self.obj, Series)
                    and self._selection is None
                    and self._selected_obj.shape != self._obj_with_exclusions.shape
                ):
                    warnings.warn(
                        message=_apply_groupings_depr.format(
                            type(self).__name__, "apply"
                        ),
                        category=DeprecationWarning,
                        stacklevel=find_stack_level(),
                    )
            except TypeError:
                # gh-20949
                # try again, with .apply acting as a filtering
                # operation, by excluding the grouping column
                # This would normally not be triggered
                # except if the udf is trying an operation that
                # fails on *some* columns, e.g. a numeric operation
                # on a string grouper column

                return self._python_apply_general(f, self._obj_with_exclusions)

        return result

    @final
    def _python_apply_general(
        self,
        f: Callable,
        data: DataFrame | Series,
        not_indexed_same: bool | None = None,
        is_transform: bool = False,
        is_agg: bool = False,
    ) -> NDFrameT:
        """
        Apply function f in python space

        Parameters
        ----------
        f : callable
            Function to apply
        data : Series or DataFrame
            Data to apply f to
        not_indexed_same: bool, optional
            When specified, overrides the value of not_indexed_same. Apply behaves
            differently when the result index is equal to the input index, but
            this can be coincidental leading to value-dependent behavior.
        is_transform : bool, default False
            Indicator for whether the function is actually a transform
            and should not have group keys prepended.
        is_agg : bool, default False
            Indicator for whether the function is an aggregation. When the
            result is empty, we don't want to warn for this case.
            See _GroupBy._python_agg_general.

        Returns
        -------
        Series or DataFrame
            data after applying f
        """
        values, mutated = self._grouper.apply_groupwise(f, data)
        if not_indexed_same is None:
            not_indexed_same = mutated

        return self._wrap_applied_output(
            data,
            values,
            not_indexed_same,
            is_transform,
        )

    @final
    def _agg_general(
        self,
        numeric_only: bool = False,
        min_count: int = -1,
        *,
        alias: str,
        npfunc: Callable | None = None,
        **kwargs,
    ):
        result = self._cython_agg_general(
            how=alias,
            alt=npfunc,
            numeric_only=numeric_only,
            min_count=min_count,
            **kwargs,
        )
        return result.__finalize__(self.obj, method="groupby")

    def _agg_py_fallback(
        self, how: str, values: ArrayLike, ndim: int, alt: Callable
    ) -> ArrayLike:
        """
        Fallback to pure-python aggregation if _cython_operation raises
        NotImplementedError.
        """
        # We get here with a) EADtypes and b) object dtype
        assert alt is not None

        if values.ndim == 1:
            # For DataFrameGroupBy we only get here with ExtensionArray
            ser = Series(values, copy=False)
        else:
            # We only get here with values.dtype == object
            df = DataFrame(values.T, dtype=values.dtype)
            # bc we split object blocks in grouped_reduce, we have only 1 col
            # otherwise we'd have to worry about block-splitting GH#39329
            assert df.shape[1] == 1
            # Avoid call to self.values that can occur in DataFrame
            #  reductions; see GH#28949
            ser = df.iloc[:, 0]

        # We do not get here with UDFs, so we know that our dtype
        #  should always be preserved by the implemented aggregations
        # TODO: Is this exactly right; see WrappedCythonOp get_result_dtype?
        try:
            res_values = self._grouper.agg_series(ser, alt, preserve_dtype=True)
        except Exception as err:
            msg = f"agg function failed [how->{how},dtype->{ser.dtype}]"
            # preserve the kind of exception that raised
            raise type(err)(msg) from err

        if ser.dtype == object:
            res_values = res_values.astype(object, copy=False)

        # If we are DataFrameGroupBy and went through a SeriesGroupByPath
        # then we need to reshape
        # GH#32223 includes case with IntegerArray values, ndarray res_values
        # test_groupby_duplicate_columns with object dtype values
        return ensure_block_shape(res_values, ndim=ndim)

    @final
    def _cython_agg_general(
        self,
        how: str,
        alt: Callable | None = None,
        numeric_only: bool = False,
        min_count: int = -1,
        **kwargs,
    ):
        # Note: we never get here with how="ohlc" for DataFrameGroupBy;
        #  that goes through SeriesGroupBy

        data = self._get_data_to_aggregate(numeric_only=numeric_only, name=how)

        def array_func(values: ArrayLike) -> ArrayLike:
            try:
                result = self._grouper._cython_operation(
                    "aggregate",
                    values,
                    how,
                    axis=data.ndim - 1,
                    min_count=min_count,
                    **kwargs,
                )
            except NotImplementedError:
                # generally if we have numeric_only=False
                # and non-applicable functions
                # try to python agg
                # TODO: shouldn't min_count matter?
                # TODO: avoid special casing SparseArray here
                if how in ["any", "all"] and isinstance(values, SparseArray):
                    pass
                elif alt is None or how in ["any", "all", "std", "sem"]:
                    raise  # TODO: re-raise as TypeError?  should not be reached
            else:
                return result

            assert alt is not None
            result = self._agg_py_fallback(how, values, ndim=data.ndim, alt=alt)
            return result

        new_mgr = data.grouped_reduce(array_func)
        res = self._wrap_agged_manager(new_mgr)
        if how in ["idxmin", "idxmax"]:
            res = self._wrap_idxmax_idxmin(res)
        out = self._wrap_aggregated_output(res)
        return out

    def _cython_transform(self, how: str, numeric_only: bool = False, **kwargs):
        raise AbstractMethodError(self)

    @final
    def _transform(self, func, *args, engine=None, engine_kwargs=None, **kwargs):
        # optimized transforms
        orig_func = func
        func = com.get_cython_func(func) or func
        if orig_func != func:
            warn_alias_replacement(self, orig_func, func)

        if not isinstance(func, str):
            return self._transform_general(func, engine, engine_kwargs, *args, **kwargs)

        elif func not in base.transform_kernel_allowlist:
            msg = f"'{func}' is not a valid function name for transform(name)"
            raise ValueError(msg)
        elif func in base.cythonized_kernels or func in base.transformation_kernels:
            # cythonized transform or canned "agg+broadcast"
            if engine is not None:
                kwargs["engine"] = engine
                kwargs["engine_kwargs"] = engine_kwargs
            return getattr(self, func)(*args, **kwargs)

        else:
            # i.e. func in base.reduction_kernels

            # GH#30918 Use _transform_fast only when we know func is an aggregation
            # If func is a reduction, we need to broadcast the
            # result to the whole group. Compute func result
            # and deal with possible broadcasting below.
            with com.temp_setattr(self, "as_index", True):
                # GH#49834 - result needs groups in the index for
                # _wrap_transform_fast_result
                if func in ["idxmin", "idxmax"]:
                    func = cast(Literal["idxmin", "idxmax"], func)
                    result = self._idxmax_idxmin(func, True, *args, **kwargs)
                else:
                    if engine is not None:
                        kwargs["engine"] = engine
                        kwargs["engine_kwargs"] = engine_kwargs
                    result = getattr(self, func)(*args, **kwargs)

            return self._wrap_transform_fast_result(result)

    @final
    def _wrap_transform_fast_result(self, result: NDFrameT) -> NDFrameT:
        """
        Fast transform path for aggregations.
        """
        obj = self._obj_with_exclusions

        # for each col, reshape to size of original frame by take operation
        ids = self._grouper.ids
        result = result.reindex(self._grouper.result_index, axis=0, copy=False)

        if self.obj.ndim == 1:
            # i.e. SeriesGroupBy
            out = algorithms.take_nd(result._values, ids)
            output = obj._constructor(out, index=obj.index, name=obj.name)
        else:
            # `.size()` gives Series output on DataFrame input, need axis 0
            # GH#46209
            # Don't convert indices: negative indices need to give rise
            # to null values in the result
            new_ax = result.index.take(ids)
            output = result._reindex_with_indexers(
                {0: (new_ax, ids)}, allow_dups=True, copy=False
            )
            output = output.set_axis(obj.index, axis=0)
        return output

    # -----------------------------------------------------------------
    # Utilities

    @final
    def _apply_filter(self, indices, dropna):
        if len(indices) == 0:
            indices = np.array([], dtype="int64")
        else:
            indices = np.sort(np.concatenate(indices))
        if dropna:
            filtered = self._selected_obj.take(indices, axis=0)
        else:
            mask = np.empty(len(self._selected_obj.index), dtype=bool)
            mask.fill(False)
            mask[indices.astype(int)] = True
            # mask fails to broadcast when passed to where; broadcast manually.
            mask = np.tile(mask, list(self._selected_obj.shape[1:]) + [1]).T
            filtered = self._selected_obj.where(mask)  # Fill with NaNs.
        return filtered

    @final
    def _cumcount_array(self, ascending: bool = True) -> np.ndarray:
        """
        Parameters
        ----------
        ascending : bool, default True
            If False, number in reverse, from length of group - 1 to 0.

        Notes
        -----
        this is currently implementing sort=False
        (though the default is sort=True) for groupby in general
        """
        ids, ngroups = self._grouper.group_info
        sorter = get_group_index_sorter(ids, ngroups)
        ids, count = ids[sorter], len(ids)

        if count == 0:
            return np.empty(0, dtype=np.int64)

        run = np.r_[True, ids[:-1] != ids[1:]]
        rep = np.diff(np.r_[np.nonzero(run)[0], count])
        out = (~run).cumsum()

        if ascending:
            out -= np.repeat(out[run], rep)
        else:
            out = np.repeat(out[np.r_[run[1:], True]], rep) - out

        if self._grouper.has_dropped_na:
            out = np.where(ids == -1, np.nan, out.astype(np.float64, copy=False))
        else:
            out = out.astype(np.int64, copy=False)

        rev = np.empty(count, dtype=np.intp)
        rev[sorter] = np.arange(count, dtype=np.intp)
        return out[rev]

    # -----------------------------------------------------------------

    @final
    @property
    def _obj_1d_constructor(self) -> Callable:
        # GH28330 preserve subclassed Series/DataFrames
        if isinstance(self.obj, DataFrame):
            return self.obj._constructor_sliced
        assert isinstance(self.obj, Series)
        return self.obj._constructor

    @final
    @Substitution(name="groupby")
    @Substitution(see_also=_common_see_also)
    def any(self, skipna: bool = True) -> NDFrameT:
        """
        Return True if any value in the group is truthful, else False.

        Parameters
        ----------
        skipna : bool, default True
            Flag to ignore nan values during truth testing.

        Returns
        -------
        Series or DataFrame
            DataFrame or Series of boolean values, where a value is True if any element
            is True within its respective group, False otherwise.
        %(see_also)s
        Examples
        --------
        For SeriesGroupBy:

        >>> lst = ['a', 'a', 'b']
        >>> ser = pd.Series([1, 2, 0], index=lst)
        >>> ser
        a    1
        a    2
        b    0
        dtype: int64
        >>> ser.groupby(level=0).any()
        a     True
        b    False
        dtype: bool

        For DataFrameGroupBy:

        >>> data = [[1, 0, 3], [1, 0, 6], [7, 1, 9]]
        >>> df = pd.DataFrame(data, columns=["a", "b", "c"],
        ...                   index=["ostrich", "penguin", "parrot"])
        >>> df
                 a  b  c
        ostrich  1  0  3
        penguin  1  0  6
        parrot   7  1  9
        >>> df.groupby(by=["a"]).any()
               b      c
        a
        1  False   True
        7   True   True
        """
        return self._cython_agg_general(
            "any",
            alt=lambda x: Series(x, copy=False).any(skipna=skipna),
            skipna=skipna,
        )

    @final
    @Substitution(name="groupby")
    @Substitution(see_also=_common_see_also)
    def all(self, skipna: bool = True) -> NDFrameT:
        """
        Return True if all values in the group are truthful, else False.

        Parameters
        ----------
        skipna : bool, default True
            Flag to ignore nan values during truth testing.

        Returns
        -------
        Series or DataFrame
            DataFrame or Series of boolean values, where a value is True if all elements
            are True within its respective group, False otherwise.
        %(see_also)s
        Examples
        --------

        For SeriesGroupBy:

        >>> lst = ['a', 'a', 'b']
        >>> ser = pd.Series([1, 2, 0], index=lst)
        >>> ser
        a    1
        a    2
        b    0
        dtype: int64
        >>> ser.groupby(level=0).all()
        a     True
        b    False
        dtype: bool

        For DataFrameGroupBy:

        >>> data = [[1, 0, 3], [1, 5, 6], [7, 8, 9]]
        >>> df = pd.DataFrame(data, columns=["a", "b", "c"],
        ...                   index=["ostrich", "penguin", "parrot"])
        >>> df
                 a  b  c
        ostrich  1  0  3
        penguin  1  5  6
        parrot   7  8  9
        >>> df.groupby(by=["a"]).all()
               b      c
        a
        1  False   True
        7   True   True
        """
        return self._cython_agg_general(
            "all",
            alt=lambda x: Series(x, copy=False).all(skipna=skipna),
            skipna=skipna,
        )

    @final
    @Substitution(name="groupby")
    @Substitution(see_also=_common_see_also)
    def count(self) -> NDFrameT:
        """
        Compute count of group, excluding missing values.

        Returns
        -------
        Series or DataFrame
            Count of values within each group.
        %(see_also)s
        Examples
        --------
        For SeriesGroupBy:

        >>> lst = ['a', 'a', 'b']
        >>> ser = pd.Series([1, 2, np.nan], index=lst)
        >>> ser
        a    1.0
        a    2.0
        b    NaN
        dtype: float64
        >>> ser.groupby(level=0).count()
        a    2
        b    0
        dtype: int64

        For DataFrameGroupBy:

        >>> data = [[1, np.nan, 3], [1, np.nan, 6], [7, 8, 9]]
        >>> df = pd.DataFrame(data, columns=["a", "b", "c"],
        ...                   index=["cow", "horse", "bull"])
        >>> df
                a	  b	c
        cow     1	NaN	3
        horse	1	NaN	6
        bull	7	8.0	9
        >>> df.groupby("a").count()
            b   c
        a
        1   0   2
        7   1   1

        For Resampler:

        >>> ser = pd.Series([1, 2, 3, 4], index=pd.DatetimeIndex(
        ...                 ['2023-01-01', '2023-01-15', '2023-02-01', '2023-02-15']))
        >>> ser
        2023-01-01    1
        2023-01-15    2
        2023-02-01    3
        2023-02-15    4
        dtype: int64
        >>> ser.resample('MS').count()
        2023-01-01    2
        2023-02-01    2
        Freq: MS, dtype: int64
        """
        data = self._get_data_to_aggregate()
        ids, ngroups = self._grouper.group_info
        mask = ids != -1

        is_series = data.ndim == 1

        def hfunc(bvalues: ArrayLike) -> ArrayLike:
            # TODO(EA2D): reshape would not be necessary with 2D EAs
            if bvalues.ndim == 1:
                # EA
                masked = mask & ~isna(bvalues).reshape(1, -1)
            else:
                masked = mask & ~isna(bvalues)

            counted = lib.count_level_2d(masked, labels=ids, max_bin=ngroups)
            if isinstance(bvalues, BaseMaskedArray):
                return IntegerArray(
                    counted[0], mask=np.zeros(counted.shape[1], dtype=np.bool_)
                )
            elif isinstance(bvalues, ArrowExtensionArray) and not isinstance(
                bvalues.dtype, StringDtype
            ):
                dtype = pandas_dtype("int64[pyarrow]")
                return type(bvalues)._from_sequence(counted[0], dtype=dtype)
            if is_series:
                assert counted.ndim == 2
                assert counted.shape[0] == 1
                return counted[0]
            return counted

        new_mgr = data.grouped_reduce(hfunc)
        new_obj = self._wrap_agged_manager(new_mgr)
        result = self._wrap_aggregated_output(new_obj)

        return result

    @final
    @Substitution(name="groupby")
    @Substitution(see_also=_common_see_also)
    def mean(
        self,
        numeric_only: bool = False,
        engine: Literal["cython", "numba"] | None = None,
        engine_kwargs: dict[str, bool] | None = None,
    ):
        """
        Compute mean of groups, excluding missing values.

        Parameters
        ----------
        numeric_only : bool, default False
            Include only float, int, boolean columns.

            .. versionchanged:: 2.0.0

                numeric_only no longer accepts ``None`` and defaults to ``False``.

        engine : str, default None
            * ``'cython'`` : Runs the operation through C-extensions from cython.
            * ``'numba'`` : Runs the operation through JIT compiled code from numba.
            * ``None`` : Defaults to ``'cython'`` or globally setting
              ``compute.use_numba``

            .. versionadded:: 1.4.0

        engine_kwargs : dict, default None
            * For ``'cython'`` engine, there are no accepted ``engine_kwargs``
            * For ``'numba'`` engine, the engine can accept ``nopython``, ``nogil``
              and ``parallel`` dictionary keys. The values must either be ``True`` or
              ``False``. The default ``engine_kwargs`` for the ``'numba'`` engine is
              ``{{'nopython': True, 'nogil': False, 'parallel': False}}``

            .. versionadded:: 1.4.0

        Returns
        -------
        pandas.Series or pandas.DataFrame
        %(see_also)s
        Examples
        --------
        >>> df = pd.DataFrame({'A': [1, 1, 2, 1, 2],
        ...                    'B': [np.nan, 2, 3, 4, 5],
        ...                    'C': [1, 2, 1, 1, 2]}, columns=['A', 'B', 'C'])

        Groupby one column and return the mean of the remaining columns in
        each group.

        >>> df.groupby('A').mean()
             B         C
        A
        1  3.0  1.333333
        2  4.0  1.500000

        Groupby two columns and return the mean of the remaining column.

        >>> df.groupby(['A', 'B']).mean()
                 C
        A B
        1 2.0  2.0
          4.0  1.0
        2 3.0  1.0
          5.0  2.0

        Groupby one column and return the mean of only particular column in
        the group.

        >>> df.groupby('A')['B'].mean()
        A
        1    3.0
        2    4.0
        Name: B, dtype: float64
        """

        if maybe_use_numba(engine):
            from pandas.core._numba.kernels import grouped_mean

            return self._numba_agg_general(
                grouped_mean,
                executor.float_dtype_mapping,
                engine_kwargs,
                min_periods=0,
            )
        else:
            result = self._cython_agg_general(
                "mean",
                alt=lambda x: Series(x, copy=False).mean(numeric_only=numeric_only),
                numeric_only=numeric_only,
            )
            return result.__finalize__(self.obj, method="groupby")

    @final
    def median(self, numeric_only: bool = False) -> NDFrameT:
        """
        Compute median of groups, excluding missing values.

        For multiple groupings, the result index will be a MultiIndex

        Parameters
        ----------
        numeric_only : bool, default False
            Include only float, int, boolean columns.

            .. versionchanged:: 2.0.0

                numeric_only no longer accepts ``None`` and defaults to False.

        Returns
        -------
        Series or DataFrame
            Median of values within each group.

        Examples
        --------
        For SeriesGroupBy:

        >>> lst = ['a', 'a', 'a', 'b', 'b', 'b']
        >>> ser = pd.Series([7, 2, 8, 4, 3, 3], index=lst)
        >>> ser
        a     7
        a     2
        a     8
        b     4
        b     3
        b     3
        dtype: int64
        >>> ser.groupby(level=0).median()
        a    7.0
        b    3.0
        dtype: float64

        For DataFrameGroupBy:

        >>> data = {'a': [1, 3, 5, 7, 7, 8, 3], 'b': [1, 4, 8, 4, 4, 2, 1]}
        >>> df = pd.DataFrame(data, index=['dog', 'dog', 'dog',
        ...                   'mouse', 'mouse', 'mouse', 'mouse'])
        >>> df
                 a  b
          dog    1  1
          dog    3  4
          dog    5  8
        mouse    7  4
        mouse    7  4
        mouse    8  2
        mouse    3  1
        >>> df.groupby(level=0).median()
                 a    b
        dog    3.0  4.0
        mouse  7.0  3.0

        For Resampler:

        >>> ser = pd.Series([1, 2, 3, 3, 4, 5],
        ...                 index=pd.DatetimeIndex(['2023-01-01',
        ...                                         '2023-01-10',
        ...                                         '2023-01-15',
        ...                                         '2023-02-01',
        ...                                         '2023-02-10',
        ...                                         '2023-02-15']))
        >>> ser.resample('MS').median()
        2023-01-01    2.0
        2023-02-01    4.0
        Freq: MS, dtype: float64
        """
        result = self._cython_agg_general(
            "median",
            alt=lambda x: Series(x, copy=False).median(numeric_only=numeric_only),
            numeric_only=numeric_only,
        )
        return result.__finalize__(self.obj, method="groupby")

    @final
    @Substitution(name="groupby")
    @Substitution(see_also=_common_see_also)
    def std(
        self,
        ddof: int = 1,
        engine: Literal["cython", "numba"] | None = None,
        engine_kwargs: dict[str, bool] | None = None,
        numeric_only: bool = False,
    ):
        """
        Compute standard deviation of groups, excluding missing values.

        For multiple groupings, the result index will be a MultiIndex.

        Parameters
        ----------
        ddof : int, default 1
            Degrees of freedom.

        engine : str, default None
            * ``'cython'`` : Runs the operation through C-extensions from cython.
            * ``'numba'`` : Runs the operation through JIT compiled code from numba.
            * ``None`` : Defaults to ``'cython'`` or globally setting
              ``compute.use_numba``

            .. versionadded:: 1.4.0

        engine_kwargs : dict, default None
            * For ``'cython'`` engine, there are no accepted ``engine_kwargs``
            * For ``'numba'`` engine, the engine can accept ``nopython``, ``nogil``
              and ``parallel`` dictionary keys. The values must either be ``True`` or
              ``False``. The default ``engine_kwargs`` for the ``'numba'`` engine is
              ``{{'nopython': True, 'nogil': False, 'parallel': False}}``

            .. versionadded:: 1.4.0

        numeric_only : bool, default False
            Include only `float`, `int` or `boolean` data.

            .. versionadded:: 1.5.0

            .. versionchanged:: 2.0.0

                numeric_only now defaults to ``False``.

        Returns
        -------
        Series or DataFrame
            Standard deviation of values within each group.
        %(see_also)s
        Examples
        --------
        For SeriesGroupBy:

        >>> lst = ['a', 'a', 'a', 'b', 'b', 'b']
        >>> ser = pd.Series([7, 2, 8, 4, 3, 3], index=lst)
        >>> ser
        a     7
        a     2
        a     8
        b     4
        b     3
        b     3
        dtype: int64
        >>> ser.groupby(level=0).std()
        a    3.21455
        b    0.57735
        dtype: float64

        For DataFrameGroupBy:

        >>> data = {'a': [1, 3, 5, 7, 7, 8, 3], 'b': [1, 4, 8, 4, 4, 2, 1]}
        >>> df = pd.DataFrame(data, index=['dog', 'dog', 'dog',
        ...                   'mouse', 'mouse', 'mouse', 'mouse'])
        >>> df
                 a  b
          dog    1  1
          dog    3  4
          dog    5  8
        mouse    7  4
        mouse    7  4
        mouse    8  2
        mouse    3  1
        >>> df.groupby(level=0).std()
                      a         b
        dog    2.000000  3.511885
        mouse  2.217356  1.500000
        """
        if maybe_use_numba(engine):
            from pandas.core._numba.kernels import grouped_var

            return np.sqrt(
                self._numba_agg_general(
                    grouped_var,
                    executor.float_dtype_mapping,
                    engine_kwargs,
                    min_periods=0,
                    ddof=ddof,
                )
            )
        else:
            return self._cython_agg_general(
                "std",
                alt=lambda x: Series(x, copy=False).std(ddof=ddof),
                numeric_only=numeric_only,
                ddof=ddof,
            )

    @final
    @Substitution(name="groupby")
    @Substitution(see_also=_common_see_also)
    def var(
        self,
        ddof: int = 1,
        engine: Literal["cython", "numba"] | None = None,
        engine_kwargs: dict[str, bool] | None = None,
        numeric_only: bool = False,
    ):
        """
        Compute variance of groups, excluding missing values.

        For multiple groupings, the result index will be a MultiIndex.

        Parameters
        ----------
        ddof : int, default 1
            Degrees of freedom.

        engine : str, default None
            * ``'cython'`` : Runs the operation through C-extensions from cython.
            * ``'numba'`` : Runs the operation through JIT compiled code from numba.
            * ``None`` : Defaults to ``'cython'`` or globally setting
              ``compute.use_numba``

            .. versionadded:: 1.4.0

        engine_kwargs : dict, default None
            * For ``'cython'`` engine, there are no accepted ``engine_kwargs``
            * For ``'numba'`` engine, the engine can accept ``nopython``, ``nogil``
              and ``parallel`` dictionary keys. The values must either be ``True`` or
              ``False``. The default ``engine_kwargs`` for the ``'numba'`` engine is
              ``{{'nopython': True, 'nogil': False, 'parallel': False}}``

            .. versionadded:: 1.4.0

        numeric_only : bool, default False
            Include only `float`, `int` or `boolean` data.

            .. versionadded:: 1.5.0

            .. versionchanged:: 2.0.0

                numeric_only now defaults to ``False``.

        Returns
        -------
        Series or DataFrame
            Variance of values within each group.
        %(see_also)s
        Examples
        --------
        For SeriesGroupBy:

        >>> lst = ['a', 'a', 'a', 'b', 'b', 'b']
        >>> ser = pd.Series([7, 2, 8, 4, 3, 3], index=lst)
        >>> ser
        a     7
        a     2
        a     8
        b     4
        b     3
        b     3
        dtype: int64
        >>> ser.groupby(level=0).var()
        a    10.333333
        b     0.333333
        dtype: float64

        For DataFrameGroupBy:

        >>> data = {'a': [1, 3, 5, 7, 7, 8, 3], 'b': [1, 4, 8, 4, 4, 2, 1]}
        >>> df = pd.DataFrame(data, index=['dog', 'dog', 'dog',
        ...                   'mouse', 'mouse', 'mouse', 'mouse'])
        >>> df
                 a  b
          dog    1  1
          dog    3  4
          dog    5  8
        mouse    7  4
        mouse    7  4
        mouse    8  2
        mouse    3  1
        >>> df.groupby(level=0).var()
                      a          b
        dog    4.000000  12.333333
        mouse  4.916667   2.250000
        """
        if maybe_use_numba(engine):
            from pandas.core._numba.kernels import grouped_var

            return self._numba_agg_general(
                grouped_var,
                executor.float_dtype_mapping,
                engine_kwargs,
                min_periods=0,
                ddof=ddof,
            )
        else:
            return self._cython_agg_general(
                "var",
                alt=lambda x: Series(x, copy=False).var(ddof=ddof),
                numeric_only=numeric_only,
                ddof=ddof,
            )

    @final
    def _value_counts(
        self,
        subset: Sequence[Hashable] | None = None,
        normalize: bool = False,
        sort: bool = True,
        ascending: bool = False,
        dropna: bool = True,
    ) -> DataFrame | Series:
        """
        Shared implementation of value_counts for SeriesGroupBy and DataFrameGroupBy.

        SeriesGroupBy additionally supports a bins argument. See the docstring of
        DataFrameGroupBy.value_counts for a description of arguments.
        """
        name = "proportion" if normalize else "count"

        df = self.obj
        obj = self._obj_with_exclusions

        in_axis_names = {
            grouping.name for grouping in self._grouper.groupings if grouping.in_axis
        }
        if isinstance(obj, Series):
            _name = obj.name
            keys = [] if _name in in_axis_names else [obj]
        else:
            unique_cols = set(obj.columns)
            if subset is not None:
                subsetted = set(subset)
                clashing = subsetted & set(in_axis_names)
                if clashing:
                    raise ValueError(
                        f"Keys {clashing} in subset cannot be in "
                        "the groupby column keys."
                    )
                doesnt_exist = subsetted - unique_cols
                if doesnt_exist:
                    raise ValueError(
                        f"Keys {doesnt_exist} in subset do not "
                        f"exist in the DataFrame."
                    )
            else:
                subsetted = unique_cols

            keys = [
                # Can't use .values because the column label needs to be preserved
                obj.iloc[:, idx]
                for idx, _name in enumerate(obj.columns)
                if _name not in in_axis_names and _name in subsetted
            ]

        groupings = list(self._grouper.groupings)
        for key in keys:
            grouper, _, _ = get_grouper(
                df,
                key=key,
                sort=self.sort,
                observed=False,
                dropna=dropna,
            )
            groupings += list(grouper.groupings)

        # Take the size of the overall columns
        gb = df.groupby(
            groupings,
            sort=self.sort,
            observed=self.observed,
            dropna=self.dropna,
        )
        result_series = cast(Series, gb.size())
        result_series.name = name

        if sort:
            # Sort by the values
            result_series = result_series.sort_values(
                ascending=ascending, kind="stable"
            )
        if self.sort:
            # Sort by the groupings
            names = result_series.index.names
            # GH#55951 - Temporarily replace names in case they are integers
            result_series.index.names = range(len(names))
            index_level = list(range(len(self._grouper.groupings)))
            result_series = result_series.sort_index(
                level=index_level, sort_remaining=False
            )
            result_series.index.names = names

        if normalize:
            # Normalize the results by dividing by the original group sizes.
            # We are guaranteed to have the first N levels be the
            # user-requested grouping.
            levels = list(
                range(len(self._grouper.groupings), result_series.index.nlevels)
            )
            indexed_group_size = result_series.groupby(
                result_series.index.droplevel(levels),
                sort=self.sort,
                dropna=self.dropna,
                # GH#43999 - deprecation of observed=False
                observed=False,
            ).transform("sum")
            result_series /= indexed_group_size

            # Handle groups of non-observed categories
            result_series = result_series.fillna(0.0)

        result: Series | DataFrame
        if self.as_index:
            result = result_series
        else:
            # Convert to frame
            index = result_series.index
            columns = com.fill_missing_names(index.names)
            if name in columns:
                raise ValueError(f"Column label '{name}' is duplicate of result column")
            result_series.name = name
            result_series.index = index.set_names(range(len(columns)))
            result_frame = result_series.reset_index()
            orig_dtype = self._grouper.groupings[0].obj.columns.dtype  # type: ignore[union-attr]
            cols = Index(columns, dtype=orig_dtype).insert(len(columns), name)
            result_frame.columns = cols
            result = result_frame
        return result.__finalize__(self.obj, method="value_counts")

    @final
    def sem(self, ddof: int = 1, numeric_only: bool = False) -> NDFrameT:
        """
        Compute standard error of the mean of groups, excluding missing values.

        For multiple groupings, the result index will be a MultiIndex.

        Parameters
        ----------
        ddof : int, default 1
            Degrees of freedom.

        numeric_only : bool, default False
            Include only `float`, `int` or `boolean` data.

            .. versionadded:: 1.5.0

            .. versionchanged:: 2.0.0

                numeric_only now defaults to ``False``.

        Returns
        -------
        Series or DataFrame
            Standard error of the mean of values within each group.

        Examples
        --------
        For SeriesGroupBy:

        >>> lst = ['a', 'a', 'b', 'b']
        >>> ser = pd.Series([5, 10, 8, 14], index=lst)
        >>> ser
        a     5
        a    10
        b     8
        b    14
        dtype: int64
        >>> ser.groupby(level=0).sem()
        a    2.5
        b    3.0
        dtype: float64

        For DataFrameGroupBy:

        >>> data = [[1, 12, 11], [1, 15, 2], [2, 5, 8], [2, 6, 12]]
        >>> df = pd.DataFrame(data, columns=["a", "b", "c"],
        ...                   index=["tuna", "salmon", "catfish", "goldfish"])
        >>> df
                   a   b   c
            tuna   1  12  11
          salmon   1  15   2
         catfish   2   5   8
        goldfish   2   6  12
        >>> df.groupby("a").sem()
              b  c
        a
        1    1.5  4.5
        2    0.5  2.0

        For Resampler:

        >>> ser = pd.Series([1, 3, 2, 4, 3, 8],
        ...                 index=pd.DatetimeIndex(['2023-01-01',
        ...                                         '2023-01-10',
        ...                                         '2023-01-15',
        ...                                         '2023-02-01',
        ...                                         '2023-02-10',
        ...                                         '2023-02-15']))
        >>> ser.resample('MS').sem()
        2023-01-01    0.577350
        2023-02-01    1.527525
        Freq: MS, dtype: float64
        """
        if numeric_only and self.obj.ndim == 1 and not is_numeric_dtype(self.obj.dtype):
            raise TypeError(
                f"{type(self).__name__}.sem called with "
                f"numeric_only={numeric_only} and dtype {self.obj.dtype}"
            )
        return self._cython_agg_general(
            "sem",
            alt=lambda x: Series(x, copy=False).sem(ddof=ddof),
            numeric_only=numeric_only,
            ddof=ddof,
        )

    @final
    @Substitution(name="groupby")
    @Substitution(see_also=_common_see_also)
    def size(self) -> DataFrame | Series:
        """
        Compute group sizes.

        Returns
        -------
        DataFrame or Series
            Number of rows in each group as a Series if as_index is True
            or a DataFrame if as_index is False.
        %(see_also)s
        Examples
        --------

        For SeriesGroupBy:

        >>> lst = ['a', 'a', 'b']
        >>> ser = pd.Series([1, 2, 3], index=lst)
        >>> ser
        a     1
        a     2
        b     3
        dtype: int64
        >>> ser.groupby(level=0).size()
        a    2
        b    1
        dtype: int64

        >>> data = [[1, 2, 3], [1, 5, 6], [7, 8, 9]]
        >>> df = pd.DataFrame(data, columns=["a", "b", "c"],
        ...                   index=["owl", "toucan", "eagle"])
        >>> df
                a  b  c
        owl     1  2  3
        toucan  1  5  6
        eagle   7  8  9
        >>> df.groupby("a").size()
        a
        1    2
        7    1
        dtype: int64

        For Resampler:

        >>> ser = pd.Series([1, 2, 3], index=pd.DatetimeIndex(
        ...                 ['2023-01-01', '2023-01-15', '2023-02-01']))
        >>> ser
        2023-01-01    1
        2023-01-15    2
        2023-02-01    3
        dtype: int64
        >>> ser.resample('MS').size()
        2023-01-01    2
        2023-02-01    1
        Freq: MS, dtype: int64
        """
        result = self._grouper.size()
        dtype_backend: None | Literal["pyarrow", "numpy_nullable"] = None
        if isinstance(self.obj, Series):
            if isinstance(self.obj.array, ArrowExtensionArray):
                if isinstance(self.obj.array, ArrowStringArrayNumpySemantics):
                    dtype_backend = None
                elif isinstance(self.obj.array, ArrowStringArray):
                    dtype_backend = "numpy_nullable"
                else:
                    dtype_backend = "pyarrow"
            elif isinstance(self.obj.array, BaseMaskedArray):
                dtype_backend = "numpy_nullable"
        # TODO: For DataFrames what if columns are mixed arrow/numpy/masked?

        # GH28330 preserve subclassed Series/DataFrames through calls
        if isinstance(self.obj, Series):
            result = self._obj_1d_constructor(result, name=self.obj.name)
        else:
            result = self._obj_1d_constructor(result)

        if dtype_backend is not None:
            result = result.convert_dtypes(
                infer_objects=False,
                convert_string=False,
                convert_boolean=False,
                convert_floating=False,
                dtype_backend=dtype_backend,
            )

        if not self.as_index:
            # error: Incompatible types in assignment (expression has
            # type "DataFrame", variable has type "Series")
            result = result.rename("size").reset_index()  # type: ignore[assignment]
        return result

    @final
    @doc(
        _groupby_agg_method_engine_template,
        fname="sum",
        no=False,
        mc=0,
        e=None,
        ek=None,
        example=dedent(
            """\
        For SeriesGroupBy:

        >>> lst = ['a', 'a', 'b', 'b']
        >>> ser = pd.Series([1, 2, 3, 4], index=lst)
        >>> ser
        a    1
        a    2
        b    3
        b    4
        dtype: int64
        >>> ser.groupby(level=0).sum()
        a    3
        b    7
        dtype: int64

        For DataFrameGroupBy:

        >>> data = [[1, 8, 2], [1, 2, 5], [2, 5, 8], [2, 6, 9]]
        >>> df = pd.DataFrame(data, columns=["a", "b", "c"],
        ...                   index=["tiger", "leopard", "cheetah", "lion"])
        >>> df
                  a  b  c
          tiger   1  8  2
        leopard   1  2  5
        cheetah   2  5  8
           lion   2  6  9
        >>> df.groupby("a").sum()
             b   c
        a
        1   10   7
        2   11  17"""
        ),
    )
    def sum(
        self,
        numeric_only: bool = False,
        min_count: int = 0,
        engine: Literal["cython", "numba"] | None = None,
        engine_kwargs: dict[str, bool] | None = None,
    ):
        if maybe_use_numba(engine):
            from pandas.core._numba.kernels import grouped_sum

            return self._numba_agg_general(
                grouped_sum,
                executor.default_dtype_mapping,
                engine_kwargs,
                min_periods=min_count,
            )
        else:
            # If we are grouping on categoricals we want unobserved categories to
            # return zero, rather than the default of NaN which the reindexing in
            # _agg_general() returns. GH #31422
            with com.temp_setattr(self, "observed", True):
                result = self._agg_general(
                    numeric_only=numeric_only,
                    min_count=min_count,
                    alias="sum",
                    npfunc=np.sum,
                )

            return result

    @final
    @doc(
        _groupby_agg_method_template,
        fname="prod",
        no=False,
        mc=0,
        example=dedent(
            """\
        For SeriesGroupBy:

        >>> lst = ['a', 'a', 'b', 'b']
        >>> ser = pd.Series([1, 2, 3, 4], index=lst)
        >>> ser
        a    1
        a    2
        b    3
        b    4
        dtype: int64
        >>> ser.groupby(level=0).prod()
        a    2
        b   12
        dtype: int64

        For DataFrameGroupBy:

        >>> data = [[1, 8, 2], [1, 2, 5], [2, 5, 8], [2, 6, 9]]
        >>> df = pd.DataFrame(data, columns=["a", "b", "c"],
        ...                   index=["tiger", "leopard", "cheetah", "lion"])
        >>> df
                  a  b  c
          tiger   1  8  2
        leopard   1  2  5
        cheetah   2  5  8
           lion   2  6  9
        >>> df.groupby("a").prod()
             b    c
        a
        1   16   10
        2   30   72"""
        ),
    )
    def prod(self, numeric_only: bool = False, min_count: int = 0) -> NDFrameT:
        return self._agg_general(
            numeric_only=numeric_only, min_count=min_count, alias="prod", npfunc=np.prod
        )

    @final
    @doc(
        _groupby_agg_method_engine_template,
        fname="min",
        no=False,
        mc=-1,
        e=None,
        ek=None,
        example=dedent(
            """\
        For SeriesGroupBy:

        >>> lst = ['a', 'a', 'b', 'b']
        >>> ser = pd.Series([1, 2, 3, 4], index=lst)
        >>> ser
        a    1
        a    2
        b    3
        b    4
        dtype: int64
        >>> ser.groupby(level=0).min()
        a    1
        b    3
        dtype: int64

        For DataFrameGroupBy:

        >>> data = [[1, 8, 2], [1, 2, 5], [2, 5, 8], [2, 6, 9]]
        >>> df = pd.DataFrame(data, columns=["a", "b", "c"],
        ...                   index=["tiger", "leopard", "cheetah", "lion"])
        >>> df
                  a  b  c
          tiger   1  8  2
        leopard   1  2  5
        cheetah   2  5  8
           lion   2  6  9
        >>> df.groupby("a").min()
            b  c
        a
        1   2  2
        2   5  8"""
        ),
    )
    def min(
        self,
        numeric_only: bool = False,
        min_count: int = -1,
        engine: Literal["cython", "numba"] | None = None,
        engine_kwargs: dict[str, bool] | None = None,
    ):
        if maybe_use_numba(engine):
            from pandas.core._numba.kernels import grouped_min_max

            return self._numba_agg_general(
                grouped_min_max,
                executor.identity_dtype_mapping,
                engine_kwargs,
                min_periods=min_count,
                is_max=False,
            )
        else:
            return self._agg_general(
                numeric_only=numeric_only,
                min_count=min_count,
                alias="min",
                npfunc=np.min,
            )

    @final
    @doc(
        _groupby_agg_method_engine_template,
        fname="max",
        no=False,
        mc=-1,
        e=None,
        ek=None,
        example=dedent(
            """\
        For SeriesGroupBy:

        >>> lst = ['a', 'a', 'b', 'b']
        >>> ser = pd.Series([1, 2, 3, 4], index=lst)
        >>> ser
        a    1
        a    2
        b    3
        b    4
        dtype: int64
        >>> ser.groupby(level=0).max()
        a    2
        b    4
        dtype: int64

        For DataFrameGroupBy:

        >>> data = [[1, 8, 2], [1, 2, 5], [2, 5, 8], [2, 6, 9]]
        >>> df = pd.DataFrame(data, columns=["a", "b", "c"],
        ...                   index=["tiger", "leopard", "cheetah", "lion"])
        >>> df
                  a  b  c
          tiger   1  8  2
        leopard   1  2  5
        cheetah   2  5  8
           lion   2  6  9
        >>> df.groupby("a").max()
            b  c
        a
        1   8  5
        2   6  9"""
        ),
    )
    def max(
        self,
        numeric_only: bool = False,
        min_count: int = -1,
        engine: Literal["cython", "numba"] | None = None,
        engine_kwargs: dict[str, bool] | None = None,
    ):
        if maybe_use_numba(engine):
            from pandas.core._numba.kernels import grouped_min_max

            return self._numba_agg_general(
                grouped_min_max,
                executor.identity_dtype_mapping,
                engine_kwargs,
                min_periods=min_count,
                is_max=True,
            )
        else:
            return self._agg_general(
                numeric_only=numeric_only,
                min_count=min_count,
                alias="max",
                npfunc=np.max,
            )

    @final
    def first(
        self, numeric_only: bool = False, min_count: int = -1, skipna: bool = True
    ) -> NDFrameT:
        """
        Compute the first entry of each column within each group.

        Defaults to skipping NA elements.

        Parameters
        ----------
        numeric_only : bool, default False
            Include only float, int, boolean columns.
        min_count : int, default -1
            The required number of valid values to perform the operation. If fewer
            than ``min_count`` valid values are present the result will be NA.
        skipna : bool, default True
            Exclude NA/null values. If an entire row/column is NA, the result
            will be NA.

            .. versionadded:: 2.2.1

        Returns
        -------
        Series or DataFrame
            First values within each group.

        See Also
        --------
        DataFrame.groupby : Apply a function groupby to each row or column of a
            DataFrame.
        pandas.core.groupby.DataFrameGroupBy.last : Compute the last non-null entry
            of each column.
        pandas.core.groupby.DataFrameGroupBy.nth : Take the nth row from each group.

        Examples
        --------
        >>> df = pd.DataFrame(dict(A=[1, 1, 3], B=[None, 5, 6], C=[1, 2, 3],
        ...                        D=['3/11/2000', '3/12/2000', '3/13/2000']))
        >>> df['D'] = pd.to_datetime(df['D'])
        >>> df.groupby("A").first()
             B  C          D
        A
        1  5.0  1 2000-03-11
        3  6.0  3 2000-03-13
        >>> df.groupby("A").first(min_count=2)
            B    C          D
        A
        1 NaN  1.0 2000-03-11
        3 NaN  NaN        NaT
        >>> df.groupby("A").first(numeric_only=True)
             B  C
        A
        1  5.0  1
        3  6.0  3
        """

        def first_compat(obj: NDFrameT):
            def first(x: Series):
                """Helper function for first item that isn't NA."""
                arr = x.array[notna(x.array)]
                if not len(arr):
                    return x.array.dtype.na_value
                return arr[0]

            if isinstance(obj, DataFrame):
                return obj.apply(first)
            elif isinstance(obj, Series):
                return first(obj)
            else:  # pragma: no cover
                raise TypeError(type(obj))

        return self._agg_general(
            numeric_only=numeric_only,
            min_count=min_count,
            alias="first",
            npfunc=first_compat,
            skipna=skipna,
        )

    @final
    def last(
        self, numeric_only: bool = False, min_count: int = -1, skipna: bool = True
    ) -> NDFrameT:
        """
        Compute the last entry of each column within each group.

        Defaults to skipping NA elements.

        Parameters
        ----------
        numeric_only : bool, default False
            Include only float, int, boolean columns. If None, will attempt to use
            everything, then use only numeric data.
        min_count : int, default -1
            The required number of valid values to perform the operation. If fewer
            than ``min_count`` valid values are present the result will be NA.
        skipna : bool, default True
            Exclude NA/null values. If an entire row/column is NA, the result
            will be NA.

            .. versionadded:: 2.2.1

        Returns
        -------
        Series or DataFrame
            Last of values within each group.

        See Also
        --------
        DataFrame.groupby : Apply a function groupby to each row or column of a
            DataFrame.
        pandas.core.groupby.DataFrameGroupBy.first : Compute the first non-null entry
            of each column.
        pandas.core.groupby.DataFrameGroupBy.nth : Take the nth row from each group.

        Examples
        --------
        >>> df = pd.DataFrame(dict(A=[1, 1, 3], B=[5, None, 6], C=[1, 2, 3]))
        >>> df.groupby("A").last()
             B  C
        A
        1  5.0  2
        3  6.0  3
        """

        def last_compat(obj: NDFrameT):
            def last(x: Series):
                """Helper function for last item that isn't NA."""
                arr = x.array[notna(x.array)]
                if not len(arr):
                    return x.array.dtype.na_value
                return arr[-1]

            if isinstance(obj, DataFrame):
                return obj.apply(last)
            elif isinstance(obj, Series):
                return last(obj)
            else:  # pragma: no cover
                raise TypeError(type(obj))

        return self._agg_general(
            numeric_only=numeric_only,
            min_count=min_count,
            alias="last",
            npfunc=last_compat,
            skipna=skipna,
        )

    @final
    def ohlc(self) -> DataFrame:
        """
        Compute open, high, low and close values of a group, excluding missing values.

        For multiple groupings, the result index will be a MultiIndex

        Returns
        -------
        DataFrame
            Open, high, low and close values within each group.

        Examples
        --------

        For SeriesGroupBy:

        >>> lst = ['SPX', 'CAC', 'SPX', 'CAC', 'SPX', 'CAC', 'SPX', 'CAC',]
        >>> ser = pd.Series([3.4, 9.0, 7.2, 5.2, 8.8, 9.4, 0.1, 0.5], index=lst)
        >>> ser
        SPX     3.4
        CAC     9.0
        SPX     7.2
        CAC     5.2
        SPX     8.8
        CAC     9.4
        SPX     0.1
        CAC     0.5
        dtype: float64
        >>> ser.groupby(level=0).ohlc()
             open  high  low  close
        CAC   9.0   9.4  0.5    0.5
        SPX   3.4   8.8  0.1    0.1

        For DataFrameGroupBy:

        >>> data = {2022: [1.2, 2.3, 8.9, 4.5, 4.4, 3, 2 , 1],
        ...         2023: [3.4, 9.0, 7.2, 5.2, 8.8, 9.4, 8.2, 1.0]}
        >>> df = pd.DataFrame(data, index=['SPX', 'CAC', 'SPX', 'CAC',
        ...                   'SPX', 'CAC', 'SPX', 'CAC'])
        >>> df
             2022  2023
        SPX   1.2   3.4
        CAC   2.3   9.0
        SPX   8.9   7.2
        CAC   4.5   5.2
        SPX   4.4   8.8
        CAC   3.0   9.4
        SPX   2.0   8.2
        CAC   1.0   1.0
        >>> df.groupby(level=0).ohlc()
            2022                 2023
            open high  low close open high  low close
        CAC  2.3  4.5  1.0   1.0  9.0  9.4  1.0   1.0
        SPX  1.2  8.9  1.2   2.0  3.4  8.8  3.4   8.2

        For Resampler:

        >>> ser = pd.Series([1, 3, 2, 4, 3, 5],
        ...                 index=pd.DatetimeIndex(['2023-01-01',
        ...                                         '2023-01-10',
        ...                                         '2023-01-15',
        ...                                         '2023-02-01',
        ...                                         '2023-02-10',
        ...                                         '2023-02-15']))
        >>> ser.resample('MS').ohlc()
                    open  high  low  close
        2023-01-01     1     3    1      2
        2023-02-01     4     5    3      5
        """
        if self.obj.ndim == 1:
            obj = self._selected_obj

            is_numeric = is_numeric_dtype(obj.dtype)
            if not is_numeric:
                raise DataError("No numeric types to aggregate")

            res_values = self._grouper._cython_operation(
                "aggregate", obj._values, "ohlc", axis=0, min_count=-1
            )

            agg_names = ["open", "high", "low", "close"]
            result = self.obj._constructor_expanddim(
                res_values, index=self._grouper.result_index, columns=agg_names
            )
            return result

        result = self._apply_to_column_groupbys(lambda sgb: sgb.ohlc())
        return result

    @doc(DataFrame.describe)
    def describe(
        self,
        percentiles=None,
        include=None,
        exclude=None,
    ) -> NDFrameT:
        obj = self._obj_with_exclusions

        if len(obj) == 0:
            described = obj.describe(
                percentiles=percentiles, include=include, exclude=exclude
            )
            if obj.ndim == 1:
                result = described
            else:
                result = described.unstack()
            return result.to_frame().T.iloc[:0]

        with com.temp_setattr(self, "as_index", True):
            result = self._python_apply_general(
                lambda x: x.describe(
                    percentiles=percentiles, include=include, exclude=exclude
                ),
                obj,
                not_indexed_same=True,
            )

        # GH#49256 - properly handle the grouping column(s)
        result = result.unstack()
        if not self.as_index:
            result = self._insert_inaxis_grouper(result)
            result.index = default_index(len(result))

        return result

    @final
    def resample(self, rule, *args, include_groups: bool = True, **kwargs) -> Resampler:
        """
        Provide resampling when using a TimeGrouper.

        Given a grouper, the function resamples it according to a string
        "string" -> "frequency".

        See the :ref:`frequency aliases <timeseries.offset_aliases>`
        documentation for more details.

        Parameters
        ----------
        rule : str or DateOffset
            The offset string or object representing target grouper conversion.
        *args
            Possible arguments are `how`, `fill_method`, `limit`, `kind` and
            `on`, and other arguments of `TimeGrouper`.
        include_groups : bool, default True
            When True, will attempt to include the groupings in the operation in
            the case that they are columns of the DataFrame. If this raises a
            TypeError, the result will be computed with the groupings excluded.
            When False, the groupings will be excluded when applying ``func``.

            .. versionadded:: 2.2.0

            .. deprecated:: 2.2.0

               Setting include_groups to True is deprecated. Only the value
               False will be allowed in a future version of pandas.

        **kwargs
            Possible arguments are `how`, `fill_method`, `limit`, `kind` and
            `on`, and other arguments of `TimeGrouper`.

        Returns
        -------
        pandas.api.typing.DatetimeIndexResamplerGroupby,
        pandas.api.typing.PeriodIndexResamplerGroupby, or
        pandas.api.typing.TimedeltaIndexResamplerGroupby
            Return a new groupby object, with type depending on the data
            being resampled.

        See Also
        --------
        Grouper : Specify a frequency to resample with when
            grouping by a key.
        DatetimeIndex.resample : Frequency conversion and resampling of
            time series.

        Examples
        --------
        >>> idx = pd.date_range('1/1/2000', periods=4, freq='min')
        >>> df = pd.DataFrame(data=4 * [range(2)],
        ...                   index=idx,
        ...                   columns=['a', 'b'])
        >>> df.iloc[2, 0] = 5
        >>> df
                            a  b
        2000-01-01 00:00:00  0  1
        2000-01-01 00:01:00  0  1
        2000-01-01 00:02:00  5  1
        2000-01-01 00:03:00  0  1

        Downsample the DataFrame into 3 minute bins and sum the values of
        the timestamps falling into a bin.

        >>> df.groupby('a').resample('3min', include_groups=False).sum()
                                 b
        a
        0   2000-01-01 00:00:00  2
            2000-01-01 00:03:00  1
        5   2000-01-01 00:00:00  1

        Upsample the series into 30 second bins.

        >>> df.groupby('a').resample('30s', include_groups=False).sum()
                            b
        a
        0   2000-01-01 00:00:00  1
            2000-01-01 00:00:30  0
            2000-01-01 00:01:00  1
            2000-01-01 00:01:30  0
            2000-01-01 00:02:00  0
            2000-01-01 00:02:30  0
            2000-01-01 00:03:00  1
        5   2000-01-01 00:02:00  1

        Resample by month. Values are assigned to the month of the period.

        >>> df.groupby('a').resample('ME', include_groups=False).sum()
                    b
        a
        0   2000-01-31  3
        5   2000-01-31  1

        Downsample the series into 3 minute bins as above, but close the right
        side of the bin interval.

        >>> (
        ...     df.groupby('a')
        ...     .resample('3min', closed='right', include_groups=False)
        ...     .sum()
        ... )
                                 b
        a
        0   1999-12-31 23:57:00  1
            2000-01-01 00:00:00  2
        5   2000-01-01 00:00:00  1

        Downsample the series into 3 minute bins and close the right side of
        the bin interval, but label each bin using the right edge instead of
        the left.

        >>> (
        ...     df.groupby('a')
        ...     .resample('3min', closed='right', label='right', include_groups=False)
        ...     .sum()
        ... )
                                 b
        a
        0   2000-01-01 00:00:00  1
            2000-01-01 00:03:00  2
        5   2000-01-01 00:03:00  1
        """
        from pandas.core.resample import get_resampler_for_grouping

        # mypy flags that include_groups could be specified via `*args` or `**kwargs`
        # GH#54961 would resolve.
        return get_resampler_for_grouping(  # type: ignore[misc]
            self, rule, *args, include_groups=include_groups, **kwargs
        )

    @final
    def rolling(self, *args, **kwargs) -> RollingGroupby:
        """
        Return a rolling grouper, providing rolling functionality per group.

        Parameters
        ----------
        window : int, timedelta, str, offset, or BaseIndexer subclass
            Size of the moving window.

            If an integer, the fixed number of observations used for
            each window.

            If a timedelta, str, or offset, the time period of each window. Each
            window will be a variable sized based on the observations included in
            the time-period. This is only valid for datetimelike indexes.
            To learn more about the offsets & frequency strings, please see `this link
            <https://pandas.pydata.org/pandas-docs/stable/user_guide/timeseries.html#offset-aliases>`__.

            If a BaseIndexer subclass, the window boundaries
            based on the defined ``get_window_bounds`` method. Additional rolling
            keyword arguments, namely ``min_periods``, ``center``, ``closed`` and
            ``step`` will be passed to ``get_window_bounds``.

        min_periods : int, default None
            Minimum number of observations in window required to have a value;
            otherwise, result is ``np.nan``.

            For a window that is specified by an offset,
            ``min_periods`` will default to 1.

            For a window that is specified by an integer, ``min_periods`` will default
            to the size of the window.

        center : bool, default False
            If False, set the window labels as the right edge of the window index.

            If True, set the window labels as the center of the window index.

        win_type : str, default None
            If ``None``, all points are evenly weighted.

            If a string, it must be a valid `scipy.signal window function
            <https://docs.scipy.org/doc/scipy/reference/signal.windows.html#module-scipy.signal.windows>`__.

            Certain Scipy window types require additional parameters to be passed
            in the aggregation function. The additional parameters must match
            the keywords specified in the Scipy window type method signature.

        on : str, optional
            For a DataFrame, a column label or Index level on which
            to calculate the rolling window, rather than the DataFrame's index.

            Provided integer column is ignored and excluded from result since
            an integer index is not used to calculate the rolling window.

        closed : str, default None
            If ``'right'``, the first point in the window is excluded from calculations.

            If ``'left'``, the last point in the window is excluded from calculations.

            If ``'both'``, no points in the window are excluded from calculations.

            If ``'neither'``, the first and last points in the window are excluded
            from calculations.

            Default ``None`` (``'right'``).

        method : str {'single', 'table'}, default 'single'
            Execute the rolling operation per single column or row (``'single'``)
            or over the entire object (``'table'``).

            This argument is only implemented when specifying ``engine='numba'``
            in the method call.

        Returns
        -------
        pandas.api.typing.RollingGroupby
            Return a new grouper with our rolling appended.

        See Also
        --------
        Series.rolling : Calling object with Series data.
        DataFrame.rolling : Calling object with DataFrames.
        Series.groupby : Apply a function groupby to a Series.
        DataFrame.groupby : Apply a function groupby.

        Examples
        --------
        >>> df = pd.DataFrame({'A': [1, 1, 2, 2],
        ...                    'B': [1, 2, 3, 4],
        ...                    'C': [0.362, 0.227, 1.267, -0.562]})
        >>> df
              A  B      C
        0     1  1  0.362
        1     1  2  0.227
        2     2  3  1.267
        3     2  4 -0.562

        >>> df.groupby('A').rolling(2).sum()
            B      C
        A
        1 0  NaN    NaN
          1  3.0  0.589
        2 2  NaN    NaN
          3  7.0  0.705

        >>> df.groupby('A').rolling(2, min_periods=1).sum()
            B      C
        A
        1 0  1.0  0.362
          1  3.0  0.589
        2 2  3.0  1.267
          3  7.0  0.705

        >>> df.groupby('A').rolling(2, on='B').sum()
            B      C
        A
        1 0  1    NaN
          1  2  0.589
        2 2  3    NaN
          3  4  0.705
        """
        from pandas.core.window import RollingGroupby

        return RollingGroupby(
            self._selected_obj,
            *args,
            _grouper=self._grouper,
            _as_index=self.as_index,
            **kwargs,
        )

    @final
    @Substitution(name="groupby")
    @Appender(_common_see_also)
    def expanding(self, *args, **kwargs) -> ExpandingGroupby:
        """
        Return an expanding grouper, providing expanding
        functionality per group.

        Returns
        -------
        pandas.api.typing.ExpandingGroupby
        """
        from pandas.core.window import ExpandingGroupby

        return ExpandingGroupby(
            self._selected_obj,
            *args,
            _grouper=self._grouper,
            **kwargs,
        )

    @final
    @Substitution(name="groupby")
    @Appender(_common_see_also)
    def ewm(self, *args, **kwargs) -> ExponentialMovingWindowGroupby:
        """
        Return an ewm grouper, providing ewm functionality per group.

        Returns
        -------
        pandas.api.typing.ExponentialMovingWindowGroupby
        """
        from pandas.core.window import ExponentialMovingWindowGroupby

        return ExponentialMovingWindowGroupby(
            self._selected_obj,
            *args,
            _grouper=self._grouper,
            **kwargs,
        )

    @final
    def _fill(self, direction: Literal["ffill", "bfill"], limit: int | None = None):
        """
        Shared function for `pad` and `backfill` to call Cython method.

        Parameters
        ----------
        direction : {'ffill', 'bfill'}
            Direction passed to underlying Cython function. `bfill` will cause
            values to be filled backwards. `ffill` and any other values will
            default to a forward fill
        limit : int, default None
            Maximum number of consecutive values to fill. If `None`, this
            method will convert to -1 prior to passing to Cython

        Returns
        -------
        `Series` or `DataFrame` with filled values

        See Also
        --------
        pad : Returns Series with minimum number of char in object.
        backfill : Backward fill the missing values in the dataset.
        """
        # Need int value for Cython
        if limit is None:
            limit = -1

        ids, ngroups = self._grouper.group_info

        col_func = partial(
            libgroupby.group_fillna_indexer,
            labels=ids,
            limit=limit,
            compute_ffill=(direction == "ffill"),
            ngroups=ngroups,
        )

        def blk_func(values: ArrayLike) -> ArrayLike:
            mask = isna(values)
            if values.ndim == 1:
                indexer = np.empty(values.shape, dtype=np.intp)
                col_func(out=indexer, mask=mask)
                return algorithms.take_nd(values, indexer)

            else:
                # We broadcast algorithms.take_nd analogous to
                #  np.take_along_axis
                if isinstance(values, np.ndarray):
                    dtype = values.dtype
                    if self._grouper.has_dropped_na:
                        # dropped null groups give rise to nan in the result
                        dtype = ensure_dtype_can_hold_na(values.dtype)
                    out = np.empty(values.shape, dtype=dtype)
                else:
                    # Note: we only get here with backfill/pad,
                    #  so if we have a dtype that cannot hold NAs,
                    #  then there will be no -1s in indexer, so we can use
                    #  the original dtype (no need to ensure_dtype_can_hold_na)
                    out = type(values)._empty(values.shape, dtype=values.dtype)

                for i, value_element in enumerate(values):
                    # call group_fillna_indexer column-wise
                    indexer = np.empty(values.shape[1], dtype=np.intp)
                    col_func(out=indexer, mask=mask[i])
                    out[i, :] = algorithms.take_nd(value_element, indexer)
                return out

        mgr = self._get_data_to_aggregate()
        res_mgr = mgr.apply(blk_func)

        new_obj = self._wrap_agged_manager(res_mgr)
        new_obj.index = self.obj.index
        return new_obj

    @final
    @Substitution(name="groupby")
    def ffill(self, limit: int | None = None):
        """
        Forward fill the values.

        Parameters
        ----------
        limit : int, optional
            Limit of how many values to fill.

        Returns
        -------
        Series or DataFrame
            Object with missing values filled.

        See Also
        --------
        Series.ffill: Returns Series with minimum number of char in object.
        DataFrame.ffill: Object with missing values filled or None if inplace=True.
        Series.fillna: Fill NaN values of a Series.
        DataFrame.fillna: Fill NaN values of a DataFrame.

        Examples
        --------

        For SeriesGroupBy:

        >>> key = [0, 0, 1, 1]
        >>> ser = pd.Series([np.nan, 2, 3, np.nan], index=key)
        >>> ser
        0    NaN
        0    2.0
        1    3.0
        1    NaN
        dtype: float64
        >>> ser.groupby(level=0).ffill()
        0    NaN
        0    2.0
        1    3.0
        1    3.0
        dtype: float64

        For DataFrameGroupBy:

        >>> df = pd.DataFrame(
        ...     {
        ...         "key": [0, 0, 1, 1, 1],
        ...         "A": [np.nan, 2, np.nan, 3, np.nan],
        ...         "B": [2, 3, np.nan, np.nan, np.nan],
        ...         "C": [np.nan, np.nan, 2, np.nan, np.nan],
        ...     }
        ... )
        >>> df
           key    A    B   C
        0    0  NaN  2.0 NaN
        1    0  2.0  3.0 NaN
        2    1  NaN  NaN 2.0
        3    1  3.0  NaN NaN
        4    1  NaN  NaN NaN

        Propagate non-null values forward or backward within each group along columns.

        >>> df.groupby("key").ffill()
             A    B   C
        0  NaN  2.0 NaN
        1  2.0  3.0 NaN
        2  NaN  NaN 2.0
        3  3.0  NaN 2.0
        4  3.0  NaN 2.0

        Propagate non-null values forward or backward within each group along rows.

        >>> df.T.groupby(np.array([0, 0, 1, 1])).ffill().T
           key    A    B    C
        0  0.0  0.0  2.0  2.0
        1  0.0  2.0  3.0  3.0
        2  1.0  1.0  NaN  2.0
        3  1.0  3.0  NaN  NaN
        4  1.0  1.0  NaN  NaN

        Only replace the first NaN element within a group along rows.

        >>> df.groupby("key").ffill(limit=1)
             A    B    C
        0  NaN  2.0  NaN
        1  2.0  3.0  NaN
        2  NaN  NaN  2.0
        3  3.0  NaN  2.0
        4  3.0  NaN  NaN
        """
        return self._fill("ffill", limit=limit)

    @final
    @Substitution(name="groupby")
    def bfill(self, limit: int | None = None):
        """
        Backward fill the values.

        Parameters
        ----------
        limit : int, optional
            Limit of how many values to fill.

        Returns
        -------
        Series or DataFrame
            Object with missing values filled.

        See Also
        --------
        Series.bfill :  Backward fill the missing values in the dataset.
        DataFrame.bfill:  Backward fill the missing values in the dataset.
        Series.fillna: Fill NaN values of a Series.
        DataFrame.fillna: Fill NaN values of a DataFrame.

        Examples
        --------

        With Series:

        >>> index = ['Falcon', 'Falcon', 'Parrot', 'Parrot', 'Parrot']
        >>> s = pd.Series([None, 1, None, None, 3], index=index)
        >>> s
        Falcon    NaN
        Falcon    1.0
        Parrot    NaN
        Parrot    NaN
        Parrot    3.0
        dtype: float64
        >>> s.groupby(level=0).bfill()
        Falcon    1.0
        Falcon    1.0
        Parrot    3.0
        Parrot    3.0
        Parrot    3.0
        dtype: float64
        >>> s.groupby(level=0).bfill(limit=1)
        Falcon    1.0
        Falcon    1.0
        Parrot    NaN
        Parrot    3.0
        Parrot    3.0
        dtype: float64

        With DataFrame:

        >>> df = pd.DataFrame({'A': [1, None, None, None, 4],
        ...                    'B': [None, None, 5, None, 7]}, index=index)
        >>> df
                  A	    B
        Falcon	1.0	  NaN
        Falcon	NaN	  NaN
        Parrot	NaN	  5.0
        Parrot	NaN	  NaN
        Parrot	4.0	  7.0
        >>> df.groupby(level=0).bfill()
                  A	    B
        Falcon	1.0	  NaN
        Falcon	NaN	  NaN
        Parrot	4.0	  5.0
        Parrot	4.0	  7.0
        Parrot	4.0	  7.0
        >>> df.groupby(level=0).bfill(limit=1)
                  A	    B
        Falcon	1.0	  NaN
        Falcon	NaN	  NaN
        Parrot	NaN	  5.0
        Parrot	4.0	  7.0
        Parrot	4.0	  7.0
        """
        return self._fill("bfill", limit=limit)

    @final
    @property
    @Substitution(name="groupby")
    @Substitution(see_also=_common_see_also)
    def nth(self) -> GroupByNthSelector:
        """
        Take the nth row from each group if n is an int, otherwise a subset of rows.

        Can be either a call or an index. dropna is not available with index notation.
        Index notation accepts a comma separated list of integers and slices.

        If dropna, will take the nth non-null row, dropna is either
        'all' or 'any'; this is equivalent to calling dropna(how=dropna)
        before the groupby.

        Parameters
        ----------
        n : int, slice or list of ints and slices
            A single nth value for the row or a list of nth values or slices.

            .. versionchanged:: 1.4.0
                Added slice and lists containing slices.
                Added index notation.

        dropna : {'any', 'all', None}, default None
            Apply the specified dropna operation before counting which row is
            the nth row. Only supported if n is an int.

        Returns
        -------
        Series or DataFrame
            N-th value within each group.
        %(see_also)s
        Examples
        --------

        >>> df = pd.DataFrame({'A': [1, 1, 2, 1, 2],
        ...                    'B': [np.nan, 2, 3, 4, 5]}, columns=['A', 'B'])
        >>> g = df.groupby('A')
        >>> g.nth(0)
           A   B
        0  1 NaN
        2  2 3.0
        >>> g.nth(1)
           A   B
        1  1 2.0
        4  2 5.0
        >>> g.nth(-1)
           A   B
        3  1 4.0
        4  2 5.0
        >>> g.nth([0, 1])
           A   B
        0  1 NaN
        1  1 2.0
        2  2 3.0
        4  2 5.0
        >>> g.nth(slice(None, -1))
           A   B
        0  1 NaN
        1  1 2.0
        2  2 3.0

        Index notation may also be used

        >>> g.nth[0, 1]
           A   B
        0  1 NaN
        1  1 2.0
        2  2 3.0
        4  2 5.0
        >>> g.nth[:-1]
           A   B
        0  1 NaN
        1  1 2.0
        2  2 3.0

        Specifying `dropna` allows ignoring ``NaN`` values

        >>> g.nth(0, dropna='any')
           A   B
        1  1 2.0
        2  2 3.0

        When the specified ``n`` is larger than any of the groups, an
        empty DataFrame is returned

        >>> g.nth(3, dropna='any')
        Empty DataFrame
        Columns: [A, B]
        Index: []
        """
        return GroupByNthSelector(self)

    def _nth(
        self,
        n: PositionalIndexer | tuple,
        dropna: Literal["any", "all", None] = None,
    ) -> NDFrameT:
        if not dropna:
            mask = self._make_mask_from_positional_indexer(n)

            ids, _ = self._grouper.group_info

            # Drop NA values in grouping
            mask = mask & (ids != -1)

            out = self._mask_selected_obj(mask)
            return out

        # dropna is truthy
        if not is_integer(n):
            raise ValueError("dropna option only supported for an integer argument")

        if dropna not in ["any", "all"]:
            # Note: when agg-ing picker doesn't raise this, just returns NaN
            raise ValueError(
                "For a DataFrame or Series groupby.nth, dropna must be "
                "either None, 'any' or 'all', "
                f"(was passed {dropna})."
            )

        # old behaviour, but with all and any support for DataFrames.
        # modified in GH 7559 to have better perf
        n = cast(int, n)
        dropped = self._selected_obj.dropna(how=dropna, axis=0)

        # get a new grouper for our dropped obj
        grouper: np.ndarray | Index | ops.BaseGrouper
        if len(dropped) == len(self._selected_obj):
            # Nothing was dropped, can use the same grouper
            grouper = self._grouper
        else:
            # we don't have the grouper info available
            # (e.g. we have selected out
            # a column that is not in the current object)
            axis = self._grouper.axis
            grouper = self._grouper.codes_info[axis.isin(dropped.index)]
            if self._grouper.has_dropped_na:
                # Null groups need to still be encoded as -1 when passed to groupby
                nulls = grouper == -1
                # error: No overload variant of "where" matches argument types
                #        "Any", "NAType", "Any"
                values = np.where(nulls, NA, grouper)  # type: ignore[call-overload]
                grouper = Index(values, dtype="Int64")

        grb = dropped.groupby(grouper, as_index=self.as_index, sort=self.sort)
        return grb.nth(n)

    @final
    def quantile(
        self,
        q: float | AnyArrayLike = 0.5,
        interpolation: str = "linear",
        numeric_only: bool = False,
    ):
        """
        Return group values at the given quantile, a la numpy.percentile.

        Parameters
        ----------
        q : float or array-like, default 0.5 (50% quantile)
            Value(s) between 0 and 1 providing the quantile(s) to compute.
        interpolation : {'linear', 'lower', 'higher', 'midpoint', 'nearest'}
            Method to use when the desired quantile falls between two points.
        numeric_only : bool, default False
            Include only `float`, `int` or `boolean` data.

            .. versionadded:: 1.5.0

            .. versionchanged:: 2.0.0

                numeric_only now defaults to ``False``.

        Returns
        -------
        Series or DataFrame
            Return type determined by caller of GroupBy object.

        See Also
        --------
        Series.quantile : Similar method for Series.
        DataFrame.quantile : Similar method for DataFrame.
        numpy.percentile : NumPy method to compute qth percentile.

        Examples
        --------
        >>> df = pd.DataFrame([
        ...     ['a', 1], ['a', 2], ['a', 3],
        ...     ['b', 1], ['b', 3], ['b', 5]
        ... ], columns=['key', 'val'])
        >>> df.groupby('key').quantile()
            val
        key
        a    2.0
        b    3.0
        """
        mgr = self._get_data_to_aggregate(numeric_only=numeric_only, name="quantile")
        obj = self._wrap_agged_manager(mgr)
        splitter = self._grouper._get_splitter(obj)
        sdata = splitter._sorted_data

        starts, ends = lib.generate_slices(splitter._slabels, splitter.ngroups)

        def pre_processor(vals: ArrayLike) -> tuple[np.ndarray, DtypeObj | None]:
            if is_object_dtype(vals.dtype):
                raise TypeError(
                    "'quantile' cannot be performed against 'object' dtypes!"
                )

            inference: DtypeObj | None = None
            if isinstance(vals, BaseMaskedArray) and is_numeric_dtype(vals.dtype):
                out = vals.to_numpy(dtype=float, na_value=np.nan)
                inference = vals.dtype
            elif is_integer_dtype(vals.dtype):
                if isinstance(vals, ExtensionArray):
                    out = vals.to_numpy(dtype=float, na_value=np.nan)
                else:
                    out = vals
                inference = np.dtype(np.int64)
            elif is_bool_dtype(vals.dtype) and isinstance(vals, ExtensionArray):
                out = vals.to_numpy(dtype=float, na_value=np.nan)
            elif is_bool_dtype(vals.dtype):
                # GH#51424 deprecate to match Series/DataFrame behavior
                warnings.warn(
                    f"Allowing bool dtype in {type(self).__name__}.quantile is "
                    "deprecated and will raise in a future version, matching "
                    "the Series/DataFrame behavior. Cast to uint8 dtype before "
                    "calling quantile instead.",
                    FutureWarning,
                    stacklevel=find_stack_level(),
                )
                out = np.asarray(vals)
            elif needs_i8_conversion(vals.dtype):
                inference = vals.dtype
                # In this case we need to delay the casting until after the
                #  np.lexsort below.
                # error: Incompatible return value type (got
                # "Tuple[Union[ExtensionArray, ndarray[Any, Any]], Union[Any,
                # ExtensionDtype]]", expected "Tuple[ndarray[Any, Any],
                # Optional[Union[dtype[Any], ExtensionDtype]]]")
                return vals, inference  # type: ignore[return-value]
            elif isinstance(vals, ExtensionArray) and is_float_dtype(vals.dtype):
                inference = np.dtype(np.float64)
                out = vals.to_numpy(dtype=float, na_value=np.nan)
            else:
                out = np.asarray(vals)

            return out, inference

        def post_processor(
            vals: np.ndarray,
            inference: DtypeObj | None,
            result_mask: np.ndarray | None,
            orig_vals: ArrayLike,
        ) -> ArrayLike:
            if inference:
                # Check for edge case
                if isinstance(orig_vals, BaseMaskedArray):
                    assert result_mask is not None  # for mypy

                    if interpolation in {"linear", "midpoint"} and not is_float_dtype(
                        orig_vals
                    ):
                        return FloatingArray(vals, result_mask)
                    else:
                        # Item "ExtensionDtype" of "Union[ExtensionDtype, str,
                        # dtype[Any], Type[object]]" has no attribute "numpy_dtype"
                        # [union-attr]
                        with warnings.catch_warnings():
                            # vals.astype with nan can warn with numpy >1.24
                            warnings.filterwarnings("ignore", category=RuntimeWarning)
                            return type(orig_vals)(
                                vals.astype(
                                    inference.numpy_dtype  # type: ignore[union-attr]
                                ),
                                result_mask,
                            )

                elif not (
                    is_integer_dtype(inference)
                    and interpolation in {"linear", "midpoint"}
                ):
                    if needs_i8_conversion(inference):
                        # error: Item "ExtensionArray" of "Union[ExtensionArray,
                        # ndarray[Any, Any]]" has no attribute "_ndarray"
                        vals = vals.astype("i8").view(
                            orig_vals._ndarray.dtype  # type: ignore[union-attr]
                        )
                        # error: Item "ExtensionArray" of "Union[ExtensionArray,
                        # ndarray[Any, Any]]" has no attribute "_from_backing_data"
                        return orig_vals._from_backing_data(  # type: ignore[union-attr]
                            vals
                        )

                    assert isinstance(inference, np.dtype)  # for mypy
                    return vals.astype(inference)

            return vals

        qs = np.array(q, dtype=np.float64)
        pass_qs: np.ndarray | None = qs
        if is_scalar(q):
            qs = np.array([q], dtype=np.float64)
            pass_qs = None

        ids, ngroups = self._grouper.group_info
        if self.dropna:
            # splitter drops NA groups, we need to do the same
            ids = ids[ids >= 0]
        nqs = len(qs)

        func = partial(
            libgroupby.group_quantile,
            labels=ids,
            qs=qs,
            interpolation=interpolation,
            starts=starts,
            ends=ends,
        )

        def blk_func(values: ArrayLike) -> ArrayLike:
            orig_vals = values
            if isinstance(values, BaseMaskedArray):
                mask = values._mask
                result_mask = np.zeros((ngroups, nqs), dtype=np.bool_)
            else:
                mask = isna(values)
                result_mask = None

            is_datetimelike = needs_i8_conversion(values.dtype)

            vals, inference = pre_processor(values)

            ncols = 1
            if vals.ndim == 2:
                ncols = vals.shape[0]

            out = np.empty((ncols, ngroups, nqs), dtype=np.float64)

            if is_datetimelike:
                vals = vals.view("i8")

            if vals.ndim == 1:
                # EA is always 1d
                func(
                    out[0],
                    values=vals,
                    mask=mask,
                    result_mask=result_mask,
                    is_datetimelike=is_datetimelike,
                )
            else:
                for i in range(ncols):
                    func(
                        out[i],
                        values=vals[i],
                        mask=mask[i],
                        result_mask=None,
                        is_datetimelike=is_datetimelike,
                    )

            if vals.ndim == 1:
                out = out.ravel("K")
                if result_mask is not None:
                    result_mask = result_mask.ravel("K")
            else:
                out = out.reshape(ncols, ngroups * nqs)

            return post_processor(out, inference, result_mask, orig_vals)

        res_mgr = sdata._mgr.grouped_reduce(blk_func)

        res = self._wrap_agged_manager(res_mgr)
        return self._wrap_aggregated_output(res, qs=pass_qs)

    @final
    @Substitution(name="groupby")
    def ngroup(self, ascending: bool = True):
        """
        Number each group from 0 to the number of groups - 1.

        This is the enumerative complement of cumcount.  Note that the
        numbers given to the groups match the order in which the groups
        would be seen when iterating over the groupby object, not the
        order they are first observed.

        Groups with missing keys (where `pd.isna()` is True) will be labeled with `NaN`
        and will be skipped from the count.

        Parameters
        ----------
        ascending : bool, default True
            If False, number in reverse, from number of group - 1 to 0.

        Returns
        -------
        Series
            Unique numbers for each group.

        See Also
        --------
        .cumcount : Number the rows in each group.

        Examples
        --------
        >>> df = pd.DataFrame({"color": ["red", None, "red", "blue", "blue", "red"]})
        >>> df
           color
        0    red
        1   None
        2    red
        3   blue
        4   blue
        5    red
        >>> df.groupby("color").ngroup()
        0    1.0
        1    NaN
        2    1.0
        3    0.0
        4    0.0
        5    1.0
        dtype: float64
        >>> df.groupby("color", dropna=False).ngroup()
        0    1
        1    2
        2    1
        3    0
        4    0
        5    1
        dtype: int64
        >>> df.groupby("color", dropna=False).ngroup(ascending=False)
        0    1
        1    0
        2    1
        3    2
        4    2
        5    1
        dtype: int64
        """
        obj = self._obj_with_exclusions
        index = obj.index
        comp_ids = self._grouper.group_info[0]

        dtype: type
        if self._grouper.has_dropped_na:
            comp_ids = np.where(comp_ids == -1, np.nan, comp_ids)
            dtype = np.float64
        else:
            dtype = np.int64

        if any(ping._passed_categorical for ping in self._grouper.groupings):
            # comp_ids reflect non-observed groups, we need only observed
            comp_ids = rank_1d(comp_ids, ties_method="dense") - 1

        result = self._obj_1d_constructor(comp_ids, index, dtype=dtype)
        if not ascending:
            result = self.ngroups - 1 - result
        return result

    @final
    @Substitution(name="groupby")
    def cumcount(self, ascending: bool = True):
        """
        Number each item in each group from 0 to the length of that group - 1.

        Essentially this is equivalent to

        .. code-block:: python

            self.apply(lambda x: pd.Series(np.arange(len(x)), x.index))

        Parameters
        ----------
        ascending : bool, default True
            If False, number in reverse, from length of group - 1 to 0.

        Returns
        -------
        Series
            Sequence number of each element within each group.

        See Also
        --------
        .ngroup : Number the groups themselves.

        Examples
        --------
        >>> df = pd.DataFrame([['a'], ['a'], ['a'], ['b'], ['b'], ['a']],
        ...                   columns=['A'])
        >>> df
           A
        0  a
        1  a
        2  a
        3  b
        4  b
        5  a
        >>> df.groupby('A').cumcount()
        0    0
        1    1
        2    2
        3    0
        4    1
        5    3
        dtype: int64
        >>> df.groupby('A').cumcount(ascending=False)
        0    3
        1    2
        2    1
        3    1
        4    0
        5    0
        dtype: int64
        """
        index = self._obj_with_exclusions.index
        cumcounts = self._cumcount_array(ascending=ascending)
        return self._obj_1d_constructor(cumcounts, index)

    @final
    @Substitution(name="groupby")
    @Substitution(see_also=_common_see_also)
    def rank(
        self,
        method: str = "average",
        ascending: bool = True,
        na_option: str = "keep",
        pct: bool = False,
    ) -> NDFrameT:
        """
        Provide the rank of values within each group.

        Parameters
        ----------
        method : {'average', 'min', 'max', 'first', 'dense'}, default 'average'
            * average: average rank of group.
            * min: lowest rank in group.
            * max: highest rank in group.
            * first: ranks assigned in order they appear in the array.
            * dense: like 'min', but rank always increases by 1 between groups.
        ascending : bool, default True
            False for ranks by high (1) to low (N).
        na_option : {'keep', 'top', 'bottom'}, default 'keep'
            * keep: leave NA values where they are.
            * top: smallest rank if ascending.
            * bottom: smallest rank if descending.
        pct : bool, default False
            Compute percentage rank of data within each group.

        Returns
        -------
        DataFrame with ranking of values within each group
        %(see_also)s
        Examples
        --------
        >>> df = pd.DataFrame(
        ...     {
        ...         "group": ["a", "a", "a", "a", "a", "b", "b", "b", "b", "b"],
        ...         "value": [2, 4, 2, 3, 5, 1, 2, 4, 1, 5],
        ...     }
        ... )
        >>> df
          group  value
        0     a      2
        1     a      4
        2     a      2
        3     a      3
        4     a      5
        5     b      1
        6     b      2
        7     b      4
        8     b      1
        9     b      5
        >>> for method in ['average', 'min', 'max', 'dense', 'first']:
        ...     df[f'{method}_rank'] = df.groupby('group')['value'].rank(method)
        >>> df
          group  value  average_rank  min_rank  max_rank  dense_rank  first_rank
        0     a      2           1.5       1.0       2.0         1.0         1.0
        1     a      4           4.0       4.0       4.0         3.0         4.0
        2     a      2           1.5       1.0       2.0         1.0         2.0
        3     a      3           3.0       3.0       3.0         2.0         3.0
        4     a      5           5.0       5.0       5.0         4.0         5.0
        5     b      1           1.5       1.0       2.0         1.0         1.0
        6     b      2           3.0       3.0       3.0         2.0         3.0
        7     b      4           4.0       4.0       4.0         3.0         4.0
        8     b      1           1.5       1.0       2.0         1.0         2.0
        9     b      5           5.0       5.0       5.0         4.0         5.0
        """
        if na_option not in {"keep", "top", "bottom"}:
            msg = "na_option must be one of 'keep', 'top', or 'bottom'"
            raise ValueError(msg)

        kwargs = {
            "ties_method": method,
            "ascending": ascending,
            "na_option": na_option,
            "pct": pct,
        }

        return self._cython_transform(
            "rank",
            numeric_only=False,
            **kwargs,
        )

    @final
    @Substitution(name="groupby")
    @Substitution(see_also=_common_see_also)
    def cumprod(self, *args, **kwargs) -> NDFrameT:
        """
        Cumulative product for each group.

        Returns
        -------
        Series or DataFrame
        %(see_also)s
        Examples
        --------
        For SeriesGroupBy:

        >>> lst = ['a', 'a', 'b']
        >>> ser = pd.Series([6, 2, 0], index=lst)
        >>> ser
        a    6
        a    2
        b    0
        dtype: int64
        >>> ser.groupby(level=0).cumprod()
        a    6
        a   12
        b    0
        dtype: int64

        For DataFrameGroupBy:

        >>> data = [[1, 8, 2], [1, 2, 5], [2, 6, 9]]
        >>> df = pd.DataFrame(data, columns=["a", "b", "c"],
        ...                   index=["cow", "horse", "bull"])
        >>> df
                a   b   c
        cow     1   8   2
        horse   1   2   5
        bull    2   6   9
        >>> df.groupby("a").groups
        {1: ['cow', 'horse'], 2: ['bull']}
        >>> df.groupby("a").cumprod()
                b   c
        cow     8   2
        horse  16  10
        bull    6   9
        """
        nv.validate_groupby_func("cumprod", args, kwargs, ["numeric_only", "skipna"])
        return self._cython_transform("cumprod", **kwargs)

    @final
    @Substitution(name="groupby")
    @Substitution(see_also=_common_see_also)
    def cumsum(self, *args, **kwargs) -> NDFrameT:
        """
        Cumulative sum for each group.

        Returns
        -------
        Series or DataFrame
        %(see_also)s
        Examples
        --------
        For SeriesGroupBy:

        >>> lst = ['a', 'a', 'b']
        >>> ser = pd.Series([6, 2, 0], index=lst)
        >>> ser
        a    6
        a    2
        b    0
        dtype: int64
        >>> ser.groupby(level=0).cumsum()
        a    6
        a    8
        b    0
        dtype: int64

        For DataFrameGroupBy:

        >>> data = [[1, 8, 2], [1, 2, 5], [2, 6, 9]]
        >>> df = pd.DataFrame(data, columns=["a", "b", "c"],
        ...                   index=["fox", "gorilla", "lion"])
        >>> df
                  a   b   c
        fox       1   8   2
        gorilla   1   2   5
        lion      2   6   9
        >>> df.groupby("a").groups
        {1: ['fox', 'gorilla'], 2: ['lion']}
        >>> df.groupby("a").cumsum()
                  b   c
        fox       8   2
        gorilla  10   7
        lion      6   9
        """
        nv.validate_groupby_func("cumsum", args, kwargs, ["numeric_only", "skipna"])
        return self._cython_transform("cumsum", **kwargs)

    @final
    @Substitution(name="groupby")
    @Substitution(see_also=_common_see_also)
    def cummin(
        self,
        numeric_only: bool = False,
        **kwargs,
    ) -> NDFrameT:
        """
        Cumulative min for each group.

        Returns
        -------
        Series or DataFrame
        %(see_also)s
        Examples
        --------
        For SeriesGroupBy:

        >>> lst = ['a', 'a', 'a', 'b', 'b', 'b']
        >>> ser = pd.Series([1, 6, 2, 3, 0, 4], index=lst)
        >>> ser
        a    1
        a    6
        a    2
        b    3
        b    0
        b    4
        dtype: int64
        >>> ser.groupby(level=0).cummin()
        a    1
        a    1
        a    1
        b    3
        b    0
        b    0
        dtype: int64

        For DataFrameGroupBy:

        >>> data = [[1, 0, 2], [1, 1, 5], [6, 6, 9]]
        >>> df = pd.DataFrame(data, columns=["a", "b", "c"],
        ...                   index=["snake", "rabbit", "turtle"])
        >>> df
                a   b   c
        snake   1   0   2
        rabbit  1   1   5
        turtle  6   6   9
        >>> df.groupby("a").groups
        {1: ['snake', 'rabbit'], 6: ['turtle']}
        >>> df.groupby("a").cummin()
                b   c
        snake   0   2
        rabbit  0   2
        turtle  6   9
        """
        skipna = kwargs.get("skipna", True)
        return self._cython_transform(
            "cummin", numeric_only=numeric_only, skipna=skipna
        )

    @final
    @Substitution(name="groupby")
    @Substitution(see_also=_common_see_also)
    def cummax(
        self,
        numeric_only: bool = False,
        **kwargs,
    ) -> NDFrameT:
        """
        Cumulative max for each group.

        Returns
        -------
        Series or DataFrame
        %(see_also)s
        Examples
        --------
        For SeriesGroupBy:

        >>> lst = ['a', 'a', 'a', 'b', 'b', 'b']
        >>> ser = pd.Series([1, 6, 2, 3, 1, 4], index=lst)
        >>> ser
        a    1
        a    6
        a    2
        b    3
        b    1
        b    4
        dtype: int64
        >>> ser.groupby(level=0).cummax()
        a    1
        a    6
        a    6
        b    3
        b    3
        b    4
        dtype: int64

        For DataFrameGroupBy:

        >>> data = [[1, 8, 2], [1, 1, 0], [2, 6, 9]]
        >>> df = pd.DataFrame(data, columns=["a", "b", "c"],
        ...                   index=["cow", "horse", "bull"])
        >>> df
                a   b   c
        cow     1   8   2
        horse   1   1   0
        bull    2   6   9
        >>> df.groupby("a").groups
        {1: ['cow', 'horse'], 2: ['bull']}
        >>> df.groupby("a").cummax()
                b   c
        cow     8   2
        horse   8   2
        bull    6   9
        """
        skipna = kwargs.get("skipna", True)
        return self._cython_transform(
            "cummax", numeric_only=numeric_only, skipna=skipna
        )

    @final
    @Substitution(name="groupby")
    def shift(
        self,
        periods: int | Sequence[int] = 1,
        freq=None,
        fill_value=lib.no_default,
        suffix: str | None = None,
    ):
        """
        Shift each group by periods observations.

        If freq is passed, the index will be increased using the periods and the freq.

        Parameters
        ----------
        periods : int | Sequence[int], default 1
            Number of periods to shift. If a list of values, shift each group by
            each period.
        freq : str, optional
            Frequency string.
        fill_value : optional
            The scalar value to use for newly introduced missing values.

            .. versionchanged:: 2.1.0
                Will raise a ``ValueError`` if ``freq`` is provided too.

        suffix : str, optional
            A string to add to each shifted column if there are multiple periods.
            Ignored otherwise.

        Returns
        -------
        Series or DataFrame
            Object shifted within each group.

        See Also
        --------
        Index.shift : Shift values of Index.

        Examples
        --------

        For SeriesGroupBy:

        >>> lst = ['a', 'a', 'b', 'b']
        >>> ser = pd.Series([1, 2, 3, 4], index=lst)
        >>> ser
        a    1
        a    2
        b    3
        b    4
        dtype: int64
        >>> ser.groupby(level=0).shift(1)
        a    NaN
        a    1.0
        b    NaN
        b    3.0
        dtype: float64

        For DataFrameGroupBy:

        >>> data = [[1, 2, 3], [1, 5, 6], [2, 5, 8], [2, 6, 9]]
        >>> df = pd.DataFrame(data, columns=["a", "b", "c"],
        ...                   index=["tuna", "salmon", "catfish", "goldfish"])
        >>> df
                   a  b  c
            tuna   1  2  3
          salmon   1  5  6
         catfish   2  5  8
        goldfish   2  6  9
        >>> df.groupby("a").shift(1)
                      b    c
            tuna    NaN  NaN
          salmon    2.0  3.0
         catfish    NaN  NaN
        goldfish    5.0  8.0
        """
        if is_list_like(periods):
            periods = cast(Sequence, periods)
            if len(periods) == 0:
                raise ValueError("If `periods` is an iterable, it cannot be empty.")
            from pandas.core.reshape.concat import concat

            add_suffix = True
        else:
            if not is_integer(periods):
                raise TypeError(
                    f"Periods must be integer, but {periods} is {type(periods)}."
                )
            if suffix:
                raise ValueError("Cannot specify `suffix` if `periods` is an int.")
            periods = [cast(int, periods)]
            add_suffix = False

        shifted_dataframes = []
        for period in periods:
            if not is_integer(period):
                raise TypeError(
                    f"Periods must be integer, but {period} is {type(period)}."
                )
            period = cast(int, period)
            if freq is not None:
                f = lambda x: x.shift(
                    period,  # pylint: disable=cell-var-from-loop
                    freq,
                    0,  # axis
                    fill_value,
                )
                shifted = self._python_apply_general(
                    f, self._selected_obj, is_transform=True
                )
            else:
                if fill_value is lib.no_default:
                    fill_value = None
                ids, ngroups = self._grouper.group_info
                res_indexer = np.zeros(len(ids), dtype=np.int64)

                libgroupby.group_shift_indexer(res_indexer, ids, ngroups, period)

                obj = self._obj_with_exclusions

                shifted = obj._reindex_with_indexers(
                    {0: (obj.index, res_indexer)},
                    fill_value=fill_value,
                    allow_dups=True,
                )

            if add_suffix:
                if isinstance(shifted, Series):
                    shifted = cast(NDFrameT, shifted.to_frame())
                shifted = shifted.add_suffix(
                    f"{suffix}_{period}" if suffix else f"_{period}"
                )
            shifted_dataframes.append(cast(Union[Series, DataFrame], shifted))

        return (
            shifted_dataframes[0]
            if len(shifted_dataframes) == 1
            else concat(shifted_dataframes, axis=1)
        )

    @final
    @Substitution(name="groupby")
    @Substitution(see_also=_common_see_also)
    def diff(
        self,
        periods: int = 1,
    ) -> NDFrameT:
        """
        First discrete difference of element.

        Calculates the difference of each element compared with another
        element in the group (default is element in previous row).

        Parameters
        ----------
        periods : int, default 1
            Periods to shift for calculating difference, accepts negative values.

        Returns
        -------
        Series or DataFrame
            First differences.
        %(see_also)s
        Examples
        --------
        For SeriesGroupBy:

        >>> lst = ['a', 'a', 'a', 'b', 'b', 'b']
        >>> ser = pd.Series([7, 2, 8, 4, 3, 3], index=lst)
        >>> ser
        a     7
        a     2
        a     8
        b     4
        b     3
        b     3
        dtype: int64
        >>> ser.groupby(level=0).diff()
        a    NaN
        a   -5.0
        a    6.0
        b    NaN
        b   -1.0
        b    0.0
        dtype: float64

        For DataFrameGroupBy:

        >>> data = {'a': [1, 3, 5, 7, 7, 8, 3], 'b': [1, 4, 8, 4, 4, 2, 1]}
        >>> df = pd.DataFrame(data, index=['dog', 'dog', 'dog',
        ...                   'mouse', 'mouse', 'mouse', 'mouse'])
        >>> df
                 a  b
          dog    1  1
          dog    3  4
          dog    5  8
        mouse    7  4
        mouse    7  4
        mouse    8  2
        mouse    3  1
        >>> df.groupby(level=0).diff()
                 a    b
          dog  NaN  NaN
          dog  2.0  3.0
          dog  2.0  4.0
        mouse  NaN  NaN
        mouse  0.0  0.0
        mouse  1.0 -2.0
        mouse -5.0 -1.0
        """
        obj = self._obj_with_exclusions
        shifted = self.shift(periods=periods)

        # GH45562 - to retain existing behavior and match behavior of Series.diff(),
        # int8 and int16 are coerced to float32 rather than float64.
        dtypes_to_f32 = ["int8", "int16"]
        if obj.ndim == 1:
            if obj.dtype in dtypes_to_f32:
                shifted = shifted.astype("float32")
        else:
            to_coerce = [c for c, dtype in obj.dtypes.items() if dtype in dtypes_to_f32]
            if len(to_coerce):
                shifted = shifted.astype({c: "float32" for c in to_coerce})

        return obj - shifted

    @final
    @Substitution(name="groupby")
    @Substitution(see_also=_common_see_also)
    def pct_change(
        self,
        periods: int = 1,
        fill_method: FillnaOptions | None | lib.NoDefault = lib.no_default,
        limit: int | None | lib.NoDefault = lib.no_default,
        freq=None,
    ):
        """
        Calculate pct_change of each value to previous entry in group.

        Returns
        -------
        Series or DataFrame
            Percentage changes within each group.
        %(see_also)s
        Examples
        --------

        For SeriesGroupBy:

        >>> lst = ['a', 'a', 'b', 'b']
        >>> ser = pd.Series([1, 2, 3, 4], index=lst)
        >>> ser
        a    1
        a    2
        b    3
        b    4
        dtype: int64
        >>> ser.groupby(level=0).pct_change()
        a         NaN
        a    1.000000
        b         NaN
        b    0.333333
        dtype: float64

        For DataFrameGroupBy:

        >>> data = [[1, 2, 3], [1, 5, 6], [2, 5, 8], [2, 6, 9]]
        >>> df = pd.DataFrame(data, columns=["a", "b", "c"],
        ...                   index=["tuna", "salmon", "catfish", "goldfish"])
        >>> df
                   a  b  c
            tuna   1  2  3
          salmon   1  5  6
         catfish   2  5  8
        goldfish   2  6  9
        >>> df.groupby("a").pct_change()
                    b  c
            tuna    NaN    NaN
          salmon    1.5  1.000
         catfish    NaN    NaN
        goldfish    0.2  0.125
        """
        # GH#53491
        if fill_method not in (lib.no_default, None) or limit is not lib.no_default:
            warnings.warn(
                "The 'fill_method' keyword being not None and the 'limit' keyword in "
                f"{type(self).__name__}.pct_change are deprecated and will be removed "
                "in a future version. Either fill in any non-leading NA values prior "
                "to calling pct_change or specify 'fill_method=None' to not fill NA "
                "values.",
                FutureWarning,
                stacklevel=find_stack_level(),
            )
        if fill_method is lib.no_default:
            if limit is lib.no_default and any(
                grp.isna().values.any() for _, grp in self
            ):
                warnings.warn(
                    "The default fill_method='ffill' in "
                    f"{type(self).__name__}.pct_change is deprecated and will "
                    "be removed in a future version. Either fill in any "
                    "non-leading NA values prior to calling pct_change or "
                    "specify 'fill_method=None' to not fill NA values.",
                    FutureWarning,
                    stacklevel=find_stack_level(),
                )
            fill_method = "ffill"
        if limit is lib.no_default:
            limit = None

        # TODO(GH#23918): Remove this conditional for SeriesGroupBy when
        #  GH#23918 is fixed
        if freq is not None:
            f = lambda x: x.pct_change(
                periods=periods,
                fill_method=fill_method,
                limit=limit,
                freq=freq,
                axis=0,
            )
            return self._python_apply_general(f, self._selected_obj, is_transform=True)

        if fill_method is None:  # GH30463
            fill_method = "ffill"
            limit = 0
        filled = getattr(self, fill_method)(limit=limit)
        fill_grp = filled.groupby(self._grouper.codes, group_keys=self.group_keys)
        shifted = fill_grp.shift(periods=periods, freq=freq)
        return (filled / shifted) - 1

    @final
    @Substitution(name="groupby")
    @Substitution(see_also=_common_see_also)
    def head(self, n: int = 5) -> NDFrameT:
        """
        Return first n rows of each group.

        Similar to ``.apply(lambda x: x.head(n))``, but it returns a subset of rows
        from the original DataFrame with original index and order preserved
        (``as_index`` flag is ignored).

        Parameters
        ----------
        n : int
            If positive: number of entries to include from start of each group.
            If negative: number of entries to exclude from end of each group.

        Returns
        -------
        Series or DataFrame
            Subset of original Series or DataFrame as determined by n.
        %(see_also)s
        Examples
        --------

        >>> df = pd.DataFrame([[1, 2], [1, 4], [5, 6]],
        ...                   columns=['A', 'B'])
        >>> df.groupby('A').head(1)
           A  B
        0  1  2
        2  5  6
        >>> df.groupby('A').head(-1)
           A  B
        0  1  2
        """
        mask = self._make_mask_from_positional_indexer(slice(None, n))
        return self._mask_selected_obj(mask)

    @final
    @Substitution(name="groupby")
    @Substitution(see_also=_common_see_also)
    def tail(self, n: int = 5) -> NDFrameT:
        """
        Return last n rows of each group.

        Similar to ``.apply(lambda x: x.tail(n))``, but it returns a subset of rows
        from the original DataFrame with original index and order preserved
        (``as_index`` flag is ignored).

        Parameters
        ----------
        n : int
            If positive: number of entries to include from end of each group.
            If negative: number of entries to exclude from start of each group.

        Returns
        -------
        Series or DataFrame
            Subset of original Series or DataFrame as determined by n.
        %(see_also)s
        Examples
        --------

        >>> df = pd.DataFrame([['a', 1], ['a', 2], ['b', 1], ['b', 2]],
        ...                   columns=['A', 'B'])
        >>> df.groupby('A').tail(1)
           A  B
        1  a  2
        3  b  2
        >>> df.groupby('A').tail(-1)
           A  B
        1  a  2
        3  b  2
        """
        if n:
            mask = self._make_mask_from_positional_indexer(slice(-n, None))
        else:
            mask = self._make_mask_from_positional_indexer([])

        return self._mask_selected_obj(mask)

    @final
    def _mask_selected_obj(self, mask: npt.NDArray[np.bool_]) -> NDFrameT:
        """
        Return _selected_obj with mask applied.

        Parameters
        ----------
        mask : np.ndarray[bool]
            Boolean mask to apply.

        Returns
        -------
        Series or DataFrame
            Filtered _selected_obj.
        """
        ids = self._grouper.group_info[0]
        mask = mask & (ids != -1)
        return self._selected_obj[mask]

    @final
    def sample(
        self,
        n: int | None = None,
        frac: float | None = None,
        replace: bool = False,
        weights: Sequence | Series | None = None,
        random_state: RandomState | None = None,
    ):
        """
        Return a random sample of items from each group.

        You can use `random_state` for reproducibility.

        Parameters
        ----------
        n : int, optional
            Number of items to return for each group. Cannot be used with
            `frac` and must be no larger than the smallest group unless
            `replace` is True. Default is one if `frac` is None.
        frac : float, optional
            Fraction of items to return. Cannot be used with `n`.
        replace : bool, default False
            Allow or disallow sampling of the same row more than once.
        weights : list-like, optional
            Default None results in equal probability weighting.
            If passed a list-like then values must have the same length as
            the underlying DataFrame or Series object and will be used as
            sampling probabilities after normalization within each group.
            Values must be non-negative with at least one positive element
            within each group.
        random_state : int, array-like, BitGenerator, np.random.RandomState, np.random.Generator, optional
            If int, array-like, or BitGenerator, seed for random number generator.
            If np.random.RandomState or np.random.Generator, use as given.

            .. versionchanged:: 1.4.0

                np.random.Generator objects now accepted

        Returns
        -------
        Series or DataFrame
            A new object of same type as caller containing items randomly
            sampled within each group from the caller object.

        See Also
        --------
        DataFrame.sample: Generate random samples from a DataFrame object.
        numpy.random.choice: Generate a random sample from a given 1-D numpy
            array.

        Examples
        --------
        >>> df = pd.DataFrame(
        ...     {"a": ["red"] * 2 + ["blue"] * 2 + ["black"] * 2, "b": range(6)}
        ... )
        >>> df
               a  b
        0    red  0
        1    red  1
        2   blue  2
        3   blue  3
        4  black  4
        5  black  5

        Select one row at random for each distinct value in column a. The
        `random_state` argument can be used to guarantee reproducibility:

        >>> df.groupby("a").sample(n=1, random_state=1)
               a  b
        4  black  4
        2   blue  2
        1    red  1

        Set `frac` to sample fixed proportions rather than counts:

        >>> df.groupby("a")["b"].sample(frac=0.5, random_state=2)
        5    5
        2    2
        0    0
        Name: b, dtype: int64

        Control sample probabilities within groups by setting weights:

        >>> df.groupby("a").sample(
        ...     n=1,
        ...     weights=[1, 1, 1, 0, 0, 1],
        ...     random_state=1,
        ... )
               a  b
        5  black  5
        2   blue  2
        0    red  0
        """  # noqa: E501
        if self._selected_obj.empty:
            # GH48459 prevent ValueError when object is empty
            return self._selected_obj
        size = sample.process_sampling_size(n, frac, replace)
        if weights is not None:
            weights_arr = sample.preprocess_weights(self._selected_obj, weights, axis=0)

        random_state = com.random_state(random_state)

        group_iterator = self._grouper.get_iterator(self._selected_obj)

        sampled_indices = []
        for labels, obj in group_iterator:
            grp_indices = self.indices[labels]
            group_size = len(grp_indices)
            if size is not None:
                sample_size = size
            else:
                assert frac is not None
                sample_size = round(frac * group_size)

            grp_sample = sample.sample(
                group_size,
                size=sample_size,
                replace=replace,
                weights=None if weights is None else weights_arr[grp_indices],
                random_state=random_state,
            )
            sampled_indices.append(grp_indices[grp_sample])

        sampled_indices = np.concatenate(sampled_indices)
        return self._selected_obj.take(sampled_indices, axis=0)

    def _idxmax_idxmin(
        self,
        how: Literal["idxmax", "idxmin"],
        ignore_unobserved: bool = False,
        skipna: bool = True,
        numeric_only: bool = False,
    ) -> NDFrameT:
        """Compute idxmax/idxmin.

        Parameters
        ----------
        how : {'idxmin', 'idxmax'}
            Whether to compute idxmin or idxmax.
        numeric_only : bool, default False
            Include only float, int, boolean columns.
        skipna : bool, default True
            Exclude NA/null values. If an entire row/column is NA, the result
            will be NA.
        ignore_unobserved : bool, default False
            When True and an unobserved group is encountered, do not raise. This used
            for transform where unobserved groups do not play an impact on the result.

        Returns
        -------
        Series or DataFrame
            idxmax or idxmin for the groupby operation.
        """
        if not self.observed and any(
            ping._passed_categorical for ping in self._grouper.groupings
        ):
            expected_len = len(self._grouper.result_index)
            # TODO: Better way to find # of observed groups?
            group_sizes = self._grouper.size()
            result_len = group_sizes[group_sizes > 0].shape[0]
            assert result_len <= expected_len
            has_unobserved = result_len < expected_len

            raise_err: bool | np.bool_ = not ignore_unobserved and has_unobserved
            # Only raise an error if there are columns to compute; otherwise we return
            # an empty DataFrame with an index (possibly including unobserved) but no
            # columns
            data = self._obj_with_exclusions
            if raise_err and isinstance(data, DataFrame):
                if numeric_only:
                    data = data._get_numeric_data()
                raise_err = len(data.columns) > 0

            if raise_err:
                raise ValueError(
                    f"Can't get {how} of an empty group due to unobserved categories. "
                    "Specify observed=True in groupby instead."
                )
        elif not skipna:
            if self._obj_with_exclusions.isna().any(axis=None):
                warnings.warn(
                    f"The behavior of {type(self).__name__}.{how} with all-NA "
                    "values, or any-NA and skipna=False, is deprecated. In a future "
                    "version this will raise ValueError",
                    FutureWarning,
                    stacklevel=find_stack_level(),
                )

        result = self._agg_general(
            numeric_only=numeric_only,
            min_count=1,
            alias=how,
            skipna=skipna,
        )
        return result

    def _wrap_idxmax_idxmin(self, res: NDFrameT) -> NDFrameT:
        index = self.obj.index
        if res.size == 0:
            result = res.astype(index.dtype)
        else:
            if isinstance(index, MultiIndex):
                index = index.to_flat_index()
            values = res._values
            assert isinstance(values, np.ndarray)
            na_value = na_value_for_dtype(index.dtype, compat=False)
            if isinstance(res, Series):
                # mypy: expression has type "Series", variable has type "NDFrameT"
                result = res._constructor(  # type: ignore[assignment]
                    index.array.take(values, allow_fill=True, fill_value=na_value),
                    index=res.index,
                    name=res.name,
                )
            else:
                data = {}
                for k, column_values in enumerate(values.T):
                    data[k] = index.array.take(
                        column_values, allow_fill=True, fill_value=na_value
                    )
                result = self.obj._constructor(data, index=res.index)
                result.columns = res.columns
        return result


@doc(GroupBy)
def get_groupby(
    obj: NDFrame,
    by: _KeysArgType | None = None,
    grouper: ops.BaseGrouper | None = None,
    group_keys: bool = True,
) -> GroupBy:
    klass: type[GroupBy]
    if isinstance(obj, Series):
        from pandas.core.groupby.generic import SeriesGroupBy

        klass = SeriesGroupBy
    elif isinstance(obj, DataFrame):
        from pandas.core.groupby.generic import DataFrameGroupBy

        klass = DataFrameGroupBy
    else:  # pragma: no cover
        raise TypeError(f"invalid type: {obj}")

    return klass(
        obj=obj,
        keys=by,
        grouper=grouper,
        group_keys=group_keys,
    )


def _insert_quantile_level(idx: Index, qs: npt.NDArray[np.float64]) -> MultiIndex:
    """
    Insert the sequence 'qs' of quantiles as the inner-most level of a MultiIndex.

    The quantile level in the MultiIndex is a repeated copy of 'qs'.

    Parameters
    ----------
    idx : Index
    qs : np.ndarray[float64]

    Returns
    -------
    MultiIndex
    """
    nqs = len(qs)
    lev_codes, lev = Index(qs).factorize()
    lev_codes = coerce_indexer_dtype(lev_codes, lev)

    if idx._is_multi:
        idx = cast(MultiIndex, idx)
        levels = list(idx.levels) + [lev]
        codes = [np.repeat(x, nqs) for x in idx.codes] + [np.tile(lev_codes, len(idx))]
        mi = MultiIndex(levels=levels, codes=codes, names=idx.names + [None])
    else:
        nidx = len(idx)
        idx_codes = coerce_indexer_dtype(np.arange(nidx), idx)
        levels = [idx, lev]
        codes = [np.repeat(idx_codes, nqs), np.tile(lev_codes, nidx)]
        mi = MultiIndex(levels=levels, codes=codes, names=[idx.name, None])

    return mi


# GH#7155
_apply_groupings_depr = (
    "{}.{} operated on the grouping columns. This behavior is deprecated, "
    "and in a future version of pandas the grouping columns will be excluded "
    "from the operation. Either pass `include_groups=False` to exclude the "
    "groupings or explicitly select the grouping columns after groupby to silence "
    "this warning."
)<|MERGE_RESOLUTION|>--- conflicted
+++ resolved
@@ -793,22 +793,7 @@
 
     @final
     @property
-<<<<<<< HEAD
-    def grouper(self) -> ops.BaseGrouper:
-        warnings.warn(
-            f"{type(self).__name__}.grouper is deprecated and will be removed in a "
-            "future version of pandas.",
-            category=FutureWarning,
-            stacklevel=find_stack_level(),
-        )
-        return self._grouper
-
-    @final
-    @property
     def groups(self) -> dict[Hashable, Index]:
-=======
-    def groups(self) -> dict[Hashable, np.ndarray]:
->>>>>>> 77188e0e
         """
         Dict {group name -> group labels}.
 
