--- conflicted
+++ resolved
@@ -30,7 +30,6 @@
     cast,
     final,
 )
-import warnings
 
 import numpy as np
 
@@ -96,14 +95,9 @@
 from pandas.core.arrays import (
     BaseMaskedArray,
     Categorical,
-    DatetimeArray,
     ExtensionArray,
     FloatingArray,
-<<<<<<< HEAD
     PandasArray,
-=======
-    TimedeltaArray,
->>>>>>> aee3455b
 )
 from pandas.core.base import (
     PandasObject,
@@ -3632,14 +3626,13 @@
 
         def blk_func(values: ArrayLike) -> ArrayLike:
 
-<<<<<<< HEAD
             if isinstance(values, ExtensionArray):
                 if how == "std":
-                    return values.groupby_std(
+                    return values._groupby_std(
                         ngroups=ngroups, ids=ids, ddof=kwargs["ddof"]
                     )
                 elif how == "any_all":
-                    return values.groupby_any_all(
+                    return values._groupby_any_all(
                         ngroups=ngroups,
                         ids=ids,
                         skipna=kwargs["skipna"],
@@ -3651,66 +3644,6 @@
             arr = PandasArray(values)
             result = blk_func(arr)
             return result
-=======
-            if needs_counts:
-                counts = np.zeros(ngroups, dtype=np.int64)
-                func = partial(func, counts=counts)
-
-            is_datetimelike = values.dtype.kind in ["m", "M"]
-            vals = values
-            if is_datetimelike and how == "std":
-                vals = vals.view("i8")
-            if pre_processing:
-                vals, inferences = pre_processing(vals)
-
-            vals = vals.astype(cython_dtype, copy=False)
-            if vals.ndim == 1:
-                vals = vals.reshape((-1, 1))
-            func = partial(func, values=vals)
-
-            if how != "std" or isinstance(values, BaseMaskedArray):
-                mask = isna(values).view(np.uint8)
-                if mask.ndim == 1:
-                    mask = mask.reshape(-1, 1)
-                func = partial(func, mask=mask)
-
-            if how != "std":
-                is_nullable = isinstance(values, BaseMaskedArray)
-                func = partial(func, nullable=is_nullable)
-
-            elif isinstance(values, BaseMaskedArray):
-                result_mask = np.zeros(result.shape, dtype=np.bool_)
-                func = partial(func, result_mask=result_mask)
-
-            # Call func to modify result in place
-            if how == "std":
-                func(**kwargs, is_datetimelike=is_datetimelike)
-            else:
-                func(**kwargs)
-
-            if values.ndim == 1:
-                assert result.shape[1] == 1, result.shape
-                result = result[:, 0]
-
-            if post_processing:
-                pp_kwargs: dict[str, bool | np.ndarray] = {}
-                pp_kwargs["nullable"] = isinstance(values, BaseMaskedArray)
-                if how == "std" and pp_kwargs["nullable"]:
-                    pp_kwargs["result_mask"] = result_mask
-
-                result = post_processing(result, inferences, **pp_kwargs)
-
-            if how == "std" and is_datetimelike:
-                values = cast("DatetimeArray | TimedeltaArray", values)
-                unit = values.unit
-                with warnings.catch_warnings():
-                    # suppress "RuntimeWarning: invalid value encountered in cast"
-                    warnings.filterwarnings("ignore")
-                    result = result.astype(np.int64, copy=False)
-                result = result.view(f"m8[{unit}]")
-
-            return result.T
->>>>>>> aee3455b
 
         # Operate block-wise instead of column-by-column
         mgr = self._get_data_to_aggregate(numeric_only=numeric_only, name=how)
